--- conflicted
+++ resolved
@@ -58,11 +58,7 @@
 DESTINATION_DIRECTORY = path.join(ROOT_DIRECTORY, DESTINATION_DIRECTORY)
 CACHE_DIRECTORY = path.join(DESTINATION_DIRECTORY, "cache")
 
-<<<<<<< HEAD
-OTHERS = ( [ "Scripts/quicktest.sh" ] ) ## Other files to include in zip
-=======
 OTHERS = ( [ "Scripts/quicktest.sh" , "Scripts/quicktest.out" ] ) ## Other files to include in zip
->>>>>>> 4e477a54
 OTHER_UPLOADS = ( ["docs/DafnyRef/out/DafnyRef.pdf"] )
 
 z3ToDotNetOSMapping = {
