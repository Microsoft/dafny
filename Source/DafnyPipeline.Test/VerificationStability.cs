--- conflicted
+++ resolved
@@ -163,20 +163,7 @@
             result.AppendLine(line.Text);
             break;
         }
-
-<<<<<<< HEAD
-        static VerificationStability() {
-          var testAssemblyPath = Assembly.GetAssembly(typeof(VerificationStability)).GetAssemblyLocation();
-          var parts = testAssemblyPath.Split(Path.DirectorySeparatorChar);
-          // This way of finding the repository root is not reliable, we should instead reference the DafnyPipeline assembly and run Dafny in the same process as the unit tests.
-          var sourceIndex = Array.FindLastIndex(parts, e => e == "Source");
-          dafnyDirectory = Path.Combine(Path.GetPathRoot(testAssemblyPath)!, Path.Combine(parts.Take(sourceIndex).ToArray()));
-          Console.WriteLine("dafnyDirectory: " + dafnyDirectory);
-          Console.WriteLine("DafnyDriverProjectFile: " + DafnyDriverProjectFile);
-        }
-=======
       }
->>>>>>> 288cab1c
 
       return result.ToString();
     }
@@ -185,7 +172,7 @@
       var testAssemblyPath = Assembly.GetAssembly(typeof(VerificationStability)).GetAssemblyLocation();
       var parts = testAssemblyPath.Split(Path.DirectorySeparatorChar);
       // This way of finding the repository root is not reliable, we should instead reference the DafnyPipeline assembly and run Dafny in the same process as the unit tests.
-      var sourceIndex = Array.FindIndex(parts, e => e == "Source");
+      var sourceIndex = Array.FindLastIndex(parts, e => e == "Source");
       dafnyDirectory = Path.Combine(Path.GetPathRoot(testAssemblyPath)!, Path.Combine(parts.Take(sourceIndex).ToArray()));
       Console.WriteLine("dafnyDirectory: " + dafnyDirectory);
       Console.WriteLine("DafnyDriverProjectFile: " + DafnyDriverProjectFile);
