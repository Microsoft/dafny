--- conflicted
+++ resolved
@@ -45,12 +45,7 @@
 
     protected void FormatterWorksFor(string testCase, string? expectedProgramString = null, bool expectNoToken = false,
       bool reduceBlockiness = true) {
-<<<<<<< HEAD
       var options = DafnyOptions.Create(output);
-      BatchErrorReporter reporter = new BatchErrorReporter(options);
-=======
-      var options = DafnyOptions.Create();
->>>>>>> d1ed4130
       var newlineTypes = Enum.GetValues(typeof(Newlines));
       foreach (Newlines newLinesType in newlineTypes) {
         BatchErrorReporter reporter = new BatchErrorReporter(options);
