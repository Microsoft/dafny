--- conflicted
+++ resolved
@@ -93,15 +93,11 @@
         var f = defaultClass.Members[1];
         var g = defaultClass.Members[2];
         var m = defaultClass.Members[3];
-<<<<<<< HEAD
         Assert.NotNull(trait1.StartToken.Next);
         Assert.Equal("Trait1", trait1.StartToken.Next.val);
 
         AssertTrivia(trait1, "/** Trait docstring */\n", " ");
-        AssertTrivia(moduleTest, "\n// Comment before\n", " // Module docstring\n");
-=======
         AssertTrivia(moduleTest, "\n// Comment ∈ before\n", " // Module docstring\n");
->>>>>>> db63d3c5
         AssertTrivia(trait1, "/** Trait docstring */\n", " ");
         AssertTrivia(trait2, "// Just a comment\n", "\n// Trait docstring\n");
         AssertTrivia(subsetType, "// This is attached to n\n", "\n// This is attached to n as well\n\n");
