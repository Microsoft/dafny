--- conflicted
+++ resolved
@@ -213,11 +213,7 @@
       options.ProverLogFilePath = temp1;
       using (var engine = ExecutionEngine.CreateWithoutSharedCache(options)) {
         foreach (var boogieProgram in boogiePrograms) {
-<<<<<<< HEAD
-          var (_, outcome, _) = await Main.BoogieOnce(Console.Out, engine, "", "", boogieProgram, "programId");
-=======
           var (outcome, _) = await Main.BoogieOnce(Console.Out, engine, "", "", boogieProgram, "programId");
->>>>>>> b2e96e06
           testOutputHelper.WriteLine("outcome: " + outcome);
         }
       }
