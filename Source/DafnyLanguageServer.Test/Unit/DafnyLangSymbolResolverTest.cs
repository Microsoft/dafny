﻿using System;
using System.Collections.Generic;
using Microsoft.Dafny.LanguageServer.Language.Symbols;
using Microsoft.Dafny.LanguageServer.Workspace;
using Microsoft.Extensions.Logging;
using Moq;

namespace Microsoft.Dafny.LanguageServer.IntegrationTest.Unit;

public class DafnyLangSymbolResolverTest {
  private DafnyLangSymbolResolver dafnyLangSymbolResolver;

  public DafnyLangSymbolResolverTest() {
    var loggerFactory = new Mock<ILoggerFactory>();
    dafnyLangSymbolResolver = new DafnyLangSymbolResolver(
<<<<<<< HEAD
      loggerFactory.Object
=======
      loggerFactory.Object.CreateLogger<DafnyLangSymbolResolver>(),
      new Mock<ITelemetryPublisher>().Object
>>>>>>> b2bb2341
    );
  }

  class CollectingErrorReporter : BatchErrorReporter {
    public Dictionary<ErrorLevel, List<DafnyDiagnostic>> GetErrors() {
      return this.AllMessagesByLevel;
    }

    public CollectingErrorReporter(DafnyOptions options) : base(options) {
    }
  }

  class DummyModuleDecl : LiteralModuleDecl {
    public DummyModuleDecl() : base(
      new DefaultModuleDefinition(new List<Uri>(), false), null, Guid.NewGuid()) {
    }
    public override object Dereference() {
      return this;
    }
  }
}<|MERGE_RESOLUTION|>--- conflicted
+++ resolved
@@ -13,12 +13,8 @@
   public DafnyLangSymbolResolverTest() {
     var loggerFactory = new Mock<ILoggerFactory>();
     dafnyLangSymbolResolver = new DafnyLangSymbolResolver(
-<<<<<<< HEAD
-      loggerFactory.Object
-=======
-      loggerFactory.Object.CreateLogger<DafnyLangSymbolResolver>(),
+      loggerFactory.Object,
       new Mock<ITelemetryPublisher>().Object
->>>>>>> b2bb2341
     );
   }
 
