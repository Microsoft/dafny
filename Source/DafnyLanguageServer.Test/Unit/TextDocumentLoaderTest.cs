--- conflicted
+++ resolved
@@ -83,11 +83,7 @@
 
     private static Compilation GetCompilation() {
       var versionedTextDocumentIdentifier = CreateTestDocumentId();
-<<<<<<< HEAD
-      var compilation = new Compilation(0, ProjectManagerDatabase.ImplicitProject(versionedTextDocumentIdentifier), new[] { versionedTextDocumentIdentifier.Uri.ToUri() });
-=======
-      var compilation = new Compilation(0, ProjectManagerDatabase.ImplicitProject(versionedTextDocumentIdentifier.Uri.ToUri()));
->>>>>>> ca0e9465
+      var compilation = new Compilation(0, ProjectManagerDatabase.ImplicitProject(versionedTextDocumentIdentifier.Uri.ToUri()), new[] { versionedTextDocumentIdentifier.Uri.ToUri() });
       return compilation;
     }
 
