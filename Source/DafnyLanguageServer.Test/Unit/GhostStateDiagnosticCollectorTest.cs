--- conflicted
+++ resolved
@@ -51,11 +51,7 @@
 
   class DummyModuleDecl : LiteralModuleDecl {
     public DummyModuleDecl() : base(
-<<<<<<< HEAD
-      new DefaultModuleDef(), null) {
-=======
       new DefaultModuleDefinition(), null) {
->>>>>>> 63f2c710
     }
     public override object Dereference() {
       return this;
