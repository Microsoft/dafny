using System;
using System.IO;
using System.Linq;
using System.Threading.Tasks;
using Microsoft.Dafny.LanguageServer.IntegrationTest.Extensions;
using Microsoft.Dafny.LanguageServer.IntegrationTest.Util;
using Microsoft.Dafny.LanguageServer.Workspace;
using OmniSharp.Extensions.LanguageServer.Protocol;
using OmniSharp.Extensions.LanguageServer.Protocol.Models;
using Xunit;
using Xunit.Abstractions;
using Range = OmniSharp.Extensions.LanguageServer.Protocol.Models.Range;

namespace Microsoft.Dafny.LanguageServer.IntegrationTest; 

public class ProjectFilesTest : ClientBasedLanguageServerTest {

  [Fact]
  public async Task ProjectFileErrorIsShown() {
    var projectFileSource = @"includes = [stringWithoutQuotes]";
    await CreateOpenAndWaitForResolve(projectFileSource, DafnyProject.FileName);
    var diagnostics = await diagnosticsReceiver.AwaitNextNotificationAsync(CancellationToken);
    Assert.Equal(2, diagnostics.Diagnostics.Count());
    Assert.Equal(new Range(0, 0, 0, 0), diagnostics.Diagnostics.First().Range);
    Assert.Contains("contains the following errors", diagnostics.Diagnostics.First().Message);
  }

  [Fact]
  public async Task ProjectFileErrorIsShownFromDafnyFile() {
    var projectFileSource = @"includes = [stringWithoutQuotes]";
    var directory = Path.Combine(Path.GetTempPath(), Path.GetRandomFileName());
    Directory.CreateDirectory(directory);
    var projectFilePath = Path.Combine(directory, DafnyProject.FileName);
    await File.WriteAllTextAsync(projectFilePath, projectFileSource);
    await CreateOpenAndWaitForResolve("method Foo() { }", Path.Combine(directory, "ProjectFileErrorIsShownFromDafnyFile.dfy"));
    var diagnostics = await diagnosticsReceiver.AwaitNextNotificationAsync(CancellationToken);
    Assert.Equal(DocumentUri.File(projectFilePath), diagnostics.Uri.GetFileSystemPath());
    Assert.Equal(2, diagnostics.Diagnostics.Count());
    Assert.Equal(new Range(0, 0, 0, 0), diagnostics.Diagnostics.First().Range);
    Assert.Contains("contains the following errors", diagnostics.Diagnostics.First().Message);
    Assert.Equal(@"Files referenced by project are:
ProjectFileErrorIsShownFromDafnyFile.dfy", diagnostics.Diagnostics.ElementAt(1).Message);
  }

  /// <summary>
  /// Previously this could cause two project managers for the same project to be created.
  /// </summary>
  [Fact]
  public async Task OpenTwoFilesThenIntroduceProjectFile() {
    var tempDirectory = Path.GetRandomFileName();
    var producerMarkup = @"
module [>Producer<]Oops {
  const x := 3
}".TrimStart();
    MarkupTestFile.GetPositionsAndRanges(producerMarkup, out var producerSource, out _, out var ranges);
    var producer = await CreateOpenAndWaitForResolve(producerSource, Path.Combine(tempDirectory, "producer.dfy"));
    var consumerSourceMarkup = @"
include ""producer.dfy""
module Consumer {
  import opened Pro><ducer
  const y := x + 2
}".TrimStart();
    MarkupTestFile.GetPositionAndRanges(consumerSourceMarkup, out var consumerSource, out var gotoPosition, out _);
    var consumer = await CreateOpenAndWaitForResolve(consumerSource, Path.Combine(tempDirectory, "consumer.dfy"));
    await CreateOpenAndWaitForResolve("", Path.Combine(tempDirectory, DafnyProject.FileName));
    await Task.Delay(ProjectManagerDatabase.ProjectFileCacheExpiryTime);
    // Let consumer.dfy realize it has a new project file 
    var definition1 = await RequestDefinition(consumer, gotoPosition);
    Assert.Empty(definition1);
    ApplyChange(ref producer, new Range(0, 15, 0, 19), ""); // Delete oops
    // Check that the project manager of consumer.dfy has incorporated the update in producer.dfy
    var definition2 = await RequestDefinition(consumer, gotoPosition);
    Assert.Single(definition2);
    Assert.Equal(ranges[0], definition2.First().Location!.Range);
  }

  [Fact]
  public async Task ProjectFileByItselfDiagnostics() {
    var tempDirectory = Path.GetRandomFileName();
    var projectFile = await CreateOpenAndWaitForResolve("", Path.Combine(tempDirectory, DafnyProject.FileName));
    var diagnostics = await GetLastDiagnostics(projectFile);
    Assert.Single(diagnostics);
    Assert.Equal("Project references no files", diagnostics.First().Message);
  }

  [Fact]
  public async Task ProjectFileChangesArePickedUpAfterCacheExpiration() {
    await SetUp(options => options.WarnShadowing = false);
    var tempDirectory = Path.Combine(Path.GetTempPath(), Path.GetRandomFileName());
    Directory.CreateDirectory(tempDirectory);
    var projectFilePath = Path.Combine(tempDirectory, DafnyProject.FileName);
    await File.WriteAllTextAsync(projectFilePath, "");

    var source = @"
method Foo() {
  var x := 3;
  if (true) {
    var x := 4;
  }
}
";
    var documentItem = CreateTestDocument(source, Path.Combine(tempDirectory, "source.dfy"));
    await client.OpenDocumentAndWaitAsync(documentItem, CancellationToken);
    await AssertNoDiagnosticsAreComing(CancellationToken, documentItem);

    var warnShadowingOn = @"
[options]
warn-shadowing = true";

    await FileTestExtensions.WriteWhenUnlocked(projectFilePath, warnShadowingOn);
    await Task.Delay(ProjectManagerDatabase.ProjectFileCacheExpiryTime);
    ApplyChange(ref documentItem, new Range(0, 0, 0, 0), "//touch comment\n");
    var diagnostics = await GetLastDiagnostics(documentItem, CancellationToken);

    Assert.Single(diagnostics);
    Assert.Equal("Shadowed local-variable name: x", diagnostics[0].Message);
  }

  [Fact]
  public async Task ClosestProjectFileIsFound() {
    var filePath = Path.Combine(Directory.GetCurrentDirectory(), "ProjectFiles/TestFiles/Nesting/src/foo.dfy");
    var source = await File.ReadAllTextAsync(filePath);
    var documentItem = CreateTestDocument(source, filePath);
    await client.OpenDocumentAndWaitAsync(documentItem, CancellationToken);
    var diagnostics = await GetLastDiagnostics(documentItem, CancellationToken);

    Assert.Single(diagnostics);
    Assert.Equal("Shadowed local-variable name: x", diagnostics[0].Message);
  }

  [Fact]
  public async Task ProjectFileOverridesOptions() {
    await SetUp(options => {
      options.Set(Function.FunctionSyntaxOption, "3");
      options.Set(CommonOptionBag.QuantifierSyntax, QuantifierSyntaxOptions.Version3);
      options.Set(CommonOptionBag.WarnShadowing, true);
    });
    var source = @"
method Foo() {
  var x := 3;
  if (true) {
    var x := 4;
  }
}

function Zoo(): set<(int,int)> {
  set x: int | 0 <= x < 5, y | 0 <= y < 6 :: (x,y)
}

ghost function Bar(): int { 3 }".TrimStart();

    var projectFileSource = @"
includes = [""**/*.dfy""]

[options]
warn-shadowing = false
quantifier-syntax = 4
function-syntax = 4";

    var directory = Path.Combine(Path.GetTempPath(), Path.GetRandomFileName());
    Directory.CreateDirectory(directory);

    var noProjectFile = await CreateOpenAndWaitForResolve(source, "orphaned.dfy");
    var diagnostics1 = await GetLastDiagnostics(noProjectFile, CancellationToken);
    Assert.Single(diagnostics1); // Stops after parsing

    await File.WriteAllTextAsync(Path.Combine(directory, DafnyProject.FileName), projectFileSource);
<<<<<<< HEAD
    var sourceFile = await CreateAndOpenTestDocument(source, Path.Combine(directory, "source.dfy"));
    var diagnostics2 = await GetLastDiagnostics(sourceFile, CancellationToken);
    Assert.Empty(diagnostics2.Where(d => d.Severity == DiagnosticSeverity.Error));
    await AssertNoDiagnosticsAreComing(CancellationToken);
=======
    var sourceFile = await CreateOpenAndWaitForResolve(source, Path.Combine(directory, "source.dfy"));
    var diagnostics2 = await GetLastDiagnostics(sourceFile, CancellationToken);
    Assert.Empty(diagnostics2.Where(d => d.Severity == DiagnosticSeverity.Error));
>>>>>>> 7aca3a62
  }

  [Fact]
  public async Task FileOnlyAttachedToProjectFileThatIncludesIt() {
    await SetUp(options => options.WarnShadowing = false);

    var outerSource = @"
[options]
warn-shadowing = true
";
    var directory = Path.Combine(Path.GetTempPath(), Path.GetRandomFileName());
    var outerProjectFile = CreateTestDocument(outerSource, Path.Combine(directory, DafnyProject.FileName));
    await client.OpenDocumentAndWaitAsync(outerProjectFile, CancellationToken);

    var innerDirectory = Path.Combine(directory, "nested");
    var innerProjectFile = CreateTestDocument("includes = []", Path.Combine(innerDirectory, DafnyProject.FileName));
    await client.OpenDocumentAndWaitAsync(innerProjectFile, CancellationToken);

    var source = @"
method Foo() {
  var x := 3;
  if (true) {
    var x := 4;
  }
}
";
    var documentItem = CreateTestDocument(source, Path.Combine(innerDirectory, "A.dfy"));
    await client.OpenDocumentAndWaitAsync(documentItem, CancellationToken);
    var diagnostics = await GetLastDiagnostics(documentItem, CancellationToken);
    Assert.Single(diagnostics);
    Assert.Contains("Shadowed", diagnostics[0].Message);
  }

  [Fact]
  public async Task InMemoryProjectFileOverridesOptions() {
    await SetUp(options => options.WarnShadowing = false);

    var projectFileSource = @"
[options]
warn-shadowing = true
";
    var directory = Path.Combine(Path.GetTempPath(), Path.GetRandomFileName());
    var projectFile = CreateTestDocument(projectFileSource, Path.Combine(directory, DafnyProject.FileName));
    await client.OpenDocumentAndWaitAsync(projectFile, CancellationToken);

    var filePath = Path.Combine(Directory.GetCurrentDirectory(), "ProjectFiles/TestFiles/noWarnShadowing.dfy");
    var source = await File.ReadAllTextAsync(filePath);
    var documentItem = CreateTestDocument(source, Path.Combine(directory, "A.dfy"));
    await client.OpenDocumentAndWaitAsync(documentItem, CancellationToken);
    var diagnostics = await GetLastDiagnostics(documentItem, CancellationToken);
    Assert.Single(diagnostics);
    Assert.Contains("Shadowed", diagnostics[0].Message);
  }

  public ProjectFilesTest(ITestOutputHelper output) : base(output) {
  }
}<|MERGE_RESOLUTION|>--- conflicted
+++ resolved
@@ -165,16 +165,9 @@
     Assert.Single(diagnostics1); // Stops after parsing
 
     await File.WriteAllTextAsync(Path.Combine(directory, DafnyProject.FileName), projectFileSource);
-<<<<<<< HEAD
-    var sourceFile = await CreateAndOpenTestDocument(source, Path.Combine(directory, "source.dfy"));
-    var diagnostics2 = await GetLastDiagnostics(sourceFile, CancellationToken);
-    Assert.Empty(diagnostics2.Where(d => d.Severity == DiagnosticSeverity.Error));
-    await AssertNoDiagnosticsAreComing(CancellationToken);
-=======
     var sourceFile = await CreateOpenAndWaitForResolve(source, Path.Combine(directory, "source.dfy"));
     var diagnostics2 = await GetLastDiagnostics(sourceFile, CancellationToken);
     Assert.Empty(diagnostics2.Where(d => d.Severity == DiagnosticSeverity.Error));
->>>>>>> 7aca3a62
   }
 
   [Fact]
