--- conflicted
+++ resolved
@@ -162,15 +162,9 @@
     Assert.Single(diagnostics1); // Stops after parsing
 
     await File.WriteAllTextAsync(Path.Combine(directory, DafnyProject.FileName), projectFileSource);
-<<<<<<< HEAD
-    var sourceDocument = await CreateAndOpenTestDocument(source, Path.Combine(directory, "source.dfy"));
-    await AssertNoDiagnosticsAreComing(CancellationToken, sourceDocument);
-=======
     var sourceFile = await CreateAndOpenTestDocument(source, Path.Combine(directory, "source.dfy"));
     var diagnostics2 = await GetLastDiagnostics(sourceFile, CancellationToken);
     Assert.Empty(diagnostics2.Where(d => d.Severity == DiagnosticSeverity.Error));
-    await AssertNoDiagnosticsAreComing(CancellationToken);
->>>>>>> 45fa5d08
   }
 
   [Fact]
