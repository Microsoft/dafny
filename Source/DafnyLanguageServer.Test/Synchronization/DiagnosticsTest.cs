--- conflicted
+++ resolved
@@ -397,13 +397,7 @@
       // Otherwise, we'd have to wait for a signal/diagnostic that should never be sent, e.g.
       // with a timeout.
       await Documents.GetVerifiedDocumentAsync(newVersion); // For debug purposes.
-<<<<<<< HEAD
-      await AssertNoDiagnosticsAreComing(CancellationToken);
-=======
-      var diagnostics = await GetLastVerificationDiagnostics(documentItem, CancellationToken);
-      Assert.AreEqual(0, diagnostics.Length);
-      await AssertNoDiagnosticsAreComing();
->>>>>>> a34191bf
+      await AssertNoDiagnosticsAreComing(CancellationToken);
     }
 
     [TestMethod]
@@ -699,7 +693,7 @@
     }
 
     [TestMethod]
-    public async Task IncrementalVerificationDiagnostics() {
+    public async Task IncrementalVerificationDiagnosticsBetweenMethods() {
       var source = SlowToVerify + @"
 method test() {
   assert false;
@@ -715,6 +709,51 @@
       Assert.AreEqual(1, firstVerificationDiagnostics.Length);
       // Second diagnostic is a timeout exception from SlowToVerify
       Assert.AreEqual(2, secondVerificationDiagnostics.Length);
+      await AssertNoDiagnosticsAreComing(CancellationToken);
+    }
+
+    [TestMethod]
+    public async Task IncrementalVerificationDiagnosticsBetweenMethodAssertionsAndWellformedNess() {
+      var source = @"
+method test() 
+  ensures 3 / 0 == 1 {
+  assert false;
+}
+".TrimStart();
+      await SetUp(new Dictionary<string, string>() {
+        { $"{VerifierOptions.Section}:{nameof(VerifierOptions.VcsCores)}", "1" }
+      });
+      var documentItem = CreateTestDocument(source);
+      client.OpenDocument(documentItem);
+      var resolutionDiagnostics = await diagnosticReceiver.AwaitNextDiagnosticsAsync(CancellationToken.None, documentItem);
+      Assert.AreEqual(0, resolutionDiagnostics.Length);
+      var firstVerificationDiagnostics = await diagnosticReceiver.AwaitNextDiagnosticsAsync(CancellationToken.None, documentItem);
+      var secondVerificationDiagnostics = await diagnosticReceiver.AwaitNextDiagnosticsAsync(CancellationToken.None, documentItem);
+
+      Assert.AreEqual(1, firstVerificationDiagnostics.Length);
+      Assert.AreEqual(2, secondVerificationDiagnostics.Length);
+      await AssertNoDiagnosticsAreComing(CancellationToken);
+    }
+
+    [TestMethod]
+    public async Task NoIncrementalVerificationDiagnosticsBetweenAssertionBatches() {
+      var source = @"
+method test(x: int) {
+  assert x != 2;
+  assert {:split_here} true;
+  assert x != 3;
+}
+".TrimStart();
+      await SetUp(new Dictionary<string, string>() {
+        { $"{VerifierOptions.Section}:{nameof(VerifierOptions.VcsCores)}", "1" }
+      });
+      var documentItem = CreateTestDocument(source);
+      client.OpenDocument(documentItem);
+      var resolutionDiagnostics = await diagnosticReceiver.AwaitNextDiagnosticsAsync(CancellationToken.None, documentItem);
+      Assert.AreEqual(0, resolutionDiagnostics.Length);
+      var firstVerificationDiagnostics = await diagnosticReceiver.AwaitNextDiagnosticsAsync(CancellationToken.None, documentItem);
+
+      Assert.AreEqual(2, firstVerificationDiagnostics.Length);
       await AssertNoDiagnosticsAreComing(CancellationToken);
     }
 
@@ -840,195 +879,6 @@
     }
 
     [TestMethod]
-    public async Task IncrementalVerificationDiagnosticsBetweenMethods() {
-      var source = SlowToVerify + @"
-method test() {
-  assert false;
-}
-".TrimStart();
-      var documentItem = CreateTestDocument(source);
-      client.OpenDocument(documentItem);
-      var resolutionDiagnostics = await diagnosticReceiver.AwaitNextDiagnosticsAsync(CancellationToken.None, documentItem);
-      Assert.AreEqual(0, resolutionDiagnostics.Length);
-      var firstVerificationDiagnostics = await diagnosticReceiver.AwaitNextDiagnosticsAsync(CancellationToken.None, documentItem);
-      var secondVerificationDiagnostics = await diagnosticReceiver.AwaitNextDiagnosticsAsync(CancellationToken.None, documentItem);
-
-      Assert.AreEqual(1, firstVerificationDiagnostics.Length);
-      // Second diagnostic is a timeout exception from SlowToVerify
-      Assert.AreEqual(2, secondVerificationDiagnostics.Length);
-      await AssertNoDiagnosticsAreComing();
-    }
-
-    [TestMethod]
-    public async Task IncrementalVerificationDiagnosticsBetweenMethodAssertionsAndWellformedNess() {
-      var source = @"
-method test() 
-  ensures 3 / 0 == 1 {
-  assert false;
-}
-".TrimStart();
-      await SetUp(new Dictionary<string, string>() {
-        { $"{VerifierOptions.Section}:{nameof(VerifierOptions.VcsCores)}", "1" }
-      });
-      var documentItem = CreateTestDocument(source);
-      client.OpenDocument(documentItem);
-      var resolutionDiagnostics = await diagnosticReceiver.AwaitNextDiagnosticsAsync(CancellationToken.None, documentItem);
-      Assert.AreEqual(0, resolutionDiagnostics.Length);
-      var firstVerificationDiagnostics = await diagnosticReceiver.AwaitNextDiagnosticsAsync(CancellationToken.None, documentItem);
-      var secondVerificationDiagnostics = await diagnosticReceiver.AwaitNextDiagnosticsAsync(CancellationToken.None, documentItem);
-
-      Assert.AreEqual(1, firstVerificationDiagnostics.Length);
-      Assert.AreEqual(2, secondVerificationDiagnostics.Length);
-      await AssertNoDiagnosticsAreComing();
-    }
-
-    [TestMethod]
-    public async Task NoIncrementalVerificationDiagnosticsBetweenAssertionBatches() {
-      var source = @"
-method test(x: int) {
-  assert x != 2;
-  assert {:split_here} true;
-  assert x != 3;
-}
-".TrimStart();
-      await SetUp(new Dictionary<string, string>() {
-        { $"{VerifierOptions.Section}:{nameof(VerifierOptions.VcsCores)}", "1" }
-      });
-      var documentItem = CreateTestDocument(source);
-      client.OpenDocument(documentItem);
-      var resolutionDiagnostics = await diagnosticReceiver.AwaitNextDiagnosticsAsync(CancellationToken.None, documentItem);
-      Assert.AreEqual(0, resolutionDiagnostics.Length);
-      var firstVerificationDiagnostics = await diagnosticReceiver.AwaitNextDiagnosticsAsync(CancellationToken.None, documentItem);
-
-      Assert.AreEqual(2, firstVerificationDiagnostics.Length);
-      await AssertNoDiagnosticsAreComing();
-    }
-
-    [TestMethod]
-    public async Task NoDiagnosticFlickeringWhenIncremental() {
-      var source = @"
-method test() {
-  assert false;
-}
-method test2() {
-  assert false;
-}
-".TrimStart();
-      await SetUp(new Dictionary<string, string>() {
-        { $"{VerifierOptions.Section}:{nameof(VerifierOptions.VcsCores)}", "1" }
-      });
-      var documentItem = CreateTestDocument(source);
-      client.OpenDocument(documentItem);
-      var resolutionDiagnostics = await diagnosticReceiver.AwaitNextDiagnosticsAsync(CancellationToken, documentItem);
-      Assert.AreEqual(0, resolutionDiagnostics.Length);
-      var firstVerificationDiagnostics = await diagnosticReceiver.AwaitNextDiagnosticsAsync(CancellationToken, documentItem);
-      var secondVerificationDiagnostics = await diagnosticReceiver.AwaitNextDiagnosticsAsync(CancellationToken, documentItem);
-      Assert.AreEqual(1, firstVerificationDiagnostics.Length);
-      Assert.AreEqual(2, secondVerificationDiagnostics.Length);
-
-      ApplyChange(ref documentItem, new Range((1, 9), (1, 14)), "true"); ;
-
-      var resolutionDiagnostics2 = await diagnosticReceiver.AwaitNextDiagnosticsAsync(CancellationToken, documentItem);
-      AssertDiagnosticListsAreEqualBesidesMigration(secondVerificationDiagnostics, resolutionDiagnostics2);
-      var firstVerificationDiagnostics2 = await diagnosticReceiver.AwaitNextDiagnosticsAsync(CancellationToken, documentItem);
-      var secondVerificationDiagnostics2 = await diagnosticReceiver.AwaitNextDiagnosticsAsync(CancellationToken, documentItem);
-      Assert.AreEqual(1, firstVerificationDiagnostics2.Length); // Still contains second failing method
-      Assert.AreEqual(1, secondVerificationDiagnostics2.Length);
-
-      ApplyChange(ref documentItem, new Range((4, 9), (4, 14)), "true");
-
-      var resolutionDiagnostics3 = await diagnosticReceiver.AwaitNextDiagnosticsAsync(CancellationToken, documentItem);
-      AssertDiagnosticListsAreEqualBesidesMigration(secondVerificationDiagnostics2, resolutionDiagnostics3);
-      var firstVerificationDiagnostics3 = await diagnosticReceiver.AwaitNextDiagnosticsAsync(CancellationToken, documentItem);
-      var secondVerificationDiagnostics3 = await diagnosticReceiver.AwaitNextDiagnosticsAsync(CancellationToken, documentItem);
-      Assert.AreEqual(1, firstVerificationDiagnostics3.Length); // Still contains second failing method
-      Assert.AreEqual(0, secondVerificationDiagnostics3.Length);
-
-      await AssertNoDiagnosticsAreComing();
-    }
-
-
-    [TestMethod]
-    public async Task ApplyChangeBeforeVerificationFinishes() {
-      var source = @"
-method test() {
-  assert false;
-}
-".TrimStart() + SlowToVerify;
-      await SetUp(new Dictionary<string, string>() {
-        { $"{VerifierOptions.Section}:{nameof(VerifierOptions.VcsCores)}", "1" }
-      });
-      var documentItem = CreateTestDocument(source);
-      client.OpenDocument(documentItem);
-      var resolutionDiagnostics = await diagnosticReceiver.AwaitNextDiagnosticsAsync(CancellationToken, documentItem);
-      Assert.AreEqual(0, resolutionDiagnostics.Length);
-      var firstVerificationDiagnostics = await diagnosticReceiver.AwaitNextDiagnosticsAsync(CancellationToken, documentItem);
-      Assert.AreEqual(1, firstVerificationDiagnostics.Length);
-      ApplyChange(ref documentItem, new Range((1, 9), (1, 14)), "true");
-
-      var resolutionDiagnostics2 = await diagnosticReceiver.AwaitNextDiagnosticsAsync(CancellationToken, documentItem);
-      AssertDiagnosticListsAreEqualBesidesMigration(firstVerificationDiagnostics, resolutionDiagnostics2);
-      var firstVerificationDiagnostics2 = await diagnosticReceiver.AwaitNextDiagnosticsAsync(CancellationToken, documentItem);
-      var secondVerificationDiagnostics2 = await diagnosticReceiver.AwaitNextDiagnosticsAsync(CancellationToken, documentItem);
-      Assert.AreEqual(0, firstVerificationDiagnostics2.Length); // Still contains second failing method
-      Assert.AreEqual(1, secondVerificationDiagnostics2.Length);
-
-      await AssertNoDiagnosticsAreComing();
-    }
-
-
-    [TestMethod]
-    public async Task DoNotMigrateDiagnosticsOfRemovedMethod() {
-      var source = @"
-method test() {
-  assert false;
-}
-method test2() {
-  assert false;
-}
-".TrimStart();
-      await SetUp(new Dictionary<string, string>() {
-        { $"{VerifierOptions.Section}:{nameof(VerifierOptions.VcsCores)}", "1" }
-      });
-      var documentItem = CreateTestDocument(source);
-      client.OpenDocument(documentItem);
-      var resolutionDiagnostics = await diagnosticReceiver.AwaitNextDiagnosticsAsync(CancellationToken, documentItem);
-      Assert.AreEqual(0, resolutionDiagnostics.Length);
-      var firstVerificationDiagnostics = await diagnosticReceiver.AwaitNextDiagnosticsAsync(CancellationToken, documentItem);
-      var secondVerificationDiagnostics = await diagnosticReceiver.AwaitNextDiagnosticsAsync(CancellationToken, documentItem);
-      Assert.AreEqual(1, firstVerificationDiagnostics.Length);
-      Assert.AreEqual(2, secondVerificationDiagnostics.Length);
-
-      /*
-       * New source becomes
-       * method test() {
-           assert false;
-           assert false;
-         }
-       */
-      ApplyChange(ref documentItem, new Range((2, 0), (4, 0)), "");
-
-      var resolutionDiagnostics2 = await diagnosticReceiver.AwaitNextDiagnosticsAsync(CancellationToken, documentItem);
-
-      // Resolution diagnostics still contain those of the deleted method.
-      AssertDiagnosticListsAreEqualBesidesMigration(secondVerificationDiagnostics, resolutionDiagnostics2);
-      var firstVerificationDiagnostics2 = await diagnosticReceiver.AwaitNextDiagnosticsAsync(CancellationToken, documentItem);
-      // The second assert doesn't create a separate error since it's hidden by the first one.
-      // The diagnostics of test2 has not been migrated since test2 no longer exists.
-      Assert.AreEqual(1, firstVerificationDiagnostics2.Length);
-
-      await AssertNoDiagnosticsAreComing();
-    }
-
-    private static void AssertDiagnosticListsAreEqualBesidesMigration(Diagnostic[] secondVerificationDiagnostics2,
-      Diagnostic[] resolutionDiagnostics3) {
-      Assert.AreEqual(secondVerificationDiagnostics2.Length, resolutionDiagnostics3.Length);
-      foreach (var t in secondVerificationDiagnostics2.Zip(resolutionDiagnostics3)) {
-        Assert.AreEqual(t.First.Message, t.Second.Message);
-      }
-    }
-
-    [TestMethod]
     public async Task DiagnosticsInDifferentImplementationUnderOneNamedVerificationTask() {
       var source = @"
 method test() 
@@ -1055,7 +905,7 @@
       var documentItem = CreateTestDocument(source);
       client.OpenDocument(documentItem);
       var preChangeDiagnostics = await GetLastVerificationDiagnostics(documentItem, CancellationToken);
-      await AssertNoDiagnosticsAreComing();
+      await AssertNoDiagnosticsAreComing(CancellationToken);
       ApplyChange(ref documentItem, new Range(0, 7, 0, 10), "Bar");
       var resolutionDiagnostics = await diagnosticReceiver.AwaitNextDiagnosticsAsync(CancellationToken, documentItem);
       Assert.AreEqual(preChangeDiagnostics[0], resolutionDiagnostics[0]);
@@ -1075,7 +925,7 @@
       var documentItem = CreateTestDocument(source);
       client.OpenDocument(documentItem);
       var preChangeDiagnostics = await GetLastVerificationDiagnostics(documentItem, CancellationToken);
-      await AssertNoDiagnosticsAreComing();
+      await AssertNoDiagnosticsAreComing(CancellationToken);
       ApplyChange(ref documentItem, new Range(0, 7, 0, 10), "Zap");
       var resolutionDiagnostics = await diagnosticReceiver.AwaitNextDiagnosticsAsync(CancellationToken, documentItem);
       Assert.AreEqual(preChangeDiagnostics[0], resolutionDiagnostics[0]);
