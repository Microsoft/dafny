﻿using System;
using Microsoft.Dafny.LanguageServer.IntegrationTest.Extensions;
using Microsoft.Dafny.LanguageServer.IntegrationTest.Util;
using Microsoft.Dafny.LanguageServer.Language;
using Microsoft.Dafny.LanguageServer.Workspace;
using Microsoft.Extensions.Configuration;
using Microsoft.VisualStudio.TestTools.UnitTesting;
using OmniSharp.Extensions.LanguageServer.Protocol.Document;
using OmniSharp.Extensions.LanguageServer.Protocol.Models;
using System.Collections.Generic;
using System.IO;
using System.Linq;
using System.Threading;
using System.Threading.Tasks;
using Range = OmniSharp.Extensions.LanguageServer.Protocol.Models.Range;

namespace Microsoft.Dafny.LanguageServer.IntegrationTest.Synchronization {
  [TestClass]
  public class DiagnosticsTest : ClientBasedLanguageServerTest {

    [TestMethod]
    public async Task OpeningFlawlessDocumentReportsEmptyDiagnostics() {
      var source = @"
method Multiply(x: int, y: int) returns (product: int)
  requires y >= 0 && x >= 0
  decreases y
  ensures product == x * y && product >= 0
{
  if y == 0 {
    product := 0;
  } else {
    var step := Multiply(x, y - 1);
    product := x + step;
  }
}".TrimStart();
      var documentItem = CreateTestDocument(source);
      await client.OpenDocumentAndWaitAsync(documentItem, CancellationToken);
      var diagnostics = await GetLastDiagnostics(documentItem, CancellationToken);
      Assert.AreEqual(0, diagnostics.Length);
      await AssertNoDiagnosticsAreComing(CancellationToken);
    }

    [TestMethod]
    public async Task OpeningDocumentWithSyntaxErrorReportsDiagnosticsWithParserErrors() {
      var source = @"
method Multiply(x: int, y: int) returns (product: int
  requires y >= 0 && x >= 0
  decreases y
  ensures product == x * y && product >= 0
{
  if y == 0 {
    product := 0;
  } else {
    var step := Multiply(x, y - 1);
    product := x + step;
  }
}".TrimStart();
      var documentItem = CreateTestDocument(source);
      await client.OpenDocumentAndWaitAsync(documentItem, CancellationToken);
      var diagnostics = await diagnosticsReceiver.AwaitNextDiagnosticsAsync(CancellationToken);
      Assert.AreEqual(1, diagnostics.Length);
      Assert.AreEqual("Parser", diagnostics[0].Source);
      Assert.AreEqual(DiagnosticSeverity.Error, diagnostics[0].Severity);
      await AssertNoDiagnosticsAreComing(CancellationToken);
    }

    [TestMethod]
    public async Task OpeningDocumentWithSemanticErrorReportsDiagnosticsWithSemanticErrors() {
      var source = @"
method Multiply(x: int, y: int) returns (product: int)
  requires y >= 0 && x >= 0
  decreases y
  ensures product == x * y && product >= 0
{
  if y == 0 {
    product := 0;
  } else {
    var step := Multiply(x, y - ""1"");
    product := x + step;
  }
}".TrimStart();
      var documentItem = CreateTestDocument(source);
      await client.OpenDocumentAndWaitAsync(documentItem, CancellationToken);
      var diagnostics = await diagnosticsReceiver.AwaitNextDiagnosticsAsync(CancellationToken);
      Assert.AreEqual(1, diagnostics.Length);
      Assert.AreEqual("Resolver", diagnostics[0].Source);
      Assert.AreEqual(DiagnosticSeverity.Error, diagnostics[0].Severity);
      await AssertNoDiagnosticsAreComing(CancellationToken);
    }

    [TestMethod]
    public async Task OpeningDocumentWithMultipleSemanticErrorsReportsDiagnosticsWithAllSemanticErrors() {
      var source = @"
method Multiply(x: int, y: int) returns (product: int)
  requires y >= 0 && x >= 0
  decreases y
  ensures product == x * y && product >= 0
{
  if y == ""0"" {
    product := 0;
  } else {
    var step := Multiply(x, y - ""1"");
    product := x + step;
  }
}".TrimStart();
      var documentItem = CreateTestDocument(source);
      await client.OpenDocumentAndWaitAsync(documentItem, CancellationToken);
      var diagnostics = await diagnosticsReceiver.AwaitNextDiagnosticsAsync(CancellationToken);
      Assert.AreEqual(2, diagnostics.Length);
      Assert.AreEqual("Resolver", diagnostics[0].Source);
      Assert.AreEqual(DiagnosticSeverity.Error, diagnostics[0].Severity);
      Assert.AreEqual("Resolver", diagnostics[1].Source);
      Assert.AreEqual(DiagnosticSeverity.Error, diagnostics[1].Severity);
      await AssertNoDiagnosticsAreComing(CancellationToken);
    }

    [TestMethod]
    public async Task OpeningDocumentWithVerificationErrorReportsDiagnosticsWithVerificationErrors() {
      var source = @"
method Multiply(x: int, y: int) returns (product: int)
  requires x >= 0
  decreases y
  ensures product == x * y && product >= 0
{
  if y == 0 {
    product := 0;
  } else {
    var step := Multiply(x, y - 1);
    product := x + step;
  }
}".TrimStart();
      var documentItem = CreateTestDocument(source);
      await client.OpenDocumentAndWaitAsync(documentItem, CancellationToken);
      var diagnostics = await GetLastDiagnostics(documentItem, CancellationToken);
      Assert.AreEqual(1, diagnostics.Length);
      Assert.AreEqual(MessageSource.Verifier.ToString(), diagnostics[0].Source);
      Assert.AreEqual(DiagnosticSeverity.Error, diagnostics[0].Severity);
      await AssertNoDiagnosticsAreComing(CancellationToken);
    }

    [TestMethod]
    public async Task OpeningDocumentWithVerificationErrorDoesNotReportDiagnosticsWithVerificationErrorsIfNotVerifyOnChange() {
      var source = @"
method Multiply(x: int, y: int) returns (product: int)
  requires x >= 0
  decreases y
  ensures product == x * y && product >= 0
{
  if y == 0 {
    product := 0;
  } else {
    var step := Multiply(x, y - 1);
    product := x + step;
  }
}".TrimStart();
      await SetUp(new Dictionary<string, string>() {
        { $"{DocumentOptions.Section}:{nameof(DocumentOptions.Verify)}", nameof(AutoVerification.Never) }
      });
      var documentItem = CreateTestDocument(source);
      await client.OpenDocumentAndWaitAsync(documentItem, CancellationToken);
      var diagnostics = await diagnosticsReceiver.AwaitNextDiagnosticsAsync(CancellationToken);
      Assert.AreEqual(0, diagnostics.Length);
      await AssertNoDiagnosticsAreComing(CancellationToken);
    }

    [TestMethod]
    public async Task OpeningDocumentWithMultipleVerificationErrorsReportsDiagnosticsWithAllVerificationErrorsAndRelatedInformation() {
      var source = @"
method Multiply(x: int, y: int) returns (product: int)
  decreases y
  ensures product == x * y && product >= 0
{
  if y == 0 {
    product := 0;
  } else {
    var step := Multiply(x, y - 1);
    product := x + step;
  }
}".TrimStart();
      var documentItem = CreateTestDocument(source);
      await client.OpenDocumentAndWaitAsync(documentItem, CancellationToken);
      var diagnostics = await GetLastDiagnostics(documentItem, CancellationToken);
      Assert.AreEqual(2, diagnostics.Length);
      Assert.AreEqual(MessageSource.Verifier.ToString(), diagnostics[0].Source);
      Assert.AreEqual(DiagnosticSeverity.Error, diagnostics[0].Severity);
      Assert.AreEqual(MessageSource.Verifier.ToString(), diagnostics[1].Source);
      Assert.AreEqual(DiagnosticSeverity.Error, diagnostics[1].Severity);
      Assert.AreEqual(1, diagnostics[0].RelatedInformation.Count());
      var relatedInformation = diagnostics[0].RelatedInformation.First();
      Assert.AreEqual("This is the postcondition that might not hold.", relatedInformation.Message);
      Assert.AreEqual(new Range(new Position(2, 30), new Position(2, 42)), relatedInformation.Location.Range);
      await AssertNoDiagnosticsAreComing(CancellationToken);
    }

    [TestMethod]
    public async Task ChangingCorrectDocumentToOneWithSyntaxErrorsReportsTheSyntaxErrors() {
      var source = @"
method Multiply(x: int, y: int) returns (product: int)
  requires y >= 0 && x >= 0
  decreases y
  ensures product == x * y && product >= 0
{
  if y == 0 {
    product := 0;
  } else {
    var step := Multiply(x, y - 1);
    product := x + step;
  }
}".TrimStart();
      var documentItem = CreateTestDocument(source);
      await client.OpenDocumentAndWaitAsync(documentItem, CancellationToken);
      var diagnosticsAfterOpening = await GetLastDiagnostics(documentItem, CancellationToken);
      Assert.AreEqual(0, diagnosticsAfterOpening.Length);

      client.DidChangeTextDocument(new DidChangeTextDocumentParams {
        TextDocument = new OptionalVersionedTextDocumentIdentifier {
          Uri = documentItem.Uri,
          Version = documentItem.Version + 1
        },
        ContentChanges = new[] {
          new TextDocumentContentChangeEvent {
            Range = new Range((0, 53), (0, 54)),
            Text = ""
          }
        }
      });

      var diagnostics = await diagnosticsReceiver.AwaitNextDiagnosticsAsync(CancellationToken);
      Assert.AreEqual(1, diagnostics.Length);
      Assert.AreEqual("Parser", diagnostics[0].Source);
      Assert.AreEqual(DiagnosticSeverity.Error, diagnostics[0].Severity);
      await AssertNoDiagnosticsAreComing(CancellationToken);
    }

    [TestMethod]
    public async Task ChangingCorrectDocumentToOneWithSyntaxErrorsReportsTheSyntaxErrorsIfNotVerifyOnChange() {
      var source = @"
method Multiply(x: int, y: int) returns (product: int)
  requires y >= 0 && x >= 0
  decreases y
  ensures product == x * y && product >= 0
{
  if y == 0 {
    product := 0;
  } else {
    var step := Multiply(x, y - 1);
    product := x + step;
  }
}".TrimStart();
      await SetUp(new Dictionary<string, string>() {
        { $"{DocumentOptions.Section}:{nameof(DocumentOptions.Verify)}", nameof(AutoVerification.Never) }
      });
      var documentItem = CreateTestDocument(source);
      await client.OpenDocumentAndWaitAsync(documentItem, CancellationToken);
      var diagnosticsAfterOpening = await diagnosticsReceiver.AwaitNextDiagnosticsAsync(CancellationToken);
      Assert.AreEqual(0, diagnosticsAfterOpening.Length);

      client.DidChangeTextDocument(new DidChangeTextDocumentParams {
        TextDocument = new OptionalVersionedTextDocumentIdentifier {
          Uri = documentItem.Uri,
          Version = documentItem.Version + 1
        },
        ContentChanges = new[] {
          new TextDocumentContentChangeEvent {
            Range = new Range((0, 53), (0, 54)),
            Text = ""
          }
        }
      });

      var diagnostics = await diagnosticsReceiver.AwaitNextDiagnosticsAsync(CancellationToken);
      Assert.AreEqual(1, diagnostics.Length);
      Assert.AreEqual("Parser", diagnostics[0].Source);
      Assert.AreEqual(DiagnosticSeverity.Error, diagnostics[0].Severity);
      await AssertNoDiagnosticsAreComing(CancellationToken);
    }

    [TestMethod]
    public async Task ChangingCorrectDocumentToOneWithVerificationErrorsReportsTheVerificationErrors() {
      var source = @"
method Multiply(x: int, y: int) returns (product: int)
  requires y >= 0 && x >= 0
  decreases y
  ensures product == x * y && product >= 0
{
  if y == 0 {
    product := 0;
  } else {
    var step := Multiply(x, y - 1);
    product := x + step;
  }
}".TrimStart();
      var documentItem = CreateTestDocument(source);
      await client.OpenDocumentAndWaitAsync(documentItem, CancellationToken);
      var diagnosticsAfterOpening = await GetLastDiagnostics(documentItem, CancellationToken);
      Assert.AreEqual(0, diagnosticsAfterOpening.Length);

      client.DidChangeTextDocument(new DidChangeTextDocumentParams {
        TextDocument = new OptionalVersionedTextDocumentIdentifier {
          Uri = documentItem.Uri,
          Version = documentItem.Version + 1
        },
        ContentChanges = new[] {
          new TextDocumentContentChangeEvent {
            Range = new Range((8, 30), (8, 31)),
            Text = "+"
          }
        }
      });

      var diagnostics = await GetLastDiagnostics(documentItem, CancellationToken);
      Assert.AreEqual(1, diagnostics.Length);
      Assert.AreEqual(MessageSource.Verifier.ToString(), diagnostics[0].Source);
      Assert.AreEqual(DiagnosticSeverity.Error, diagnostics[0].Severity);
      await AssertNoDiagnosticsAreComing(CancellationToken);
    }

    [TestMethod]
    public async Task ChangingCorrectDocumentToOneWithVerificationErrorsDoesNotReportVerificationErrorsIfNotVerifyOnChange() {
      var source = @"
method Multiply(x: int, y: int) returns (product: int)
  requires y >= 0 && x >= 0
  decreases y
  ensures product == x * y && product >= 0
{
  if y == 0 {
    product := 0;
  } else {
    var step := Multiply(x, y - 1);
    product := x + step;
  }
}".TrimStart();
      await SetUp(new Dictionary<string, string>() {
        { $"{DocumentOptions.Section}:{nameof(DocumentOptions.Verify)}", nameof(AutoVerification.Never) }
      });
      var documentItem = CreateTestDocument(source);
      await client.OpenDocumentAndWaitAsync(documentItem, CancellationToken);
      var diagnosticsAfterOpening = await diagnosticsReceiver.AwaitNextDiagnosticsAsync(CancellationToken);
      Assert.AreEqual(0, diagnosticsAfterOpening.Length);

      client.DidChangeTextDocument(new DidChangeTextDocumentParams {
        TextDocument = new OptionalVersionedTextDocumentIdentifier {
          Uri = documentItem.Uri,
          Version = documentItem.Version + 1
        },
        ContentChanges = new[] {
          new TextDocumentContentChangeEvent {
            Range = new Range((8, 30), (8, 31)),
            Text = "+"
          }
        }
      });

      await AssertNoDiagnosticsAreComing(CancellationToken);
    }

    [TestMethod]
    public async Task ApplyingMultipleChangesInDocumentOnlySendsOneReport() {
      var source = @"
method Multiply(x: int, y: int) returns (product: int)
  requires y >= 0 && x >= 0
  decreases y
  ensures product == x * y && product >= 0
{
  if y == 0 {
    product := 0;
  } else {
    var step := Multiply(x, y - 1);
    product := x + step;
  }
}".TrimStart();
      var documentItem = CreateTestDocument(source);
      await client.OpenDocumentAndWaitAsync(documentItem, CancellationToken);
      var diagnosticsAfterOpening = await GetLastDiagnostics(documentItem, CancellationToken);
      Assert.AreEqual(0, diagnosticsAfterOpening.Length);

      var newVersion = documentItem with { Version = documentItem.Version + 1 };
      client.DidChangeTextDocument(new DidChangeTextDocumentParams {
        TextDocument = new OptionalVersionedTextDocumentIdentifier {
          Uri = newVersion.Uri,
          Version = newVersion.Version
        },
        ContentChanges = new[] {
          new TextDocumentContentChangeEvent {
            Range = new Range((0, 53), (0, 54)),
            Text = ""
          },
          new TextDocumentContentChangeEvent {
            Range = new Range((0, 53), (0, 53)),
            Text = ")"
          }
        }
      });

      // The test applies a change that introduces a syntax error and fixes it thereafter.
      // Therefore, we know that the erroneous state was never reported when we now receive
      // a report without any diagnostics/errors.
      // Otherwise, we'd have to wait for a signal/diagnostic that should never be sent, e.g.
      // with a timeout.
      await Documents.GetLastDocumentAsync(newVersion); // For debug purposes.
      await AssertNoDiagnosticsAreComing(CancellationToken);
    }

    [TestMethod]
    public async Task ClosingDocumentWithSyntaxErrorHidesDiagnosticsBySendingEmptyDiagnostics() {
      var source = @"
method Multiply(x: int, y: int) returns (product: int
  requires y >= 0 && x >= 0
  decreases y
  ensures product == x * y && product >= 0
{
  if y == 0 {
    product := 0;
  } else {
    var step := Multiply(x, y - 1);
    product := x + step;
  }
}".TrimStart();
      var documentItem = CreateTestDocument(source);
      await client.OpenDocumentAndWaitAsync(documentItem, CancellationToken);
      await diagnosticsReceiver.AwaitNextDiagnosticsAsync(CancellationToken);
      client.DidCloseTextDocument(new DidCloseTextDocumentParams { TextDocument = documentItem });
      var diagnostics = await diagnosticsReceiver.AwaitNextDiagnosticsAsync(CancellationToken);
      Assert.AreEqual(0, diagnostics.Length);
      await AssertNoDiagnosticsAreComing(CancellationToken);
    }

    [TestMethod]
    public async Task OpeningDocumentThatIncludesNonExistentDocumentReportsParserErrorAtInclude() {
      var source = "include \"doesNotExist.dfy\"";
      var documentItem = CreateTestDocument(source, Path.Combine(Directory.GetCurrentDirectory(), "Synchronization/TestFiles/test.dfy"));
      await client.OpenDocumentAndWaitAsync(documentItem, CancellationToken);
      var diagnostics = await diagnosticsReceiver.AwaitNextDiagnosticsAsync(CancellationToken);
      Assert.AreEqual(1, diagnostics.Length);
      Assert.AreEqual("Parser", diagnostics[0].Source);
      Assert.AreEqual(DiagnosticSeverity.Error, diagnostics[0].Severity);
      Assert.AreEqual(new Range((0, 8), (0, 26)), diagnostics[0].Range);
      await AssertNoDiagnosticsAreComing(CancellationToken);
    }

    [TestMethod]
    public async Task OpeningDocumentThatIncludesDocumentWithSyntaxErrorsReportsParserErrorAtInclude() {
      var source = "include \"syntaxError.dfy\"";
      var documentItem = CreateTestDocument(source, Path.Combine(Directory.GetCurrentDirectory(), "Synchronization/TestFiles/test.dfy"));
      await client.OpenDocumentAndWaitAsync(documentItem, CancellationToken);
      var diagnostics = await diagnosticsReceiver.AwaitNextDiagnosticsAsync(CancellationToken);
      Assert.AreEqual(1, diagnostics.Length);
      Assert.AreEqual("Parser", diagnostics[0].Source);
      Assert.AreEqual(DiagnosticSeverity.Error, diagnostics[0].Severity);
      Assert.AreEqual(new Range((0, 8), (0, 25)), diagnostics[0].Range);
      await AssertNoDiagnosticsAreComing(CancellationToken);
    }

    [TestMethod]
    public async Task OpeningDocumentThatIncludesDocumentWithSemanticErrorsReportsResolverErrorAtInclude() {
      var source = "include \"syntaxError.dfy\"";
      var documentItem = CreateTestDocument(source, Path.Combine(Directory.GetCurrentDirectory(), "Synchronization/TestFiles/test.dfy"));
      await client.OpenDocumentAndWaitAsync(documentItem, CancellationToken);
      var diagnostics = await diagnosticsReceiver.AwaitNextDiagnosticsAsync(CancellationToken);
      Assert.AreEqual(1, diagnostics.Length);
      Assert.AreEqual("Parser", diagnostics[0].Source);
      Assert.AreEqual(DiagnosticSeverity.Error, diagnostics[0].Severity);
      Assert.AreEqual(new Range((0, 8), (0, 25)), diagnostics[0].Range);
      await AssertNoDiagnosticsAreComing(CancellationToken);
    }

    [TestMethod]
    public async Task OpeningDocumentWithSemanticErrorsInIncludeReportsResolverErrorAtIncludeStatement() {
      var source = "include \"semanticError.dfy\"";
      var documentItem = CreateTestDocument(source, Path.Combine(Directory.GetCurrentDirectory(), "Synchronization/TestFiles/test.dfy"));
      await client.OpenDocumentAndWaitAsync(documentItem, CancellationToken);
      var diagnostics = await diagnosticsReceiver.AwaitNextDiagnosticsAsync(CancellationToken);
      Assert.AreEqual(1, diagnostics.Length);
      Assert.AreEqual("Resolver", diagnostics[0].Source);
      Assert.AreEqual(DiagnosticSeverity.Error, diagnostics[0].Severity);
      Assert.AreEqual(new Range((0, 8), (0, 27)), diagnostics[0].Range);
      await AssertNoDiagnosticsAreComing(CancellationToken);
    }

    [TestMethod]
    public async Task SavingDocumentWithVerificationErrorDoesNotDiscardDiagnosticsWithVerificationErrorsIfVerifyOnChange() {
      var source = @"
method Multiply(x: int, y: int) returns (product: int)
  requires x >= 0
  decreases y
  ensures product == x * y && product >= 0
{
  if y == 0 {
    product := 0;
  } else {
    var step := Multiply(x, y - 1);
    product := x + step;
  }
}".TrimStart();
      var documentItem = CreateTestDocument(source);
      await client.OpenDocumentAndWaitAsync(documentItem, CancellationToken);
      var changeDiagnostics = await GetLastDiagnostics(documentItem, CancellationToken);
      Assert.AreEqual(1, changeDiagnostics.Length);
      Assert.AreEqual(MessageSource.Verifier.ToString(), changeDiagnostics[0].Source);
      Assert.AreEqual(DiagnosticSeverity.Error, changeDiagnostics[0].Severity);
      client.SaveDocument(documentItem);

      await AssertNoDiagnosticsAreComing(CancellationToken);
    }

    [TestMethod]
    public async Task SavingDocumentWithVerificationErrorReportsDiagnosticsWithVerificationErrorsIfVerifyOnSave() {
      var source = @"
method Multiply(x: int, y: int) returns (product: int)
  requires x >= 0
  decreases y
  ensures product == x * y && product >= 0
{
  if y == 0 {
    product := 0;
  } else {
    var step := Multiply(x, y - 1);
    product := x + step;
  }
}".TrimStart();
      await SetUp(new Dictionary<string, string>() {
        { $"{DocumentOptions.Section}:{nameof(DocumentOptions.Verify)}", nameof(AutoVerification.OnSave) }
      });
      var documentItem = CreateTestDocument(source);
      await client.OpenDocumentAndWaitAsync(documentItem, CancellationToken);
      var changeDiagnostics = await diagnosticsReceiver.AwaitNextDiagnosticsAsync(CancellationToken);
      Assert.AreEqual(0, changeDiagnostics.Length);
      client.SaveDocument(documentItem);
      var saveDiagnostics = await diagnosticsReceiver.AwaitNextDiagnosticsAsync(CancellationToken);
      Assert.AreEqual(1, saveDiagnostics.Length);
      Assert.AreEqual(MessageSource.Verifier.ToString(), saveDiagnostics[0].Source);
      Assert.AreEqual(DiagnosticSeverity.Error, saveDiagnostics[0].Severity);
      await AssertNoDiagnosticsAreComing(CancellationToken);
    }

    [TestMethod]
    public async Task OpeningDocumentWithVerificationErrorReportsDiagnosticsWithVerificationErrorsAndNestedRelatedLocations() {
      var source = @"
class Test {
    var a: nat
    var b: nat
    var c: nat

    predicate Valid()
        reads this
    {
        && a < b
        && b < c
    }

    method Foo()
        requires Valid()
        ensures Valid()
        modifies this
    {
        c := 10;
    }
}".TrimStart();
      var documentItem = CreateTestDocument(source);
      await client.OpenDocumentAndWaitAsync(documentItem, CancellationToken);
      var diagnostics = await GetLastDiagnostics(documentItem, CancellationToken);
      Assert.AreEqual(1, diagnostics.Length);
      Assert.AreEqual(MessageSource.Verifier.ToString(), diagnostics[0].Source);
      Assert.AreEqual(DiagnosticSeverity.Error, diagnostics[0].Severity);
      var relatedInformation = diagnostics[0].RelatedInformation.ToArray();
      Assert.AreEqual(2, relatedInformation.Length);
      Assert.AreEqual("This is the postcondition that might not hold.", relatedInformation[0].Message);
      Assert.AreEqual(new Range((14, 16), (14, 21)), relatedInformation[0].Location.Range);
      Assert.AreEqual("Related location", relatedInformation[1].Message);
      Assert.AreEqual(new Range((9, 11), (9, 16)), relatedInformation[1].Location.Range);
      await AssertNoDiagnosticsAreComing(CancellationToken);
    }

    [TestMethod]
    public async Task OpeningDocumentWithMultipleVerificationCoresReturnsStableDiagnostics() {
      var sourceWithHighTimeout = new CancellationTokenSource();
      sourceWithHighTimeout.CancelAfter(TimeSpan.FromSeconds(240));
      var cancellationToken = sourceWithHighTimeout.Token;

      var source = @"
method t0() { assert true; }
method t1() { assert true; }
method t2() { assert true; }
method t3() { assert true; }
method t4() { assert true; }
method t5() { assert true; }
method t6() { assert false; }
method t7() { assert false; }
method t8() { assert false; }
method t9() { assert false; }
method t10() { assert false; }".TrimStart();
      await SetUp(new Dictionary<string, string>() {
        { $"{VerifierOptions.Section}:{nameof(VerifierOptions.VcsCores)}", "4" }
      });
      for (int i = 0; i < 10; i++) {
        var documentItem = CreateTestDocument(source, $"test_{i}.dfy");
        client.OpenDocument(documentItem);
        var diagnostics = await GetLastDiagnostics(documentItem, cancellationToken);
        Assert.AreEqual(5, diagnostics.Length);
        Assert.AreEqual(MessageSource.Verifier.ToString(), diagnostics[0].Source);
        Assert.AreEqual(DiagnosticSeverity.Error, diagnostics[0].Severity);
        await AssertNoDiagnosticsAreComing(cancellationToken);
      }
    }

    [TestMethod]
    public async Task OpeningDocumentWithTimeoutReportsTimeoutDiagnostic() {
      var source = @"
function method {:unroll 100} Ack(m: nat, n: nat): nat
  decreases m, n
{
  if m == 0 then
    n + 1
  else if n == 0 then
    Ack(m - 1, 1)
  else
    Ack(m - 1, Ack(m, n - 1))
}

method test() {
  assert Ack(5, 5) == 0;
}".TrimStart();
      await SetUp(new Dictionary<string, string>() {
        { $"{VerifierOptions.Section}:{nameof(VerifierOptions.TimeLimit)}", "1" }
      });
      var documentItem = CreateTestDocument(source);
      client.OpenDocument(documentItem);
      var diagnostics = await GetLastDiagnostics(documentItem, CancellationToken);
      Assert.AreEqual(1, diagnostics.Length);
      Assert.IsTrue(diagnostics[0].Message.Contains("timed out"));
    }

    [TestMethod]
    public async Task OpeningDocumentWithComplexExpressionUnderlinesAllOfIt() {
      var source = @"
method test(i: int, j: int) {
  assert i > j || i < j; 
//       ^^^^^^^^^^^^^^
}
".TrimStart();
      var documentItem = CreateTestDocument(source);
      client.OpenDocument(documentItem);
      var diagnostics = await GetLastDiagnostics(documentItem, CancellationToken);
      Assert.AreEqual(1, diagnostics.Length);
      Assert.AreEqual(MessageSource.Verifier.ToString(), diagnostics[0].Source);
      Assert.AreEqual(DiagnosticSeverity.Error, diagnostics[0].Severity);
      Assert.AreEqual(new Range((1, 9), (1, 23)), diagnostics[0].Range);
      await AssertNoDiagnosticsAreComing(CancellationToken);
    }

    [TestMethod]
    public async Task OpeningDocumentWithFailedCallUnderlinesAllOfIt() {
      var source = @"
method test() {
  other(2, 1);
//     ^^^^^^^
}

method other(i: int, j: int)
  requires i < j {
}
".TrimStart();
      var documentItem = CreateTestDocument(source);
      client.OpenDocument(documentItem);
      var diagnostics = await GetLastDiagnostics(documentItem, CancellationToken);
      Assert.AreEqual(1, diagnostics.Length);
      Assert.AreEqual(MessageSource.Verifier.ToString(), diagnostics[0].Source);
      Assert.AreEqual(DiagnosticSeverity.Error, diagnostics[0].Severity);
      Assert.AreEqual(new Range((1, 7), (1, 14)), diagnostics[0].Range);
      await AssertNoDiagnosticsAreComing(CancellationToken);
    }

    [TestMethod]
    public async Task OpeningDocumentWithFailedCallExpressionUnderlinesAllOfIt() {
      var source = @"
method test() {
  var x := 1 + other(2, 1);
//             ^^^^^^^^^^
}

function method other(i: int, j: int): int
  requires i < j {
  2
}
".TrimStart();
      var documentItem = CreateTestDocument(source);
      client.OpenDocument(documentItem);
      var diagnostics = await GetLastDiagnostics(documentItem, CancellationToken);
      Assert.AreEqual(1, diagnostics.Length);
      Assert.AreEqual(MessageSource.Verifier.ToString(), diagnostics[0].Source);
      Assert.AreEqual(DiagnosticSeverity.Error, diagnostics[0].Severity);
      Assert.AreEqual(new Range((1, 15), (1, 25)), diagnostics[0].Range);
      await AssertNoDiagnosticsAreComing(CancellationToken);
    }

    [TestMethod]
    public async Task IncrementalVerificationDiagnosticsBetweenMethods() {
      var source = SlowToVerify + @"
method test() {
  assert false;
}
".TrimStart();
      var documentItem = CreateTestDocument(source);
      client.OpenDocument(documentItem);
      var resolutionDiagnostics = await diagnosticsReceiver.AwaitNextDiagnosticsAsync(CancellationToken.None, documentItem);
      Assert.AreEqual(0, resolutionDiagnostics.Length);
      var firstVerificationDiagnostics = await diagnosticsReceiver.AwaitNextDiagnosticsAsync(CancellationToken.None, documentItem);
      var secondVerificationDiagnostics = await diagnosticsReceiver.AwaitNextDiagnosticsAsync(CancellationToken.None, documentItem);

      Assert.AreEqual(1, firstVerificationDiagnostics.Length);
      // Second diagnostic is a timeout exception from SlowToVerify
      Assert.AreEqual(2, secondVerificationDiagnostics.Length);
      await AssertNoDiagnosticsAreComing(CancellationToken);
    }

    [TestMethod]
    public async Task IncrementalVerificationDiagnosticsBetweenAssertionsAndWellFormedness() {
      var source = @"
method test() 
  ensures 3 / 0 == 1 {
  assert false;
}
".TrimStart();
      await SetUp(new Dictionary<string, string>() {
        { $"{VerifierOptions.Section}:{nameof(VerifierOptions.VcsCores)}", "1" }
      });
      var documentItem = CreateTestDocument(source);
      client.OpenDocument(documentItem);
      var resolutionDiagnostics = await diagnosticsReceiver.AwaitNextDiagnosticsAsync(CancellationToken.None, documentItem);
      Assert.AreEqual(0, resolutionDiagnostics.Length);
      var firstVerificationDiagnostics = await diagnosticsReceiver.AwaitNextDiagnosticsAsync(CancellationToken.None, documentItem);
      var secondVerificationDiagnostics = await diagnosticsReceiver.AwaitNextDiagnosticsAsync(CancellationToken.None, documentItem);

      Assert.AreEqual(1, firstVerificationDiagnostics.Length);
      Assert.AreEqual(2, secondVerificationDiagnostics.Length);
      await AssertNoDiagnosticsAreComing(CancellationToken);
    }

    [TestMethod]
    public async Task NoIncrementalVerificationDiagnosticsBetweenAssertionBatches() {
      var source = @"
method test(x: int) {
  assert x != 2;
  assert {:split_here} true;
  assert x != 3;
}
".TrimStart();
      await SetUp(new Dictionary<string, string>() {
        { $"{VerifierOptions.Section}:{nameof(VerifierOptions.VcsCores)}", "1" }
      });
      var documentItem = CreateTestDocument(source);
      client.OpenDocument(documentItem);
      var resolutionDiagnostics = await diagnosticsReceiver.AwaitNextDiagnosticsAsync(CancellationToken.None, documentItem);
      Assert.AreEqual(0, resolutionDiagnostics.Length);
      var firstVerificationDiagnostics = await diagnosticsReceiver.AwaitNextDiagnosticsAsync(CancellationToken.None, documentItem);

      Assert.AreEqual(2, firstVerificationDiagnostics.Length);
      await AssertNoDiagnosticsAreComing(CancellationToken);
    }

    [TestMethod]
    public async Task NoDiagnosticFlickeringWhenIncremental() {
      var source = @"
method test() {
  assert false;
}
method test2() {
  assert false;
}
".TrimStart();
      await SetUp(new Dictionary<string, string>() {
        { $"{VerifierOptions.Section}:{nameof(VerifierOptions.VcsCores)}", "1" }
      });
      var documentItem = CreateTestDocument(source);
      client.OpenDocument(documentItem);
      var resolutionDiagnostics = await diagnosticsReceiver.AwaitNextDiagnosticsAsync(CancellationToken, documentItem);
      Assert.AreEqual(0, resolutionDiagnostics.Length);
      var firstVerificationDiagnostics = await diagnosticsReceiver.AwaitNextDiagnosticsAsync(CancellationToken, documentItem);
      var secondVerificationDiagnostics = await diagnosticsReceiver.AwaitNextDiagnosticsAsync(CancellationToken, documentItem);
      Assert.AreEqual(1, firstVerificationDiagnostics.Length);
      Assert.AreEqual(2, secondVerificationDiagnostics.Length);

      ApplyChange(ref documentItem, new Range((1, 9), (1, 14)), "true"); ;

      var resolutionDiagnostics2 = await diagnosticsReceiver.AwaitNextDiagnosticsAsync(CancellationToken, documentItem);
      AssertDiagnosticListsAreEqualBesidesMigration(secondVerificationDiagnostics, resolutionDiagnostics2);
      var firstVerificationDiagnostics2 = await GetLastDiagnostics(documentItem, CancellationToken);
      Assert.AreEqual(1, firstVerificationDiagnostics2.Length); // Still contains second failing method

      ApplyChange(ref documentItem, new Range((4, 9), (4, 14)), "true");

      var resolutionDiagnostics3 = await diagnosticsReceiver.AwaitNextDiagnosticsAsync(CancellationToken, documentItem);
      AssertDiagnosticListsAreEqualBesidesMigration(firstVerificationDiagnostics2, resolutionDiagnostics3);
<<<<<<< HEAD
      // firstVerificationDiagnostics3 is skipped because it's the same as resolutionDiagnostics3
      var secondVerificationDiagnostics3 = await diagnosticReceiver.AwaitNextDiagnosticsAsync(CancellationToken, documentItem);
=======
      var secondVerificationDiagnostics3 = await GetLastDiagnostics(documentItem, CancellationToken);
>>>>>>> 19a696cf
      Assert.AreEqual(0, secondVerificationDiagnostics3.Length);

      await AssertNoDiagnosticsAreComing(CancellationToken);
    }


    [TestMethod]
    public async Task ApplyChangeBeforeVerificationFinishes() {
      var source = @"
method test() {
  assert false;
}
".TrimStart() + SlowToVerify;
      await SetUp(new Dictionary<string, string>() {
        { $"{VerifierOptions.Section}:{nameof(VerifierOptions.VcsCores)}", "1" }
      });
      var documentItem = CreateTestDocument(source);
      client.OpenDocument(documentItem);
      var resolutionDiagnostics = await diagnosticsReceiver.AwaitNextDiagnosticsAsync(CancellationToken, documentItem);
      Assert.AreEqual(0, resolutionDiagnostics.Length);
      var firstVerificationDiagnostics = await diagnosticsReceiver.AwaitNextDiagnosticsAsync(CancellationToken, documentItem);
      Assert.AreEqual(1, firstVerificationDiagnostics.Length);
      ApplyChange(ref documentItem, new Range((1, 9), (1, 14)), "true");

      var resolutionDiagnostics2 = await diagnosticsReceiver.AwaitNextDiagnosticsAsync(CancellationToken, documentItem);
      AssertDiagnosticListsAreEqualBesidesMigration(firstVerificationDiagnostics, resolutionDiagnostics2);
      var firstVerificationDiagnostics2 = await diagnosticsReceiver.AwaitNextDiagnosticsAsync(CancellationToken, documentItem);
      var secondVerificationDiagnostics2 = await diagnosticsReceiver.AwaitNextDiagnosticsAsync(CancellationToken, documentItem);
      Assert.AreEqual(0, firstVerificationDiagnostics2.Length); // Still contains second failing method
      Assert.AreEqual(1, secondVerificationDiagnostics2.Length);

      await AssertNoDiagnosticsAreComing(CancellationToken);
    }


    [TestMethod]
    public async Task DoNotMigrateDiagnosticsOfRemovedMethod() {
      var source = @"
method test() {
  assert false;
}
method test2() {
  assert false;
}
".TrimStart();
      await SetUp(new Dictionary<string, string>() {
        { $"{VerifierOptions.Section}:{nameof(VerifierOptions.VcsCores)}", "1" }
      });
      var documentItem = CreateTestDocument(source);
      client.OpenDocument(documentItem);
      var resolutionDiagnostics = await diagnosticsReceiver.AwaitNextDiagnosticsAsync(CancellationToken, documentItem);
      Assert.AreEqual(0, resolutionDiagnostics.Length);
      var firstVerificationDiagnostics = await diagnosticsReceiver.AwaitNextDiagnosticsAsync(CancellationToken, documentItem);
      var secondVerificationDiagnostics = await diagnosticsReceiver.AwaitNextDiagnosticsAsync(CancellationToken, documentItem);
      Assert.AreEqual(1, firstVerificationDiagnostics.Length);
      Assert.AreEqual(2, secondVerificationDiagnostics.Length);

      /*
       * New source becomes
       * method test() {
           assert false;
           assert false;
         }
       */
      ApplyChange(ref documentItem, new Range((2, 0), (4, 0)), "");

      var resolutionDiagnostics2 = await diagnosticsReceiver.AwaitNextDiagnosticsAsync(CancellationToken, documentItem);

      // Resolution diagnostics still contain those of the deleted method.
      AssertDiagnosticListsAreEqualBesidesMigration(secondVerificationDiagnostics, resolutionDiagnostics2);
      var firstVerificationDiagnostics2 = await diagnosticsReceiver.AwaitNextDiagnosticsAsync(CancellationToken, documentItem);
      // The second assert doesn't create a separate error since it's hidden by the first one.
      // The diagnostics of test2 has not been migrated since test2 no longer exists.
      Assert.AreEqual(1, firstVerificationDiagnostics2.Length);

      await AssertNoDiagnosticsAreComing(CancellationToken);
    }

    private static void AssertDiagnosticListsAreEqualBesidesMigration(Diagnostic[] secondVerificationDiagnostics2,
      Diagnostic[] resolutionDiagnostics3) {
      Assert.AreEqual(secondVerificationDiagnostics2.Length, resolutionDiagnostics3.Length);
      foreach (var t in secondVerificationDiagnostics2.Zip(resolutionDiagnostics3)) {
        Assert.AreEqual(t.First.Message, t.Second.Message);
      }
    }

    [TestMethod]
    public async Task DiagnosticsInDifferentImplementationUnderOneNamedVerificationTask() {
      var source = @"
method test() 
  ensures 3 / 0 == 2 {
  assert false;
}
".TrimStart();
      await SetUp(new Dictionary<string, string>() {
        { $"{VerifierOptions.Section}:{nameof(VerifierOptions.VcsCores)}", "1" }
      });
      var documentItem = CreateTestDocument(source);
      client.OpenDocument(documentItem);
      var diagnostics = await GetLastDiagnostics(documentItem, CancellationToken);
      Assert.AreEqual(2, diagnostics.Length);
    }

    [TestMethod]
    public async Task MethodRenameDoesNotAffectMigration() {
      var source = @"
method Foo() {
  assert false;
}
".TrimStart();
      var documentItem = CreateTestDocument(source);
      client.OpenDocument(documentItem);
      var preChangeDiagnostics = await GetLastDiagnostics(documentItem, CancellationToken);
      Assert.AreEqual(1, preChangeDiagnostics.Length);
      ApplyChange(ref documentItem, new Range(0, 7, 0, 10), "Bar");
      await AssertNoDiagnosticsAreComing(CancellationToken);
    }

    [TestMethod]
    public async Task ModuleRenameDoesNotAffectMigration() {
      var source = @"
module Foo {
  method Bar() {
    assert false;
  }
}
".TrimStart();
      var documentItem = CreateTestDocument(source);
      client.OpenDocument(documentItem);
      var preChangeDiagnostics = await GetLastDiagnostics(documentItem, CancellationToken);
      Assert.AreEqual(1, preChangeDiagnostics.Length);
      await AssertNoDiagnosticsAreComing(CancellationToken);
      ApplyChange(ref documentItem, new Range(0, 7, 0, 10), "Zap");
      await AssertNoDiagnosticsAreComing(CancellationToken);
    }
  }
}<|MERGE_RESOLUTION|>--- conflicted
+++ resolved
@@ -791,12 +791,7 @@
 
       var resolutionDiagnostics3 = await diagnosticsReceiver.AwaitNextDiagnosticsAsync(CancellationToken, documentItem);
       AssertDiagnosticListsAreEqualBesidesMigration(firstVerificationDiagnostics2, resolutionDiagnostics3);
-<<<<<<< HEAD
-      // firstVerificationDiagnostics3 is skipped because it's the same as resolutionDiagnostics3
-      var secondVerificationDiagnostics3 = await diagnosticReceiver.AwaitNextDiagnosticsAsync(CancellationToken, documentItem);
-=======
       var secondVerificationDiagnostics3 = await GetLastDiagnostics(documentItem, CancellationToken);
->>>>>>> 19a696cf
       Assert.AreEqual(0, secondVerificationDiagnostics3.Length);
 
       await AssertNoDiagnosticsAreComing(CancellationToken);
