﻿using System;
using Microsoft.Dafny.LanguageServer.IntegrationTest.Extensions;
using Microsoft.Dafny.LanguageServer.IntegrationTest.Util;
using Microsoft.Dafny.LanguageServer.Workspace;
using OmniSharp.Extensions.LanguageServer.Protocol.Document;
using OmniSharp.Extensions.LanguageServer.Protocol.Models;
using System.IO;
using System.Linq;
using System.Threading;
using System.Threading.Tasks;
using Microsoft.Dafny.LanguageServer.Workspace.ChangeProcessors;
using Xunit;
using XunitAssertMessages;
using Range = OmniSharp.Extensions.LanguageServer.Protocol.Models.Range;

namespace Microsoft.Dafny.LanguageServer.IntegrationTest.Synchronization {
  public class DiagnosticsTest : ClientBasedLanguageServerTest {

    [Fact]
    public async Task GitIssue3155ItemWithSameKeyAlreadyBeenAdded() {
      var source = @"
datatype Test =
    | A(field: int)
    | B(field: int)


predicate updateTest(test: Test, test': Test)
{
    test' == test.(field := 1)
}
".TrimStart();
      var documentItem = CreateTestDocument(source);
      await client.OpenDocumentAndWaitAsync(documentItem, CancellationToken);

      var diagnostics = await GetLastDiagnostics(documentItem, CancellationToken);
      Assert.Empty(diagnostics);
      await AssertNoDiagnosticsAreComing(CancellationToken);
    }

    [Fact]
    public async Task GitIssue3062CrashOfLanguageServer() {
      var source = @"
function bullspec(s:seq<nat>, u:seq<nat>): (r: nat)
  requires |s| > 0
  requires |u| > 0
  requires |s| == |u|
  ensures forall i | i < r :: s[i] != u[i]
  ensures r == |s| || s[r] == u[r]
{
  if |s| == 0 then 0 else
  if |s| == 1 then
    if s[0]==u[0] 
    then 1 else 0
  else
    if s[0] != u[0] 
    then bullspec(s[1..],u[1..])
    else 1+bullspec(s[1..],u[1..])
}".TrimStart();
      var documentItem = CreateTestDocument(source);
      await client.OpenDocumentAndWaitAsync(documentItem, CancellationToken);
      var diagnostics = await GetLastDiagnostics(documentItem, CancellationToken);
      Assert.Equal(7, diagnostics.Length);
      Assert.Equal(PublishedVerificationStatus.Stale, await PopNextStatus());
      Assert.Equal(PublishedVerificationStatus.Running, await PopNextStatus());
      Assert.Equal(PublishedVerificationStatus.Error, await PopNextStatus());
      ApplyChange(ref documentItem, ((7, 25), (10, 17)), "");
      diagnostics = await diagnosticsReceiver.AwaitNextDiagnosticsAsync(CancellationToken);
      Assert.Equal(5, diagnostics.Length);
      Assert.Equal("Parser", diagnostics[0].Source);
      Assert.Equal(DiagnosticSeverity.Error, diagnostics[0].Severity);
      ApplyChange(ref documentItem, ((7, 20), (7, 25)), "");
      diagnostics = await GetLastDiagnostics(documentItem, CancellationToken);
      Assert.Equal(8, diagnostics.Length);
      Assert.Equal(PublishedVerificationStatus.Stale, await PopNextStatus());
      Assert.Equal(PublishedVerificationStatus.Running, await PopNextStatus());
      Assert.Equal(PublishedVerificationStatus.Error, await PopNextStatus());
      await AssertNoDiagnosticsAreComing(CancellationToken);
    }

    [Fact]
    public async Task EmptyFileNoCodeWarning() {
      var source = "";
      var documentItem = CreateTestDocument(source);
      await client.OpenDocumentAndWaitAsync(documentItem, CancellationToken);
      var diagnostics = await GetLastDiagnostics(documentItem, CancellationToken);
      Assert.Equal(new Range(0, 0, 0, 0), diagnostics[0].Range);
    }

    [Fact]
    public async Task OpeningFailingFunctionPreconditionHasRelatedDiagnostics() {
      var source = @"
predicate P(i: int) {
  i <= 0
}

function Call(i: int): int
  requires P(i)

method Test(i: int) returns (j: int)
  requires i > 0
{
  return Call(2/i);
}".TrimStart();
      var documentItem = CreateTestDocument(source);
      await client.OpenDocumentAndWaitAsync(documentItem, CancellationToken);
      var diagnostics = await GetLastDiagnostics(documentItem, CancellationToken);
      Assert.Single(diagnostics);
      Assert.NotNull(diagnostics[0].RelatedInformation);
      var relatedInformation =
        diagnostics[0].RelatedInformation.ToArray();
      Assert.Equal(2, relatedInformation.Length);
      Assert.Equal("Could not prove: P(i)", relatedInformation[0].Message);
      Assert.Equal("Could not prove: i <= 0", relatedInformation[1].Message);
      await AssertNoDiagnosticsAreComing(CancellationToken);
    }

    [Fact]
    public async Task OpeningFlawlessDocumentReportsNoDiagnostics() {
      var source = @"
method Multiply(x: int, y: int) returns (product: int)
  requires y >= 0 && x >= 0
  decreases y
  ensures product == x * y && product >= 0
{
  if y == 0 {
    product := 0;
  } else {
    var step := Multiply(x, y - 1);
    product := x + step;
  }
}".TrimStart();
      var documentItem = CreateTestDocument(source);
      await client.OpenDocumentAndWaitAsync(documentItem, CancellationToken);
      var diagnostics = await GetLastDiagnostics(documentItem, CancellationToken);
      Assert.Empty(diagnostics);
      await AssertNoDiagnosticsAreComing(CancellationToken);
    }

    [Fact]
    public async Task RefinementTokensCorrectlyReported() {
      // git-issue-2402
      var source = @"
abstract module M 
{ 
    type T(00)
    const t : T
    lemma Randomlemma()
    {
        forall i:int {}
    }
}

module N refines M 
{
}".TrimStart();
      var documentItem = CreateTestDocument(source);
      await client.OpenDocumentAndWaitAsync(documentItem, CancellationToken);
      var diagnostics = await GetLastDiagnostics(documentItem, CancellationToken);
      Assert.Single(diagnostics);
      Assert.Equal(
        "static non-ghost const field 't' of type 'T' (which does not have a default compiled value) must give a defining value",
        diagnostics[0].Message);
      await AssertNoDiagnosticsAreComing(CancellationToken);
    }

    [Fact]
    public async Task NoCrashWhenPressingEnterAfterSelectingAllTextAndInputtingText() {
      var source = @"
predicate {:opaque} m() {
  true
}
".TrimStart();
      var documentItem = CreateTestDocument(source);
      await client.OpenDocumentAndWaitAsync(documentItem, CancellationToken);
      var diagnostics = await GetLastDiagnostics(documentItem, CancellationToken);
      Assert.Empty(diagnostics);
      ApplyChange(ref documentItem, ((0, 0), (3, 0)), "\n");
      diagnostics = await GetLastDiagnostics(documentItem, CancellationToken);
      Assert.Single(diagnostics);
      ApplyChange(ref documentItem, ((1, 0), (1, 0)), "const x := 1");
      diagnostics = await GetLastDiagnostics(documentItem, CancellationToken);
      Assert.Empty(diagnostics);
      await AssertNoDiagnosticsAreComing(CancellationToken);
    }

    [Fact]
    public async Task OpeningOpaqueFunctionWorks() {
      var source = @"
predicate {:opaque} m() {
  true
}".TrimStart();
      var documentItem = CreateTestDocument(source);
      await client.OpenDocumentAndWaitAsync(documentItem, CancellationToken);
      var diagnostics = await GetLastDiagnostics(documentItem, CancellationToken);
      Assert.Empty(diagnostics);
      await AssertNoDiagnosticsAreComing(CancellationToken);
    }

    [Fact]
    public async Task OpeningDocumentWithSyntaxErrorReportsDiagnosticsWithParserErrors() {
      var source = @"
method Multiply(x: int, y: int) returns (product: int
  requires y >= 0 && x >= 0
  decreases y
  ensures product == x * y && product >= 0
{
  if y == 0 {
    product := 0;
  } else {
    var step := Multiply(x, y - 1);
    product := x + step;
  }
}".TrimStart();
      var documentItem = CreateTestDocument(source);
      await client.OpenDocumentAndWaitAsync(documentItem, CancellationToken);
      var diagnostics = await diagnosticsReceiver.AwaitNextDiagnosticsAsync(CancellationToken);
      Assert.Single(diagnostics);
      Assert.Equal("Parser", diagnostics[0].Source);
      Assert.Equal(DiagnosticSeverity.Error, diagnostics[0].Severity);
      await AssertNoDiagnosticsAreComing(CancellationToken);
    }

    [Fact]
    public async Task OpeningDocumentWithSemanticErrorReportsDiagnosticsWithSemanticErrors() {
      var source = @"
method Multiply(x: int, y: int) returns (product: int)
  requires y >= 0 && x >= 0
  decreases y
  ensures product == x * y && product >= 0
{
  if y == 0 {
    product := 0;
  } else {
    var step := Multiply(x, y - ""1"");
    product := x + step;
  }
}".TrimStart();
      var documentItem = CreateTestDocument(source);
      await client.OpenDocumentAndWaitAsync(documentItem, CancellationToken);
      var diagnostics = await diagnosticsReceiver.AwaitNextDiagnosticsAsync(CancellationToken);
      Assert.Single(diagnostics);
      Assert.Equal("Resolver", diagnostics[0].Source);
      Assert.Equal(DiagnosticSeverity.Error, diagnostics[0].Severity);
      await AssertNoDiagnosticsAreComing(CancellationToken);
    }

    [Fact]
    public async Task OpeningDocumentWithMultipleSemanticErrorsReportsDiagnosticsWithAllSemanticErrors() {
      var source = @"
method Multiply(x: int, y: int) returns (product: int)
  requires y >= 0 && x >= 0
  decreases y
  ensures product == x * y && product >= 0
{
  if y == ""0"" {
    product := 0;
  } else {
    var step := Multiply(x, y - ""1"");
    product := x + step;
  }
}".TrimStart();
      var documentItem = CreateTestDocument(source);
      await client.OpenDocumentAndWaitAsync(documentItem, CancellationToken);
      var diagnostics = await diagnosticsReceiver.AwaitNextDiagnosticsAsync(CancellationToken);
      Assert.Equal(2, diagnostics.Length);
      Assert.Equal("Resolver", diagnostics[0].Source);
      Assert.Equal(DiagnosticSeverity.Error, diagnostics[0].Severity);
      Assert.Equal("Resolver", diagnostics[1].Source);
      Assert.Equal(DiagnosticSeverity.Error, diagnostics[1].Severity);
      await AssertNoDiagnosticsAreComing(CancellationToken);
    }

    [Fact]
    public async Task OpeningDocumentWithVerificationErrorReportsDiagnosticsWithVerificationErrors() {
      var source = @"
method Multiply(x: int, y: int) returns (product: int)
  requires x >= 0
  decreases y
  ensures product == x * y && product >= 0
{
  if y == 0 {
    product := 0;
  } else {
    var step := Multiply(x, y - 1);
    product := x + step;
  }
}".TrimStart();
      var documentItem = CreateTestDocument(source);
      await client.OpenDocumentAndWaitAsync(documentItem, CancellationToken);
      var diagnostics = await GetLastDiagnostics(documentItem, CancellationToken);
      Assert.Single(diagnostics);
      Assert.Equal(MessageSource.Verifier.ToString(), diagnostics[0].Source);
      Assert.Equal(DiagnosticSeverity.Error, diagnostics[0].Severity);
      await AssertNoDiagnosticsAreComing(CancellationToken);
    }

    [Fact]
    public async Task OpeningDocumentWithDefaultParamErrorHighlightsCallSite() {
      var source = @"
function test(x: int := 99): bool
  requires x >= 100
{
  false
}

method A()
{
  var b := test();
} ".TrimStart();
      var documentItem = CreateTestDocument(source);
      await client.OpenDocumentAndWaitAsync(documentItem, CancellationToken);
      var diagnostics = await GetLastDiagnostics(documentItem, CancellationToken);
      Assert.Single(diagnostics);
      Assert.Equal(MessageSource.Verifier.ToString(), diagnostics[0].Source);
      Assert.Equal(DiagnosticSeverity.Error, diagnostics[0].Severity);
      Assert.Equal(8, diagnostics[0].Range.Start.Line);
      await AssertNoDiagnosticsAreComing(CancellationToken);
    }

    [Fact]
    public async Task OpeningDocumentWithVerificationErrorDoesNotReportDiagnosticsWithVerificationErrorsIfNotVerifyOnChange() {
      var source = @"
method Multiply(x: int, y: int) returns (product: int)
  requires x >= 0
  decreases y
  ensures product == x * y && product >= 0
{
  if y == 0 {
    product := 0;
  } else {
    var step := Multiply(x, y - 1);
    product := x + step;
  }
}".TrimStart();
      await SetUp(options => options.Set(ServerCommand.Verification, VerifyOnMode.Never));
      var documentItem = CreateTestDocument(source);
      await client.OpenDocumentAndWaitAsync(documentItem, CancellationToken);
      var diagnostics = await diagnosticsReceiver.AwaitNextDiagnosticsAsync(CancellationToken);
      Assert.Empty(diagnostics);
      await AssertNoDiagnosticsAreComing(CancellationToken);
    }

    [Fact]
    public async Task OpeningDocumentWithMultipleVerificationErrorsReportsDiagnosticsWithAllVerificationErrorsAndRelatedInformation() {
      var source = @"
method Multiply(x: int, y: int) returns (product: int)
  decreases y
  ensures product == x * y && product >= 0
{
  if y == 0 {
    product := 0;
  } else {
    var step := Multiply(x, y - 1);
    product := x + step;
  }
}".TrimStart();
      var documentItem = CreateTestDocument(source);
      await client.OpenDocumentAndWaitAsync(documentItem, CancellationToken);
      var diagnostics = await GetLastDiagnostics(documentItem, CancellationToken);
      Assert.Equal(2, diagnostics.Length);
      Assert.Equal(MessageSource.Verifier.ToString(), diagnostics[0].Source);
      Assert.Equal(DiagnosticSeverity.Error, diagnostics[0].Severity);
      Assert.Equal(MessageSource.Verifier.ToString(), diagnostics[1].Source);
      Assert.Equal(DiagnosticSeverity.Error, diagnostics[1].Severity);
      Assert.Single(diagnostics[0].RelatedInformation);
      var relatedInformation = diagnostics[0].RelatedInformation.First();
      Assert.Equal("This postcondition might not hold: product >= 0", relatedInformation.Message);
      Assert.Equal(new Range(new Position(2, 30), new Position(2, 42)), relatedInformation.Location.Range);
      await AssertNoDiagnosticsAreComing(CancellationToken);
    }

    [Fact]
    public async Task ChangingCorrectDocumentToOneWithSyntaxErrorsReportsTheSyntaxErrors() {
      var source = @"
method Multiply(x: int, y: int) returns (product: int)
  requires y >= 0 && x >= 0
  decreases y
  ensures product == x * y && product >= 0
{
  if y == 0 {
    product := 0;
  } else {
    var step := Multiply(x, y - 1);
    product := x + step;
  }
}".TrimStart();
      var documentItem = CreateTestDocument(source);
      await client.OpenDocumentAndWaitAsync(documentItem, CancellationToken);

      var diagnosticsAfterOpening = await GetLastDiagnostics(documentItem, CancellationToken);
      Assert.Empty(diagnosticsAfterOpening);
      ApplyChange(ref documentItem, new Range((0, 53), (0, 54)), "");

      var diagnostics = await diagnosticsReceiver.AwaitNextDiagnosticsAsync(CancellationToken);
      Assert.Single(diagnostics);
      Assert.Equal("Parser", diagnostics[0].Source);
      Assert.Equal(DiagnosticSeverity.Error, diagnostics[0].Severity);
      await AssertNoDiagnosticsAreComing(CancellationToken);
    }

    [Fact]
    public async Task ChangingCorrectDocumentToOneWithSyntaxErrorsReportsTheSyntaxErrorsIfNotVerifyOnChange() {
      var source = @"
method Multiply(x: int, y: int) returns (product: int)
  requires y >= 0 && x >= 0
  decreases y
  ensures product == x * y && product >= 0
{
  if y == 0 {
    product := 0;
  } else {
    var step := Multiply(x, y - 1);
    product := x + step;
  }
}".TrimStart();
      await SetUp(options => options.Set(ServerCommand.Verification, VerifyOnMode.Never));
      var documentItem = CreateTestDocument(source);
      await client.OpenDocumentAndWaitAsync(documentItem, CancellationToken);
      var diagnosticsAfterOpening = await diagnosticsReceiver.AwaitNextDiagnosticsAsync(CancellationToken);
      Assert.Empty(diagnosticsAfterOpening);
      await AssertNoDiagnosticsAreComing(CancellationToken);

      ApplyChange(ref documentItem, new Range(0, 53, 0, 54), "");

      var diagnostics = await diagnosticsReceiver.AwaitNextDiagnosticsAsync(CancellationToken, documentItem);
      Assert.Single(diagnostics);
      Assert.Equal("Parser", diagnostics[0].Source);
      Assert.Equal(DiagnosticSeverity.Error, diagnostics[0].Severity);
      await AssertNoDiagnosticsAreComing(CancellationToken);
    }

    [Fact]
    public async Task ChangingCorrectDocumentToOneWithVerificationErrorsReportsTheVerificationErrors() {
      var source = @"
method Multiply(x: int, y: int) returns (product: int)
  requires y >= 0 && x >= 0
  decreases y
  ensures product == x * y && product >= 0
{
  if y == 0 {
    product := 0;
  } else {
    var step := Multiply(x, y - 1);
    product := x + step;
  }
}".TrimStart();
      var documentItem = CreateTestDocument(source);
      await client.OpenDocumentAndWaitAsync(documentItem, CancellationToken);

      ApplyChange(ref documentItem, new Range((8, 30), (8, 31)), "+");

      var diagnostics = await GetLastDiagnostics(documentItem, CancellationToken);
      Assert.Single(diagnostics);
      Assert.Equal(MessageSource.Verifier.ToString(), diagnostics[0].Source);
      Assert.Equal(DiagnosticSeverity.Error, diagnostics[0].Severity);
      await AssertNoDiagnosticsAreComing(CancellationToken);
    }

    [Fact]
    public async Task ChangingCorrectDocumentToOneWithVerificationErrorsDoesNotReportVerificationErrorsIfNotVerifyOnChange() {
      var source = @"
method Multiply(x: int, y: int) returns (product: int)
  requires y >= 0 && x >= 0
  decreases y
  ensures product == x * y && product >= 0
{
  if y == 0 {
    product := 0;
  } else {
    var step := Multiply(x, y - 1);
    product := x + step;
  }
}".TrimStart();
      await SetUp(options => options.Set(ServerCommand.Verification, VerifyOnMode.Never));
      var documentItem = CreateTestDocument(source);
      await client.OpenDocumentAndWaitAsync(documentItem, CancellationToken);

      var diagnosticsAfterOpening = await GetLastDiagnostics(documentItem, CancellationToken);
      Assert.Empty(diagnosticsAfterOpening);
      ApplyChange(ref documentItem, new Range((8, 30), (8, 31)), "+");
      await AssertNoDiagnosticsAreComing(CancellationToken);
    }

    [Fact]
    public async Task ApplyingMultipleChangesInDocumentOnlySendsOneReport() {
      var source = @"
method Multiply(x: int, y: int) returns (product: int)
  requires y >= 0 && x >= 0
  decreases y
  ensures product == x * y && product >= 0
{
  if y == 0 {
    product := 0;
  } else {
    var step := Multiply(x, y - 1);
    product := x + step;
  }
}".TrimStart();
      var documentItem = CreateTestDocument(source);
      await client.OpenDocumentAndWaitAsync(documentItem, CancellationToken);

      var diagnosticsAfterOpening = await GetLastDiagnostics(documentItem, CancellationToken);
      Assert.Empty(diagnosticsAfterOpening);
      var newVersion = documentItem with { Version = documentItem.Version + 1 };
      client.DidChangeTextDocument(new DidChangeTextDocumentParams {
        TextDocument = new OptionalVersionedTextDocumentIdentifier {
          Uri = newVersion.Uri,
          Version = newVersion.Version
        },
        ContentChanges = new[] {
          new TextDocumentContentChangeEvent {
            Range = new Range((0, 53), (0, 54)),
            Text = ""
          },
          new TextDocumentContentChangeEvent {
            Range = new Range((0, 53), (0, 53)),
            Text = ")"
          }
        }
      });

      // The test applies a change that introduces a syntax error and fixes it thereafter.
      // Therefore, we know that the erroneous state was never reported when we now receive
      // a report without any diagnostics/errors.
      // Otherwise, we'd have to wait for a signal/diagnostic that should never be sent, e.g.
      // with a timeout.
      await Documents.GetLastDocumentAsync(newVersion); // For debug purposes.
      await AssertNoDiagnosticsAreComing(CancellationToken);
    }

    [Fact]
    public async Task ClosingDocumentWithSyntaxErrorHidesDiagnosticsBySendingEmptyDiagnostics() {
      var source = @"
method Multiply(x: int, y: int) returns (product: int
  requires y >= 0 && x >= 0
  decreases y
  ensures product == x * y && product >= 0
{
  if y == 0 {
    product := 0;
  } else {
    var step := Multiply(x, y - 1);
    product := x + step;
  }
}".TrimStart();
      var documentItem = CreateTestDocument(source);
      await client.OpenDocumentAndWaitAsync(documentItem, CancellationToken);
      await diagnosticsReceiver.AwaitNextDiagnosticsAsync(CancellationToken);
      client.DidCloseTextDocument(new DidCloseTextDocumentParams { TextDocument = documentItem });
      var diagnostics = await diagnosticsReceiver.AwaitNextDiagnosticsAsync(CancellationToken);
      Assert.Empty(diagnostics);
      await AssertNoDiagnosticsAreComing(CancellationToken);
    }

    [Fact]
    public async Task OpeningDocumentThatIncludesNonExistentDocumentReportsParserErrorAtInclude() {
      var source = "include \"doesNotExist.dfy\"";
      var documentItem = CreateTestDocument(source, Path.Combine(Directory.GetCurrentDirectory(), "Synchronization/TestFiles/test.dfy"));
      await client.OpenDocumentAndWaitAsync(documentItem, CancellationToken);
      var diagnostics = await diagnosticsReceiver.AwaitNextDiagnosticsAsync(CancellationToken);
      Assert.Single(diagnostics);
      Assert.Equal("Parser", diagnostics[0].Source);
      Assert.Equal(DiagnosticSeverity.Error, diagnostics[0].Severity);
      Assert.Equal(new Range((0, 8), (0, 26)), diagnostics[0].Range);
      await AssertNoDiagnosticsAreComing(CancellationToken);
    }

    [Fact]
    public async Task OpeningDocumentThatIncludesDocumentWithSyntaxErrorsReportsParserErrorAtInclude() {
      var source = "include \"syntaxError.dfy\"";
      var documentItem = CreateTestDocument(source, Path.Combine(Directory.GetCurrentDirectory(), "Synchronization/TestFiles/test.dfy"));
      await client.OpenDocumentAndWaitAsync(documentItem, CancellationToken);
      var diagnostics = await diagnosticsReceiver.AwaitNextDiagnosticsAsync(CancellationToken);
      Assert.Single(diagnostics);
      Assert.Equal("Parser", diagnostics[0].Source);
      Assert.Equal(DiagnosticSeverity.Error, diagnostics[0].Severity);
      Assert.Equal(new Range((0, 8), (0, 25)), diagnostics[0].Range);
      await AssertNoDiagnosticsAreComing(CancellationToken);
    }

    [Fact]
    public async Task DoubleIncludesGitHubIssue3599() {
      var source = @"
include ""./A.dfy""
include ""./B.dfy""
module ModC {
  lemma Lem() ensures false {}
}
";
      var documentItem = CreateTestDocument(source, Path.Combine(Directory.GetCurrentDirectory(), "Synchronization/TestFiles/test.dfy"));
      await client.OpenDocumentAndWaitAsync(documentItem, CancellationToken);
      var diagnostics = await GetLastDiagnostics(documentItem, CancellationToken);
<<<<<<< HEAD
      Assert.AreEqual(1, diagnostics.Length);
      Assert.IsTrue(diagnostics[0].Message.Contains("a postcondition"));
=======
      Assert.Single(diagnostics);
      Assert.Contains("A postcondition", diagnostics[0].Message);
>>>>>>> b26c6c25
    }

    [Fact]
    public async Task OpeningDocumentThatIncludesDocumentWithSemanticErrorsReportsResolverErrorAtInclude() {
      var source = "include \"syntaxError.dfy\"";
      var documentItem = CreateTestDocument(source, Path.Combine(Directory.GetCurrentDirectory(), "Synchronization/TestFiles/test.dfy"));
      await client.OpenDocumentAndWaitAsync(documentItem, CancellationToken);
      var diagnostics = await diagnosticsReceiver.AwaitNextDiagnosticsAsync(CancellationToken);
      Assert.Single(diagnostics);
      Assert.Equal("Parser", diagnostics[0].Source);
      Assert.Equal(DiagnosticSeverity.Error, diagnostics[0].Severity);
      Assert.Equal(new Range((0, 8), (0, 25)), diagnostics[0].Range);
      await AssertNoDiagnosticsAreComing(CancellationToken);
    }

    [Fact]
    public async Task OpeningDocumentWithSemanticErrorsInIncludeReportsResolverErrorAtIncludeStatement() {
      var source = "include \"semanticError.dfy\"";
      var documentItem = CreateTestDocument(source, Path.Combine(Directory.GetCurrentDirectory(), "Synchronization/TestFiles/test.dfy"));
      await client.OpenDocumentAndWaitAsync(documentItem, CancellationToken);
      var diagnostics = await diagnosticsReceiver.AwaitNextDiagnosticsAsync(CancellationToken);
      Assert.Single(diagnostics);
      Assert.Equal("Resolver", diagnostics[0].Source);
      Assert.Equal(DiagnosticSeverity.Error, diagnostics[0].Severity);
      Assert.Equal(new Range((0, 8), (0, 27)), diagnostics[0].Range);
      await AssertNoDiagnosticsAreComing(CancellationToken);
    }

    [Fact]
    public async Task SavingDocumentWithVerificationErrorDoesNotDiscardDiagnosticsWithVerificationErrorsIfVerifyOnChange() {
      var source = @"
method Multiply(x: int, y: int) returns (product: int)
  requires x >= 0
  decreases y
  ensures product == x * y && product >= 0
{
  if y == 0 {
    product := 0;
  } else {
    var step := Multiply(x, y - 1);
    product := x + step;
  }
}".TrimStart();
      var documentItem = CreateTestDocument(source);
      await client.OpenDocumentAndWaitAsync(documentItem, CancellationToken);
      var changeDiagnostics = await GetLastDiagnostics(documentItem, CancellationToken);
      Assert.Single(changeDiagnostics);
      Assert.Equal(MessageSource.Verifier.ToString(), changeDiagnostics[0].Source);
      Assert.Equal(DiagnosticSeverity.Error, changeDiagnostics[0].Severity);
      client.SaveDocument(documentItem);

      await AssertNoDiagnosticsAreComing(CancellationToken);
    }

    [Fact]
    public async Task SavingDocumentWithVerificationErrorReportsDiagnosticsWithVerificationErrorsIfVerifyOnSave() {
      var source = @"
method Multiply(x: int, y: int) returns (product: int)
  requires x >= 0
  decreases y
  ensures product == x * y && product >= 0
{
  if y == 0 {
    product := 0;
  } else {
    var step := Multiply(x, y - 1);
    product := x + step;
  }
}".TrimStart();
      await SetUp(options => options.Set(ServerCommand.Verification, VerifyOnMode.Save));
      var documentItem = CreateTestDocument(source);
      await client.OpenDocumentAndWaitAsync(documentItem, CancellationToken);
      var changeDiagnostics = await diagnosticsReceiver.AwaitNextDiagnosticsAsync(CancellationToken);
      Assert.Empty(changeDiagnostics);
      client.SaveDocument(documentItem);
      var saveDiagnostics = await diagnosticsReceiver.AwaitNextDiagnosticsAsync(CancellationToken);
      Assert.Single(saveDiagnostics);
      Assert.Equal(MessageSource.Verifier.ToString(), saveDiagnostics[0].Source);
      Assert.Equal(DiagnosticSeverity.Error, saveDiagnostics[0].Severity);
      await AssertNoDiagnosticsAreComing(CancellationToken);
    }

    [Fact]
    public async Task OpeningDocumentWithVerificationErrorReportsDiagnosticsWithVerificationErrorsAndNestedRelatedLocations() {
      var source = @"
class Test {
    var a: nat
    var b: nat
    var c: nat

    predicate Valid()
        reads this
    {
        && a < b
        && b < c
    }

    method Foo()
        requires Valid()
        ensures Valid()
        modifies this
    {
        c := 10;
    }
}".TrimStart();
      var documentItem = CreateTestDocument(source);
      await client.OpenDocumentAndWaitAsync(documentItem, CancellationToken);
      var diagnostics = await GetLastDiagnostics(documentItem, CancellationToken);
      Assert.Single(diagnostics);
      Assert.Equal(MessageSource.Verifier.ToString(), diagnostics[0].Source);
      Assert.Equal(DiagnosticSeverity.Error, diagnostics[0].Severity);
      var relatedInformation = diagnostics[0].RelatedInformation.ToArray();
      Assert.Equal(2, relatedInformation.Length);
      Assert.Equal("This postcondition might not hold: Valid()", relatedInformation[0].Message);
      Assert.Equal(new Range((14, 16), (14, 23)), relatedInformation[0].Location.Range);
      Assert.Equal("Could not prove: b < c", relatedInformation[1].Message);
      Assert.Equal(new Range((9, 11), (9, 16)), relatedInformation[1].Location.Range);
      await AssertNoDiagnosticsAreComing(CancellationToken);
    }

    [Fact]
    public async Task OpeningDocumentWithMultipleVerificationCoresReturnsStableDiagnostics() {
      var sourceWithHighTimeout = new CancellationTokenSource();
      sourceWithHighTimeout.CancelAfter(TimeSpan.FromSeconds(240));
      var cancellationToken = sourceWithHighTimeout.Token;

      var source = @"
method t0() { assert true; }
method t1() { assert true; }
method t2() { assert true; }
method t3() { assert true; }
method t4() { assert true; }
method t5() { assert true; }
method t6() { assert false; }
method t7() { assert false; }
method t8() { assert false; }
method t9() { assert false; }
method t10() { assert false; }".TrimStart();
      await SetUp(options => options.Set(BoogieOptionBag.Cores, 4U));
      for (int i = 0; i < 10; i++) {
        diagnosticsReceiver.ClearHistory();
        var documentItem = CreateTestDocument(source, $"test_{i}.dfy");
        client.OpenDocument(documentItem);
        var diagnostics = await GetLastDiagnostics(documentItem, cancellationToken);
        AssertM.Equal(5, diagnostics.Length, $"Iteration is {i}, Old to new history was: {diagnosticsReceiver.History.Stringify()}");
        Assert.Equal(MessageSource.Verifier.ToString(), diagnostics[0].Source);
        Assert.Equal(DiagnosticSeverity.Error, diagnostics[0].Severity);
        await AssertNoDiagnosticsAreComing(cancellationToken);
      }
    }



    [Fact]
    public async Task OpeningDocumentWithElephantOperatorDoesNotThrowException() {
      var source = @"
module {:options ""/functionSyntax:4""} Library {
  // Library
  datatype Option<T> = Some(value: T) | None
  datatype Result<T> = Success(value: T) | Failure(s: string, pos: int) {
    predicate IsFailure() {
      Failure?
    }
    function PropagateFailure<U>(): Result<U>
      requires IsFailure()
    {
      Failure(s, pos)
    }
    function Extract(): T
      requires !IsFailure()
    {
      value
    }
  }
}
module Parser {
  import opened Library

  datatype Parser = Parser(expected: string) | Log(p: Parser, message: string)
  {
    method {:termination false} Parse(s: string, i: nat)
      returns (result: Result<(string, nat)>)
    {
      if Log? {
        var v1 :- p.Parse(s, i); // Removing this line makes the language server not crash anymore.
      }
      
      result := Failure(""bam"", i);
    }
  }
}".TrimStart();
      await SetUp(options => options.Set(BoogieOptionBag.Cores, 1U));
      diagnosticsReceiver.ClearHistory();
      var documentItem = CreateTestDocument(source, $"test1.dfy");
      client.OpenDocument(documentItem);
      var diagnostics = await GetLastDiagnostics(documentItem, CancellationToken.None);
      AssertM.Equal(0, diagnostics.Count(diagnostic =>
        diagnostic.Severity != DiagnosticSeverity.Information &&
        diagnostic.Severity != DiagnosticSeverity.Hint), $"Expected no issue");
    }

    [Fact]
    public async Task OpeningDocumentWithTimeoutReportsTimeoutDiagnostic() {
      var source = @"
function {:unroll 100} Ack(m: nat, n: nat): nat
  decreases m, n
{
  if m == 0 then
    n + 1
  else if n == 0 then
    Ack(m - 1, 1)
  else
    Ack(m - 1, Ack(m, n - 1))
}

method test() {
  assert Ack(5, 5) == 0;
}".TrimStart();
      await SetUp(options => options.Set(BoogieOptionBag.VerificationTimeLimit, 1U));
      var documentItem = CreateTestDocument(source);
      client.OpenDocument(documentItem);
      var diagnostics = await GetLastDiagnostics(documentItem, CancellationToken);
      Assert.Single(diagnostics);
      Assert.Contains("timed out", diagnostics[0].Message);
    }

    [Fact]
    public async Task OpeningDocumentWithComplexExpressionUnderlinesAllOfIt() {
      var source = @"
method test(i: int, j: int) {
  assert i > j || i < j; 
//       ^^^^^^^^^^^^^^
}
".TrimStart();
      var documentItem = CreateTestDocument(source);
      client.OpenDocument(documentItem);
      var diagnostics = await GetLastDiagnostics(documentItem, CancellationToken);
      Assert.Single(diagnostics);
      Assert.Equal(MessageSource.Verifier.ToString(), diagnostics[0].Source);
      Assert.Equal(DiagnosticSeverity.Error, diagnostics[0].Severity);
      Assert.Equal(new Range((1, 9), (1, 23)), diagnostics[0].Range);
      await AssertNoDiagnosticsAreComing(CancellationToken);
    }

    [Fact]
    public async Task OpeningDocumentWithFailedCallUnderlinesAllOfIt() {
      var source = @"
method test() {
  other(2, 1);
//^^^^^^^^^^^^
}

method other(i: int, j: int)
  requires i < j {
}
".TrimStart();
      var documentItem = CreateTestDocument(source);
      client.OpenDocument(documentItem);
      var diagnostics = await GetLastDiagnostics(documentItem, CancellationToken);
      Assert.Single(diagnostics);
      Assert.Equal(MessageSource.Verifier.ToString(), diagnostics[0].Source);
      Assert.Equal(DiagnosticSeverity.Error, diagnostics[0].Severity);
      Assert.Equal(new Range((1, 2), (1, 14)), diagnostics[0].Range);
      await AssertNoDiagnosticsAreComing(CancellationToken);
    }

    [Fact]
    public async Task OpeningDocumentWithFailedCallExpressionUnderlinesAllOfIt() {
      var source = @"
method test() {
  var x := 1 + other(2, 1);
//             ^^^^^^^^^^^
}

function other(i: int, j: int): int
  requires i < j {
  2
}
".TrimStart();
      var documentItem = CreateTestDocument(source);
      client.OpenDocument(documentItem);
      var diagnostics = await GetLastDiagnostics(documentItem, CancellationToken);
      Assert.Single(diagnostics);
      Assert.Equal(MessageSource.Verifier.ToString(), diagnostics[0].Source);
      Assert.Equal(DiagnosticSeverity.Error, diagnostics[0].Severity);
      Assert.Equal(new Range((1, 15), (1, 26)), diagnostics[0].Range);
      await AssertNoDiagnosticsAreComing(CancellationToken);
    }

    [Fact]
    public async Task IncrementalVerificationDiagnosticsBetweenMethods() {
      var source = SlowToVerify + @"
method test() {
  assert false;
}
".TrimStart();
      var documentItem = CreateTestDocument(source);
      client.OpenDocument(documentItem);
      var resolutionDiagnostics = await diagnosticsReceiver.AwaitNextDiagnosticsAsync(CancellationToken.None, documentItem);
      Assert.Empty(resolutionDiagnostics);
      var firstVerificationDiagnostics = await diagnosticsReceiver.AwaitNextDiagnosticsAsync(CancellationToken.None, documentItem);
      var secondVerificationDiagnostics = await diagnosticsReceiver.AwaitNextDiagnosticsAsync(CancellationToken.None, documentItem);

      Assert.Single(firstVerificationDiagnostics);
      // Second diagnostic is a timeout exception from SlowToVerify
      Assert.Equal(2, secondVerificationDiagnostics.Length);
      await AssertNoDiagnosticsAreComing(CancellationToken);
    }

    [Fact]
    public async Task IncrementalVerificationDiagnosticsBetweenAssertionsAndWellFormedness() {
      var source = @"
method test() 
  ensures 3 / 0 == 1 {
  assert false;
}
".TrimStart();
      await SetUp(options => options.Set(BoogieOptionBag.Cores, 1U));
      var documentItem = CreateTestDocument(source);
      client.OpenDocument(documentItem);
      var resolutionDiagnostics = await diagnosticsReceiver.AwaitNextDiagnosticsAsync(CancellationToken.None, documentItem);
      Assert.Empty(resolutionDiagnostics);
      var firstVerificationDiagnostics = await diagnosticsReceiver.AwaitNextDiagnosticsAsync(CancellationToken.None, documentItem);
      var secondVerificationDiagnostics = await diagnosticsReceiver.AwaitNextDiagnosticsAsync(CancellationToken.None, documentItem);

      Assert.Single(firstVerificationDiagnostics);
      Assert.Equal(2, secondVerificationDiagnostics.Length);
      await AssertNoDiagnosticsAreComing(CancellationToken);
    }

    [Fact]
    public async Task NoIncrementalVerificationDiagnosticsBetweenAssertionBatches() {
      var source = @"
method test(x: int) {
  assert x != 2;
  assert {:split_here} true;
  assert x != 3;
}
".TrimStart();
      await SetUp(options => options.Set(BoogieOptionBag.Cores, 1U));
      var documentItem = CreateTestDocument(source);
      client.OpenDocument(documentItem);
      var resolutionDiagnostics = await diagnosticsReceiver.AwaitNextDiagnosticsAsync(CancellationToken.None, documentItem);
      Assert.Empty(resolutionDiagnostics);
      var firstVerificationDiagnostics = await diagnosticsReceiver.AwaitNextDiagnosticsAsync(CancellationToken.None, documentItem);

      Assert.Equal(2, firstVerificationDiagnostics.Length);
      await AssertNoDiagnosticsAreComing(CancellationToken);
    }

    [Fact]
    public async Task NoDiagnosticFlickeringWhenIncremental() {
      var source = @"
method test() {
  assert false;
}
method test2() {
  assert false;
}
".TrimStart();
      await SetUp(options => options.Set(BoogieOptionBag.Cores, 1U));
      var documentItem = CreateTestDocument(source);
      client.OpenDocument(documentItem);
      var resolutionDiagnostics = await diagnosticsReceiver.AwaitNextDiagnosticsAsync(CancellationToken, documentItem);
      Assert.Empty(resolutionDiagnostics);
      var firstVerificationDiagnostics = await diagnosticsReceiver.AwaitNextDiagnosticsAsync(CancellationToken, documentItem);
      var secondVerificationDiagnostics = await diagnosticsReceiver.AwaitNextDiagnosticsAsync(CancellationToken, documentItem);
      Assert.Single(firstVerificationDiagnostics);
      Assert.Equal(2, secondVerificationDiagnostics.Length);

      ApplyChange(ref documentItem, new Range((1, 9), (1, 14)), "true"); ;

      var resolutionDiagnostics2 = await diagnosticsReceiver.AwaitNextDiagnosticsAsync(CancellationToken, documentItem);
      AssertDiagnosticListsAreEqualBesidesMigration(secondVerificationDiagnostics, resolutionDiagnostics2);
      var firstVerificationDiagnostics2 = await GetLastDiagnostics(documentItem, CancellationToken);
      Assert.Single(firstVerificationDiagnostics2); // Still contains second failing method

      ApplyChange(ref documentItem, new Range((4, 9), (4, 14)), "true");

      var resolutionDiagnostics3 = await diagnosticsReceiver.AwaitNextDiagnosticsAsync(CancellationToken, documentItem);
      AssertDiagnosticListsAreEqualBesidesMigration(firstVerificationDiagnostics2, resolutionDiagnostics3);
      var secondVerificationDiagnostics3 = await GetLastDiagnostics(documentItem, CancellationToken);
      Assert.Empty(secondVerificationDiagnostics3);

      await AssertNoDiagnosticsAreComing(CancellationToken);
    }


    [Fact]
    public async Task ApplyChangeBeforeVerificationFinishes() {
      var source = @"
method test() {
  assert false;
}
".TrimStart() + SlowToVerify;
      await SetUp(options => options.Set(BoogieOptionBag.Cores, 1U));
      var documentItem = CreateTestDocument(source);
      client.OpenDocument(documentItem);
      var resolutionDiagnostics = await diagnosticsReceiver.AwaitNextDiagnosticsAsync(CancellationToken, documentItem);
      Assert.Empty(resolutionDiagnostics);
      var firstVerificationDiagnostics = await diagnosticsReceiver.AwaitNextDiagnosticsAsync(CancellationToken, documentItem);
      Assert.Single(firstVerificationDiagnostics);

      // Second verification diagnostics get cancelled.
      ApplyChange(ref documentItem, new Range((1, 9), (1, 14)), "true");

      // Contains migrated verification error.
      var resolutionDiagnostics2 = await diagnosticsReceiver.AwaitNextDiagnosticsAsync(CancellationToken, documentItem);
      AssertDiagnosticListsAreEqualBesidesMigration(firstVerificationDiagnostics, resolutionDiagnostics2);
      var firstVerificationDiagnostics2 = await diagnosticsReceiver.AwaitNextDiagnosticsAsync(CancellationToken, documentItem);
      var secondVerificationDiagnostics2 = await diagnosticsReceiver.AwaitNextDiagnosticsAsync(CancellationToken, documentItem);
      Assert.Empty(firstVerificationDiagnostics2); // Still contains second failing method
      Assert.Single(secondVerificationDiagnostics2);

      await AssertNoDiagnosticsAreComing(CancellationToken);
    }


    [Fact]
    public async Task DoNotMigrateDiagnosticsOfRemovedMethod() {
      var source = @"
method test() {
  assert false;
}
method test2() {
  assert false;
}
".TrimStart();
      await SetUp(options => options.Set(BoogieOptionBag.Cores, 1U));
      var documentItem = CreateTestDocument(source);
      client.OpenDocument(documentItem);
      var resolutionDiagnostics = await diagnosticsReceiver.AwaitNextDiagnosticsAsync(CancellationToken, documentItem);
      Assert.Empty(resolutionDiagnostics);
      var firstVerificationDiagnostics = await diagnosticsReceiver.AwaitNextDiagnosticsAsync(CancellationToken, documentItem);
      var secondVerificationDiagnostics = await diagnosticsReceiver.AwaitNextDiagnosticsAsync(CancellationToken, documentItem);
      Assert.Single(firstVerificationDiagnostics);
      Assert.Equal(2, secondVerificationDiagnostics.Length);

      /*
       * New source becomes
       * method test() {
           assert false;
           assert false;
         }
       */
      ApplyChange(ref documentItem, new Range((2, 0), (4, 0)), "");

      var resolutionDiagnosticsAfter = await diagnosticsReceiver.AwaitNextDiagnosticsAsync(CancellationToken, documentItem);
      Assert.Single(resolutionDiagnosticsAfter);
    }

    private static void AssertDiagnosticListsAreEqualBesidesMigration(Diagnostic[] expected, Diagnostic[] actual) {
      AssertM.Equal(expected.Length, actual.Length, $"expected: {expected.Stringify()}, but was: {actual.Stringify()}");
      foreach (var t in Enumerable.Zip(expected, actual)) {
        AssertM.Equal(Relocator.OutdatedPrefix + t.First.Message, t.Second.Message, t.Second.ToString());
      }
    }

    [Fact]
    public async Task DiagnosticsInDifferentImplementationUnderOneNamedVerificationTask() {
      var source = @"
method test() 
  ensures 3 / 0 == 2 {
  assert false;
}
".TrimStart();
      await SetUp(options => options.Set(BoogieOptionBag.Cores, 1U));
      var documentItem = CreateTestDocument(source);
      client.OpenDocument(documentItem);
      var diagnostics = await GetLastDiagnostics(documentItem, CancellationToken);
      Assert.Equal(2, diagnostics.Length);
    }

    [Fact]
    public async Task MethodRenameDoesNotAffectMigration() {
      var source = @"
method Foo() {
  assert false;
}
".TrimStart();
      var documentItem = CreateTestDocument(source);
      client.OpenDocument(documentItem);
      var preChangeDiagnostics = await GetLastDiagnostics(documentItem, CancellationToken);
      Assert.Single(preChangeDiagnostics);
      ApplyChange(ref documentItem, new Range(0, 7, 0, 10), "Bar");
      var resolutionDiagnostics = await diagnosticsReceiver.AwaitNextDiagnosticsAsync(CancellationToken, documentItem);
      AssertDiagnosticListsAreEqualBesidesMigration(preChangeDiagnostics, resolutionDiagnostics);
    }

    [Fact]
    public async Task ModuleRenameDoesNotAffectMigration() {
      var source = @"
module Foo {
  method Bar() {
    assert false;
  }
}
".TrimStart();
      var documentItem = CreateTestDocument(source);
      client.OpenDocument(documentItem);
      var preChangeDiagnostics = await GetLastDiagnostics(documentItem, CancellationToken);
      Assert.Single(preChangeDiagnostics);
      await AssertNoDiagnosticsAreComing(CancellationToken);
      ApplyChange(ref documentItem, new Range(0, 7, 0, 10), "Zap");
      var resolutionDiagnostics = await diagnosticsReceiver.AwaitNextDiagnosticsAsync(CancellationToken, documentItem);
      AssertDiagnosticListsAreEqualBesidesMigration(preChangeDiagnostics, resolutionDiagnostics);
    }

    /**
     * This test is an indirect way to test performance. It tests that the diagnostics of
     * resolution, verification task determination, and verification itself, are returned separately.
     */
    [Fact]
    public async Task ResolutionDiagnosticsAreReturnedBeforeComputingVerificationTasks() {
      var source = @"
method Foo() { 
  assert false; 
}".TrimStart();
      var documentItem = CreateTestDocument(source);
      client.OpenDocument(documentItem);
      var verificationDiagnostics = await GetLastDiagnostics(documentItem, CancellationToken);
      Assert.Single(verificationDiagnostics);
      ApplyChange(ref documentItem, new Range(0, 0, 0, 1), "");
      var brokenSyntaxDiagnostics = await diagnosticsReceiver.AwaitNextDiagnosticsAsync(CancellationToken);
      Assert.True(brokenSyntaxDiagnostics.Length > 1);
      documentItem = documentItem with { Version = documentItem.Version + 1 };
      // Fix syntax error and replace method header so verification diagnostics are not migrated.
      ApplyChange(ref documentItem, new Range(0, 0, 1, 0), "method Bar() {\n");
      var resolutionDiagnostics = await diagnosticsReceiver.AwaitNextDiagnosticsAsync(CancellationToken);
      Assert.Empty(resolutionDiagnostics);
      var translationDiagnostics = await diagnosticsReceiver.AwaitNextDiagnosticsAsync(CancellationToken);
      // Verification diagnostics were removed since task no longer exists.
      Assert.Single(translationDiagnostics);
      await AssertNoDiagnosticsAreComing(CancellationToken);
    }

    [Fact]
    public async Task DiagnosticsAfterSavingWithVerifyOnChange() {
      var source = @"
method Foo() { 
  assert true; 
}".TrimStart();
      var documentItem = CreateTestDocument(source);
      client.OpenDocument(documentItem);
      await client.SaveDocumentAndWaitAsync(documentItem, CancellationToken);
      var diagnostics1 = await GetLastDiagnostics(documentItem, CancellationToken);
      Assert.Empty(diagnostics1);
      ApplyChange(ref documentItem, new Range(0, 0, 0, 0), "SyntaxError");
      var diagnostics2 = await GetLastDiagnostics(documentItem, CancellationToken);
      Assert.True(diagnostics2.Any());
    }
  }
}<|MERGE_RESOLUTION|>--- conflicted
+++ resolved
@@ -590,13 +590,8 @@
       var documentItem = CreateTestDocument(source, Path.Combine(Directory.GetCurrentDirectory(), "Synchronization/TestFiles/test.dfy"));
       await client.OpenDocumentAndWaitAsync(documentItem, CancellationToken);
       var diagnostics = await GetLastDiagnostics(documentItem, CancellationToken);
-<<<<<<< HEAD
-      Assert.AreEqual(1, diagnostics.Length);
-      Assert.IsTrue(diagnostics[0].Message.Contains("a postcondition"));
-=======
-      Assert.Single(diagnostics);
-      Assert.Contains("A postcondition", diagnostics[0].Message);
->>>>>>> b26c6c25
+      Assert.Single(diagnostics);
+      Assert.Contains("a postcondition", diagnostics[0].Message);
     }
 
     [Fact]
