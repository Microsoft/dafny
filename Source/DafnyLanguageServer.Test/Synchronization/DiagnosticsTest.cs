--- conflicted
+++ resolved
@@ -191,11 +191,6 @@
 }".TrimStart();
       var documentItem = CreateTestDocument(source, "GitIssue3062CrashOfLanguageServer.dfy");
       await client.OpenDocumentAndWaitAsync(documentItem, CancellationToken);
-<<<<<<< HEAD
-      var diagnostics = await GetLastDiagnostics(documentItem);
-      Assert.Equal(4, diagnostics.Length);
-=======
->>>>>>> 4cf0b9f5
       Assert.Equal(PublishedVerificationStatus.Stale, await PopNextStatus());
       Assert.Equal(PublishedVerificationStatus.Queued, await PopNextStatus());
       Assert.Equal(PublishedVerificationStatus.Running, await PopNextStatus());
@@ -203,21 +198,11 @@
       var diagnostics1 = diagnosticsReceiver.GetLast(d => d.Uri == documentItem.Uri).Diagnostics.ToArray();
       Assert.Equal(7, diagnostics1.Length);
       ApplyChange(ref documentItem, ((7, 25), (10, 17)), "");
-<<<<<<< HEAD
-      diagnostics = await GetNextDiagnostics(documentItem);
-      Assert.Equal(5, diagnostics.Length);
-      Assert.Equal("Parser", diagnostics[0].Source);
-      Assert.Equal(DiagnosticSeverity.Error, diagnostics[0].Severity);
-      ApplyChange(ref documentItem, ((7, 20), (7, 25)), "");
-      diagnostics = await GetLastDiagnostics(documentItem);
-      Assert.Equal(8, diagnostics.Length);
-=======
-      var diagnostics2 = await diagnosticsReceiver.AwaitNextDiagnosticsAsync(CancellationToken);
+      var diagnostics2 = await GetNextDiagnostics(documentItem);
       Assert.Equal(5, diagnostics2.Length);
       Assert.Equal("Parser", diagnostics2[0].Source);
       Assert.Equal(DiagnosticSeverity.Error, diagnostics2[0].Severity);
       ApplyChange(ref documentItem, ((7, 20), (7, 25)), "");
->>>>>>> 4cf0b9f5
       Assert.Equal(PublishedVerificationStatus.Stale, await PopNextStatus());
       Assert.Equal(PublishedVerificationStatus.Queued, await PopNextStatus());
       Assert.Equal(PublishedVerificationStatus.Running, await PopNextStatus());
@@ -662,11 +647,8 @@
       // a report without any diagnostics/errors.
       // Otherwise, we'd have to wait for a signal/diagnostic that should never be sent, e.g.
       // with a timeout.
-<<<<<<< HEAD
       await GetNextDiagnostics(newVersion); // Without verification hints
       await GetNextDiagnostics(newVersion); // With verification hints
-=======
->>>>>>> 4cf0b9f5
       await AssertNoDiagnosticsAreComing(CancellationToken);
     }
 
