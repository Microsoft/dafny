﻿using System;
using Microsoft.Dafny.LanguageServer.IntegrationTest.Extensions;
using Microsoft.Dafny.LanguageServer.IntegrationTest.Util;
using Microsoft.Dafny.LanguageServer.Language;
using Microsoft.Dafny.LanguageServer.Workspace;
using Microsoft.Extensions.Configuration;
using Microsoft.VisualStudio.TestTools.UnitTesting;
using OmniSharp.Extensions.LanguageServer.Protocol.Document;
using OmniSharp.Extensions.LanguageServer.Protocol.Models;
using System.Collections.Generic;
using System.IO;
using System.Linq;
using System.Threading;
using System.Threading.Tasks;
using Range = OmniSharp.Extensions.LanguageServer.Protocol.Models.Range;

namespace Microsoft.Dafny.LanguageServer.IntegrationTest.Synchronization {
  [TestClass]
  public class DiagnosticsTest : ClientBasedLanguageServerTest {

    [TestMethod]
    public async Task OpeningFlawlessDocumentReportsEmptyDiagnostics() {
      var source = @"
method Multiply(x: int, y: int) returns (product: int)
  requires y >= 0 && x >= 0
  decreases y
  ensures product == x * y && product >= 0
{
  if y == 0 {
    product := 0;
  } else {
    var step := Multiply(x, y - 1);
    product := x + step;
  }
}".TrimStart();
      var documentItem = CreateTestDocument(source);
      await client.OpenDocumentAndWaitAsync(documentItem, CancellationToken);
      var diagnostics = await GetLastDiagnostics(documentItem, CancellationToken);
      Assert.AreEqual(0, diagnostics.Length);
      await AssertNoDiagnosticsAreComing(CancellationToken);
    }

    [TestMethod]
    public async Task OpeningDocumentWithSyntaxErrorReportsDiagnosticsWithParserErrors() {
      var source = @"
method Multiply(x: int, y: int) returns (product: int
  requires y >= 0 && x >= 0
  decreases y
  ensures product == x * y && product >= 0
{
  if y == 0 {
    product := 0;
  } else {
    var step := Multiply(x, y - 1);
    product := x + step;
  }
}".TrimStart();
      var documentItem = CreateTestDocument(source);
      await client.OpenDocumentAndWaitAsync(documentItem, CancellationToken);
      var diagnostics = await diagnosticReceiver.AwaitNextDiagnosticsAsync(CancellationToken);
      Assert.AreEqual(1, diagnostics.Length);
      Assert.AreEqual("Parser", diagnostics[0].Source);
      Assert.AreEqual(DiagnosticSeverity.Error, diagnostics[0].Severity);
      await AssertNoDiagnosticsAreComing(CancellationToken);
    }

    [TestMethod]
    public async Task OpeningDocumentWithSemanticErrorReportsDiagnosticsWithSemanticErrors() {
      var source = @"
method Multiply(x: int, y: int) returns (product: int)
  requires y >= 0 && x >= 0
  decreases y
  ensures product == x * y && product >= 0
{
  if y == 0 {
    product := 0;
  } else {
    var step := Multiply(x, y - ""1"");
    product := x + step;
  }
}".TrimStart();
      var documentItem = CreateTestDocument(source);
      await client.OpenDocumentAndWaitAsync(documentItem, CancellationToken);
      var diagnostics = await diagnosticReceiver.AwaitNextDiagnosticsAsync(CancellationToken);
      Assert.AreEqual(1, diagnostics.Length);
      Assert.AreEqual("Resolver", diagnostics[0].Source);
      Assert.AreEqual(DiagnosticSeverity.Error, diagnostics[0].Severity);
      await AssertNoDiagnosticsAreComing(CancellationToken);
    }

    [TestMethod]
    public async Task OpeningDocumentWithMultipleSemanticErrorsReportsDiagnosticsWithAllSemanticErrors() {
      var source = @"
method Multiply(x: int, y: int) returns (product: int)
  requires y >= 0 && x >= 0
  decreases y
  ensures product == x * y && product >= 0
{
  if y == ""0"" {
    product := 0;
  } else {
    var step := Multiply(x, y - ""1"");
    product := x + step;
  }
}".TrimStart();
      var documentItem = CreateTestDocument(source);
      await client.OpenDocumentAndWaitAsync(documentItem, CancellationToken);
      var diagnostics = await diagnosticReceiver.AwaitNextDiagnosticsAsync(CancellationToken);
      Assert.AreEqual(2, diagnostics.Length);
      Assert.AreEqual("Resolver", diagnostics[0].Source);
      Assert.AreEqual(DiagnosticSeverity.Error, diagnostics[0].Severity);
      Assert.AreEqual("Resolver", diagnostics[1].Source);
      Assert.AreEqual(DiagnosticSeverity.Error, diagnostics[1].Severity);
      await AssertNoDiagnosticsAreComing(CancellationToken);
    }

    [TestMethod]
    public async Task OpeningDocumentWithVerificationErrorReportsDiagnosticsWithVerificationErrors() {
      var source = @"
method Multiply(x: int, y: int) returns (product: int)
  requires x >= 0
  decreases y
  ensures product == x * y && product >= 0
{
  if y == 0 {
    product := 0;
  } else {
    var step := Multiply(x, y - 1);
    product := x + step;
  }
}".TrimStart();
      var documentItem = CreateTestDocument(source);
      await client.OpenDocumentAndWaitAsync(documentItem, CancellationToken);
      var diagnostics = await GetLastDiagnostics(documentItem, CancellationToken);
      Assert.AreEqual(1, diagnostics.Length);
      Assert.AreEqual(MessageSource.Verifier.ToString(), diagnostics[0].Source);
      Assert.AreEqual(DiagnosticSeverity.Error, diagnostics[0].Severity);
      await AssertNoDiagnosticsAreComing(CancellationToken);
    }

    [TestMethod]
    public async Task OpeningDocumentWithVerificationErrorDoesNotReportDiagnosticsWithVerificationErrorsIfNotVerifyOnChange() {
      var source = @"
method Multiply(x: int, y: int) returns (product: int)
  requires x >= 0
  decreases y
  ensures product == x * y && product >= 0
{
  if y == 0 {
    product := 0;
  } else {
    var step := Multiply(x, y - 1);
    product := x + step;
  }
}".TrimStart();
      await SetUp(new Dictionary<string, string>() {
        { $"{DocumentOptions.Section}:{nameof(DocumentOptions.Verify)}", nameof(AutoVerification.Never) }
      });
      var documentItem = CreateTestDocument(source);
      await client.OpenDocumentAndWaitAsync(documentItem, CancellationToken);
      var diagnostics = await diagnosticReceiver.AwaitNextDiagnosticsAsync(CancellationToken);
      Assert.AreEqual(0, diagnostics.Length);
      await AssertNoDiagnosticsAreComing(CancellationToken);
    }

    [TestMethod]
    public async Task OpeningDocumentWithMultipleVerificationErrorsReportsDiagnosticsWithAllVerificationErrorsAndRelatedInformation() {
      var source = @"
method Multiply(x: int, y: int) returns (product: int)
  decreases y
  ensures product == x * y && product >= 0
{
  if y == 0 {
    product := 0;
  } else {
    var step := Multiply(x, y - 1);
    product := x + step;
  }
}".TrimStart();
      var documentItem = CreateTestDocument(source);
      await client.OpenDocumentAndWaitAsync(documentItem, CancellationToken);
      var diagnostics = await GetLastDiagnostics(documentItem, CancellationToken);
      Assert.AreEqual(2, diagnostics.Length);
      Assert.AreEqual(MessageSource.Verifier.ToString(), diagnostics[0].Source);
      Assert.AreEqual(DiagnosticSeverity.Error, diagnostics[0].Severity);
      Assert.AreEqual(MessageSource.Verifier.ToString(), diagnostics[1].Source);
      Assert.AreEqual(DiagnosticSeverity.Error, diagnostics[1].Severity);
      Assert.AreEqual(1, diagnostics[0].RelatedInformation.Count());
      var relatedInformation = diagnostics[0].RelatedInformation.First();
      Assert.AreEqual("This is the postcondition that might not hold.", relatedInformation.Message);
      Assert.AreEqual(new Range(new Position(2, 30), new Position(2, 42)), relatedInformation.Location.Range);
      await AssertNoDiagnosticsAreComing(CancellationToken);
    }

    [TestMethod]
    public async Task ChangingCorrectDocumentToOneWithSyntaxErrorsReportsTheSyntaxErrors() {
      var source = @"
method Multiply(x: int, y: int) returns (product: int)
  requires y >= 0 && x >= 0
  decreases y
  ensures product == x * y && product >= 0
{
  if y == 0 {
    product := 0;
  } else {
    var step := Multiply(x, y - 1);
    product := x + step;
  }
}".TrimStart();
      var documentItem = CreateTestDocument(source);
      await client.OpenDocumentAndWaitAsync(documentItem, CancellationToken);
      var diagnosticsAfterOpening = await GetLastDiagnostics(documentItem, CancellationToken);
      Assert.AreEqual(0, diagnosticsAfterOpening.Length);

      client.DidChangeTextDocument(new DidChangeTextDocumentParams {
        TextDocument = new OptionalVersionedTextDocumentIdentifier {
          Uri = documentItem.Uri,
          Version = documentItem.Version + 1
        },
        ContentChanges = new[] {
          new TextDocumentContentChangeEvent {
            Range = new Range((0, 53), (0, 54)),
            Text = ""
          }
        }
      });

      var diagnostics = await diagnosticReceiver.AwaitNextDiagnosticsAsync(CancellationToken);
      Assert.AreEqual(1, diagnostics.Length);
      Assert.AreEqual("Parser", diagnostics[0].Source);
      Assert.AreEqual(DiagnosticSeverity.Error, diagnostics[0].Severity);
      await AssertNoDiagnosticsAreComing(CancellationToken);
    }

    [TestMethod]
    public async Task ChangingCorrectDocumentToOneWithSyntaxErrorsReportsTheSyntaxErrorsIfNotVerifyOnChange() {
      var source = @"
method Multiply(x: int, y: int) returns (product: int)
  requires y >= 0 && x >= 0
  decreases y
  ensures product == x * y && product >= 0
{
  if y == 0 {
    product := 0;
  } else {
    var step := Multiply(x, y - 1);
    product := x + step;
  }
}".TrimStart();
      await SetUp(new Dictionary<string, string>() {
        { $"{DocumentOptions.Section}:{nameof(DocumentOptions.Verify)}", nameof(AutoVerification.Never) }
      });
      var documentItem = CreateTestDocument(source);
      await client.OpenDocumentAndWaitAsync(documentItem, CancellationToken);
      var diagnosticsAfterOpening = await diagnosticReceiver.AwaitNextDiagnosticsAsync(CancellationToken);
      Assert.AreEqual(0, diagnosticsAfterOpening.Length);

      client.DidChangeTextDocument(new DidChangeTextDocumentParams {
        TextDocument = new OptionalVersionedTextDocumentIdentifier {
          Uri = documentItem.Uri,
          Version = documentItem.Version + 1
        },
        ContentChanges = new[] {
          new TextDocumentContentChangeEvent {
            Range = new Range((0, 53), (0, 54)),
            Text = ""
          }
        }
      });

      var diagnostics = await diagnosticReceiver.AwaitNextDiagnosticsAsync(CancellationToken);
      Assert.AreEqual(1, diagnostics.Length);
      Assert.AreEqual("Parser", diagnostics[0].Source);
      Assert.AreEqual(DiagnosticSeverity.Error, diagnostics[0].Severity);
      await AssertNoDiagnosticsAreComing(CancellationToken);
    }

    [TestMethod]
    public async Task ChangingCorrectDocumentToOneWithVerificationErrorsReportsTheVerificationErrors() {
      var source = @"
method Multiply(x: int, y: int) returns (product: int)
  requires y >= 0 && x >= 0
  decreases y
  ensures product == x * y && product >= 0
{
  if y == 0 {
    product := 0;
  } else {
    var step := Multiply(x, y - 1);
    product := x + step;
  }
}".TrimStart();
      var documentItem = CreateTestDocument(source);
      await client.OpenDocumentAndWaitAsync(documentItem, CancellationToken);
      var diagnosticsAfterOpening = await GetLastDiagnostics(documentItem, CancellationToken);
      Assert.AreEqual(0, diagnosticsAfterOpening.Length);

      client.DidChangeTextDocument(new DidChangeTextDocumentParams {
        TextDocument = new OptionalVersionedTextDocumentIdentifier {
          Uri = documentItem.Uri,
          Version = documentItem.Version + 1
        },
        ContentChanges = new[] {
          new TextDocumentContentChangeEvent {
            Range = new Range((8, 30), (8, 31)),
            Text = "+"
          }
        }
      });

      var diagnostics = await GetLastDiagnostics(documentItem, CancellationToken);
      Assert.AreEqual(1, diagnostics.Length);
      Assert.AreEqual(MessageSource.Verifier.ToString(), diagnostics[0].Source);
      Assert.AreEqual(DiagnosticSeverity.Error, diagnostics[0].Severity);
      await AssertNoDiagnosticsAreComing(CancellationToken);
    }

    [TestMethod]
    public async Task ChangingCorrectDocumentToOneWithVerificationErrorsDoesNotReportVerificationErrorsIfNotVerifyOnChange() {
      var source = @"
method Multiply(x: int, y: int) returns (product: int)
  requires y >= 0 && x >= 0
  decreases y
  ensures product == x * y && product >= 0
{
  if y == 0 {
    product := 0;
  } else {
    var step := Multiply(x, y - 1);
    product := x + step;
  }
}".TrimStart();
      await SetUp(new Dictionary<string, string>() {
        { $"{DocumentOptions.Section}:{nameof(DocumentOptions.Verify)}", nameof(AutoVerification.Never) }
      });
      var documentItem = CreateTestDocument(source);
      await client.OpenDocumentAndWaitAsync(documentItem, CancellationToken);
      var diagnosticsAfterOpening = await diagnosticReceiver.AwaitNextDiagnosticsAsync(CancellationToken);
      Assert.AreEqual(0, diagnosticsAfterOpening.Length);

      client.DidChangeTextDocument(new DidChangeTextDocumentParams {
        TextDocument = new OptionalVersionedTextDocumentIdentifier {
          Uri = documentItem.Uri,
          Version = documentItem.Version + 1
        },
        ContentChanges = new[] {
          new TextDocumentContentChangeEvent {
            Range = new Range((8, 30), (8, 31)),
            Text = "+"
          }
        }
      });
<<<<<<< HEAD
=======

>>>>>>> ed947703
      await AssertNoDiagnosticsAreComing(CancellationToken);
    }

    [TestMethod]
    public async Task ApplyingMultipleChangesInDocumentOnlySendsOneReport() {
      var source = @"
method Multiply(x: int, y: int) returns (product: int)
  requires y >= 0 && x >= 0
  decreases y
  ensures product == x * y && product >= 0
{
  if y == 0 {
    product := 0;
  } else {
    var step := Multiply(x, y - 1);
    product := x + step;
  }
}".TrimStart();
      var documentItem = CreateTestDocument(source);
      await client.OpenDocumentAndWaitAsync(documentItem, CancellationToken);
      var diagnosticsAfterOpening = await GetLastDiagnostics(documentItem, CancellationToken);
      Assert.AreEqual(0, diagnosticsAfterOpening.Length);

      var newVersion = documentItem with { Version = documentItem.Version + 1 };
      client.DidChangeTextDocument(new DidChangeTextDocumentParams {
        TextDocument = new OptionalVersionedTextDocumentIdentifier {
          Uri = newVersion.Uri,
          Version = newVersion.Version
        },
        ContentChanges = new[] {
          new TextDocumentContentChangeEvent {
            Range = new Range((0, 53), (0, 54)),
            Text = ""
          },
          new TextDocumentContentChangeEvent {
            Range = new Range((0, 53), (0, 53)),
            Text = ")"
          }
        }
      });

      // The test applies a change that introduces a syntax error and fixes it thereafter.
      // Therefore, we know that the erroneous state was never reported when we now receive
      // a report without any diagnostics/errors.
      // Otherwise, we'd have to wait for a signal/diagnostic that should never be sent, e.g.
      // with a timeout.
<<<<<<< HEAD
      await Documents.GetLastDocumentAsync(newVersion); // For debug purposes.
=======
>>>>>>> ed947703
      await AssertNoDiagnosticsAreComing(CancellationToken);
    }

    [TestMethod]
    public async Task ClosingDocumentWithSyntaxErrorHidesDiagnosticsBySendingEmptyDiagnostics() {
      var source = @"
method Multiply(x: int, y: int) returns (product: int
  requires y >= 0 && x >= 0
  decreases y
  ensures product == x * y && product >= 0
{
  if y == 0 {
    product := 0;
  } else {
    var step := Multiply(x, y - 1);
    product := x + step;
  }
}".TrimStart();
      var documentItem = CreateTestDocument(source);
      await client.OpenDocumentAndWaitAsync(documentItem, CancellationToken);
      await diagnosticReceiver.AwaitNextDiagnosticsAsync(CancellationToken);
      client.DidCloseTextDocument(new DidCloseTextDocumentParams { TextDocument = documentItem });
      var diagnostics = await diagnosticReceiver.AwaitNextDiagnosticsAsync(CancellationToken);
      Assert.AreEqual(0, diagnostics.Length);
      await AssertNoDiagnosticsAreComing(CancellationToken);
    }

    [TestMethod]
    public async Task OpeningDocumentThatIncludesNonExistentDocumentReportsParserErrorAtInclude() {
      var source = "include \"doesNotExist.dfy\"";
      var documentItem = CreateTestDocument(source, Path.Combine(Directory.GetCurrentDirectory(), "Synchronization/TestFiles/test.dfy"));
      await client.OpenDocumentAndWaitAsync(documentItem, CancellationToken);
      var diagnostics = await diagnosticReceiver.AwaitNextDiagnosticsAsync(CancellationToken);
      Assert.AreEqual(1, diagnostics.Length);
      Assert.AreEqual("Parser", diagnostics[0].Source);
      Assert.AreEqual(DiagnosticSeverity.Error, diagnostics[0].Severity);
      Assert.AreEqual(new Range((0, 8), (0, 26)), diagnostics[0].Range);
      await AssertNoDiagnosticsAreComing(CancellationToken);
    }

    [TestMethod]
    public async Task OpeningDocumentThatIncludesDocumentWithSyntaxErrorsReportsParserErrorAtInclude() {
      var source = "include \"syntaxError.dfy\"";
      var documentItem = CreateTestDocument(source, Path.Combine(Directory.GetCurrentDirectory(), "Synchronization/TestFiles/test.dfy"));
      await client.OpenDocumentAndWaitAsync(documentItem, CancellationToken);
      var diagnostics = await diagnosticReceiver.AwaitNextDiagnosticsAsync(CancellationToken);
      Assert.AreEqual(1, diagnostics.Length);
      Assert.AreEqual("Parser", diagnostics[0].Source);
      Assert.AreEqual(DiagnosticSeverity.Error, diagnostics[0].Severity);
      Assert.AreEqual(new Range((0, 8), (0, 25)), diagnostics[0].Range);
      await AssertNoDiagnosticsAreComing(CancellationToken);
    }

    [TestMethod]
    public async Task OpeningDocumentThatIncludesDocumentWithSemanticErrorsReportsResolverErrorAtInclude() {
      var source = "include \"syntaxError.dfy\"";
      var documentItem = CreateTestDocument(source, Path.Combine(Directory.GetCurrentDirectory(), "Synchronization/TestFiles/test.dfy"));
      await client.OpenDocumentAndWaitAsync(documentItem, CancellationToken);
      var diagnostics = await diagnosticReceiver.AwaitNextDiagnosticsAsync(CancellationToken);
      Assert.AreEqual(1, diagnostics.Length);
      Assert.AreEqual("Parser", diagnostics[0].Source);
      Assert.AreEqual(DiagnosticSeverity.Error, diagnostics[0].Severity);
      Assert.AreEqual(new Range((0, 8), (0, 25)), diagnostics[0].Range);
      await AssertNoDiagnosticsAreComing(CancellationToken);
    }

    [TestMethod]
    public async Task OpeningDocumentWithSemanticErrorsInIncludeReportsResolverErrorAtIncludeStatement() {
      var source = "include \"semanticError.dfy\"";
      var documentItem = CreateTestDocument(source, Path.Combine(Directory.GetCurrentDirectory(), "Synchronization/TestFiles/test.dfy"));
      await client.OpenDocumentAndWaitAsync(documentItem, CancellationToken);
      var diagnostics = await diagnosticReceiver.AwaitNextDiagnosticsAsync(CancellationToken);
      Assert.AreEqual(1, diagnostics.Length);
      Assert.AreEqual("Resolver", diagnostics[0].Source);
      Assert.AreEqual(DiagnosticSeverity.Error, diagnostics[0].Severity);
      Assert.AreEqual(new Range((0, 8), (0, 27)), diagnostics[0].Range);
      await AssertNoDiagnosticsAreComing(CancellationToken);
    }

    [TestMethod]
    public async Task SavingDocumentWithVerificationErrorDoesNotDiscardDiagnosticsWithVerificationErrorsIfVerifyOnChange() {
      var source = @"
method Multiply(x: int, y: int) returns (product: int)
  requires x >= 0
  decreases y
  ensures product == x * y && product >= 0
{
  if y == 0 {
    product := 0;
  } else {
    var step := Multiply(x, y - 1);
    product := x + step;
  }
}".TrimStart();
      var documentItem = CreateTestDocument(source);
      await client.OpenDocumentAndWaitAsync(documentItem, CancellationToken);
      var changeDiagnostics = await GetLastDiagnostics(documentItem, CancellationToken);
      Assert.AreEqual(1, changeDiagnostics.Length);
      Assert.AreEqual(MessageSource.Verifier.ToString(), changeDiagnostics[0].Source);
      Assert.AreEqual(DiagnosticSeverity.Error, changeDiagnostics[0].Severity);
      client.SaveDocument(documentItem);

      await AssertNoDiagnosticsAreComing(CancellationToken);
    }

    [TestMethod]
    public async Task SavingDocumentWithVerificationErrorReportsDiagnosticsWithVerificationErrorsIfVerifyOnSave() {
      var source = @"
method Multiply(x: int, y: int) returns (product: int)
  requires x >= 0
  decreases y
  ensures product == x * y && product >= 0
{
  if y == 0 {
    product := 0;
  } else {
    var step := Multiply(x, y - 1);
    product := x + step;
  }
}".TrimStart();
      await SetUp(new Dictionary<string, string>() {
        { $"{DocumentOptions.Section}:{nameof(DocumentOptions.Verify)}", nameof(AutoVerification.OnSave) }
      });
      var documentItem = CreateTestDocument(source);
      await client.OpenDocumentAndWaitAsync(documentItem, CancellationToken);
      var changeDiagnostics = await diagnosticReceiver.AwaitNextDiagnosticsAsync(CancellationToken);
      Assert.AreEqual(0, changeDiagnostics.Length);
      client.SaveDocument(documentItem);
      var saveDiagnostics = await diagnosticReceiver.AwaitNextDiagnosticsAsync(CancellationToken);
      Assert.AreEqual(1, saveDiagnostics.Length);
      Assert.AreEqual(MessageSource.Verifier.ToString(), saveDiagnostics[0].Source);
      Assert.AreEqual(DiagnosticSeverity.Error, saveDiagnostics[0].Severity);
      await AssertNoDiagnosticsAreComing(CancellationToken);
    }

    [TestMethod]
    public async Task OpeningDocumentWithVerificationErrorReportsDiagnosticsWithVerificationErrorsAndNestedRelatedLocations() {
      var source = @"
class Test {
    var a: nat
    var b: nat
    var c: nat

    predicate Valid()
        reads this
    {
        && a < b
        && b < c
    }

    method Foo()
        requires Valid()
        ensures Valid()
        modifies this
    {
        c := 10;
    }
}".TrimStart();
      var documentItem = CreateTestDocument(source);
      await client.OpenDocumentAndWaitAsync(documentItem, CancellationToken);
<<<<<<< HEAD
      var diagnostics = await GetLastDiagnostics(documentItem, CancellationToken, 2);
=======
      var diagnostics = await GetLastDiagnostics(documentItem, CancellationToken);
>>>>>>> ed947703
      Assert.AreEqual(1, diagnostics.Length);
      Assert.AreEqual(MessageSource.Verifier.ToString(), diagnostics[0].Source);
      Assert.AreEqual(DiagnosticSeverity.Error, diagnostics[0].Severity);
      var relatedInformation = diagnostics[0].RelatedInformation.ToArray();
      Assert.AreEqual(2, relatedInformation.Length);
      Assert.AreEqual("This is the postcondition that might not hold.", relatedInformation[0].Message);
      Assert.AreEqual(new Range((14, 16), (14, 21)), relatedInformation[0].Location.Range);
      Assert.AreEqual("Related location", relatedInformation[1].Message);
      Assert.AreEqual(new Range((9, 11), (9, 16)), relatedInformation[1].Location.Range);
      await AssertNoDiagnosticsAreComing(CancellationToken);
    }

    [TestMethod]
    public async Task OpeningDocumentWithMultipleVerificationCoresReturnsStableDiagnostics() {
      var sourceWithHighTimeout = new CancellationTokenSource();
      sourceWithHighTimeout.CancelAfter(TimeSpan.FromSeconds(240));
      var cancellationToken = sourceWithHighTimeout.Token;

      var source = @"
method t0() { assert true; }
method t1() { assert true; }
method t2() { assert true; }
method t3() { assert true; }
method t4() { assert true; }
method t5() { assert true; }
method t6() { assert false; }
method t7() { assert false; }
method t8() { assert false; }
method t9() { assert false; }
method t10() { assert false; }".TrimStart();
      await SetUp(new Dictionary<string, string>() {
        { $"{VerifierOptions.Section}:{nameof(VerifierOptions.VcsCores)}", "4" }
      });
      for (int i = 0; i < 10; i++) {
        var documentItem = CreateTestDocument(source, $"test_{i}.dfy");
        client.OpenDocument(documentItem);
        var diagnostics = await GetLastDiagnostics(documentItem, cancellationToken);
        Assert.AreEqual(5, diagnostics.Length);
        Assert.AreEqual(MessageSource.Verifier.ToString(), diagnostics[0].Source);
        Assert.AreEqual(DiagnosticSeverity.Error, diagnostics[0].Severity);
      }
      await AssertNoDiagnosticsAreComing(CancellationToken);
    }

    [TestMethod]
    public async Task OpeningDocumentWithTimeoutReportsTimeoutDiagnostic() {
      var source = @"
function method {:unroll 100} Ack(m: nat, n: nat): nat
  decreases m, n
{
  if m == 0 then
    n + 1
  else if n == 0 then
    Ack(m - 1, 1)
  else
    Ack(m - 1, Ack(m, n - 1))
}

method test() {
  assert Ack(5, 5) == 0;
}".TrimStart();
      await SetUp(new Dictionary<string, string>() {
        { $"{VerifierOptions.Section}:{nameof(VerifierOptions.TimeLimit)}", "1" }
      });
      var documentItem = CreateTestDocument(source);
      client.OpenDocument(documentItem);
      var diagnostics = await GetLastDiagnostics(documentItem, CancellationToken);
      Assert.AreEqual(1, diagnostics.Length);
      Assert.IsTrue(diagnostics[0].Message.Contains("timed out"));
    }

    [TestMethod]
    public async Task OpeningDocumentWithComplexExpressionUnderlinesAllOfIt() {
      var source = @"
method test(i: int, j: int) {
  assert i > j || i < j; 
//       ^^^^^^^^^^^^^^
}
".TrimStart();
      var documentItem = CreateTestDocument(source);
      client.OpenDocument(documentItem);
      var diagnostics = await GetLastDiagnostics(documentItem, CancellationToken);
      Assert.AreEqual(1, diagnostics.Length);
      Assert.AreEqual(MessageSource.Verifier.ToString(), diagnostics[0].Source);
      Assert.AreEqual(DiagnosticSeverity.Error, diagnostics[0].Severity);
      Assert.AreEqual(new Range((1, 9), (1, 23)), diagnostics[0].Range);
      await AssertNoDiagnosticsAreComing(CancellationToken);
    }

    [TestMethod]
    public async Task OpeningDocumentWithFailedCallUnderlinesAllOfIt() {
      var source = @"
method test() {
  other(2, 1);
//     ^^^^^^^
}

method other(i: int, j: int)
  requires i < j {
}
".TrimStart();
      var documentItem = CreateTestDocument(source);
      client.OpenDocument(documentItem);
      var diagnostics = await GetLastDiagnostics(documentItem, CancellationToken);
      Assert.AreEqual(1, diagnostics.Length);
      Assert.AreEqual(MessageSource.Verifier.ToString(), diagnostics[0].Source);
      Assert.AreEqual(DiagnosticSeverity.Error, diagnostics[0].Severity);
      Assert.AreEqual(new Range((1, 7), (1, 14)), diagnostics[0].Range);
      await AssertNoDiagnosticsAreComing(CancellationToken);
    }

    [TestMethod]
    public async Task OpeningDocumentWithFailedCallExpressionUnderlinesAllOfIt() {
      var source = @"
method test() {
  var x := 1 + other(2, 1);
//             ^^^^^^^^^^
}

function method other(i: int, j: int): int
  requires i < j {
  2
}
".TrimStart();
      var documentItem = CreateTestDocument(source);
      client.OpenDocument(documentItem);
      var diagnostics = await GetLastDiagnostics(documentItem, CancellationToken);
      Assert.AreEqual(1, diagnostics.Length);
      Assert.AreEqual(MessageSource.Verifier.ToString(), diagnostics[0].Source);
      Assert.AreEqual(DiagnosticSeverity.Error, diagnostics[0].Severity);
      Assert.AreEqual(new Range((1, 15), (1, 25)), diagnostics[0].Range);
      await AssertNoDiagnosticsAreComing(CancellationToken);
    }

    [TestMethod]
    public async Task IncrementalVerificationDiagnosticsBetweenMethods() {
      var source = SlowToVerify + @"
method test() {
  assert false;
}
".TrimStart();
      var documentItem = CreateTestDocument(source);
      client.OpenDocument(documentItem);
      var resolutionDiagnostics = await diagnosticReceiver.AwaitNextDiagnosticsAsync(CancellationToken.None, documentItem);
      Assert.AreEqual(0, resolutionDiagnostics.Length);
      var firstVerificationDiagnostics = await diagnosticReceiver.AwaitNextDiagnosticsAsync(CancellationToken.None, documentItem);
      var secondVerificationDiagnostics = await diagnosticReceiver.AwaitNextDiagnosticsAsync(CancellationToken.None, documentItem);

      Assert.AreEqual(1, firstVerificationDiagnostics.Length);
      // Second diagnostic is a timeout exception from SlowToVerify
      Assert.AreEqual(2, secondVerificationDiagnostics.Length);
      await AssertNoDiagnosticsAreComing(CancellationToken);
    }

    [TestMethod]
    public async Task IncrementalVerificationDiagnosticsBetweenAssertionsAndWellFormedness() {
      var source = @"
method test() 
  ensures 3 / 0 == 1 {
  assert false;
}
".TrimStart();
      await SetUp(new Dictionary<string, string>() {
        { $"{VerifierOptions.Section}:{nameof(VerifierOptions.VcsCores)}", "1" }
      });
      var documentItem = CreateTestDocument(source);
      client.OpenDocument(documentItem);
      var resolutionDiagnostics = await diagnosticReceiver.AwaitNextDiagnosticsAsync(CancellationToken.None, documentItem);
      Assert.AreEqual(0, resolutionDiagnostics.Length);
      var firstVerificationDiagnostics = await diagnosticReceiver.AwaitNextDiagnosticsAsync(CancellationToken.None, documentItem);
      var secondVerificationDiagnostics = await diagnosticReceiver.AwaitNextDiagnosticsAsync(CancellationToken.None, documentItem);

      Assert.AreEqual(1, firstVerificationDiagnostics.Length);
      Assert.AreEqual(2, secondVerificationDiagnostics.Length);
      await AssertNoDiagnosticsAreComing(CancellationToken);
    }

    [TestMethod]
    public async Task NoIncrementalVerificationDiagnosticsBetweenAssertionBatches() {
      var source = @"
method test(x: int) {
  assert x != 2;
  assert {:split_here} true;
  assert x != 3;
}
".TrimStart();
      await SetUp(new Dictionary<string, string>() {
        { $"{VerifierOptions.Section}:{nameof(VerifierOptions.VcsCores)}", "1" }
      });
      var documentItem = CreateTestDocument(source);
      client.OpenDocument(documentItem);
      var resolutionDiagnostics = await diagnosticReceiver.AwaitNextDiagnosticsAsync(CancellationToken.None, documentItem);
      Assert.AreEqual(0, resolutionDiagnostics.Length);
      var firstVerificationDiagnostics = await diagnosticReceiver.AwaitNextDiagnosticsAsync(CancellationToken.None, documentItem);

      Assert.AreEqual(2, firstVerificationDiagnostics.Length);
      await AssertNoDiagnosticsAreComing(CancellationToken);
    }

    [TestMethod]
    public async Task NoDiagnosticFlickeringWhenIncremental() {
      var source = @"
method test() {
  assert false;
}
method test2() {
  assert false;
}
".TrimStart();
      await SetUp(new Dictionary<string, string>() {
        { $"{VerifierOptions.Section}:{nameof(VerifierOptions.VcsCores)}", "1" }
      });
      var documentItem = CreateTestDocument(source);
      client.OpenDocument(documentItem);
      var resolutionDiagnostics = await diagnosticReceiver.AwaitNextDiagnosticsAsync(CancellationToken, documentItem);
      Assert.AreEqual(0, resolutionDiagnostics.Length);
      var firstVerificationDiagnostics = await diagnosticReceiver.AwaitNextDiagnosticsAsync(CancellationToken, documentItem);
      var secondVerificationDiagnostics = await diagnosticReceiver.AwaitNextDiagnosticsAsync(CancellationToken, documentItem);
      Assert.AreEqual(1, firstVerificationDiagnostics.Length);
      Assert.AreEqual(2, secondVerificationDiagnostics.Length);

      ApplyChange(ref documentItem, new Range((1, 9), (1, 14)), "true"); ;

      var resolutionDiagnostics2 = await diagnosticReceiver.AwaitNextDiagnosticsAsync(CancellationToken, documentItem);
      AssertDiagnosticListsAreEqualBesidesMigration(secondVerificationDiagnostics, resolutionDiagnostics2);
      var firstVerificationDiagnostics2 = await diagnosticReceiver.AwaitNextDiagnosticsAsync(CancellationToken, documentItem);
      Assert.AreEqual(1, firstVerificationDiagnostics2.Length); // Still contains second failing method

      ApplyChange(ref documentItem, new Range((4, 9), (4, 14)), "true");

      var resolutionDiagnostics3 = await diagnosticReceiver.AwaitNextDiagnosticsAsync(CancellationToken, documentItem);
      AssertDiagnosticListsAreEqualBesidesMigration(firstVerificationDiagnostics2, resolutionDiagnostics3);
<<<<<<< HEAD
      // firstVerificationDiagnostics3 is skipped because it's the same as resolutionDiagnostics3
=======
>>>>>>> ed947703
      var secondVerificationDiagnostics3 = await diagnosticReceiver.AwaitNextDiagnosticsAsync(CancellationToken, documentItem);
      Assert.AreEqual(0, secondVerificationDiagnostics3.Length);

      await AssertNoDiagnosticsAreComing(CancellationToken);
    }


    [TestMethod]
    public async Task ApplyChangeBeforeVerificationFinishes() {
      var source = @"
method test() {
  assert false;
}
".TrimStart() + SlowToVerify;
      await SetUp(new Dictionary<string, string>() {
        { $"{VerifierOptions.Section}:{nameof(VerifierOptions.VcsCores)}", "1" }
      });
      var documentItem = CreateTestDocument(source);
      client.OpenDocument(documentItem);
      var resolutionDiagnostics = await diagnosticReceiver.AwaitNextDiagnosticsAsync(CancellationToken, documentItem);
      Assert.AreEqual(0, resolutionDiagnostics.Length);
      var firstVerificationDiagnostics = await diagnosticReceiver.AwaitNextDiagnosticsAsync(CancellationToken, documentItem);
      Assert.AreEqual(1, firstVerificationDiagnostics.Length);
      ApplyChange(ref documentItem, new Range((1, 9), (1, 14)), "true");

      var resolutionDiagnostics2 = await diagnosticReceiver.AwaitNextDiagnosticsAsync(CancellationToken, documentItem);
      AssertDiagnosticListsAreEqualBesidesMigration(firstVerificationDiagnostics, resolutionDiagnostics2);
      var firstVerificationDiagnostics2 = await diagnosticReceiver.AwaitNextDiagnosticsAsync(CancellationToken, documentItem);
      var secondVerificationDiagnostics2 = await diagnosticReceiver.AwaitNextDiagnosticsAsync(CancellationToken, documentItem);
      Assert.AreEqual(0, firstVerificationDiagnostics2.Length); // Still contains second failing method
      Assert.AreEqual(1, secondVerificationDiagnostics2.Length);

      await AssertNoDiagnosticsAreComing(CancellationToken);
    }


    [TestMethod]
    public async Task DoNotMigrateDiagnosticsOfRemovedMethod() {
      var source = @"
method test() {
  assert false;
}
method test2() {
  assert false;
}
".TrimStart();
      await SetUp(new Dictionary<string, string>() {
        { $"{VerifierOptions.Section}:{nameof(VerifierOptions.VcsCores)}", "1" }
      });
      var documentItem = CreateTestDocument(source);
      client.OpenDocument(documentItem);
      var resolutionDiagnostics = await diagnosticReceiver.AwaitNextDiagnosticsAsync(CancellationToken, documentItem);
      Assert.AreEqual(0, resolutionDiagnostics.Length);
      var firstVerificationDiagnostics = await diagnosticReceiver.AwaitNextDiagnosticsAsync(CancellationToken, documentItem);
      var secondVerificationDiagnostics = await diagnosticReceiver.AwaitNextDiagnosticsAsync(CancellationToken, documentItem);
      Assert.AreEqual(1, firstVerificationDiagnostics.Length);
      Assert.AreEqual(2, secondVerificationDiagnostics.Length);

      /*
       * New source becomes
       * method test() {
           assert false;
           assert false;
         }
       */
      ApplyChange(ref documentItem, new Range((2, 0), (4, 0)), "");

      var resolutionDiagnostics2 = await diagnosticReceiver.AwaitNextDiagnosticsAsync(CancellationToken, documentItem);

      // Resolution diagnostics still contain those of the deleted method.
      AssertDiagnosticListsAreEqualBesidesMigration(secondVerificationDiagnostics, resolutionDiagnostics2);
      var firstVerificationDiagnostics2 = await diagnosticReceiver.AwaitNextDiagnosticsAsync(CancellationToken, documentItem);
      // The second assert doesn't create a separate error since it's hidden by the first one.
      // The diagnostics of test2 has not been migrated since test2 no longer exists.
      Assert.AreEqual(1, firstVerificationDiagnostics2.Length);

      await AssertNoDiagnosticsAreComing(CancellationToken);
    }

    private static void AssertDiagnosticListsAreEqualBesidesMigration(Diagnostic[] secondVerificationDiagnostics2,
      Diagnostic[] resolutionDiagnostics3) {
      Assert.AreEqual(secondVerificationDiagnostics2.Length, resolutionDiagnostics3.Length);
      foreach (var t in secondVerificationDiagnostics2.Zip(resolutionDiagnostics3)) {
        Assert.AreEqual(t.First.Message, t.Second.Message);
      }
    }

    [TestMethod]
    public async Task DiagnosticsInDifferentImplementationUnderOneNamedVerificationTask() {
      var source = @"
method test() 
  ensures 3 / 0 == 2 {
  assert false;
}
".TrimStart();
      await SetUp(new Dictionary<string, string>() {
        { $"{VerifierOptions.Section}:{nameof(VerifierOptions.VcsCores)}", "1" }
      });
      var documentItem = CreateTestDocument(source);
      client.OpenDocument(documentItem);
      var diagnostics = await GetLastDiagnostics(documentItem, CancellationToken);
      Assert.AreEqual(2, diagnostics.Length);
    }

    [TestMethod]
    public async Task MethodRenameDoesNotAffectMigration() {
      var source = @"
method Foo() {
  assert false;
}
".TrimStart();
      var documentItem = CreateTestDocument(source);
      client.OpenDocument(documentItem);
<<<<<<< HEAD
      var preChangeDiagnostics = await GetLastDiagnostics(documentItem, CancellationToken);
      Assert.AreEqual(1, preChangeDiagnostics.Length);
      await AssertNoDiagnosticsAreComing(CancellationToken);
=======
      await GetLastDiagnostics(documentItem, CancellationToken);
>>>>>>> ed947703
      ApplyChange(ref documentItem, new Range(0, 7, 0, 10), "Bar");
      await AssertNoDiagnosticsAreComing(CancellationToken);
    }

    [TestMethod]
    public async Task ModuleRenameDoesNotAffectMigration() {
      var source = @"
module Foo {
  method Bar() {
    assert false;
  }
}
".TrimStart();
      var documentItem = CreateTestDocument(source);
      client.OpenDocument(documentItem);
<<<<<<< HEAD
      var preChangeDiagnostics = await GetLastDiagnostics(documentItem, CancellationToken);
      Assert.AreEqual(1, preChangeDiagnostics.Length);
      await AssertNoDiagnosticsAreComing(CancellationToken);
=======
      await GetLastDiagnostics(documentItem, CancellationToken);
>>>>>>> ed947703
      ApplyChange(ref documentItem, new Range(0, 7, 0, 10), "Zap");
      await AssertNoDiagnosticsAreComing(CancellationToken);
    }
  }
}<|MERGE_RESOLUTION|>--- conflicted
+++ resolved
@@ -350,10 +350,7 @@
           }
         }
       });
-<<<<<<< HEAD
-=======
-
->>>>>>> ed947703
+
       await AssertNoDiagnosticsAreComing(CancellationToken);
     }
 
@@ -400,10 +397,7 @@
       // a report without any diagnostics/errors.
       // Otherwise, we'd have to wait for a signal/diagnostic that should never be sent, e.g.
       // with a timeout.
-<<<<<<< HEAD
       await Documents.GetLastDocumentAsync(newVersion); // For debug purposes.
-=======
->>>>>>> ed947703
       await AssertNoDiagnosticsAreComing(CancellationToken);
     }
 
@@ -564,11 +558,7 @@
 }".TrimStart();
       var documentItem = CreateTestDocument(source);
       await client.OpenDocumentAndWaitAsync(documentItem, CancellationToken);
-<<<<<<< HEAD
-      var diagnostics = await GetLastDiagnostics(documentItem, CancellationToken, 2);
-=======
       var diagnostics = await GetLastDiagnostics(documentItem, CancellationToken);
->>>>>>> ed947703
       Assert.AreEqual(1, diagnostics.Length);
       Assert.AreEqual(MessageSource.Verifier.ToString(), diagnostics[0].Source);
       Assert.AreEqual(DiagnosticSeverity.Error, diagnostics[0].Severity);
@@ -801,10 +791,7 @@
 
       var resolutionDiagnostics3 = await diagnosticReceiver.AwaitNextDiagnosticsAsync(CancellationToken, documentItem);
       AssertDiagnosticListsAreEqualBesidesMigration(firstVerificationDiagnostics2, resolutionDiagnostics3);
-<<<<<<< HEAD
       // firstVerificationDiagnostics3 is skipped because it's the same as resolutionDiagnostics3
-=======
->>>>>>> ed947703
       var secondVerificationDiagnostics3 = await diagnosticReceiver.AwaitNextDiagnosticsAsync(CancellationToken, documentItem);
       Assert.AreEqual(0, secondVerificationDiagnostics3.Length);
 
@@ -918,13 +905,8 @@
 ".TrimStart();
       var documentItem = CreateTestDocument(source);
       client.OpenDocument(documentItem);
-<<<<<<< HEAD
       var preChangeDiagnostics = await GetLastDiagnostics(documentItem, CancellationToken);
       Assert.AreEqual(1, preChangeDiagnostics.Length);
-      await AssertNoDiagnosticsAreComing(CancellationToken);
-=======
-      await GetLastDiagnostics(documentItem, CancellationToken);
->>>>>>> ed947703
       ApplyChange(ref documentItem, new Range(0, 7, 0, 10), "Bar");
       await AssertNoDiagnosticsAreComing(CancellationToken);
     }
@@ -940,13 +922,9 @@
 ".TrimStart();
       var documentItem = CreateTestDocument(source);
       client.OpenDocument(documentItem);
-<<<<<<< HEAD
       var preChangeDiagnostics = await GetLastDiagnostics(documentItem, CancellationToken);
       Assert.AreEqual(1, preChangeDiagnostics.Length);
       await AssertNoDiagnosticsAreComing(CancellationToken);
-=======
-      await GetLastDiagnostics(documentItem, CancellationToken);
->>>>>>> ed947703
       ApplyChange(ref documentItem, new Range(0, 7, 0, 10), "Zap");
       await AssertNoDiagnosticsAreComing(CancellationToken);
     }
