using System;
using System.Collections.Generic;
using System.IO;
using System.Linq;
using System.Threading.Tasks;
using Microsoft.Dafny.LanguageServer.IntegrationTest.Extensions;
using Microsoft.Dafny.LanguageServer.IntegrationTest.Util;
using Microsoft.Dafny.LanguageServer.Workspace;
using OmniSharp.Extensions.LanguageServer.Protocol.Models;
using Xunit;
using Xunit.Abstractions;
using Range = OmniSharp.Extensions.LanguageServer.Protocol.Models.Range;

namespace Microsoft.Dafny.LanguageServer.IntegrationTest.Synchronization;

public class VerificationStatusTest : ClientBasedLanguageServerTest {

  [Fact]
  public async Task DoNotMigrateWrongUri() {
    var sourceA = @"
method NotAffectedByChange() {
  assert false;
}
".TrimStart();

    var sourceB = @"
// 1
// 2
// 3
method ShouldNotBeAffectedByChange() {
  assert false;
}
".TrimStart();

    var directory = Path.GetRandomFileName();
    await CreateOpenAndWaitForResolve("", Path.Combine(directory, DafnyProject.FileName));
    var documentA = await CreateOpenAndWaitForResolve(sourceA, Path.Combine(directory, "sourceA.dfy"));
    await WaitUntilAllStatusAreCompleted(documentA);
    var documentB = await CreateOpenAndWaitForResolve(sourceB, Path.Combine(directory, "sourceB.dfy"));
    await WaitUntilAllStatusAreCompleted(documentB);
    ApplyChange(ref documentA, new Range(3, 0, 3, 0), "// change\n");
    await AssertNoVerificationStatusIsComing(documentB, CancellationToken);
  }

  [Fact]
  public async Task ANoopChangeWillCauseVerificationToTriggerAgain() {
    var source = @"
method WillVerify() {
  assert false;
}
".TrimStart();

<<<<<<< HEAD
    var document = await CreateAndOpenTestDocument(source);
    await WaitForStatus(null, PublishedVerificationStatus.Error, CancellationToken, document);
=======
    var document = await CreateOpenAndWaitForResolve(source);
    var firstStatus = await verificationStatusReceiver.AwaitNextNotificationAsync(CancellationToken);
>>>>>>> 8b5d1682
    ApplyChange(ref document, new Range(3, 0, 3, 0), "//change comment\n");
    await WaitForStatus(null, PublishedVerificationStatus.Error, CancellationToken, document);
  }

  [Fact]
  public async Task TryingToVerifyShowsUpAsQueued() {
    var source = @"
method Foo() returns (x: int) ensures x / 2 == 1; {
  return 2;
}

method Bar() returns (x: int) ensures x / 2 == 1; {
  return 2;
}

method Zap() returns (x: int) ensures x / 2 == 1; {
  return 2;
}".TrimStart();
    await SetUp(options => {
      options.Set(ServerCommand.Verification, VerifyOnMode.Never);
    });
    var documentItem1 = await CreateOpenAndWaitForResolve(source, "PreparingVerificationShowsUpAsAllQueued.dfy");
    _ = client.RunSymbolVerification(documentItem1, new Position(0, 7), CancellationToken);
    _ = client.RunSymbolVerification(documentItem1, new Position(4, 7), CancellationToken);
    while (true) {
      var status = await verificationStatusReceiver.AwaitNextNotificationAsync(CancellationToken);
      if (status.NamedVerifiables.Count(v => v.Status == PublishedVerificationStatus.Queued) == 2) {
        Assert.Contains(status.NamedVerifiables, v => v.Status == PublishedVerificationStatus.Stale);
        break;
      }

      if (status.NamedVerifiables.All(v => v.Status >= PublishedVerificationStatus.Error)) {
        Assert.Fail("Finished without getting to a dual queued state");
      }
    }

    while (true) {
      var status = await verificationStatusReceiver.AwaitNextNotificationAsync(CancellationToken);
      if (status.NamedVerifiables.Count(v => v.Status == PublishedVerificationStatus.Stale) > 1) {
        Assert.Fail("May not become stale after both being queued. ");
      }

      if (status.NamedVerifiables.Count(v => v.Status >= PublishedVerificationStatus.Error) == 2) {
        return;
      }
    }
  }

  [Fact]
  public async Task RunWithMultipleSimilarDocuments() {
    var source = @"
method Foo() returns (x: int) ensures x / 2 == 1; {
  return 2;
}".TrimStart();
    await SetUp(options => {
      options.Set(ServerCommand.Verification, VerifyOnMode.Never);
    });
    var directory = Path.Combine(Path.GetTempPath(), Path.GetRandomFileName());
    await CreateOpenAndWaitForResolve("", Path.Combine(directory, DafnyProject.FileName));
    var documentItem1 = await CreateOpenAndWaitForResolve(source, Path.Combine(directory, "RunWithMultipleDocuments1.dfy"));
    var documentItem2 = await CreateOpenAndWaitForResolve(source.Replace("Foo", "Bar"), Path.Combine(directory, "RunWithMultipleDocuments2.dfy"));

    var fooRange = new Range(0, 7, 0, 10);
    await client.RunSymbolVerification(documentItem1, fooRange.Start, CancellationToken);

    await WaitForStatus(fooRange, PublishedVerificationStatus.Correct, CancellationToken, documentItem1);

    await client.RunSymbolVerification(documentItem2, fooRange.Start, CancellationToken);
    await WaitForStatus(fooRange, PublishedVerificationStatus.Correct, CancellationToken, documentItem2);
  }

  [Fact]
  public async Task AssertlessMethodBecomesCorrect() {
    var source = @"
method Foo() {
}";
    var documentItem = CreateTestDocument(source, "AssertlessMethodBecomesCorrect.dfy");
    await client.OpenDocumentAndWaitAsync(documentItem, CancellationToken);
    var fooSymbol = (await RequestDocumentSymbol(documentItem)).Single();
    await WaitForStatus(fooSymbol.SelectionRange, PublishedVerificationStatus.Correct, CancellationToken);
  }

  [Fact]
  public async Task VerifyPositionFromFile1AndUriFromFile2WherePrefixModuleIsInBothFiles() {
    var source = @"
module A.B.C {
  method Foo() returns (x: int) ensures x == 2 {
    return 2;
  }
}".TrimStart();

    var source2 = @"
include ""A.dfy""
module A.B.D {
  method Foo() returns (x: int) ensures x == 2 {
    return 2;
  }
}".TrimStart();
    await SetUp(options => {
      options.Set(ServerCommand.Verification, VerifyOnMode.Never);
      options.Set(CommonOptionBag.VerifyIncludedFiles, true);

    });
    var directory = Path.Combine(Path.GetTempPath(), Path.GetRandomFileName());
    var documentItem1 = CreateTestDocument(source, Path.Combine(directory, "A.dfy"));
    await client.OpenDocumentAndWaitAsync(documentItem1, CancellationToken);
    var documentItem2 = CreateTestDocument(source2, Path.Combine(directory, "B.dfy"));
    await client.OpenDocumentAndWaitAsync(documentItem2, CancellationToken);
    await AssertNoDiagnosticsAreComing(CancellationToken);
    var fooInFileOnePosition = new Position(1, 9);
    var failsBecausePositionAndUriDoNotMatch = await client.RunSymbolVerification(documentItem2, fooInFileOnePosition, CancellationToken);
    Assert.False(failsBecausePositionAndUriDoNotMatch);
  }

  [Fact]
  public async Task ManuallyRunMethodInPrefixModule() {
    var source = @"
module A.B.C {
  method Foo() returns (x: int) ensures x == 2 {
    return 2;
  }
}".TrimStart();
    await SetUp(options => {
      options.Set(ServerCommand.Verification, VerifyOnMode.Never);
    });
    var documentItem = CreateTestDocument(source);
    await client.OpenDocumentAndWaitAsync(documentItem, CancellationToken);
    await AssertNoDiagnosticsAreComing(CancellationToken);
    var runSuccess = await client.RunSymbolVerification(documentItem, new Position(1, 9), CancellationToken);
    Assert.True(runSuccess);
    await WaitForStatus(new Range(1, 9, 1, 12), PublishedVerificationStatus.Correct, CancellationToken);
  }

  [Fact]
  public async Task ManuallyRunMethodWithTwoUnderlyingTasks() {
    var source = @"
method Foo() returns (x: int) ensures x / 2 == 1; {
  return 2;
}";
    await SetUp(options => {
      options.Set(ServerCommand.Verification, VerifyOnMode.Never);
    });
    var documentItem = CreateTestDocument(source, "ManuallyRunMethodWithTwoUnderlyingTasks.dfy");
    await client.OpenDocumentAndWaitAsync(documentItem, CancellationToken);
    var fooSymbol = (await RequestDocumentSymbol(documentItem)).Single();
    var fooPosition = fooSymbol.SelectionRange.Start;
    var runSuccess = await client.RunSymbolVerification(documentItem, fooPosition, CancellationToken);
    Assert.True(runSuccess);
    await WaitForStatus(fooSymbol.SelectionRange, PublishedVerificationStatus.Correct, CancellationToken);
  }

  [Fact]
  public async Task FunctionByMethodIsSeenAsSingleVerifiable() {
    var source = @"
function MultiplyByPlus(x: nat, y: nat): nat {
  x * y
} by method {
  var result: nat := 0;
  for i := 0 to x 
    invariant result == i * y {
    result := result + y;
  }
  return result;
}";
    var documentItem = CreateTestDocument(source, "FunctionByMethodIsSeenAsSingleVerifiable.dfy");
    await client.OpenDocumentAndWaitAsync(documentItem, CancellationToken);
    var header = (await RequestDocumentSymbol(documentItem)).Single().SelectionRange;
    await WaitForStatus(header, PublishedVerificationStatus.Running, CancellationToken);
    await WaitForStatus(header, PublishedVerificationStatus.Correct, CancellationToken);
  }

  [Fact]
  public async Task NoDuplicateStaleMessages() {
    var source = "method m1() { assert false; }";
    var documentItem = CreateTestDocument(source, "NoDuplicateStaleMessages.dfy");
    await client.OpenDocumentAndWaitAsync(documentItem, CancellationToken);

    var foundStale = false;
    while (true) {
      var statusNotification = await verificationStatusReceiver.AwaitNextNotificationAsync(CancellationToken);
      var status = statusNotification.NamedVerifiables.Single().Status;
      if (status >= PublishedVerificationStatus.Error) {
        break;
      }

      if (status == PublishedVerificationStatus.Stale) {
        Assert.False(foundStale);
        foundStale = true;
      }
    }
  }

  [Fact]
  public async Task NoVerificationStatusPublishedForUnparsedDocument() {
    var source = @"
method m1() {
  assert 3 == 55;
}".TrimStart();
    var documentItem = CreateTestDocument(source, "NoVerificationStatusPublishedForUnparsedDocument.dfy");
    await client.OpenDocumentAndWaitAsync(documentItem, CancellationToken);

    await WaitUntilAllStatusAreCompleted(documentItem);
    ApplyChange(ref documentItem, new Range(0, 11, 0, 11), "blargh");
    ApplyChange(ref documentItem, new Range(0, 0, 0, 0), "\n");

    await AssertNoVerificationStatusIsComing(documentItem, CancellationToken);

  }

  [Fact]
  public async Task NoVerificationStatusPublishedForUnresolvedDocument() {
    var source = @"
method m1() {
  assert 3 == 55;
}".TrimStart();
    var documentItem = CreateTestDocument(source, "NoVerificationStatusPublishedForUnresolvedDocument.dfy");
    await client.OpenDocumentAndWaitAsync(documentItem, CancellationToken);

    var lastStatus = await WaitUntilAllStatusAreCompleted(documentItem);
    ApplyChange(ref documentItem, new Range(1, 9, 1, 10), "foo");
    ApplyChange(ref documentItem, new Range(0, 0, 0, 0), "\n");

    await AssertNoVerificationStatusIsComing(documentItem, CancellationToken);
  }

  [Fact]
  public async Task ManyConcurrentVerificationRuns() {
    var source = @"
method m1() {
  assert fib(10) == 55;
}
method m2() {
  assert fib(10) == 55;
}
method m3() {
  assert fib(10) == 55;
}
method m4() {
  assert fib(10) == 55;
}
method m5() {
  assert fib(1) == 22322231212312;
}
function fib(n: nat): nat {
  if (n <= 1) then n else fib(n - 1) + fib(n - 2)
}".TrimStart();
    await SetUp(options => {
      options.Set(ServerCommand.Verification, VerifyOnMode.Never);
    });
    var documentItem = CreateTestDocument(source, "ManyConcurrentVerificationRuns.dfy");
    await client.OpenDocumentAndWaitAsync(documentItem, CancellationToken);

    var m1 = new Position(0, 7);
    var m2 = new Position(3, 7);
    var m3 = new Position(6, 7);
    var m4 = new Position(9, 7);
    var m5 = new Position(12, 7);
    var fib = new Position(15, 9);
    var textDocumentIdentifier = new TextDocumentIdentifier(documentItem.Uri);
    foreach (var position in new List<Position>() { m1, m2, m3, m4, m5, fib }) {
      var _ = client.RunSymbolVerification(textDocumentIdentifier, position, CancellationToken);
    }

    var finalStatus = await WaitUntilAllStatusAreCompleted(documentItem);
    Assert.True(finalStatus.NamedVerifiables.All(s => s.Status >= PublishedVerificationStatus.Error));
  }

  [Fact]
  public async Task MigrateDeletedVerifiableSymbol() {
    var source = @"method Foo() { assert false; }";
    await SetUp(options => {
      options.Set(ServerCommand.Verification, VerifyOnMode.Never);
    });
    var documentItem = CreateTestDocument(source, "MigrateDeletedVerifiableSymbol.dfy");
    await client.OpenDocumentAndWaitAsync(documentItem, CancellationToken);

    var translatedStatusBefore = await verificationStatusReceiver.AwaitNextNotificationAsync(CancellationToken);
    Assert.Equal(1, translatedStatusBefore.NamedVerifiables.Count);

    // Delete the end of the Foo range, so Foo() becomes F()
    ApplyChange(ref documentItem, new Range(0, 8, 0, 12), "()");

    var translatedStatusAfter = await verificationStatusReceiver.AwaitNextNotificationAsync(CancellationToken);
    Assert.Equal(1, translatedStatusAfter.NamedVerifiables.Count);
  }

  [Fact]
  public async Task ChangeRunSaveWithVerify() {
    await SetUp(options => {
      options.Set(ServerCommand.Verification, VerifyOnMode.Save);
    });
    var source = @"method Foo() { assert true; }
method Bar() { assert false; }";
    var documentItem = CreateTestDocument(source, "ChangeRunSaveWithVerify.dfy");
    await client.OpenDocumentAndWaitAsync(documentItem, CancellationToken);
    ApplyChange(ref documentItem, new Range(0, 22, 0, 26), "false");
    var methodHeader = new Position(0, 7);
    await client.RunSymbolVerification(new TextDocumentIdentifier(documentItem.Uri), methodHeader, CancellationToken);
    await client.WaitForNotificationCompletionAsync(documentItem.Uri, CancellationToken);
    var preSaveDiagnostics = await GetLastDiagnostics(documentItem, CancellationToken);
    Assert.Single(preSaveDiagnostics);
    await client.SaveDocumentAndWaitAsync(documentItem, CancellationToken);
    var lastDiagnostics = await GetLastDiagnostics(documentItem, CancellationToken);
    Assert.Equal(2, lastDiagnostics.Length);
  }

  [Fact]
  public async Task MigratedDiagnosticsAfterManualRun() {
    var source = @"method Foo() { assert false; }";
    await SetUp(options => {
      options.Set(ServerCommand.Verification, VerifyOnMode.Never);
    });
    var documentItem = CreateTestDocument(source, "MigratedDiagnosticsAfterManualRun.dfy");
    await client.OpenDocumentAndWaitAsync(documentItem, CancellationToken);

    var methodHeader = new Position(0, 7);
    await client.RunSymbolVerification(new TextDocumentIdentifier(documentItem.Uri), methodHeader, CancellationToken);
    await WaitUntilAllStatusAreCompleted(documentItem);

    var beforeChangeDiagnostics = await diagnosticsReceiver.AwaitNextDiagnosticsAsync(CancellationToken);
    Assert.Single(beforeChangeDiagnostics);

    ApplyChange(ref documentItem, new Range(0, 0, 0, 0), "\n");

    var afterChangeDiagnostics = await diagnosticsReceiver.AwaitNextDiagnosticsAsync(CancellationToken);
    Assert.Single(afterChangeDiagnostics);
  }

  [Fact]
  public async Task ManualRunCancelCancelRunRun() {

    await SetUp(options => {
      options.Set(ServerCommand.Verification, VerifyOnMode.Never);
    });
    var documentItem = CreateTestDocument(SlowToVerify, "ManualRunCancelCancelRunRun.dfy");
    await client.OpenDocumentAndWaitAsync(documentItem, CancellationToken);
    var stale = await verificationStatusReceiver.AwaitNextNotificationAsync(CancellationToken);
    Assert.Equal(documentItem.Uri, stale.Uri);
    Assert.Equal(PublishedVerificationStatus.Stale, stale.NamedVerifiables[0].Status);
    await AssertNoVerificationStatusIsComing(documentItem, CancellationToken);

    var methodHeader = new Position(0, 21);
    await client.RunSymbolVerification(new TextDocumentIdentifier(documentItem.Uri), methodHeader, CancellationToken);
    var running0 = await verificationStatusReceiver.AwaitNextNotificationAsync(CancellationToken);
    Assert.Equal(documentItem.Uri, running0.Uri);
    Assert.Equal(PublishedVerificationStatus.Queued, running0.NamedVerifiables[0].Status);

    var running1 = await verificationStatusReceiver.AwaitNextNotificationAsync(CancellationToken);
    Assert.Equal(PublishedVerificationStatus.Running, running1.NamedVerifiables[0].Status);

    await client.CancelSymbolVerification(new TextDocumentIdentifier(documentItem.Uri), methodHeader, CancellationToken);
    // Do a second cancel to check it doesn't crash.
    await client.CancelSymbolVerification(new TextDocumentIdentifier(documentItem.Uri), methodHeader, CancellationToken);

    var staleAgain = await verificationStatusReceiver.AwaitNextNotificationAsync(CancellationToken);
    Assert.Equal(PublishedVerificationStatus.Stale, staleAgain.NamedVerifiables[0].Status);

    var successfulRun = await client.RunSymbolVerification(new TextDocumentIdentifier(documentItem.Uri), methodHeader, CancellationToken);
    Assert.True(successfulRun);
    var range = new Range(0, 20, 0, 42);
    await WaitForStatus(range, PublishedVerificationStatus.Running, CancellationToken);
    await WaitForStatus(range, PublishedVerificationStatus.Error, CancellationToken);

    var failedRun = await client.RunSymbolVerification(new TextDocumentIdentifier(documentItem.Uri), methodHeader, CancellationToken);
    Assert.False(failedRun);
  }

  [Fact]
  public async Task SingleMethodGoesThroughAllPhases() {
    var source = @"method Foo() { assert false; }";

    await SetUp(options => {
      options.Set(ServerCommand.Verification, VerifyOnMode.Save);
    });
    var documentItem = CreateTestDocument(source, "SingleMethodGoesThroughAllPhasesExceptQueued.dfy");
    await client.OpenDocumentAndWaitAsync(documentItem, CancellationToken);
    var stale = await verificationStatusReceiver.AwaitNextNotificationAsync(CancellationToken);
    Assert.Equal(PublishedVerificationStatus.Stale, stale.NamedVerifiables[0].Status);
    client.SaveDocument(documentItem);
    var queued = await verificationStatusReceiver.AwaitNextNotificationAsync(CancellationToken);
    Assert.Equal(PublishedVerificationStatus.Queued, queued.NamedVerifiables[0].Status);
    var verifying = await verificationStatusReceiver.AwaitNextNotificationAsync(CancellationToken);
    Assert.Equal(PublishedVerificationStatus.Running, verifying.NamedVerifiables[0].Status);
    var errored = await verificationStatusReceiver.AwaitNextNotificationAsync(CancellationToken);
    Assert.Equal(PublishedVerificationStatus.Error, errored.NamedVerifiables[0].Status);
  }

  [Fact]
  public async Task QueuedMethodGoesThroughAllPhases() {
    var source = @"method Foo() { assert false; }
method Bar() { assert false; }";

    await SetUp(options => {
      options.Set(BoogieOptionBag.Cores, 1U);
    });
    var documentItem = CreateTestDocument(source, "QueuedMethodGoesThroughAllPhases.dfy");
    await client.OpenDocumentAndWaitAsync(documentItem, CancellationToken);

    var barRange = new Range(new Position(1, 7), new Position(1, 10));

    await WaitForStatus(barRange, PublishedVerificationStatus.Stale, CancellationToken);
    await WaitForStatus(barRange, PublishedVerificationStatus.Queued, CancellationToken);
    await WaitForStatus(barRange, PublishedVerificationStatus.Running, CancellationToken);
    await WaitForStatus(barRange, PublishedVerificationStatus.Error, CancellationToken);
  }

  [Fact]
  public async Task WhenUsingOnSaveMethodStaysStaleUntilSave() {
    var source = @"method Foo() { assert false; }
";

    await SetUp(options => {
      options.Set(ServerCommand.Verification, VerifyOnMode.Save);
    });
    var documentItem = CreateTestDocument(source, "WhenUsingOnSaveMethodStaysStaleUntilSave.dfy");
    await client.OpenDocumentAndWaitAsync(documentItem, CancellationToken);
    var stale1 = await verificationStatusReceiver.AwaitNextNotificationAsync(CancellationToken);
    Assert.Equal(PublishedVerificationStatus.Stale, stale1.NamedVerifiables[0].Status);

    // Send a change to enable getting a new status notification.
    ApplyChange(ref documentItem, new Range(new Position(1, 0), new Position(1, 0)), "\n");

    await client.SaveDocumentAndWaitAsync(documentItem, CancellationToken);

    var queued = await verificationStatusReceiver.AwaitNextNotificationAsync(CancellationToken);
    Assert.Equal(PublishedVerificationStatus.Queued, queued.NamedVerifiables[0].Status);
    var running = await verificationStatusReceiver.AwaitNextNotificationAsync(CancellationToken);
    Assert.Equal(PublishedVerificationStatus.Running, running.NamedVerifiables[0].Status);

    var errored = await verificationStatusReceiver.AwaitNextNotificationAsync(CancellationToken);
    Assert.Equal(PublishedVerificationStatus.Error, errored.NamedVerifiables[0].Status);
  }

  [Fact]
  public async Task CachingDoesNotWork() {
    var source = @"method Foo() { assert true; }
method Bar() { assert true; }";

    await SetUp(options => {
      options.Set(BoogieOptionBag.Cores, 1U);
      options.Set(ServerCommand.VerifySnapshots, 1U);
    });

    var documentItem = CreateTestDocument(source, "CachingDoesNotWork.dfy");
    await client.OpenDocumentAndWaitAsync(documentItem, CancellationToken);

    await WaitUntilAllStatusAreCompleted(documentItem);

    ApplyChange(ref documentItem, new Range(new Position(1, 22), new Position(1, 26)), "false");
    await AssertNoResolutionErrors(documentItem);
    var correct = await verificationStatusReceiver.AwaitNextNotificationAsync(CancellationToken);
    // Uncomment when caching works
    // Assert.Equal(PublishedVerificationStatus.Correct, correct.NamedVerifiables[0].Status);
    Assert.Equal(PublishedVerificationStatus.Stale, correct.NamedVerifiables[0].Status);
    Assert.True(correct.NamedVerifiables[1].Status < PublishedVerificationStatus.Error);
  }

  private async Task<FileVerificationStatus> WaitUntilAllStatusAreCompleted(TextDocumentIdentifier documentId) {
    var compilationAfterParsing = await Projects.GetLastDocumentAsync(documentId);
    var lastDocument = (CompilationAfterResolution)compilationAfterParsing;
    var uri = documentId.Uri.ToUri();
    var symbols = lastDocument!.Verifiables.Where(v => v.Tok.Uri == uri).ToHashSet();
    FileVerificationStatus beforeChangeStatus;
    do {
      beforeChangeStatus = await verificationStatusReceiver.AwaitNextNotificationAsync(CancellationToken);
    } while (beforeChangeStatus.NamedVerifiables.Count != symbols.Count ||
             beforeChangeStatus.NamedVerifiables.Any(method => method.Status < PublishedVerificationStatus.Error));

    return beforeChangeStatus;
  }

  [Fact]
  public async Task StatusesOfDifferentImplementationUnderOneNamedVerifiableAreCorrectlyMerged() {
    var source = @"
method NotWellDefined() {
  var x := 3 / 0;
}

method InvalidBody() {
  assert false;
}

method InvalidPostCondition() ensures false {
}
";

    var documentItem = CreateTestDocument(source, "StatusesOfDifferentImplementationUnderOneNamedVerifiableAreCorrectlyMerged.dfy");
    await client.OpenDocumentAndWaitAsync(documentItem, CancellationToken);
    FileVerificationStatus status;
    do {
      status = await verificationStatusReceiver.AwaitNextNotificationAsync(CancellationToken);
    } while (status.NamedVerifiables.Any(v => v.Status < PublishedVerificationStatus.Error));

    Assert.Equal(3, status.NamedVerifiables.Count);
    Assert.Equal(PublishedVerificationStatus.Error, status.NamedVerifiables[0].Status);
    Assert.Equal(PublishedVerificationStatus.Error, status.NamedVerifiables[1].Status);
    Assert.Equal(PublishedVerificationStatus.Error, status.NamedVerifiables[2].Status);
  }

  [Fact]
  public async Task AllTypesOfNamedVerifiablesAreIdentified() {
    var source = @"
// Should show
datatype Shape = Circle(radius: nat := 3) | Rectangle(length: real, width: real)

trait ThatTrait {
  method MethodWillBeOverriden() returns (x: int) ensures x > 0

  // Show show
  function FunctionWillBeOverriden(): int ensures FunctionWillBeOverriden() > 0
}

class BestInClass extends ThatTrait {
  // Should show
  const thatConst: nat := 3;

  // Should show
  method MethodWillBeOverriden() returns (x: int) ensures x > 2 {
    x := 3;
  }

  // Should show
  function FunctionWillBeOverriden(): int {
    3
  }

}

// Should show
type myNat = x: int | x > 0 witness 1

// Should show
newtype myNewNat = x: int | x > 0 witness 1

// Should show
iterator ThatIterator(x: int) yields (y: int, z: int) 
  ensures y > 0 && z > 0 {
  y := 2;
  z := 3;
  yield;
  y := 1;
  z := 2;
  yield;
}".TrimStart();

    var documentItem = CreateTestDocument(source, "AllTypesOfNamedVerifiablesAreIdentified.dfy");
    await client.OpenDocumentAndWaitAsync(documentItem, CancellationToken);
    await AssertNoResolutionErrors(documentItem);
    var status = await verificationStatusReceiver.AwaitNextNotificationAsync(CancellationToken);

    Assert.Equal(9, status.NamedVerifiables.Count);
    var index = 0;
    Assert.Equal(new Range(1, 17, 1, 23), status.NamedVerifiables[index++].NameRange);
    // This entry doesn't actually have anything to verify, but that's hard to determine so it's shown here.
    Assert.Equal(new Range(4, 9, 4, 30), status.NamedVerifiables[index++].NameRange);
    Assert.Equal(new Range(7, 11, 7, 34), status.NamedVerifiables[index++].NameRange);
    Assert.Equal(new Range(12, 8, 12, 17), status.NamedVerifiables[index++].NameRange);
    Assert.Equal(new Range(15, 9, 15, 30), status.NamedVerifiables[index++].NameRange);
    Assert.Equal(new Range(20, 11, 20, 34), status.NamedVerifiables[index++].NameRange);
    Assert.Equal(new Range(27, 5, 27, 10), status.NamedVerifiables[index++].NameRange);
    Assert.Equal(new Range(30, 8, 30, 16), status.NamedVerifiables[index++].NameRange);
    Assert.Equal(new Range(33, 9, 33, 21), status.NamedVerifiables[index].NameRange);
  }

  [Fact]
  public async Task VerificationStatusNotUpdatedOnResolutionError() {
    var source = @"method Foo() { assert false; }
";
    var documentItem = CreateTestDocument(source, "VerificationStatusNotUpdatedOnResolutionError.dfy");
    await client.OpenDocumentAndWaitAsync(documentItem, CancellationToken);
    await WaitUntilAllStatusAreCompleted(documentItem);
    ApplyChange(ref documentItem, new Range(1, 0, 1, 0), "Garbage"); // Remove 'm'
    await AssertNoVerificationStatusIsComing(documentItem, CancellationToken);
  }

  [Fact]
  public async Task AddedMethodIsShownBeforeItVerifies() {
    var source = @"method Foo() { assert false; }
";
    var documentItem = CreateTestDocument(source, "AddedMethodIsShownBeforeItVerifies.dfy");
    await client.OpenDocumentAndWaitAsync(documentItem, CancellationToken);
    var status1 = await verificationStatusReceiver.AwaitNextNotificationAsync(CancellationToken);
    Assert.Equal(1, status1.NamedVerifiables.Count);
    await WaitUntilAllStatusAreCompleted(documentItem);
    ApplyChange(ref documentItem, new Range(1, 0, 1, 0), "\n" + NeverVerifies); // Remove 'm'
    var status2 = await verificationStatusReceiver.AwaitNextNotificationAsync(CancellationToken);
    Assert.Equal(2, status2.NamedVerifiables.Count);
  }

  /// <summary>
  /// The token of refining declarations is set to the token of their base declaration during refinement.
  /// The original source location is no longer available.
  /// Without changing that, we can not show the status of individual refining declarations.
  /// </summary>
  [Fact]
  public async Task RefiningDeclarationStatusIsFoldedIntoTheBase() {
    var source = @"
abstract module BaseModule {
  method Foo() returns (x: int) ensures x > 2 
}

module Refinement1 refines BaseModule {
  method Foo() returns (x: int) ensures x > 2 {
    return 3;
  }
}

module Refinement2 refines BaseModule {
  method Foo() returns (x: int) ensures x > 2 {
    return 1;
  }
}".TrimStart();
    var documentItem = CreateTestDocument(source, "RefiningDeclarationStatusIsFoldedIntoTheBase.dfy");
    await client.OpenDocumentAndWaitAsync(documentItem, CancellationToken);
    var status = await verificationStatusReceiver.AwaitNextNotificationAsync(CancellationToken);

    Assert.Equal(1, status.NamedVerifiables.Count);
    Assert.Equal(new Range(1, 9, 1, 12), status.NamedVerifiables[0].NameRange);
  }

  [Fact]
  public async Task SymbolStatusIsMigrated() {
    var source = @"method Foo() { assert false; }";
    var documentItem = CreateTestDocument(source, "SymbolStatusIsMigrated.dfy");
    await client.OpenDocumentAndWaitAsync(documentItem, CancellationToken);
    await WaitUntilAllStatusAreCompleted(documentItem);
    ApplyChange(ref documentItem, new Range(0, 0, 0, 0), "\n");
    var migratedRange = new Range(1, 7, 1, 10);

    var runningStatus = await verificationStatusReceiver.AwaitNextNotificationAsync(CancellationToken);
    Assert.Equal(migratedRange, runningStatus.NamedVerifiables[0].NameRange);

    var errorStatus = await verificationStatusReceiver.AwaitNextNotificationAsync(CancellationToken);
    Assert.Equal(migratedRange, errorStatus.NamedVerifiables[0].NameRange);
  }

  public VerificationStatusTest(ITestOutputHelper output) : base(output) {
  }
}<|MERGE_RESOLUTION|>--- conflicted
+++ resolved
@@ -50,13 +50,8 @@
 }
 ".TrimStart();
 
-<<<<<<< HEAD
-    var document = await CreateAndOpenTestDocument(source);
+    var document = await CreateOpenAndWaitForResolve(source);
     await WaitForStatus(null, PublishedVerificationStatus.Error, CancellationToken, document);
-=======
-    var document = await CreateOpenAndWaitForResolve(source);
-    var firstStatus = await verificationStatusReceiver.AwaitNextNotificationAsync(CancellationToken);
->>>>>>> 8b5d1682
     ApplyChange(ref document, new Range(3, 0, 3, 0), "//change comment\n");
     await WaitForStatus(null, PublishedVerificationStatus.Error, CancellationToken, document);
   }
