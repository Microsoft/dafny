using System;
using System.Collections.Generic;
using System.Text;
using System.Threading;
using System.Threading.Tasks;
using Microsoft.Dafny.LanguageServer.IntegrationTest.Extensions;
using Microsoft.Dafny.LanguageServer.IntegrationTest.Util;
using Microsoft.Dafny.LanguageServer.Language.Symbols;
using Microsoft.Dafny.LanguageServer.Workspace;
using Microsoft.Extensions.Logging;
using Xunit;
using Xunit.Abstractions;
using Xunit.Sdk;
using Range = OmniSharp.Extensions.LanguageServer.Protocol.Models.Range;

namespace Microsoft.Dafny.LanguageServer.IntegrationTest.Performance;

public class LargeFilesTest : ClientBasedLanguageServerTest {
  protected override Task SetUp(Action<DafnyOptions> modifyOptions) {
    return base.SetUp(options => {
      modifyOptions?.Invoke(options);
      // We're setting LineVerificationStatus to false already, with the expectation that this will become the default.
      options.Set(GutterIconAndHoverVerificationDetailsManager.LineVerificationStatus, false);
      options.Set(LegacySignatureAndCompletionTable.MigrateSignatureAndCompletionTable, false);
      options.Set(ProjectManager.UpdateThrottling, ProjectManager.DefaultThrottleTime);
    });
  }

  /// <summary>
  /// When you run this test with a debugger, it grinds to a halt and will appear deadlocked.
  /// Change all the numbers to smaller values (let's say 1) to workaround this problem.
  /// 
  /// This test should complete in less than a second, because it opens a moderately sized file
  /// on which it makes edits so quickly that the edits should all be processed in a single compilation.
  /// And a single compilation should complete in less than 200ms.
  ///
  /// Right now the test still takes more than 5 seconds.
  /// To reduce runtime of this test,
  /// remove ReportRealtimeDiagnostics (since it is called 10 times for each update,
  /// and calls InitialIdeState, which often calls CompilationAfterResolution.ToIdeState (expensive))
  /// </summary>
  [Fact]
  public async Task QuickEditsInLargeFile() {
    string GetLineContent(int index) => $"method Foo{index}() {{ assume {{:axiom}} false; }}";
    var contentBuilder = new StringBuilder();
    for (int lineNumber = 0; lineNumber < 1000; lineNumber++) {
      contentBuilder.AppendLine(GetLineContent(lineNumber));
    }
    var source = contentBuilder.ToString();

    Exception lastException = null;
    List<double> timeToScheduleHistory = new();
    List<double> divisionHistory = new();
    try {
      for (int attempt = 0; attempt < 10; attempt++) {
        var threadPoolSchedulingCancellationToken = new CancellationTokenSource();
        var threadPoolSchedulingTimeTask = TrackThreadPoolSchedulingTime(threadPoolSchedulingCancellationToken.Token);
        var beforeOpen = DateTime.Now;
        var documentItem = await CreateOpenAndWaitForResolve(source, "ManyFastEditsUsingLargeFiles.dfy",
          cancellationToken: CancellationTokenWithHighTimeout);
        var afterOpen = DateTime.Now;
        var openMilliseconds = (afterOpen - beforeOpen).TotalMilliseconds;
        for (int i = 0; i < 100; i++) {
          ApplyChange(ref documentItem, new Range(0, 0, 0, 0), "// added this comment\n");
        }

        await client.WaitForNotificationCompletionAsync(documentItem.Uri, CancellationTokenWithHighTimeout);
        var afterChange = DateTime.Now;
        var changeMilliseconds = (afterChange - afterOpen).TotalMilliseconds;
        await AssertNoDiagnosticsAreComing(CancellationTokenWithHighTimeout);
<<<<<<< HEAD
        await cancelSource.CancelAsync();
        var averageTimeToSchedule = await measurementTask;
=======
        threadPoolSchedulingCancellationToken.Cancel();
        var averageTimeToSchedule = await threadPoolSchedulingTimeTask;
>>>>>>> f9553294
        var division = changeMilliseconds / openMilliseconds;

        timeToScheduleHistory.Add(averageTimeToSchedule);
        divisionHistory.Add(division);
        // Commented code left in intentionally
        // await output.WriteLineAsync("openMilliseconds: " + openMilliseconds);
        // await output.WriteLineAsync("changeMilliseconds: " + changeMilliseconds);
        // await output.WriteLineAsync("division: " + division);
        // await output.WriteLineAsync("averageTimeToSchedule: " + averageTimeToSchedule);
        try {
          Assert.True(averageTimeToSchedule < 100, $"averageTimeToSchedule: {averageTimeToSchedule}");
          // Migration should be constant time, which would allow this number to be about 1.
          // Right now migration is still slow so this has been set to 10 so the test can pass.
          var changeTimeMultiplier = 15;
          Assert.True(division < changeTimeMultiplier,
            $"changeMilliseconds {changeMilliseconds}, openMilliseconds {openMilliseconds}");

          return;
        } catch (AssertActualExpectedException e) {
          lastException = e;
        }
      }
    } catch (OperationCanceledException) {
    }

    logger.LogInformation("Average time to schedule history: \n" + string.Join(", ", timeToScheduleHistory));
    logger.LogInformation("Division history: \n" + string.Join(", ", divisionHistory));
    throw lastException!;
  }

  private async Task<double> TrackThreadPoolSchedulingTime(CancellationToken durationToken) {
    int ticks = 0;
    var waitTime = 100;
    var start = DateTime.Now;
    while (!durationToken.IsCancellationRequested) {
      // Measuring the time Task.Run takes is the point of this method.
      await Task.Run(() => {
        Thread.Sleep(waitTime);
      });

      ticks++;
    }

    var end = DateTime.Now;
    var span = end - start;
    var totalSleepTime = ticks * waitTime;
    var totalSchedulingTime = span.TotalMilliseconds - totalSleepTime;
    var averageTimeToSchedule = totalSchedulingTime / ticks;
    // await output.WriteLineAsync($"averageTimeToSchedule: {averageTimeToSchedule:0.##}");
    return averageTimeToSchedule;
  }

  public LargeFilesTest(ITestOutputHelper output) : base(output) {
  }
}<|MERGE_RESOLUTION|>--- conflicted
+++ resolved
@@ -68,13 +68,8 @@
         var afterChange = DateTime.Now;
         var changeMilliseconds = (afterChange - afterOpen).TotalMilliseconds;
         await AssertNoDiagnosticsAreComing(CancellationTokenWithHighTimeout);
-<<<<<<< HEAD
-        await cancelSource.CancelAsync();
-        var averageTimeToSchedule = await measurementTask;
-=======
-        threadPoolSchedulingCancellationToken.Cancel();
+        await threadPoolSchedulingCancellationToken.CancelAsync();
         var averageTimeToSchedule = await threadPoolSchedulingTimeTask;
->>>>>>> f9553294
         var division = changeMilliseconds / openMilliseconds;
 
         timeToScheduleHistory.Add(averageTimeToSchedule);
