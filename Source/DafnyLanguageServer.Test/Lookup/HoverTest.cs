﻿using Microsoft.Dafny.LanguageServer.IntegrationTest.Extensions;
using Microsoft.VisualStudio.TestTools.UnitTesting;
using OmniSharp.Extensions.LanguageServer.Protocol.Client;
using OmniSharp.Extensions.LanguageServer.Protocol.Document;
using OmniSharp.Extensions.LanguageServer.Protocol.Models;
using System.IO;
using System.Threading.Tasks;

namespace Microsoft.Dafny.LanguageServer.IntegrationTest.Lookup {
  [TestClass]
  public class HoverTest : DafnyLanguageServerTestBase {
    private ILanguageClient client;

    [TestInitialize]
    public async Task SetUp() {
      client = await InitializeClient();
    }

    private Task<Hover> RequestHover(TextDocumentItem documentItem, Position position) {
      return client.RequestHover(
        new HoverParams {
          TextDocument = documentItem.Uri,
          Position = position
        },
        CancellationToken
      );
    }

    [TestMethod]
    public async Task HoveringMethodInvocationOfMethodDeclaredInSameDocumentReturnsSignature() {
      var source = @"
method DoIt() returns (x: int) {
}

method CallDoIt() returns () {
  var x := DoIt();
}".TrimStart();
      var documentItem = CreateTestDocument(source);
<<<<<<< HEAD
      await _client.OpenDocumentAndWaitAsync(documentItem, CancellationToken);
=======
      client.OpenDocument(documentItem);
>>>>>>> 3bddd826
      var hover = await RequestHover(documentItem, (4, 14));
      Assert.IsNotNull(hover);
      var markup = hover.Contents.MarkupContent;
      Assert.AreEqual(MarkupKind.Markdown, markup.Kind);
      Assert.AreEqual("```dafny\nmethod DoIt() returns (x: int)\n```", markup.Value);
    }

    [TestMethod]
    public async Task HoveringFieldOfSystemTypeReturnsDefinition() {
      var source = @"
method DoIt() {
  var x := new int[0];
  var y := x.Length;
}".TrimStart();
      var documentItem = CreateTestDocument(source);
<<<<<<< HEAD
      await _client.OpenDocumentAndWaitAsync(documentItem, CancellationToken);
=======
      client.OpenDocument(documentItem);
>>>>>>> 3bddd826
      var hover = await RequestHover(documentItem, (2, 14));
      Assert.IsNotNull(hover);
      var markup = hover.Contents.MarkupContent;
      Assert.AreEqual(MarkupKind.Markdown, markup.Kind);
      Assert.AreEqual("```dafny\nconst array.Length: int\n```", markup.Value);
    }

    [TestMethod]
    public async Task HoveringFunctionInvocationOfFunctionDeclaredInForeignDocumentReturnsSignature() {
      // TODO Actually, the invoked function is a function method.
      var source = @"
include ""foreign.dfy""

method DoIt() returns (x: int) {
  var a := new A();
  return a.GetX();
}".TrimStart();
      var documentItem = CreateTestDocument(source, Path.Combine(Directory.GetCurrentDirectory(), "Lookup/TestFiles/test.dfy"));
<<<<<<< HEAD
      await _client.OpenDocumentAndWaitAsync(documentItem, CancellationToken);
=======
      client.OpenDocument(documentItem);
>>>>>>> 3bddd826
      var hover = await RequestHover(documentItem, (4, 13));
      Assert.IsNotNull(hover);
      var markup = hover.Contents.MarkupContent;
      Assert.AreEqual(MarkupKind.Markdown, markup.Kind);
      Assert.AreEqual("```dafny\nfunction A.GetX(): int\n```", markup.Value);
    }

    [TestMethod]
    public async Task HoveringInvocationOfUnknownFunctionOrMethodReturnsNull() {
      var source = @"
method DoIt() returns (x: int) {
  return GetX();
}".TrimStart();
      var documentItem = CreateTestDocument(source);
<<<<<<< HEAD
      await _client.OpenDocumentAndWaitAsync(documentItem, CancellationToken);
=======
      client.OpenDocument(documentItem);
>>>>>>> 3bddd826
      var hover = await RequestHover(documentItem, (1, 12));
      Assert.IsNull(hover);
    }

    [TestMethod]
    public async Task HoveringVariableShadowingFieldReturnsTheVariable() {
      var source = @"
class Test {
  var x: int;

  method DoIt() {
    var x := """";
    print x;
  }
}".TrimStart();
      var documentItem = CreateTestDocument(source);
<<<<<<< HEAD
      await _client.OpenDocumentAndWaitAsync(documentItem, CancellationToken);
=======
      client.OpenDocument(documentItem);
>>>>>>> 3bddd826
      var hover = await RequestHover(documentItem, (5, 10));
      Assert.IsNotNull(hover);
      var markup = hover.Contents.MarkupContent;
      Assert.AreEqual(MarkupKind.Markdown, markup.Kind);
      Assert.AreEqual("```dafny\nx: string\n```", markup.Value);
    }

    [TestMethod]
    public async Task HoveringVariableShadowingFieldReturnsTheFieldIfThisIsUsed() {
      var source = @"
class Test {
  var x: int;

  method DoIt() {
    var x := 1;
    print this.x;
  }
}".TrimStart();
      var documentItem = CreateTestDocument(source);
<<<<<<< HEAD
      await _client.OpenDocumentAndWaitAsync(documentItem, CancellationToken);
=======
      client.OpenDocument(documentItem);
>>>>>>> 3bddd826
      var hover = await RequestHover(documentItem, (5, 15));
      Assert.IsNotNull(hover);
      var markup = hover.Contents.MarkupContent;
      Assert.AreEqual(MarkupKind.Markdown, markup.Kind);
      Assert.AreEqual("```dafny\nvar Test.x: int\n```", markup.Value);
    }

    [TestMethod]
    public async Task HoveringVariableShadowingAnotherVariableReturnsTheShadowingVariable() {
      var source = @"
class Test {
  var x: int;

  method DoIt() {
    var x := 1;
    {
      var x := ""2"";
      print x;
    }
  }
}".TrimStart();
      var documentItem = CreateTestDocument(source);
<<<<<<< HEAD
      await _client.OpenDocumentAndWaitAsync(documentItem, CancellationToken);
=======
      client.OpenDocument(documentItem);
>>>>>>> 3bddd826
      var hover = await RequestHover(documentItem, (7, 12));
      Assert.IsNotNull(hover);
      var markup = hover.Contents.MarkupContent;
      Assert.AreEqual(MarkupKind.Markdown, markup.Kind);
      Assert.AreEqual("```dafny\nx: string\n```", markup.Value);
    }

    [TestMethod]
    public async Task HoveringVariableShadowedByAnotherReturnsTheOriginalVariable() {
      var source = @"
class Test {
  var x: int;

  method DoIt() {
    var x := ""1"";
    {
      var x := 2;
    }
    print x;
  }
}".TrimStart();
      var documentItem = CreateTestDocument(source);
<<<<<<< HEAD
      await _client.OpenDocumentAndWaitAsync(documentItem, CancellationToken);
=======
      client.OpenDocument(documentItem);
>>>>>>> 3bddd826
      var hover = await RequestHover(documentItem, (8, 10));
      Assert.IsNotNull(hover);
      var markup = hover.Contents.MarkupContent;
      Assert.AreEqual(MarkupKind.Markdown, markup.Kind);
      Assert.AreEqual("```dafny\nx: string\n```", markup.Value);
    }

    [TestMethod]
    public async Task HoveringTypeOfFieldReturnsTheUserDefinedType() {
      var source = @"
class A {
  constructor() {}
}

class B {
  var a: A;

  constructor() {
    a := new A();
  }
}".TrimStart();
      var documentItem = CreateTestDocument(source);
<<<<<<< HEAD
      await _client.OpenDocumentAndWaitAsync(documentItem, CancellationToken);
=======
      client.OpenDocument(documentItem);
>>>>>>> 3bddd826
      var hover = await RequestHover(documentItem, (5, 9));
      Assert.IsNotNull(hover);
      var markup = hover.Contents.MarkupContent;
      Assert.AreEqual(MarkupKind.Markdown, markup.Kind);
      Assert.AreEqual("```dafny\nclass A\n```", markup.Value);
    }

    [TestMethod]
    public async Task HoveringTypeOfConstructorInvocationReturnsTheUserDefinedType() {
      var source = @"
class A {
  constructor() {}
}

class B {
  var a: A;

  constructor() {
    a := new A();
  }
}".TrimStart();
      var documentItem = CreateTestDocument(source);
<<<<<<< HEAD
      await _client.OpenDocumentAndWaitAsync(documentItem, CancellationToken);
=======
      client.OpenDocument(documentItem);
>>>>>>> 3bddd826
      var hover = await RequestHover(documentItem, (8, 13));
      Assert.IsNotNull(hover);
      var markup = hover.Contents.MarkupContent;
      Assert.AreEqual(MarkupKind.Markdown, markup.Kind);
      Assert.AreEqual("```dafny\nclass A\n```", markup.Value);
    }

    [TestMethod]
    public async Task HoveringParameterOfMethodReturnsTheUserDefinedType() {
      var source = @"
class A {
  constructor() {}
}

method DoIt(a: A) {}".TrimStart();
      var documentItem = CreateTestDocument(source);
<<<<<<< HEAD
      await _client.OpenDocumentAndWaitAsync(documentItem, CancellationToken);
=======
      client.OpenDocument(documentItem);
>>>>>>> 3bddd826
      var hover = await RequestHover(documentItem, (4, 15));
      Assert.IsNotNull(hover);
      var markup = hover.Contents.MarkupContent;
      Assert.AreEqual(MarkupKind.Markdown, markup.Kind);
      Assert.AreEqual("```dafny\nclass A\n```", markup.Value);
    }

    [TestMethod]
    public async Task HoveringParentTraitOfUserDefinedTypeReturnsTheParentTrait() {
      var source = @"
trait Base {}
class Sub extends Base {}".TrimStart();
      var documentItem = CreateTestDocument(source);
<<<<<<< HEAD
      await _client.OpenDocumentAndWaitAsync(documentItem, CancellationToken);
=======
      client.OpenDocument(documentItem);
>>>>>>> 3bddd826
      var hover = await RequestHover(documentItem, (1, 19));
      Assert.IsNotNull(hover);
      var markup = hover.Contents.MarkupContent;
      Assert.AreEqual(MarkupKind.Markdown, markup.Kind);
      Assert.AreEqual("```dafny\ntrait Base\n```", markup.Value);
    }

    [TestMethod]
    public async Task HoveringParameterDesignatorOfMethodInsideDataTypeReturnsTheParameterType() {
      var source = @"
datatype SomeType = SomeType {
  method AssertEqual(x: int, y: int) {
    assert x == y;
  }
}".TrimStart();
      var documentItem = CreateTestDocument(source);
      client.OpenDocument(documentItem);
      var hover = await RequestHover(documentItem, (2, 11));
      Assert.IsNotNull(hover);
      var markup = hover.Contents.MarkupContent;
      Assert.AreEqual(MarkupKind.Markdown, markup.Kind);
      Assert.AreEqual("```dafny\nx: int\n```", markup.Value);
    }

    [TestMethod]
    public async Task HoveringMethodInvocationOfDataTypeReturnsMethodSignature() {
      var source = @"
datatype SomeType = SomeType {
  method AssertEqual(x: int, y: int) {
    assert x == y;
  }
}

method Main() {
  var instance: SomeType;
  instance.AssertEqual(1, 2);
}".TrimStart();
      var documentItem = CreateTestDocument(source);
      client.OpenDocument(documentItem);
      var hover = await RequestHover(documentItem, (8, 12));
      Assert.IsNotNull(hover);
      var markup = hover.Contents.MarkupContent;
      Assert.AreEqual(MarkupKind.Markdown, markup.Kind);
      Assert.AreEqual("```dafny\nmethod SomeType.AssertEqual(x: int, y: int)\n```", markup.Value);
    }
  }
}<|MERGE_RESOLUTION|>--- conflicted
+++ resolved
@@ -36,11 +36,7 @@
   var x := DoIt();
 }".TrimStart();
       var documentItem = CreateTestDocument(source);
-<<<<<<< HEAD
-      await _client.OpenDocumentAndWaitAsync(documentItem, CancellationToken);
-=======
-      client.OpenDocument(documentItem);
->>>>>>> 3bddd826
+      await client.OpenDocumentAndWaitAsync(documentItem, CancellationToken);
       var hover = await RequestHover(documentItem, (4, 14));
       Assert.IsNotNull(hover);
       var markup = hover.Contents.MarkupContent;
@@ -56,11 +52,7 @@
   var y := x.Length;
 }".TrimStart();
       var documentItem = CreateTestDocument(source);
-<<<<<<< HEAD
-      await _client.OpenDocumentAndWaitAsync(documentItem, CancellationToken);
-=======
-      client.OpenDocument(documentItem);
->>>>>>> 3bddd826
+      await cclient.OpenDocumentAndWaitAsync(documentItem, CancellationToken);
       var hover = await RequestHover(documentItem, (2, 14));
       Assert.IsNotNull(hover);
       var markup = hover.Contents.MarkupContent;
@@ -79,11 +71,7 @@
   return a.GetX();
 }".TrimStart();
       var documentItem = CreateTestDocument(source, Path.Combine(Directory.GetCurrentDirectory(), "Lookup/TestFiles/test.dfy"));
-<<<<<<< HEAD
-      await _client.OpenDocumentAndWaitAsync(documentItem, CancellationToken);
-=======
-      client.OpenDocument(documentItem);
->>>>>>> 3bddd826
+      await cclient.OpenDocumentAndWaitAsync(documentItem, CancellationToken);
       var hover = await RequestHover(documentItem, (4, 13));
       Assert.IsNotNull(hover);
       var markup = hover.Contents.MarkupContent;
@@ -98,11 +86,7 @@
   return GetX();
 }".TrimStart();
       var documentItem = CreateTestDocument(source);
-<<<<<<< HEAD
-      await _client.OpenDocumentAndWaitAsync(documentItem, CancellationToken);
-=======
-      client.OpenDocument(documentItem);
->>>>>>> 3bddd826
+      await cclient.OpenDocumentAndWaitAsync(documentItem, CancellationToken);
       var hover = await RequestHover(documentItem, (1, 12));
       Assert.IsNull(hover);
     }
@@ -119,11 +103,7 @@
   }
 }".TrimStart();
       var documentItem = CreateTestDocument(source);
-<<<<<<< HEAD
-      await _client.OpenDocumentAndWaitAsync(documentItem, CancellationToken);
-=======
-      client.OpenDocument(documentItem);
->>>>>>> 3bddd826
+      await cclient.OpenDocumentAndWaitAsync(documentItem, CancellationToken);
       var hover = await RequestHover(documentItem, (5, 10));
       Assert.IsNotNull(hover);
       var markup = hover.Contents.MarkupContent;
@@ -143,11 +123,7 @@
   }
 }".TrimStart();
       var documentItem = CreateTestDocument(source);
-<<<<<<< HEAD
-      await _client.OpenDocumentAndWaitAsync(documentItem, CancellationToken);
-=======
-      client.OpenDocument(documentItem);
->>>>>>> 3bddd826
+      await cclient.OpenDocumentAndWaitAsync(documentItem, CancellationToken);
       var hover = await RequestHover(documentItem, (5, 15));
       Assert.IsNotNull(hover);
       var markup = hover.Contents.MarkupContent;
@@ -170,11 +146,7 @@
   }
 }".TrimStart();
       var documentItem = CreateTestDocument(source);
-<<<<<<< HEAD
-      await _client.OpenDocumentAndWaitAsync(documentItem, CancellationToken);
-=======
-      client.OpenDocument(documentItem);
->>>>>>> 3bddd826
+      await client.OpenDocumentAndWaitAsync(documentItem, CancellationToken);
       var hover = await RequestHover(documentItem, (7, 12));
       Assert.IsNotNull(hover);
       var markup = hover.Contents.MarkupContent;
@@ -197,11 +169,7 @@
   }
 }".TrimStart();
       var documentItem = CreateTestDocument(source);
-<<<<<<< HEAD
-      await _client.OpenDocumentAndWaitAsync(documentItem, CancellationToken);
-=======
-      client.OpenDocument(documentItem);
->>>>>>> 3bddd826
+      await cclient.OpenDocumentAndWaitAsync(documentItem, CancellationToken);
       var hover = await RequestHover(documentItem, (8, 10));
       Assert.IsNotNull(hover);
       var markup = hover.Contents.MarkupContent;
@@ -224,11 +192,7 @@
   }
 }".TrimStart();
       var documentItem = CreateTestDocument(source);
-<<<<<<< HEAD
-      await _client.OpenDocumentAndWaitAsync(documentItem, CancellationToken);
-=======
-      client.OpenDocument(documentItem);
->>>>>>> 3bddd826
+      await cclient.OpenDocumentAndWaitAsync(documentItem, CancellationToken);
       var hover = await RequestHover(documentItem, (5, 9));
       Assert.IsNotNull(hover);
       var markup = hover.Contents.MarkupContent;
@@ -251,11 +215,7 @@
   }
 }".TrimStart();
       var documentItem = CreateTestDocument(source);
-<<<<<<< HEAD
-      await _client.OpenDocumentAndWaitAsync(documentItem, CancellationToken);
-=======
-      client.OpenDocument(documentItem);
->>>>>>> 3bddd826
+      await cclient.OpenDocumentAndWaitAsync(documentItem, CancellationToken);
       var hover = await RequestHover(documentItem, (8, 13));
       Assert.IsNotNull(hover);
       var markup = hover.Contents.MarkupContent;
@@ -272,11 +232,7 @@
 
 method DoIt(a: A) {}".TrimStart();
       var documentItem = CreateTestDocument(source);
-<<<<<<< HEAD
-      await _client.OpenDocumentAndWaitAsync(documentItem, CancellationToken);
-=======
-      client.OpenDocument(documentItem);
->>>>>>> 3bddd826
+      await cclient.OpenDocumentAndWaitAsync(documentItem, CancellationToken);
       var hover = await RequestHover(documentItem, (4, 15));
       Assert.IsNotNull(hover);
       var markup = hover.Contents.MarkupContent;
@@ -290,11 +246,7 @@
 trait Base {}
 class Sub extends Base {}".TrimStart();
       var documentItem = CreateTestDocument(source);
-<<<<<<< HEAD
-      await _client.OpenDocumentAndWaitAsync(documentItem, CancellationToken);
-=======
-      client.OpenDocument(documentItem);
->>>>>>> 3bddd826
+      await cclient.OpenDocumentAndWaitAsync(documentItem, CancellationToken);
       var hover = await RequestHover(documentItem, (1, 19));
       Assert.IsNotNull(hover);
       var markup = hover.Contents.MarkupContent;
