--- conflicted
+++ resolved
@@ -65,11 +65,7 @@
       );
       await AssertHoverMatches(documentItem, (7, 11),
         @"[**Error:**](???) assertion might not hold  
-<<<<<<< HEAD
 This is assertion #2 of 4 in method Abs  
-=======
-This is assertion #1 of 4 in method Abs  
->>>>>>> 055c2b75
 Resource usage: ??? RU"
       );
       await AssertHoverMatches(documentItem, (0, 7),
