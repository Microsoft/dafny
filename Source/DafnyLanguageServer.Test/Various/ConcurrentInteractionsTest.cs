using System;
using Microsoft.Dafny.LanguageServer.IntegrationTest.Extensions;
using Microsoft.Dafny.LanguageServer.IntegrationTest.Util;
using Microsoft.Dafny.LanguageServer.Workspace;
using OmniSharp.Extensions.LanguageServer.Protocol.Document;
using OmniSharp.Extensions.LanguageServer.Protocol.Models;
using System.Collections.Generic;
using System.Linq;
using System.Threading;
using System.Threading.Tasks;
using Xunit;
using Xunit.Abstractions;
using Range = OmniSharp.Extensions.LanguageServer.Protocol.Models.Range;

namespace Microsoft.Dafny.LanguageServer.IntegrationTest.Various {

  [Collection("Sequential Collection")]
  public class ConcurrentInteractionsTest : ClientBasedLanguageServerTest {
    // Implementation note: These tests assume that no diagnostics are published
    // when a document (re-load) was canceled.
    private const int MaxTestExecutionTimeMs = 240_000;

    [Fact(Timeout = MaxTestExecutionTimeMs)]
    public async Task VerificationErrorDetectedAfterCanceledSave() {
      // Create a document that'll be slightly slow to verify
      var source = @"
method Multiply(x: bv10, y: bv10) returns (product: bv10)
  requires y >= 0 && x >= 0
  decreases y
  ensures product == x * y && product >= 0
{
  if y == 0 {
    product := 0;
  } else {
    var step := Multiply(x, y - 1);
    product := x + step;
  }
}".TrimStart();
      var failSource = @"method Contradiction() { assert false; }";
      await SetUp(options => options.Set(ServerCommand.Verification, VerifyOnMode.Save));
      var documentItem = CreateTestDocument(source);
      await client.OpenDocumentAndWaitAsync(documentItem, CancellationTokenWithHighTimeout);

      DidChangeTextDocumentParams MakeChange(int? version, Range range, string text) {
        return new DidChangeTextDocumentParams {
          TextDocument = new OptionalVersionedTextDocumentIdentifier {
            Uri = documentItem.Uri,
            Version = version
          },
          ContentChanges = new[] {
            new TextDocumentContentChangeEvent {
              Range = range,
              Text = text
            }
          }
        };
      }

      // Add a space in the document
      var change1 = MakeChange(documentItem.Version + 1, new Range((0, 6), (0, 6)), " ");
      client.DidChangeTextDocument(change1);
      // Save and don't wait, so the next save will interrupt and cancel verification
      client.SaveDocument(documentItem);

      // Remove the space, and use a non-consecutive version to test that the server doesn't drop the change
      var change2 = MakeChange(documentItem.Version + 4, new Range((0, 6), (0, 7)), "");
      client.DidChangeTextDocument(change2);
      // Save and don't wait, so the next save will interrupt and cancel verification
      client.SaveDocument(documentItem);

      // Do the previous again a few times. This seems to be what it takes to guarantee cancelling verification.
      client.DidChangeTextDocument(MakeChange(documentItem.Version + 5, new Range((0, 6), (0, 6)), " "));
      client.SaveDocument(documentItem);
      client.DidChangeTextDocument(MakeChange(documentItem.Version + 6, new Range((0, 6), (0, 7)), ""));
      client.SaveDocument(documentItem);
      client.DidChangeTextDocument(MakeChange(documentItem.Version + 8, new Range((0, 6), (0, 6)), " "));
      client.SaveDocument(documentItem);
      client.DidChangeTextDocument(MakeChange(documentItem.Version + 9, new Range((0, 6), (0, 7)), ""));
      client.SaveDocument(documentItem);

      // Make a verification-breaking change, and use a non-consecutive version
      // to test that the server doesn't drop the change
      var change3 = MakeChange(documentItem.Version + 11, new Range((0, 0), (11, 1)), failSource);
      client.DidChangeTextDocument(change3);
      // Save and wait for the final result
      await client.SaveDocumentAndWaitAsync(documentItem, CancellationTokenWithHighTimeout);

      var diagnostics = await GetLastDiagnosticsParams(documentItem, CancellationToken);
      Assert.Equal(documentItem.Version + 11, diagnostics.Version);
      Assert.Single(diagnostics.Diagnostics);
      Assert.Equal("assertion might not hold", diagnostics.Diagnostics.First().Message);
    }

    [Fact(Timeout = MaxTestExecutionTimeMs)]
    public async Task ChangeDocumentCancelsPreviousOpenAndChangeVerification() {
      var source = NeverVerifies.Substring(0, NeverVerifies.Length - 2);
      var documentItem = CreateTestDocument(source);
      await client.OpenDocumentAndWaitAsync(documentItem, CancellationTokenWithHighTimeout);
      // The original document contains a syntactic error.
      var initialLoadDiagnostics = await diagnosticsReceiver.AwaitNextDiagnosticsAsync(CancellationTokenWithHighTimeout, documentItem);
      await AssertNoDiagnosticsAreComing(CancellationTokenWithHighTimeout);
      Assert.Single(initialLoadDiagnostics);

      ApplyChange(ref documentItem, new Range((2, 1), (2, 1)), "\n}");

      // Wait for resolution diagnostics now, so they don't get cancelled.
      // After this we still have never completing verification diagnostics in the queue.
      var parseErrorFixedDiagnostics = await diagnosticsReceiver.AwaitNextDiagnosticsAsync(CancellationTokenWithHighTimeout, documentItem);
      Assert.Empty(parseErrorFixedDiagnostics);

      // Cancel the slow verification and start a fast verification
      ApplyChange(ref documentItem, new Range((0, 0), (3, 1)), "function GetConstant(): int ensures false { 1 }");

      var verificationDiagnostics = await diagnosticsReceiver.AwaitNextDiagnosticsAsync(CancellationTokenWithHighTimeout, documentItem);
      Assert.Single(verificationDiagnostics);

      await AssertNoDiagnosticsAreComing(CancellationTokenWithHighTimeout);
    }

    /// <summary>
    /// If this test is flaky, increase the amount of lines in the source program
    /// </summary>
    [Fact(Timeout = MaxTestExecutionTimeMs, Skip = "Not working")]
    public async Task ChangeDocumentCancelsPreviousResolution() {
      string CreateCorrectFunction(int index) => @$"function GetConstant{index}(x: int): int {{ x }}";

      var functionWithResolutionError = "function GetConstant(): int { x }\n";
      var slowToResolveSource = functionWithResolutionError + string.Join("\n", Enumerable.Range(0, 1000).Select(CreateCorrectFunction));
      var documentItem = CreateTestDocument(slowToResolveSource, "veryLongDocument.dfy");
      client.OpenDocument(documentItem);

      // Change but keep a resolution error, cancel previous diagnostics
      ApplyChange(ref documentItem, new Range((0, 30), (0, 31)), "y");

      // Fix resolution error, cancel previous diagnostics
      ApplyChange(ref documentItem, new Range((0, 30), (0, 31)), "1");

      var resolutionDiagnostics = await diagnosticsReceiver.AwaitNextDiagnosticsAsync(CancellationToken, documentItem);
      Assert.Empty(resolutionDiagnostics);

      var verificationDiagnostics = await diagnosticsReceiver.AwaitNextDiagnosticsAsync(CancellationToken, documentItem);
      Assert.Empty(verificationDiagnostics);

      await AssertNoDiagnosticsAreComing(CancellationToken);
    }

    [Fact(Timeout = MaxTestExecutionTimeMs)]
    public async Task CanLoadMultipleDocumentsConcurrently() {
      // The current implementation of DafnyLangParser, DafnyLangSymbolResolver, and DafnyProgramVerifier are only mutual
      // exclusive to themselves. This "stress test" ensures that loading multiple documents at once is possible.
      // To be more specific, this test should ensure that there is no state discarded/overriden between the three steps within
      // the Dafny Compiler itself.
      int documentsToLoadConcurrently = 50;
      var source = @"
method Multiply(x: int, y: int) returns (product: int)
  requires y >= 0 && x >= 0
  decreases y
  ensures product == x * y && product >= 0
{
  if y == 0 {
    product := 0;
  } else {
    var step := Multiply(x, y - 1);
    product := x + step;
  }
}".TrimStart();
      var loadingDocuments = new List<TextDocumentItem>();
      for (int i = 0; i < documentsToLoadConcurrently; i++) {
        var documentItem = CreateTestDocument(source, $"test_{i}.dfy");
        client.OpenDocument(documentItem);
        loadingDocuments.Add(documentItem);
      }
      for (int i = 0; i < documentsToLoadConcurrently; i++) {
        await Projects.GetLastDocumentAsync(loadingDocuments[i]);
      }

      foreach (var loadingDocument in loadingDocuments) {
<<<<<<< HEAD
        await client.CloseDocumentAndWaitAsync(loadingDocument, CancellationToken);
=======
        await client.CloseDocumentAndWaitAsync(loadingDocument, CancellationTokenWithHighTimeout);
        // Receive closing diagnostics
        await diagnosticsReceiver.AwaitNextDiagnosticsAsync(CancellationTokenWithHighTimeout);
>>>>>>> 2e47321d
      }
      await AssertNoDiagnosticsAreComing(CancellationTokenWithHighTimeout);
    }

    public ConcurrentInteractionsTest(ITestOutputHelper output) : base(output) {
    }
  }
}<|MERGE_RESOLUTION|>--- conflicted
+++ resolved
@@ -175,13 +175,7 @@
       }
 
       foreach (var loadingDocument in loadingDocuments) {
-<<<<<<< HEAD
-        await client.CloseDocumentAndWaitAsync(loadingDocument, CancellationToken);
-=======
         await client.CloseDocumentAndWaitAsync(loadingDocument, CancellationTokenWithHighTimeout);
-        // Receive closing diagnostics
-        await diagnosticsReceiver.AwaitNextDiagnosticsAsync(CancellationTokenWithHighTimeout);
->>>>>>> 2e47321d
       }
       await AssertNoDiagnosticsAreComing(CancellationTokenWithHighTimeout);
     }
