--- conflicted
+++ resolved
@@ -98,17 +98,10 @@
       await client.SaveDocumentAndWaitAsync(documentItem, CancellationTokenWithHighTimeout);
 
       var document = await Documents.GetLastDocumentAsync(documentItem.Uri);
-<<<<<<< HEAD
-      Assert.IsNotNull(document);
-      Assert.AreEqual(documentItem.Version + 11, document.Version);
-      Assert.AreEqual(1, document.Diagnostics.Count());
-      Assert.AreEqual("assertion could not be proven", document.Diagnostics.First().Message);
-=======
       Assert.NotNull(document);
       Assert.Equal(documentItem.Version + 11, document.Version);
       Assert.Single(document.Diagnostics);
-      Assert.Equal("assertion might not hold", document.Diagnostics.First().Message);
->>>>>>> dcbd72fc
+      Assert.Equal("assertion could not be proven", document.Diagnostics.First().Message);
     }
 
     [Fact(Timeout = MaxTestExecutionTimeMs)]
