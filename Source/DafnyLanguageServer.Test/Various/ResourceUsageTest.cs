using System.Diagnostics;
using System.Threading.Tasks;
using Microsoft.Dafny.LanguageServer.IntegrationTest.Extensions;
using Microsoft.Dafny.LanguageServer.IntegrationTest.Util;
using Microsoft.VisualStudio.TestTools.UnitTesting;
using OmniSharp.Extensions.LanguageServer.Protocol.Models;

namespace Microsoft.Dafny.LanguageServer.IntegrationTest.Various;

[TestClass]
public class ResourceUsageTest : ClientBasedLanguageServerTest {

  [TestMethod]
  public async Task SolverProcessCountDoesNotIncreaseOnEachVerification() {
    var source = @"
method Foo()
{
    assert false;
}";
<<<<<<< HEAD
    const string solverProcessName = "z3-4.8.5";
=======
    string solverProcessName = $"z3-{DafnyOptions.DefaultZ3Version}";
>>>>>>> feb2b24d
    var processes1 = Process.GetProcessesByName(solverProcessName);
    var documentItem = CreateTestDocument(source);
    await client.OpenDocumentAndWaitAsync(documentItem, CancellationToken);

    await GetLastDiagnostics(documentItem, CancellationToken);
    var processes2 = Process.GetProcessesByName(solverProcessName);
    Assert.AreEqual(processes2.Length - 1, processes1.Length);
    ApplyChange(ref documentItem, new Range(0, 0, 0, 0), "\n");
    await GetLastDiagnostics(documentItem, CancellationToken);
    var processes3 = Process.GetProcessesByName(solverProcessName);
    Assert.AreEqual(processes3.Length, processes2.Length);
  }
}<|MERGE_RESOLUTION|>--- conflicted
+++ resolved
@@ -17,11 +17,7 @@
 {
     assert false;
 }";
-<<<<<<< HEAD
-    const string solverProcessName = "z3-4.8.5";
-=======
     string solverProcessName = $"z3-{DafnyOptions.DefaultZ3Version}";
->>>>>>> feb2b24d
     var processes1 = Process.GetProcessesByName(solverProcessName);
     var documentItem = CreateTestDocument(source);
     await client.OpenDocumentAndWaitAsync(documentItem, CancellationToken);
