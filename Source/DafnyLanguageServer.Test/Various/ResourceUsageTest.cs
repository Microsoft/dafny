--- conflicted
+++ resolved
@@ -30,31 +30,17 @@
     assert false;
 }";
     string solverProcessName = $"z3-{DafnyOptions.DefaultZ3Version}";
-<<<<<<< HEAD
     var processes1 = GetCurrentZ3Processes();
-    var documentItem = CreateTestDocument(source);
-    await client.OpenDocumentAndWaitAsync(documentItem, CancellationToken);
-
-    await GetLastDiagnostics(documentItem, CancellationToken);
-    var processes2 = GetCurrentZ3Processes();
-    Assert.Equal(processes1 + 1, processes2);
-    ApplyChange(ref documentItem, new Range(0, 0, 0, 0), "\n");
-    await GetLastDiagnostics(documentItem, CancellationToken);
-    var processes3 = GetCurrentZ3Processes();
-    Assert.Equal(processes2, processes3);
-=======
-    var processes1 = Process.GetProcessesByName(solverProcessName);
     var documentItem = CreateTestDocument(source, "SolverProcessCountDoesNotIncreaseOnEachVerification.dfy");
     await client.OpenDocumentAndWaitAsync(documentItem, CancellationToken);
 
     await GetLastDiagnostics(documentItem);
-    var processes2 = Process.GetProcessesByName(solverProcessName);
-    Assert.Equal(processes1.Length, processes2.Length - 1);
+    var processes2 = GetCurrentZ3Processes();
+    Assert.Equal(processes1 + 1, processes2);
     ApplyChange(ref documentItem, new Range(0, 0, 0, 0), "\n");
     await GetLastDiagnostics(documentItem);
-    var processes3 = Process.GetProcessesByName(solverProcessName);
-    Assert.Equal(processes2.Length, processes3.Length);
->>>>>>> 705f216c
+    var processes3 = GetCurrentZ3Processes();
+    Assert.Equal(processes2, processes3);
   }
 
   public ResourceUsageTest(ITestOutputHelper output) : base(output) {
