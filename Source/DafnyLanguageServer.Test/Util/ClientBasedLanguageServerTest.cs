using System;
using System.Collections.Generic;
using System.Collections.Immutable;
using System.IO;
using System.Linq;
using System.Reactive.Threading.Tasks;
using System.Text.RegularExpressions;
using System.Threading;
using System.Threading.Tasks;
using JetBrains.Annotations;
using Microsoft.Dafny.LanguageServer.IntegrationTest.Extensions;
using Microsoft.Dafny.LanguageServer.Workspace;
using Microsoft.Dafny.LanguageServer.Workspace.Notifications;
using Microsoft.Extensions.Logging;
using OmniSharp.Extensions.JsonRpc;
using OmniSharp.Extensions.LanguageServer.Client;
using OmniSharp.Extensions.LanguageServer.Protocol;
using OmniSharp.Extensions.LanguageServer.Protocol.Client;
using OmniSharp.Extensions.LanguageServer.Protocol.Document;
using OmniSharp.Extensions.LanguageServer.Protocol.Models;
using Xunit.Abstractions;
using Xunit;
using Xunit.Sdk;
using XunitAssertMessages;
using Range = OmniSharp.Extensions.LanguageServer.Protocol.Models.Range;

namespace Microsoft.Dafny.LanguageServer.IntegrationTest.Util;

public class ClientBasedLanguageServerTest : DafnyLanguageServerTestBase, IAsyncLifetime {

  protected ILanguageClient client;
  protected TestNotificationReceiver<FileVerificationStatus> verificationStatusReceiver;
  protected TestNotificationReceiver<CompilationStatusParams> compilationStatusReceiver;
  protected DiagnosticsReceiver diagnosticsReceiver;
  protected TestNotificationReceiver<GhostDiagnosticsParams> ghostnessReceiver;

  private const int MaxRequestExecutionTimeMs = 180_000;

  // We do not use the LanguageServerTestBase.cancellationToken here because it has a timeout.
  // Since these tests are slow, we do not use the timeout here.
  private CancellationTokenSource cancellationSource;

  protected CancellationToken CancellationTokenWithHighTimeout => cancellationSource.Token;

  private static Regex errorTests = new Regex(@"\*\*Error:\*\*|\*\*Success:\*\*");

  protected ClientBasedLanguageServerTest(ITestOutputHelper output, LogLevel dafnyLogLevel = LogLevel.Information)
    : base(output, dafnyLogLevel) {
  }

  protected TextDocumentItem CreateAndOpenTestDocument(string source, string filePath = null,
    int version = 1) {
    var document = CreateTestDocument(source, filePath, version);
    client.OpenDocument(document);
    return document;
  }

  protected async Task<TextDocumentItem> CreateOpenAndWaitForResolve(string source, string filePath = null,
    int version = 1, CancellationToken? cancellationToken = null) {
    var document = CreateTestDocument(source, filePath, version);
    await client.OpenDocumentAndWaitAsync(document, cancellationToken ?? CancellationToken);
    return document;
  }

  protected async Task AssertHoverMatches(TextDocumentItem documentItem, Position hoverPosition, [CanBeNull] string expected) {
    if (expected != null && errorTests.Matches(expected).Count >= 2) {
      Assert.Fail("Found multiple hover messages in one test; the order is currently not stable, so please test one at a time.");
    }
    var hover = await RequestHover(documentItem, hoverPosition);
    if (expected == null) {
      Assert.True(hover == null || hover.Contents.MarkupContent is null or { Value: "" });
      return;
    }
    AssertM.NotNull(hover, $"No hover message found at {hoverPosition}");
    var markup = hover.Contents.MarkupContent;
    Assert.NotNull(markup);
    Assert.Equal(MarkupKind.Markdown, markup.Kind);
    AssertMatchRegex(expected.ReplaceLineEndings("\n"), markup.Value);
  }

  private Task<Hover> RequestHover(TextDocumentItem documentItem, Position position) {
    return client.RequestHover(
      new HoverParams {
        TextDocument = documentItem.Uri,
        Position = position
      },
      CancellationToken
    );
  }

  private void AssertMatchRegex(string expected, string value) {
    var regexExpected = Regex.Escape(expected).Replace(@"\?\?\?", "[\\s\\S]*");
    var matched = new Regex(regexExpected).Match(value).Success;
    if (!matched) {
      // A simple helper to determine what portion of the regex did not match
      var helper = "";
      foreach (var chunk in expected.Split("???")) {
        if (!value.Contains(chunk)) {
          helper += $"\nThe result string did not contain '{chunk}'";
        }
      }
      Assert.Fail($"{value} did not match {regexExpected}." + helper);
    }
  }

  public async Task<NamedVerifiableStatus> WaitForStatus([CanBeNull] Range nameRange, PublishedVerificationStatus statusToFind,
    CancellationToken cancellationToken, [CanBeNull] TextDocumentIdentifier documentIdentifier = null) {
    while (true) {
      try {
        var foundStatus = await verificationStatusReceiver.AwaitNextNotificationAsync(cancellationToken);
        var namedVerifiableStatus = foundStatus.NamedVerifiables.FirstOrDefault(n => nameRange == null || n.NameRange == nameRange);
        if (namedVerifiableStatus?.Status == statusToFind) {
          if (documentIdentifier != null) {
            Assert.Equal(documentIdentifier.Uri, foundStatus.Uri);
          }

          return namedVerifiableStatus;
        }
      } catch (OperationCanceledException) {
        WriteVerificationHistory();
        throw;
      }
    }
  }

  protected void WriteVerificationHistory() {
    output.WriteLine($"\nOld to new history was:");
    verificationStatusReceiver.History.Stringify(output,
      overrides: StringifyUtil.EmptyOverrides().
        UseToString(typeof(Range)).
        UseToString(typeof(DocumentUri)));
  }

  public async Task<IList<FileVerificationStatus>> WaitUntilCompletedForUris(int uriCount, CancellationToken cancellationToken) {
    var result = new List<FileVerificationStatus>();
    var donePerUri = new Dictionary<Uri, bool>();
    while (true) {

      if (donePerUri.Count == uriCount && donePerUri.Values.All(x => x)) {
        break;
      }

      try {
        var foundStatus = await verificationStatusReceiver.AwaitNextNotificationAsync(cancellationToken);
        donePerUri[foundStatus.Uri.ToUri()] =
          foundStatus.NamedVerifiables.All(n => n.Status >= PublishedVerificationStatus.Error);
        result.Add(foundStatus);
      } catch (OperationCanceledException) {
        WriteVerificationHistory();
        throw;
      }
    }

    return result;
  }

  public async Task<IEnumerable<DocumentSymbol>> RequestDocumentSymbol(TextDocumentItem documentItem) {
    var things = await client.RequestDocumentSymbol(
      new DocumentSymbolParams {
        TextDocument = documentItem.Uri,
      },
      CancellationToken
    ).ToTask();

    return things.Select(t => t.DocumentSymbol!);
  }

  protected async Task<ImmutableDictionary<DocumentUri, IReadOnlyList<Diagnostic>>> GetAllDiagnostics(CancellationToken? cancellationToken = null) {
    cancellationToken ??= CancellationToken;

    foreach (var entry in Projects.Managers) {
      try {
        await entry.GetLastDocumentAsync().WaitAsync(cancellationToken.Value);
      } catch (TaskCanceledException) {

      }
    }

    var verificationDocumentItem = CreateTestDocument("class X {does not parse", $"AssertNoDiagnosticsAreComing{fileIndex++}.dfy");
    await client.OpenDocumentAndWaitAsync(verificationDocumentItem, cancellationToken.Value);

    var result = ImmutableDictionary<DocumentUri, IReadOnlyList<Diagnostic>>.Empty;
    while (true) {
      var resolutionReport = await diagnosticsReceiver.AwaitNextNotificationAsync(cancellationToken.Value);
      if (verificationDocumentItem.Uri.Equals(resolutionReport.Uri)) {
        break;
      }

      result = result.Add(resolutionReport.Uri, resolutionReport.Diagnostics.ToList());
    }
    client.DidCloseTextDocument(new DidCloseTextDocumentParams {
      TextDocument = verificationDocumentItem
    });
    var hideReport = await diagnosticsReceiver.AwaitNextNotificationAsync(cancellationToken.Value);
    AssertM.Equal(verificationDocumentItem.Uri, hideReport.Uri,
      "2) Unexpected diagnostics were received whereas none were expected:\n" +
      string.Join(",", hideReport.Diagnostics.Select(diagnostic => diagnostic.ToString())));
    return result;
  }

<<<<<<< HEAD
  public async Task<PublishDiagnosticsParams>GetLastDiagnosticsParams(TextDocumentItem documentItem, CancellationToken cancellationToken) {
    await client.WaitForNotificationCompletionAsync(documentItem.Uri, cancellationToken);
    var compilation = (await Projects.GetLastDocumentAsync(documentItem).WaitAsync(cancellationToken))!;
    Assert.NotNull(compilation);
    var expectedDiagnostics = compilation.GetDiagnostics(documentItem.Uri.ToUri()).
      Select(d => d.ToLspDiagnostic()).
      OrderBy(d => d.Range.Start).ToList();
    PublishDiagnosticsParams result;
    while (true) {
      result = await diagnosticsReceiver.AwaitNextNotificationAsync(cancellationToken);
      if (result.Uri == documentItem.Uri && result.Diagnostics.OrderBy(d => d.Range.Start).
            SequenceEqual(expectedDiagnostics)) {
        break;
=======
  protected async Task<FileVerificationStatus> WaitUntilAllStatusAreCompleted(TextDocumentItem documentId,
    CancellationToken? cancellationToken = null,
    bool allowStale = false) {
    cancellationToken ??= CancellationToken;

    CompilationStatusParams compilationStatusParams = compilationStatusReceiver.GetLast(s => s.Uri == documentId.Uri);
    while (compilationStatusParams == null || compilationStatusParams.Version != documentId.Version || compilationStatusParams.Uri != documentId.Uri ||
           compilationStatusParams.Status is CompilationStatus.Parsing or CompilationStatus.ResolutionStarted) {
      compilationStatusParams = await compilationStatusReceiver.AwaitNextNotificationAsync(cancellationToken.Value);
    }

    if (compilationStatusParams.Status != CompilationStatus.ResolutionSucceeded) {
      return null;
    }
    var fileVerificationStatus = verificationStatusReceiver.GetLast(v => v.Uri == documentId.Uri);
    if (fileVerificationStatus != null) {
      while (fileVerificationStatus.NamedVerifiables.Any(method => !(allowStale && method.Status == PublishedVerificationStatus.Stale) && method.Status < PublishedVerificationStatus.Error)) {
        fileVerificationStatus = await verificationStatusReceiver.AwaitNextNotificationAsync(cancellationToken.Value);

>>>>>>> 4cf0b9f5
      }
    }

    return fileVerificationStatus;
  }

  public async Task<PublishDiagnosticsParams> GetLastDiagnosticsParams(TextDocumentItem documentItem, CancellationToken cancellationToken, bool allowStale = false) {
    var status = await WaitUntilAllStatusAreCompleted(documentItem, cancellationToken, allowStale);
    await Task.Delay(10);
    var result = diagnosticsReceiver.History.Last(d => d.Uri == documentItem.Uri);
    diagnosticsReceiver.ClearQueue();
    return result;
  }

<<<<<<< HEAD
  protected async Task<Diagnostic[]> GetLastDiagnostics(TextDocumentItem documentItem, DiagnosticSeverity minimumSeverity = DiagnosticSeverity.Warning,  
    CancellationToken? cancellationToken = null) {
    var paramsResult = await GetLastDiagnosticsParams(documentItem, cancellationToken ?? CancellationToken);
    return paramsResult.Diagnostics.Where(d => d.Severity <= minimumSeverity).ToArray();
=======
  public async Task<Diagnostic[]> GetLastDiagnostics(TextDocumentItem documentItem, CancellationToken? cancellationToken = null, bool allowStale = false) {
    var paramsResult = await GetLastDiagnosticsParams(documentItem, cancellationToken ?? CancellationToken, allowStale);
    return paramsResult.Diagnostics.ToArray();
>>>>>>> 4cf0b9f5
  }

  public virtual Task InitializeAsync() {
    return SetUp(null);
  }

  public Task DisposeAsync() {
    return client.Shutdown();
  }

  protected virtual async Task SetUp(Action<DafnyOptions> modifyOptions) {

    // We use a custom cancellation token with a higher timeout to clearly identify where the request got stuck.
    cancellationSource = new();
    cancellationSource.CancelAfter(MaxRequestExecutionTimeMs);

    diagnosticsReceiver = new();
    compilationStatusReceiver = new();
    verificationStatusReceiver = new();
    ghostnessReceiver = new();
    (client, Server) = await Initialize(InitialiseClientHandler, modifyOptions);
  }

  protected virtual void InitialiseClientHandler(LanguageClientOptions options) {
    options.OnPublishDiagnostics(diagnosticsReceiver.NotificationReceived);
    options.AddHandler(DafnyRequestNames.CompilationStatus,
      NotificationHandler.For<CompilationStatusParams>(compilationStatusReceiver.NotificationReceived));
    options.AddHandler(DafnyRequestNames.GhostDiagnostics,
      NotificationHandler.For<GhostDiagnosticsParams>(ghostnessReceiver.NotificationReceived));
    options.AddHandler(DafnyRequestNames.VerificationSymbolStatus,
      NotificationHandler.For<FileVerificationStatus>(verificationStatusReceiver.NotificationReceived));
  }

  public record Change(Range range, String inserted);

  public record Changes(List<Change> changes);

  protected void ApplyChange(ref TextDocumentItem documentItem, Range range, string text) {
    documentItem = documentItem with { Version = documentItem.Version + 1 };
    client.DidChangeTextDocument(new DidChangeTextDocumentParams {
      TextDocument = new OptionalVersionedTextDocumentIdentifier {
        Uri = documentItem.Uri,
        Version = documentItem.Version
      },
      ContentChanges = new[] {
        new TextDocumentContentChangeEvent {
          Range = range,
          Text = text
        }
      }
    });
  }

  protected void ApplyChanges(ref TextDocumentItem documentItem, List<Change> changes) {
    documentItem = documentItem with { Version = documentItem.Version + 1 };
    client.DidChangeTextDocument(new DidChangeTextDocumentParams {
      TextDocument = new OptionalVersionedTextDocumentIdentifier {
        Uri = documentItem.Uri,
        Version = documentItem.Version
      },
      ContentChanges =
        changes.Select(change =>
          new TextDocumentContentChangeEvent {
            Range = change.range,
            Text = change.inserted
          }).ToArray()
    });
  }

  public async Task AssertNoVerificationStatusIsComing(TextDocumentItem documentItem, CancellationToken cancellationToken) {
    foreach (var entry in Projects.Managers) {
      try {
        await entry.GetLastDocumentAsync().WaitAsync(cancellationToken);
      } catch (TaskCanceledException) {

      }
    }
    var verificationDocumentItem = CreateTestDocument("method Foo() { assert false; }", $"verification{fileIndex++}.dfy");
    await client.OpenDocumentAndWaitAsync(verificationDocumentItem, cancellationToken);
    var statusReport = await verificationStatusReceiver.AwaitNextNotificationAsync(cancellationToken);
    try {
      Assert.Equal(verificationDocumentItem.Uri, statusReport.Uri);
    } catch (AssertActualExpectedException) {
      await output.WriteLineAsync($"StatusReport: {statusReport.Stringify()}");
    }
    client.DidCloseTextDocument(new DidCloseTextDocumentParams {
      TextDocument = verificationDocumentItem
    });
    var emptyReport = await verificationStatusReceiver.AwaitNextNotificationAsync(cancellationToken);
  }

  public async Task AssertNoGhostnessIsComing(CancellationToken cancellationToken) {
    foreach (var entry in Projects.Managers) {
      try {
        await entry.GetLastDocumentAsync();
      } catch (TaskCanceledException) {

      }
    }
    var verificationDocumentItem = CreateTestDocument(@"class X {does not parse", $"verification{fileIndex++}.dfy");
    await client.OpenDocumentAndWaitAsync(verificationDocumentItem, CancellationToken);
    var resolutionReport = await diagnosticsReceiver.AwaitNextNotificationAsync(cancellationToken);
    AssertM.Equal(verificationDocumentItem.Uri, resolutionReport.Uri,
      "Unexpected diagnostics were received whereas none were expected:\n" +
      string.Join(",", resolutionReport.Diagnostics.Select(diagnostic =>
        diagnostic.ToString())));
    client.DidCloseTextDocument(new DidCloseTextDocumentParams {
      TextDocument = verificationDocumentItem
    });
    var hideReport = await diagnosticsReceiver.AwaitNextNotificationAsync(cancellationToken);
    Assert.Equal(verificationDocumentItem.Uri, hideReport.Uri);
  }

<<<<<<< HEAD
  protected async Task<Diagnostic[]> GetNextDiagnostics(TextDocumentItem documentItem, CancellationToken? cancellationToken = null, DiagnosticSeverity minimumSeverity = DiagnosticSeverity.Warning) {
    cancellationToken ??= CancellationToken;
    var result = await diagnosticsReceiver.AwaitNextDiagnosticsAsync(cancellationToken.Value, documentItem);
    return result.Where(d => d.Severity <= minimumSeverity).ToArray();
  }
  
  public async Task AssertNoDiagnosticsAreComing(CancellationToken cancellationToken, TextDocumentItem forDocument = null, bool waitFirst = true, 
    DiagnosticSeverity minimumSeverity = DiagnosticSeverity.Warning) 
  {
    if (waitFirst) {
      foreach (var entry in Projects.Managers) {
        try {
          await entry.GetLastDocumentAsync().WaitAsync(cancellationToken);
        } catch (TaskCanceledException) {
=======
  public async Task AssertNoDiagnosticsAreComing(CancellationToken cancellationToken, TextDocumentItem forDocument = null, bool waitFirst = false) {
>>>>>>> 4cf0b9f5

    var verificationDocumentItem = CreateTestDocument("class X {does not parse", $"AssertNoDiagnosticsAreComing{fileIndex++}.dfy");
    await client.OpenDocumentAndWaitAsync(verificationDocumentItem, cancellationToken);

    while (true) {
      var resolutionReport = await diagnosticsReceiver.AwaitNextNotificationAsync(cancellationToken);
      if (verificationDocumentItem.Uri.Equals(resolutionReport.Uri)) {
        break;
      }

      if (forDocument != null && !forDocument.Uri.Equals(resolutionReport.Uri)) {
        continue;
      }

      if (!resolutionReport.Diagnostics.Any(d => d.Severity <= minimumSeverity)) {
        continue;
      }

      AssertM.Equal(verificationDocumentItem.Uri, resolutionReport.Uri,
        "1) Unexpected diagnostics were received whereas none were expected:\n" +
        string.Join(",", resolutionReport.Diagnostics.Select(diagnostic => diagnostic.ToString())));
    }
    client.DidCloseTextDocument(new DidCloseTextDocumentParams {
      TextDocument = verificationDocumentItem
    });
    var hideReport = await diagnosticsReceiver.AwaitNextNotificationAsync(cancellationToken);
    AssertM.Equal(verificationDocumentItem.Uri, hideReport.Uri,
      "2) Unexpected diagnostics were received whereas none were expected:\n" +
      string.Join(",", hideReport.Diagnostics.Select(diagnostic => diagnostic.ToString())));
  }

  protected async Task AssertNoResolutionErrors(TextDocumentItem documentItem) {
    var resolutionDiagnostics = (await Projects.GetResolvedDocumentAsyncNormalizeUri(documentItem))!.GetDiagnosticsForUri(documentItem.Uri.ToUri()).ToList();
    // A document without diagnostics may be absent, even if resolved successfully
    var resolutionErrors = resolutionDiagnostics.Where(d => d.Severity == DiagnosticSeverity.Error);
    if (resolutionErrors.Any()) {
      Assert.Fail($"Found resolution errors: {resolutionErrors.Stringify()}");
    }
  }

  public async Task<PublishedVerificationStatus> PopNextStatus() {
    var nextNotification = await verificationStatusReceiver.AwaitNextNotificationAsync(CancellationToken);
    Assert.NotNull(nextNotification);
    Assert.Equal(1, nextNotification.NamedVerifiables.Count);
    return nextNotification.NamedVerifiables.Single().Status;
  }

  protected Task<LocationOrLocationLinks> RequestDefinition(TextDocumentItem documentItem, Position position) {
    return client.RequestDefinition(
      new DefinitionParams {
        TextDocument = documentItem.Uri,
        Position = position
      },
      CancellationToken
    ).AsTask();
  }

  protected Task ApplyChangesAndWaitCompletionAsync(TextDocumentItem documentItem,
    params TextDocumentContentChangeEvent[] changes) {
    return ApplyChangesAndWaitCompletionAsync(new VersionedTextDocumentIdentifier() {
      Version = documentItem.Version!.Value,
      Uri = documentItem.Uri
    }, changes);
  }

  protected Task ApplyChangesAndWaitCompletionAsync(VersionedTextDocumentIdentifier documentItem, params TextDocumentContentChangeEvent[] changes) {
    client.DidChangeTextDocument(new DidChangeTextDocumentParams {
      TextDocument = new OptionalVersionedTextDocumentIdentifier {
        Uri = documentItem.Uri,
        Version = documentItem.Version + 1
      },
      ContentChanges = changes
    });
    return client.WaitForNotificationCompletionAsync(documentItem.Uri, CancellationToken);
  }
}<|MERGE_RESOLUTION|>--- conflicted
+++ resolved
@@ -198,21 +198,6 @@
     return result;
   }
 
-<<<<<<< HEAD
-  public async Task<PublishDiagnosticsParams>GetLastDiagnosticsParams(TextDocumentItem documentItem, CancellationToken cancellationToken) {
-    await client.WaitForNotificationCompletionAsync(documentItem.Uri, cancellationToken);
-    var compilation = (await Projects.GetLastDocumentAsync(documentItem).WaitAsync(cancellationToken))!;
-    Assert.NotNull(compilation);
-    var expectedDiagnostics = compilation.GetDiagnostics(documentItem.Uri.ToUri()).
-      Select(d => d.ToLspDiagnostic()).
-      OrderBy(d => d.Range.Start).ToList();
-    PublishDiagnosticsParams result;
-    while (true) {
-      result = await diagnosticsReceiver.AwaitNextNotificationAsync(cancellationToken);
-      if (result.Uri == documentItem.Uri && result.Diagnostics.OrderBy(d => d.Range.Start).
-            SequenceEqual(expectedDiagnostics)) {
-        break;
-=======
   protected async Task<FileVerificationStatus> WaitUntilAllStatusAreCompleted(TextDocumentItem documentId,
     CancellationToken? cancellationToken = null,
     bool allowStale = false) {
@@ -232,7 +217,6 @@
       while (fileVerificationStatus.NamedVerifiables.Any(method => !(allowStale && method.Status == PublishedVerificationStatus.Stale) && method.Status < PublishedVerificationStatus.Error)) {
         fileVerificationStatus = await verificationStatusReceiver.AwaitNextNotificationAsync(cancellationToken.Value);
 
->>>>>>> 4cf0b9f5
       }
     }
 
@@ -247,16 +231,9 @@
     return result;
   }
 
-<<<<<<< HEAD
-  protected async Task<Diagnostic[]> GetLastDiagnostics(TextDocumentItem documentItem, DiagnosticSeverity minimumSeverity = DiagnosticSeverity.Warning,  
-    CancellationToken? cancellationToken = null) {
-    var paramsResult = await GetLastDiagnosticsParams(documentItem, cancellationToken ?? CancellationToken);
+  public async Task<Diagnostic[]> GetLastDiagnostics(TextDocumentItem documentItem, DiagnosticSeverity minimumSeverity = DiagnosticSeverity.Warning, CancellationToken? cancellationToken = null, bool allowStale = false) {
+    var paramsResult = await GetLastDiagnosticsParams(documentItem, cancellationToken ?? CancellationToken, allowStale);
     return paramsResult.Diagnostics.Where(d => d.Severity <= minimumSeverity).ToArray();
-=======
-  public async Task<Diagnostic[]> GetLastDiagnostics(TextDocumentItem documentItem, CancellationToken? cancellationToken = null, bool allowStale = false) {
-    var paramsResult = await GetLastDiagnosticsParams(documentItem, cancellationToken ?? CancellationToken, allowStale);
-    return paramsResult.Diagnostics.ToArray();
->>>>>>> 4cf0b9f5
   }
 
   public virtual Task InitializeAsync() {
@@ -370,24 +347,13 @@
     Assert.Equal(verificationDocumentItem.Uri, hideReport.Uri);
   }
 
-<<<<<<< HEAD
   protected async Task<Diagnostic[]> GetNextDiagnostics(TextDocumentItem documentItem, CancellationToken? cancellationToken = null, DiagnosticSeverity minimumSeverity = DiagnosticSeverity.Warning) {
     cancellationToken ??= CancellationToken;
     var result = await diagnosticsReceiver.AwaitNextDiagnosticsAsync(cancellationToken.Value, documentItem);
     return result.Where(d => d.Severity <= minimumSeverity).ToArray();
   }
   
-  public async Task AssertNoDiagnosticsAreComing(CancellationToken cancellationToken, TextDocumentItem forDocument = null, bool waitFirst = true, 
-    DiagnosticSeverity minimumSeverity = DiagnosticSeverity.Warning) 
-  {
-    if (waitFirst) {
-      foreach (var entry in Projects.Managers) {
-        try {
-          await entry.GetLastDocumentAsync().WaitAsync(cancellationToken);
-        } catch (TaskCanceledException) {
-=======
-  public async Task AssertNoDiagnosticsAreComing(CancellationToken cancellationToken, TextDocumentItem forDocument = null, bool waitFirst = false) {
->>>>>>> 4cf0b9f5
+  public async Task AssertNoDiagnosticsAreComing(CancellationToken cancellationToken, TextDocumentItem forDocument = null, DiagnosticSeverity minimumSeverity = DiagnosticSeverity.Warning) {
 
     var verificationDocumentItem = CreateTestDocument("class X {does not parse", $"AssertNoDiagnosticsAreComing{fileIndex++}.dfy");
     await client.OpenDocumentAndWaitAsync(verificationDocumentItem, cancellationToken);
