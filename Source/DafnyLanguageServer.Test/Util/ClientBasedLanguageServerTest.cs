using System;
using System.Collections.Generic;
using System.Collections.Immutable;
using System.Linq;
using System.Reactive.Threading.Tasks;
using System.Text.RegularExpressions;
using System.Threading;
using System.Threading.Tasks;
using JetBrains.Annotations;
using Microsoft.Dafny.LanguageServer.IntegrationTest.Extensions;
using Microsoft.Dafny.LanguageServer.Workspace;
using Microsoft.Dafny.LanguageServer.Workspace.Notifications;
using OmniSharp.Extensions.JsonRpc;
using OmniSharp.Extensions.LanguageServer.Client;
using OmniSharp.Extensions.LanguageServer.Protocol.Client;
using OmniSharp.Extensions.LanguageServer.Protocol.Document;
using OmniSharp.Extensions.LanguageServer.Protocol.Models;
using Xunit.Abstractions;
using Xunit;
using XunitAssertMessages;
using Range = OmniSharp.Extensions.LanguageServer.Protocol.Models.Range;

namespace Microsoft.Dafny.LanguageServer.IntegrationTest.Util;

public class ClientBasedLanguageServerTest : DafnyLanguageServerTestBase, IAsyncLifetime {

  protected ILanguageClient client;
  protected TestNotificationReceiver<FileVerificationStatus> verificationStatusReceiver;
  protected TestNotificationReceiver<CompilationStatusParams> compilationStatusReceiver;
  protected DiagnosticsReceiver diagnosticsReceiver;
  protected TestNotificationReceiver<GhostDiagnosticsParams> ghostnessReceiver;

  private const int MaxRequestExecutionTimeMs = 180_000;

  // We do not use the LanguageServerTestBase.cancellationToken here because it has a timeout.
  // Since these tests are slow, we do not use the timeout here.
  private CancellationTokenSource cancellationSource;

  protected CancellationToken CancellationTokenWithHighTimeout => cancellationSource.Token;

  private static Regex errorTests = new Regex(@"\*\*Error:\*\*|\*\*Success:\*\*");


  protected async Task<TextDocumentItem> CreateAndOpenTestDocument(string source, string filePath = null,
    int version = 1) {
    var document = CreateTestDocument(source, filePath, version);
    await client.OpenDocumentAndWaitAsync(document, CancellationToken);
    return document;
  }

  protected async Task AssertHoverMatches(TextDocumentItem documentItem, Position hoverPosition, [CanBeNull] string expected) {
    if (expected != null && errorTests.Matches(expected).Count >= 2) {
      Assert.Fail("Found multiple hover messages in one test; the order is currently not stable, so please test one at a time.");
    }
    var hover = await RequestHover(documentItem, hoverPosition);
    if (expected == null) {
      Assert.True(hover == null || hover.Contents.MarkupContent is null or { Value: "" });
      return;
    }
    AssertM.NotNull(hover, $"No hover message found at {hoverPosition}");
    var markup = hover.Contents.MarkupContent;
    Assert.NotNull(markup);
    Assert.Equal(MarkupKind.Markdown, markup.Kind);
    AssertMatchRegex(expected.ReplaceLineEndings("\n"), markup.Value);
  }

  private Task<Hover> RequestHover(TextDocumentItem documentItem, Position position) {
    return client.RequestHover(
      new HoverParams {
        TextDocument = documentItem.Uri,
        Position = position
      },
      CancellationToken
    );
  }

  private void AssertMatchRegex(string expected, string value) {
    var regexExpected = Regex.Escape(expected).Replace(@"\?\?\?", "[\\s\\S]*");
    var matched = new Regex(regexExpected).Match(value).Success;
    if (!matched) {
      // A simple helper to determine what portion of the regex did not match
      var helper = "";
      foreach (var chunk in expected.Split("???")) {
        if (!value.Contains(chunk)) {
          helper += $"\nThe result string did not contain '{chunk}'";
        }
      }
      Assert.Fail($"{value} did not match {regexExpected}." + helper);
    }
  }

  public async Task<NamedVerifiableStatus> WaitForStatus(Range nameRange, PublishedVerificationStatus statusToFind,
    CancellationToken cancellationToken, [CanBeNull] TextDocumentIdentifier documentIdentifier = null) {
    while (true) {
<<<<<<< HEAD
      var foundStatus = await verificationStatusReceiver.AwaitNextNotificationAsync(cancellationToken);
      var namedVerifiableStatus = foundStatus.NamedVerifiables.FirstOrDefault(n => n.NameRange == nameRange);
      if (namedVerifiableStatus?.Status == statusToFind) {
        if (documentIdentifier != null) {
          Assert.Equal(documentIdentifier.Uri, foundStatus.Uri);
        }
        return namedVerifiableStatus;
=======
      try {
        var foundStatus = await verificationStatusReceiver.AwaitNextNotificationAsync(cancellationToken);
        var namedVerifiableStatus = foundStatus.NamedVerifiables.FirstOrDefault(n => n.NameRange == nameRange);
        if (namedVerifiableStatus?.Status == statusToFind) {
          if (documentIdentifier != null) {
            Assert.Equal(documentIdentifier.Uri, foundStatus.Uri);
          }

          return namedVerifiableStatus;
        }
      } catch (OperationCanceledException) {
        await output.WriteLineAsync($"\nOld to new history was: {verificationStatusReceiver.History.Stringify()}");
>>>>>>> c5d909a0
      }
    }
  }

  public async Task<IList<FileVerificationStatus>> WaitUntilCompletedForUris(int uriCount, CancellationToken cancellationToken) {
    var result = new List<FileVerificationStatus>();
    var donePerUri = new Dictionary<Uri, bool>();
    while (true) {

      if (donePerUri.Count == uriCount && donePerUri.Values.All(x => x)) {
        break;
      }

      try {
        var foundStatus = await verificationStatusReceiver.AwaitNextNotificationAsync(cancellationToken);
        donePerUri[foundStatus.Uri.ToUri()] =
          foundStatus.NamedVerifiables.All(n => n.Status >= PublishedVerificationStatus.Error);
        result.Add(foundStatus);
      } catch (OperationCanceledException) {
        await output.WriteLineAsync($"\nOld to new history was: {verificationStatusReceiver.History.Stringify()}");
        throw;
      }
    }

    return result;
  }

  public async Task<IEnumerable<DocumentSymbol>> RequestDocumentSymbol(TextDocumentItem documentItem) {
    var things = await client.RequestDocumentSymbol(
      new DocumentSymbolParams {
        TextDocument = documentItem.Uri,
      },
      CancellationToken
    ).ToTask();

    return things.Select(t => t.DocumentSymbol!);
  }

  public async Task<PublishDiagnosticsParams> GetLastDiagnosticsParams(TextDocumentItem documentItem, CancellationToken cancellationToken) {
    await client.WaitForNotificationCompletionAsync(documentItem.Uri, cancellationToken);
    var compilation = (await Projects.GetLastDocumentAsync(documentItem))!;
    Assert.NotNull(compilation);
    var expectedDiagnostics = compilation.GetDiagnostics(documentItem.Uri.ToUri()).Select(d => d.ToLspDiagnostic()).ToList();
    PublishDiagnosticsParams result;
    while (true) {
      result = await diagnosticsReceiver.AwaitNextNotificationAsync(cancellationToken);
      if (result.Uri == documentItem.Uri && result.Diagnostics.SequenceEqual(expectedDiagnostics)) {
        break;
      }
    }

    return result;
  }

  public async Task<Diagnostic[]> GetLastDiagnostics(TextDocumentItem documentItem, CancellationToken cancellationToken) {
    var paramsResult = await GetLastDiagnosticsParams(documentItem, CancellationToken);
    return paramsResult.Diagnostics.ToArray();
  }

  public virtual Task InitializeAsync() {
    return SetUp(null);
  }

  public Task DisposeAsync() {
    return Task.CompletedTask;
  }

  protected virtual async Task SetUp(Action<DafnyOptions> modifyOptions) {

    // We use a custom cancellation token with a higher timeout to clearly identify where the request got stuck.
    cancellationSource = new();
    cancellationSource.CancelAfter(MaxRequestExecutionTimeMs);

    diagnosticsReceiver = new();
    compilationStatusReceiver = new();
    verificationStatusReceiver = new();
    ghostnessReceiver = new();
    (client, Server) = await Initialize(InitialiseClientHandler, modifyOptions);
  }

  protected virtual void InitialiseClientHandler(LanguageClientOptions options) {
    options.OnPublishDiagnostics(diagnosticsReceiver.NotificationReceived);
    options.AddHandler(DafnyRequestNames.CompilationStatus,
      NotificationHandler.For<CompilationStatusParams>(compilationStatusReceiver.NotificationReceived));
    options.AddHandler(DafnyRequestNames.GhostDiagnostics,
      NotificationHandler.For<GhostDiagnosticsParams>(ghostnessReceiver.NotificationReceived));
    options.AddHandler(DafnyRequestNames.VerificationSymbolStatus,
      NotificationHandler.For<FileVerificationStatus>(verificationStatusReceiver.NotificationReceived));
  }

  protected void ApplyChange(ref TextDocumentItem documentItem, Range range, string text) {
    documentItem = documentItem with { Version = documentItem.Version + 1 };
    client.DidChangeTextDocument(new DidChangeTextDocumentParams {
      TextDocument = new OptionalVersionedTextDocumentIdentifier {
        Uri = documentItem.Uri,
        Version = documentItem.Version
      },
      ContentChanges = new[] {
        new TextDocumentContentChangeEvent {
          Range = range,
          Text = text
        }
      }
    });
  }

  public async Task AssertNoVerificationStatusIsComing(TextDocumentItem documentItem, CancellationToken cancellationToken) {
    foreach (var entry in Projects.Managers) {
      try {
        await entry.GetLastDocumentAsync();
      } catch (TaskCanceledException) {

      }
    }
    var verificationDocumentItem = CreateTestDocument("method Foo() { assert false; }", $"verification{fileIndex++}.dfy");
    await client.OpenDocumentAndWaitAsync(verificationDocumentItem, CancellationToken.None);
    var statusReport = await verificationStatusReceiver.AwaitNextNotificationAsync(cancellationToken);
    Assert.Equal(verificationDocumentItem.Uri, statusReport.Uri);
    client.DidCloseTextDocument(new DidCloseTextDocumentParams {
      TextDocument = verificationDocumentItem
    });
  }

  public async Task AssertNoGhostnessIsComing(CancellationToken cancellationToken) {
    foreach (var entry in Projects.Managers) {
      try {
        await entry.GetLastDocumentAsync();
      } catch (TaskCanceledException) {

      }
    }
    var verificationDocumentItem = CreateTestDocument(@"class X {does not parse", $"verification{fileIndex++}.dfy");
    await client.OpenDocumentAndWaitAsync(verificationDocumentItem, CancellationToken.None);
    var resolutionReport = await diagnosticsReceiver.AwaitNextNotificationAsync(cancellationToken);
    AssertM.Equal(verificationDocumentItem.Uri, resolutionReport.Uri,
      "Unexpected diagnostics were received whereas none were expected:\n" +
      string.Join(",", resolutionReport.Diagnostics.Select(diagnostic =>
        diagnostic.ToString())));
    client.DidCloseTextDocument(new DidCloseTextDocumentParams {
      TextDocument = verificationDocumentItem
    });
    var hideReport = await diagnosticsReceiver.AwaitNextNotificationAsync(cancellationToken);
    Assert.Equal(verificationDocumentItem.Uri, hideReport.Uri);
  }

  public async Task AssertNoDiagnosticsAreComing(CancellationToken cancellationToken, bool waitFirst = true) {
    if (waitFirst) {
      foreach (var entry in Projects.Managers) {
        try {
          await entry.GetLastDocumentAsync();
        } catch (TaskCanceledException) {

        }
      }
    }
    var verificationDocumentItem = CreateTestDocument("class X {does not parse", $"AssertNoDiagnosticsAreComing{fileIndex++}.dfy");
    await client.OpenDocumentAndWaitAsync(verificationDocumentItem, CancellationToken.None);
    var resolutionReport = await diagnosticsReceiver.AwaitNextNotificationAsync(cancellationToken);
    AssertM.Equal(verificationDocumentItem.Uri, resolutionReport.Uri,
      "1) Unexpected diagnostics were received whereas none were expected:\n" +
      string.Join(",", resolutionReport.Diagnostics.Select(diagnostic => diagnostic.ToString())));
    client.DidCloseTextDocument(new DidCloseTextDocumentParams {
      TextDocument = verificationDocumentItem
    });
    var hideReport = await diagnosticsReceiver.AwaitNextNotificationAsync(cancellationToken);
    AssertM.Equal(verificationDocumentItem.Uri, hideReport.Uri,
      "2) Unexpected diagnostics were received whereas none were expected:\n" +
      string.Join(",", hideReport.Diagnostics.Select(diagnostic => diagnostic.ToString())));
  }

  protected async Task AssertNoResolutionErrors(TextDocumentItem documentItem) {
<<<<<<< HEAD
    var resolutionDiagnostics = (await Projects.GetResolvedDocumentAsyncNormalizeUri(documentItem))!.GetDiagnostics()[documentItem.Uri.ToUri()].ToList();
=======
    var fullDiagnostics = (await Projects.GetResolvedDocumentAsyncNormalizeUri(documentItem))!.GetDiagnostics();
    // A document without diagnostics may be absent, even if resolved successfully
    var resolutionDiagnostics = fullDiagnostics.GetValueOrDefault(documentItem.Uri.ToUri(), ImmutableList<Diagnostic>.Empty);
>>>>>>> c5d909a0
    var resolutionErrors = resolutionDiagnostics.Count(d => d.Severity == DiagnosticSeverity.Error);
    if (0 != resolutionErrors) {
      await Console.Out.WriteAsync(string.Join("\n", resolutionDiagnostics.Where(d => d.Severity == DiagnosticSeverity.Error).Select(d => d.ToString())));
      Assert.Equal(0, resolutionErrors);
    }
  }

  public async Task<PublishedVerificationStatus> PopNextStatus() {
    var nextNotification = await verificationStatusReceiver.AwaitNextNotificationAsync(CancellationToken);
    Assert.NotNull(nextNotification);
    Assert.Equal(1, nextNotification.NamedVerifiables.Count);
    return nextNotification.NamedVerifiables.Single().Status;
  }

  protected Task<LocationOrLocationLinks> RequestDefinition(TextDocumentItem documentItem, Position position) {
    return client.RequestDefinition(
      new DefinitionParams {
        TextDocument = documentItem.Uri,
        Position = position
      },
      CancellationToken
    ).AsTask();
  }

  protected Task ApplyChangesAndWaitCompletionAsync(TextDocumentItem documentItem,
    params TextDocumentContentChangeEvent[] changes) {
    return ApplyChangesAndWaitCompletionAsync(new VersionedTextDocumentIdentifier() {
      Version = documentItem.Version!.Value,
      Uri = documentItem.Uri
    }, changes);
  }

  protected Task ApplyChangesAndWaitCompletionAsync(VersionedTextDocumentIdentifier documentItem, params TextDocumentContentChangeEvent[] changes) {
    client.DidChangeTextDocument(new DidChangeTextDocumentParams {
      TextDocument = new OptionalVersionedTextDocumentIdentifier {
        Uri = documentItem.Uri,
        Version = documentItem.Version + 1
      },
      ContentChanges = changes
    });
    return client.WaitForNotificationCompletionAsync(documentItem.Uri, CancellationToken);
  }

  public ClientBasedLanguageServerTest(ITestOutputHelper output) : base(output) {
  }
}<|MERGE_RESOLUTION|>--- conflicted
+++ resolved
@@ -92,15 +92,6 @@
   public async Task<NamedVerifiableStatus> WaitForStatus(Range nameRange, PublishedVerificationStatus statusToFind,
     CancellationToken cancellationToken, [CanBeNull] TextDocumentIdentifier documentIdentifier = null) {
     while (true) {
-<<<<<<< HEAD
-      var foundStatus = await verificationStatusReceiver.AwaitNextNotificationAsync(cancellationToken);
-      var namedVerifiableStatus = foundStatus.NamedVerifiables.FirstOrDefault(n => n.NameRange == nameRange);
-      if (namedVerifiableStatus?.Status == statusToFind) {
-        if (documentIdentifier != null) {
-          Assert.Equal(documentIdentifier.Uri, foundStatus.Uri);
-        }
-        return namedVerifiableStatus;
-=======
       try {
         var foundStatus = await verificationStatusReceiver.AwaitNextNotificationAsync(cancellationToken);
         var namedVerifiableStatus = foundStatus.NamedVerifiables.FirstOrDefault(n => n.NameRange == nameRange);
@@ -113,7 +104,6 @@
         }
       } catch (OperationCanceledException) {
         await output.WriteLineAsync($"\nOld to new history was: {verificationStatusReceiver.History.Stringify()}");
->>>>>>> c5d909a0
       }
     }
   }
@@ -285,13 +275,9 @@
   }
 
   protected async Task AssertNoResolutionErrors(TextDocumentItem documentItem) {
-<<<<<<< HEAD
-    var resolutionDiagnostics = (await Projects.GetResolvedDocumentAsyncNormalizeUri(documentItem))!.GetDiagnostics()[documentItem.Uri.ToUri()].ToList();
-=======
     var fullDiagnostics = (await Projects.GetResolvedDocumentAsyncNormalizeUri(documentItem))!.GetDiagnostics();
     // A document without diagnostics may be absent, even if resolved successfully
     var resolutionDiagnostics = fullDiagnostics.GetValueOrDefault(documentItem.Uri.ToUri(), ImmutableList<Diagnostic>.Empty);
->>>>>>> c5d909a0
     var resolutionErrors = resolutionDiagnostics.Count(d => d.Severity == DiagnosticSeverity.Error);
     if (0 != resolutionErrors) {
       await Console.Out.WriteAsync(string.Join("\n", resolutionDiagnostics.Where(d => d.Severity == DiagnosticSeverity.Error).Select(d => d.ToString())));
