using System;
using System.Collections.Generic;
using System.IO;
using System.Linq;
using System.Reactive.Threading.Tasks;
using System.Text.RegularExpressions;
using System.Threading;
using System.Threading.Tasks;
using JetBrains.Annotations;
using Microsoft.Boogie;
using Microsoft.Dafny.LanguageServer.IntegrationTest.Extensions;
using Microsoft.Dafny.LanguageServer.Workspace;
using Microsoft.Dafny.LanguageServer.Workspace.Notifications;
using OmniSharp.Extensions.JsonRpc;
using OmniSharp.Extensions.LanguageServer.Client;
using OmniSharp.Extensions.LanguageServer.Protocol.Client;
using OmniSharp.Extensions.LanguageServer.Protocol.Document;
using OmniSharp.Extensions.LanguageServer.Protocol.Models;
using Xunit.Abstractions;
using Xunit;
using XunitAssertMessages;
using Range = OmniSharp.Extensions.LanguageServer.Protocol.Models.Range;

namespace Microsoft.Dafny.LanguageServer.IntegrationTest.Util;

public class ClientBasedLanguageServerTest : DafnyLanguageServerTestBase, IAsyncLifetime {

  protected ILanguageClient client;
  protected TestNotificationReceiver<FileVerificationStatus> verificationStatusReceiver;
  protected TestNotificationReceiver<CompilationStatusParams> compilationStatusReceiver;
  protected DiagnosticsReceiver diagnosticsReceiver;
  protected TestNotificationReceiver<GhostDiagnosticsParams> ghostnessReceiver;

  private const int MaxRequestExecutionTimeMs = 180_000;

  // We do not use the LanguageServerTestBase.cancellationToken here because it has a timeout.
  // Since these tests are slow, we do not use the timeout here.
  private CancellationTokenSource cancellationSource;

  protected CancellationToken CancellationTokenWithHighTimeout => cancellationSource.Token;

  private static Regex errorTests = new Regex(@"\*\*Error:\*\*|\*\*Success:\*\*");


  protected async Task<TextDocumentItem> CreateAndOpenTestDocument(string source, string filePath = null,
    int version = 1) {
    var document = CreateTestDocument(source, filePath, version);
    await client.OpenDocumentAndWaitAsync(document, CancellationToken);
    return document;
  }

  protected async Task AssertHoverMatches(TextDocumentItem documentItem, Position hoverPosition, [CanBeNull] string expected) {
    if (expected != null && errorTests.Matches(expected).Count >= 2) {
      Assert.Fail("Found multiple hover messages in one test; the order is currently not stable, so please test one at a time.");
    }
    var hover = await RequestHover(documentItem, hoverPosition);
    if (expected == null) {
      Assert.True(hover == null || hover.Contents.MarkupContent is null or { Value: "" });
      return;
    }
    AssertM.NotNull(hover, $"No hover message found at {hoverPosition}");
    var markup = hover.Contents.MarkupContent;
    Assert.NotNull(markup);
    Assert.Equal(MarkupKind.Markdown, markup.Kind);
    AssertMatchRegex(expected.ReplaceLineEndings("\n"), markup.Value);
  }

  private Task<Hover> RequestHover(TextDocumentItem documentItem, Position position) {
    return client.RequestHover(
      new HoverParams {
        TextDocument = documentItem.Uri,
        Position = position
      },
      CancellationToken
    );
  }

  private void AssertMatchRegex(string expected, string value) {
    var regexExpected = Regex.Escape(expected).Replace(@"\?\?\?", "[\\s\\S]*");
    var matched = new Regex(regexExpected).Match(value).Success;
    if (!matched) {
      // A simple helper to determine what portion of the regex did not match
      var helper = "";
      foreach (var chunk in expected.Split("???")) {
        if (!value.Contains(chunk)) {
          helper += $"\nThe result string did not contain '{chunk}'";
        }
      }
      Assert.Fail($"{value} did not match {regexExpected}." + helper);
    }
  }

  public async Task<NamedVerifiableStatus> WaitForStatus(Range nameRange, PublishedVerificationStatus statusToFind,
    CancellationToken cancellationToken, [CanBeNull] TextDocumentIdentifier documentIdentifier = null) {
    while (true) {
<<<<<<< HEAD
      var foundStatus = await verificationStatusReceiver.AwaitNextNotificationAsync(cancellationToken);
      var namedVerifiableStatus = foundStatus.NamedVerifiables.FirstOrDefault(n => n.NameRange == nameRange);
      if (namedVerifiableStatus?.Status == statusToFind) {
        if (documentIdentifier != null) {
          Assert.Equal(documentIdentifier.Uri, foundStatus.Uri);
        }
        return namedVerifiableStatus;
=======
      try {
        var foundStatus = await verificationStatusReceiver.AwaitNextNotificationAsync(cancellationToken);
        var namedVerifiableStatus = foundStatus.NamedVerifiables.FirstOrDefault(n => n.NameRange == nameRange);
        if (namedVerifiableStatus?.Status == statusToFind) {
          return namedVerifiableStatus;
        }
      } catch (OperationCanceledException) {
        await output.WriteLineAsync($"\nOld to new history was: {verificationStatusReceiver.History.Stringify()}");
>>>>>>> 6681a255
      }
    }
  }

  public async Task<IList<FileVerificationStatus>> WaitUntilCompletedForUris(int uriCount, CancellationToken cancellationToken) {
    var result = new List<FileVerificationStatus>();
    var donePerUri = new Dictionary<Uri, bool>();
    while (true) {

      if (donePerUri.Count == uriCount && donePerUri.Values.All(x => x)) {
        break;
      }

      try {
        var foundStatus = await verificationStatusReceiver.AwaitNextNotificationAsync(cancellationToken);
        donePerUri[foundStatus.Uri.ToUri()] =
          foundStatus.NamedVerifiables.All(n => n.Status >= PublishedVerificationStatus.Error);
        result.Add(foundStatus);
      } catch (OperationCanceledException) {
        await output.WriteLineAsync($"\nOld to new history was: {verificationStatusReceiver.History.Stringify()}");
        throw;
      }
    }

    return result;
  }

  public async Task<IEnumerable<DocumentSymbol>> RequestDocumentSymbol(TextDocumentItem documentItem) {
    var things = await client.RequestDocumentSymbol(
      new DocumentSymbolParams {
        TextDocument = documentItem.Uri,
      },
      CancellationToken
    ).ToTask();

    return things.Select(t => t.DocumentSymbol!);
  }

  public async Task<PublishDiagnosticsParams> GetLastDiagnosticsParams(TextDocumentItem documentItem, CancellationToken cancellationToken) {
    await client.WaitForNotificationCompletionAsync(documentItem.Uri, cancellationToken);
    var compilation = (await Projects.GetLastDocumentAsync(documentItem))!;
    Assert.NotNull(compilation);
    var expectedDiagnostics = compilation.GetDiagnostics(documentItem.Uri.ToUri()).Select(d => d.ToLspDiagnostic()).ToList();
    PublishDiagnosticsParams result;
    while (true) {
      result = await diagnosticsReceiver.AwaitNextNotificationAsync(cancellationToken);
      if (result.Uri == documentItem.Uri && result.Diagnostics.SequenceEqual(expectedDiagnostics)) {
        break;
      }
    }

    return result;
  }

  public async Task<Diagnostic[]> GetLastDiagnostics(TextDocumentItem documentItem, CancellationToken cancellationToken) {
    var paramsResult = await GetLastDiagnosticsParams(documentItem, CancellationToken);
    return paramsResult.Diagnostics.ToArray();
  }

  public virtual Task InitializeAsync() {
    return SetUp(null);
  }

  public Task DisposeAsync() {
    return Task.CompletedTask;
  }

  protected virtual async Task SetUp(Action<DafnyOptions> modifyOptions) {

    // We use a custom cancellation token with a higher timeout to clearly identify where the request got stuck.
    cancellationSource = new();
    cancellationSource.CancelAfter(MaxRequestExecutionTimeMs);

    diagnosticsReceiver = new();
    compilationStatusReceiver = new();
    verificationStatusReceiver = new();
    ghostnessReceiver = new();
    (client, Server) = await Initialize(InitialiseClientHandler, modifyOptions);
  }

  protected virtual void InitialiseClientHandler(LanguageClientOptions options) {
    options.OnPublishDiagnostics(diagnosticsReceiver.NotificationReceived);
    options.AddHandler(DafnyRequestNames.CompilationStatus,
      NotificationHandler.For<CompilationStatusParams>(compilationStatusReceiver.NotificationReceived));
    options.AddHandler(DafnyRequestNames.GhostDiagnostics,
      NotificationHandler.For<GhostDiagnosticsParams>(ghostnessReceiver.NotificationReceived));
    options.AddHandler(DafnyRequestNames.VerificationSymbolStatus,
      NotificationHandler.For<FileVerificationStatus>(verificationStatusReceiver.NotificationReceived));
  }

  protected void ApplyChange(ref TextDocumentItem documentItem, Range range, string text) {
    documentItem = documentItem with { Version = documentItem.Version + 1 };
    client.DidChangeTextDocument(new DidChangeTextDocumentParams {
      TextDocument = new OptionalVersionedTextDocumentIdentifier {
        Uri = documentItem.Uri,
        Version = documentItem.Version
      },
      ContentChanges = new[] {
        new TextDocumentContentChangeEvent {
          Range = range,
          Text = text
        }
      }
    });
  }

  public async Task AssertNoVerificationStatusIsComing(TextDocumentItem documentItem, CancellationToken cancellationToken) {
    foreach (var entry in Projects.Managers) {
      try {
        await entry.GetLastDocumentAsync();
      } catch (TaskCanceledException) {

      }
    }
    var verificationDocumentItem = CreateTestDocument("method Foo() { assert false; }", $"verification{fileIndex++}.dfy");
    await client.OpenDocumentAndWaitAsync(verificationDocumentItem, CancellationToken.None);
    var statusReport = await verificationStatusReceiver.AwaitNextNotificationAsync(cancellationToken);
    Assert.Equal(verificationDocumentItem.Uri, statusReport.Uri);
    client.DidCloseTextDocument(new DidCloseTextDocumentParams {
      TextDocument = verificationDocumentItem
    });
  }

  public async Task AssertNoGhostnessIsComing(CancellationToken cancellationToken) {
    foreach (var entry in Projects.Managers) {
      try {
        await entry.GetLastDocumentAsync();
      } catch (TaskCanceledException) {

      }
    }
    var verificationDocumentItem = CreateTestDocument(@"class X {does not parse", $"verification{fileIndex++}.dfy");
    await client.OpenDocumentAndWaitAsync(verificationDocumentItem, CancellationToken.None);
    var resolutionReport = await diagnosticsReceiver.AwaitNextNotificationAsync(cancellationToken);
    AssertM.Equal(verificationDocumentItem.Uri, resolutionReport.Uri,
      "Unexpected diagnostics were received whereas none were expected:\n" +
      string.Join(",", resolutionReport.Diagnostics.Select(diagnostic =>
        diagnostic.ToString())));
    client.DidCloseTextDocument(new DidCloseTextDocumentParams {
      TextDocument = verificationDocumentItem
    });
    var hideReport = await diagnosticsReceiver.AwaitNextNotificationAsync(cancellationToken);
    Assert.Equal(verificationDocumentItem.Uri, hideReport.Uri);
  }

  public async Task AssertNoDiagnosticsAreComing(CancellationToken cancellationToken, bool waitFirst = true) {
    if (waitFirst) {
      foreach (var entry in Projects.Managers) {
        try {
          await entry.GetLastDocumentAsync();
        } catch (TaskCanceledException) {

        }
      }
    }
    var verificationDocumentItem = CreateTestDocument("class X {does not parse", $"AssertNoDiagnosticsAreComing{fileIndex++}.dfy");
    await client.OpenDocumentAndWaitAsync(verificationDocumentItem, CancellationToken.None);
    var resolutionReport = await diagnosticsReceiver.AwaitNextNotificationAsync(cancellationToken);
    AssertM.Equal(verificationDocumentItem.Uri, resolutionReport.Uri,
      "1) Unexpected diagnostics were received whereas none were expected:\n" +
      string.Join(",", resolutionReport.Diagnostics.Select(diagnostic => diagnostic.ToString())));
    client.DidCloseTextDocument(new DidCloseTextDocumentParams {
      TextDocument = verificationDocumentItem
    });
    var hideReport = await diagnosticsReceiver.AwaitNextNotificationAsync(cancellationToken);
    AssertM.Equal(verificationDocumentItem.Uri, hideReport.Uri,
      "2) Unexpected diagnostics were received whereas none were expected:\n" +
      string.Join(",", hideReport.Diagnostics.Select(diagnostic => diagnostic.ToString())));
  }

  protected async Task AssertNoResolutionErrors(TextDocumentItem documentItem) {
    var resolutionDiagnostics = (await Projects.GetResolvedDocumentAsyncNormalizeUri(documentItem))!.GetDiagnostics()[documentItem.Uri.ToUri()].ToList();
    var resolutionErrors = resolutionDiagnostics.Count(d => d.Severity == DiagnosticSeverity.Error);
    if (0 != resolutionErrors) {
      await Console.Out.WriteAsync(string.Join("\n", resolutionDiagnostics.Where(d => d.Severity == DiagnosticSeverity.Error).Select(d => d.ToString())));
      Assert.Equal(0, resolutionErrors);
    }
  }

  public async Task<PublishedVerificationStatus> PopNextStatus() {
    var nextNotification = await verificationStatusReceiver.AwaitNextNotificationAsync(CancellationToken);
    Assert.NotNull(nextNotification);
    Assert.Equal(1, nextNotification.NamedVerifiables.Count);
    return nextNotification.NamedVerifiables.Single().Status;
  }

  protected Task<LocationOrLocationLinks> RequestDefinition(TextDocumentItem documentItem, Position position) {
    return client.RequestDefinition(
      new DefinitionParams {
        TextDocument = documentItem.Uri,
        Position = position
      },
      CancellationToken
    ).AsTask();
  }

  protected Task ApplyChangesAndWaitCompletionAsync(TextDocumentItem documentItem,
    params TextDocumentContentChangeEvent[] changes) {
    return ApplyChangesAndWaitCompletionAsync(new VersionedTextDocumentIdentifier() {
      Version = documentItem.Version!.Value,
      Uri = documentItem.Uri
    }, changes);
  }

  protected Task ApplyChangesAndWaitCompletionAsync(VersionedTextDocumentIdentifier documentItem, params TextDocumentContentChangeEvent[] changes) {
    client.DidChangeTextDocument(new DidChangeTextDocumentParams {
      TextDocument = new OptionalVersionedTextDocumentIdentifier {
        Uri = documentItem.Uri,
        Version = documentItem.Version + 1
      },
      ContentChanges = changes
    });
    return client.WaitForNotificationCompletionAsync(documentItem.Uri, CancellationToken);
  }

  public ClientBasedLanguageServerTest(ITestOutputHelper output) : base(output) {
  }
}<|MERGE_RESOLUTION|>--- conflicted
+++ resolved
@@ -93,24 +93,18 @@
   public async Task<NamedVerifiableStatus> WaitForStatus(Range nameRange, PublishedVerificationStatus statusToFind,
     CancellationToken cancellationToken, [CanBeNull] TextDocumentIdentifier documentIdentifier = null) {
     while (true) {
-<<<<<<< HEAD
-      var foundStatus = await verificationStatusReceiver.AwaitNextNotificationAsync(cancellationToken);
-      var namedVerifiableStatus = foundStatus.NamedVerifiables.FirstOrDefault(n => n.NameRange == nameRange);
-      if (namedVerifiableStatus?.Status == statusToFind) {
-        if (documentIdentifier != null) {
-          Assert.Equal(documentIdentifier.Uri, foundStatus.Uri);
-        }
-        return namedVerifiableStatus;
-=======
       try {
         var foundStatus = await verificationStatusReceiver.AwaitNextNotificationAsync(cancellationToken);
         var namedVerifiableStatus = foundStatus.NamedVerifiables.FirstOrDefault(n => n.NameRange == nameRange);
         if (namedVerifiableStatus?.Status == statusToFind) {
+          if (documentIdentifier != null) {
+            Assert.Equal(documentIdentifier.Uri, foundStatus.Uri);
+          }
+
           return namedVerifiableStatus;
         }
       } catch (OperationCanceledException) {
         await output.WriteLineAsync($"\nOld to new history was: {verificationStatusReceiver.History.Stringify()}");
->>>>>>> 6681a255
       }
     }
   }
