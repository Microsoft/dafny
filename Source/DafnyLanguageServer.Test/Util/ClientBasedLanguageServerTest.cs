using System;
using System.Collections.Generic;
using System.Collections.Immutable;
using System.Linq;
using System.Reactive.Threading.Tasks;
using System.Text.RegularExpressions;
using System.Threading;
using System.Threading.Tasks;
using JetBrains.Annotations;
using Microsoft.Dafny.LanguageServer.IntegrationTest.Extensions;
using Microsoft.Dafny.LanguageServer.Workspace;
using Microsoft.Dafny.LanguageServer.Workspace.Notifications;
using OmniSharp.Extensions.JsonRpc;
using OmniSharp.Extensions.LanguageServer.Client;
using OmniSharp.Extensions.LanguageServer.Protocol.Client;
using OmniSharp.Extensions.LanguageServer.Protocol.Document;
using OmniSharp.Extensions.LanguageServer.Protocol.Models;
using Xunit.Abstractions;
using Xunit;
using XunitAssertMessages;
using Range = OmniSharp.Extensions.LanguageServer.Protocol.Models.Range;

namespace Microsoft.Dafny.LanguageServer.IntegrationTest.Util;

public class ClientBasedLanguageServerTest : DafnyLanguageServerTestBase, IAsyncLifetime {

  protected ILanguageClient client;
  protected TestNotificationReceiver<FileVerificationStatus> verificationStatusReceiver;
  protected TestNotificationReceiver<CompilationStatusParams> compilationStatusReceiver;
  protected DiagnosticsReceiver diagnosticsReceiver;
  protected TestNotificationReceiver<GhostDiagnosticsParams> ghostnessReceiver;

  private const int MaxRequestExecutionTimeMs = 180_000;

  // We do not use the LanguageServerTestBase.cancellationToken here because it has a timeout.
  // Since these tests are slow, we do not use the timeout here.
  private CancellationTokenSource cancellationSource;

  protected CancellationToken CancellationTokenWithHighTimeout => cancellationSource.Token;

  private static Regex errorTests = new Regex(@"\*\*Error:\*\*|\*\*Success:\*\*");


  protected async Task<TextDocumentItem> CreateAndOpenTestDocument(string source, string filePath = null,
    int version = 1) {
    var document = CreateTestDocument(source, filePath, version);
    await client.OpenDocumentAndWaitAsync(document, CancellationToken);
    return document;
  }

  protected async Task AssertHoverMatches(TextDocumentItem documentItem, Position hoverPosition, [CanBeNull] string expected) {
    if (expected != null && errorTests.Matches(expected).Count >= 2) {
      Assert.Fail("Found multiple hover messages in one test; the order is currently not stable, so please test one at a time.");
    }
    var hover = await RequestHover(documentItem, hoverPosition);
    if (expected == null) {
      Assert.True(hover == null || hover.Contents.MarkupContent is null or { Value: "" });
      return;
    }
    AssertM.NotNull(hover, $"No hover message found at {hoverPosition}");
    var markup = hover.Contents.MarkupContent;
    Assert.NotNull(markup);
    Assert.Equal(MarkupKind.Markdown, markup.Kind);
    AssertMatchRegex(expected.ReplaceLineEndings("\n"), markup.Value);
  }

  private Task<Hover> RequestHover(TextDocumentItem documentItem, Position position) {
    return client.RequestHover(
      new HoverParams {
        TextDocument = documentItem.Uri,
        Position = position
      },
      CancellationToken
    );
  }

  private void AssertMatchRegex(string expected, string value) {
    var regexExpected = Regex.Escape(expected).Replace(@"\?\?\?", "[\\s\\S]*");
    var matched = new Regex(regexExpected).Match(value).Success;
    if (!matched) {
      // A simple helper to determine what portion of the regex did not match
      var helper = "";
      foreach (var chunk in expected.Split("???")) {
        if (!value.Contains(chunk)) {
          helper += $"\nThe result string did not contain '{chunk}'";
        }
      }
      Assert.Fail($"{value} did not match {regexExpected}." + helper);
    }
  }

  public async Task<NamedVerifiableStatus> WaitForStatus(Range nameRange, PublishedVerificationStatus statusToFind,
    CancellationToken cancellationToken, [CanBeNull] TextDocumentIdentifier documentIdentifier = null) {
    while (true) {
      try {
        var foundStatus = await verificationStatusReceiver.AwaitNextNotificationAsync(cancellationToken);
        var namedVerifiableStatus = foundStatus.NamedVerifiables.FirstOrDefault(n => n.NameRange == nameRange);
        if (namedVerifiableStatus?.Status == statusToFind) {
<<<<<<< HEAD
          return namedVerifiableStatus;
        }
      } catch (OperationCanceledException) {
        WriteVerificationHistory();
=======
          if (documentIdentifier != null) {
            Assert.Equal(documentIdentifier.Uri, foundStatus.Uri);
          }

          return namedVerifiableStatus;
        }
      } catch (OperationCanceledException) {
        await output.WriteLineAsync($"\nOld to new history was: {verificationStatusReceiver.History.Stringify()}");
>>>>>>> 492fd82d
      }
    }
  }

  private void WriteVerificationHistory()
  {
    output.WriteLine($"\nOld to new history was:");
    foreach (var history in verificationStatusReceiver.History)
    {
      output.WriteLine(history.Stringify());
    }
  }

  public async Task<IList<FileVerificationStatus>> WaitUntilCompletedForUris(int uriCount, CancellationToken cancellationToken) {
    var result = new List<FileVerificationStatus>();
    var donePerUri = new Dictionary<Uri, bool>();
    while (true) {

      if (donePerUri.Count == uriCount && donePerUri.Values.All(x => x)) {
        break;
      }

      try {
        var foundStatus = await verificationStatusReceiver.AwaitNextNotificationAsync(cancellationToken);
        donePerUri[foundStatus.Uri.ToUri()] =
          foundStatus.NamedVerifiables.All(n => n.Status >= PublishedVerificationStatus.Error);
        result.Add(foundStatus);
      } catch (OperationCanceledException) {
<<<<<<< HEAD
        await output.WriteLineAsync($"\nResult so far was: {string.Join("\n", result)}");
        WriteVerificationHistory();
=======
        await output.WriteLineAsync($"\nOld to new history was: {verificationStatusReceiver.History.Stringify()}");
>>>>>>> 492fd82d
        throw;
      }
    }

    return result;
  }

  public async Task<IEnumerable<DocumentSymbol>> RequestDocumentSymbol(TextDocumentItem documentItem) {
    var things = await client.RequestDocumentSymbol(
      new DocumentSymbolParams {
        TextDocument = documentItem.Uri,
      },
      CancellationToken
    ).ToTask();

    return things.Select(t => t.DocumentSymbol!);
  }

  public async Task<PublishDiagnosticsParams> GetLastDiagnosticsParams(TextDocumentItem documentItem, CancellationToken cancellationToken) {
    await client.WaitForNotificationCompletionAsync(documentItem.Uri, cancellationToken);
    var compilation = (await Projects.GetLastDocumentAsync(documentItem))!;
    Assert.NotNull(compilation);
    var expectedDiagnostics = compilation.GetDiagnostics(documentItem.Uri.ToUri()).Select(d => d.ToLspDiagnostic()).ToList();
    PublishDiagnosticsParams result;
    while (true) {
      result = await diagnosticsReceiver.AwaitNextNotificationAsync(cancellationToken);
      if (result.Uri == documentItem.Uri && result.Diagnostics.SequenceEqual(expectedDiagnostics)) {
        break;
      }
    }

    return result;
  }

  public async Task<Diagnostic[]> GetLastDiagnostics(TextDocumentItem documentItem, CancellationToken cancellationToken) {
    var paramsResult = await GetLastDiagnosticsParams(documentItem, CancellationToken);
    return paramsResult.Diagnostics.ToArray();
  }

  public virtual Task InitializeAsync() {
    return SetUp(null);
  }

  public Task DisposeAsync() {
    return Task.CompletedTask;
  }

  protected virtual async Task SetUp(Action<DafnyOptions> modifyOptions) {

    // We use a custom cancellation token with a higher timeout to clearly identify where the request got stuck.
    cancellationSource = new();
    cancellationSource.CancelAfter(MaxRequestExecutionTimeMs);

    diagnosticsReceiver = new();
    compilationStatusReceiver = new();
    verificationStatusReceiver = new();
    ghostnessReceiver = new();
    (client, Server) = await Initialize(InitialiseClientHandler, modifyOptions);
  }

  protected virtual void InitialiseClientHandler(LanguageClientOptions options) {
    options.OnPublishDiagnostics(diagnosticsReceiver.NotificationReceived);
    options.AddHandler(DafnyRequestNames.CompilationStatus,
      NotificationHandler.For<CompilationStatusParams>(compilationStatusReceiver.NotificationReceived));
    options.AddHandler(DafnyRequestNames.GhostDiagnostics,
      NotificationHandler.For<GhostDiagnosticsParams>(ghostnessReceiver.NotificationReceived));
    options.AddHandler(DafnyRequestNames.VerificationSymbolStatus,
      NotificationHandler.For<FileVerificationStatus>(verificationStatusReceiver.NotificationReceived));
  }

  protected void ApplyChange(ref TextDocumentItem documentItem, Range range, string text) {
    documentItem = documentItem with { Version = documentItem.Version + 1 };
    client.DidChangeTextDocument(new DidChangeTextDocumentParams {
      TextDocument = new OptionalVersionedTextDocumentIdentifier {
        Uri = documentItem.Uri,
        Version = documentItem.Version
      },
      ContentChanges = new[] {
        new TextDocumentContentChangeEvent {
          Range = range,
          Text = text
        }
      }
    });
  }

  public async Task AssertNoVerificationStatusIsComing(TextDocumentItem documentItem, CancellationToken cancellationToken) {
    foreach (var entry in Projects.Managers) {
      try {
        await entry.GetLastDocumentAsync();
      } catch (TaskCanceledException) {

      }
    }
    var verificationDocumentItem = CreateTestDocument("method Foo() { assert false; }", $"verification{fileIndex++}.dfy");
    await client.OpenDocumentAndWaitAsync(verificationDocumentItem, CancellationToken);
    var statusReport = await verificationStatusReceiver.AwaitNextNotificationAsync(cancellationToken);
    Assert.Equal(verificationDocumentItem.Uri, statusReport.Uri);
    client.DidCloseTextDocument(new DidCloseTextDocumentParams {
      TextDocument = verificationDocumentItem
    });
  }

  public async Task AssertNoGhostnessIsComing(CancellationToken cancellationToken) {
    foreach (var entry in Projects.Managers) {
      try {
        await entry.GetLastDocumentAsync();
      } catch (TaskCanceledException) {

      }
    }
    var verificationDocumentItem = CreateTestDocument(@"class X {does not parse", $"verification{fileIndex++}.dfy");
    await client.OpenDocumentAndWaitAsync(verificationDocumentItem, CancellationToken);
    var resolutionReport = await diagnosticsReceiver.AwaitNextNotificationAsync(cancellationToken);
    AssertM.Equal(verificationDocumentItem.Uri, resolutionReport.Uri,
      "Unexpected diagnostics were received whereas none were expected:\n" +
      string.Join(",", resolutionReport.Diagnostics.Select(diagnostic =>
        diagnostic.ToString())));
    client.DidCloseTextDocument(new DidCloseTextDocumentParams {
      TextDocument = verificationDocumentItem
    });
    var hideReport = await diagnosticsReceiver.AwaitNextNotificationAsync(cancellationToken);
    Assert.Equal(verificationDocumentItem.Uri, hideReport.Uri);
  }

  public async Task AssertNoDiagnosticsAreComing(CancellationToken cancellationToken, bool waitFirst = true) {
    if (waitFirst) {
      foreach (var entry in Projects.Managers) {
        try {
          await entry.GetLastDocumentAsync();
        } catch (TaskCanceledException) {

        }
      }
    }
    var verificationDocumentItem = CreateTestDocument("class X {does not parse", $"AssertNoDiagnosticsAreComing{fileIndex++}.dfy");
    await client.OpenDocumentAndWaitAsync(verificationDocumentItem, CancellationToken);
    var resolutionReport = await diagnosticsReceiver.AwaitNextNotificationAsync(cancellationToken);
    AssertM.Equal(verificationDocumentItem.Uri, resolutionReport.Uri,
      "1) Unexpected diagnostics were received whereas none were expected:\n" +
      string.Join(",", resolutionReport.Diagnostics.Select(diagnostic => diagnostic.ToString())));
    client.DidCloseTextDocument(new DidCloseTextDocumentParams {
      TextDocument = verificationDocumentItem
    });
    var hideReport = await diagnosticsReceiver.AwaitNextNotificationAsync(cancellationToken);
    AssertM.Equal(verificationDocumentItem.Uri, hideReport.Uri,
      "2) Unexpected diagnostics were received whereas none were expected:\n" +
      string.Join(",", hideReport.Diagnostics.Select(diagnostic => diagnostic.ToString())));
  }

  protected async Task AssertNoResolutionErrors(TextDocumentItem documentItem) {
    var fullDiagnostics = (await Projects.GetResolvedDocumentAsyncNormalizeUri(documentItem))!.GetDiagnostics();
    // A document without diagnostics may be absent, even if resolved successfully
    var resolutionDiagnostics = fullDiagnostics.GetValueOrDefault(documentItem.Uri.ToUri(), ImmutableList<Diagnostic>.Empty);
    var resolutionErrors = resolutionDiagnostics.Count(d => d.Severity == DiagnosticSeverity.Error);
    if (0 != resolutionErrors) {
      await Console.Out.WriteAsync(string.Join("\n", resolutionDiagnostics.Where(d => d.Severity == DiagnosticSeverity.Error).Select(d => d.ToString())));
      Assert.Equal(0, resolutionErrors);
    }
  }

  public async Task<PublishedVerificationStatus> PopNextStatus() {
    var nextNotification = await verificationStatusReceiver.AwaitNextNotificationAsync(CancellationToken);
    Assert.NotNull(nextNotification);
    Assert.Equal(1, nextNotification.NamedVerifiables.Count);
    return nextNotification.NamedVerifiables.Single().Status;
  }

  protected Task<LocationOrLocationLinks> RequestDefinition(TextDocumentItem documentItem, Position position) {
    return client.RequestDefinition(
      new DefinitionParams {
        TextDocument = documentItem.Uri,
        Position = position
      },
      CancellationToken
    ).AsTask();
  }

  protected Task ApplyChangesAndWaitCompletionAsync(TextDocumentItem documentItem,
    params TextDocumentContentChangeEvent[] changes) {
    return ApplyChangesAndWaitCompletionAsync(new VersionedTextDocumentIdentifier() {
      Version = documentItem.Version!.Value,
      Uri = documentItem.Uri
    }, changes);
  }

  protected Task ApplyChangesAndWaitCompletionAsync(VersionedTextDocumentIdentifier documentItem, params TextDocumentContentChangeEvent[] changes) {
    client.DidChangeTextDocument(new DidChangeTextDocumentParams {
      TextDocument = new OptionalVersionedTextDocumentIdentifier {
        Uri = documentItem.Uri,
        Version = documentItem.Version + 1
      },
      ContentChanges = changes
    });
    return client.WaitForNotificationCompletionAsync(documentItem.Uri, CancellationToken);
  }

  public ClientBasedLanguageServerTest(ITestOutputHelper output) : base(output) {
  }
}<|MERGE_RESOLUTION|>--- conflicted
+++ resolved
@@ -96,21 +96,14 @@
         var foundStatus = await verificationStatusReceiver.AwaitNextNotificationAsync(cancellationToken);
         var namedVerifiableStatus = foundStatus.NamedVerifiables.FirstOrDefault(n => n.NameRange == nameRange);
         if (namedVerifiableStatus?.Status == statusToFind) {
-<<<<<<< HEAD
+          if (documentIdentifier != null) {
+            Assert.Equal(documentIdentifier.Uri, foundStatus.Uri);
+          }
+
           return namedVerifiableStatus;
         }
       } catch (OperationCanceledException) {
         WriteVerificationHistory();
-=======
-          if (documentIdentifier != null) {
-            Assert.Equal(documentIdentifier.Uri, foundStatus.Uri);
-          }
-
-          return namedVerifiableStatus;
-        }
-      } catch (OperationCanceledException) {
-        await output.WriteLineAsync($"\nOld to new history was: {verificationStatusReceiver.History.Stringify()}");
->>>>>>> 492fd82d
       }
     }
   }
@@ -139,12 +132,8 @@
           foundStatus.NamedVerifiables.All(n => n.Status >= PublishedVerificationStatus.Error);
         result.Add(foundStatus);
       } catch (OperationCanceledException) {
-<<<<<<< HEAD
         await output.WriteLineAsync($"\nResult so far was: {string.Join("\n", result)}");
         WriteVerificationHistory();
-=======
-        await output.WriteLineAsync($"\nOld to new history was: {verificationStatusReceiver.History.Stringify()}");
->>>>>>> 492fd82d
         throw;
       }
     }
