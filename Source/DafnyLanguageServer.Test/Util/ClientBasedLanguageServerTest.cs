using System;
using System.Collections.Generic;
using System.ComponentModel;
using System.Linq;
using System.Threading;
using System.Threading.Tasks;
using Microsoft.Boogie;
using Microsoft.Dafny.LanguageServer.IntegrationTest.Extensions;
using Microsoft.Dafny.LanguageServer.IntegrationTest.Various;
using Microsoft.Dafny.LanguageServer.Language;
using Microsoft.Dafny.LanguageServer.Workspace;
using Microsoft.Extensions.Configuration;
using Microsoft.Extensions.DependencyInjection;
using Microsoft.Extensions.Logging;
using Microsoft.Extensions.Options;
using Microsoft.VisualStudio.TestTools.UnitTesting;
using OmniSharp.Extensions.JsonRpc;
using OmniSharp.Extensions.LanguageServer.Protocol.Client;
using OmniSharp.Extensions.LanguageServer.Protocol.Document;
using OmniSharp.Extensions.LanguageServer.Protocol.Models;
using Range = OmniSharp.Extensions.LanguageServer.Protocol.Models.Range;

namespace Microsoft.Dafny.LanguageServer.IntegrationTest.Util; 

public class ClientBasedLanguageServerTest : DafnyLanguageServerTestBase {
  protected ILanguageClient client;
  protected DiagnosticsReceiver diagnosticReceiver;
  protected TestNotificationReceiver<FileVerificationStatus> verificationStatusReceiver;
  private IDictionary<string, string> configuration;

<<<<<<< HEAD
  public async Task<Diagnostic[]> GetLastDiagnostics(TextDocumentItem documentItem, CancellationToken cancellationToken = default, int? expectedNumber = null) {
    await client.WaitForNotificationCompletionAsync(documentItem.Uri, cancellationToken);
    var document = await Documents.GetLastDocumentAsync(documentItem);
    var remainingDiagnostics = expectedNumber ?? Int32.MaxValue;
    Diagnostic[] result = null;
    do {
      var newDiagnostics = await diagnosticReceiver.AwaitNextDiagnosticsAsync(cancellationToken);
      if (result != null) {
        Assert.AreNotEqual(result, newDiagnostics);
      }
      result = newDiagnostics;
      remainingDiagnostics--;
    } while (!document!.Diagnostics.SequenceEqual(result) && remainingDiagnostics > 0);
=======
  public async Task<Diagnostic[]> GetLastDiagnostics(TextDocumentItem documentItem, CancellationToken cancellationToken = default) {
    await client.WaitForNotificationCompletionAsync(documentItem.Uri, cancellationToken);
    var document = await Documents.GetLastDocumentAsync(documentItem);
    Diagnostic[] result;
    do {
      result = await diagnosticReceiver.AwaitNextDiagnosticsAsync(cancellationToken);
    } while (!document!.Diagnostics.SequenceEqual(result));

>>>>>>> ed947703
    return result;
  }

  public async Task SetUp(IDictionary<string, string> configuration) {
    this.configuration = configuration;
    await SetUp();
  }

  protected override IConfiguration CreateConfiguration() {
    return configuration == null
      ? base.CreateConfiguration()
      : new ConfigurationBuilder().AddInMemoryCollection(configuration).Build();
  }

  [TestInitialize]
  public virtual async Task SetUp() {

    diagnosticReceiver = new();
    verificationStatusReceiver = new();
    client = await InitializeClient(options => {
      options.OnPublishDiagnostics(diagnosticReceiver.NotificationReceived);
      options.AddHandler(DiagnosticPublisher.VerificationStatusNotification, NotificationHandler.For<FileVerificationStatus>(verificationStatusReceiver.NotificationReceived));
    }, serverOptions => {
      serverOptions.Services.AddSingleton<IProgramVerifier>(serviceProvider => new SlowVerifier(
        serviceProvider.GetRequiredService<ILogger<DafnyProgramVerifier>>(),
        serviceProvider.GetRequiredService<IOptions<VerifierOptions>>()
      ));
    });
  }

  protected void ApplyChange(ref TextDocumentItem documentItem, Range range, string text) {
    documentItem = documentItem with { Version = documentItem.Version + 1 };
    client.DidChangeTextDocument(new DidChangeTextDocumentParams {
      TextDocument = new OptionalVersionedTextDocumentIdentifier {
        Uri = documentItem.Uri,
        Version = documentItem.Version
      },
      ContentChanges = new[] {
        new TextDocumentContentChangeEvent {
          Range = range,
          Text = text
        }
      }
    });
  }

<<<<<<< HEAD
  public async Task AssertNoVerificationStatusIsComing(TextDocumentItem documentItem, CancellationToken cancellationToken) {
=======
  public async Task AssertNoDiagnosticsAreComing(CancellationToken cancellationToken) {
>>>>>>> ed947703
    foreach (var entry in Documents.Documents.Values) {
      try {
        await entry.LastDocument;
      } catch (TaskCanceledException) {

      }
    }
    await GetLastDiagnostics(documentItem, cancellationToken);
    var verificationDocumentItem = CreateTestDocument("class X {does not parse", $"verification{fileIndex++}.dfy");
    await client.OpenDocumentAndWaitAsync(verificationDocumentItem, CancellationToken.None);
<<<<<<< HEAD
    var statusReport = await verificationStatusReceiver.AwaitNextNotificationAsync(cancellationToken);
=======
>>>>>>> ed947703
    var resolutionReport = await diagnosticReceiver.AwaitNextNotificationAsync(cancellationToken);
    Assert.AreEqual(verificationDocumentItem.Uri, resolutionReport.Uri);
    Assert.AreEqual(verificationDocumentItem.Uri, statusReport.Uri);
    client.DidCloseTextDocument(new DidCloseTextDocumentParams {
      TextDocument = verificationDocumentItem
    });
    var hideReport = await diagnosticReceiver.AwaitNextNotificationAsync(cancellationToken);
    Assert.AreEqual(verificationDocumentItem.Uri, hideReport.Uri);
  }

  public async Task AssertNoDiagnosticsAreComing(CancellationToken cancellationToken) {
    foreach (var entry in Documents.Documents.Values) {
      try {
        await entry.LastDocument;
      } catch (TaskCanceledException) {

      }
    }
    var verificationDocumentItem = CreateTestDocument("class X {does not parse", $"verification{fileIndex++}.dfy");
    await client.OpenDocumentAndWaitAsync(verificationDocumentItem, CancellationToken.None);
    var resolutionReport = await diagnosticReceiver.AwaitNextNotificationAsync(cancellationToken);
    Assert.AreEqual(verificationDocumentItem.Uri, resolutionReport.Uri);
    client.DidCloseTextDocument(new DidCloseTextDocumentParams {
      TextDocument = verificationDocumentItem
    });
    var hideReport = await diagnosticReceiver.AwaitNextNotificationAsync(cancellationToken);
    Assert.AreEqual(verificationDocumentItem.Uri, hideReport.Uri);
  }

  protected async Task AssertNoResolutionErrors(TextDocumentItem documentItem) {
    var resolutionDiagnostics = (await Documents.GetDocumentAsync(documentItem))!.Diagnostics;
    Assert.AreEqual(0, resolutionDiagnostics.Count(d => d.Severity == DiagnosticSeverity.Error));
  }
}<|MERGE_RESOLUTION|>--- conflicted
+++ resolved
@@ -28,21 +28,6 @@
   protected TestNotificationReceiver<FileVerificationStatus> verificationStatusReceiver;
   private IDictionary<string, string> configuration;
 
-<<<<<<< HEAD
-  public async Task<Diagnostic[]> GetLastDiagnostics(TextDocumentItem documentItem, CancellationToken cancellationToken = default, int? expectedNumber = null) {
-    await client.WaitForNotificationCompletionAsync(documentItem.Uri, cancellationToken);
-    var document = await Documents.GetLastDocumentAsync(documentItem);
-    var remainingDiagnostics = expectedNumber ?? Int32.MaxValue;
-    Diagnostic[] result = null;
-    do {
-      var newDiagnostics = await diagnosticReceiver.AwaitNextDiagnosticsAsync(cancellationToken);
-      if (result != null) {
-        Assert.AreNotEqual(result, newDiagnostics);
-      }
-      result = newDiagnostics;
-      remainingDiagnostics--;
-    } while (!document!.Diagnostics.SequenceEqual(result) && remainingDiagnostics > 0);
-=======
   public async Task<Diagnostic[]> GetLastDiagnostics(TextDocumentItem documentItem, CancellationToken cancellationToken = default) {
     await client.WaitForNotificationCompletionAsync(documentItem.Uri, cancellationToken);
     var document = await Documents.GetLastDocumentAsync(documentItem);
@@ -51,7 +36,6 @@
       result = await diagnosticReceiver.AwaitNextDiagnosticsAsync(cancellationToken);
     } while (!document!.Diagnostics.SequenceEqual(result));
 
->>>>>>> ed947703
     return result;
   }
 
@@ -98,11 +82,7 @@
     });
   }
 
-<<<<<<< HEAD
   public async Task AssertNoVerificationStatusIsComing(TextDocumentItem documentItem, CancellationToken cancellationToken) {
-=======
-  public async Task AssertNoDiagnosticsAreComing(CancellationToken cancellationToken) {
->>>>>>> ed947703
     foreach (var entry in Documents.Documents.Values) {
       try {
         await entry.LastDocument;
@@ -113,10 +93,7 @@
     await GetLastDiagnostics(documentItem, cancellationToken);
     var verificationDocumentItem = CreateTestDocument("class X {does not parse", $"verification{fileIndex++}.dfy");
     await client.OpenDocumentAndWaitAsync(verificationDocumentItem, CancellationToken.None);
-<<<<<<< HEAD
     var statusReport = await verificationStatusReceiver.AwaitNextNotificationAsync(cancellationToken);
-=======
->>>>>>> ed947703
     var resolutionReport = await diagnosticReceiver.AwaitNextNotificationAsync(cancellationToken);
     Assert.AreEqual(verificationDocumentItem.Uri, resolutionReport.Uri);
     Assert.AreEqual(verificationDocumentItem.Uri, statusReport.Uri);
