using System;
using System.Collections.Generic;
using System.Collections.Immutable;
using System.Linq;
using System.Reactive.Threading.Tasks;
using System.Text.RegularExpressions;
using System.Threading;
using System.Threading.Tasks;
using JetBrains.Annotations;
using Microsoft.Dafny.LanguageServer.IntegrationTest.Extensions;
using Microsoft.Dafny.LanguageServer.Workspace;
using Microsoft.Dafny.LanguageServer.Workspace.Notifications;
using Microsoft.Extensions.Logging;
using OmniSharp.Extensions.JsonRpc;
using OmniSharp.Extensions.LanguageServer.Client;
using OmniSharp.Extensions.LanguageServer.Protocol.Client;
using OmniSharp.Extensions.LanguageServer.Protocol.Document;
using OmniSharp.Extensions.LanguageServer.Protocol.Models;
using Xunit.Abstractions;
using Xunit;
using XunitAssertMessages;
using Range = OmniSharp.Extensions.LanguageServer.Protocol.Models.Range;

namespace Microsoft.Dafny.LanguageServer.IntegrationTest.Util;

public class ClientBasedLanguageServerTest : DafnyLanguageServerTestBase, IAsyncLifetime {

  protected ILanguageClient client;
  protected TestNotificationReceiver<FileVerificationStatus> verificationStatusReceiver;
  protected TestNotificationReceiver<CompilationStatusParams> compilationStatusReceiver;
  protected DiagnosticsReceiver diagnosticsReceiver;
  protected TestNotificationReceiver<GhostDiagnosticsParams> ghostnessReceiver;

  private const int MaxRequestExecutionTimeMs = 180_000;

  // We do not use the LanguageServerTestBase.cancellationToken here because it has a timeout.
  // Since these tests are slow, we do not use the timeout here.
  private CancellationTokenSource cancellationSource;

  protected CancellationToken CancellationTokenWithHighTimeout => cancellationSource.Token;

  private static Regex errorTests = new Regex(@"\*\*Error:\*\*|\*\*Success:\*\*");

  protected ClientBasedLanguageServerTest(ITestOutputHelper output, LogLevel dafnyLogLevel = LogLevel.Information)
    : base(output, dafnyLogLevel) {
  }

  protected async Task<TextDocumentItem> CreateAndOpenTestDocument(string source, string filePath = null,
    int version = 1) {
    var document = CreateTestDocument(source, filePath, version);
    await client.OpenDocumentAndWaitAsync(document, CancellationToken);
    return document;
  }

  protected async Task AssertHoverMatches(TextDocumentItem documentItem, Position hoverPosition, [CanBeNull] string expected) {
    if (expected != null && errorTests.Matches(expected).Count >= 2) {
      Assert.Fail("Found multiple hover messages in one test; the order is currently not stable, so please test one at a time.");
    }
    var hover = await RequestHover(documentItem, hoverPosition);
    if (expected == null) {
      Assert.True(hover == null || hover.Contents.MarkupContent is null or { Value: "" });
      return;
    }
    AssertM.NotNull(hover, $"No hover message found at {hoverPosition}");
    var markup = hover.Contents.MarkupContent;
    Assert.NotNull(markup);
    Assert.Equal(MarkupKind.Markdown, markup.Kind);
    AssertMatchRegex(expected.ReplaceLineEndings("\n"), markup.Value);
  }

  private Task<Hover> RequestHover(TextDocumentItem documentItem, Position position) {
    return client.RequestHover(
      new HoverParams {
        TextDocument = documentItem.Uri,
        Position = position
      },
      CancellationToken
    );
  }

  private void AssertMatchRegex(string expected, string value) {
    var regexExpected = Regex.Escape(expected).Replace(@"\?\?\?", "[\\s\\S]*");
    var matched = new Regex(regexExpected).Match(value).Success;
    if (!matched) {
      // A simple helper to determine what portion of the regex did not match
      var helper = "";
      foreach (var chunk in expected.Split("???")) {
        if (!value.Contains(chunk)) {
          helper += $"\nThe result string did not contain '{chunk}'";
        }
      }
      Assert.Fail($"{value} did not match {regexExpected}." + helper);
    }
  }

  public async Task<NamedVerifiableStatus> WaitForStatus(Range nameRange, PublishedVerificationStatus statusToFind,
    CancellationToken cancellationToken, [CanBeNull] TextDocumentIdentifier documentIdentifier = null) {
    while (true) {
      try {
        var foundStatus = await verificationStatusReceiver.AwaitNextNotificationAsync(cancellationToken);
        var namedVerifiableStatus = foundStatus.NamedVerifiables.FirstOrDefault(n => n.NameRange == nameRange);
        if (namedVerifiableStatus?.Status == statusToFind) {
          if (documentIdentifier != null) {
            Assert.Equal(documentIdentifier.Uri, foundStatus.Uri);
          }

          return namedVerifiableStatus;
        }
      } catch (OperationCanceledException) {
<<<<<<< HEAD
        await output.WriteLineAsync($"\nOld to new history was: {verificationStatusReceiver.History.Stringify()}");
        throw;
=======
        WriteVerificationHistory();
>>>>>>> 5b7a07f9
      }
    }
  }

  protected void WriteVerificationHistory() {
    output.WriteLine($"\nOld to new history was:");
    verificationStatusReceiver.History.Stringify(output);
  }

  public async Task<IList<FileVerificationStatus>> WaitUntilCompletedForUris(int uriCount, CancellationToken cancellationToken) {
    var result = new List<FileVerificationStatus>();
    var donePerUri = new Dictionary<Uri, bool>();
    while (true) {

      if (donePerUri.Count == uriCount && donePerUri.Values.All(x => x)) {
        break;
      }

      try {
        var foundStatus = await verificationStatusReceiver.AwaitNextNotificationAsync(cancellationToken);
        donePerUri[foundStatus.Uri.ToUri()] =
          foundStatus.NamedVerifiables.All(n => n.Status >= PublishedVerificationStatus.Error);
        result.Add(foundStatus);
      } catch (OperationCanceledException) {
        WriteVerificationHistory();
        throw;
      }
    }

    return result;
  }

  public async Task<IEnumerable<DocumentSymbol>> RequestDocumentSymbol(TextDocumentItem documentItem) {
    var things = await client.RequestDocumentSymbol(
      new DocumentSymbolParams {
        TextDocument = documentItem.Uri,
      },
      CancellationToken
    ).ToTask();

    return things.Select(t => t.DocumentSymbol!);
  }

  public async Task<PublishDiagnosticsParams> GetLastDiagnosticsParams(TextDocumentItem documentItem, CancellationToken cancellationToken) {
    await client.WaitForNotificationCompletionAsync(documentItem.Uri, cancellationToken);
    var compilation = (await Projects.GetLastDocumentAsync(documentItem))!;
    Assert.NotNull(compilation);
    var expectedDiagnostics = compilation.GetDiagnostics(documentItem.Uri.ToUri()).
      Select(d => d.ToLspDiagnostic()).
      OrderBy(d => d.Range.Start).ToList();
    PublishDiagnosticsParams result;
    while (true) {
      result = await diagnosticsReceiver.AwaitNextNotificationAsync(cancellationToken);
      if (result.Uri == documentItem.Uri && result.Diagnostics.OrderBy(d => d.Range.Start).
            SequenceEqual(expectedDiagnostics)) {
        break;
      }
    }

    return result;
  }

  public async Task<Diagnostic[]> GetLastDiagnostics(TextDocumentItem documentItem, CancellationToken cancellationToken) {
    var paramsResult = await GetLastDiagnosticsParams(documentItem, CancellationToken);
    return paramsResult.Diagnostics.ToArray();
  }

  public virtual Task InitializeAsync() {
    return SetUp(null);
  }

  public Task DisposeAsync() {
    return Task.CompletedTask;
  }

  protected virtual async Task SetUp(Action<DafnyOptions> modifyOptions) {

    // We use a custom cancellation token with a higher timeout to clearly identify where the request got stuck.
    cancellationSource = new();
    cancellationSource.CancelAfter(MaxRequestExecutionTimeMs);

    diagnosticsReceiver = new();
    compilationStatusReceiver = new();
    verificationStatusReceiver = new();
    ghostnessReceiver = new();
    (client, Server) = await Initialize(InitialiseClientHandler, modifyOptions);
  }

  protected virtual void InitialiseClientHandler(LanguageClientOptions options) {
    options.OnPublishDiagnostics(diagnosticsReceiver.NotificationReceived);
    options.AddHandler(DafnyRequestNames.CompilationStatus,
      NotificationHandler.For<CompilationStatusParams>(compilationStatusReceiver.NotificationReceived));
    options.AddHandler(DafnyRequestNames.GhostDiagnostics,
      NotificationHandler.For<GhostDiagnosticsParams>(ghostnessReceiver.NotificationReceived));
    options.AddHandler(DafnyRequestNames.VerificationSymbolStatus,
      NotificationHandler.For<FileVerificationStatus>(verificationStatusReceiver.NotificationReceived));
  }

  public record Change(Range range, String inserted);

  public record Changes(List<Change> changes);

  protected void ApplyChange(ref TextDocumentItem documentItem, Range range, string text) {
    documentItem = documentItem with { Version = documentItem.Version + 1 };
    client.DidChangeTextDocument(new DidChangeTextDocumentParams {
      TextDocument = new OptionalVersionedTextDocumentIdentifier {
        Uri = documentItem.Uri,
        Version = documentItem.Version
      },
      ContentChanges = new[] {
        new TextDocumentContentChangeEvent {
          Range = range,
          Text = text
        }
      }
    });
  }

  protected void ApplyChanges(ref TextDocumentItem documentItem, List<Change> changes) {
    documentItem = documentItem with { Version = documentItem.Version + 1 };
    client.DidChangeTextDocument(new DidChangeTextDocumentParams {
      TextDocument = new OptionalVersionedTextDocumentIdentifier {
        Uri = documentItem.Uri,
        Version = documentItem.Version
      },
      ContentChanges =
        changes.Select(change =>
          new TextDocumentContentChangeEvent {
            Range = change.range,
            Text = change.inserted
          }).ToArray()
    });
  }

  public async Task AssertNoVerificationStatusIsComing(TextDocumentItem documentItem, CancellationToken cancellationToken) {
    foreach (var entry in Projects.Managers) {
      try {
        await entry.GetLastDocumentAsync();
      } catch (TaskCanceledException) {

      }
    }
    var verificationDocumentItem = CreateTestDocument("method Foo() { assert false; }", $"verification{fileIndex++}.dfy");
    await client.OpenDocumentAndWaitAsync(verificationDocumentItem, CancellationToken);
    var statusReport = await verificationStatusReceiver.AwaitNextNotificationAsync(cancellationToken);
    Assert.Equal(verificationDocumentItem.Uri, statusReport.Uri);
    client.DidCloseTextDocument(new DidCloseTextDocumentParams {
      TextDocument = verificationDocumentItem
    });
  }

  public async Task AssertNoGhostnessIsComing(CancellationToken cancellationToken) {
    foreach (var entry in Projects.Managers) {
      try {
        await entry.GetLastDocumentAsync();
      } catch (TaskCanceledException) {

      }
    }
    var verificationDocumentItem = CreateTestDocument(@"class X {does not parse", $"verification{fileIndex++}.dfy");
    await client.OpenDocumentAndWaitAsync(verificationDocumentItem, CancellationToken);
    var resolutionReport = await diagnosticsReceiver.AwaitNextNotificationAsync(cancellationToken);
    AssertM.Equal(verificationDocumentItem.Uri, resolutionReport.Uri,
      "Unexpected diagnostics were received whereas none were expected:\n" +
      string.Join(",", resolutionReport.Diagnostics.Select(diagnostic =>
        diagnostic.ToString())));
    client.DidCloseTextDocument(new DidCloseTextDocumentParams {
      TextDocument = verificationDocumentItem
    });
    var hideReport = await diagnosticsReceiver.AwaitNextNotificationAsync(cancellationToken);
    Assert.Equal(verificationDocumentItem.Uri, hideReport.Uri);
  }

  public async Task AssertNoDiagnosticsAreComing(CancellationToken cancellationToken, bool waitFirst = true) {
    if (waitFirst) {
      foreach (var entry in Projects.Managers) {
        try {
          await entry.GetLastDocumentAsync();
        } catch (TaskCanceledException) {

        }
      }
    }
    var verificationDocumentItem = CreateTestDocument("class X {does not parse", $"AssertNoDiagnosticsAreComing{fileIndex++}.dfy");
    await client.OpenDocumentAndWaitAsync(verificationDocumentItem, CancellationToken);
    var resolutionReport = await diagnosticsReceiver.AwaitNextNotificationAsync(cancellationToken);
    AssertM.Equal(verificationDocumentItem.Uri, resolutionReport.Uri,
      "1) Unexpected diagnostics were received whereas none were expected:\n" +
      string.Join(",", resolutionReport.Diagnostics.Select(diagnostic => diagnostic.ToString())));
    client.DidCloseTextDocument(new DidCloseTextDocumentParams {
      TextDocument = verificationDocumentItem
    });
    var hideReport = await diagnosticsReceiver.AwaitNextNotificationAsync(cancellationToken);
    AssertM.Equal(verificationDocumentItem.Uri, hideReport.Uri,
      "2) Unexpected diagnostics were received whereas none were expected:\n" +
      string.Join(",", hideReport.Diagnostics.Select(diagnostic => diagnostic.ToString())));
  }

  protected async Task AssertNoResolutionErrors(TextDocumentItem documentItem) {
    var fullDiagnostics = (await Projects.GetResolvedDocumentAsyncNormalizeUri(documentItem))!.GetDiagnostics();
    // A document without diagnostics may be absent, even if resolved successfully
    var resolutionDiagnostics = fullDiagnostics.GetValueOrDefault(documentItem.Uri.ToUri(), ImmutableList<Diagnostic>.Empty);
    var resolutionErrors = resolutionDiagnostics.Count(d => d.Severity == DiagnosticSeverity.Error);
    if (0 != resolutionErrors) {
      await Console.Out.WriteAsync(string.Join("\n", resolutionDiagnostics.Where(d => d.Severity == DiagnosticSeverity.Error).Select(d => d.ToString())));
      Assert.Equal(0, resolutionErrors);
    }
  }

  public async Task<PublishedVerificationStatus> PopNextStatus() {
    var nextNotification = await verificationStatusReceiver.AwaitNextNotificationAsync(CancellationToken);
    Assert.NotNull(nextNotification);
    Assert.Equal(1, nextNotification.NamedVerifiables.Count);
    return nextNotification.NamedVerifiables.Single().Status;
  }

  protected Task<LocationOrLocationLinks> RequestDefinition(TextDocumentItem documentItem, Position position) {
    return client.RequestDefinition(
      new DefinitionParams {
        TextDocument = documentItem.Uri,
        Position = position
      },
      CancellationToken
    ).AsTask();
  }

  protected Task ApplyChangesAndWaitCompletionAsync(TextDocumentItem documentItem,
    params TextDocumentContentChangeEvent[] changes) {
    return ApplyChangesAndWaitCompletionAsync(new VersionedTextDocumentIdentifier() {
      Version = documentItem.Version!.Value,
      Uri = documentItem.Uri
    }, changes);
  }

  protected Task ApplyChangesAndWaitCompletionAsync(VersionedTextDocumentIdentifier documentItem, params TextDocumentContentChangeEvent[] changes) {
    client.DidChangeTextDocument(new DidChangeTextDocumentParams {
      TextDocument = new OptionalVersionedTextDocumentIdentifier {
        Uri = documentItem.Uri,
        Version = documentItem.Version + 1
      },
      ContentChanges = changes
    });
    return client.WaitForNotificationCompletionAsync(documentItem.Uri, CancellationToken);
  }
}<|MERGE_RESOLUTION|>--- conflicted
+++ resolved
@@ -107,12 +107,8 @@
           return namedVerifiableStatus;
         }
       } catch (OperationCanceledException) {
-<<<<<<< HEAD
-        await output.WriteLineAsync($"\nOld to new history was: {verificationStatusReceiver.History.Stringify()}");
+        WriteVerificationHistory();
         throw;
-=======
-        WriteVerificationHistory();
->>>>>>> 5b7a07f9
       }
     }
   }
