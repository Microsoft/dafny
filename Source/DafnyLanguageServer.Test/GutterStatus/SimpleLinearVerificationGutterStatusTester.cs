﻿using System.Threading.Tasks;
using Microsoft.Dafny.LanguageServer.IntegrationTest.Extensions;
using Xunit;
using Xunit.Abstractions;

namespace Microsoft.Dafny.LanguageServer.IntegrationTest.GutterStatus;

[Collection("Sequential Collection")]
public class SimpleLinearVerificationGutterStatusTester : LinearVerificationGutterStatusTester {
  private const int MaxTestExecutionTimeMs = 10000;

  // To add a new test, just call VerifyTrace on a given program,
  // the test will fail and give the correct output that can be use for the test
  // Add '//Replace<n>:' to edit a line multiple times

  [Fact]
  public async Task GitIssue4287GutterHighlightingBroken() {
    await VerifyTrace(@"
 |  | [ ]://Insert1:method Test() {//Insert2:\\n  assert false;\n}
### | [=]:
######[ ]:", false, intermediates: false);
  }

  [Fact]
  public async Task GitIssue3821GutterIgnoredProblem() {
    await VerifyTrace(@"
 | :function fib(n: nat): nat {
 | :  if n <= 1 then n else fib(n-1) + fib(n-2)
 | :}
 | :
[ ]:method {:rlimit 1} Test(s: seq<nat>)
[=]:  requires |s| >= 1 && s[0] >= 0 { assert fib(10) == 1; assert {:split_here} s[0] >= 0;
[ ]:}", true, intermediates: false);
  }

  [Fact]
  public async Task NoGutterNotificationsReceivedWhenTurnedOff() {
    var source = @"
method Foo() ensures false { } ";
    await SetUp(options => {
      options.Set(ServerCommand.LineVerificationStatus, false);
    });

    var documentItem = CreateTestDocument(source);
    await client.OpenDocumentAndWaitAsync(documentItem, CancellationToken);
    await GetLastDiagnostics(documentItem, CancellationToken);
    Assert.False(verificationStatusGutterReceiver.HasPendingNotifications);
  }

  [Fact]
  public async Task EnsureEmptyMethodDisplayVerified() {
    await VerifyTrace(@"
 .  | :method x() {
 .  | :  // Nothing here
 .  | :}", false);
  }

  [Fact/*, Timeout(MaxTestExecutionTimeMs)*/]
  public async Task EnsureVerificationGutterStatusIsWorking() {
    await SetUp(o => o.Set(CommonOptionBag.RelaxDefiniteAssignment, true));
    await VerifyTrace(@"
 .  |  |  |  I  I  |  | :predicate Ok() {
 .  |  |  |  I  I  |  | :  true
 .  |  |  |  I  I  |  | :}
    |  |  |  I  I  |  | :
 .  S [S][ ][I][I][S] | :method Test(x: bool) returns (i: int)
 .  S [=][=][-][-][~] | :   ensures i == 2
 .  S [S][ ][I][I][S] | :{
 .  S [S][ ][I][I][S] | :  if x {
 .  S [S][ ][I][I][S] | :    i := 2;
 .  S [=][=][-][-][~] | :  } else {
 .  S [S][ ]/!\[I][S] | :    i := 1; //Replace1:   i := /; //Replace2:    i := 2;
 .  S [S][ ][I][I][S] | :  }
 .  S [S][ ][I][I][S] | :}
    |  |  |  I  I  |  | :    
 .  |  |  |  I  I  |  | :predicate OkBis() {
 .  |  |  |  I  I  |  | :  false
 .  |  |  |  I  I  |  | :}", true);
  }
  [Fact(Timeout = MaxTestExecutionTimeMs)]
  public async Task EnsuresItWorksForSubsetTypes() {
    await VerifyTrace(@"
    |  |  |  I  I  |  |  |  I  I  |  |  | :// The maximum Id
 .  |  |  |  I  I  |  |  |  I  I  |  |  | :ghost const maxId := 200;
    |  |  |  I  I  |  |  |  I  I  |  |  | :
 .  |  |  |  I  I  |  |  |  I  I  |  |  | :ghost predicate isIssueIdValid(issueId: int) {
 .  |  |  |  I  I  |  |  |  I  I  |  |  | :  101 <= issueId < maxId
 .  |  |  |  I  I  |  |  |  I  I  |  |  | :}
    |  |  |  I  I  |  |  |  I  I  |  |  | :
 .  S  S  |  I  .  S  S [=] I  .  S  S  | :type IssueId = i : int | isIssueIdValid(i)
<<<<<<< HEAD
 .  S  |  |  I  .  S  | [=] I  .  S  |  | :  witness 101 //Replace1:   witness 99 //Replace2:   witness 101 ", false);
=======
 .  S  |  |  I  .  S  | [=] I  .  S  |  | :  witness 101 //Next1:   witness 99 //Next2:   witness 101 ", false, "EnsuresItWorksForSubsetTypes.dfy");
>>>>>>> 54ccbb8b
  }

  [Fact(Timeout = MaxTestExecutionTimeMs)]
  public async Task EnsureItWorksForPostconditionsRelatedOutside() {
    await VerifyTrace(@"
 .  |  |  | :predicate F(i: int) {
 .  |  |  | :  false // Should not be highlighted in gutter.
 .  |  |  | :}
    |  |  | :
 .  S [S][ ]:method H()
 .  S [=][=]:  ensures F(1)
 .  S [=][=]:{
 .  S [S][ ]:}", true);
  }

  [Fact(Timeout = MaxTestExecutionTimeMs * 10)]
  public async Task EnsureNoAssertShowsVerified() {
    for (var i = 0; i < 10; i++) {
      await VerifyTrace(@"
 .  |  |  |  I  | :predicate P(x: int)
    |  |  |  I  | :
 .  S [S][ ][I] | :method Main() {
 .  S [=][=][I] | :  ghost var x :| P(x); //Replace:  ghost var x := 1;
 .  S [S][ ][I] | :}
<<<<<<< HEAD
                | :// Comment to not trim this line", false);
=======
                | :", false, $"EnsureNoAssertShowsVerified{i}.dfy");
>>>>>>> 54ccbb8b
    }
  }

  [Fact(Timeout = MaxTestExecutionTimeMs)]
  public async Task EnsureEmptyDocumentIsVerified() {
    await VerifyTrace(@"
 | :class A {
 | :}
 | :// Comment so test does not trim this line", true);
  }


  [Fact/*, Timeout(MaxTestExecutionTimeMs)*/]
  public async Task EnsuresEmptyDocumentWithParseErrorShowsError() {
    await VerifyTrace(@"
/!\:class A {/
   :}", false);
  }

  [Fact/*(Timeout = MaxTestExecutionTimeMs)*/]
  public async Task EnsuresDefaultArgumentsShowsError() {
    await VerifyTrace(@"
 .  S [~][=]:datatype D = T(i: nat := -2)", true);
  }

  [Fact/*(Timeout = MaxTestExecutionTimeMs)*/]
  public async Task TopLevelConstantsHaveToBeVerifiedAlso() {
    await VerifyTrace(@"
    |  |  | :// The following should trigger only one error
 .  |  |  | :ghost const a := [1, 2];
    |  |  | :
 .  S [~][=]:ghost const b := a[-1];", false);
  }

  [Fact/*(Timeout = MaxTestExecutionTimeMs)*/]
  public async Task EnsuresAddingNewlinesMigratesPositions() {
    await VerifyTrace(@"
 .  S [S][ ][I][S][ ][I][S][ ]:method f(x: int) {
 .  S [S][ ][I][S][ ][I][S][ ]:  //Replace1:\n  //Replace2:\\n  
 .  S [=][=][I][S][ ][I][S][ ]:  assert x == 2; }
<<<<<<< HEAD
############[-][~][=][I][S][ ]:
#####################[-][~][=]:", true);
=======
            [-][~][=][I][S][ ]:
                     [-][~][=]:", true, "EnsuresAddingNewlinesMigratesPositions.dfy");
>>>>>>> 54ccbb8b
  }

  [Fact/*(Timeout = MaxTestExecutionTimeMs)*/]
  public async Task EnsuresWorkWithInformationsAsWell() {
    await SetUp(o => o.Set(CommonOptionBag.RelaxDefiniteAssignment, true));
    await VerifyTrace(@"
 .  S [S][ ][I][S][S][ ]:method f(x: int) returns (y: int)
 .  S [S][ ][I][S][S][ ]:ensures
 .  S [=][=][-][~][=][=]:  x > 3 { y := x;
 .  S [S][ ][I][S][S][ ]:  //Replace1:\n
 .  S [=][=][-][~][=][ ]:  while(y <= 1) invariant y >= 2 {
 .  S [S][ ][-][~][~][=]:    y := y + 1;
 .  S [S][ ][I][S][S][ ]:  }
 .  S [S][ ][I][S][S][ ]:}
############[I][S][S][ ]:", false);
  }

  [Fact]
  public async Task EnsureMultilineAssertIsCorreclyHandled() {
    await VerifyTrace(@"
 .  S [S][ ]:method x() {
 .  S [=][=]:  assert false
 .  S [=][=]:    || false;
 .  S [S][ ]:}", true);
  }

  [Fact]
  public async Task EnsureBodylessMethodsAreCovered() {
    await VerifyTrace(@"
 .  |  |  | :method test() {
 .  |  |  | :}
    |  |  | :
 .  S [S][ ]:method {:extern} test3(a: nat, b: nat)
 .  S [S][ ]:  ensures true
 .  S [=][=]:  ensures test2(a - b)
 .  S [S][ ]:  ensures true
 .  S [O][O]:  ensures test2(a - b)
 .  S [S][ ]:  ensures true
    |  |  | :
 .  |  |  | :predicate test2(x: nat) {
 .  |  |  | :  true
 .  |  |  | :}", false);
  }


  [Fact]
  public async Task EnsureBodylessFunctionsAreCovered() {
    await VerifyTrace(@"
 .  |  |  | :method test() {
 .  |  |  | :}
    |  |  | :
 .  S [S][ ]:function {:extern} test4(a: nat, b: nat): nat
 .  S [S][ ]:  ensures true
 .  S [=][=]:  ensures test2(a - b)
 .  S [S][ ]:  ensures true
 .  S [O][O]:  ensures test2(a - b)
 .  S [S][ ]:  ensures true
    |  |  | :
 .  |  |  | :predicate test2(x: nat) {
 .  |  |  | :  true
 .  |  |  | :}", true);
  }

  public SimpleLinearVerificationGutterStatusTester(ITestOutputHelper output) : base(output) {
  }
}<|MERGE_RESOLUTION|>--- conflicted
+++ resolved
@@ -88,11 +88,7 @@
  .  |  |  |  I  I  |  |  |  I  I  |  |  | :}
     |  |  |  I  I  |  |  |  I  I  |  |  | :
  .  S  S  |  I  .  S  S [=] I  .  S  S  | :type IssueId = i : int | isIssueIdValid(i)
-<<<<<<< HEAD
- .  S  |  |  I  .  S  | [=] I  .  S  |  | :  witness 101 //Replace1:   witness 99 //Replace2:   witness 101 ", false);
-=======
- .  S  |  |  I  .  S  | [=] I  .  S  |  | :  witness 101 //Next1:   witness 99 //Next2:   witness 101 ", false, "EnsuresItWorksForSubsetTypes.dfy");
->>>>>>> 54ccbb8b
+ .  S  |  |  I  .  S  | [=] I  .  S  |  | :  witness 101 //Replace1:   witness 99 //Replace2:   witness 101 ", false, "EnsuresItWorksForSubsetTypes.dfy");
   }
 
   [Fact(Timeout = MaxTestExecutionTimeMs)]
@@ -117,11 +113,7 @@
  .  S [S][ ][I] | :method Main() {
  .  S [=][=][I] | :  ghost var x :| P(x); //Replace:  ghost var x := 1;
  .  S [S][ ][I] | :}
-<<<<<<< HEAD
-                | :// Comment to not trim this line", false);
-=======
-                | :", false, $"EnsureNoAssertShowsVerified{i}.dfy");
->>>>>>> 54ccbb8b
+                | :// Comment to not trim this line", false, $"EnsureNoAssertShowsVerified{i}.dfy");
     }
   }
 
@@ -162,13 +154,8 @@
  .  S [S][ ][I][S][ ][I][S][ ]:method f(x: int) {
  .  S [S][ ][I][S][ ][I][S][ ]:  //Replace1:\n  //Replace2:\\n  
  .  S [=][=][I][S][ ][I][S][ ]:  assert x == 2; }
-<<<<<<< HEAD
 ############[-][~][=][I][S][ ]:
-#####################[-][~][=]:", true);
-=======
-            [-][~][=][I][S][ ]:
-                     [-][~][=]:", true, "EnsuresAddingNewlinesMigratesPositions.dfy");
->>>>>>> 54ccbb8b
+#####################[-][~][=]:", true, "EnsuresAddingNewlinesMigratesPositions.dfy");
   }
 
   [Fact/*(Timeout = MaxTestExecutionTimeMs)*/]
