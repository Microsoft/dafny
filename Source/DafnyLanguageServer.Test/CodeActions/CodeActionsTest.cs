﻿using Microsoft.Dafny.LanguageServer.IntegrationTest.Extensions;
using OmniSharp.Extensions.LanguageServer.Protocol.Document;
using OmniSharp.Extensions.LanguageServer.Protocol.Models;
using System.Collections.Generic;
using System.Linq;
using System.Text.RegularExpressions;
using System.Threading.Tasks;
using Microsoft.Dafny.LanguageServer.IntegrationTest.Util;
using Xunit;
using Xunit.Abstractions;
using XunitAssertMessages;

namespace Microsoft.Dafny.LanguageServer.IntegrationTest.CodeActions {
  public class CodeActionTest : ClientBasedLanguageServerTest {
    private async Task<List<CommandOrCodeAction>> RequestCodeActionAsync(TextDocumentItem documentItem, Range range) {
      var completionList = await client.RequestCodeAction(
        new CodeActionParams {
          TextDocument = documentItem.Uri.GetFileSystemPath(),
          Range = range
        },
        CancellationToken
      ).AsTask();
      return completionList.ToList();
    }

    private async Task<CodeAction> RequestResolveCodeAction(CodeAction codeAction) {
      return await client.ResolveCodeAction(codeAction, CancellationToken);
    }

    [Fact]
    public async Task CodeActionSuggestsRemovingUnderscore() {
      await TestCodeAction(@"
method Foo()
{
  var (>remove underscore->x:::_x<) := 3; 
}");
    }

    [Fact]
    public async Task CodeActionSuggestsInliningPostCondition() {
      await TestCodeAction(@"
method f() returns (i: int)
  ensures i > 10 ><{
  i := 3;
(>Assert postcondition at return location where it fails->  assert i > 10;
<)}");
    }

    [Fact]
    public async Task CodeActionSuggestsInliningPostConditionInIfStatement() {
      await TestCodeAction(@"
method f(b: bool) returns (i: int)
  ensures i > 10 {
  if b ><{
    i := 0;
  (>Assert postcondition at return location where it fails->  assert i > 10;
  <)} else {
    i := 10;
  }
}");
    }

    [Fact]
    public async Task CodeActionSuggestsInliningPostConditionWithExtraIndentation() {
      await TestCodeAction(@"
const x := 1;
  method f() returns (i: int)
    ensures i > 10 ><{
  (>Assert postcondition at return location where it fails->  assert i > 10;
  <)}");
    }

    [Fact]
    public async Task CodeActionSuggestsInliningPostConditionWithExtraTabIndentation() {
      var t = "\t";
      await TestCodeAction($@"
const x := 1;
  method f() returns (i: int)
{t}{t}{t}{t}{t}{t}ensures i > 10 ><{{
{t}{t}{t}(>Assert postcondition at return location where it fails->{t}assert i > 10;
{t}{t}{t}<)}}");
    }

    [Fact]
    public async Task CodeActionSuggestsInliningPostConditionWithExtraIndentation2() {
      await TestCodeAction(@"
const x := 1;
  method f() returns (i: int)
    ensures i > 10
><{
(>Assert postcondition at return location where it fails->  assert i > 10;
<)}");
    }

    [Fact]
    public async Task CodeActionSuggestsInliningPostConditionWithExtraIndentation2bis() {
      await TestCodeAction(@"
const x := 1;
  method f() returns (i: int)
    ensures i > 10
><{
    assert 1 == 1; /* a commented { that should not prevent indentation to be 4 */
(>Assert postcondition at return location where it fails->    assert i > 10;
<)}");
    }


    [Fact]
    public async Task CodeActionSuggestsInliningPostConditionWithExtraIndentation2C() {
      await TestCodeAction(@"
const x := 1;
  method f() returns (i: int)
    ensures i > 10
  ><{(>Assert postcondition at return location where it fails-> assert i > 10;
  <)}");
    }

    [Fact]
    public async Task CodeActionSuggestsInliningPostConditionWithExtraIndentation3() {
      await TestCodeAction(@"
const x := 1;
  method f() returns (i: int)
    ensures i > 10
  ><{
  (>Assert postcondition at return location where it fails->  assert i > 10;
  <)}");
    }

    [Fact]
    public async Task RemoveAbstractFromClass() {
      await TestCodeAction(@"
(>remove 'abstract'->:::abstract <)class Foo {
}");
    }

    [Fact]
    public async Task ExplicitDivisionByZero() {
      await TestCodeAction(@"
method Foo(i: int)
{
  (>Insert explicit failing assertion->assert i + 1 != 0;
  <)var x := 2>< / (i + 1); 
}");
    }

    [Fact]
    public async Task ExplicitDivisionImp() {
      await TestCodeAction(@"
method Foo(b: bool, i: int, j: int)
{
  var x := b ==> (>Insert explicit failing assertion->assert i + 1 != 0;
                 <)2 ></ (i + 1) == j;
}");
    }

    [Fact]
    public async Task ExplicitDivisionImp2() {
      await TestCodeAction(@"
method Foo(b: bool, i: int, j: int)
{
  (>Insert explicit failing assertion->assert i + 1 != 0;
  <)var x := 2 ></ (i + 1) == j ==> b;
}");
    }

    [Fact]
    public async Task ExplicitDivisionAnd() {
      await TestCodeAction(@"
method Foo(b: bool, i: int, j: int)
{
  var x := b && (>Insert explicit failing assertion->assert i + 1 != 0;
                <)2 ></ (i + 1) == j;
}");
    }

    [Fact]
    public async Task ExplicitDivisionAnd2() {
      await TestCodeAction(@"
method Foo(b: bool, i: int, j: int)
{
  (>Insert explicit failing assertion->assert i + 1 != 0;
  <)var x := 2 ></ (i + 1) == j && b;
}");
    }


    [Fact]
    public async Task ExplicitDivisionOr() {
      await TestCodeAction(@"
method Foo(b: bool, i: int, j: int)
{
  var x := b || (>Insert explicit failing assertion->assert i + 1 != 0;
                <)2 ></ (i + 1) == j;
}");
    }

    [Fact]
    public async Task ExplicitDivisionOr2() {
      await TestCodeAction(@"
method Foo(b: bool, i: int, j: int)
{
  (>Insert explicit failing assertion->assert i + 1 != 0;
  <)var x := 2 ></ (i + 1) == j || b;
}");
    }



    [Fact]
    public async Task ExplicitDivisionAddParentheses() {
      await TestCodeAction(@"
method Foo(b: bool, i: int, j: int)
{
  (>Insert explicit failing assertion->assert (match b case true => i + 1 case false => i - 1) != 0;
  <)var x := 2 ></ match b case true => i + 1 case false => i - 1;
}");
    }

    [Fact]
    public async Task ExplicitDivisionExp() {
      await TestCodeAction(@"
method Foo(b: bool, i: int, j: int)
{
  (>Insert explicit failing assertion->assert i + 1 != 0;
  <)var x := b <== 2 ></ (i + 1) == j;
}");
    }

    [Fact]
    public async Task ExplicitDivisionExp2() {
      await TestCodeAction(@"
method Foo(b: bool, i: int, j: int)
{
  var x := (>Insert explicit failing assertion->(assert i + 1 != 0;
            2 / (i + 1) == j):::2 ></ (i + 1) == j<) <== b;
}");
    }

    [Fact]
    public async Task ExplicitDivisionByZeroFunction() {
      await TestCodeAction(@"
function Foo(i: int): int
{
  if i < 0 then
    (>Insert explicit failing assertion->assert i + 1 != 0;
    <)2>< / (i + 1)
  else
    2
}");
    }



    [Fact]
    public async Task ExplicitDivisionByZeroFunctionLetExpr() {
      await TestCodeAction(@"
function Foo(i: int): int
{
  match i {
    case _ =>
      (>Insert explicit failing assertion->assert i + 1 != 0;
      <)2>< / (i + 1)
  }
}");
    }

    private static readonly Regex NewlineRegex = new Regex("\r?\n");

    private async Task TestCodeAction(string source) {
      await SetUp(o => o.Set(CommonOptionBag.RelaxDefiniteAssignment, true));

      MarkupTestFile.GetPositionsAndAnnotatedRanges(source.TrimStart(), out var output, out var positions,
        out var ranges);
      var documentItem = CreateTestDocument(output);
      await client.OpenDocumentAndWaitAsync(documentItem, CancellationToken);
      var diagnostics = await GetLastDiagnostics(documentItem, CancellationToken);
      Assert.Equal(ranges.Count, diagnostics.Length);

      if (positions.Count != ranges.Count) {
        positions = ranges.Select(r => r.Range.Start).ToList();
      }

      foreach (var actionData in positions.Zip(ranges)) {
        var position = actionData.First;
        var split = actionData.Second.Annotation.Split("->");
        var expectedTitle = split[0];
        var expectedNewText = split.Length > 1 ? split[1] : "";
        var expectedRange = actionData.Second.Range;
        var completionList = await RequestCodeActionAsync(documentItem, new Range(position, position));
        var found = false;
        var otherTitles = new List<string>();
        foreach (var completion in completionList) {
          if (completion.CodeAction is { Title: var title } codeAction) {
            otherTitles.Add(title);
            if (title == expectedTitle) {
              found = true;
              codeAction = await RequestResolveCodeAction(codeAction);
              var textDocumentEdit = codeAction.Edit?.DocumentChanges?.Single().TextDocumentEdit;
              Assert.NotNull(textDocumentEdit);
              var modifiedOutput = string.Join("\n", ApplyEdits(textDocumentEdit, output)).Replace("\r\n", "\n");
              var expectedOutput = string.Join("\n", ApplySingleEdit(ToLines(output), expectedRange, expectedNewText)).Replace("\r\n", "\n");
              Assert.Equal(expectedOutput, modifiedOutput);
            }
          }
        }

        Assert.True(found,
          $"Did not find the code action '{expectedTitle}'. Available were:{string.Join(",", otherTitles)}");
      }
    }

<<<<<<< HEAD
    public CodeActionTest(ITestOutputHelper output) : base(output) {
=======
    private static List<string> ApplyEdits(TextDocumentEdit textDocumentEdit, string output) {
      var inversedEdits = textDocumentEdit.Edits.ToList()
        .OrderByDescending(x => x.Range.Start.Line)
        .ThenByDescending(x => x.Range.Start.Character);
      var modifiedOutput = ToLines(output);
      foreach (var textEdit in inversedEdits) {
        modifiedOutput = ApplySingleEdit(modifiedOutput, textEdit.Range, textEdit.NewText);
      }

      return modifiedOutput;
    }

    private static List<string> ToLines(string output) {
      return output.ReplaceLineEndings("\n").Split("\n").ToList();
    }

    private static List<string> ApplySingleEdit(List<string> modifiedOutput, Range range, string newText) {
      var lineStart = modifiedOutput[range.Start.Line];
      var lineEnd = modifiedOutput[range.End.Line];
      modifiedOutput[range.Start.Line] =
        lineStart.Substring(0, range.Start.Character) + newText +
        lineEnd.Substring(range.End.Character);
      modifiedOutput = modifiedOutput.Take(range.Start.Line).Concat(
        modifiedOutput.Skip(range.End.Line)
      ).ToList();
      return modifiedOutput;
>>>>>>> 3f184687
    }
  }
}<|MERGE_RESOLUTION|>--- conflicted
+++ resolved
@@ -309,9 +309,9 @@
       }
     }
 
-<<<<<<< HEAD
     public CodeActionTest(ITestOutputHelper output) : base(output) {
-=======
+    }
+    
     private static List<string> ApplyEdits(TextDocumentEdit textDocumentEdit, string output) {
       var inversedEdits = textDocumentEdit.Edits.ToList()
         .OrderByDescending(x => x.Range.Start.Line)
@@ -338,7 +338,6 @@
         modifiedOutput.Skip(range.End.Line)
       ).ToList();
       return modifiedOutput;
->>>>>>> 3f184687
     }
   }
 }