--- conflicted
+++ resolved
@@ -23,11 +23,7 @@
     
     public readonly Model Model;
     public readonly List<DafnyModelState> States = new();
-<<<<<<< HEAD
     public static readonly UserDefinedType UnknownType = 
-=======
-    public static readonly UserDefinedType UnknownType =
->>>>>>> 0b63a654
       new(new Token(), "?", null);
     private readonly Model.Func fSetSelect, fSeqLength, fSeqIndex, fBox,
       fDim, fIndexField, fMultiIndexField, fDtype, fCharToInt, fTag, fBv, fType,
@@ -46,11 +42,7 @@
     private bool isTrueReserved; // True if "true" appears anywhere in the model
     // maps an element representing a primitive to its string representation
     private readonly Dictionary<Model.Element, string> reservedValuesMap = new();
-<<<<<<< HEAD
     // maps width to a unique type object representing bitvector of such width 
-=======
-    // maps width to a unique object representing bitvector type of such width 
->>>>>>> 0b63a654
     private readonly Dictionary<int, BitvectorType> bitvectorTypes = new();
 
     // the model will begin assigning characters starting from this utf value
@@ -217,19 +209,11 @@
           return "'\\\''";
         case 92:
           return "'\\\\'";
-<<<<<<< HEAD
        default:
          if ((UTFCode >= 32) && (UTFCode <= 126)) {
            return $"'{Convert.ToChar(UTFCode)}'";
          }
          return $"'\\u{UTFCode:X4}'";
-=======
-        default:
-          if ((UTFCode >= 32) && (UTFCode <= 126)) {
-            return $"'{Convert.ToChar(UTFCode)}'";
-          }
-          return $"'\\u{UTFCode:X4}'";
->>>>>>> 0b63a654
       }
     }
 
@@ -332,13 +316,8 @@
         if (funcTuple.Func.Arity != 0) {
           continue;
         }
-<<<<<<< HEAD
         if ((name == null) || (name.Contains("$"))) { // 2nd case is type param
           name = funcTuple.Func.Name; 
-=======
-        if ((name == null) || name.Contains("$")) { // 2nd case is type param
-          name = funcTuple.Func.Name;
->>>>>>> 0b63a654
         } else if (!funcTuple.Func.Name.Contains("$")) {
           return null;
         }
@@ -570,15 +549,9 @@
       }
       var typeArgs = Model.GetFunc("T" + tagName.Substring(3))?.
         AppWithResult(typeElement)?.
-<<<<<<< HEAD
         Args.Select(e => 
           GetBoogieType(e) == "DatatypeTypeType" ? 
           new DafnyModelTypeUtils.DatatypeType((ReconstructType(e) as UserDefinedType) ?? UnknownType) : 
-=======
-        Args.Select(e =>
-          GetBoogieType(e) == "DatatypeTypeType" ?
-          new DafnyModelTypeUtils.DatatypeType((ReconstructType(e) as UserDefinedType) ?? UnknownType) :
->>>>>>> 0b63a654
           ReconstructType(e)).ToList();
       if (typeArgs == null) {
         return new UserDefinedType(new Token(), tagName.Substring(9), null);
@@ -591,21 +564,12 @@
           return new Microsoft.Dafny.MapType(true, typeArgs[0], typeArgs[1]);
         case "TagSet":
           return new SetType(true, typeArgs.First());
-<<<<<<< HEAD
         default: 
           tagName = tagName.Substring(9);
           if (tagName.StartsWith("_System.___hFunc") || 
               tagName.StartsWith("_System.___hTotalFunc") ||
               tagName.StartsWith("_System.___hPartialFunc")) {
             return new ArrowType(new Token(), typeArgs.SkipLast(1).ToList(), 
-=======
-        default:
-          tagName = tagName.Substring(9);
-          if (tagName.StartsWith("_System.___hFunc") ||
-              tagName.StartsWith("_System.___hTotalFunc") ||
-              tagName.StartsWith("_System.___hPartialFunc")) {
-            return new ArrowType(new Token(), typeArgs.SkipLast(1).ToList(),
->>>>>>> 0b63a654
               typeArgs.Last());
           }
           return new UserDefinedType(new Token(), tagName, typeArgs);
@@ -660,11 +624,7 @@
       }
       if (fType.OptEval(elt) == fChar.GetConstant()) {
         if (fCharToInt.OptEval(elt) != null) {
-<<<<<<< HEAD
           if (int.TryParse(((Model.Integer) fCharToInt.OptEval(elt)).Numeral,
-=======
-          if (int.TryParse(((Model.Integer)fCharToInt.OptEval(elt)).Numeral,
->>>>>>> 0b63a654
                 out var UTFCode) && UTFCode is <= char.MaxValue and >= 0) {
             return PrettyPrintChar(UTFCode);
           }
@@ -920,11 +880,7 @@
       if (elt == null) {
         return new List<string>();
       }
-<<<<<<< HEAD
       int? dims = fDim.OptEval(elt)?.AsInt();
-=======
-      var dims = fDim.OptEval(elt)?.AsInt();
->>>>>>> 0b63a654
       if (dims is null or 0) { // meaning elt is not an array index
         return elt.Names.Where(tuple =>
           tuple.Func.Arity == 0 && !tuple.Func.Name.Contains("$"))
