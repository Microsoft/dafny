--- conflicted
+++ resolved
@@ -16,17 +16,13 @@
     private readonly TextWriter outputWriter;
 
     public static void Main(string[] args) {
-<<<<<<< HEAD
-      var options = DafnyOptions.Create(Console.Out);
-      options.Set(CommonOptionBag.AllowAxioms, true);
-=======
       _ = MainWithWriters(Console.Out, Console.Error, Console.In, args);
     }
 
     public static async Task<int> MainWithWriters(TextWriter outputWriter, TextWriter errorWriter, TextReader inputReader, string[] args) {
       var options = DafnyOptions.Create(outputWriter);
+      options.Set(CommonOptionBag.AllowAxioms, true);
       Console.SetError(outputWriter);
->>>>>>> 9604175c
       ServerUtils.ApplyArgs(args, options);
       var engine = ExecutionEngine.CreateWithoutSharedCache(options);
 
