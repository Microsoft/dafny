--- conflicted
+++ resolved
@@ -12,14 +12,9 @@
     private bool running;
     private readonly ExecutionEngine engine;
 
-<<<<<<< HEAD
-    static void Main(string[] args) {
-      var options = DafnyOptions.Create();
-      options.Set(CommonOptionBag.AllowAxioms, true);
-=======
     public static void Main(string[] args) {
       var options = DafnyOptions.Create(Console.Out);
->>>>>>> 7b12161f
+      options.Set(CommonOptionBag.AllowAxioms, true);
       ServerUtils.ApplyArgs(args, options);
       var engine = ExecutionEngine.CreateWithoutSharedCache(options);
       Server server = new Server(engine);
