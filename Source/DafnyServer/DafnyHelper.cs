// Copyright by the contributors to the Dafny Project
// SPDX-License-Identifier: MIT

using System;
using System.Collections.Generic;
using System.IO;
using System.Linq;
using System.Runtime.Serialization.Json;
using System.Text;
using Microsoft.Boogie;
using DafnyServer;
using Bpl = Microsoft.Boogie;

namespace Microsoft.Dafny {

  class DafnyHelper {
    private string fname;
    private string source;
    private readonly DafnyOptions options;
    private readonly ExecutionEngine engine;
    private string[] args;

    private ErrorReporter reporter;
    private Program dafnyProgram;
    private IEnumerable<Tuple<string, Bpl.Program>> boogiePrograms;
    private readonly CounterExampleProvider counterExampleProvider = new();

    public DafnyHelper(DafnyOptions options, ExecutionEngine engine, string[] args, string fname, string source) {
      this.options = options;
      this.engine = engine;
      this.args = args;
      this.fname = fname;
      this.source = source;
    }

    public bool Verify() {
      ServerUtils.ApplyArgs(args, options);
      return Parse() && Resolve() && Translate() && Boogie();
    }

    private bool Parse() {
      var uri = new Uri("transcript:///" + fname);
      var defaultModuleDefinition = new DefaultModuleDefinition(new List<Uri>() { uri });
      var module = new LiteralModuleDecl(defaultModuleDefinition, null);
      reporter = new ConsoleErrorReporter(options, defaultModuleDefinition);
      BuiltIns builtIns = new BuiltIns(options);
      var success = (Parser.Parse(source, uri, module, builtIns, new Errors(reporter)) == 0 &&
<<<<<<< HEAD
                     Main.ParseIncludes(module, builtIns, new HashSet<string>(), new Errors(reporter)) == null);
=======
                     DafnyMain.ParseIncludesDepthFirstNotCompiledFirst(Console.In, module, builtIns, new HashSet<string>(), new Errors(reporter)) == null);
>>>>>>> 47056fdf
      if (success) {
        dafnyProgram = new Program(fname, module, builtIns, reporter, Sets.Empty<Uri>(), Sets.Empty<Uri>());
      }
      return success;
    }

    private bool Resolve() {
      var resolver = new Resolver(dafnyProgram);
      resolver.ResolveProgram(dafnyProgram);
      return reporter.Count(ErrorLevel.Error) == 0;
    }

    private bool Translate() {
      boogiePrograms = Translator.Translate(dafnyProgram, reporter,
          new Translator.TranslatorFlags(options) { InsertChecksums = true, UniqueIdPrefix = fname }); // FIXME how are translation errors reported?
      return true;
    }

    private bool BoogieOnce(string moduleName, Bpl.Program boogieProgram) {
      if (boogieProgram.Resolve(options) == 0 && boogieProgram.Typecheck(options) == 0) { //FIXME ResolveAndTypecheck?
        engine.EliminateDeadVariables(boogieProgram);
        engine.CollectModSets(boogieProgram);
        engine.CoalesceBlocks(boogieProgram);
        engine.Inline(boogieProgram);

        //NOTE: We could capture errors instead of printing them (pass a delegate instead of null)
        switch (engine.InferAndVerify(options.OutputWriter, boogieProgram, new PipelineStatistics(),
#pragma warning disable VSTHRD002
                  "ServerProgram_" + moduleName, null, DateTime.UtcNow.Ticks.ToString()).Result) {
#pragma warning restore VSTHRD002
          case PipelineOutcome.Done:
          case PipelineOutcome.VerificationCompleted:
            return true;
        }
      }

      return false;
    }

    private bool Boogie() {
      var isVerified = true;
      foreach (var boogieProgram in boogiePrograms) {
        isVerified = isVerified && BoogieOnce(boogieProgram.Item1, boogieProgram.Item2);
      }
      return isVerified;
    }

    public void Symbols() {
      ServerUtils.ApplyArgs(args, options);
      if (Parse() && Resolve()) {
        var symbolTable = new LegacySymbolTable(dafnyProgram);
        var symbols = symbolTable.CalculateSymbols();
        Console.WriteLine("SYMBOLS_START " + ConvertToJson(symbols) + " SYMBOLS_END");
      } else {
        Console.WriteLine("SYMBOLS_START [] SYMBOLS_END");
      }
    }

    public void CounterExample() {
      var listArgs = args.ToList();
      listArgs.Add("/mv:" + counterExampleProvider.ModelBvd);
      ServerUtils.ApplyArgs(listArgs.ToArray(), options);
      try {
        if (Parse() && Resolve() && Translate()) {
          foreach (var boogieProgram in boogiePrograms) {
            RemoveExistingModel();
            BoogieOnce(boogieProgram.Item1, boogieProgram.Item2);
            var model = counterExampleProvider.LoadCounterModel(options);
            Console.WriteLine("COUNTEREXAMPLE_START " + ConvertToJson(model) + " COUNTEREXAMPLE_END");
          }
        }
      } catch (Exception e) {
        Console.WriteLine("Error collection models: " + e.Message);
      }
    }

    private void RemoveExistingModel() {
      if (File.Exists(counterExampleProvider.ModelBvd)) {
        File.Delete(counterExampleProvider.ModelBvd);
      }
    }

    public void DotGraph() {
      ServerUtils.ApplyArgs(args, options);

      if (Parse() && Resolve() && Translate()) {
        foreach (var boogieProgram in boogiePrograms) {
          BoogieOnce(boogieProgram.Item1, boogieProgram.Item2);

          foreach (var impl in boogieProgram.Item2.Implementations) {
            using (StreamWriter sw = new StreamWriter(fname + impl.Name + ".dot")) {
              sw.Write(boogieProgram.Item2.ProcessLoops(engine.Options, impl).ToDot());
            }
          }
        }
      }
    }

    private static string ConvertToJson<T>(T data) {
      var serializer = new DataContractJsonSerializer(typeof(T));
      using (var ms = new MemoryStream()) {
        serializer.WriteObject(ms, data);
        return Encoding.Default.GetString(ms.ToArray());
      }
    }
  }
}<|MERGE_RESOLUTION|>--- conflicted
+++ resolved
@@ -45,11 +45,7 @@
       reporter = new ConsoleErrorReporter(options, defaultModuleDefinition);
       BuiltIns builtIns = new BuiltIns(options);
       var success = (Parser.Parse(source, uri, module, builtIns, new Errors(reporter)) == 0 &&
-<<<<<<< HEAD
-                     Main.ParseIncludes(module, builtIns, new HashSet<string>(), new Errors(reporter)) == null);
-=======
-                     DafnyMain.ParseIncludesDepthFirstNotCompiledFirst(Console.In, module, builtIns, new HashSet<string>(), new Errors(reporter)) == null);
->>>>>>> 47056fdf
+                     DafnyMain.ParseIncludes(module, builtIns, new HashSet<string>(), new Errors(reporter)) == null);
       if (success) {
         dafnyProgram = new Program(fname, module, builtIns, reporter, Sets.Empty<Uri>(), Sets.Empty<Uri>());
       }
