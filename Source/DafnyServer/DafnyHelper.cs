--- conflicted
+++ resolved
@@ -14,9 +14,6 @@
 namespace Microsoft.Dafny {
   // FIXME: This should not be duplicated here
   class DafnyConsolePrinter : ConsolePrinter {
-
-    public DafnyConsolePrinter(ExecutionEngineOptions options) : base(options) {
-    }
 
     public override void ReportBplError(IToken tok, string message, bool error, TextWriter tw, string category = null) {
       // Dafny has 0-indexed columns, but Boogie counts from 1
@@ -88,12 +85,8 @@
         engine.Inline(boogieProgram);
 
         //NOTE: We could capture errors instead of printing them (pass a delegate instead of null)
-<<<<<<< HEAD
         switch (engine.InferAndVerify(boogieProgram, new PipelineStatistics(),
                   "ServerProgram_" + moduleName, null, DateTime.UtcNow.Ticks.ToString()).Result) {
-=======
-        switch (engine.InferAndVerify(boogieProgram, new PipelineStatistics(), "ServerProgram_" + moduleName, null, DateTime.UtcNow.Ticks.ToString())) {
->>>>>>> 0e414901
           case PipelineOutcome.Done:
           case PipelineOutcome.VerificationCompleted:
             return true;
