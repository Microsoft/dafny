using System.Threading.Tasks;
using Microsoft.Dafny;

namespace Dafny;

public class Dafny {
<<<<<<< HEAD
  public static Task<int> Main(string[] args) {
    return DafnyCli.Main(args);
=======
  public static int Main(string[] args) {
    return DafnyBackwardsCompatibleCli.Main(args);
>>>>>>> 16e0590c
  }
}<|MERGE_RESOLUTION|>--- conflicted
+++ resolved
@@ -4,12 +4,7 @@
 namespace Dafny;
 
 public class Dafny {
-<<<<<<< HEAD
   public static Task<int> Main(string[] args) {
-    return DafnyCli.Main(args);
-=======
-  public static int Main(string[] args) {
     return DafnyBackwardsCompatibleCli.Main(args);
->>>>>>> 16e0590c
   }
 }