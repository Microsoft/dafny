// Copyright by the contributors to the Dafny Project
// SPDX-License-Identifier: MIT

using System;
using System.Collections.Generic;
using System.Linq;
using System.Text;
using System.Diagnostics.Contracts;
using System.IO;
using JetBrains.Annotations;
using Bpl = Microsoft.Boogie;

namespace Microsoft.Dafny {
  public class DafnyOptions : Bpl.CommandLineOptions {
    private ErrorReporter errorReporter;

    public DafnyOptions(ErrorReporter errorReporter = null)
      : base("Dafny", "Dafny program verifier") {
      this.errorReporter = errorReporter;
    }

    public override string VersionNumber {
      get {
        return System.Diagnostics.FileVersionInfo.GetVersionInfo(System.Reflection.Assembly.GetExecutingAssembly().Location).FileVersion;
      }
    }
    public override string Version {
      get {
        return ToolName + VersionSuffix;
      }
    }
    public override string VersionSuffix {
      get {
        return " " + VersionNumber;
      }
    }

    private static DafnyOptions clo;
    public static DafnyOptions O {
      get { return clo; }
    }

    public static void Install(DafnyOptions options) {
      Contract.Requires(options != null);
      clo = options;
      Bpl.CommandLineOptions.Install(options);
    }

    public bool UnicodeOutput = false;
    public bool DisallowSoundnessCheating = false;
    public int Induction = 4;
    public int InductionHeuristic = 6;
    public bool TypeInferenceDebug = false;
    public bool MatchCompilerDebug = false;
    public string DafnyPrelude = null;
    public string DafnyPrintFile = null;
    public enum PrintModes { Everything, DllEmbed, NoIncludes, NoGhost };
    public PrintModes PrintMode = PrintModes.Everything;  // Default to printing everything
    public bool DafnyVerify = true;
    public string DafnyPrintResolvedFile = null;
    public List<string> DafnyPrintExportedViews = new List<string>();
    public bool Compile = true;
    [Flags]
    public enum CompilationTarget { Csharp = 1, JavaScript = 2, Go = 4, Java = 8, Cpp = 16, Php = 32 }
    public CompilationTarget CompileTarget = CompilationTarget.Csharp;
    public bool CompileVerbose = true;
    public string DafnyPrintCompiledFile = null;
    public string CoverageLegendFile = null;
    public string MainMethod = null;
    public bool ForceCompile = false;
    public bool RunAfterCompile = false;
    public int SpillTargetCode = 0;  // [0..4]
    public bool DisallowIncludes = false;
    public bool DisallowExterns = false;
    public bool DisableNLarith = false;
    public int ArithMode = 1;  // [0..10]
    public string AutoReqPrintFile = null;
    public bool ignoreAutoReq = false;
    public bool AllowGlobals = false;
    public bool CountVerificationErrors = true;
    public bool Optimize = false;
    public bool AutoTriggers = true;
    public bool RewriteFocalPredicates = true;
    public bool PrintTooltips = false;
    public bool PrintStats = false;
    public bool PrintFunctionCallGraph = false;
    public bool WarnShadowing = false;
    public int DefiniteAssignmentLevel = 1;  // [0..4]
    public bool ForbidNondeterminism {
      get { return DefiniteAssignmentLevel == 3; }
    }
    public int DeprecationNoise = 1;
    public bool VerifyAllModules = false;
    public bool SeparateModuleOutput = false;
    public enum IncludesModes { None, Immediate, Transitive }
    public IncludesModes PrintIncludesMode = IncludesModes.None;
    public int OptimizeResolution = 2;
    public bool UseRuntimeLib = false;
    public bool DisableScopes = false;
    public int Allocated = 3;
    public bool UseStdin = false;
    public bool ShowSnippets = false;
    public bool WarningsAsErrors = false;
    [CanBeNull] private TestGenerationOptions testGenOptions = null;
<<<<<<< HEAD
    public bool ExtractCounterExample = false;
    public string VerificationLoggerConfig = null;
    // Working around the fact that xmlFilename is private
    public string BoogieXmlFilename = null;
=======
    public bool ExtractCounterexample = false;
>>>>>>> e5a3c58f

    public virtual TestGenerationOptions TestGenOptions =>
      testGenOptions ??= new TestGenerationOptions();

    protected override bool ParseOption(string name, Bpl.CommandLineOptionEngine.CommandLineParseState ps) {
      var args = ps.args;  // convenient synonym

      switch (name) {
        case "dprelude":
          if (ps.ConfirmArgumentCount(1)) {
            DafnyPrelude = args[ps.i];
          }
          return true;

        case "dprint":
          if (ps.ConfirmArgumentCount(1)) {
            DafnyPrintFile = args[ps.i];
          }
          return true;

        case "printMode":
          if (ps.ConfirmArgumentCount(1)) {
            if (args[ps.i].Equals("Everything")) {
              PrintMode = PrintModes.Everything;
            } else if (args[ps.i].Equals("NoIncludes")) {
              PrintMode = PrintModes.NoIncludes;
            } else if (args[ps.i].Equals("NoGhost")) {
              PrintMode = PrintModes.NoGhost;
            } else if (args[ps.i].Equals("DllEmbed")) {
              PrintMode = PrintModes.DllEmbed;
            } else {
              throw new Exception("Invalid value for printMode");
            }
          }
          return true;

        case "rprint":
          if (ps.ConfirmArgumentCount(1)) {
            DafnyPrintResolvedFile = args[ps.i];
          }
          return true;
        case "view":
          if (ps.ConfirmArgumentCount(1)) {
            DafnyPrintExportedViews = args[ps.i].Split(',').ToList();
          }
          return true;

        case "compile": {
            int compile = 0;
            if (ps.GetNumericArgument(ref compile, 5)) {
              // convert option to two booleans
              Compile = compile != 0;
              ForceCompile = compile == 2 || compile == 4;
              RunAfterCompile = compile == 3 || compile == 4;
            }
            return true;
          }

        case "compileTarget":
          if (ps.ConfirmArgumentCount(1)) {
            if (args[ps.i].Equals("cs")) {
              CompileTarget = CompilationTarget.Csharp;
            } else if (args[ps.i].Equals("js")) {
              CompileTarget = CompilationTarget.JavaScript;
            } else if (args[ps.i].Equals("go")) {
              CompileTarget = CompilationTarget.Go;
            } else if (args[ps.i].Equals("java")) {
              CompileTarget = CompilationTarget.Java;
            } else if (args[ps.i].Equals("cpp")) {
              CompileTarget = CompilationTarget.Cpp;
            } else if (args[ps.i].Equals("php")) {
              CompileTarget = CompilationTarget.Php;
            } else {
              throw new Exception("Invalid value for compileTarget");
            }
          }
          return true;

        case "compileVerbose": {
            int verbosity = 0;
            if (ps.GetNumericArgument(ref verbosity, 2)) {
              CompileVerbose = verbosity == 1;
            }
            return true;
          }

        case "Main":
        case "main": {
            if (ps.ConfirmArgumentCount(1)) {
              MainMethod = args[ps.i];
            }
            return true;
          }

        case "dafnyVerify": {
            int verify = 0;
            if (ps.GetNumericArgument(ref verify, 2)) {
              DafnyVerify = verify != 0; // convert to boolean
            }
            return true;
          }

        case "spillTargetCode": {
            int spill = 0;
            if (ps.GetNumericArgument(ref spill, 4)) {
              SpillTargetCode = spill;
            }
            return true;
          }
        case "out": {
            if (ps.ConfirmArgumentCount(1)) {
              DafnyPrintCompiledFile = args[ps.i];
            }
            return true;
          }

        case "coverage": {
            if (ps.ConfirmArgumentCount(1)) {
              CoverageLegendFile = args[ps.i];
            }
            return true;
          }

        case "noCheating": {
            int cheat = 0; // 0 is default, allows cheating
            if (ps.GetNumericArgument(ref cheat, 2)) {
              DisallowSoundnessCheating = cheat == 1;
            }
            return true;
          }

        case "pmtrace":
          MatchCompilerDebug = true;
          return true;

        case "titrace":
          TypeInferenceDebug = true;
          return true;

        case "induction":
          ps.GetNumericArgument(ref Induction, 5);
          return true;

        case "inductionHeuristic":
          ps.GetNumericArgument(ref InductionHeuristic, 7);
          return true;

        case "noIncludes":
          DisallowIncludes = true;
          return true;

        case "noExterns":
          DisallowExterns = true;
          return true;

        case "noNLarith":
          DisableNLarith = true;
          return true;

        case "arith": {
            int a = 0;
            if (ps.GetNumericArgument(ref a, 11)) {
              ArithMode = a;
            }
            return true;
          }

        case "autoReqPrint":
          if (ps.ConfirmArgumentCount(1)) {
            AutoReqPrintFile = args[ps.i];
          }
          return true;

        case "noAutoReq":
          ignoreAutoReq = true;
          return true;

        case "allowGlobals":
          AllowGlobals = true;
          return true;

        case "stats":
          PrintStats = true;
          return true;

        case "funcCallGraph":
          PrintFunctionCallGraph = true;
          return true;

        case "warnShadowing":
          WarnShadowing = true;
          return true;

        case "verifyAllModules":
          VerifyAllModules = true;
          return true;

        case "separateModuleOutput":
          SeparateModuleOutput = true;
          return true;

        case "deprecation": {
            int d = 1;
            if (ps.GetNumericArgument(ref d, 3)) {
              DeprecationNoise = d;
            }
            return true;
          }

        case "countVerificationErrors": {
            int countErrors = 1; // defaults to reporting verification errors
            if (ps.GetNumericArgument(ref countErrors, 2)) {
              CountVerificationErrors = countErrors == 1;
            }
            return true;
          }

        case "printTooltips":
          PrintTooltips = true;
          return true;

        case "autoTriggers": {
            int autoTriggers = 0;
            if (ps.GetNumericArgument(ref autoTriggers, 2)) {
              AutoTriggers = autoTriggers == 1;
            }
            return true;
          }

        case "rewriteFocalPredicates": {
            int rewriteFocalPredicates = 0;
            if (ps.GetNumericArgument(ref rewriteFocalPredicates, 2)) {
              RewriteFocalPredicates = rewriteFocalPredicates == 1;
            }
            return true;
          }

        case "optimize": {
            Optimize = true;
            return true;
          }

        case "allocated": {
            ps.GetNumericArgument(ref Allocated, 5);
            return true;
          }

        case "optimizeResolution": {
            int d = 2;
            if (ps.GetNumericArgument(ref d, 3)) {
              OptimizeResolution = d;
            }
            return true;
          }

        case "definiteAssignment": {
            int da = 0;
            if (ps.GetNumericArgument(ref da, 4)) {
              DefiniteAssignmentLevel = da;
            }
            return true;
          }

        case "useRuntimeLib": {
            UseRuntimeLib = true;
            return true;
          }

        case "disableScopes": {
            DisableScopes = true;
            return true;
          }

        case "printIncludes":
          if (ps.ConfirmArgumentCount(1)) {
            if (args[ps.i].Equals("None")) {
              PrintIncludesMode = IncludesModes.None;
            } else if (args[ps.i].Equals("Immediate")) {
              PrintIncludesMode = IncludesModes.Immediate;
            } else if (args[ps.i].Equals("Transitive")) {
              PrintIncludesMode = IncludesModes.Transitive;
            } else {
              throw new Exception("Invalid value for includesMode");
            }

            if (PrintIncludesMode == IncludesModes.Immediate || PrintIncludesMode == IncludesModes.Transitive) {
              Compile = false;
              DafnyVerify = false;
            }
          }
          return true;

        case "stdin": {
            UseStdin = true;
            return true;
          }

        case "showSnippets": {
            if (ps.ConfirmArgumentCount(1)) {
              if (args[ps.i].Equals("0")) {
                ShowSnippets = false;
              } else if (args[ps.i].Equals("1")) {
                ShowSnippets = true;
              } else {
                throw new Exception("Invalid value for showSnippets");
              }
            }
            return true;
          }

        case "warningsAsErrors":
          WarningsAsErrors = true;
          return true;

        case "extractCounterexample":
          ExtractCounterexample = true;
          return true;

        case "verificationLogger":
          if (ps.ConfirmArgumentCount(1)) {
            if (args[ps.i].Equals("trx")) {
              VerificationLoggerConfig = args[ps.i];
            } else {
              throw new Exception("Invalid value for verificationLogger");
            }
          }
          return true;
      }

      // Unless this is an option for test generation, defer to superclass
      return TestGenOptions.ParseOption(name, ps) || base.ParseOption(name, ps);
    }

    public override void ApplyDefaultOptions() {
      base.ApplyDefaultOptions();

      if (VerificationLoggerConfig != null) {
        if (XmlSink != null) {
          throw new Exception("The /verificationLogger and /xml options cannot be used at the same time.");
        }
        BoogieXmlFilename = Path.GetTempFileName();
        XmlSink = new Bpl.XmlSink(BoogieXmlFilename);
      }

      // expand macros in filenames, now that LogPrefix is fully determined
      ExpandFilename(ref DafnyPrelude, LogPrefix, FileTimestamp);
      ExpandFilename(ref DafnyPrintFile, LogPrefix, FileTimestamp);

      SetZ3ExecutablePath();
      SetZ3Options();

      // Ask Boogie to perform abstract interpretation
      UseAbstractInterpretation = true;
      Ai.J_Intervals = true;
    }

    public override string AttributeHelp =>
@"Dafny: The following attributes are supported by this version.

    {:extern}
    {:extern <s1:string>}
    {:extern <s1:string>, <s2:string>}
      NOTE: :extern is target-language dependent.
      The extern modifier is used
        * to alter the CompileName of entities such as modules, classes, methods, etc.,
        * to alter the ReferenceName of the entities,
        * to decide how to define external opaque types,
        * to decide whether to emit target code or not, and
        * to decide whether a declaration is allowed not to have a body.
      The CompileName is the name for the entity when translating to one of the target languages.
      The ReferenceName is the name used to refer to the entity in the target language.
      A common use case of :extern is to avoid name clashes with existing library functions.

      :extern takes 0, 1, or 2 (possibly empty) string arguments:
        - 0: Dafny will use the Dafny name as the CompileName and not affect the ReferenceName
        - 1: Dafny will use s1 as the CompileName, and replaces the last portion of the ReferenceName by s1.
             When used on an opaque type, s1 is used as a hint as to how to declare that type when compiling.
        - 2: Dafny will use s2 as the CompileName.
             Dafny will use a combination of s1 and s2 such as for example s1.s2 as the ReferenceName
             It may also be the case that one of the arguments is simply ignored.
      Dafny does not perform sanity checks on the arguments---it is the user's responsibility not to generate
      malformed target code.

    {:axiom}
      TODO

    {:handle}
      TODO

    {:dllimport}
      TODO

    {:compile}
      TODO

    {:main}
      TODO

    {:axiom}
      TODO

    {:abstemious}
      TODO

    {:nativeType}
      Can be applied to newtype declarations for integer types and
      indicates an expectation of what native type (or not) the
      newtype should compile to.

      If a newtype declaration has no explicit :nativeType attribute,
      then the compiler still attempts to find a suitable native numeric
      type, which is then reflected in an informational message or
      hovertext.

      {:nativeType} and {:nativeType true} say that the type is expected
      to compile to some native numeric type, but leaves it to the
      compiler to choose which one. If no suitable native target type is
      found, an error is generated.

      {:nativeType false} says to avoid using a native numeric type.
      Instead, the type will be compiled as an unbounded integer.

      {:nativeType X} where X is one of the following strings:
        ""byte""      8 bits, unsigned
        ""sbyte""     8 bits, signed
        ""ushort""    16 bits, unsigned
        ""short""     16 bits, signed
        ""uint""      32 bits, unsigned
        ""int""       32 bits, signed
        ""number""    53 bits, signed
        ""ulong""     64 bits, unsigned
        ""long""      64 bits, signed
      says to use the indicated target type. If the target compiler
      does not support X, then an error is generated. Also, if, after
      scrutinizing the constraint predicate, the compiler cannot confirm
      that the type's values will fit in X, an error is generated.

      {:nativeType XX} where XX is a list of strings from the list above,
      says to use the first X in XX that the compiler supports. If
      the compiler doesn't support any native type in XX, then an error
      is generated. Also, unless the compiler can confirm that all of
      the listed native types can fit the type's values, an error is
      generated.

    {:tailrecursion}
      Can be applied to methods and functions to direct compilation of
      recursive calls as tail calls.

      A method or function is _tail recursive_ if all of the following
      points apply:
      * It is not mutually recursive with another method or function.
      * Ignoring any parts of the method/function body that are ghost,
        every recursive call is a tail call (that is, the body has no
        more work to do after a recursive call). Note that any ghost
        code that follows a recursive method call is ignored.
      * In the case of a function, the function is not used as a
        first-class value inside the function body.
      For a function F, this definition is extended to additionally allow
      tail calls to appear in simple expressions like ""E + F(...)"" or
      ""F(...) + E"" for certain operators ""+"" where E does not mention
      F, provided that all such expressions are compatible. These
      are called _simple accumulator_ tail calls.

      By default, Dafny compiles tail recursive methods and functions
      using tail calls, automatically handling simple accumulator tail
      calls.

      {:tailrecursion false} is used to turn off tail calls.

      {:tailrecursion} or {:tailrecursion true} is used to confirm
      that the method/function is compiled and tail recursive. If it
      is not, an error is given.

    {:termination}
      TODO

    {:warnShadowing}
      TODO

    {:verify}
      TODO

    {:autocontracts}
      TODO

    {:opaque}
      TODO

    {:autoReq}
      TODO

    {:timeLimitMultiplier}
      TODO

    {:no_inline}
      TODO

    {:nowarn}
      TODO

    {:autotriggers}
      TODO

    {:trigger}
      TODO";

    /// <summary>
    /// Dafny releases come with their own copy of Z3, to save users the trouble of having to install extra dependencies.
    /// For this to work, Dafny looks for Z3 at the location where it is put by our release script (i.e., z3/bin/z3[.exe]).
    /// If Z3 is not found there, Dafny relies on Boogie to locate Z3 (which also supports setting a path explicitly on the command line).
    /// Developers (and people getting Dafny from source) need to install an appropriate version of Z3 themselves.
    /// </summary>
    private void SetZ3ExecutablePath() {
      var pp = "PROVER_PATH=";
      var proverPathOption = ProverOptions.Find(o => o.StartsWith(pp));
      if (proverPathOption != null) {
        var proverPath = proverPathOption.Substring(pp.Length);
        // Boogie will perform the ultimate test to see if "proverPath" is real--it will attempt to run it.
        // However, by at least checking if the file exists, we can produce a better error message in common scenarios.
        if (!File.Exists(proverPath)) {
          throw new Bpl.ProverException($"Requested prover not found: '{proverPath}'");
        }
      } else {
        var platform = (int)System.Environment.OSVersion.Platform;

        var isUnix = platform == 4 || platform == 6 || platform == 128;

        var z3binName = isUnix ? "z3" : "z3.exe";
        var dafnyBinDir = System.IO.Path.GetDirectoryName(System.Reflection.Assembly.GetExecutingAssembly().Location);
        var z3BinDir = System.IO.Path.Combine(dafnyBinDir, "z3", "bin");
        var z3BinPath = System.IO.Path.Combine(z3BinDir, z3binName);

        if (System.IO.File.Exists(z3BinPath)) {
          // Let's use z3BinPath
          ProverOptions.Add($"{pp}{z3BinPath}");
        }
      }
    }

    // Set a Z3 option, but only if it is not overwriting an existing option.
    private void SetZ3Option(string name, string value) {
      if (!ProverOptions.Any(o => o.StartsWith($"O:{name}="))) {
        ProverOptions.Add($"O:{name}={value}");
      }
    }

    private void SetZ3Options() {
      // Boogie sets the following Z3 options by default:
      // smt.mbqi = false
      // model.compact = false
      // model.v2 = true
      // pp.bv_literals = false

      // Boogie also used to set the following options, but does not anymore.
      SetZ3Option("auto_config", "false");
      SetZ3Option("type_check", "true");
      SetZ3Option("smt.case_split", "3");  // TODO: try removing
      SetZ3Option("smt.qi.eager_threshold", "100");  // TODO: try lowering
      SetZ3Option("smt.delay_units", "true");
      SetZ3Option("smt.arith.solver", "2");

      if (DisableNLarith || 3 <= ArithMode) {
        SetZ3Option("smt.arith.nl", "false");
      }
    }

    public override string Help =>
      base.Help +
$@"

  ---- Dafny options ---------------------------------------------------------

 All the .dfy files supplied on the command line along with files recursively
 included by 'include' directives are considered a single Dafny program;
 however only those files listed on the command line are verified.

 Exit code: 0 -- success; 1 -- invalid command-line; 2 -- parse or type errors;
            3 -- compilation errors; 4 -- verification errors

/dprelude:<file>
    choose Dafny prelude file
/dprint:<file>
    print Dafny program after parsing it
    (use - as <file> to print to console)
/printMode:<Everything|DllEmbed|NoIncludes|NoGhost>
    Everything is the default.
    DllEmbed prints the source that will be included in a compiled dll.
    NoIncludes disables printing of {{:verify false}} methods incorporated via the
    include mechanism, as well as datatypes and fields included from other files.
    NoGhost disables printing of functions, ghost methods, and proof statements in
    implementation methods.  It also disables anything NoIncludes disables.
/rprint:<file>
    print Dafny program after resolving it
    (use - as <file> to print to console)
/pmtrace      print pattern-match compiler debug info
/titrace      print type-inference debug info
/view:<view1, view2>
    print the filtered views of a module after it is resolved (/rprint).
    If print before the module is resolved (/dprint), then everything in the module
    is printed.
    If no view is specified, then everything in the module is printed.

/dafnyVerify:<n>
    0 - stop after typechecking
    1 - continue on to translation, verification, and compilation
/compile:<n>  0 - do not compile Dafny program
    1 (default) - upon successful verification of the Dafny
        program, compile it to the designated target language
        (/noVerify automatically counts as failed verification)
    2 - always attempt to compile Dafny program to the target
        language, regardless of verification outcome
    3 - if there is a Main method and there are no verification
        errors and /noVerify is not used, compiles program in
        memory (i.e., does not write an output file) and runs it
    4 - like (3), but attempts to compile and run regardless of
        verification outcome
/compileTarget:<lang>
    cs (default) - Compilation to .NET via C#
    go - Compilation to Go
    js - Compilation to JavaScript
    java - Compilation to Java
    cpp - Compilation to C++
    php - Compilation to PHP

    Note that the C++ backend has various limitations (see Docs/Compilation/Cpp.md).
    This includes lack of support for BigIntegers (aka int), most higher order
    functions, and advanced features like traits or co-inductive types.
/Main:<name>
    The (fully-qualified) name of the method to use as the executable entry point.
    Default is the method with the {{:main}} atrribute, or else the method named 'Main'.
/compileVerbose:<n>
    0 - don't print status of compilation to the console
    1 (default) - print information such as files being written by
        the compiler to the console
/spillTargetCode:<n>
    This option concerns the textual representation of the target program.
    This representation is of no interest when working with only Dafny code,
    but may be of interest in cross-language situations.
    0 (default) - Don't make any extra effort to write the textual target program
        (but still compile it, if /compile indicates to do so).
    1 - Write the textual target program, if it is being compiled.
    2 - Write the textual target program, provided it passes the verifier (and
        /noVerify is NOT used), regardless of /compile setting.
    3 - Write the textual target program, regardless of verification outcome
        and /compile setting.
    Note, some compiler targets may (always or in some situations) write out the
    textual target program as part of compilation, in which case /spillTargetCode:0
    behaves the same way as /spillTargetCode:1.
/out:<file>
    filename and location for the generated target language files
/coverage:<file>
    The compiler emits branch-coverage calls and outputs into
    <file> a legend that gives a description of each
    source-location identifier used in the branch-coverage calls.
    (use - as <file> to print to console)
/noCheating:<n>
    0 (default) - allow assume statements and free invariants
    1 - treat all assumptions as asserts, and drop free.
/induction:<n>
    0 - never do induction, not even when attributes request it
    1 - only apply induction when attributes request it
    2 - apply induction as requested (by attributes) and also
        for heuristically chosen quantifiers
    3 - apply induction as requested, and for
        heuristically chosen quantifiers and lemmas
    4 (default) - apply induction as requested, and for lemmas
/inductionHeuristic:<n>
    0 - least discriminating induction heuristic (that is, lean
        toward applying induction more often)
    1,2,3,4,5 - levels in between, ordered as follows as far as
        how discriminating they are:  0 < 1 < 2 < (3,4) < 5 < 6
    6 (default) - most discriminating
/showSnippets:<n>
    0 (default) - don't show source code snippets for Dafny messages
    1 - show a source code snippet for each Dafny message
/noIncludes   Ignore include directives
/noExterns    Ignore extern and dllimport attributes
/noNLarith    Reduce Z3's knowledge of non-linear arithmetic (*,/,%).
    Results in more manual work, but also produces more predictable behavior.
    (This switch will perhaps be replaced by /arith in the future.
    For now, it takes precedence of /arith.)
/arith:<n>    (Experimental switch. Its options may change.)
    0 - Use Boogie/Z3 built-ins for all arithmetic operations.
    1 (default) - Like 0, but introduce symbolic synonyms for *,/,%, and
        allow these operators to be used in triggers.
    2 - Like 1, but introduce symbolic synonyms also for +,-.
    3 - Turn off non-linear arithmetic in the SMT solver. Still,
        use Boogie/Z3 built-in symbols for all arithmetic operations.
    4 - Like 3, but introduce symbolic synonyms for *,/,%, and allow these
        operators to be used in triggers.
    5 - Like 4, but introduce symbolic synonyms also for +,-.
    6 - Like 5, and introduce axioms that distribute + over *.
    7 - like 6, and introduce facts that associate literals arguments of *.
    8 - Like 7, and introduce axiom for the connection between *,/,%.
    9 - Like 8, and introduce axioms for sign of multiplication
    10 - Like 9, and introduce axioms for commutativity and
        associativity of *
/autoReqPrint:<file>
    Print out requirements that were automatically generated by autoReq.
/noAutoReq    Ignore autoReq attributes
/allowGlobals Allow the implicit class '_default' to contain fields, instance functions,
    and instance methods.  These class members are declared at the module scope,
    outside of explicit classes.  This command-line option is provided to simplify
    a transition from the behavior in the language prior to version 1.9.3, from
    which point onward all functions and methods declared at the module scope are
    implicitly static and fields declarations are not allowed at the module scope.
/countVerificationErrors:<n>
    [ deprecated ]
    0 - Set exit code to 0 regardless of the presence of any other errors.
    1 (default) - Emit usual exit code (cf. beginning of the help message).
/autoTriggers:<n>
    0 - Do not generate {{:trigger}} annotations for user-level quantifiers.
    1 (default) - Add a {{:trigger}} to each user-level quantifier. Existing
                  annotations are preserved.
/rewriteFocalPredicates:<n>
    0 - Don't rewrite predicates in the body of prefix lemmas.
    1 (default) - In the body of prefix lemmas, rewrite any use of a focal predicate
                  P to P#[_k-1].
/optimize     Produce optimized C# code, meaning:
      - passes /optimize flag to csc.exe.
/optimizeResolution:<n>
    0 - Resolve and translate all methods
    1 - Translate methods only in the call graph of current verification target
    2 (default) - As in 1, but only resolve method bodies in non-included Dafny sources
/stats        Print interesting statistics about the Dafny files supplied.
/funcCallGraph Print out the function call graph.  Format is: func,mod=callee*
/warnShadowing  Emits a warning if the name of a declared variable caused another variable
    to be shadowed
/definiteAssignment:<n>
    0 - ignores definite-assignment rules; this mode is for testing only--it is
        not sound
    1 (default) - enforces definite-assignment rules for variables and fields
        of types that do not support auto-initialization
    2 - enforces definite-assignment for all non-yield-parameter
        variables and fields, regardless of their types
    3 - like 2, but also performs checks in the compiler that no nondeterministic
        statements are used; thus, a program that passes at this level 3 is one
        that the language guarantees that values seen during execution will be
        the same in every run of the program
/deprecation:<n>
    0 - don't give any warnings about deprecated features
    1 (default) - show warnings about deprecated features
    2 - also point out where there's new simpler syntax
/verifyAllModules
    Verify modules that come from an include directive
/separateModuleOutput
    Output verification results for each module separately, rather than
    aggregating them after they are all finished.
/useRuntimeLib
    Refer to pre-built DafnyRuntime.dll in compiled assembly rather
    than including DafnyRuntime.cs verbatim.
/allocated:<n>
    Specify defaults for where Dafny should assert and assume
    allocated(x) for various parameters x, local variables x,
    bound variables x, etc.  Lower <n> may require more manual
    allocated(x) annotations and thus may be more difficult to use.
    Warning: this option should be chosen consistently across
    an entire project; it would be unsound to use different
    defaults for different files or modules within a project.
    And even so, modes /allocated:0 and /allocated:1 let functions
    depend on the allocation state, which is not sound in general.
    0 - Nowhere (never assume/assert allocated(x) by default).
    1 - Assume allocated(x) only for non-ghost variables and fields
        (these assumptions are free, since non-ghost variables
        always contain allocated values at run-time).  This option
        may speed up verification relative to /allocated:2.
    2 - Assert/assume allocated(x) on all variables,
        even bound variables in quantifiers.  This option is
        the easiest to use for heapful code.
    3 - (default) Frugal use of heap parameters.
    4 - mode 3 but with alloc antecedents when ranges don't imply
        allocatedness.
/printTooltips
    Dump additional positional information (displayed as mouse-over tooltips by
    the VS plugin) to stdout as 'Info' messages.
/printIncludes:<None|Immediate|Transitive>
    None is the default.
    Immediate prints files included by files listed on the command line
    Transitive recurses on the files printed by Immediate
    Immediate and Transitive will exit after printing.
/disableScopes
    Treat all export sets as 'export reveal *'. i.e. don't hide function bodies
    or type definitions during translation.
/stdin
    Read standard input and treat it as an input .dfy file.
/warningsAsErrors
    Treat warnings as errors.
/extractCounterexample
    If verification fails, report a detailed counterexample for the first
    failing assertion. Requires specifying the /mv option as well as
    /proverOpt:0:model_compress=false and /proverOpt:0:model.completion=true.
{TestGenOptions.Help}

Dafny generally accepts Boogie options and passes these on to Boogie. However,
some Boogie options, like /loopUnroll, may not be sound for Dafny or may not
have the same meaning for a Dafny program as it would for a similar Boogie
program.";
  }
}<|MERGE_RESOLUTION|>--- conflicted
+++ resolved
@@ -102,14 +102,10 @@
     public bool ShowSnippets = false;
     public bool WarningsAsErrors = false;
     [CanBeNull] private TestGenerationOptions testGenOptions = null;
-<<<<<<< HEAD
-    public bool ExtractCounterExample = false;
+    public bool ExtractCounterexample = false;
     public string VerificationLoggerConfig = null;
     // Working around the fact that xmlFilename is private
     public string BoogieXmlFilename = null;
-=======
-    public bool ExtractCounterexample = false;
->>>>>>> e5a3c58f
 
     public virtual TestGenerationOptions TestGenOptions =>
       testGenOptions ??= new TestGenerationOptions();
