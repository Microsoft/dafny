// Copyright by the contributors to the Dafny Project
// SPDX-License-Identifier: MIT

using System;
using System.Collections.Generic;
using System.Linq;
using System.Text;
using System.Diagnostics.Contracts;
using System.IO;
using JetBrains.Annotations;
using Bpl = Microsoft.Boogie;

namespace Microsoft.Dafny {
  public class DafnyOptions : Bpl.CommandLineOptions {
    private ErrorReporter errorReporter;

    public DafnyOptions(ErrorReporter errorReporter = null)
      : base("Dafny", "Dafny program verifier") {
      this.errorReporter = errorReporter;
    }

    public override string VersionNumber {
      get {
        return System.Diagnostics.FileVersionInfo.GetVersionInfo(System.Reflection.Assembly.GetExecutingAssembly().Location).FileVersion;
      }
    }
    public override string Version {
      get {
        return ToolName + VersionSuffix;
      }
    }
    public override string VersionSuffix {
      get {
        return " " + VersionNumber;
      }
    }

    private static DafnyOptions clo;
    public static DafnyOptions O {
      get { return clo; }
    }

    public static void Install(DafnyOptions options) {
      Contract.Requires(options != null);
      clo = options;
      Bpl.CommandLineOptions.Install(options);
    }

    public bool UnicodeOutput = false;
    public bool DisallowSoundnessCheating = false;
    public int Induction = 4;
    public int InductionHeuristic = 6;
    public bool TypeInferenceDebug = false;
    public bool MatchCompilerDebug = false;
    public string DafnyPrelude = null;
    public string DafnyPrintFile = null;
    public enum PrintModes { Everything, DllEmbed, NoIncludes, NoGhost };
    public PrintModes PrintMode = PrintModes.Everything;  // Default to printing everything
    public bool DafnyVerify = true;
    public string DafnyPrintResolvedFile = null;
    public List<string> DafnyPrintExportedViews = new List<string>();
    public bool Compile = true;
    [Flags]
    public enum CompilationTarget { Csharp = 1, JavaScript = 2, Go = 4, Java = 8, Cpp = 16, Php = 32 }
    public CompilationTarget CompileTarget = CompilationTarget.Csharp;
    public bool CompileVerbose = true;
    public bool EnforcePrintEffects = false;
    public string DafnyPrintCompiledFile = null;
    public string CoverageLegendFile = null;
    public string MainMethod = null;
    public bool ForceCompile = false;
    public bool RunAfterCompile = false;
    public int SpillTargetCode = 0;  // [0..4]
    public bool DisallowIncludes = false;
    public bool DisallowExterns = false;
    public bool DisableNLarith = false;
    public int ArithMode = 1;  // [0..10]
    public string AutoReqPrintFile = null;
    public bool ignoreAutoReq = false;
    public bool AllowGlobals = false;
    public bool CountVerificationErrors = true;
    public bool Optimize = false;
    public bool AutoTriggers = true;
    public bool RewriteFocalPredicates = true;
    public bool PrintTooltips = false;
    public bool PrintStats = false;
    public bool PrintFunctionCallGraph = false;
    public bool WarnShadowing = false;
    public int DefiniteAssignmentLevel = 1;  // [0..4]
    public bool ForbidNondeterminism {
      get { return DefiniteAssignmentLevel == 3; }
    }
    public int DeprecationNoise = 1;
    public bool VerifyAllModules = false;
    public bool SeparateModuleOutput = false;
    public enum IncludesModes { None, Immediate, Transitive }
    public IncludesModes PrintIncludesMode = IncludesModes.None;
    public int OptimizeResolution = 2;
    public bool UseRuntimeLib = false;
    public bool DisableScopes = false;
    public int Allocated = 3;
    public bool UseStdin = false;
    public bool ShowSnippets = false;
    [CanBeNull] private TestGenerationOptions testGenOptions = null;

    public virtual TestGenerationOptions TestGenOptions =>
      testGenOptions ??= new TestGenerationOptions();

    protected override bool ParseOption(string name, Bpl.CommandLineOptionEngine.CommandLineParseState ps) {
      var args = ps.args;  // convenient synonym

      switch (name) {
        case "dprelude":
          if (ps.ConfirmArgumentCount(1)) {
            DafnyPrelude = args[ps.i];
          }
          return true;

        case "dprint":
          if (ps.ConfirmArgumentCount(1)) {
            DafnyPrintFile = args[ps.i];
          }
          return true;

        case "printMode":
          if (ps.ConfirmArgumentCount(1)) {
            if (args[ps.i].Equals("Everything")) {
              PrintMode = PrintModes.Everything;
            } else if (args[ps.i].Equals("NoIncludes")) {
              PrintMode = PrintModes.NoIncludes;
            } else if (args[ps.i].Equals("NoGhost")) {
              PrintMode = PrintModes.NoGhost;
            } else if (args[ps.i].Equals("DllEmbed")) {
              PrintMode = PrintModes.DllEmbed;
            } else {
              throw new Exception("Invalid value for printMode");
            }
          }
          return true;

        case "rprint":
          if (ps.ConfirmArgumentCount(1)) {
            DafnyPrintResolvedFile = args[ps.i];
          }
          return true;
        case "view":
          if (ps.ConfirmArgumentCount(1)) {
            DafnyPrintExportedViews = args[ps.i].Split(',').ToList();
          }
          return true;

        case "compile": {
            int compile = 0;
            if (ps.GetNumericArgument(ref compile, 5)) {
              // convert option to two booleans
              Compile = compile != 0;
              ForceCompile = compile == 2 || compile == 4;
              RunAfterCompile = compile == 3 || compile == 4;
            }
            return true;
          }

        case "compileTarget":
          if (ps.ConfirmArgumentCount(1)) {
            if (args[ps.i].Equals("cs")) {
              CompileTarget = CompilationTarget.Csharp;
            } else if (args[ps.i].Equals("js")) {
              CompileTarget = CompilationTarget.JavaScript;
            } else if (args[ps.i].Equals("go")) {
              CompileTarget = CompilationTarget.Go;
            } else if (args[ps.i].Equals("java")) {
              CompileTarget = CompilationTarget.Java;
            } else if (args[ps.i].Equals("cpp")) {
              CompileTarget = CompilationTarget.Cpp;
            } else if (args[ps.i].Equals("php")) {
              CompileTarget = CompilationTarget.Php;
            } else {
              throw new Exception("Invalid value for compileTarget");
            }
          }
          return true;

        case "compileVerbose": {
            int verbosity = 0;
            if (ps.GetNumericArgument(ref verbosity, 2)) {
              CompileVerbose = verbosity == 1;
            }
            return true;
          }

<<<<<<< HEAD
        case "trackPrintEffects": {
          int printEffects = 0;
          if (ps.GetNumericArgument(ref printEffects, 2)) {
            EnforcePrintEffects = printEffects == 1;
          }
          return true;
        }

        case "Main": case "main": {
          if (ps.ConfirmArgumentCount(1)) {
            MainMethod = args[ps.i];
=======
        case "Main":
        case "main": {
            if (ps.ConfirmArgumentCount(1)) {
              MainMethod = args[ps.i];
            }
            return true;
>>>>>>> 288cab1c
          }

        case "dafnyVerify": {
            int verify = 0;
            if (ps.GetNumericArgument(ref verify, 2)) {
              DafnyVerify = verify != 0; // convert to boolean
            }
            return true;
          }

        case "spillTargetCode": {
            int spill = 0;
            if (ps.GetNumericArgument(ref spill, 4)) {
              SpillTargetCode = spill;
            }
            return true;
          }
        case "out": {
            if (ps.ConfirmArgumentCount(1)) {
              DafnyPrintCompiledFile = args[ps.i];
            }
            return true;
          }

        case "coverage": {
            if (ps.ConfirmArgumentCount(1)) {
              CoverageLegendFile = args[ps.i];
            }
            return true;
          }

        case "noCheating": {
            int cheat = 0; // 0 is default, allows cheating
            if (ps.GetNumericArgument(ref cheat, 2)) {
              DisallowSoundnessCheating = cheat == 1;
            }
            return true;
          }

        case "pmtrace":
          MatchCompilerDebug = true;
          return true;

        case "titrace":
          TypeInferenceDebug = true;
          return true;

        case "induction":
          ps.GetNumericArgument(ref Induction, 5);
          return true;

        case "inductionHeuristic":
          ps.GetNumericArgument(ref InductionHeuristic, 7);
          return true;

        case "noIncludes":
          DisallowIncludes = true;
          return true;

        case "noExterns":
          DisallowExterns = true;
          return true;

        case "noNLarith":
          DisableNLarith = true;
          return true;

        case "arith": {
            int a = 0;
            if (ps.GetNumericArgument(ref a, 11)) {
              ArithMode = a;
            }
            return true;
          }

        case "autoReqPrint":
          if (ps.ConfirmArgumentCount(1)) {
            AutoReqPrintFile = args[ps.i];
          }
          return true;

        case "noAutoReq":
          ignoreAutoReq = true;
          return true;

        case "allowGlobals":
          AllowGlobals = true;
          return true;

        case "stats":
          PrintStats = true;
          return true;

        case "funcCallGraph":
          PrintFunctionCallGraph = true;
          return true;

        case "warnShadowing":
          WarnShadowing = true;
          return true;

        case "verifyAllModules":
          VerifyAllModules = true;
          return true;

        case "separateModuleOutput":
          SeparateModuleOutput = true;
          return true;

        case "deprecation": {
            int d = 1;
            if (ps.GetNumericArgument(ref d, 3)) {
              DeprecationNoise = d;
            }
            return true;
          }

        case "countVerificationErrors": {
            int countErrors = 1; // defaults to reporting verification errors
            if (ps.GetNumericArgument(ref countErrors, 2)) {
              CountVerificationErrors = countErrors == 1;
            }
            return true;
          }

        case "printTooltips":
          PrintTooltips = true;
          return true;

        case "autoTriggers": {
            int autoTriggers = 0;
            if (ps.GetNumericArgument(ref autoTriggers, 2)) {
              AutoTriggers = autoTriggers == 1;
            }
            return true;
          }

        case "rewriteFocalPredicates": {
            int rewriteFocalPredicates = 0;
            if (ps.GetNumericArgument(ref rewriteFocalPredicates, 2)) {
              RewriteFocalPredicates = rewriteFocalPredicates == 1;
            }
            return true;
          }

        case "optimize": {
            Optimize = true;
            return true;
          }

        case "allocated": {
            ps.GetNumericArgument(ref Allocated, 5);
            return true;
          }

        case "optimizeResolution": {
            int d = 2;
            if (ps.GetNumericArgument(ref d, 3)) {
              OptimizeResolution = d;
            }
            return true;
          }

        case "definiteAssignment": {
            int da = 0;
            if (ps.GetNumericArgument(ref da, 4)) {
              DefiniteAssignmentLevel = da;
            }
            return true;
          }

        case "useRuntimeLib": {
            UseRuntimeLib = true;
            return true;
          }

        case "disableScopes": {
            DisableScopes = true;
            return true;
          }

        case "printIncludes":
          if (ps.ConfirmArgumentCount(1)) {
            if (args[ps.i].Equals("None")) {
              PrintIncludesMode = IncludesModes.None;
            } else if (args[ps.i].Equals("Immediate")) {
              PrintIncludesMode = IncludesModes.Immediate;
            } else if (args[ps.i].Equals("Transitive")) {
              PrintIncludesMode = IncludesModes.Transitive;
            } else {
              throw new Exception("Invalid value for includesMode");
            }

            if (PrintIncludesMode == IncludesModes.Immediate || PrintIncludesMode == IncludesModes.Transitive) {
              Compile = false;
              DafnyVerify = false;
            }
          }
          return true;

        case "stdin": {
            UseStdin = true;
            return true;
          }

        case "showSnippets": {
            if (ps.ConfirmArgumentCount(1)) {
              if (args[ps.i].Equals("0")) {
                ShowSnippets = false;
              } else if (args[ps.i].Equals("1")) {
                ShowSnippets = true;
              } else {
                throw new Exception("Invalid value for showSnippets");
              }
            }
            return true;
          }
      }

      // Unless this is an option for test generation, defer to superclass
      return TestGenOptions.ParseOption(name, ps) || base.ParseOption(name, ps);
    }

    public override void ApplyDefaultOptions() {
      base.ApplyDefaultOptions();

      // expand macros in filenames, now that LogPrefix is fully determined
      ExpandFilename(ref DafnyPrelude, LogPrefix, FileTimestamp);
      ExpandFilename(ref DafnyPrintFile, LogPrefix, FileTimestamp);

      SetZ3ExecutablePath();
      SetZ3Options();

      // Ask Boogie to perform abstract interpretation
      UseAbstractInterpretation = true;
      Ai.J_Intervals = true;
    }

    public override string AttributeHelp =>
@"Dafny: The following attributes are supported by this version.

    {:extern}
    {:extern <s1:string>}
    {:extern <s1:string>, <s2:string>}
      NOTE: :extern is target-language dependent.
      The extern modifier is used
        * to alter the CompileName of entities such as modules, classes, methods, etc.,
        * to alter the ReferenceName of the entities,
        * to decide how to define external opaque types,
        * to decide whether to emit target code or not, and
        * to decide whether a declaration is allowed not to have a body.
      The CompileName is the name for the entity when translating to one of the target languages.
      The ReferenceName is the name used to refer to the entity in the target language.
      A common use case of :extern is to avoid name clashes with existing library functions.

      :extern takes 0, 1, or 2 (possibly empty) string arguments:
        - 0: Dafny will use the Dafny name as the CompileName and not affect the ReferenceName
        - 1: Dafny will use s1 as the CompileName, and replaces the last portion of the ReferenceName by s1.
             When used on an opaque type, s1 is used as a hint as to how to declare that type when compiling.
        - 2: Dafny will use s2 as the CompileName.
             Dafny will use a combination of s1 and s2 such as for example s1.s2 as the ReferenceName
             It may also be the case that one of the arguments is simply ignored.
      Dafny does not perform sanity checks on the arguments---it is the user's responsibility not to generate
      malformed target code.

    {:handle}
      TODO

    {:dllimport}
      TODO

    {:compile}
      TODO

    {:main}
      TODO

    {:axiom}
      Ordinarily, the compiler gives an error for every function or
      method without a body. If the function or method is ghost, then
      marking it with {:axiom} suppresses the error. The {:axiom}
      attribute says you're taking responsibility for the existence
      of a body for the function or method.

    {:abstemious}
      TODO

    {:print}
      This attributes declares that a method may have print effects,
      that is, it may use 'print' statements and may call other methods
      that have print effects. The attribute can be applied to compiled
      methods, constructors, and iterators, and it gives an error if
      applied to functions or ghost methods. An overriding method is
      allowed to use a {:print} attribute only if the overridden method
      does.
      Print effects are enforced only with /trackPrintEffects:1.

    {:nativeType}
      Can be applied to newtype declarations for integer types and
      indicates an expectation of what native type (or not) the
      newtype should compile to.

      If a newtype declaration has no explicit :nativeType attribute,
      then the compiler still attempts to find a suitable native numeric
      type, which is then reflected in an informational message or
      hovertext.

      {:nativeType} and {:nativeType true} say that the type is expected
      to compile to some native numeric type, but leaves it to the
      compiler to choose which one. If no suitable native target type is
      found, an error is generated.

      {:nativeType false} says to avoid using a native numeric type.
      Instead, the type will be compiled as an unbounded integer.

      {:nativeType X} where X is one of the following strings:
        ""byte""      8 bits, unsigned
        ""sbyte""     8 bits, signed
        ""ushort""    16 bits, unsigned
        ""short""     16 bits, signed
        ""uint""      32 bits, unsigned
        ""int""       32 bits, signed
        ""number""    53 bits, signed
        ""ulong""     64 bits, unsigned
        ""long""      64 bits, signed
      says to use the indicated target type. If the target compiler
      does not support X, then an error is generated. Also, if, after
      scrutinizing the constraint predicate, the compiler cannot confirm
      that the type's values will fit in X, an error is generated.

      {:nativeType XX} where XX is a list of strings from the list above,
      says to use the first X in XX that the compiler supports. If
      the compiler doesn't support any native type in XX, then an error
      is generated. Also, unless the compiler can confirm that all of
      the listed native types can fit the type's values, an error is
      generated.

    {:tailrecursion}
      Can be applied to methods and functions to direct compilation of
      recursive calls as tail calls.

      A method or function is _tail recursive_ if all of the following
      points apply:
      * It is not mutually recursive with another method or function.
      * Ignoring any parts of the method/function body that are ghost,
        every recursive call is a tail call (that is, the body has no
        more work to do after a recursive call). Note that any ghost
        code that follows a recursive method call is ignored.
      * In the case of a function, the function is not used as a
        first-class value inside the function body.
      For a function F, this definition is extended to additionally allow
      tail calls to appear in simple expressions like ""E + F(...)"" or
      ""F(...) + E"" for certain operators ""+"" where E does not mention
      F, provided that all such expressions are compatible. These
      are called _simple accumulator_ tail calls.

      By default, Dafny compiles tail recursive methods and functions
      using tail calls, automatically handling simple accumulator tail
      calls.

      {:tailrecursion false} is used to turn off tail calls.

      {:tailrecursion} or {:tailrecursion true} is used to confirm
      that the method/function is compiled and tail recursive. If it
      is not, an error is given.

    {:termination}
      TODO

    {:warnShadowing}
      TODO

    {:verify}
      TODO

    {:autocontracts}
      TODO

    {:opaque}
      TODO

    {:autoReq}
      TODO

    {:timeLimitMultiplier}
      TODO

    {:no_inline}
      TODO

    {:nowarn}
      TODO

    {:autotriggers}
      TODO

    {:trigger}
      TODO";

    /// <summary>
    /// Dafny releases come with their own copy of Z3, to save users the trouble of having to install extra dependencies.
    /// For this to work, Dafny looks for Z3 at the location where it is put by our release script (i.e., z3/bin/z3[.exe]).
    /// If Z3 is not found there, Dafny relies on Boogie to locate Z3 (which also supports setting a path explicitly on the command line).
    /// Developers (and people getting Dafny from source) need to install an appropriate version of Z3 themselves.
    /// </summary>
    private void SetZ3ExecutablePath() {
      var pp = "PROVER_PATH=";
      var proverPathOption = ProverOptions.Find(o => o.StartsWith(pp));
      if (proverPathOption != null) {
        var proverPath = proverPathOption.Substring(pp.Length);
        // Boogie will perform the ultimate test to see if "proverPath" is real--it will attempt to run it.
        // However, by at least checking if the file exists, we can produce a better error message in common scenarios.
        if (!File.Exists(proverPath)) {
          throw new Bpl.ProverException($"Requested prover not found: '{proverPath}'");
        }
      } else {
        var platform = (int)System.Environment.OSVersion.Platform;

        var isUnix = platform == 4 || platform == 6 || platform == 128;

        var z3binName = isUnix ? "z3" : "z3.exe";
        var dafnyBinDir = System.IO.Path.GetDirectoryName(System.Reflection.Assembly.GetExecutingAssembly().Location);
        var z3BinDir = System.IO.Path.Combine(dafnyBinDir, "z3", "bin");
        var z3BinPath = System.IO.Path.Combine(z3BinDir, z3binName);

        if (System.IO.File.Exists(z3BinPath)) {
          // Let's use z3BinPath
          ProverOptions.Add($"{pp}{z3BinPath}");
        }
      }
    }

    // Set a Z3 option, but only if it is not overwriting an existing option.
    private void SetZ3Option(string name, string value) {
      if (!ProverOptions.Any(o => o.StartsWith($"O:{name}="))) {
        ProverOptions.Add($"O:{name}={value}");
      }
    }

    private void SetZ3Options() {
      // Boogie sets the following Z3 options by default:
      // smt.mbqi = false
      // model.compact = false
      // model.v2 = true
      // pp.bv_literals = false

      // Boogie also used to set the following options, but does not anymore.
      SetZ3Option("auto_config", "false");
      SetZ3Option("type_check", "true");
      SetZ3Option("smt.case_split", "3");  // TODO: try removing
      SetZ3Option("smt.qi.eager_threshold", "100");  // TODO: try lowering
      SetZ3Option("smt.delay_units", "true");
      SetZ3Option("smt.arith.solver", "2");

      if (DisableNLarith || 3 <= ArithMode) {
        SetZ3Option("smt.arith.nl", "false");
      }
    }

    public override string Help =>
      base.Help +
$@"

  ---- Dafny options ---------------------------------------------------------

 All the .dfy files supplied on the command line along with files recursively
 included by 'include' directives are considered a single Dafny program;
 however only those files listed on the command line are verified.

 Exit code: 0 -- success; 1 -- invalid command-line; 2 -- parse or type errors;
            3 -- compilation errors; 4 -- verification errors

/dprelude:<file>
    choose Dafny prelude file
/dprint:<file>
    print Dafny program after parsing it
    (use - as <file> to print to console)
/printMode:<Everything|DllEmbed|NoIncludes|NoGhost>
    Everything is the default.
    DllEmbed prints the source that will be included in a compiled dll.
    NoIncludes disables printing of {{:verify false}} methods incorporated via the
    include mechanism, as well as datatypes and fields included from other files.
    NoGhost disables printing of functions, ghost methods, and proof statements in
    implementation methods.  It also disables anything NoIncludes disables.
/rprint:<file>
    print Dafny program after resolving it
    (use - as <file> to print to console)
/pmtrace      print pattern-match compiler debug info
/titrace      print type-inference debug info
/view:<view1, view2>
    print the filtered views of a module after it is resolved (/rprint).
    If print before the module is resolved (/dprint), then everything in the module
    is printed.
    If no view is specified, then everything in the module is printed.

/dafnyVerify:<n>
    0 - stop after typechecking
    1 - continue on to translation, verification, and compilation
/compile:<n>  0 - do not compile Dafny program
    1 (default) - upon successful verification of the Dafny
        program, compile it to the designated target language
        (/noVerify automatically counts as failed verification)
    2 - always attempt to compile Dafny program to the target
        language, regardless of verification outcome
    3 - if there is a Main method and there are no verification
        errors and /noVerify is not used, compiles program in
        memory (i.e., does not write an output file) and runs it
    4 - like (3), but attempts to compile and run regardless of
        verification outcome
/compileTarget:<lang>
    cs (default) - Compilation to .NET via C#
    go - Compilation to Go
    js - Compilation to JavaScript
    java - Compilation to Java
    cpp - Compilation to C++
    php - Compilation to PHP

    Note that the C++ backend has various limitations (see Docs/Compilation/Cpp.md).
    This includes lack of support for BigIntegers (aka int), most higher order
    functions, and advanced features like traits or co-inductive types.
/Main:<name>
    The (fully-qualified) name of the method to use as the executable entry point.
    Default is the method with the {{:main}} atrribute, or else the method named 'Main'.
/compileVerbose:<n>
    0 - don't print status of compilation to the console
    1 (default) - print information such as files being written by
        the compiler to the console
/spillTargetCode:<n>
    This option concerns the textual representation of the target program.
    This representation is of no interest when working with only Dafny code,
    but may be of interest in cross-language situations.
    0 (default) - Don't make any extra effort to write the textual target program
        (but still compile it, if /compile indicates to do so).
    1 - Write the textual target program, if it is being compiled.
    2 - Write the textual target program, provided it passes the verifier (and
        /noVerify is NOT used), regardless of /compile setting.
    3 - Write the textual target program, regardless of verification outcome
        and /compile setting.
    Note, some compiler targets may (always or in some situations) write out the
    textual target program as part of compilation, in which case /spillTargetCode:0
    behaves the same way as /spillTargetCode:1.
/out:<file>
    filename and location for the generated target language files
/coverage:<file>
    The compiler emits branch-coverage calls and outputs into
    <file> a legend that gives a description of each
    source-location identifier used in the branch-coverage calls.
    (use - as <file> to print to console)
/trackPrintEffects:<n>
    0 (default) - Every compiled method, constructor, and iterator, whether or not
       it bears a {:print} attribute, may have print effects.
    1 - A compiled method, constructor, or iterator is allowed to have print effects
       only if it is marked with {:print}.
/noCheating:<n>
    0 (default) - allow assume statements and free invariants
    1 - treat all assumptions as asserts, and drop free.
/induction:<n>
    0 - never do induction, not even when attributes request it
    1 - only apply induction when attributes request it
    2 - apply induction as requested (by attributes) and also
        for heuristically chosen quantifiers
    3 - apply induction as requested, and for
        heuristically chosen quantifiers and lemmas
    4 (default) - apply induction as requested, and for lemmas
/inductionHeuristic:<n>
    0 - least discriminating induction heuristic (that is, lean
        toward applying induction more often)
    1,2,3,4,5 - levels in between, ordered as follows as far as
        how discriminating they are:  0 < 1 < 2 < (3,4) < 5 < 6
    6 (default) - most discriminating
/showSnippets:<n>
    0 (default) - don't show source code snippets for Dafny messages
    1 - show a source code snippet for each Dafny message
/noIncludes   Ignore include directives
/noExterns    Ignore extern and dllimport attributes
/noNLarith    Reduce Z3's knowledge of non-linear arithmetic (*,/,%).
    Results in more manual work, but also produces more predictable behavior.
    (This switch will perhaps be replaced by /arith in the future.
    For now, it takes precedence of /arith.)
/arith:<n>    (Experimental switch. Its options may change.)
    0 - Use Boogie/Z3 built-ins for all arithmetic operations.
    1 (default) - Like 0, but introduce symbolic synonyms for *,/,%, and
        allow these operators to be used in triggers.
    2 - Like 1, but introduce symbolic synonyms also for +,-.
    3 - Turn off non-linear arithmetic in the SMT solver. Still,
        use Boogie/Z3 built-in symbols for all arithmetic operations.
    4 - Like 3, but introduce symbolic synonyms for *,/,%, and allow these
        operators to be used in triggers.
    5 - Like 4, but introduce symbolic synonyms also for +,-.
    6 - Like 5, and introduce axioms that distribute + over *.
    7 - like 6, and introduce facts that associate literals arguments of *.
    8 - Like 7, and introduce axiom for the connection between *,/,%.
    9 - Like 8, and introduce axioms for sign of multiplication
    10 - Like 9, and introduce axioms for commutativity and
        associativity of *
/autoReqPrint:<file>
    Print out requirements that were automatically generated by autoReq.
/noAutoReq    Ignore autoReq attributes
/allowGlobals Allow the implicit class '_default' to contain fields, instance functions,
    and instance methods.  These class members are declared at the module scope,
    outside of explicit classes.  This command-line option is provided to simplify
    a transition from the behavior in the language prior to version 1.9.3, from
    which point onward all functions and methods declared at the module scope are
    implicitly static and fields declarations are not allowed at the module scope.
/countVerificationErrors:<n>
    [ deprecated ]
    0 - Set exit code to 0 regardless of the presence of any other errors.
    1 (default) - Emit usual exit code (cf. beginning of the help message).
/autoTriggers:<n>
    0 - Do not generate {{:trigger}} annotations for user-level quantifiers.
    1 (default) - Add a {{:trigger}} to each user-level quantifier. Existing
                  annotations are preserved.
/rewriteFocalPredicates:<n>
    0 - Don't rewrite predicates in the body of prefix lemmas.
    1 (default) - In the body of prefix lemmas, rewrite any use of a focal predicate
                  P to P#[_k-1].
/optimize     Produce optimized C# code, meaning:
      - passes /optimize flag to csc.exe.
/optimizeResolution:<n>
    0 - Resolve and translate all methods
    1 - Translate methods only in the call graph of current verification target
    2 (default) - As in 1, but only resolve method bodies in non-included Dafny sources
/stats        Print interesting statistics about the Dafny files supplied.
/funcCallGraph Print out the function call graph.  Format is: func,mod=callee*
/warnShadowing  Emits a warning if the name of a declared variable caused another variable
    to be shadowed
/definiteAssignment:<n>
    0 - ignores definite-assignment rules; this mode is for testing only--it is
        not sound
    1 (default) - enforces definite-assignment rules for variables and fields
        of types that do not support auto-initialization
    2 - enforces definite-assignment for all non-yield-parameter
        variables and fields, regardless of their types
    3 - like 2, but also performs checks in the compiler that no nondeterministic
        statements are used; thus, a program that passes at this level 3 is one
        that the language guarantees that values seen during execution will be
        the same in every run of the program
/deprecation:<n>
    0 - don't give any warnings about deprecated features
    1 (default) - show warnings about deprecated features
    2 - also point out where there's new simpler syntax
/verifyAllModules
    Verify modules that come from an include directive
/separateModuleOutput
    Output verification results for each module separately, rather than
    aggregating them after they are all finished.
/useRuntimeLib
    Refer to pre-built DafnyRuntime.dll in compiled assembly rather
    than including DafnyRuntime.cs verbatim.
/allocated:<n>
    Specify defaults for where Dafny should assert and assume
    allocated(x) for various parameters x, local variables x,
    bound variables x, etc.  Lower <n> may require more manual
    allocated(x) annotations and thus may be more difficult to use.
    Warning: this option should be chosen consistently across
    an entire project; it would be unsound to use different
    defaults for different files or modules within a project.
    And even so, modes /allocated:0 and /allocated:1 let functions
    depend on the allocation state, which is not sound in general.
    0 - Nowhere (never assume/assert allocated(x) by default).
    1 - Assume allocated(x) only for non-ghost variables and fields
        (these assumptions are free, since non-ghost variables
        always contain allocated values at run-time).  This option
        may speed up verification relative to /allocated:2.
    2 - Assert/assume allocated(x) on all variables,
        even bound variables in quantifiers.  This option is
        the easiest to use for heapful code.
    3 - (default) Frugal use of heap parameters.
    4 - mode 3 but with alloc antecedents when ranges don't imply
        allocatedness.
/printTooltips
    Dump additional positional information (displayed as mouse-over tooltips by
    the VS plugin) to stdout as 'Info' messages.
/printIncludes:<None|Immediate|Transitive>
    None is the default.
    Immediate prints files included by files listed on the command line
    Transitive recurses on the files printed by Immediate
    Immediate and Transitive will exit after printing.
/disableScopes
    Treat all export sets as 'export reveal *'. i.e. don't hide function bodies
    or type definitions during translation.
/stdin
    Read standard input and treat it as an input .dfy file.
{TestGenOptions.Help}

Dafny generally accepts Boogie options and passes these on to Boogie. However,
some Boogie options, like /loopUnroll, may not be sound for Dafny or may not
have the same meaning for a Dafny program as it would for a similar Boogie
program.";
  }
}<|MERGE_RESOLUTION|>--- conflicted
+++ resolved
@@ -188,26 +188,20 @@
             return true;
           }
 
-<<<<<<< HEAD
         case "trackPrintEffects": {
-          int printEffects = 0;
-          if (ps.GetNumericArgument(ref printEffects, 2)) {
-            EnforcePrintEffects = printEffects == 1;
-          }
-          return true;
-        }
-
-        case "Main": case "main": {
-          if (ps.ConfirmArgumentCount(1)) {
-            MainMethod = args[ps.i];
-=======
+            int printEffects = 0;
+            if (ps.GetNumericArgument(ref printEffects, 2)) {
+              EnforcePrintEffects = printEffects == 1;
+            }
+            return true;
+          }
+
         case "Main":
         case "main": {
             if (ps.ConfirmArgumentCount(1)) {
               MainMethod = args[ps.i];
             }
             return true;
->>>>>>> 288cab1c
           }
 
         case "dafnyVerify": {
