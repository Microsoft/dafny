--- conflicted
+++ resolved
@@ -1,14 +1,12 @@
 // Copyright by the contributors to the Dafny Project
 // SPDX-License-Identifier: MIT
 
-using System;
 using System.Collections.Generic;
 using System.Collections.ObjectModel;
 using System.Linq;
 using System.Diagnostics.Contracts;
 using System.IO;
 using System.Reflection;
-using System.Text.RegularExpressions;
 using JetBrains.Annotations;
 using Microsoft.Dafny;
 using Microsoft.Dafny.Compilers;
@@ -236,11 +234,7 @@
             if (ps.GetIntArgument(ref compile, 5)) {
               // convert option to two booleans
               EmitBinary = compile != 0;
-<<<<<<< HEAD
               ForceEmitBinary = compile == 2 || compile == 4;
-=======
-              ForceCompile = compile == 2 || compile == 4;
->>>>>>> a18769ec
               RunAfterCompile = compile == 3 || compile == 4;
             }
 
