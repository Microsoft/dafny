//-----------------------------------------------------------------------------
//
// Copyright (C) Microsoft Corporation.  All Rights Reserved.
//
//-----------------------------------------------------------------------------
using System;
using System.Collections.Generic;
using System.Linq;
using System.Numerics;
using System.IO;
using System.Diagnostics.Contracts;
using System.CodeDom.Compiler;
using System.Reflection;
using System.Collections.ObjectModel;
using Bpl = Microsoft.Boogie;



namespace Microsoft.Dafny
{
  public class CsharpCompiler : Compiler
  {
    public CsharpCompiler(ErrorReporter reporter)
    : base(reporter) {
    }

    public override string TargetLanguage => "C#";

    protected string DafnyISet => "Dafny.ISet";
<<<<<<< HEAD
    protected string DafnyIMap => "Dafny.IMap";
=======
    protected string DafnyIMultiset => "Dafny.IMultiSet";
>>>>>>> e3d4f352

    protected override void EmitHeader(Program program, TargetWriter wr) {
      wr.WriteLine("// Dafny program {0} compiled into C#", program.Name);
      wr.WriteLine("// To recompile, use 'csc' with: /r:System.Numerics.dll");
      wr.WriteLine("// and choosing /target:exe or /target:library");
      wr.WriteLine("// You might also want to include compiler switches like:");
      wr.WriteLine("//     /debug /nowarn:0164 /nowarn:0219 /nowarn:1717 /nowarn:0162 /nowarn:0168 /nowarn:0436 /nowarn:0183");
      wr.WriteLine();
      wr.WriteLine("using System;");
      wr.WriteLine("using System.Numerics;");
      EmitDafnySourceAttribute(program, wr);
      if (!DafnyOptions.O.UseRuntimeLib) {
        ReadRuntimeSystem("DafnyRuntime.cs", wr);
      }
    }

    void EmitDafnySourceAttribute(Program program, TextWriter wr) {
      Contract.Requires(program != null);
      Contract.Requires(wr != null);

      wr.WriteLine("[assembly: DafnyAssembly.DafnySourceAttribute(@\"");

      var strwr = new StringWriter();
      strwr.NewLine = wr.NewLine;
      new Printer(strwr, DafnyOptions.PrintModes.DllEmbed).PrintProgram(program, true);

      wr.Write(strwr.GetStringBuilder().Replace("\"", "\"\"").ToString());
      wr.WriteLine("\")]");
      wr.WriteLine();
    }

    protected override void EmitBuiltInDecls(BuiltIns builtIns, TargetWriter wr) {
      wr = CreateModule("Dafny", false, false, null, wr);
      wr = wr.NewNamedBlock("internal class ArrayHelpers");
      foreach (var decl in builtIns.SystemModule.TopLevelDecls) {
        if (decl is ArrayClassDecl) {
          int dims = ((ArrayClassDecl)decl).Dims;

          // Here is an overloading of the method name, where there is an initialValue parameter
          // public static T[,] InitNewArray2<T>(T z, BigInteger size0, BigInteger size1) {
          wr.Write("public static T[");
          wr.RepeatWrite(dims, "", ",");
          wr.Write("] InitNewArray{0}<T>(T z, ", dims);
          wr.RepeatWrite(dims, "BigInteger size{0}", ", ");
          wr.Write(")");

          var w = wr.NewBlock("");
          // int s0 = (int)size0;
          for (int i = 0; i < dims; i++) {
            w.WriteLine("int s{0} = (int)size{0};", i);
          }
          // T[,] a = new T[s0, s1];
          w.Write("T[");
          w.RepeatWrite(dims, "", ",");
          w.Write("] a = new T[");
          w.RepeatWrite(dims, "s{0}", ",");
          w.WriteLine("];");
          // for (int i0 = 0; i0 < s0; i0++) {
          //   for (int i1 = 0; i1 < s1; i1++) {
          var wLoopNest = w;
          for (int i = 0; i < dims; i++) {
            wLoopNest = wLoopNest.NewNamedBlock("for (int i{0} = 0; i{0} < s{0}; i{0}++)", i);
          }
          // a[i0,i1] = z;
          wLoopNest.Write("a[");
          wLoopNest.RepeatWrite(dims, "i{0}", ",");
          wLoopNest.WriteLine("] = z;");
          // return a;
          w.WriteLine("return a;");
        }
      }
    }

    protected override BlockTargetWriter CreateStaticMain(IClassWriter cw) {
      var wr = (cw as CsharpCompiler.ClassWriter).StaticMemberWriter;
      // See EmitCallToMain() - this is named differently because otherwise C# tries
      // to resolve the reference to the instance-level Main method
      return wr.NewBlock("public static void _StaticMain()");
    }

    protected override TargetWriter CreateModule(string moduleName, bool isDefault, bool isExtern, string/*?*/ libraryName, TargetWriter wr) {
      var s = string.Format("namespace {0}", IdProtect(moduleName));
      return wr.NewBigBlock(s, " // end of " + s);
    }

    protected override string GetHelperModuleName() => "Dafny.Helpers";

    string TypeParameters(List<TypeParameter> targs) {
      Contract.Requires(cce.NonNullElements(targs));
      Contract.Ensures(Contract.Result<string>() != null);

      return Util.Comma(targs, tp => IdName(tp));
    }

    protected override IClassWriter CreateClass(string moduleName, string name, bool isExtern, string/*?*/ fullPrintName,
      List<TypeParameter> typeParameters, TopLevelDecl cls, List<Type>/*?*/ superClasses, Bpl.IToken tok, TargetWriter wr) {
      wr.Write("public partial class {0}", name);
      if (typeParameters != null && typeParameters.Count != 0) {
        wr.Write("<{0}>", TypeParameters(typeParameters));
      }
      if (superClasses != null) {
        string sep = " : ";
        foreach (var trait in superClasses) {
          wr.Write("{0}{1}", sep, TypeName(trait, wr, tok));
          sep = ", ";
        }
      }
      return new ClassWriter(this, wr.NewBlock(""));
    }

    protected override IClassWriter CreateTrait(string name, bool isExtern, List<TypeParameter>/*?*/ typeParameters, List<Type>/*?*/ superClasses, Bpl.IToken tok, TargetWriter wr) {
      wr.Write("public interface {0}", IdProtect(name));
      if (typeParameters != null && typeParameters.Count != 0) {
        wr.Write("<{0}>", TypeParameters(typeParameters));
      }
      if (superClasses != null) {
        string sep = " : ";
        foreach (var trait in superClasses) {
          wr.Write("{0}{1}", sep, TypeName(trait, wr, tok));
          sep = ", ";
        }
      }
      var instanceMemberWriter = wr.NewBlock("");

      //writing the _Companion class
      wr.Write("public class _Companion_{0}", name);
      if (typeParameters != null && typeParameters.Count != 0) {
        wr.Write("<{0}>", TypeParameters(typeParameters));
      }
      var staticMemberWriter = wr.NewBlock("");

      return new ClassWriter(this, instanceMemberWriter, staticMemberWriter);
    }

    protected override BlockTargetWriter CreateIterator(IteratorDecl iter, TargetWriter wr) {
      // An iterator is compiled as follows:
      //   public class MyIteratorExample<T>
      //   {
      //     public T q;  // in-parameter
      //     public T x;  // yield-parameter
      //     public int y;  // yield-parameter
      //     IEnumerator<object> _iter;
      //
      //     public void _MyIteratorExample(T q) {
      //       this.q = q;
      //       _iter = TheIterator();
      //     }
      //
      //     public bool MoveNext() {
      //       return _iter.MoveNext();
      //     }
      //
      //     private IEnumerator<object> TheIterator() {
      //       // the translation of the body of the iterator, with each "yield" turning into a "yield return null;"
      //       yield break;
      //     }
      //   }

      var cw = CreateClass(IdProtect(iter.Module.CompileName), IdName(iter), iter, wr) as CsharpCompiler.ClassWriter;
      var w = cw.InstanceMemberWriter;
      // here come the fields
      Constructor ct = null;
      foreach (var member in iter.Members) {
        var f = member as Field;
        if (f != null && !f.IsGhost) {
          cw.DeclareField(IdName(f), iter, false, false, f.Type, f.tok, DefaultValue(f.Type, w, f.tok), f);
        } else if (member is Constructor) {
          Contract.Assert(ct == null);  // we're expecting just one constructor
          ct = (Constructor)member;
        }
      }
      Contract.Assert(ct != null);  // we do expect a constructor
      w.WriteLine("System.Collections.Generic.IEnumerator<object> _iter;");

      // here's the initializer method
      w.Write("public void {0}(", IdName(ct));
      string sep = "";
      foreach (var p in ct.Ins) {
        if (!p.IsGhost) {
          // here we rely on the parameters and the corresponding fields having the same names
          w.Write("{0}{1} {2}", sep, TypeName(p.Type, w, p.tok), IdName(p));
          sep = ", ";
        }
      }
      using (var wBody = w.NewBlock(")")) {
        foreach (var p in ct.Ins) {
          if (!p.IsGhost) {
            wBody.WriteLine("this.{0} = {0};", IdName(p));
          }
        }
        wBody.WriteLine("this._iter = TheIterator();");
      }
      // here are the enumerator methods
      w.WriteLine("public bool MoveNext() { return _iter.MoveNext(); }");
      var wIter = w.NewBlock("private System.Collections.Generic.IEnumerator<object> TheIterator()");
      var suffix = new TargetWriter(wIter.IndentLevel);
      suffix.WriteLine("yield break;");
      wIter.BodySuffix = suffix.ToString();
      return wIter;
    }

    protected override IClassWriter/*?*/ DeclareDatatype(DatatypeDecl dt, TargetWriter wr) {
      var w = CompileDatatypeBase(dt, wr);
      CompileDatatypeConstructors(dt, wr);
      return w;
    }

    IClassWriter CompileDatatypeBase(DatatypeDecl dt, TargetWriter wr) {
      Contract.Requires(dt != null);
      Contract.Requires(wr != null);

      // public abstract class Dt<T> {  // for record types: drop "abstract"
      //   public Dt() { }
      //   static Dt<T> theDefault;
      //   public static Dt<T> Default {
      //     get {
      //       if (theDefault == null) {
      //         theDefault = ...;
      //       }
      //       return theDefault;
      //     }
      //   }
      //   public static Dt<T> _DafnyDefaultValue() { return Default; }
      //   public abstract Dt<T> _Get();  // for co-datatypes
      //
      //   public static create_Ctor0(field0, field1, ...) {  // for record types: create
      //     return new Dt_Ctor0(field0, field1, ...);        // for record types: new Dt
      //   }
      //   ...
      //
      //   public bool is_Ctor0 { get { return this is Dt_Ctor0; } }  // for record types: return true
      //   ...
      //
      //   public T0 dtor_Dtor0 { get {
      //       var d = this;         // for inductive datatypes
      //       var d = this._Get();  // for co-inductive datatypes
      //       if (d is DT_Ctor0) { return ((DT_Ctor0)d).Dtor0; }
      //       if (d is DT_Ctor1) { return ((DT_Ctor1)d).Dtor0; }
      //       ...
      //       if (d is DT_Ctor(n-2)) { return ((DT_Ctor(n-2))d).Dtor0; }
      //       return ((DT_Ctor(n-1))d).Dtor0;  // for record types: drop cast
      //    }}
      //   ...
      // }
      string DtT = dt.CompileName;
      string DtT_protected = IdProtect(DtT);
      string DtT_TypeArgs = "";
      if (dt.TypeArgs.Count != 0) {
        DtT_TypeArgs = "<" + TypeParameters(dt.TypeArgs) + ">";
        DtT += DtT_TypeArgs;
        DtT_protected += DtT_TypeArgs;
      }

      // from here on, write everything into the new block created here:
      var btw = wr.NewNamedBlock("public{0} class {1}", dt.IsRecordType ? "" : " abstract", DtT_protected);
      wr = btw;

      // constructor
      if (dt.IsRecordType) {
        DatatypeFieldsAndConstructor(dt.Ctors[0], 0, wr);
      } else {
        wr.WriteLine("public {0}() {{ }}", IdName(dt));
      }

      wr.WriteLine("static {0} theDefault;", DtT_protected);

      using (var w = wr.NewNamedBlock("public static {0} Default", DtT_protected)) {
        var wGet = w.NewBlock("get");
        var wIf = EmitIf("theDefault == null", false, wGet);
        wIf.Write("theDefault = ");

        DatatypeCtor defaultCtor;
        if (dt is IndDatatypeDecl) {
          defaultCtor = ((IndDatatypeDecl)dt).DefaultCtor;
        } else {
          defaultCtor = ((CoDatatypeDecl)dt).Ctors[0];  // pick any one of them (but pick must be the same as in InitializerIsKnown and HasZeroInitializer)
        }
        if (dt is CoDatatypeDecl) {
          wIf.Write("new {0}__Lazy{1}(", dt.CompileName, DtT_TypeArgs);
          wIf.Write("() => { return ");
        }
        wIf.Write("new {0}(", DtCtorName(defaultCtor, dt.TypeArgs));
        string sep = "";
        foreach (Formal f in defaultCtor.Formals) {
          if (!f.IsGhost) {
            wIf.Write("{0}{1}", sep, DefaultValue(f.Type, wIf, f.tok));
            sep = ", ";
          }
        }
        wIf.Write(");");
        if (dt is CoDatatypeDecl) {
          wIf.Write(" });");
        }
        wIf.WriteLine();

        wGet.WriteLine("return theDefault;");
      }

      wr.WriteLine("public static {0} _DafnyDefaultValue() {{ return Default; }}", DtT_protected);

      if (dt is CoDatatypeDecl) {
        wr.WriteLine("public abstract {0} _Get();", DtT_protected);
      }

      // create methods
      foreach (var ctor in dt.Ctors) {
        wr.Write("public static {0} {1}(", DtT_protected, DtCreateName(ctor));
        WriteFormals("", ctor.Formals, wr);
        var w = wr.NewBlock(")");
        w.Write("return new {0}(", DtCtorDeclarationName(ctor, dt.TypeArgs));
        var sep = "";
        var i = 0;
        foreach (var arg in ctor.Formals) {
          if (!arg.IsGhost) {
            w.Write("{0}{1}", sep, FormalName(arg, i));
            sep = ", ";
            i++;
          }
        }
        w.WriteLine(");");
      }
      // query properties
      foreach (var ctor in dt.Ctors) {
        if (dt.IsRecordType) {
          // public bool is_Ctor0 { get { return true; } }
          wr.WriteLine("public bool is_{0} {{ get {{ return true; }} }}", ctor.CompileName);
        } else {
          // public bool is_Ctor0 { get { return this is Dt_Ctor0; } }
          wr.WriteLine("public bool is_{0} {{ get {{ return this is {1}_{0}{2}; }} }}", ctor.CompileName, dt.CompileName, DtT_TypeArgs);
        }
      }
      if (dt.HasFinitePossibleValues) {
        Contract.Assert(dt.TypeArgs.Count == 0);
        var w = wr.NewNamedBlock("public static System.Collections.Generic.IEnumerable<{0}> AllSingletonConstructors", DtT_protected);
        var wGet = w.NewBlock("get");
        foreach (var ctor in dt.Ctors) {
          Contract.Assert(ctor.Formals.Count == 0);
          wGet.WriteLine("yield return {0}.{1}();", DtT_protected, DtCreateName(ctor));
        }
      }

      // destructors
      foreach (var ctor in dt.Ctors) {
        foreach (var dtor in ctor.Destructors) {
          if (dtor.EnclosingCtors[0] == ctor) {
            var arg = dtor.CorrespondingFormals[0];
            if (!arg.IsGhost && arg.HasName) {
              //   public T0 dtor_Dtor0 { get {
              //       var d = this;         // for inductive datatypes
              //       var d = this._Get();  // for co-inductive datatypes
              //       if (d is DT_Ctor0) { return ((DT_Ctor0)d).Dtor0; }
              //       if (d is DT_Ctor1) { return ((DT_Ctor1)d).Dtor0; }
              //       ...
              //       if (d is DT_Ctor(n-2)) { return ((DT_Ctor(n-2))d).Dtor0; }
              //       return ((DT_Ctor(n-1))d).Dtor0;
              //    }}
              using (var wDtor = wr.NewNamedBlock("public {0} dtor_{1}", TypeName(arg.Type, wr, arg.tok), arg.CompileName)) {
                var wGet = wDtor.NewBlock("get");
                if (dt.IsRecordType) {
                  if (dt is CoDatatypeDecl) {
                    wGet.WriteLine("return this._Get().{0};", IdName(arg));
                  } else {
                    wGet.WriteLine("return this.{0};", IdName(arg));
                  }
                } else {
                  if (dt is CoDatatypeDecl) {
                    wGet.WriteLine("var d = this._Get();");
                  } else {
                    wGet.WriteLine("var d = this;");
                  }
                  var n = dtor.EnclosingCtors.Count;
                  for (int i = 0; i < n-1; i++) {
                    var ctor_i = dtor.EnclosingCtors[i];
                    Contract.Assert(arg.CompileName == dtor.CorrespondingFormals[i].CompileName);
                    wGet.WriteLine("if (d is {0}_{1}{2}) {{ return (({0}_{1}{2})d).{3}; }}", dt.CompileName, ctor_i.CompileName, DtT_TypeArgs, IdName(arg));
                  }
                  Contract.Assert(arg.CompileName == dtor.CorrespondingFormals[n-1].CompileName);
                  wGet.WriteLine("return (({0}_{1}{2})d).{3}; ", dt.CompileName, dtor.EnclosingCtors[n-1].CompileName, DtT_TypeArgs, IdName(arg));
                }
              }
            }
          }
        }
      }

      return new ClassWriter(this, btw);
    }

    string NeedsNew(TopLevelDeclWithMembers ty, string memberName) {
      Contract.Requires(ty != null);
      Contract.Requires(memberName != null);
      if (ty.Members.Exists(member => member.Name == memberName)) {
        return "new ";
      } else {
        return "";
      }
    }

    void CompileDatatypeConstructors(DatatypeDecl dt, TargetWriter wrx) {
      Contract.Requires(dt != null);
      string typeParams = dt.TypeArgs.Count == 0 ? "" : string.Format("<{0}>", TypeParameters(dt.TypeArgs));
      if (dt is CoDatatypeDecl) {
        // public class Dt__Lazy<T> : Dt<T> {
        //   public delegate Dt<T> Computer();
        //   Computer c;
        //   Dt<T> d;
        //   public Dt__Lazy(Computer c) { this.c = c; }
        //   public override Dt<T> _Get() { if (c != null) { d = c(); c = null; } return d; }
        //   public override string ToString() { return _Get().ToString(); }
        // }
        var w = wrx.NewNamedBlock("public class {0}__Lazy{2} : {1}{2}", dt.CompileName, IdName(dt), typeParams);
        w.WriteLine("public {2}delegate {0}{1} Computer();", dt.CompileName, typeParams, NeedsNew(dt, "Computer"));
        w.WriteLine("{0}Computer c;", NeedsNew(dt, "c"));
        w.WriteLine("{2}{0}{1} d;", dt.CompileName, typeParams, NeedsNew(dt, "d"));
        w.WriteLine("public {0}__Lazy(Computer c) {{ this.c = c; }}", dt.CompileName);
        w.WriteLine("public override {0}{1} _Get() {{ if (c != null) {{ d = c(); c = null; }} return d; }}", dt.CompileName, typeParams);
        w.WriteLine("public override string ToString() { return _Get().ToString(); }");
      }

      if (dt.IsRecordType) {
        // There is only one constructor, and it is populated by CompileDatatypeBase
        return;
      }
      int constructorIndex = 0; // used to give each constructor a different name
      foreach (DatatypeCtor ctor in dt.Ctors) {
        var wr = wrx.NewNamedBlock("public class {0} : {1}{2}", DtCtorDeclarationName(ctor, dt.TypeArgs), IdName(dt), typeParams);
        DatatypeFieldsAndConstructor(ctor, constructorIndex, wr);
        constructorIndex++;
      }
    }

    void DatatypeFieldsAndConstructor(DatatypeCtor ctor, int constructorIndex, TargetWriter wr) {
      Contract.Requires(ctor != null);
      Contract.Requires(0 <= constructorIndex && constructorIndex < ctor.EnclosingDatatype.Ctors.Count);
      Contract.Requires(wr != null);

      var dt = ctor.EnclosingDatatype;
      // class Dt_Ctor<T,U> : Dt<T> {  // This line is to be added by the caller of DatatypeFieldsAndConstructor
      //   Fields;
      //   public Dt_Ctor(arguments) {  // for record types: Dt
      //     Fields = arguments;
      //   }
      //   public override Dt<T> _Get() { return this; }  // for co-datatypes only
      //   public override bool Equals(object other) {
      //     var oth = other as Dt_Ctor;  // for record types: Dt
      //     return oth != null && equals(_field0, oth._field0) && ... ;
      //   }
      //   public override int GetHashCode() {
      //     return base.GetHashCode();  // surely this can be improved
      //   }
      //   public override string ToString() {  // only for inductive datatypes
      //     // ...
      //   }
      // }

      var i = 0;
      foreach (Formal arg in ctor.Formals) {
        if (!arg.IsGhost) {
          wr.WriteLine("public readonly {0} {1};", TypeName(arg.Type, wr, arg.tok), FormalName(arg, i));
          i++;
        }
      }

      wr.Write("public {0}(", DtCtorDeclarationName(ctor));
      WriteFormals("", ctor.Formals, wr);
      using (var w = wr.NewBlock(")")) {
        i = 0;
        foreach (Formal arg in ctor.Formals) {
          if (!arg.IsGhost) {
            w.WriteLine("this.{0} = {0};", FormalName(arg, i));
            i++;
          }
        }
      }

      if (dt is CoDatatypeDecl) {
        string typeParams = dt.TypeArgs.Count == 0 ? "" : string.Format("<{0}>", TypeParameters(dt.TypeArgs));
        wr.WriteLine("public override {0}{1} _Get() {{ return this; }}", dt.CompileName, typeParams);
      }

      // Equals method
      using (var w = wr.NewBlock("public override bool Equals(object other)")) {
        w.Write("var oth = other as {0}", DtCtorName(ctor, dt.TypeArgs));
        w.WriteLine(";");
        w.Write("return oth != null");
        i = 0;
        foreach (Formal arg in ctor.Formals) {
          if (!arg.IsGhost) {
            string nm = FormalName(arg, i);
            if (IsDirectlyComparable(arg.Type)) {
              w.Write(" && this.{0} == oth.{0}", nm);
            } else {
              w.Write(" && object.Equals(this.{0}, oth.{0})", nm);
            }
            i++;
          }
        }
        w.WriteLine(";");
      }

      // GetHashCode method (Uses the djb2 algorithm)
      using (var w = wr.NewBlock("public override int GetHashCode()")) {
        w.WriteLine("ulong hash = 5381;");
        w.WriteLine("hash = ((hash << 5) + hash) + {0};", constructorIndex);
        i = 0;
        foreach (Formal arg in ctor.Formals) {
          if (!arg.IsGhost) {
            string nm = FormalName(arg, i);
            w.WriteLine("hash = ((hash << 5) + hash) + ((ulong)Dafny.Helpers.GetHashCode(this.{0}));", nm);
            i++;
          }
        }
        w.WriteLine("return (int) hash;");
      }

      using (var w = wr.NewBlock("public override string ToString()")) {
        string nm;
        if (dt is TupleTypeDecl) {
          nm = "";
        } else {
          nm = (dt.Module.IsDefaultModule ? "" : dt.Module.Name + ".") + dt.Name + "." + ctor.Name;
        }
        if (dt is TupleTypeDecl tupleDt && ctor.Formals.Count == 0) {
          // here we want parentheses and no name
          w.WriteLine("return \"()\";");
        } else if (dt is CoDatatypeDecl) {
          w.WriteLine("return \"{0}\";", nm);
        } else {
          var tempVar = GenVarName("s", ctor.Formals);
          w.WriteLine("string {0} = \"{1}\";", tempVar, nm);
          if (ctor.Formals.Count != 0) {
            w.WriteLine("{0} += \"(\";", tempVar);
            i = 0;
            foreach (var arg in ctor.Formals) {
              if (!arg.IsGhost) {
                if (i != 0) {
                  w.WriteLine("{0} += \", \";", tempVar);
                }
                w.WriteLine("{0} += Dafny.Helpers.ToString(this.{1});", tempVar, FormalName(arg, i));
                i++;
              }
            }
            w.WriteLine("{0} += \")\";", tempVar);
          }
          w.WriteLine("return {0};", tempVar);
        }
      }
    }

    /// <summary>
    /// Returns a protected name with type parameters.
    /// </summary>
    string DtCtorDeclarationName(DatatypeCtor ctor, List<TypeParameter> typeParams) {
      Contract.Requires(ctor != null);
      Contract.Ensures(Contract.Result<string>() != null);

      var s = DtCtorDeclarationName(ctor);
      if (typeParams != null && typeParams.Count != 0) {
        s += "<" + TypeParameters(typeParams) + ">";
      }
      return s;
    }
    /// <summary>
    /// Returns a protected name.
    /// </summary>
    string DtCtorDeclarationName(DatatypeCtor ctor) {
      Contract.Requires(ctor != null);
      Contract.Ensures(Contract.Result<string>() != null);

      var dt = ctor.EnclosingDatatype;
      return dt.IsRecordType ? IdName(dt) : dt.CompileName + "_" + ctor.CompileName;
    }
    /// <summary>
    /// Returns a protected name with type parameters.
    /// </summary>
    string DtCtorName(DatatypeCtor ctor, List<TypeParameter> typeParams) {
      Contract.Requires(ctor != null);
      Contract.Ensures(Contract.Result<string>() != null);

      var s = DtCtorName(ctor);
      if (typeParams != null && typeParams.Count != 0) {
        s += "<" + TypeParameters(typeParams) + ">";
      }
      return s;
    }
    /// <summary>
    /// Returns a protected name with type parameters.
    /// </summary>
    string DtCtorName(DatatypeCtor ctor, List<Type> typeArgs, TextWriter wr) {
      Contract.Requires(ctor != null);
      Contract.Ensures(Contract.Result<string>() != null);

      var s = DtCtorName(ctor);
      if (typeArgs != null && typeArgs.Count != 0) {
        s += "<" + TypeNames(typeArgs, wr, ctor.tok) + ">";
      }
      return s;
    }
    /// <summary>
    /// Returns a protected name. (No type parameters.)
    /// </summary>
    string DtCtorName(DatatypeCtor ctor) {
      Contract.Requires(ctor != null);
      Contract.Ensures(Contract.Result<string>() != null);

      var dt = ctor.EnclosingDatatype;
      var dtName = dt.Module.IsDefaultModule ? IdProtect(dt.CompileName) : dt.FullCompileName;
      return dt.IsRecordType ? dtName : dtName + "_" + ctor.CompileName;
    }
    string DtCreateName(DatatypeCtor ctor) {
      if (ctor.EnclosingDatatype.IsRecordType) {
        return "create";
      } else {
        return "create_" + ctor.CompileName;
      }
    }

    protected override IClassWriter DeclareNewtype(NewtypeDecl nt, TargetWriter wr) {
      var cw = CreateClass(IdProtect(nt.Module.CompileName), IdName(nt), null, wr) as CsharpCompiler.ClassWriter;
      var w = cw.StaticMemberWriter;
      if (nt.NativeType != null) {
        var wEnum = w.NewNamedBlock("public static System.Collections.Generic.IEnumerable<{0}> IntegerRange(BigInteger lo, BigInteger hi)", GetNativeTypeName(nt.NativeType));
        wEnum.WriteLine("for (var j = lo; j < hi; j++) {{ yield return ({0})j; }}", GetNativeTypeName(nt.NativeType));
      }
      if (nt.WitnessKind == SubsetTypeDecl.WKind.Compiled) {
        var witness = new TargetWriter(w.IndentLevel, true);
        TrExpr(nt.Witness, witness, false);
        if (nt.NativeType == null) {
          cw.DeclareField("Witness", nt, true, true, nt.BaseType, nt.tok, witness.ToString(), null);
        } else {
          w.Write("public static readonly {0} Witness = ({0})(", GetNativeTypeName(nt.NativeType));
          w.Append(witness);
          w.WriteLine(");");
        }
      }
      return cw;
    }

    protected override void DeclareSubsetType(SubsetTypeDecl sst, TargetWriter wr) {
      ClassWriter cw = CreateClass(IdProtect(sst.Module.CompileName), IdName(sst), sst, wr) as ClassWriter;
      if (sst.WitnessKind == SubsetTypeDecl.WKind.Compiled) {
        var sw = new TargetWriter(cw.InstanceMemberWriter.IndentLevel, true);
        TrExpr(sst.Witness, sw, false);
        cw.DeclareField("Witness", sst, true, true, sst.Rhs, sst.tok, sw.ToString(), null);
      }
    }

    protected override void GetNativeInfo(NativeType.Selection sel, out string name, out string literalSuffix, out bool needsCastAfterArithmetic) {
      base.GetNativeInfo(sel, out name, out literalSuffix, out needsCastAfterArithmetic);
    }

    protected class ClassWriter : IClassWriter {
      public readonly CsharpCompiler Compiler;
      public readonly BlockTargetWriter InstanceMemberWriter;
      public readonly BlockTargetWriter StaticMemberWriter;

      public ClassWriter(CsharpCompiler compiler, BlockTargetWriter instanceMemberWriter, BlockTargetWriter staticMemberWriter = null) {
        Contract.Requires(compiler != null);
        Contract.Requires(instanceMemberWriter != null);
        this.Compiler = compiler;
        this.InstanceMemberWriter = instanceMemberWriter;
        this.StaticMemberWriter = staticMemberWriter == null ? instanceMemberWriter : staticMemberWriter;
      }

      public BlockTargetWriter Writer(bool isStatic, bool createBody, MemberDecl/*?*/ member) {
        if (createBody) {
          if (isStatic || (member != null && member.EnclosingClass is TraitDecl && NeedsCustomReceiver(member))) {
            return StaticMemberWriter;
          }
        }
        return InstanceMemberWriter;
      }

      public BlockTargetWriter/*?*/ CreateMethod(Method m, List<TypeParameter> typeArgs, bool createBody, bool forBodyInheritance) {
        return Compiler.CreateMethod(m, createBody, Writer(m.IsStatic, createBody, m), forBodyInheritance);
      }
      public BlockTargetWriter/*?*/ CreateFunction(string name, List<TypeParameter> typeArgs, List<Formal> formals, Type resultType, Bpl.IToken tok, bool isStatic, bool createBody, MemberDecl member, bool forBodyInheritance) {
        return Compiler.CreateFunction(name, typeArgs, formals, resultType, tok, isStatic, createBody, member, Writer(isStatic, createBody, member), forBodyInheritance);
      }
      public BlockTargetWriter/*?*/ CreateGetter(string name, TopLevelDecl enclosingDecl, Type resultType, Bpl.IToken tok, bool isStatic, bool isConst, bool createBody, MemberDecl/*?*/ member, bool forBodyInheritance) {
        return Compiler.CreateGetter(name, resultType, tok, isStatic, createBody, Writer(isStatic, createBody, member));
      }
      public BlockTargetWriter/*?*/ CreateGetterSetter(string name, Type resultType, Bpl.IToken tok, bool isStatic, bool createBody, MemberDecl/*?*/ member, out TargetWriter setterWriter, bool forBodyInheritance) {
        return Compiler.CreateGetterSetter(name, resultType, tok, isStatic, createBody, out setterWriter, Writer(isStatic, createBody, member));
      }
      public void DeclareField(string name, TopLevelDecl enclosingDecl, bool isStatic, bool isConst, Type type, Bpl.IToken tok, string rhs, Field field) {
        Compiler.DeclareField(name, isStatic, isConst, type, tok, rhs, Writer(isStatic, false, field));
      }
      public void InitializeField(Field field, Type instantiatedFieldType, TopLevelDeclWithMembers enclosingClass) {
        throw new NotSupportedException();  // InitializeField should be called only for those compilers that set ClassesRedeclareInheritedFields to false.
      }
      public TextWriter/*?*/ ErrorWriter() => InstanceMemberWriter;

      public void Finish() { }
    }

    protected BlockTargetWriter/*?*/ CreateMethod(Method m, bool createBody, TargetWriter wr, bool forBodyInheritance) {
      var hasDllImportAttribute = ProcessDllImport(m, wr);
      string targetReturnTypeReplacement = null;
      foreach (var p in m.Outs) {
        if (!p.IsGhost) {
          if (targetReturnTypeReplacement == null) {
            targetReturnTypeReplacement = TypeName(p.Type, wr, p.tok);
          } else if (targetReturnTypeReplacement != null) {
            // there's more than one out-parameter, so bail
            targetReturnTypeReplacement = null;
            break;
          }
        }
      }

      var customReceiver = createBody && !forBodyInheritance && NeedsCustomReceiver(m);

      AddTestCheckerIfNeeded(m.Name, m, wr);
      wr.Write("{0}{1}{2}{3} {4}",
        createBody ? "public " : "",
        m.IsStatic || customReceiver ? "static " : "",
        hasDllImportAttribute ? "extern " : "",
        targetReturnTypeReplacement ?? "void",
        IdName(m));
      if (m.TypeArgs.Count != 0) {
        wr.Write("<{0}>", TypeParameters(m.TypeArgs));
      }
      wr.Write("(");
      int nIns;
      if (customReceiver) {
        var nt = m.EnclosingClass;
        var receiverType = UserDefinedType.FromTopLevelDecl(m.tok, nt);
        DeclareFormal("", "_this", receiverType, m.tok, true, wr);
        nIns = 1;
      } else {
        nIns = 0;
      }
      nIns += WriteFormals(nIns == 0 ? "" : ", ", m.Ins, wr);
      if (targetReturnTypeReplacement == null) {
        WriteFormals(nIns == 0 ? "" : ", ", m.Outs, wr);
      }

      if (!createBody || hasDllImportAttribute) {
        wr.WriteLine(");");
        return null;
      } else {
        var w = wr.NewBlock(")", null, BlockTargetWriter.BraceStyle.Newline, BlockTargetWriter.BraceStyle.Newline);
        if (targetReturnTypeReplacement != null && !forBodyInheritance) {
          var r = new TargetWriter(w.IndentLevel);
          EmitReturn(m.Outs, r);
          w.BodySuffix = r.ToString();
        }
        return w;
      }
    }

    protected BlockTargetWriter/*?*/ CreateFunction(string name, List<TypeParameter> typeArgs, List<Formal> formals, Type resultType, Bpl.IToken tok, bool isStatic, bool createBody, MemberDecl member, TargetWriter wr, bool forBodyInheritance) {
      var hasDllImportAttribute = ProcessDllImport(member, wr);

      var customReceiver = createBody && !forBodyInheritance && NeedsCustomReceiver(member);

      AddTestCheckerIfNeeded(name, member, wr);
      wr.Write("{0}{1}{2}{3} {4}", createBody ? "public " : "", isStatic || customReceiver ? "static " : "", hasDllImportAttribute ? "extern " : "", TypeName(resultType, wr, tok), name);
      if (typeArgs.Count != 0) {
        wr.Write("<{0}>", TypeParameters(typeArgs));
      }
      wr.Write("(");
      if (customReceiver) {
        var nt = member.EnclosingClass;
        var receiverType = UserDefinedType.FromTopLevelDecl(tok, nt);
        DeclareFormal("", "_this", receiverType, tok, true, wr);
      }
      WriteFormals(customReceiver ? ", " : "", formals, wr);
      if (!createBody || hasDllImportAttribute) {
        wr.WriteLine(");");
        return null;
      } else {
        BlockTargetWriter w;
        if (formals.Count > 1) {
          w = wr.NewBlock(")", null, BlockTargetWriter.BraceStyle.Newline, BlockTargetWriter.BraceStyle.Newline);
        } else {
          w = wr.NewBlock(")");
        }
        return w;
      }
    }

    protected BlockTargetWriter/*?*/ CreateGetter(string name, Type resultType, Bpl.IToken tok, bool isStatic, bool createBody, TargetWriter wr) {
      wr.Write("{0}{1}{2} {3} {{ get", createBody ? "public " : "", isStatic ? "static " : "", TypeName(resultType, wr, tok), name);
      if (createBody) {
        var w = wr.NewBlock("", " }");
        return w;
      } else {
        wr.WriteLine("; }");
        return null;
      }
    }

    protected BlockTargetWriter/*?*/ CreateGetterSetter(string name, Type resultType, Bpl.IToken tok, bool isStatic, bool createBody, out TargetWriter setterWriter, TargetWriter wr) {
      wr.Write("{0}{1}{2} {3}", createBody ? "public " : "", isStatic ? "static " : "", TypeName(resultType, wr, tok), name);
      if (createBody) {
        var w = wr.NewBlock("");
        var wGet = w.NewBlock("get");
        var wSet = w.NewBlock("set");
        setterWriter = wSet;
        return wGet;
      } else {
        wr.WriteLine(" { get; set; }");
        setterWriter = null;
        return null;
      }
    }

    /// <summary>
    /// Process the declaration's "dllimport" attribute, if any, by emitting the corresponding .NET custom attribute.
    /// Returns "true" if the declaration has an active "dllimport" attribute; "false", otherwise.
    /// </summary>
    public bool ProcessDllImport(MemberDecl decl, TargetWriter wr) {
      Contract.Requires(decl != null);
      Contract.Requires(wr != null);

      var dllimportsArgs = Attributes.FindExpressions(decl.Attributes, "dllimport");
      if (!DafnyOptions.O.DisallowExterns && dllimportsArgs != null) {
        StringLiteralExpr libName = null;
        StringLiteralExpr entryPoint = null;
        if (dllimportsArgs.Count == 2) {
          libName = dllimportsArgs[0] as StringLiteralExpr;
          entryPoint = dllimportsArgs[1] as StringLiteralExpr;
        } else if (dllimportsArgs.Count == 1) {
          libName = dllimportsArgs[0] as StringLiteralExpr;
          // use the given name, not the .CompileName (if user needs something else, the user can supply it as a second argument to :dllimport)
          entryPoint = new StringLiteralExpr(decl.tok, decl.Name, false);
        }
        if (libName == null || entryPoint == null) {
          Error(decl.tok, "Expected arguments are {{:dllimport dllName}} or {{:dllimport dllName, entryPoint}} where dllName and entryPoint are strings: {0}", wr, decl.FullName);
        } else if ((decl is Method m && m.Body != null) || (decl is Function f && f.Body != null)) {
          Error(decl.tok, "A {0} declared with :dllimport is not allowed a body: {1}", wr, decl.WhatKind, decl.FullName);
        } else if (!decl.IsStatic) {
          Error(decl.tok, "A {0} declared with :dllimport must be static: {1}", wr, decl.WhatKind, decl.FullName);
        } else {
          wr.Write("[System.Runtime.InteropServices.DllImport(");
          TrStringLiteral(libName, wr);
          wr.Write(", EntryPoint=");
          TrStringLiteral(entryPoint, wr);
          wr.WriteLine(")]");
        }
        return true;
      }
      return false;
    }

    protected override BlockTargetWriter EmitTailCallStructure(MemberDecl member, BlockTargetWriter wr) {
      Contract.Assume((member is Method m0 && m0.IsTailRecursive) || (member is Function f0 && f0.IsTailRecursive)); // precondition
      if (!member.IsStatic && !NeedsCustomReceiver(member)) {
        wr.WriteLine("var _this = this;");
      }
      wr.IndentLess(); wr.WriteLine("TAIL_CALL_START: ;");
      return wr;
    }

    protected override void EmitJumpToTailCallStart(TargetWriter wr) {
      wr.WriteLine("goto TAIL_CALL_START;");
    }

    protected override string TypeName(Type type, TextWriter wr, Bpl.IToken tok, MemberDecl/*?*/ member = null) {
      Contract.Ensures(Contract.Result<string>() != null);
      Contract.Assume(type != null);  // precondition; this ought to be declared as a Requires in the superclass

      var xType = type.NormalizeExpand();
      if (xType is TypeProxy) {
        // unresolved proxy; just treat as ref, since no particular type information is apparently needed for this type
        return "object";
      }

      if (xType is BoolType) {
        return "bool";
      } else if (xType is CharType) {
        return "char";
      } else if (xType is IntType || xType is BigOrdinalType) {
        return "BigInteger";
      } else if (xType is RealType) {
        return "Dafny.BigRational";
      } else if (xType is BitvectorType) {
        var t = (BitvectorType)xType;
        return t.NativeType != null ? GetNativeTypeName(t.NativeType) : "BigInteger";
      } else if (xType.AsNewtype != null && member == null) {  // when member is given, use UserDefinedType case below
        var nativeType = xType.AsNewtype.NativeType;
        if (nativeType != null) {
          return GetNativeTypeName(nativeType);
        }
        return TypeName(xType.AsNewtype.BaseType, wr, tok);
      } else if (xType.IsObjectQ) {
        return "object";
      } else if (xType.IsArrayType) {
        ArrayClassDecl at = xType.AsArrayType;
        Contract.Assert(at != null);  // follows from type.IsArrayType
        Type elType = UserDefinedType.ArrayElementType(xType);
        string typeNameSansBrackets, brackets;
        TypeName_SplitArrayName(elType, wr, tok, out typeNameSansBrackets, out brackets);
        return typeNameSansBrackets + TypeNameArrayBrackets(at.Dims) + brackets;
      } else if (xType is UserDefinedType udt) {
        if (udt.ResolvedParam != null) {
          if (thisContext != null && thisContext.ParentFormalTypeParametersToActuals.TryGetValue(udt.ResolvedParam, out var instantiatedTypeParameter)) {
            return TypeName(instantiatedTypeParameter, wr, tok, member);
          }
        }
        var s = FullTypeName(udt, member);
        var cl = udt.ResolvedClass;
        bool isHandle = true;
        if (cl != null && Attributes.ContainsBool(cl.Attributes, "handle", ref isHandle) && isHandle) {
          return "ulong";
        } else if (DafnyOptions.O.IronDafny &&
            !(xType is ArrowType) &&
            cl != null &&
            cl.Module != null &&
            !cl.Module.IsDefaultModule) {
          s = cl.FullCompileName;
        }
        return TypeName_UDT(s, udt.TypeArgs, wr, udt.tok);
      } else if (xType is SetType) {
        Type argType = ((SetType)xType).Arg;
        return DafnyISet + "<" + TypeName(argType, wr, tok) + ">";
      } else if (xType is SeqType) {
        Type argType = ((SeqType)xType).Arg;
        return DafnySeqClass + "<" + TypeName(argType, wr, tok) + ">";
      } else if (xType is MultiSetType) {
        Type argType = ((MultiSetType)xType).Arg;
        return DafnyIMultiset + "<" + TypeName(argType, wr, tok) + ">";
      } else if (xType is MapType) {
        Type domType = ((MapType)xType).Domain;
        Type ranType = ((MapType)xType).Range;
        return DafnyIMap + "<" + TypeName(domType, wr, tok) + "," + TypeName(ranType, wr, tok) + ">";
      } else {
        Contract.Assert(false); throw new cce.UnreachableException();  // unexpected type
      }
    }

    public string TypeHelperName(Type type, TextWriter wr, Bpl.IToken tok, Type/*?*/ otherType = null) {
      var xType = type.NormalizeExpand();
      if (xType is SeqType seqType) {
        return "Dafny.Sequence" + "<" + CommonTypeName(seqType.Arg, otherType?.AsSeqType?.Arg, wr, tok) + ">";
      } else if (xType is SetType setType) {
        return $"{DafnySetClass}<{CommonTypeName(setType.Arg, otherType?.AsSetType?.Arg, wr, tok)}>";
<<<<<<< HEAD
      } else if (xType is MapType mapType) {
        var domainType = CommonTypeName(mapType.Domain, otherType?.AsMapType?.Domain, wr, tok);
        var rangeType = CommonTypeName(mapType.Range, otherType?.AsMapType?.Range, wr, tok);
        return $"{DafnyMapClass}<{domainType}, {rangeType}>";
=======
      } else if (xType is MultiSetType msType) {
        return $"{DafnyMultiSetClass}<{CommonTypeName(msType.Arg, otherType?.AsMultiSetType?.Arg, wr, tok)}>";
>>>>>>> e3d4f352
      } else {
        return TypeName(type, wr, tok);
      }
    }

    public string CommonTypeName(Type a, Type /*?*/ b, TextWriter wr, Bpl.IToken tok) {
      if (b == null) {
        return TypeName(a, wr, tok);
      }
      a = a.NormalizeExpand();
      b = b.NormalizeExpand();
      if (a.Equals(b)) {
        return TypeName(a, wr, tok);
      }
      // It would be nice to use Meet(a, b) here. Unfortunately, Resolver.Meet also needs a Builtins argument, which we
      // don't have here.
      Contract.Assert(a.IsRefType);
      Contract.Assert(b.IsRefType);
      return "object";
    }

    public override string TypeInitializationValue(Type type, TextWriter/*?*/ wr, Bpl.IToken/*?*/ tok, bool inAutoInitContext) {
      var xType = type.NormalizeExpandKeepConstraints();

      if (xType is BoolType) {
        return "false";
      } else if (xType is CharType) {
        return "'D'";
      } else if (xType is IntType || xType is BigOrdinalType) {
        return "BigInteger.Zero";
      } else if (xType is RealType) {
        return "Dafny.BigRational.ZERO";
      } else if (xType is BitvectorType) {
        var t = (BitvectorType)xType;
        return t.NativeType != null ? "0" : "BigInteger.Zero";
      } else if (xType is CollectionType) {
        return TypeHelperName(xType, wr, tok) + ".Empty";
      }

      var udt = (UserDefinedType)xType;
      if (udt.ResolvedParam != null) {
        return "Dafny.Helpers.Default<" + TypeName_UDT(FullTypeName(udt), udt.TypeArgs, wr, udt.tok) + ">()";
      }
      var cl = udt.ResolvedClass;
      Contract.Assert(cl != null);
      if (cl is NewtypeDecl) {
        var td = (NewtypeDecl)cl;
        if (td.Witness != null) {
          return TypeName_UDT(FullTypeName(udt), udt.TypeArgs, wr, udt.tok) + ".Witness";
        } else if (td.NativeType != null) {
          return "0";
        } else {
          return TypeInitializationValue(td.BaseType, wr, tok, inAutoInitContext);
        }
      } else if (cl is SubsetTypeDecl) {
        var td = (SubsetTypeDecl)cl;
        if (td.Witness != null) {
          return TypeName_UDT(FullTypeName(udt), udt.TypeArgs, wr, udt.tok) + ".Witness";
        } else if (td.WitnessKind == SubsetTypeDecl.WKind.Special) {
          // WKind.Special is only used with -->, ->, and non-null types:
          Contract.Assert(ArrowType.IsPartialArrowTypeName(td.Name) || ArrowType.IsTotalArrowTypeName(td.Name) || td is NonNullTypeDecl);
          if (ArrowType.IsPartialArrowTypeName(td.Name)) {
            return string.Format("(({0})null)", TypeName(xType, wr, udt.tok));
          } else if (ArrowType.IsTotalArrowTypeName(td.Name)) {
            var rangeDefaultValue = TypeInitializationValue(udt.TypeArgs.Last(), wr, tok, inAutoInitContext);
            // return the lambda expression ((Ty0 x0, Ty1 x1, Ty2 x2) => rangeDefaultValue)
            return string.Format("(({0}) => {1})",
              Util.Comma(", ", udt.TypeArgs.Count - 1, i => string.Format("{0} x{1}", TypeName(udt.TypeArgs[i], wr, udt.tok), i)),
              rangeDefaultValue);
          } else if (((NonNullTypeDecl)td).Class is ArrayClassDecl) {
            // non-null array type; we know how to initialize them
            var arrayClass = (ArrayClassDecl)((NonNullTypeDecl)td).Class;
            string typeNameSansBrackets, brackets;
            TypeName_SplitArrayName(udt.TypeArgs[0], wr, udt.tok, out typeNameSansBrackets, out brackets);
            return string.Format("new {0}[{1}]{2}", typeNameSansBrackets, Util.Comma(arrayClass.Dims, _ => "0"), brackets);
          } else {
            // non-null (non-array) type
            // even though the type doesn't necessarily have a known initializer, it could be that the the compiler needs to
            // lay down some bits to please the C#'s compiler's different definite-assignment rules.
            return string.Format("default({0})", TypeName(xType, wr, udt.tok));
          }
        } else {
          return TypeInitializationValue(td.RhsWithArgument(udt.TypeArgs), wr, tok, inAutoInitContext);
        }
      } else if (cl is ClassDecl) {
        bool isHandle = true;
        if (Attributes.ContainsBool(cl.Attributes, "handle", ref isHandle) && isHandle) {
          return "0";
        } else {
          return string.Format("({0})null", TypeName(xType, wr, udt.tok));
        }
      } else if (cl is DatatypeDecl) {
        var s = FullTypeName(udt);
        var rc = cl;
        if (DafnyOptions.O.IronDafny &&
            !(xType is ArrowType) &&
            rc != null &&
            rc.Module != null &&
            !rc.Module.IsDefaultModule) {
          s = "@" + rc.FullCompileName;
        }
        if (udt.TypeArgs.Count != 0) {
          s += "<" + TypeNames(udt.TypeArgs, wr, udt.tok) + ">";
        }
        return string.Format("{0}.Default", s);
      } else {
        Contract.Assert(false); throw new cce.UnreachableException();  // unexpected type
      }
    }

    protected override string TypeName_UDT(string fullCompileName, List<Type> typeArgs, TextWriter wr, Bpl.IToken tok) {
      Contract.Assume(fullCompileName != null);  // precondition; this ought to be declared as a Requires in the superclass
      Contract.Assume(typeArgs != null);  // precondition; this ought to be declared as a Requires in the superclass
      string s = IdProtect(fullCompileName);
      if (typeArgs.Count != 0) {
        if (typeArgs.Exists(ComplicatedTypeParameterForCompilation)) {
          Error(tok, "compilation does not support trait types as a type parameter; consider introducing a ghost", wr);
        }
        s += "<" + TypeNames(typeArgs, wr, tok) + ">";
      }
      return s;
    }

    protected override string TypeName_Companion(Type type, TextWriter wr, Bpl.IToken tok, MemberDecl/*?*/ member) {
      type = UserDefinedType.UpcastToMemberEnclosingType(type, member);
      if (type is UserDefinedType udt && udt.ResolvedClass is TraitDecl) {
        return TypeName_UDT(udt.FullCompanionCompileName, udt.TypeArgs, wr, tok);
      } else {
        return TypeName(type, wr, tok, member);
      }
    }

    // ----- Declarations -------------------------------------------------------------

    protected void DeclareField(string name, bool isStatic, bool isConst, Type type, Bpl.IToken tok, string rhs, TargetWriter wr) {
      wr.WriteLine("public {3}{4}{0} {1} = {2};", TypeName(type, wr, tok), name, rhs,
        isStatic ? "static " : "",
        isConst ? "readonly " : "");
    }

    protected override bool DeclareFormal(string prefix, string name, Type type, Bpl.IToken tok, bool isInParam, TextWriter wr) {
      wr.Write("{0}{1}{2} {3}", prefix, isInParam ? "" : "out ", TypeName(type, wr, tok), name);
      return true;
    }

    protected override void DeclareLocalVar(string name, Type/*?*/ type, Bpl.IToken/*?*/ tok, bool leaveRoomForRhs, string/*?*/ rhs, TargetWriter wr) {
      wr.Write("{0} {1}", type != null ? TypeName(type, wr, tok) : "var", name);
      if (leaveRoomForRhs) {
        Contract.Assert(rhs == null);  // follows from precondition
      } else if (rhs != null) {
        wr.WriteLine(" = {0};", rhs);
      } else {
        wr.WriteLine(";");
      }
    }

    protected override TargetWriter DeclareLocalVar(string name, Type/*?*/ type, Bpl.IToken/*?*/ tok, TargetWriter wr) {
      wr.Write("{0} {1} = ", type != null ? TypeName(type, wr, tok) : "var", name);
      var w = wr.Fork();
      wr.WriteLine(";");
      return w;
    }

    protected override void DeclareOutCollector(string collectorVarName, TargetWriter wr) {
      wr.Write("var {0} = ", collectorVarName);
    }

    protected override void DeclareLocalOutVar(string name, Type type, Bpl.IToken tok, string rhs, bool useReturnStyleOuts, TargetWriter wr) {
      if (useReturnStyleOuts) {
        DeclareLocalVar(name, type, tok, false, rhs, wr);
      } else {
        EmitAssignment(name, type, rhs, null, wr);
      }
    }

    protected override void EmitActualOutArg(string actualOutParamName, TextWriter wr) {
      wr.Write("out {0}", actualOutParamName);
    }

    protected override bool UseReturnStyleOuts(Method m, int nonGhostOutCount) {
      return nonGhostOutCount == 1;
    }

    protected override void EmitOutParameterSplits(string outCollector, List<string> actualOutParamNames, TargetWriter wr) {
      Contract.Assert(actualOutParamNames.Count == 1);
      EmitAssignment(actualOutParamNames[0], null, outCollector, null, wr);
    }

    protected override void EmitActualTypeArgs(List<Type> typeArgs, Bpl.IToken tok, TextWriter wr) {
      if (typeArgs.Count != 0) {
        wr.Write("<" + TypeNames(typeArgs, wr, tok) + ">");
      }
    }

    protected override string GenerateLhsDecl(string target, Type/*?*/ type, TextWriter wr, Bpl.IToken tok) {
      return (type != null ? TypeName(type, wr, tok) : "var") + " " + target;
    }

    // ----- Statements -------------------------------------------------------------

    protected override void EmitPrintStmt(TargetWriter wr, Expression arg) {
      wr.Write("Dafny.Helpers.Print");
      if (arg.Type.AsArrowType != null) {
        string typestr = TypeName(arg.Type, wr, null, null);
        wr.Write("<" + typestr + " >");
      }
      wr.Write("(");
      TrExpr(arg, wr, false);
      wr.WriteLine(");");
    }

    protected override void EmitReturn(List<Formal> outParams, TargetWriter wr) {
      outParams = outParams.Where(f => !f.IsGhost).ToList();
      if (outParams.Count == 1) {
        wr.WriteLine("return {0};", IdName(outParams[0]));
      } else {
        wr.WriteLine("return;");
      }
    }

    protected override TargetWriter CreateLabeledCode(string label, TargetWriter wr) {
      var w = wr.ForkSection();
      wr.IndentLess();
      wr.WriteLine("after_{0}: ;", label);
      return w;
    }

    protected override void EmitBreak(string/*?*/ label, TargetWriter wr) {
      if (label == null) {
        wr.WriteLine("break;");
      } else {
        wr.WriteLine("goto after_{0};", label);
      }
    }

    protected override void EmitYield(TargetWriter wr) {
      wr.WriteLine("yield return null;");
    }

    protected override void EmitAbsurd(string/*?*/ message, TargetWriter wr) {
      if (message == null) {
        message = "unexpected control point";
      }
      wr.WriteLine("throw new System.Exception(\"{0}\");", message);
    }

    protected override void EmitHalt(Bpl.IToken tok, Expression/*?*/ messageExpr, TargetWriter wr) {
      wr.Write("throw new Dafny.HaltException(");
      if (tok != null) wr.Write("\"" + Dafny.ErrorReporter.TokenToString(tok) + ": \" + ");
      TrExpr(messageExpr, wr, false);
      wr.WriteLine(");");
    }

    protected override BlockTargetWriter CreateForLoop(string indexVar, string bound, TargetWriter wr) {
      return wr.NewNamedBlock("for (var {0} = 0; {0} < {1}; {0}++)", indexVar, bound);
    }

    protected override BlockTargetWriter CreateDoublingForLoop(string indexVar, int start, TargetWriter wr) {
      return wr.NewNamedBlock("for (var {0} = new BigInteger({1}); ; {0} *= 2)", indexVar, start);
    }

    protected override void EmitIncrementVar(string varName, TargetWriter wr) {
      wr.WriteLine("{0}++;", varName);
    }

    protected override void EmitDecrementVar(string varName, TargetWriter wr) {
      wr.WriteLine("{0}--;", varName);
    }

    protected override string GetQuantifierName(string bvType) {
      return string.Format("Dafny.Helpers.Quantifier<{0}>", bvType);
    }

    protected override BlockTargetWriter CreateForeachLoop(string tmpVarName, Type collectionElementType, string boundVarName, Type boundVarType, bool introduceBoundVar,
      Bpl.IToken tok, out TargetWriter collectionWriter, TargetWriter wr) {

      wr.Write("foreach ({1} {0} in ", tmpVarName, TypeName(collectionElementType, wr, tok));
      collectionWriter = wr.Fork();
      var wwr = wr.NewBlock(")");

      if (boundVarType.IsRefType) {
        string typeTest;
        if (boundVarType.IsObject || boundVarType.IsObjectQ) {
          typeTest = "true";
        } else {
          typeTest = $"{tmpVarName} is {TypeName(boundVarType, wwr, tok)}";
        }
        if (boundVarType.IsNonNullRefType) {
          typeTest = $"{tmpVarName} != null && {typeTest}";
        } else {
          typeTest = $"{tmpVarName} == null || {typeTest}";
        }
        wwr = wwr.NewBlock($"if ({typeTest})");
      }
      var typeName = TypeName(boundVarType, wwr, tok);
      wwr.WriteLine("{0}{1} = ({2}){3};", introduceBoundVar ? typeName + " " : "", boundVarName, typeName, tmpVarName);
      return wwr;
    }

    protected override BlockTargetWriter CreateForeachIngredientLoop(string boundVarName, int L, string tupleTypeArgs, out TargetWriter collectionWriter, TargetWriter wr) {
      wr.Write($"foreach (var {boundVarName} in ");
      collectionWriter = wr.Fork();
      return wr.NewBlock(")");
    }

    // ----- Expressions -------------------------------------------------------------

    protected override void EmitNew(Type type, Bpl.IToken tok, CallStmt/*?*/ initCall, TargetWriter wr) {
      var ctor = initCall == null ? null : (Constructor)initCall.Method;  // correctness of cast follows from precondition of "EmitNew"
      wr.Write("new {0}(", TypeName(type, wr, tok));
      string q, n;
      if (ctor != null && ctor.IsExtern(out q, out n)) {
        // the arguments of any external constructor are placed here
        string sep = "";
        for (int i = 0; i < ctor.Ins.Count; i++) {
          Formal p = ctor.Ins[i];
          if (!p.IsGhost) {
            wr.Write(sep);
            TrExpr(initCall.Args[i], wr, false);
            sep = ", ";
          }
        }
      }
      wr.Write(")");
    }

    protected override void EmitNewArray(Type elmtType, Bpl.IToken tok, List<Expression> dimensions, bool mustInitialize, TargetWriter wr) {
      var wrs = EmitNewArray(elmtType, tok, dimensions.Count, mustInitialize, wr);
      for (int i = 0; i < wrs.Count; i++) {
        TrExpr(dimensions[i], wrs[i], inLetExprBody: false);
      }
    }

    private List<TargetWriter> EmitNewArray(Type elmtType, Bpl.IToken tok, int dimCount, bool mustInitialize, TargetWriter wr) {
      var wrs = new List<TargetWriter>();
      if (!mustInitialize || HasSimpleZeroInitializer(elmtType)) {
        string typeNameSansBrackets, brackets;
        TypeName_SplitArrayName(elmtType, wr, tok, out typeNameSansBrackets, out brackets);
        wr.Write("new {0}", typeNameSansBrackets);
        string prefix = "[";
        for (var d = 0; d < dimCount; d++) {
          wr.Write("{0}(int)(", prefix);
          var w = wr.Fork();
          wrs.Add(w);
          wr.Write(")");
          prefix = ", ";
        }
        wr.Write("]{0}", brackets);
      } else {
        wr.Write("Dafny.ArrayHelpers.InitNewArray{0}<{1}>", dimCount, TypeName(elmtType, wr, tok));
        wr.Write("(");
        wr.Write(DefaultValue(elmtType, wr, tok));
        for (var d = 0; d < dimCount; d++) {
          wr.Write(", ");
          var w = wr.Fork();
          wrs.Add(w);
        }
        wr.Write(")");
      }
      return wrs;
    }

    protected override void EmitLiteralExpr(TextWriter wr, LiteralExpr e) {
      if (e is StaticReceiverExpr) {
        wr.Write(TypeName(e.Type, wr, e.tok));
      } else if (e.Value == null) {
        var cl = (e.Type.NormalizeExpand() as UserDefinedType)?.ResolvedClass;
        bool isHandle = true;
        if (cl != null && Attributes.ContainsBool(cl.Attributes, "handle", ref isHandle) && isHandle) {
          wr.Write("0");
        } else {
          wr.Write("({0})null", TypeName(e.Type, wr, e.tok));
        }
      } else if (e.Value is bool) {
        wr.Write((bool)e.Value ? "true" : "false");
      } else if (e is CharLiteralExpr) {
        wr.Write("'{0}'", (string)e.Value);
      } else if (e is StringLiteralExpr) {
        var str = (StringLiteralExpr)e;
        wr.Write("{0}<char>.FromString(", DafnySeqHelperClass);
        TrStringLiteral(str, wr);
        wr.Write(")");
      } else if (AsNativeType(e.Type) != null) {
        string nativeName = null, literalSuffix = null;
        bool needsCastAfterArithmetic = false;
        GetNativeInfo(AsNativeType(e.Type).Sel, out nativeName, out literalSuffix, out needsCastAfterArithmetic);
        wr.Write((BigInteger)e.Value + literalSuffix);
      } else if (e.Value is BigInteger) {
        var i = (BigInteger)e.Value;
        EmitIntegerLiteral(i, wr);
      } else if (e.Value is Basetypes.BigDec) {
        var n = (Basetypes.BigDec)e.Value;
        if (0 <= n.Exponent) {
          wr.Write("new Dafny.BigRational(BigInteger.Parse(\"{0}", n.Mantissa);
          for (int i = 0; i < n.Exponent; i++) {
            wr.Write("0");
          }
          wr.Write("\"), BigInteger.One)");
        } else {
          wr.Write("new Dafny.BigRational(");
          EmitIntegerLiteral(n.Mantissa, wr);
          wr.Write(", BigInteger.Parse(\"1");
          for (int i = n.Exponent; i < 0; i++) {
            wr.Write("0");
          }
          wr.Write("\"))");
        }
      } else {
        Contract.Assert(false); throw new cce.UnreachableException();  // unexpected literal
      }
    }
    void EmitIntegerLiteral(BigInteger i, TextWriter wr) {
      Contract.Requires(wr != null);
      if (i.IsZero) {
        wr.Write("BigInteger.Zero");
      } else if (i.IsOne) {
        wr.Write("BigInteger.One");
      } else if (int.MinValue <= i && i <= int.MaxValue) {
          wr.Write("new BigInteger({0})", i);
      } else if (long.MinValue <= i && i <= long.MaxValue) {
        wr.Write("new BigInteger({0}L)", i);
      } else if (ulong.MinValue <= i && i <= ulong.MaxValue) {
        wr.Write("new BigInteger({0}UL)", i);
      } else {
        wr.Write("BigInteger.Parse(\"{0}\")", i);
      }
    }

    protected override void EmitStringLiteral(string str, bool isVerbatim, TextWriter wr) {
      wr.Write("{0}\"{1}\"", isVerbatim ? "@" : "", str);
    }

    protected override TargetWriter EmitBitvectorTruncation(BitvectorType bvType, bool surroundByUnchecked, TargetWriter wr) {
      string nativeName = null, literalSuffix = null;
      bool needsCastAfterArithmetic = false;
      if (bvType.NativeType != null) {
        GetNativeInfo(bvType.NativeType.Sel, out nativeName, out literalSuffix, out needsCastAfterArithmetic);
      }

      // --- Before
      if (bvType.NativeType == null) {
        wr.Write("((");
      } else {
        if (surroundByUnchecked) {
          // Unfortunately, the following will apply "unchecked" to all subexpressions as well.  There
          // shouldn't ever be any problem with this, but stylistically it would have been nice to have
          // applied the "unchecked" only to the actual operation that may overflow.
          wr.Write("unchecked(");
        }
        wr.Write("({0})((", nativeName);
      }
      // --- Middle
      var middle = wr.Fork();
      // --- After
      // do the truncation, if needed
      if (bvType.NativeType == null) {
        wr.Write(") & ((new BigInteger(1) << {0}) - 1))", bvType.Width);
      } else {
        if (bvType.NativeType.Bitwidth != bvType.Width) {
          // print in hex, because that looks nice
          wr.Write(") & ({2})0x{0:X}{1})", (1UL << bvType.Width) - 1, literalSuffix, nativeName);
        } else {
          wr.Write("))");  // close the parentheses for the cast
        }
        if (surroundByUnchecked) {
          wr.Write(")");  // close the parentheses for the "unchecked"
        }
      }

      return middle;
    }

    protected override void EmitRotate(Expression e0, Expression e1, bool isRotateLeft, TargetWriter wr, bool inLetExprBody, FCE_Arg_Translator tr) {
      string nativeName = null, literalSuffix = null;
      bool needsCast = false;
      var nativeType = AsNativeType(e0.Type);
      if (nativeType != null) {
        GetNativeInfo(nativeType.Sel, out nativeName, out literalSuffix, out needsCast);
      }

      // ( e0 op1 e1) | (e0 op2 (width - e1))
      if (needsCast) {
        wr.Write("(" + nativeName + ")(");
      }
      wr.Write("(");
      EmitShift(e0, e1, isRotateLeft ? "<<" : ">>", isRotateLeft, nativeType, true, wr, inLetExprBody, tr);
      wr.Write(")");

      wr.Write (" | ");

      wr.Write("(");
      EmitShift(e0, e1, isRotateLeft ? ">>" : "<<", !isRotateLeft, nativeType, false, wr, inLetExprBody, tr);
      wr.Write(")");

      if (needsCast) {
        wr.Write(")");
      }
    }

    void EmitShift(Expression e0, Expression e1, string op, bool truncate, NativeType/*?*/ nativeType, bool firstOp, TargetWriter wr, bool inLetExprBody, FCE_Arg_Translator tr) {
      var bv = e0.Type.AsBitVectorType;
      if (truncate) {
        wr = EmitBitvectorTruncation(bv, true, wr);
      }
      tr(e0, wr, inLetExprBody);
      wr.Write(" {0} ", op);
      if (!firstOp) {
        wr.Write("({0} - ", bv.Width);
      }

      wr.Write("(int)(");
      tr(e1, wr, inLetExprBody);
      wr.Write(")");

      if (!firstOp) {
        wr.Write(")");
      }
    }

    protected override bool CompareZeroUsingSign(Type type) {
      return AsNativeType(type) == null;
    }

    protected override TargetWriter EmitSign(Type type, TargetWriter wr) {
      // Should only be called when CompareZeroUsingSign is true
      Contract.Assert(AsNativeType(type) == null);

      TargetWriter w = wr.Fork();
      wr.Write(".Sign");

      return w;
    }

    protected override void EmitEmptyTupleList(string tupleTypeArgs, TargetWriter wr) {
      wr.Write("new System.Collections.Generic.List<System.Tuple<{0}>>()", tupleTypeArgs);
    }

    protected override TargetWriter EmitAddTupleToList(string ingredients, string tupleTypeArgs, TargetWriter wr) {
      wr.Write("{0}.Add(new System.Tuple<{1}>(", ingredients, tupleTypeArgs);
      var wrTuple = wr.Fork();
      wr.WriteLine("));");
      return wrTuple;
    }

    protected override void EmitTupleSelect(string prefix, int i, TargetWriter wr) {
      wr.Write("{0}.Item{1}", prefix, i+1);
    }

    protected override string IdProtect(string name) {
      return PublicIdProtect(name);
    }
    public static string PublicIdProtect(string name) {
      if (name == "" || name.First() == '_') {
        return name;  // no need to further protect this name -- we know it's not a C# keyword
      }
      switch (name) {
        // keywords
        case "base":
        case "byte":
        case "catch":
        case "checked":
        case "continue":
        case "decimal":
        case "default":
        case "delegate":
        case "do":
        case "double":
        case "enum":
        case "event":
        case "explicit":
        case "extern":
        case "finally":
        case "fixed":
        case "float":
        case "for":
        case "foreach":
        case "goto":
        case "implicit":
        case "interface":
        case "internal":
        case "is":
        case "lock":
        case "long":
        case "namespace":
        case "operator":
        case "out":
        case "override":
        case "params":
        case "private":
        case "protected":
        case "public":
        case "readonly":
        case "ref":
        case "sbyte":
        case "sealed":
        case "short":
        case "sizeof":
        case "stackalloc":
        case "struct":
        case "switch":
        case "throw":
        case "try":
        case "typeof":
        case "uint":
        case "ulong":
        case "unchecked":
        case "unsafe":
        case "ushort":
        case "using":
        case "virtual":
        case "void":
        case "volatile":
        // contextual keywords
        case "add":
        case "alias":
        case "ascending":
        case "async":
        case "await":
        case "descending":
        case "dynamic":
        case "equals":
        case "from":
        case "get":
        case "global":
        case "group":
        case "into":
        case "join":
        case "let":
        case "nameof":
        case "on":
        case "orderby":
        case "partial":
        case "remove":
        case "select":
        case "set":
        case "value":
        case "when":
        case "where":
          return "@" + name;
        // methods with expected names
        case "ToString":
        case "GetHashCode":
        case "Main":
          return "_" + name;
        default:
          return name;
      }
    }

    protected override string FullTypeName(UserDefinedType udt, MemberDecl/*?*/ member = null) {
      Contract.Assume(udt != null);  // precondition; this ought to be declared as a Requires in the superclass
      if (udt is ArrowType) {
        return ArrowType.Arrow_FullCompileName;
      }
      string qualification;
      if (member != null && member.IsExtern(out qualification, out _) && qualification != null) {
        return qualification;
      }
      var cl = udt.ResolvedClass;
      if (cl == null) {
        return IdProtect(udt.CompileName);
      } else if (cl.Module.IsDefaultModule) {
        return IdProtect(cl.CompileName);
      } else {
        return IdProtect(cl.Module.CompileName) + "." + IdProtect(cl.CompileName);
      }
    }

    protected override void EmitThis(TargetWriter wr) {
      var custom =
        (enclosingMethod != null && enclosingMethod.IsTailRecursive) ||
        (enclosingFunction != null && enclosingFunction.IsTailRecursive) ||
        thisContext is NewtypeDecl ||
        thisContext is TraitDecl;
      wr.Write(custom ? "_this" : "this");
    }

    protected override void EmitDatatypeValue(DatatypeValue dtv, string arguments, TargetWriter wr) {
      var dt = dtv.Ctor.EnclosingDatatype;
      var dtName = dt.Module.IsDefaultModule ? dt.CompileName : dt.FullCompileName;
      var ctorName = dtv.Ctor.CompileName;

      var typeParams = dtv.InferredTypeArgs.Count == 0 ? "" : string.Format("<{0}>", TypeNames(dtv.InferredTypeArgs, wr, dtv.tok));
      if (!dtv.IsCoCall) {
        wr.Write("@{0}{1}.", dtName, typeParams);
        // For an ordinary constructor (that is, one that does not guard any co-recursive calls), generate:
        //   new Dt_Cons<T>( args )
        wr.Write("{0}({1})", DtCreateName(dtv.Ctor), arguments);
      } else {
        // In the case of a co-recursive call, generate:
        //     new Dt__Lazy<T>( LAMBDA )
        // where LAMBDA is:
        //     () => { return Dt_Cons<T>( ...args... ); }
        wr.Write("new {0}__Lazy{1}(", dtv.DatatypeName, typeParams);

        wr.Write("() => { return ");
        wr.Write("new {0}({1})", DtCtorName(dtv.Ctor, dtv.InferredTypeArgs, wr), arguments);
        wr.Write("; })");
      }
    }


    protected override void GetSpecialFieldInfo(SpecialField.ID id, object idParam, Type receiverType, out string compiledName, out string preString, out string postString) {
      compiledName = "";
      preString = "";
      postString = "";
      switch (id) {
        case SpecialField.ID.UseIdParam:
          compiledName = IdProtect((string)idParam);
          break;
        case SpecialField.ID.ArrayLength:
        case SpecialField.ID.ArrayLengthInt:
          compiledName = idParam == null ? "Length" : "GetLength(" + (int)idParam + ")";
          if (id == SpecialField.ID.ArrayLength) {
            preString = "new BigInteger(";
            postString = ")";
          }
          break;
        case SpecialField.ID.Floor:
          compiledName = "ToBigInteger()";
          break;
        case SpecialField.ID.IsLimit:
          preString = "Dafny.BigOrdinal.IsLimit(";
          postString = ")";
          break;
        case SpecialField.ID.IsSucc:
          preString = "Dafny.BigOrdinal.IsSucc(";
          postString = ")";
          break;
        case SpecialField.ID.Offset:
          preString = "Dafny.BigOrdinal.Offset(";
          postString = ")";
          break;
        case SpecialField.ID.IsNat:
          preString = "Dafny.BigOrdinal.IsNat(";
          postString = ")";
          break;
        case SpecialField.ID.Keys:
          compiledName = "Keys";
          break;
        case SpecialField.ID.Values:
          compiledName = "Values";
          break;
        case SpecialField.ID.Items:
          var mapType = receiverType.AsMapType;
          Contract.Assert(mapType != null);
          var errorWr = new TargetWriter();
          var domainType = TypeName(mapType.Domain, errorWr, Bpl.Token.NoToken);
          var rangeType = TypeName(mapType.Range, errorWr, Bpl.Token.NoToken);
          preString = $"{DafnyMapClass}<{domainType}, {rangeType}>.Items(";
          postString = ")";
          break;
        case SpecialField.ID.Reads:
          compiledName = "_reads";
          break;
        case SpecialField.ID.Modifies:
          compiledName = "_modifies";
          break;
        case SpecialField.ID.New:
          compiledName = "_new";
          break;
        default:
          Contract.Assert(false); // unexpected ID
          break;
      }
    }

    protected override ILvalue EmitMemberSelect(System.Action<TargetWriter> obj, Type objType, MemberDecl member, List<TypeArgumentInstantiation> typeArgs, Dictionary<TypeParameter, Type> typeMap,
      Type expectedType, string/*?*/ additionalCustomParameter, bool internalAccess = false) {
      if (member is SpecialField sf && !(member is ConstantField)) {
        string compiledName, preStr, postStr;
        GetSpecialFieldInfo(sf.SpecialId, sf.IdParam, objType, out compiledName, out preStr, out postStr);
        if (compiledName.Length != 0) {
          return SuffixLvalue(obj, ".{0}", compiledName);
        } else {
          // this member selection is handled by some kind of enclosing function call, so nothing to do here
          return SimpleLvalue(obj);
        }
      } else if (member is Function fn) {
        var wr = new TargetWriter();
        EmitNameAndActualTypeArgs(IdName(member), typeArgs.ConvertAll(ta => ta.Actual), member.tok, wr);
        if (additionalCustomParameter == null) {
          var nameAndTypeArgs = wr.ToString();
          return SuffixLvalue(obj, $".{nameAndTypeArgs}");
        } else {
          // we need an eta conversion for the additionalCustomParameter
          // (T0 a0, T1 a1, ...) => obj.F(additionalCustomParameter, a0, a1, ...)
          wr.Write("({0}", additionalCustomParameter);
          var sep = ", ";
          var prefixWr = new TargetWriter();
          var prefixSep = "";
          prefixWr.Write("(");
          foreach (var arg in fn.Formals) {
            if (!arg.IsGhost) {
              var name = idGenerator.FreshId("_eta");
              var ty = Resolver.SubstType(arg.Type, typeMap);
              prefixWr.Write($"{prefixSep}{TypeName(ty, prefixWr, arg.tok)} {name}");
              wr.Write("{0}{1}", sep, name);
              sep = ", ";
              prefixSep = ", ";
            }
          }
          prefixWr.Write(") => ");
          wr.Write(")");
          return EnclosedLvalue(prefixWr.ToString(), obj, $".{wr.ToString()}");
        }
      } else {
        Contract.Assert(member is Field);
        if (member.IsStatic) {
          return SimpleLvalue(w => {
            w.Write("{0}.{1}", TypeName_Companion(objType, w, member.tok, member), IdName(member));
          });
        } else if (NeedsCustomReceiver(member) && !(member.EnclosingClass is TraitDecl)) {
          // instance const in a newtype
          return SimpleLvalue(w => {
            w.Write("{0}.{1}(", TypeName_Companion(objType, w, member.tok, member), IdName(member));
            obj(w);
            w.Write(")");
          });
        } else if (internalAccess && (member is ConstantField || member.EnclosingClass is TraitDecl)) {
          return SuffixLvalue(obj, $"._{member.CompileName}");
        } else {
          return SuffixLvalue(obj, $".{IdName(member)}");
        }
      }
    }

    protected override TargetWriter EmitArraySelect(List<string> indices, Type elmtType, TargetWriter wr) {
      Contract.Assert(indices != null && 1 <= indices.Count);  // follows from precondition
      var w = wr.Fork();
      wr.Write("[");
      var sep = "";
      foreach (var index in indices) {
        wr.Write("{0}(int)({1})", sep, index);
        sep = ", ";
      }
      wr.Write("]");
      return w;
    }

    protected override TargetWriter EmitArraySelect(List<Expression> indices, Type elmtType, bool inLetExprBody, TargetWriter wr) {
      Contract.Assert(indices != null && 1 <= indices.Count);  // follows from precondition
      var w = wr.Fork();
      wr.Write("[");
      var sep = "";
      foreach (var index in indices) {
        wr.Write("{0}(int)", sep);
        TrParenExpr(index, wr, inLetExprBody);
        sep = ", ";
      }
      wr.Write("]");
      return w;
    }

    protected override void EmitExprAsInt(Expression expr, bool inLetExprBody, TargetWriter wr) {
      TrParenExpr("(int)", expr, wr, inLetExprBody);
    }

    protected override void EmitIndexCollectionSelect(Expression source, Expression index, bool inLetExprBody, TargetWriter wr) {
      var xType = source.Type.NormalizeExpand();
      if (xType is MapType) {
        wr.Write(TypeHelperName(xType, wr, source.tok) + ".Select(");
        TrExpr(source, wr, inLetExprBody);
        wr.Write(",");
        TrExpr(index, wr, inLetExprBody);
        wr.Write(")");
      } else {
        TrParenExpr(source, wr, inLetExprBody);
        TrParenExpr(".Select", index, wr, inLetExprBody);
      }
    }

    protected override void EmitIndexCollectionUpdate(Expression source, Expression index, Expression value, CollectionType resultCollectionType, bool inLetExprBody, TargetWriter wr) {
      var xType = source.Type.NormalizeExpand();
      if (xType is SeqType || xType is MapType) {
        wr.Write(TypeHelperName(xType, wr, source.tok) + ".Update(");
        TrExpr(source, wr, inLetExprBody);
        wr.Write(",");
        TrExpr(index, wr, inLetExprBody);
        wr.Write(", ");
        TrExpr(value, wr, inLetExprBody);
        wr.Write(")");
      } else {
        TrParenExpr(source, wr, inLetExprBody);
        wr.Write(".Update(");
        TrExpr(index, wr, inLetExprBody);
        wr.Write(", ");
        TrExpr(value, wr, inLetExprBody);
        wr.Write(")");
      }
    }

    protected override void EmitSeqSelectRange(Expression source, Expression/*?*/ lo, Expression/*?*/ hi, bool fromArray, bool inLetExprBody, TargetWriter wr) {
      if (fromArray) {
        wr.Write("Dafny.Helpers.SeqFromArray");
      }
      TrParenExpr(source, wr, inLetExprBody);
      if (hi != null) {
        if (lo != null) {
          wr.Write(".Subsequence(");
          TrExpr(lo, wr, inLetExprBody);
          wr.Write(", ");
          TrExpr(hi, wr, inLetExprBody);
          wr.Write(")");
        } else {
          TrParenExpr(".Take", hi, wr, inLetExprBody);
        }
      } else {
        if (lo != null) {
          TrParenExpr(".Drop", lo, wr, inLetExprBody);
        }
      }
    }

    protected override void EmitSeqConstructionExpr(SeqConstructionExpr expr, bool inLetExprBody, TargetWriter wr) {
      if (expr.Initializer is LambdaExpr lam) {
        Contract.Assert(lam.BoundVars.Count == 1);
        EmitSeqConstructionExprFromLambda(expr.N, lam.BoundVars[0], lam.Body, inLetExprBody, wr);
      } else {
        wr.Write("{0}<{1}>.Create(", DafnySeqClass, TypeName(expr.Type.AsSeqType.Arg, wr, expr.tok));
        TrExpr(expr.N, wr, inLetExprBody);
        wr.Write(", ");
        TrExpr(expr.Initializer, wr, inLetExprBody);
        wr.Write(")");
      }
    }

    // Construct a sequence for the Dafny expression seq(N, F) in the common
    // case that f is a lambda expression.  In that case, rather than
    // something like
    //
    //   var s = Dafny.Sequence.Create(N, i => ...);
    //
    // (which will call the lambda N times), we'd rather write
    //
    //   var dim = N;
    //   var arr = new T[dim];
    //   for (int i = 0; i < dim; i++) {
    //     arr[i] = ...;
    //   }
    //   var s = Dafny.Sequence<T>.FromArray(a);
    //
    // and thus avoid method calls.  Unfortunately, since we can't add
    // statements easily, we have to settle for the slightly clunkier
    //
    //   var s = ((System.Func<Dafny.Sequence<T>>) (() => {
    //     var dim = N;
    //     var arr = new T[dim];
    //     for (int i = 0; i < dim; i++) {
    //       arr[i] = ...;
    //     }
    //     return Dafny.Sequence<T>.FromArray(a);
    //   }))();
    private void EmitSeqConstructionExprFromLambda(Expression lengthExpr, BoundVar boundVar, Expression body, bool inLetExprBody, TargetWriter wr) {
      wr.Write("((System.Func<{0}>) (() =>", TypeName(new SeqType(body.Type), wr, body.tok));
      var wrLamBody = wr.NewBigExprBlock("", "))()");

      var indexType = lengthExpr.Type;
      var lengthVar = FreshId("dim");
      DeclareLocalVar(lengthVar, indexType, lengthExpr.tok, lengthExpr, inLetExprBody, wrLamBody);
      var arrVar = FreshId("arr");
      wrLamBody.Write("var {0} = ", arrVar);
      var wrDims = EmitNewArray(body.Type, body.tok, dimCount: 1, mustInitialize: false, wr: wrLamBody);
      Contract.Assert(wrDims.Count == 1);
      wrDims[0].Write(lengthVar);
      wrLamBody.WriteLine(";");

      var intIxVar = FreshId("i");
      var wrLoopBody = wrLamBody.NewBlockWithPrefix("for (int {0} = 0; {0} < {1}; {0}++)", "", intIxVar, lengthVar);
      var ixVar = IdName(boundVar);
      wrLoopBody.WriteLine("var {0} = ({1}) {2};",
        ixVar, TypeName(indexType, wrLoopBody, body.tok), intIxVar);
      var wrArrName = EmitArrayUpdate(new List<string> { ixVar }, body, wrLoopBody);
      wrArrName.Write(arrVar);
      wrLoopBody.WriteLine(";");

      wrLamBody.WriteLine("return {0}<{1}>.FromArray({2});",
        DafnySeqHelperClass, TypeName(body.Type, wr, body.tok), arrVar);
    }

    protected override void EmitMultiSetFormingExpr(MultiSetFormingExpr expr, bool inLetExprBody, TargetWriter wr) {
      wr.Write("{0}<{1}>", DafnyMultiSetClass, TypeName(expr.E.Type.AsCollectionType.Arg, wr, expr.tok));
      var eeType = expr.E.Type.NormalizeExpand();
      if (eeType is SeqType) {
        TrParenExpr(".FromSeq", expr.E, wr, inLetExprBody);
      } else if (eeType is SetType) {
        TrParenExpr(".FromSet", expr.E, wr, inLetExprBody);
      } else {
        Contract.Assert(false); throw new cce.UnreachableException();
      }
    }

    protected override void EmitApplyExpr(Type functionType, Bpl.IToken tok, Expression function, List<Expression> arguments, bool inLetExprBody, TargetWriter wr) {
      wr.Write("Dafny.Helpers.Id<");
      wr.Write(TypeName(functionType, wr, tok));
      wr.Write(">(");
      TrExpr(function, wr, inLetExprBody);
      wr.Write(")");
      TrExprList(arguments, wr, inLetExprBody);
    }

    protected override TargetWriter EmitBetaRedex(List<string> boundVars, List<Expression> arguments, List<Type> boundTypes, Type resultType, Bpl.IToken tok, bool inLetExprBody, TargetWriter wr) {
      var typeArgs = TypeName_UDT(ArrowType.Arrow_FullCompileName, Util.Snoc(boundTypes, resultType), wr, tok);
      wr.Write("Dafny.Helpers.Id<{0}>(({1}) => ", typeArgs, Util.Comma(boundVars));
      var w = wr.Fork();
      wr.Write(")");
      TrExprList(arguments, wr, inLetExprBody);
      return w;
    }

    protected override void EmitDestructor(string source, Formal dtor, int formalNonGhostIndex, DatatypeCtor ctor, List<Type> typeArgs, Type bvType, TargetWriter wr) {
      var dtorName = FormalName(dtor, formalNonGhostIndex);
      wr.Write("(({0}){1}{2}).{3}", DtCtorName(ctor, typeArgs, wr), source, ctor.EnclosingDatatype is CoDatatypeDecl ? "._Get()" : "", dtorName);
    }

    protected override BlockTargetWriter CreateLambda(List<Type> inTypes, Bpl.IToken tok, List<string> inNames, Type resultType, TargetWriter wr, bool untyped = false) {
      // (
      //   (System.Func<inTypes,resultType>)  // cast, which tells C# what the various types involved are
      //   (
      //     (inNames) => {
      //       <<caller fills in body here; must end with a return statement>>
      //     }
      //   )
      // )
      wr.Write('(');
      if (!untyped) {
        wr.Write("(System.Func<{0}{1}>)", Util.Comma("", inTypes, t => TypeName(t, wr, tok) + ", "), TypeName(resultType, wr, tok));
      }
      wr.Write("(({0}) =>", Util.Comma(inNames, nm => nm));
      var w = wr.NewBigExprBlock("", "))");
      return w;
    }

    protected override TargetWriter CreateIIFE_ExprBody(Expression source, bool inLetExprBody, Type sourceType, Bpl.IToken sourceTok, Type resultType, Bpl.IToken resultTok, string bvName, TargetWriter wr) {
      wr.Write("Dafny.Helpers.Let<{0},{1}>(", TypeName(sourceType, wr, sourceTok), TypeName(resultType, wr, resultTok));
      TrExpr(source, wr, inLetExprBody);
      wr.Write(", {0} => ", bvName);
      var w = wr.Fork();
      wr.Write(")");
      int y = ((System.Func<int,int>)((u) => u + 5))(6);
      return w;
    }

    protected override TargetWriter CreateIIFE_ExprBody(string source, Type sourceType, Bpl.IToken sourceTok, Type resultType, Bpl.IToken resultTok, string bvName, TargetWriter wr) {
      wr.Write("Dafny.Helpers.Let<{0},{1}>(", TypeName(sourceType, wr, sourceTok), TypeName(resultType, wr, resultTok));
      wr.Write("{0}, {1} => ", source, bvName);
      var w = wr.Fork();
      wr.Write(")");
      return w;
    }

    protected override BlockTargetWriter CreateIIFE0(Type resultType, Bpl.IToken resultTok, TargetWriter wr) {
      // (
      //   (System.Func<resultType>)(() => <<body>>)
      // )()
      wr.Write("((System.Func<{0}>)(() =>", TypeName(resultType, wr, resultTok));
      var w = wr.NewBigExprBlock("", "))()");
      return w;
    }

    protected override BlockTargetWriter CreateIIFE1(int source, Type resultType, Bpl.IToken resultTok, string bvName, TargetWriter wr) {
      wr.Write("Dafny.Helpers.Let<int,{0}>(", TypeName(resultType, wr, resultTok));
      wr.Write("{0}, {1} => ", source, bvName);
      var w = wr.NewBigExprBlock("", ")");
      return w;
    }

    protected override void EmitUnaryExpr(ResolvedUnaryOp op, Expression expr, bool inLetExprBody, TargetWriter wr) {
      switch (op) {
        case ResolvedUnaryOp.BoolNot:
          TrParenExpr("!", expr, wr, inLetExprBody);
          break;
        case ResolvedUnaryOp.BitwiseNot:
          TrParenExpr("~", expr, wr, inLetExprBody);
          break;
        case ResolvedUnaryOp.Cardinality:
          TrParenExpr("new BigInteger(", expr, wr, inLetExprBody);
          wr.Write(".Count)");
          break;
        default:
          Contract.Assert(false); throw new cce.UnreachableException();  // unexpected unary expression
      }
    }

    static bool IsDirectlyComparable(Type t) {
      Contract.Requires(t != null);
      return t.IsBoolType || t.IsCharType || t.IsIntegerType || t.IsRealType || t.AsNewtype != null || t.IsBitVectorType || t.IsBigOrdinalType || t.IsRefType;
    }

    protected override void CompileBinOp(BinaryExpr.ResolvedOpcode op,
      Expression e0, Expression e1, Bpl.IToken tok, Type resultType,
      out string opString,
      out string preOpString,
      out string postOpString,
      out string callString,
      out string staticCallString,
      out bool reverseArguments,
      out bool truncateResult,
      out bool convertE1_to_int,
      TextWriter errorWr) {

      opString = null;
      preOpString = "";
      postOpString = "";
      callString = null;
      staticCallString = null;
      reverseArguments = false;
      truncateResult = false;
      convertE1_to_int = false;

      switch (op) {
        case BinaryExpr.ResolvedOpcode.EqCommon: {
            if (IsHandleComparison(tok, e0, e1, errorWr)) {
              opString = "==";
            } else if (e0.Type.IsRefType) {
              // Dafny's type rules are slightly different C#, so we may need a cast here.
              // For example, Dafny allows x==y if x:array<T> and y:array<int> and T is some
              // type parameter.
              opString = "== (object)";
            } else if (IsDirectlyComparable(e0.Type)) {
              opString = "==";
            } else {
              staticCallString = "object.Equals";
            }
            break;
          }
        case BinaryExpr.ResolvedOpcode.NeqCommon: {
            if (IsHandleComparison(tok, e0, e1, errorWr)) {
              opString = "!=";
            } else if (e0.Type.IsRefType) {
              // Dafny's type rules are slightly different C#, so we may need a cast here.
              // For example, Dafny allows x==y if x:array<T> and y:array<int> and T is some
              // type parameter.
              opString = "!= (object)";
            } else if (IsDirectlyComparable(e0.Type)) {
              opString = "!=";
            } else {
              preOpString = "!";
              staticCallString = "object.Equals";
            }
            break;
          }

        case BinaryExpr.ResolvedOpcode.LeftShift:
          opString = "<<"; truncateResult = true; convertE1_to_int = true; break;
        case BinaryExpr.ResolvedOpcode.RightShift:
          opString = ">>"; convertE1_to_int = true; break;
        case BinaryExpr.ResolvedOpcode.Add:
          opString = "+"; truncateResult = true;
          if (resultType.IsCharType) {
            preOpString = "(char)(";
            postOpString = ")";
          }
          break;
        case BinaryExpr.ResolvedOpcode.Sub:
          opString = "-"; truncateResult = true;
          if (resultType.IsCharType) {
            preOpString = "(char)(";
            postOpString = ")";
          }
          break;
        case BinaryExpr.ResolvedOpcode.Mul:
          opString = "*"; truncateResult = true; break;
        case BinaryExpr.ResolvedOpcode.Div:
          if (resultType.IsIntegerType || (AsNativeType(resultType) != null && AsNativeType(resultType).LowerBound < BigInteger.Zero)) {
            var suffix = AsNativeType(resultType) != null ? "_" + GetNativeTypeName(AsNativeType(resultType)) : "";
            staticCallString = "Dafny.Helpers.EuclideanDivision" + suffix;
          } else {
            opString = "/";  // for reals
          }
          break;
        case BinaryExpr.ResolvedOpcode.Mod:
          if (resultType.IsIntegerType || (AsNativeType(resultType) != null && AsNativeType(resultType).LowerBound < BigInteger.Zero)) {
            var suffix = AsNativeType(resultType) != null ? "_" + GetNativeTypeName(AsNativeType(resultType)) : "";
            staticCallString = "Dafny.Helpers.EuclideanModulus" + suffix;
          } else {
            opString = "%";  // for reals
          }
          break;

        case BinaryExpr.ResolvedOpcode.SetEq:
        case BinaryExpr.ResolvedOpcode.MultiSetEq:
        case BinaryExpr.ResolvedOpcode.SeqEq:
        case BinaryExpr.ResolvedOpcode.MapEq:
          callString = "Equals"; break;

        case BinaryExpr.ResolvedOpcode.ProperSubset:
        case BinaryExpr.ResolvedOpcode.ProperMultiSubset:
          staticCallString = TypeHelperName(e0.Type, errorWr, tok, e1.Type) + ".IsProperSubsetOf"; break;
        case BinaryExpr.ResolvedOpcode.Subset:
        case BinaryExpr.ResolvedOpcode.MultiSubset:
          staticCallString = TypeHelperName(e0.Type, errorWr, tok, e1.Type) + ".IsSubsetOf"; break;

        case BinaryExpr.ResolvedOpcode.Disjoint:
        case BinaryExpr.ResolvedOpcode.MultiSetDisjoint:
          staticCallString = TypeHelperName(e0.Type, errorWr, tok, e1.Type) + ".IsDisjointFrom"; break;
        case BinaryExpr.ResolvedOpcode.InSet:
        case BinaryExpr.ResolvedOpcode.InMultiSet:
        case BinaryExpr.ResolvedOpcode.InMap:
          callString = "Contains"; reverseArguments = true; break;

        case BinaryExpr.ResolvedOpcode.Union:
        case BinaryExpr.ResolvedOpcode.MultiSetUnion:
          staticCallString = TypeHelperName(resultType, errorWr, tok) + ".Union"; break;
        case BinaryExpr.ResolvedOpcode.Intersection:
        case BinaryExpr.ResolvedOpcode.MultiSetIntersection:
          staticCallString = TypeHelperName(resultType, errorWr, tok) + ".Intersect"; break;
        case BinaryExpr.ResolvedOpcode.SetDifference:
        case BinaryExpr.ResolvedOpcode.MultiSetDifference:
          staticCallString = TypeHelperName(resultType, errorWr, tok) + ".Difference"; break;

        case BinaryExpr.ResolvedOpcode.ProperPrefix:
          staticCallString = TypeHelperName(e0.Type, errorWr, e0.tok) + ".IsProperPrefixOf"; break;
        case BinaryExpr.ResolvedOpcode.Prefix:
          staticCallString = TypeHelperName(e0.Type, errorWr, e0.tok) + ".IsPrefixOf"; break;
        case BinaryExpr.ResolvedOpcode.Concat:
          staticCallString = TypeHelperName(e0.Type, errorWr, e0.tok) + ".Concat"; break;
        case BinaryExpr.ResolvedOpcode.InSeq:
          callString = "Contains"; reverseArguments = true; break;

        default:
          base.CompileBinOp(op, e0, e1, tok, resultType,
            out opString, out preOpString, out postOpString, out callString, out staticCallString, out reverseArguments, out truncateResult, out convertE1_to_int,
            errorWr);
          break;
      }
    }

    protected override void EmitIsZero(string varName, TargetWriter wr) {
      wr.Write("{0} == 0", varName);
    }

    protected override void EmitConversionExpr(ConversionExpr e, bool inLetExprBody, TargetWriter wr) {
      if (e.E.Type.IsNumericBased(Type.NumericPersuation.Int) || e.E.Type.IsBitVectorType || e.E.Type.IsCharType) {
        if (e.ToType.IsNumericBased(Type.NumericPersuation.Real)) {
          // (int or bv or char) -> real
          Contract.Assert(AsNativeType(e.ToType) == null);
          wr.Write("new Dafny.BigRational(");
          if (AsNativeType(e.E.Type) != null) {
            wr.Write("new BigInteger");
          }
          TrParenExpr(e.E, wr, inLetExprBody);
          wr.Write(", BigInteger.One)");
        } else if (e.ToType.IsCharType) {
          wr.Write("(char)(");
          TrExpr(e.E, wr, inLetExprBody);
          wr.Write(")");
        } else {
          // (int or bv or char) -> (int or bv or ORDINAL)
          var fromNative = AsNativeType(e.E.Type);
          var toNative = AsNativeType(e.ToType);
          if (fromNative == null && toNative == null) {
            if (e.E.Type.IsCharType) {
              // char -> big-integer (int or bv or ORDINAL)
              wr.Write("new BigInteger");
              TrParenExpr(e.E, wr, inLetExprBody);
            } else {
              // big-integer (int or bv) -> big-integer (int or bv or ORDINAL), so identity will do
              TrExpr(e.E, wr, inLetExprBody);
            }
          } else if (fromNative != null && toNative == null) {
            // native (int or bv) -> big-integer (int or bv)
            wr.Write("new BigInteger");
            TrParenExpr(e.E, wr, inLetExprBody);
          } else {
            string toNativeName, toNativeSuffix;
            bool toNativeNeedsCast;
            GetNativeInfo(toNative.Sel, out toNativeName, out toNativeSuffix, out toNativeNeedsCast);
            // any (int or bv) -> native (int or bv)
            // A cast would do, but we also consider some optimizations
            wr.Write("({0})", toNativeName);

            var literal = PartiallyEvaluate(e.E);
            UnaryOpExpr u = e.E.Resolved as UnaryOpExpr;
            MemberSelectExpr m = e.E.Resolved as MemberSelectExpr;
            if (literal != null) {
              // Optimize constant to avoid intermediate BigInteger
              wr.Write("(" + literal + toNativeSuffix + ")");
            } else if (u != null && u.Op == UnaryOpExpr.Opcode.Cardinality) {
              // Optimize .Count to avoid intermediate BigInteger
              TrParenExpr(u.E, wr, inLetExprBody);
              if (toNative.UpperBound <= new BigInteger(0x80000000U)) {
                wr.Write(".Count");
              } else {
                wr.Write(".LongCount");
              }
            } else if (m != null && m.MemberName == "Length" && m.Obj.Type.IsArrayType) {
              // Optimize .Length to avoid intermediate BigInteger
              TrParenExpr(m.Obj, wr, inLetExprBody);
              if (toNative.UpperBound <= new BigInteger(0x80000000U)) {
                wr.Write(".Length");
              } else {
                wr.Write(".LongLength");
              }
            } else {
              // no optimization applies; use the standard translation
              TrParenExpr(e.E, wr, inLetExprBody);
            }
          }
        }
      } else if (e.E.Type.IsNumericBased(Type.NumericPersuation.Real)) {
        Contract.Assert(AsNativeType(e.E.Type) == null);
        if (e.ToType.IsNumericBased(Type.NumericPersuation.Real)) {
          // real -> real
          Contract.Assert(AsNativeType(e.ToType) == null);
          TrExpr(e.E, wr, inLetExprBody);
        } else {
          // real -> (int or bv or char or ordinal)
          if (e.ToType.IsCharType) {
            wr.Write("(char)");
          } else if (AsNativeType(e.ToType) != null) {
            wr.Write("({0})", GetNativeTypeName(AsNativeType(e.ToType)));
          }
          TrParenExpr(e.E, wr, inLetExprBody);
          wr.Write(".ToBigInteger()");
        }
      } else if (e.E.Type.IsBigOrdinalType) {
        if (e.ToType.IsNumericBased(Type.NumericPersuation.Int) || e.ToType.IsBigOrdinalType) {
          TrExpr(e.E, wr, inLetExprBody);
        } else if (e.ToType.IsCharType) {
          wr.Write("(char)");
          TrParenExpr(e.E, wr, inLetExprBody);
        } else if (e.ToType.IsNumericBased(Type.NumericPersuation.Real)) {
          wr.Write("new Dafny.BigRational(");
          if (AsNativeType(e.E.Type) != null) {
            wr.Write("new BigInteger");
            TrParenExpr(e.E, wr, inLetExprBody);
            wr.Write(", BigInteger.One)");
          } else {
            TrParenExpr(e.E, wr, inLetExprBody);
            wr.Write(", 1)");
          }
        } else if (e.ToType.IsBitVectorType) {
          // ordinal -> bv
          var typename = TypeName(e.ToType, wr, null, null);
          wr.Write($"({typename})");
          TrParenExpr(e.E, wr, inLetExprBody);
        } else {
          Contract.Assert(false, $"not implemented for C#: {e.E.Type} -> {e.ToType}");
        }
      } else {
        Contract.Assert(false, $"not implemented for C#: {e.E.Type} -> {e.ToType}");
      }
    }

    protected override void EmitCollectionDisplay(CollectionType ct, Bpl.IToken tok, List<Expression> elements, bool inLetExprBody, TargetWriter wr) {
      wr.Write("{0}.FromElements", TypeHelperName(ct, wr, tok));
      TrExprList(elements, wr, inLetExprBody);
    }

    protected override void EmitMapDisplay(MapType mt, Bpl.IToken tok, List<ExpressionPair> elements, bool inLetExprBody, TargetWriter wr) {
      wr.Write("{0}.FromElements", TypeHelperName(mt, wr, tok));
      wr.Write("(");
      string sep = "";
      foreach (ExpressionPair p in elements) {
        wr.Write(sep);
        wr.Write("new Dafny.Pair<");
        wr.Write(TypeName(p.A.Type, wr, p.A.tok));
        wr.Write(",");
        wr.Write(TypeName(p.B.Type, wr, p.B.tok));
        wr.Write(">(");
        TrExpr(p.A, wr, inLetExprBody);
        wr.Write(",");
        TrExpr(p.B, wr, inLetExprBody);
        wr.Write(")");
        sep = ", ";
      }
      wr.Write(")");
    }

    protected override void EmitCollectionBuilder_New(CollectionType ct, Bpl.IToken tok, TargetWriter wr) {
      if (ct is SetType) {
        wr.Write("new System.Collections.Generic.List<{0}>()", TypeName(ct.Arg, wr, tok));
      } else if (ct is MapType) {
        var mt = (MapType)ct;
        var domtypeName = TypeName(mt.Domain, wr, tok);
        var rantypeName = TypeName(mt.Range, wr, tok);
        wr.Write("new System.Collections.Generic.List<Dafny.Pair<{0},{1}>>()", domtypeName, rantypeName);
      } else {
        Contract.Assume(false);  // unepxected collection type
      }
    }

    protected override void EmitCollectionBuilder_Add(CollectionType ct, string collName, Expression elmt, bool inLetExprBody, TargetWriter wr) {
      if (ct is SetType) {
        wr.Write("{0}.Add(", collName);
        TrExpr(elmt, wr, inLetExprBody);
        wr.WriteLine(");");
      } else {
        Contract.Assume(false);  // unepxected collection type
      }
    }

    protected override TargetWriter EmitMapBuilder_Add(MapType mt, Bpl.IToken tok, string collName, Expression term, bool inLetExprBody, TargetWriter wr) {
      var domtypeName = TypeName(mt.Domain, wr, tok);
      var rantypeName = TypeName(mt.Range, wr, tok);
      wr.Write("{0}.Add(new Dafny.Pair<{1},{2}>(", collName, domtypeName, rantypeName);
      var termLeftWriter = wr.Fork();
      wr.Write(",");
      TrExpr(term, wr, inLetExprBody);
      wr.WriteLine("));");
      return termLeftWriter;
    }

    protected override string GetCollectionBuilder_Build(CollectionType ct, Bpl.IToken tok, string collName, TargetWriter wr) {
      if (ct is SetType) {
        var typeName = TypeName(ct.Arg, wr, tok);
        return string.Format($"{DafnySetClass}<{typeName}>.FromCollection({collName})");
      } else if (ct is MapType) {
        var mt = (MapType)ct;
        var domtypeName = TypeName(mt.Domain, wr, tok);
        var rantypeName = TypeName(mt.Range, wr, tok);
        return string.Format("{3}<{0},{1}>.FromCollection({2})", domtypeName, rantypeName, collName, DafnyMapClass);
      } else {
        Contract.Assume(false);  // unepxected collection type
        throw new cce.UnreachableException();  // please compiler
      }
    }

    protected override void EmitSingleValueGenerator(Expression e, bool inLetExprBody, string type, TargetWriter wr) {
      wr.Write("Dafny.Helpers.SingleValue<{0}>", type);
      TrParenExpr(e, wr, inLetExprBody);
    }

    // ----- Target compilation and execution -------------------------------------------------------------

    private class CSharpCompilationResult
    {
      public string libPath;
      public List<string> immutableDllFileNames;
      public CompilerResults cr;
    }

    public override bool CompileTargetProgram(string dafnyProgramName, string targetProgramText, string/*?*/ callToMain, string/*?*/ targetFilename, ReadOnlyCollection<string> otherFileNames,
      bool hasMain, bool runAfterCompile, TextWriter outputWriter, out object compilationResult) {

      compilationResult = null;

      if (!CodeDomProvider.IsDefinedLanguage("CSharp")) {
        outputWriter.WriteLine("Error: cannot compile, because there is no provider configured for input language CSharp");
        return false;
      }

      var provider = CodeDomProvider.CreateProvider("CSharp", new Dictionary<string, string> { { "CompilerVersion", "v4.0" } });
      var cp = new System.CodeDom.Compiler.CompilerParameters();
      cp.GenerateExecutable = hasMain;
      if (DafnyOptions.O.RunAfterCompile) {
        cp.GenerateInMemory = true;
      } else if (hasMain) {
        cp.OutputAssembly = Path.ChangeExtension(dafnyProgramName, "exe");
        cp.GenerateInMemory = false;
      } else {
        cp.OutputAssembly = Path.ChangeExtension(dafnyProgramName, "dll");
        cp.GenerateInMemory = false;
      }
      // The nowarn numbers are the following:
      // * CS0164 complains about unreferenced labels
      // * CS0219/CS0168 is about unused variables
      // * CS1717 is about assignments of a variable to itself
      // * CS0162 is about unreachable code
      // * CS0436 is about types in source files that conflict with imported types (caused by
      //   dynamically-generated types like Tuple0 that aren't part of the runtime, which are
      //   often in pre-compiled Dafny DLLs)
      // * CS0183 is about unneeded casts
      cp.CompilerOptions = "/debug /nowarn:0164 /nowarn:0219 /nowarn:1717 /nowarn:0162 /nowarn:0168 /nowarn:0436 /nowarn:0183";
      cp.ReferencedAssemblies.Add("System.Numerics.dll");
      cp.ReferencedAssemblies.Add("System.Core.dll");
      cp.ReferencedAssemblies.Add("System.dll");

      var crx = new CSharpCompilationResult();
      crx.libPath = Path.GetDirectoryName(Assembly.GetExecutingAssembly().Location) + Path.DirectorySeparatorChar;
      if (DafnyOptions.O.UseRuntimeLib) {
        cp.ReferencedAssemblies.Add(crx.libPath + "DafnyRuntime.dll");
      }

      // DLL requirements differ based on whether we are using mono
      crx.immutableDllFileNames = new List<string>() {
        "System.Collections.Immutable.dll",
        "System.Runtime.dll"
      };
      // http://www.mono-project.com/docs/faq/technical/
      var platform = (int)System.Environment.OSVersion.Platform;
      var isUnix = platform == 4 || platform == 6 || platform == 128;
      if (!isUnix) {
          crx.immutableDllFileNames.Add("netstandard.dll");
      }

      if (DafnyOptions.O.Optimize) {
        cp.CompilerOptions += " /optimize";
      }
      cp.CompilerOptions += " /lib:" + crx.libPath;
      cp.CompilerOptions += " /nowarn:1718"; // Comparison to the same variable
      foreach (var filename in crx.immutableDllFileNames) {
        cp.ReferencedAssemblies.Add(filename);
      }

      int numOtherSourceFiles = 0;
      if (otherFileNames.Count > 0) {
        foreach (var file in otherFileNames) {
          string extension = Path.GetExtension(file);
          if (extension != null) { extension = extension.ToLower(); }
          if (extension == ".cs") {
            numOtherSourceFiles++;
          } else if (extension == ".dll") {
            cp.ReferencedAssemblies.Add(Path.Combine(Path.GetDirectoryName(file), Path.GetFileName(file)));
          }
        }
      }

      if (numOtherSourceFiles > 0) {
        string[] sourceFiles = new string[numOtherSourceFiles + 1];
        sourceFiles[0] = targetFilename;
        int index = 1;
        foreach (var file in otherFileNames) {
          string extension = Path.GetExtension(file);
          if (extension != null) { extension = extension.ToLower(); }
          if (extension == ".cs") {
            var normalizedPath = Path.Combine(Path.GetDirectoryName(file), Path.GetFileName(file));
            if (File.Exists(normalizedPath)) {
              sourceFiles[index++] = normalizedPath;
            } else {
              outputWriter.WriteLine("Errors compiling program: Could not find {0}", file);
              return false;
            }
          }
        }
        crx.cr = provider.CompileAssemblyFromFile(cp, sourceFiles);
      } else {
        var p = callToMain == null ? targetProgramText : targetProgramText + callToMain;
        crx.cr = provider.CompileAssemblyFromSource(cp, p);
      }

      if (crx.cr.Errors.Count != 0) {
        if (cp.GenerateInMemory) {
          outputWriter.WriteLine("Errors compiling program");
        } else {
          var assemblyName = Path.GetFileName(crx.cr.PathToAssembly);
          outputWriter.WriteLine("Errors compiling program into {0}", assemblyName);
        }
        foreach (var ce in crx.cr.Errors) {
          outputWriter.WriteLine(ce.ToString());
          outputWriter.WriteLine();
        }
        return false;
      }

      if (!cp.GenerateInMemory) {
        var assemblyName = Path.GetFileName(crx.cr.PathToAssembly);
        if (DafnyOptions.O.CompileVerbose) {
          outputWriter.WriteLine("Compiled assembly into {0}", assemblyName);
        }
        var outputDir = Path.GetDirectoryName(dafnyProgramName);
        if (string.IsNullOrWhiteSpace(outputDir)) {
          outputDir = ".";
        }
        foreach (var filename in crx.immutableDllFileNames) {
          var destPath = outputDir + Path.DirectorySeparatorChar + filename;
          File.Copy(crx.libPath + filename, destPath, true);
        }
      }

      compilationResult = crx;
      return true;
    }

    public override bool RunTargetProgram(string dafnyProgramName, string targetProgramText, string callToMain, string/*?*/ targetFilename, ReadOnlyCollection<string> otherFileNames,
      object compilationResult, TextWriter outputWriter) {

      var crx = (CSharpCompilationResult)compilationResult;
      var cr = crx.cr;

      // Dynamically load the DLL files the target program depends on
      foreach (var otherFileName in otherFileNames) {
        if (Path.GetExtension(otherFileName) == ".dll") {
          Assembly.LoadFile(Path.GetFullPath(otherFileName));
        }
      }

      var assemblyName = Path.GetFileName(cr.PathToAssembly);
      var entry = cr.CompiledAssembly.EntryPoint;
      try {
        object[] parameters = entry.GetParameters().Length == 0 ? new object[] { } : new object[] { new string[0] };
        entry.Invoke(null, parameters);
        return true;
      } catch (System.Reflection.TargetInvocationException e) {
        outputWriter.WriteLine("Error: Execution resulted in exception: {0}", e.Message);
        outputWriter.WriteLine(e.InnerException.ToString());
      } catch (System.Exception e) {
        outputWriter.WriteLine("Error: Execution resulted in exception: {0}", e.Message);
        outputWriter.WriteLine(e.ToString());
      }
      return false;
    }

    private void AddTestCheckerIfNeeded(string name, Declaration decl, TargetWriter wr)
    {
      if (Attributes.Contains(decl.Attributes, "test")) {
        // TODO: The resolver needs to check the assumptions about the declaration
        // (i.e. must be public and static, must return a "result type", etc.)
        bool hasReturnValue = false;
        if (decl is Function) {
          hasReturnValue = true;
        } else if (decl is Method) {
          var method = (Method) decl;
          hasReturnValue = method.Outs.Count > 1;
        }

        wr.WriteLine("[Xunit.Fact]");
        if (hasReturnValue) {
          wr = wr.NewNamedBlock("public static void {0}_CheckForFailureForXunit()", name);
          wr.WriteLine("var result = {0}();", name);
          wr.WriteLine("Xunit.Assert.False(result.IsFailure(), \"Dafny test failed: \" + result);");
        }
      }
    }

    public override void EmitCallToMain(Method mainMethod, TargetWriter wr) {
      var companion = TypeName_Companion(mainMethod.EnclosingClass as ClassDecl, wr, mainMethod.tok);
      var wClass = wr.NewNamedBlock("class __CallToMain");
      var wBody = wClass.NewNamedBlock("public static void Main(string[] args)");
      var modName = mainMethod.EnclosingClass.Module.CompileName == "_module" ? "_module." : "";
      companion = modName + companion;

      var idName = mainMethod.IsStatic ? IdName(mainMethod) : "_StaticMain";

      Coverage.EmitSetup(wBody);
      wBody.WriteLine($"{GetHelperModuleName()}.WithHaltHandling({companion}.{idName});");
      Coverage.EmitTearDown(wBody);
    }
  }
}<|MERGE_RESOLUTION|>--- conflicted
+++ resolved
@@ -27,11 +27,8 @@
     public override string TargetLanguage => "C#";
 
     protected string DafnyISet => "Dafny.ISet";
-<<<<<<< HEAD
+    protected string DafnyIMultiset => "Dafny.IMultiSet";
     protected string DafnyIMap => "Dafny.IMap";
-=======
-    protected string DafnyIMultiset => "Dafny.IMultiSet";
->>>>>>> e3d4f352
 
     protected override void EmitHeader(Program program, TargetWriter wr) {
       wr.WriteLine("// Dafny program {0} compiled into C#", program.Name);
@@ -971,15 +968,12 @@
         return "Dafny.Sequence" + "<" + CommonTypeName(seqType.Arg, otherType?.AsSeqType?.Arg, wr, tok) + ">";
       } else if (xType is SetType setType) {
         return $"{DafnySetClass}<{CommonTypeName(setType.Arg, otherType?.AsSetType?.Arg, wr, tok)}>";
-<<<<<<< HEAD
+      } else if (xType is MultiSetType msType) {
+        return $"{DafnyMultiSetClass}<{CommonTypeName(msType.Arg, otherType?.AsMultiSetType?.Arg, wr, tok)}>";
       } else if (xType is MapType mapType) {
         var domainType = CommonTypeName(mapType.Domain, otherType?.AsMapType?.Domain, wr, tok);
         var rangeType = CommonTypeName(mapType.Range, otherType?.AsMapType?.Range, wr, tok);
         return $"{DafnyMapClass}<{domainType}, {rangeType}>";
-=======
-      } else if (xType is MultiSetType msType) {
-        return $"{DafnyMultiSetClass}<{CommonTypeName(msType.Arg, otherType?.AsMultiSetType?.Arg, wr, tok)}>";
->>>>>>> e3d4f352
       } else {
         return TypeName(type, wr, tok);
       }
