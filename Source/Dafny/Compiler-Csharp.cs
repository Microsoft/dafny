--- conflicted
+++ resolved
@@ -588,7 +588,7 @@
       wr.Write("public {0}(", DtCtorDeclarationName(ctor));
       WriteFormals("", ctor.Formals, wr);
       {
-        var w = wr.NewBlock(")"); 
+        var w = wr.NewBlock(")");
         i = 0;
         foreach (Formal arg in ctor.Formals) {
           if (!arg.IsGhost) {
@@ -605,7 +605,7 @@
 
       // Equals method
       {
-        var w = wr.NewBlock("public override bool Equals(object other)"); 
+        var w = wr.NewBlock("public override bool Equals(object other)");
         w.WriteLine("var oth = other as {0}{1};", DtCtorName(ctor), TypeParameters(dt.TypeArgs));
         w.Write("return oth != null");
         i = 0;
@@ -625,7 +625,7 @@
 
       // GetHashCode method (Uses the djb2 algorithm)
       {
-        var w = wr.NewBlock("public override int GetHashCode()"); 
+        var w = wr.NewBlock("public override int GetHashCode()");
         w.WriteLine("ulong hash = 5381;");
         w.WriteLine("hash = ((hash << 5) + hash) + {0};", constructorIndex);
         i = 0;
@@ -640,7 +640,7 @@
       }
 
       {
-        var w = wr.NewBlock("public override string ToString()"); 
+        var w = wr.NewBlock("public override string ToString()");
         string nm;
         if (dt is TupleTypeDecl) {
           nm = "";
@@ -2683,8 +2683,7 @@
       }
     }
 
-<<<<<<< HEAD
-    protected override void EmitTypeTest(string localName, Type fromType, Type toType, Bpl.IToken tok, TargetWriter wr) {
+    protected override void EmitTypeTest(string localName, Type fromType, Type toType, Bpl.IToken tok, ConcreteSyntaxTree wr) {
       Contract.Requires(fromType.IsRefType);
       Contract.Requires(toType.IsRefType);
 
@@ -2711,10 +2710,7 @@
       }
     }
 
-    protected override void EmitCollectionDisplay(CollectionType ct, Bpl.IToken tok, List<Expression> elements, bool inLetExprBody, TargetWriter wr) {
-=======
     protected override void EmitCollectionDisplay(CollectionType ct, Bpl.IToken tok, List<Expression> elements, bool inLetExprBody, ConcreteSyntaxTree wr) {
->>>>>>> ece69b73
       wr.Write("{0}.FromElements", TypeHelperName(ct, wr, tok));
       TrExprList(elements, wr, inLetExprBody);
     }
