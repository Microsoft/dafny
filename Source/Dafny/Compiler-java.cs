//-----------------------------------------------------------------------------
//
// Copyright (C) Amazon.  All Rights Reserved.
//
//-----------------------------------------------------------------------------
using System;
using System.Collections.Generic;
using System.Linq;
using System.Numerics;
using System.IO;
using System.Diagnostics.Contracts;
using System.Collections.ObjectModel;
using System.Diagnostics;
using System.Text.RegularExpressions;
using System.Reflection;
using Bpl = Microsoft.Boogie;



namespace Microsoft.Dafny{
  public class JavaCompiler : Compiler{
    public JavaCompiler(ErrorReporter reporter)
      : base(reporter){
      IntSelect = ",java.math.BigInteger";
      LambdaExecute = ".apply";
    }

    public override String TargetLanguage => "Java";


    // Shadowing variables in Compiler.cs
    new string DafnySetClass = "dafny.DafnySet";
    new string DafnyMultiSetClass = "dafny.DafnyMultiset";
    new string DafnySeqClass = "dafny.DafnySequence";
    new string DafnyMapClass = "dafny.DafnyMap";

    const string DafnyBigRationalClass = "dafny.BigRational";
    const string DafnyEuclideanClass = "dafny.DafnyEuclidean";
    const string DafnyHelpersClass = "dafny.Helpers";
    const string TypeClass = "dafny.Type";

    const string DafnyFunctionIfacePrefix = "dafny.Function";
    const string DafnyMultiArrayClassPrefix = "dafny.Array";
    const string DafnyTupleClassPrefix = "dafny.Tuple";

    string DafnyMultiArrayClass(int dim) => DafnyMultiArrayClassPrefix + dim;
    string DafnyTupleClass(int size) => DafnyTupleClassPrefix + size;

    string DafnyFunctionIface(int arity) =>
      arity == 1 ? "java.util.function.Function" : DafnyFunctionIfacePrefix + arity;

    static string FormatExternBaseClassName(string externClassName) =>
      $"_ExternBase_{externClassName}";
    static string FormatTypeDescriptorVariable(string typeVarName) =>
      $"_td_{typeVarName}";
    static string FormatTypeDescriptorVariable(TypeParameter tp) =>
      FormatTypeDescriptorVariable(tp.CompileName);

    const string TypeMethodName = "_type";

    private String ModuleName;
    private String ModulePath;
    private int FileCount = 0;
    private Import ModuleImport;
    private HashSet<int> tuples = new HashSet<int>();
    private HashSet<int> functions = new HashSet<int>();
    private HashSet<int> arrays = new HashSet<int>();

    private readonly List<Import> Imports = new List<Import>();

    //RootImportWriter writes additional imports to the main file.
    private TargetWriter RootImportWriter;

    private struct Import{
      public string Name, Path;
    }

    protected override bool UseReturnStyleOuts(Method m, int nonGhostOutCount) => true;

    public override bool SupportsInMemoryCompilation => false;

    protected override bool SupportsAmbiguousTypeDecl => false;
    protected override bool SupportsProperties => false;
    protected override bool NeedsWrappersForInheritedFields => false;
    protected override bool FieldsInTraits => false;

    private enum JavaNativeType { Byte, Short, Int, Long }

    private static JavaNativeType AsJavaNativeType(NativeType.Selection sel) {
      switch (sel) {
        case NativeType.Selection.Byte:
        case NativeType.Selection.SByte:
          return JavaNativeType.Byte;
        case NativeType.Selection.Short:
        case NativeType.Selection.UShort:
          return JavaNativeType.Short;
        case NativeType.Selection.Int:
        case NativeType.Selection.UInt:
          return JavaNativeType.Int;
        case NativeType.Selection.Long:
        case NativeType.Selection.ULong:
          return JavaNativeType.Long;
        default:
          Contract.Assert(false);
          throw new cce.UnreachableException();
      }
    }

    private static JavaNativeType AsJavaNativeType(NativeType nt) {
      return AsJavaNativeType(nt.Sel);
    }

    private JavaNativeType? AsJavaNativeType(Type type) {
      var nt = AsNativeType(type);
      if (nt == null) {
        return null;
      } else {
        return AsJavaNativeType(nt);
      }
    }

    protected override void DeclareSpecificOutCollector(string collectorVarName, TargetWriter wr, List<Type> types, List<Type> formalTypes, List<Type> lhsTypes) {
      // If the method returns an array of parameter type, and we're assigning
      // to a variable with a more specific type, we need to insert a cast:
      //
      // Array<Integer> outcollector42 = obj.Method(); // <-- you are here
      // int[] out43 = (int[]) outcollector42.unwrap();
      var returnedTypes = new List<string>();
      Contract.Assert(formalTypes.Count == lhsTypes.Count);
      for (var i = 0; i < formalTypes.Count; i++) {
        var formalType = formalTypes[i];
        var lhsType = lhsTypes[i];
        if (formalType.IsArrayType && formalType.AsArrayType.Dims == 1 && UserDefinedType.ArrayElementType(formalType).IsTypeParameter) {
          returnedTypes.Add("java.lang.Object");
        } else {
          returnedTypes.Add(TypeName(lhsType, wr, Bpl.Token.NoToken, boxed: types.Count > 1));
        }
      }
      if (types.Count > 1) {
        tuples.Add(types.Count);
        wr.Write($"{DafnyTupleClassPrefix}{types.Count}<{Util.Comma(returnedTypes)}> {collectorVarName} = ");
      } else {
        wr.Write($"{returnedTypes[0]} {collectorVarName} = ");
      }
    }
    protected override void EmitCastOutParameterSplits(string outCollector, List<string> lhsNames,
      TargetWriter wr, List<Type> outTypes, List<Type> formalTypes, List<Type> lhsTypes, Bpl.IToken tok){
      var wOuts = new List<TargetWriter>();
      for (var i = 0; i < lhsNames.Count; i++){
        wr.Write($"{lhsNames[i]} = ");
        //
        // Suppose we have:
        //
        //   method Foo<A>(a : A) returns (arr : array<A>)
        //
        // This is compiled to:
        //
        //   public <A> Object Foo(A a)
        //
        // (There's also an argument for the type descriptor, but I'm omitting
        // it for clarity.)  Foo returns Object, not A[], since A could be
        // primitive and primitives cannot be generic parameters in Java
        // (*sigh*).  So when we call it:
        //
        //   var arr : int[] := Foo(42);
        //
        // we have to add a type cast:
        //
        //   BigInteger[] arr = (BigInteger[]) Foo(new BigInteger(42));
        //
        // Things can get more complicated than this, however.  If the method returns
        // the array as part of a tuple:
        //
        //   method Foo<A>(a : A) returns (pair : (array<A>, array<A>))
        //
        // then we get:
        //
        //   public <A> Tuple2<Object, Object> Foo(A a)
        //
        // and we have to write:
        //
        //   BigInteger[] arr = (Pair<BigInteger[], BigInteger[]>) (Object) Foo(new BigInteger(42));
        //
        // (Note the extra cast to Object, since Java doesn't allow a cast to
        // change a type parameter, as that's unsound in general.  It just
        // happens to be okay here!)
        //
        // Rather than try and exhaustively check for all the circumstances
        // where a cast is necessary, for the moment we just always cast to the
        // LHS type via Object, which is redundant 99% of the time but not
        // harmful.
        wr.Write($"({TypeName(lhsTypes[i], wr, Bpl.Token.NoToken)}) (Object) ");
        if (lhsNames.Count == 1) {
          wr.Write(outCollector);
        } else {
          wr.Write($"{outCollector}.dtor__{i}()");
        }
        EndStmt(wr);
      }
    }

    protected override void EmitMemberSelect(AssignStmt s0, List<Type> tupleTypeArgsList, TargetWriter wr, string tup){
      wr.Write("(");
      var lhs = (MemberSelectExpr) s0.Lhs;
      var wCoerced = EmitCoercionIfNecessary(from: null, to: tupleTypeArgsList[0], tok: s0.Tok, wr: wr);
      wCoerced.Write($"({TypeName(tupleTypeArgsList[0].NormalizeExpand(), wCoerced, s0.Tok)})");
      EmitTupleSelect(tup, 0, wCoerced);
      wr.Write(")");
      wr.Write($".{IdMemberName(lhs)} = ");
      wCoerced = EmitCoercionIfNecessary(from: null, to: tupleTypeArgsList[1], tok: s0.Tok, wr: wr);
      wCoerced.Write($"({TypeName(tupleTypeArgsList[1].NormalizeExpand(), wCoerced, s0.Tok)})");
      EmitTupleSelect(tup, 1, wCoerced);
      EndStmt(wr);
    }

    protected override void EmitSeqSelect(AssignStmt s0, List<Type> tupleTypeArgsList, TargetWriter wr, string tup){
      wr.Write("(");
      var lhs = (SeqSelectExpr) s0.Lhs;
      TargetWriter wColl, wIndex, wValue;
      EmitIndexCollectionUpdate(out wColl, out wIndex, out wValue, wr, nativeIndex: true);
      var wCoerce = EmitCoercionIfNecessary(from: null, to: lhs.Seq.Type, tok: s0.Tok, wr: wColl);
        wCoerce.Write($"({TypeName(lhs.Seq.Type.NormalizeExpand(), wCoerce, s0.Tok)})");
        EmitTupleSelect(tup, 0, wCoerce);
        wColl.Write(")");
      var wCast = EmitCoercionToNativeInt(wIndex);
      EmitTupleSelect(tup, 1, wCast);
        wValue.Write($"({TypeName(tupleTypeArgsList[2].NormalizeExpand(), wValue, s0.Tok)})");
      EmitTupleSelect(tup, 2, wValue);
      EndStmt(wr);
    }

    protected override void EmitMultiSelect(AssignStmt s0, List<Type> tupleTypeArgsList, TargetWriter wr, string tup, int L){
      wr.Write("(");
      var lhs = (MultiSelectExpr) s0.Lhs;
      var wArray = new TargetWriter(wr.IndentLevel, true);
      var wCoerced = EmitCoercionIfNecessary(from: null, to: tupleTypeArgsList[0], tok: s0.Tok, wr: wArray);
        wCoerced.Write($"({TypeName(tupleTypeArgsList[0].NormalizeExpand(), wCoerced, s0.Tok)})");
        EmitTupleSelect(tup, 0, wCoerced);
        wArray.Write(")");
      var array = wArray.ToString();
      var indices = new List<string>();
      for (int i = 0; i < lhs.Indices.Count; i++){
        var wIndex = new TargetWriter();
        wIndex.Write("((java.math.BigInteger)");
        EmitTupleSelect(tup, i + 1, wIndex);
        wIndex.Write(")");
        indices.Add(wIndex.ToString());
      }
      var lv = EmitArraySelectAsLvalue(array, indices, tupleTypeArgsList[L - 1]);
      var wrRhs = EmitAssignment(lv, tupleTypeArgsList[L - 1], null, wr);
      wrRhs.Write($"(({TypeName(tupleTypeArgsList[L - 1], wrRhs, s0.Tok)})");
      EmitTupleSelect(tup, L - 1, wrRhs);
      wrRhs.Write(")");
      EndStmt(wr);
    }

    protected override void WriteCast(string s, TargetWriter wr) {
      wr.Write($"({s})");
    }

    protected override TargetWriter DeclareLocalVar(string name, Type /*?*/ type, Bpl.IToken /*?*/ tok, TargetWriter wr, Type t){
      return DeclareLocalVar(name, t, tok, wr);
    }

    protected override void DeclareLocalVar(string name, Type /*?*/ type, Bpl.IToken /*?*/ tok, Expression rhs,
      bool inLetExprBody, TargetWriter wr, Type t){
      var w = DeclareLocalVar(name, t, tok, wr);
      TrExpr(rhs, w, inLetExprBody);
    }

    protected override TargetWriter EmitIngredients(TargetWriter wr, string ingredients, int L, string tupleTypeArgs, ForallStmt s, AssignStmt s0, Expression rhs){
      using (var wrVarInit = wr){
        wrVarInit.Write($"java.util.ArrayList<{DafnyTupleClassPrefix}{L}<{tupleTypeArgs}>> {ingredients} = ");
        AddTupleToSet(L);
        EmitEmptyTupleList(tupleTypeArgs, wrVarInit);
      }
      var wrOuter = wr;
      wr = CompileGuardedLoops(s.BoundVars, s.Bounds, s.Range, wr);
      using (var wrTuple = EmitAddTupleToList(ingredients, tupleTypeArgs, wr)){
          wrTuple.Write($"{L}<{tupleTypeArgs}>(");
        if (s0.Lhs is MemberSelectExpr lhs1) {
          TrExpr(lhs1.Obj, wrTuple, false);
        } else if (s0.Lhs is SeqSelectExpr lhs2) {
          TrExpr(lhs2.Seq, wrTuple, false);
          wrTuple.Write(", ");
          TrParenExpr(lhs2.E0,  wrTuple, false);
        } else {
          var lhs = (MultiSelectExpr) s0.Lhs;
          TrExpr(lhs.Array, wrTuple, false);
          foreach (var t in lhs.Indices) {
            wrTuple.Write(", ");
            TrParenExpr(t,  wrTuple, false);
          }
        }
        wrTuple.Write(", ");
        if (rhs is MultiSelectExpr) {
          Type t = rhs.Type.NormalizeExpand();
          wrTuple.Write($"({TypeName(t, wrTuple, rhs.tok)})");
        }
        TrExpr(rhs, wrTuple, false);
      }
      return wrOuter;
    }

    protected override void EmitHeader(Program program, TargetWriter wr){
      wr.WriteLine($"// Dafny program {program.Name} compiled into Java");
      ModuleName = HasMain(program, out _) ? "main" : Path.GetFileNameWithoutExtension(program.Name);
      wr.WriteLine();
      // Keep the import writers so that we can import subsequent modules into the main one
      EmitImports(wr, out RootImportWriter);
      wr.WriteLine();
    }

    // Only exists to make sure method is overriden
    protected override void EmitBuiltInDecls(BuiltIns builtIns, TargetWriter wr){ }

    public override void EmitCallToMain(Method mainMethod, TargetWriter wr) {
      var companion = TypeName_Companion(mainMethod.EnclosingClass as ClassDecl, wr, mainMethod.tok);
      var wBody = wr.NewNamedBlock("public static void main(String[] args)");
      var modName = mainMethod.EnclosingClass.Module.CompileName == "_module" ? "_System." : "";
      companion = modName + companion;
      Coverage.EmitSetup(wBody);
      wBody.WriteLine($"{DafnyHelpersClass}.withHaltHandling({companion}::{IdName(mainMethod)});");
      Coverage.EmitTearDown(wBody);
    }

    void EmitImports(TargetWriter wr, out TargetWriter importWriter){
      importWriter = wr.ForkSection();
      foreach (var import in Imports){
        if (import.Name != ModuleName){
          EmitImport(import, importWriter);
        }
      }
    }

    private void EmitImport(Import import, TargetWriter importWriter){
      importWriter.WriteLine($"import {import.Path.Replace('/','.')}.*;");
    }

    protected override TargetWriter CreateModule(string moduleName, bool isDefault, bool isExtern, string /*?*/ libraryName, TargetWriter wr) {
      if (isDefault) {
        // Fold the default module into the main module
        return wr;
      }
      var pkgName = libraryName ?? IdProtect(moduleName);
      var path = pkgName.Replace('.', '/');
      var import = new Import{ Name=moduleName, Path=path };
      ModuleName = IdProtect(moduleName);
      ModulePath = path;
      ModuleImport = import;
      FileCount = 0;
      return wr;
    }

    protected override void FinishModule() {
      if (FileCount > 0) {
        AddImport(ModuleImport);
      }
      FileCount = 0;
    }

    private void AddImport(Import import){
      if (!Imports.Contains(import)) {
        EmitImport(import, RootImportWriter);
        Imports.Add(import);
      }
    }

    protected override void DeclareSubsetType(SubsetTypeDecl sst, TargetWriter wr){
      ClassWriter cw = CreateClass(IdProtect(sst.Module.CompileName), IdName(sst), sst.TypeArgs, wr) as ClassWriter;
      if (sst.WitnessKind == SubsetTypeDecl.WKind.Compiled){
        var sw = new TargetWriter(cw.InstanceMemberWriter.IndentLevel, true);
        TrExpr(sst.Witness, sw, false);
        cw.DeclareField("Witness", sst, true, true, sst.Rhs, sst.tok, sw.ToString());
      }
    }

    protected class ClassWriter : IClassWriter {
      public readonly JavaCompiler Compiler;
      public readonly TargetWriter InstanceMemberWriter;
      public readonly TargetWriter StaticMemberWriter;
      public readonly TargetWriter CtorBodyWriter;

      public ClassWriter(JavaCompiler compiler, TargetWriter instanceMemberWriter, TargetWriter ctorBodyWriter, BlockTargetWriter staticMemberWriter = null) {
        Contract.Requires(compiler != null);
        Contract.Requires(instanceMemberWriter != null);
        this.Compiler = compiler;
        this.InstanceMemberWriter = instanceMemberWriter;
        this.CtorBodyWriter = ctorBodyWriter;
        this.StaticMemberWriter = staticMemberWriter == null ? instanceMemberWriter : staticMemberWriter;
      }

      public TargetWriter Writer(bool isStatic) {
        return isStatic ? StaticMemberWriter : InstanceMemberWriter;
      }

      public BlockTargetWriter CreateConstructor(TopLevelDeclWithMembers c, List<TypeParameter> l){
        return Compiler.CreateConstructor(c, Writer(false), l);
      }

      public BlockTargetWriter/*?*/ CreateMethod(Method m, bool createBody) {
        return Compiler.CreateMethod(m, createBody, Writer(m.IsStatic));
      }
      public BlockTargetWriter/*?*/ CreateFunction(string name, List<TypeParameter> typeArgs, List<Formal> formals, Type resultType, Bpl.IToken tok, bool isStatic, bool createBody, MemberDecl member) {
        return Compiler.CreateFunction(name, typeArgs, formals, resultType, tok, isStatic, createBody, member, Writer(isStatic));
      }

      public BlockTargetWriter/*?*/ CreateGetter(string name, Type resultType, Bpl.IToken tok, bool isStatic, bool createBody, MemberDecl/*?*/ member) {
        return Compiler.CreateGetter(name, resultType, tok, isStatic, createBody, Writer(isStatic));
      }
      public BlockTargetWriter/*?*/ CreateGetterSetter(string name, Type resultType, Bpl.IToken tok, bool isStatic, bool createBody, MemberDecl/*?*/ member, out TargetWriter setterWriter) {
        return Compiler.CreateGetterSetter(name, resultType, tok, isStatic, createBody, out setterWriter, Writer(isStatic));
      }
      public void DeclareField(string name, TopLevelDecl enclosingDecl, bool isStatic, bool isConst, Type type, Bpl.IToken tok, string rhs) {
        Compiler.DeclareField(name, isStatic, isConst, type, tok, rhs, this);
      }
      public TextWriter/*?*/ ErrorWriter() => InstanceMemberWriter;

      public void Finish() { }
    }

    protected override bool SupportsStaticsInGenericClasses => false;

    protected BlockTargetWriter CreateGetter(string name, Type resultType, Bpl.IToken tok, bool isStatic,
      bool createBody, TargetWriter wr) {
      wr.Write("public {0}{1} get_{2}()", isStatic ? "static " : "", TypeName(resultType, wr, tok), name);
      if (createBody) {
        var w = wr.NewBlock("", null, BlockTargetWriter.BraceStyle.Newline, BlockTargetWriter.BraceStyle.Newline);
        return w;
      } else {
        wr.WriteLine(";");
        return null;
      }
    }

    protected override void DeclareLocalVar(string name, Type /*?*/ type, Bpl.IToken /*?*/ tok, Expression rhs,
      bool inLetExprBody, TargetWriter wr){
      if (type == null){
        type = rhs.Type;
      }
      var w = DeclareLocalVar(name, type, tok, wr);
      TrExpr(rhs, w, inLetExprBody);
    }

    public BlockTargetWriter /*?*/ CreateGetterSetter(string name, Type resultType, Bpl.IToken tok, bool isStatic,
      bool createBody, out TargetWriter setterWriter, TargetWriter wr) {
      wr.Write("public {0}{1} get_{2}()", isStatic ? "static " : "", TypeName(resultType, wr, tok), name);
      BlockTargetWriter wGet = null;
      if (createBody) {
        wGet = wr.NewBlock("", null, BlockTargetWriter.BraceStyle.Newline, BlockTargetWriter.BraceStyle.Newline);
      } else {
        wr.WriteLine(";");
      }
      wr.Write("public {0}void set_{1}({2} value)", isStatic? "static " : "", name, TypeName(resultType, wr, tok));
      if (createBody) {
        setterWriter = wr.NewBlock("", null, BlockTargetWriter.BraceStyle.Newline, BlockTargetWriter.BraceStyle.Newline);
      } else {
        wr.WriteLine(";");
        setterWriter = null;
      }
      return wGet;
    }
    protected BlockTargetWriter CreateMethod(Method m, bool createBody, TargetWriter wr) {
      if (m.IsExtern(out _, out _) && (m.IsStatic || m is Constructor)) {
        // No need for an abstract version of a static method or a constructor
        return null;
      }
      string targetReturnTypeReplacement = null;
      int nonGhostOuts = 0;
      int nonGhostIndex = 0;
      for (int i = 0; i < m.Outs.Count; i++) {
        if (!m.Outs[i].IsGhost) {
          nonGhostOuts += 1;
          nonGhostIndex = i;
        }
      }
      if (nonGhostOuts == 1) {
        targetReturnTypeReplacement = TypeName(m.Outs[nonGhostIndex].Type, wr, m.Outs[nonGhostIndex].tok);
      } else if (nonGhostOuts > 1) {
        targetReturnTypeReplacement = DafnyTupleClassPrefix + nonGhostOuts;
      }
      var customReceiver = NeedsCustomReceiver(m);
      var receiverType = UserDefinedType.FromTopLevelDecl(m.tok, m.EnclosingClass);
      wr.Write("public {0}{1}", !createBody ? "abstract " : "", m.IsStatic || customReceiver ? "static " : "");
      var typeArgs = CombineTypeParameters(m);
      if (typeArgs.Count != 0) {
        wr.Write($"<{TypeParameters(typeArgs)}> ");
      }
      wr.Write("{0} {1}", targetReturnTypeReplacement ?? "void", IdName(m));
      wr.Write("(");
      var nTypes = WriteRuntimeTypeDescriptorsFormals(m, typeArgs, useAllTypeArgs: true, wr);
      var sep = nTypes > 0 ? ", " : "";
      if (customReceiver) {
        DeclareFormal(sep, "_this", receiverType, m.tok, true, wr);
        sep = ", ";
      }
      WriteFormals(sep, m.Ins, wr);
      if (!createBody) {
        wr.WriteLine(");");
        return null; // We do not want to write a function body, so instead of returning a BTW, we return null.
      } else {
        return wr.NewBlock(")", null, BlockTargetWriter.BraceStyle.Newline, BlockTargetWriter.BraceStyle.Newline);
      }
    }

    protected override BlockTargetWriter EmitMethodReturns(Method m, BlockTargetWriter wr) {
      int nonGhostOuts = 0;
      foreach (var t in m.Outs) {
        if (t.IsGhost) continue;
        nonGhostOuts += 1;
        break;
      }
      if (!m.Body.Body.OfType<ReturnStmt>().Any() && (nonGhostOuts > 0 || m.IsTailRecursive)) { // If method has out parameters or is tail-recursive but no explicit return statement in Dafny
        var r = new TargetWriter(wr.IndentLevel);
        EmitReturn(m.Outs, r);
        wr.BodySuffix = r.ToString();
        wr = wr.NewBlock("if(true)"); // Ensure no unreachable error is thrown for the return statement
      }
      return wr;
    }

    protected BlockTargetWriter CreateConstructor(TopLevelDeclWithMembers c, TargetWriter wr, List<TypeParameter> l) {
      EmitSuppression(wr);
      wr.Write("public ");
      wr.Write(c.CompileName);
      wr.Write("(");
      var nTypes = WriteRuntimeTypeDescriptorsFormals(l, false, wr);
      var w = wr.NewBlock(")", null, BlockTargetWriter.BraceStyle.Newline, BlockTargetWriter.BraceStyle.Newline);
      return w;
    }

    protected BlockTargetWriter/*?*/ CreateFunction(string name, List<TypeParameter> typeArgs,
      List<Formal> formals, Type resultType, Bpl.IToken tok, bool isStatic, bool createBody, MemberDecl member,
      TargetWriter wr) {
      if (member.IsExtern(out _, out _) && isStatic) {
        // No need for abstract version of static method
        return null;
      }
      var customReceiver = NeedsCustomReceiver(member);
      var receiverType = UserDefinedType.FromTopLevelDecl(member.tok, member.EnclosingClass);
      wr.Write("public {0}{1}", !createBody ? "abstract " : "", isStatic || customReceiver ? "static " : "");
      if (typeArgs.Count != 0) {
        wr.Write($"<{TypeParameters(typeArgs)}> ");
        wr.Write($"{TypeName(resultType, wr, tok)} {name}(");
      } else{
        wr.Write($"{TypeName(resultType, wr, tok)} {name}(");
      }
      var sep = "";
      var argCount = 0;
      if (customReceiver) {
        DeclareFormal(sep, "_this", receiverType, tok, true, wr);
        sep = ", ";
        argCount++;
      }
      argCount += WriteRuntimeTypeDescriptorsFormals(typeArgs, useAllTypeArgs: true, wr, sep);
      if (argCount > 0) {
        sep = ", ";
      }
      argCount += WriteFormals(sep, formals, wr);
      if (!createBody) {
        wr.WriteLine(");");
        return null; // We do not want to write a function body, so instead of returning a BTW, we return null.
      } else {
        BlockTargetWriter w;
        if (argCount > 1) {
          w = wr.NewBlock(")", null, BlockTargetWriter.BraceStyle.Newline, BlockTargetWriter.BraceStyle.Newline);
        } else {
          w = wr.NewBlock(")");
        }
        return w;
      }
    }

    protected void DeclareField(string name, bool isStatic, bool isConst, Type type, Bpl.IToken tok, string rhs, ClassWriter cw) {
      if (isStatic){
        var r = RemoveParams((rhs != null) ? rhs : DefaultValue(type, cw.StaticMemberWriter, tok));
        var t = RemoveParams(TypeName(type, cw.StaticMemberWriter, tok));
        cw.StaticMemberWriter.WriteLine($"public static {t} {name} = {r};");
      }
      else{
        Contract.Assert(cw.CtorBodyWriter != null, "Unexpected instance field");
        cw.InstanceMemberWriter.WriteLine("public {0} {1};", TypeName(type, cw.InstanceMemberWriter, tok), name);
        cw.CtorBodyWriter.WriteLine("this.{0} = {1};", name, rhs ?? DefaultValue(type, cw.CtorBodyWriter, tok, inAutoInitContext: true));
      }
    }

    private string RemoveParams(string s){
      return Regex.Replace(s, @"<.>", "");
    }

    private void EmitSuppression(TextWriter wr) {
      wr.WriteLine("@SuppressWarnings({\"unchecked\", \"deprecation\"})");
    }

    string TypeParameters(List<TypeParameter> targs) {
      Contract.Requires(cce.NonNullElements(targs));
      Contract.Ensures(Contract.Result<string>() != null);

      return Util.Comma(targs, tp => IdName(tp));
    }

    protected override string TypeName(Type type, TextWriter wr, Bpl.IToken tok, MemberDecl/*?*/ member = null) {
      return TypeName(type, wr, tok, boxed: false, member);
    }

    private string BoxedTypeName(Type type, TextWriter wr, Bpl.IToken tok) {
      return TypeName(type, wr, tok, boxed: true);
    }

    private string BoxedTypeNames(List<Type> types, TextWriter wr, Bpl.IToken tok) {
      return Util.Comma(types, t => BoxedTypeName(t, wr, tok));
    }

    protected override string TypeArgumentName(Type type, TextWriter wr, Bpl.IToken tok) {
      return BoxedTypeName(type, wr, tok);
    }

    private string TypeName(Type type, TextWriter wr, Bpl.IToken tok, bool boxed, MemberDecl/*?*/ member = null) {
      Contract.Ensures(Contract.Result<string>() != null);
      Contract.Assume(type != null);  // precondition; this ought to be declared as a Requires in the superclass

      var xType = type.NormalizeExpand();
      if (xType is TypeProxy) {
        // unresolved proxy; just treat as ref, since no particular type information is apparently needed for this type
        return "Object";
      }
      if (xType is BoolType) {
        return boxed ? "Boolean" : "boolean";
      } else if (xType is CharType) {
        return boxed ? "Character" : "char";
      } else if (xType is IntType || xType is BigOrdinalType) {
        return "java.math.BigInteger";
      } else if (xType is RealType) {
        return DafnyBigRationalClass;
      } else if (xType is BitvectorType) {
        var t = (BitvectorType)xType;
        return t.NativeType != null ? GetNativeTypeName(t.NativeType, boxed) : "java.math.BigInteger";
      } else if (member == null && xType.AsNewtype != null) {
        var nativeType = xType.AsNewtype.NativeType;
        if (nativeType != null) {
          return GetNativeTypeName(nativeType, boxed);
        }
        return TypeName(xType.AsNewtype.BaseType, wr, tok, boxed);
      } else if (xType.IsObjectQ) {
        return "Object";
      } else if (xType.IsArrayType) {
        ArrayClassDecl at = xType.AsArrayType;
        Contract.Assert(at != null);  // follows from type.IsArrayType
        Type elType = UserDefinedType.ArrayElementType(xType);
        return ArrayTypeName(elType, at.Dims, wr, tok);
      } else if (xType is UserDefinedType udt) {
        if (udt.ResolvedParam != null) {
          if (thisContext != null && thisContext.ParentFormalTypeParametersToActuals.TryGetValue(udt.ResolvedParam, out var instantiatedTypeParameter)) {
            return TypeName(instantiatedTypeParameter, wr, tok, member);
          }
        }
        var s = FullTypeName(udt, member);
        if (s.Equals("string")){
          return "String";
        }
        var cl = udt.ResolvedClass;
        bool isHandle = true;
        if (cl != null && Attributes.ContainsBool(cl.Attributes, "handle", ref isHandle) && isHandle) {
          return boxed ? "Long" : "long";
        }
        else if (cl is TupleTypeDecl tupleDecl) {
          s = DafnyTupleClass(tupleDecl.TypeArgs.Count);
        }
        else if (DafnyOptions.O.IronDafny &&
                 !(xType is ArrowType) &&
                 cl != null &&
                 cl.Module != null &&
                 !cl.Module.IsDefaultModule){
          s = cl.FullCompileName;
        }

        // When accessing a static member, leave off the type arguments
        var typeArgs = member != null ? new List<Type>() : udt.TypeArgs;
        return TypeName_UDT(s, typeArgs, wr, udt.tok);
      } else if (xType is SetType) {
        Type argType = ((SetType)xType).Arg;
        if (ComplicatedTypeParameterForCompilation(argType)) {
          Error(tok, "compilation of set<TRAIT> is not supported; consider introducing a ghost", wr);
        }
        return DafnySetClass + "<" + BoxedTypeName(argType, wr, tok) + ">";
      } else if (xType is SeqType) {
        Type argType = ((SeqType)xType).Arg;
        if (ComplicatedTypeParameterForCompilation(argType)) {
          Error(tok, "compilation of seq<TRAIT> is not supported; consider introducing a ghost", wr);
        }
        return DafnySeqClass + "<" + BoxedTypeName(argType, wr, tok) + ">";

      } else if (xType is MultiSetType) {
        Type argType = ((MultiSetType)xType).Arg;
        if (ComplicatedTypeParameterForCompilation(argType)) {
          Error(tok, "compilation of multiset<TRAIT> is not supported; consider introducing a ghost", wr);
        }
        return DafnyMultiSetClass + "<" + BoxedTypeName(argType, wr, tok) + ">";
      } else if (xType is MapType) {
        Type domType = ((MapType)xType).Domain;
        Type ranType = ((MapType)xType).Range;
        if (ComplicatedTypeParameterForCompilation(domType) || ComplicatedTypeParameterForCompilation(ranType)) {
          Error(tok, "compilation of map<TRAIT, _> or map<_, TRAIT> is not supported; consider introducing a ghost", wr);
        }
        return DafnyMapClass + "<" + BoxedTypeName(domType, wr, tok) + "," + BoxedTypeName(ranType, wr, tok) + ">";
      } else {
        Contract.Assert(false); throw new cce.UnreachableException();  // unexpected type
      }
    }

    string ArrayTypeName(Type elType, int dims, TextWriter wr, Bpl.IToken tok) {
      if (dims > 1) {
        arrays.Add(dims);
        return $"{DafnyMultiArrayClass(dims)}<{BoxedTypeName(elType, wr, tok)}>";
      } else if (elType.IsTypeParameter) {
        return "java.lang.Object";
      } else {
        return $"{TypeName(elType, wr, tok)}[]";
      }
    }

    protected string CollectionTypeUnparameterizedName(CollectionType ct) {
      if (ct is SeqType) {
        return DafnySeqClass;
      } else if (ct is SetType) {
        return DafnySetClass;
      } else if (ct is MultiSetType) {
        return DafnyMultiSetClass;
      } else if (ct is MapType) {
        return DafnyMapClass;
      } else {
        Contract.Assert(false);  // unexpected collection type
        throw new cce.UnreachableException();  // to please the compiler
      }
    }

    protected override string FullTypeName(UserDefinedType udt, MemberDecl /*?*/ member = null) {
      Contract.Assume(udt != null); // precondition; this ought to be declared as a Requires in the superclass
      if (udt is ArrowType) {
        functions.Add(udt.TypeArgs.Count - 1);
        return DafnyFunctionIface(udt.TypeArgs.Count - 1);
      }
      string qualification;
      if (member != null && member.IsExtern(out qualification, out _) && qualification != null) {
        return qualification;
      }
      var cl = udt.ResolvedClass;
      if (cl == null) {
        return IdProtect(udt.CompileName);
      }
      else if (cl is TupleTypeDecl tupleDecl) {
        return DafnyTupleClass(tupleDecl.TypeArgs.Count);
      } else if (cl.Module.CompileName == ModuleName || cl.Module.IsDefaultModule) {
        return IdProtect(cl.CompileName);
      }
      else{
        return IdProtect(cl.Module.CompileName) + "." + IdProtect(cl.CompileName);
      }
    }

    protected override string TypeNameArrayBrackets(int dims) {
      var name = "[";
      for (int i = 1; i < dims; i++) {
        name += "][";
      }

      return name + "]";
    }

    protected override bool DeclareFormal(string prefix, string name, Type type, Bpl.IToken tok, bool isInParam, TextWriter wr) {
      if (!isInParam) return false;
      wr.Write($"{prefix}{TypeName(type, wr, tok)} {name}");
      return true;
    }

    protected override string TypeName_UDT(string fullCompileName, List<Type> typeArgs, TextWriter wr, Bpl.IToken tok) {
      Contract.Assume(fullCompileName != null);  // precondition; this ought to be declared as a Requires in the superclass
      Contract.Assume(typeArgs != null);  // precondition; this ought to be declared as a Requires in the superclass
      string s = IdProtect(fullCompileName);
      if (typeArgs.Count != 0) {
        if (typeArgs.Exists(ComplicatedTypeParameterForCompilation)) {
          Error(tok, "compilation does not support trait types as a type parameter; consider introducing a ghost", wr);
        }
        s += "<" + BoxedTypeNames(typeArgs, wr, tok) + ">";
      }
      return s;
    }

    protected string TypeName_UDT(string fullCompileName, List<Type> inArgs, Type outArgs, TextWriter wr, Bpl.IToken tok) {
      Contract.Assume(fullCompileName != null);  // precondition; this ought to be declared as a Requires in the superclass
      Contract.Assume(inArgs != null);  // precondition; this ought to be declared as a Requires in the superclass
      Contract.Assume(outArgs != null);  // precondition; this ought to be declared as a Requires in the superclass
      string s = IdProtect(fullCompileName);
      s += "<";
      if (inArgs.Count > 1) {
        if (inArgs.Exists(ComplicatedTypeParameterForCompilation)) {
          Error(tok, "compilation does not support trait types as a type parameter; consider introducing a ghost", wr);
        }
        s += DafnyTupleClass(inArgs.Count) + "<" + BoxedTypeNames(inArgs, wr, tok) + ">";
        tuples.Add(inArgs.Count);
      } else {
        if (inArgs.Exists(ComplicatedTypeParameterForCompilation)) {
          Error(tok, "compilation does not support trait types as a type parameter; consider introducing a ghost", wr);
        }
        s += "" + BoxedTypeNames(inArgs, wr, tok) + "";
      }
      if (outArgs != null) {
        if (inArgs.Count > 0){
          s += ", ";
        }
        s += BoxedTypeName(outArgs, wr, tok) + "";
      }
      s += ">";
      return s;
    }

    // We write an extern class as a base class that the actual extern class
    // needs to extend, so the extern methods and functions need to be abstract
    // in the base class
    protected override bool IncludeExternMembers { get => true; }

    //
    // An example to show how type parameters are dealt with:
    //
    //   class Class<T /* needs zero initializer */, U /* does not */> {
    //     private String sT; // type descriptor for T
    //
    //     // Fields are assigned in the constructor because some will
    //     // depend on a type parameter
    //     public T t;
    //     public U u;
    //
    //     public Class(String sT) {
    //       this.sT = sT;
    //       this.t = dafny.Helpers.getDefault(sT);
    //       // Note: The field must be assigned a real value before being read!
    //       this.u = null;
    //     }
    //
    //     public __ctor(U u) {
    //       this.u = u;
    //     }
    //   }
    //
    protected override IClassWriter CreateClass(string moduleName, string name, bool isExtern, string /*?*/ fullPrintName,
      List<TypeParameter> /*?*/ typeParameters, List<Type> /*?*/ superClasses, Bpl.IToken tok, TargetWriter wr) {
      var javaName = isExtern ? FormatExternBaseClassName(name) : name;
      var filename = $"{ModulePath}/{javaName}.java";
      var w = wr.NewFile(filename);
      FileCount += 1;
      w.WriteLine($"// Class {javaName}");
      w.WriteLine($"// Dafny class {name} compiled into Java");
      w.WriteLine($"package {ModuleName};");
      w.WriteLine();
      EmitImports(w, out _);
      w.WriteLine();
      //TODO: Fix implementations so they do not need this suppression
      EmitSuppression(w);
      var abstractness = isExtern ? "abstract " : "";
      var typeParamString = "";
      if (typeParameters != null && typeParameters.Count != 0) {
        typeParamString = $"<{TypeParameters(typeParameters)}>";
      }
      w.Write($"public {abstractness}class {javaName}{typeParamString}");
      string sep;
      // Since Java does not support multiple inheritance, we are assuming a list of "superclasses" is a list of interfaces
      if (superClasses != null) {
        sep = " implements ";
        foreach (var trait in superClasses) {
          w.Write($"{sep}{TypeName(trait, w, tok)}");
          sep = ", ";
        }
      }
      var wBody = w.NewBlock("");
      var wTypeFields = wBody.Fork();

      wBody.Write($"public {javaName}(");
      var wCtorParams = wBody.Fork();
      var wCtorBody = wBody.NewBigBlock(")", "");

      // TODO-RS: This used to filter to only type parameters with the MustSupportZeroInitialization
      // characteristic. That isn't enough for the Java runtime though, in which dafny.Sequence<T> needs
      // a type descriptor in order to optimize for primitive types. Requiring them for all type parameters
      // helps, but is still incomplete since other areas of the compiler are not providing them all the time.
      // This isn't yet exposed by the test suite so we can get away with this for now, but will need to address
      // the issue more completely soon.
      sep = "";
      if (typeParameters != null) {
        foreach (var tp in typeParameters) {
          var fieldName = FormatTypeDescriptorVariable(tp.CompileName);
          var decl = $"{TypeClass}<{tp.CompileName}> {fieldName}";
          wTypeFields.WriteLine($"private {decl};");
          wCtorParams.Write($"{sep}{decl}");
          wCtorBody.WriteLine($"this.{fieldName} = {fieldName};");
          sep = ", ";
        }
      }

      EmitTypeMethod(javaName, typeParameters, typeParameters, initializer: null, wBody);
      return new ClassWriter(this, wBody, wCtorBody);
    }

    private void EmitTypeMethod(string typeName, List<TypeParameter> typeParams, List<TypeParameter> usedTypeParams, string/*?*/ initializer, TargetWriter wr) {
      var typeParamString = "";
      if (typeParams != null && typeParams.Count != 0) {
        typeParamString = $"<{TypeParameters(typeParams)}> ";
      }

      var typeDescriptorCast = $"({TypeClass}<{typeName}{typeParamString}>) ({TypeClass}<?>)";
      var typeDescriptorExpr = $"{TypeClass}.referenceWithInitializer({typeName}.class, () -> {initializer ?? "null"})";
      if (usedTypeParams == null || usedTypeParams.Count == 0) {
        wr.WriteLine($"private static final {TypeClass}<{typeName}> _TYPE = {typeDescriptorExpr};");
      }
      wr.Write($"public static {typeParamString}{TypeClass}<{typeName}{typeParamString}> _type(");
      if (usedTypeParams != null) {
        wr.Write(Util.Comma(usedTypeParams, tp => $"{TypeClass}<{tp.CompileName}> {FormatTypeDescriptorVariable(tp.CompileName)}"));
      }
      var wTypeMethodBody = wr.NewBigBlock(")", "");
      if (usedTypeParams == null || usedTypeParams.Count == 0) {
        wTypeMethodBody.WriteLine($"return {typeDescriptorCast} _TYPE;");
      } else {
        wTypeMethodBody.WriteLine($"return {typeDescriptorCast} {typeDescriptorExpr};");
      }
    }

    private string CastIfSmallNativeType(Type t) {
      var nt = AsNativeType(t);
      return nt == null ? "" : CastIfSmallNativeType(nt);
    }

    private string CastIfSmallNativeType(NativeType nt) {
      switch (AsJavaNativeType(nt)) {
        case JavaNativeType.Byte: return "(byte) ";
        case JavaNativeType.Short: return "(short) ";
        default: return "";
      }
    }

    protected override void EmitLiteralExpr(TextWriter wr, LiteralExpr e) {
      if (e is StaticReceiverExpr) {
        wr.Write(TypeName(e.Type, wr, e.tok));
      } else if (e.Value == null) {
        wr.Write($"({TypeName(e.Type, wr, e.tok)}) null");
      } else if (e.Value is bool value) {
        wr.Write(value ? "true" : "false");
      } else if (e is CharLiteralExpr) {
        wr.Write($"'{(string) e.Value}'");
      } else if (e is StringLiteralExpr str){
        wr.Write($"{DafnySeqClass}.asString(");
        TrStringLiteral(str, wr);
        wr.Write(")");
      } else if (AsNativeType(e.Type) is NativeType nt) {
        EmitNativeIntegerLiteral((BigInteger) e.Value, nt, wr);
      } else if (e.Value is BigInteger i) {
        if (i.IsZero) {
          wr.Write("java.math.BigInteger.ZERO");
        } else if (i.IsOne) {
          wr.Write("java.math.BigInteger.ONE");
        } else if (long.MinValue <= i && i <= long.MaxValue) {
          wr.Write($"java.math.BigInteger.valueOf({i}L)");
        } else {
          wr.Write($"new java.math.BigInteger(\"{i}\")");
        }
      } else if (e.Value is Basetypes.BigDec n){
        if (0 <= n.Exponent){
          wr.Write($"new {DafnyBigRationalClass}(new java.math.BigInteger(\"{n.Mantissa}");
          for (int j = 0; j < n.Exponent; j++){
            wr.Write("0");
          }
          wr.Write("\"), java.math.BigInteger.ONE)");
        } else {
          wr.Write($"new {DafnyBigRationalClass}(");
          wr.Write($"new java.math.BigInteger(\"{n.Mantissa}\")");
          wr.Write(", new java.math.BigInteger(\"1");
          for (int j = n.Exponent; j < 0; j++){
            wr.Write("0");
          }
          wr.Write("\"))");
        }
      } else {
        Contract.Assert(false); throw new cce.UnreachableException();  // unexpected literal
      }
    }

    protected override void EmitStringLiteral(string str, bool isVerbatim, TextWriter wr) {
      if (!isVerbatim) {
        wr.Write($"\"{str}\"");
      } else {
        //TODO: This is taken from Go and JS since Java doesn't have raw string literals, modify and make better if possible.
        var n = str.Length;
        wr.Write("\"");
        for (var i = 0; i < n; i++) {
          if (str[i] == '\"' && i+1 < n && str[i+1] == '\"') {
            wr.Write("\\\"");
            i++;
          } else if (str[i] == '\\') {
            wr.Write("\\\\");
          } else if (str[i] == '\n') {
            wr.Write("\\n");
          } else if (str[i] == '\r') {
            wr.Write("\\r");
          } else {
            wr.Write(str[i]);
          }
        }
        wr.Write("\"");
      }
    }

    void EmitNativeIntegerLiteral(BigInteger value, NativeType nt, TextWriter wr) {
      GetNativeInfo(nt.Sel, out var name, out var literalSuffix, out _);
      var intValue = value;
      if (intValue > long.MaxValue) {
        // The value must be a 64-bit unsigned integer, since it has a native
        // type and unsigned long is the biggest native type
        Contract.Assert(intValue <= ulong.MaxValue);

        // Represent the value as a signed 64-bit integer
        intValue -= ulong.MaxValue + BigInteger.One;
      } else if (nt.Sel == NativeType.Selection.UInt && intValue > int.MaxValue) {
        // Represent the value as a signed 32-bit integer
        intValue -= uint.MaxValue + BigInteger.One;
      }
      wr.Write($"{CastIfSmallNativeType(nt)}{intValue}{literalSuffix}");
    }

    protected string GetNativeDefault(NativeType nt) {
      switch (AsJavaNativeType(nt)) {
        case JavaNativeType.Byte: return "(byte) 0";
        case JavaNativeType.Short: return "(short) 0";
        case JavaNativeType.Int: return "0";
        case JavaNativeType.Long: return "0L";
        default:
          Contract.Assert(false);  // unexpected native type
          throw new cce.UnreachableException();  // to please the compiler
      }
    }

    protected override void GetNativeInfo(NativeType.Selection sel, out string name, out string literalSuffix,
      out bool needsCastAfterArithmetic) {
      literalSuffix = "";
      needsCastAfterArithmetic = false;
      switch (AsJavaNativeType(sel)) {
        case JavaNativeType.Byte: name = "byte"; needsCastAfterArithmetic = true; break;
        case JavaNativeType.Short: name = "short"; needsCastAfterArithmetic = true; break;
        case JavaNativeType.Int: name = "int"; break;
        case JavaNativeType.Long: name = "long"; literalSuffix = "L"; break;
        default:
          Contract.Assert(false);  // unexpected native type
          throw new cce.UnreachableException();  // to please the compiler
      }
    }

    private string GetNativeTypeName(NativeType nt, bool boxed = false) {
      return boxed ? GetBoxedNativeTypeName(nt) : base.GetNativeTypeName(nt);
    }

    private string GetBoxedNativeTypeName(NativeType nt) {
      switch (AsJavaNativeType(nt)) {
        case JavaNativeType.Byte: return "Byte";
        case JavaNativeType.Short: return "Short";
        case JavaNativeType.Int: return "Integer";
        case JavaNativeType.Long: return "Long";
        default:
          Contract.Assert(false);  // unexpected native type
          throw new cce.UnreachableException();  // to please the compiler
      }
    }

    // Note the (semantically iffy) distinction between a *primitive type*,
    // being one of the eight Java primitive types, and a NativeType, which can
    // only be one of the integer types.
    private bool IsJavaPrimitiveType(Type type) {
      return type.IsBoolType || type.IsCharType || AsNativeType(type) != null;
    }

    protected override void EmitThis(TargetWriter wr) {
      var custom =
        (enclosingMethod != null && enclosingMethod.IsTailRecursive) ||
        (enclosingFunction != null && enclosingFunction.IsTailRecursive) ||
        thisContext is NewtypeDecl;
      wr.Write(custom ? "_this" : "this");
    }

    protected override void DeclareLocalVar(string name, Type /*?*/ type, Bpl.IToken /*?*/ tok, bool leaveRoomForRhs,
      string /*?*/ rhs, TargetWriter wr){
      if (type != null && type.AsArrayType != null){
        arrays.Add(type.AsArrayType.Dims);
      }
      if (type.IsDatatype && type.AsDatatype is TupleTypeDecl) {
        tuples.Add(type.AsDatatype.TypeArgs.Count);
      }
      if (type.IsTypeParameter) {
        EmitSuppression(wr);
      }
      wr.Write("{0} {1}", type != null ? TypeName(type, wr, tok) : "Object", name);
      if (leaveRoomForRhs){
        Contract.Assert(rhs == null); // follows from precondition
      } else if (rhs != null){
        wr.WriteLine($" = {rhs};");
      } else if (type.IsIntegerType) {
        wr.WriteLine(" = java.math.BigInteger.ZERO;");
      } else {
        wr.WriteLine(";");
      }
    }

    protected override void DeclareLocalVar(string name, Type /*?*/ type, Bpl.IToken /*?*/ tok, bool leaveRoomForRhs,
      string /*?*/ rhs, TargetWriter wr, Type t) {
      DeclareLocalVar(name, t, tok, leaveRoomForRhs, rhs, wr);
    }

    protected override void EmitCollectionDisplay(CollectionType ct, Bpl.IToken tok, List<Expression> elements, bool inLetExprBody, TargetWriter wr) {
      if (elements.Count == 0) {
        wr.Write($"{CollectionTypeUnparameterizedName(ct)}.<{BoxedTypeName(ct.Arg, wr, tok)}> empty(");
        if (ct is SeqType) {
          wr.Write(TypeDescriptor(ct.Arg, wr, tok));
        }
        wr.Write(")");
        return;
      }
      wr.Write($"{CollectionTypeUnparameterizedName(ct)}.of(");
      string sep = "";
      if (ct is SeqType && !IsJavaPrimitiveType(ct.Arg)) {
        wr.Write(TypeDescriptor(ct.Arg, wr, tok));
        sep = ", ";
      }
      foreach (Expression e in elements) {
        wr.Write(sep);
        TrExpr(e, wr, inLetExprBody);
        sep = ", ";
      }
      wr.Write(")");
    }

    protected override void EmitMapDisplay(MapType mt, Bpl.IToken tok, List<ExpressionPair> elements, bool inLetExprBody, TargetWriter wr) {
      wr.Write("dafny.DafnyMap.fromElements");
      wr.Write("(");
      string sep = "";
      foreach (ExpressionPair p in elements) {
        wr.Write(sep);
        wr.Write("new dafny.Tuple2(");
        TrExpr(p.A, wr, inLetExprBody);
        wr.Write(", ");
        TrExpr(p.B, wr, inLetExprBody);
        wr.Write(")");
        sep = ", ";
      }
      wr.Write(")");
    }

    protected override void GetSpecialFieldInfo(SpecialField.ID id, object idParam, out string compiledName, out string preString, out string postString) {
      compiledName = "";
      preString = "";
      postString = "";
      switch (id) {
        case SpecialField.ID.UseIdParam:
          compiledName = IdProtect((string)idParam);
          break;
        case SpecialField.ID.ArrayLength:
        case SpecialField.ID.ArrayLengthInt:
          if (idParam == null) {
            // Works on both fixed array types like array<int> (=> BigInteger[])
            // or generic array types like array<A> (=> Object) and (unlike most
            // of java.lang.reflect.Array) is fast
            preString = "java.lang.reflect.Array.getLength(";
            postString = ")";
          } else {
            compiledName = "dim" + (int)idParam;
          }
          if (id == SpecialField.ID.ArrayLength) {
            preString = "java.math.BigInteger.valueOf(" + preString;
            postString = postString + ")";
          }
          break;
        case SpecialField.ID.Floor:
          compiledName = "toBigInteger()";
          break;
        case SpecialField.ID.IsLimit:
          preString = "dafny.BigOrdinal.IsLimit(";
          postString = ")";
          break;
        case SpecialField.ID.IsSucc:
          preString = "dafny.BigOrdinal.IsSucc(";
          postString = ")";
          break;
        case SpecialField.ID.Offset:
          preString = "dafny.BigOrdinal.Offset(";
          postString = ")";
          break;
        case SpecialField.ID.IsNat:
          preString = "dafny.BigOrdinal.IsNat(";
          postString = ")";
          break;
        case SpecialField.ID.Keys:
          compiledName = "dafnyKeySet()";
          break;
        case SpecialField.ID.Values:
          compiledName = "dafnyValues()";
          break;
        case SpecialField.ID.Items:
          compiledName = "dafnyEntrySet()";
          break;
        case SpecialField.ID.Reads:
          compiledName = "_reads";
          break;
        case SpecialField.ID.Modifies:
          compiledName = "_modifies";
          break;
        case SpecialField.ID.New:
          compiledName = "_new";
          break;
        default:
          Contract.Assert(false); // unexpected ID
          break;
      }
    }

<<<<<<< HEAD
    protected override ILvalue EmitMemberSelect(Action<TargetWriter> obj, MemberDecl member, List<TypeArgumentInstantiation> typeArgs, Dictionary<TypeParameter, Type> typeMap,
      Type expectedType, string/*?*/ additionalCustomParameter, bool internalAccess = false) {
      if (member is Field && member.EnclosingClass is TraitDecl && !member.IsStatic) {
=======
    protected override ILvalue EmitMemberSelect(Action<TargetWriter> obj, MemberDecl member, List<TypeArgumentInstantiation> typeArgs, Dictionary<TypeParameter, Type> typeMap, Type expectedType, bool internalAccess = false) {
      if (member.EnclosingClass is TraitDecl && !member.IsStatic) {
>>>>>>> 19dc6484
        return new GetterSetterLvalue(obj, IdName(member));
      } else if (member is ConstantField) {
        Contract.Assert(!(member.IsStatic && member.EnclosingClass.TypeArgs.Count != 0));
        return SuffixLvalue(obj, $".{IdName(member)}");
      } else if (member is SpecialField sf) {
        GetSpecialFieldInfo(sf.SpecialId, sf.IdParam, out var compiledName, out _, out _);
        if (compiledName.Length != 0){
          if (member.EnclosingClass is DatatypeDecl) {
            return new GetterSetterLvalue(obj, getter: compiledName, setter: null);
          } else {
            return SuffixLvalue(obj, $".{compiledName}");
          }
        } else {
          // Assume it's already handled by the caller
          return SimpleLvalue(obj);
        }
      } else if (member is Function) {
        var wr = new TargetWriter();
        EmitNameAndActualTypeArgs(IdName(member), typeArgs.ConvertAll(ta => ta.Actual), member.tok, wr);
<<<<<<< HEAD
        if (typeArgs.Count == 0 && additionalCustomParameter == null) {
=======
        if (typeArgs.Count == 0) {
>>>>>>> 19dc6484
          var nameAndTypeArgs = wr.ToString();
          return SuffixLvalue(obj, $"::{nameAndTypeArgs}");
        } else {
          // we need an eta conversion for the type-descriptor parameters
<<<<<<< HEAD
          // (T0 a0, T1 a1, ...) -> obj.F(additionalCustomParameter, rtd0, rtd1, ..., a0, a1, ...)
          var fn = (Function)member;
          wr.Write("(");
          var sep = "";
          if (additionalCustomParameter != null) {
            wr.Write("{0}{1}", sep, additionalCustomParameter);
            sep = ", ";
          }
=======
          // (T0 a0, T1 a1, ...) -> obj.F(rtd0, rtd1, ..., a0, a1, ...)
          var fn = (Function)member;
          wr.Write("(");
          var sep = "";
>>>>>>> 19dc6484
          foreach (var ta in typeArgs) {
            wr.Write("{0}{1}", sep, TypeDescriptor(ta.Actual, wr, fn.tok));
            sep = ", ";
          }
          var prefixWr = new TargetWriter();
          var prefixSep = "";
          prefixWr.Write("(");
          foreach (var arg in fn.Formals) {
            if (!arg.IsGhost) {
              var name = idGenerator.FreshId("_eta");
              var ty = Resolver.SubstType(arg.Type, typeMap);
              prefixWr.Write($"{prefixSep}{BoxedTypeName(ty, prefixWr, arg.tok)} {name}");
              wr.Write("{0}{1}", sep, name);
              sep = ", ";
              prefixSep = ", ";
            }
          }
          prefixWr.Write(") -> ");
          wr.Write(")");
          return EnclosedLvalue(prefixWr.ToString(), obj, $".{wr.ToString()}");
        }
      } else {
        return SuffixLvalue(obj, $".{IdName(member)}");
      }
    }

    // FIXME This is a bit sketchy: Rather than encapsulating the idea of an
    // lvalue, both EmitRead() and EmitWrite() assume (as does
    // EmitMemberSelect()) that the member has already been written and we need
    // only write the part starting with the period.  Cleaning up this logic
    // would require reworking the way EmitMemberSelect() is called.
    private class GetterSetterLvalue : ILvalue {
      private readonly Action<TargetWriter> Object;
      private readonly string Getter;
      private readonly string/*?*/ Setter;

      public GetterSetterLvalue(Action<TargetWriter> obj, string name) {
        this.Object = obj;
        this.Getter = $"get_{name}";
        this.Setter = $"set_{name}";
      }

      public GetterSetterLvalue(Action<TargetWriter> obj, string getter, string/*?*/ setter) {
        this.Object = obj;
        this.Getter = getter;
        this.Setter = setter;
      }

      public void EmitRead(TargetWriter wr) {
        Object(wr);
        wr.Write($".{Getter}()");
      }

      public TargetWriter EmitWrite(TargetWriter wr) {
        Contract.Assert(Setter != null, "Unexpected write to read-only property");

        Object(wr);
        wr.Write($".{Setter}(");
        var w = wr.Fork();
        wr.WriteLine(");");
        return w;
      }
    }

    protected override void EmitConstructorCheck(string source, DatatypeCtor ctor, TargetWriter wr) {
      wr.Write($"{source}.is_{ctor.CompileName}()");
    }

    protected override string TypeName_Companion(Type type, TextWriter wr, Bpl.IToken tok, MemberDecl member) {
      if (type is UserDefinedType udt && udt.ResolvedClass is TraitDecl) {
        if (member.IsStatic && member.EnclosingClass.TypeArgs.Count != 0) {
          return IdProtect(udt.FullCompanionCompileName);
        } else {
          return TypeName_UDT(udt.FullCompanionCompileName, udt.TypeArgs, wr, tok);
        }
      } else {
        return TypeName(type, wr, tok, member);
      }
    }

    protected override TargetWriter EmitArraySelect(List<string> indices, Type elmtType, TargetWriter wr) {
      Contract.Assert(indices != null && 1 <= indices.Count);  // follows from precondition
      List<TargetWriter> wIndices;
      var w = EmitArraySelect(indices.Count, out wIndices, elmtType, wr);
      for (int i = 0; i < indices.Count; i++) {
        if (!int.TryParse(indices[i], out _)) {
          wIndices[i].Write($"{DafnyHelpersClass}.toInt({indices[i]})");
        } else {
          wIndices[i].Write(indices[i]);
        }
      }
      return w;
    }

    protected override TargetWriter EmitArraySelect(List<Expression> indices, Type elmtType, bool inLetExprBody, TargetWriter wr) {
      Contract.Assert(indices != null && 1 <= indices.Count);  // follows from precondition
      List<TargetWriter> wIndices;
      var w = EmitArraySelect(indices.Count, out wIndices, elmtType, wr);

      for (int i = 0; i < indices.Count; i++) {
        TrParenExprAsInt(indices[i], wIndices[i], inLetExprBody);
      }

      return w;
    }

    private TargetWriter EmitArraySelect(int dimCount, out List<TargetWriter> wIndices, Type elmtType, TargetWriter wr) {
      wIndices = new List<TargetWriter>();
      TargetWriter w;
      if (dimCount == 1) {
        if (elmtType.IsTypeParameter) {
          wr.Write($"{FormatTypeDescriptorVariable(elmtType.AsTypeParameter)}.getArrayElement(");
          w = wr.Fork();
          wr.Write(", ");
          wIndices.Add(wr.Fork());
          wr.Write(")");
        } else {
          w = wr.Fork();
          wr.Write("[");
          wIndices.Add(wr.Fork());
          wr.Write("]");
        }
      } else {
        if (elmtType.IsTypeParameter) {
          w = wr.Fork();
          wr.Write(".get(");
          for (int i = 0; i < dimCount; i++) {
            if (i > 0) {
              wr.Write(", ");
            }
            wIndices.Add(wr.Fork());
          }
          wr.Write(")");
        } else {
          wr.Write($"(({TypeName(elmtType, wr, Bpl.Token.NoToken)}{Util.Repeat("[]", dimCount)}) ((");
          w = wr.Fork();
          wr.Write(").elmts))");
          for (int i = 0; i < dimCount; i++) {
            wr.Write("[");
            wIndices.Add(wr.Fork());
            wr.Write("]");
          }
        }
      }
      return w;
    }

    // TODO: Generalize the EmitArraySelectAsLvalue API to be rid of this duplication
    protected override TargetWriter EmitArrayUpdate(List<string> indices, string rhs, Type elmtType, TargetWriter wr) {
      TargetWriter w;
      if (indices.Count == 1) {
        if (elmtType.IsTypeParameter) {
          wr.Write($"{FormatTypeDescriptorVariable(elmtType.AsTypeParameter)}.setArrayElement(");
          w = wr.Fork();
          wr.Write($", {DafnyHelpersClass}.toInt({indices[0]}), {rhs})");
        } else {
          w = wr.Fork();
          wr.Write($"[{DafnyHelpersClass}.toInt({indices[0]})] = {rhs}");
        }
      } else {
        if (elmtType.IsTypeParameter) {
          w = wr.Fork();
          wr.Write($".set({Util.Comma(indices, ix => $"{DafnyHelpersClass}.toInt({ix})")}, {rhs})");
        } else {
          wr.Write($"(({TypeName(elmtType, wr, Bpl.Token.NoToken)}{Util.Repeat("[]", indices.Count)}) (");
          w = wr.Fork();
          wr.Write($").elmts){Util.Comma("", indices, ix => $"[{DafnyHelpersClass}.toInt({ix})]")} = {rhs}");
        }
      }
      return w;
    }

    protected override ILvalue EmitArraySelectAsLvalue(string array, List<string> indices, Type elmtType) {
      if (elmtType.IsTypeParameter) {
        return new GenericArrayElementLvalue(this, array, indices, elmtType.AsTypeParameter);
      } else {
        return SimpleLvalue(wr => {
          var wArray = EmitArraySelect(indices, elmtType, wr);
          wArray.Write(array);
        });
      }
    }

    private class GenericArrayElementLvalue : ILvalue {
      private readonly JavaCompiler Compiler;
      private readonly string Array;
      private readonly List<string> Indices;
      private readonly TypeParameter ElmtTypeParameter;

      public GenericArrayElementLvalue(JavaCompiler compiler, string array, List<string> indices, TypeParameter elmtTypeParameter) {
        Compiler = compiler;
        Array = array;
        Indices = indices;
        ElmtTypeParameter = elmtTypeParameter;
      }

      public void EmitRead(TargetWriter wr) {
        var wArray = Compiler.EmitArraySelect(Indices, new UserDefinedType(ElmtTypeParameter), wr);
        wArray.Write(Array);
      }

      public TargetWriter EmitWrite(TargetWriter wr) {
        TargetWriter w;
        if (Indices.Count == 1) {
          wr.Write($"{FormatTypeDescriptorVariable(ElmtTypeParameter)}.setArrayElement({Array}, {Indices[0]}.intValue(),");
          w = wr.Fork();
          wr.Write(")");
        } else {
          wr.Write($"{Array}.set({Util.Comma("", Indices, ix => $"[{DafnyHelpersClass}.toInt({ix})]")}), ");
          w = wr.Fork();
          wr.Write(")");
        }
        return w;
      }
    }

    protected override void EmitSeqSelectRange(Expression source, Expression lo, Expression hi, bool fromArray, bool inLetExprBody, TargetWriter wr) {
      if (fromArray) {
        wr.Write($"{DafnySeqClass}.fromRawArrayRange({TypeDescriptor(source.Type.TypeArgs[0], wr, source.tok)}, ");
      }
      TrParenExpr(source, wr, inLetExprBody);
      if (fromArray) {
        wr.Write(", ");
        if (lo != null) {
          TrExprAsInt(lo, wr, inLetExprBody);
        } else {
          wr.Write("0");
        }
        wr.Write(", ");
        if (hi != null) {
          TrExprAsInt(hi, wr, inLetExprBody);
        } else {
          wr.Write("java.lang.reflect.Array.getLength");
          TrParenExpr(source, wr, inLetExprBody);
        }
        wr.Write(")");
      } else {
        if (lo != null && hi != null) {
          wr.Write(".subsequence(");
          TrExprAsInt(lo, wr, inLetExprBody);
          wr.Write(", ");
          TrExprAsInt(hi, wr, inLetExprBody);
          wr.Write(")");
        }
        else if (lo != null) {
          wr.Write(".drop");
          TrParenExpr(lo, wr, inLetExprBody);
        }
        else if (hi != null) {
          wr.Write(".take");
          TrParenExpr(hi, wr, inLetExprBody);
        }
      }
    }

    protected override void EmitIndexCollectionSelect(Expression source, Expression index, bool inLetExprBody, TargetWriter wr) {
      // Taken from C# compiler, assuming source is a DafnySequence type.
      TrParenExpr(source, wr, inLetExprBody);
      if (source.Type.AsCollectionType is MultiSetType){
        TrParenExpr(".multiplicity", index, wr, inLetExprBody);
      } else if (source.Type.AsCollectionType is MapType){
        TrParenExpr(".get", index, wr, inLetExprBody);
      } else {
        TrParenExpr(".select", index, wr, inLetExprBody);
      }

    }

    protected override void EmitMultiSetFormingExpr(MultiSetFormingExpr expr, bool inLetExprBody, TargetWriter wr) {
      TrParenExpr(expr.E, wr, inLetExprBody);
      wr.Write(".asDafnyMultiset()");
    }

    protected override void EmitIndexCollectionUpdate(Expression source, Expression index, Expression value, bool inLetExprBody,
      TargetWriter wr, bool nativeIndex = false) {
      TrParenExpr(source, wr, inLetExprBody);
      wr.Write(".update(");
      TrExpr(index, wr, inLetExprBody);
      wr.Write(", ");
      TrExpr(value, wr, inLetExprBody);
      wr.Write(")");
    }

    protected override void EmitRotate(Expression e0, Expression e1, bool isRotateLeft, TargetWriter wr, bool inLetExprBody, FCE_Arg_Translator tr) {
      string nativeName = null, literalSuffix = null;
      bool needsCast = false;
      var nativeType = AsNativeType(e0.Type);
      if (nativeType != null) {
        GetNativeInfo(nativeType.Sel, out nativeName, out literalSuffix, out needsCast);
      }
      var leftShift = nativeType == null ? ".shiftLeft" : "<<";
      var rightShift = nativeType == null ? ".shiftRight" : ">>>";
      // ( e0 op1 e1) | (e0 op2 (width - e1))
      if (needsCast) {
        wr.Write("(" + nativeName + ")(" + CastIfSmallNativeType(e0.Type) + "(");
      }
      wr.Write("(");
      EmitShift(e0, e1, isRotateLeft ? leftShift : rightShift, isRotateLeft, nativeType, true, wr, inLetExprBody, tr);
      wr.Write(")");
      if (nativeType == null) {
        wr.Write (".or");
      } else {
        wr.Write ("|");
      }
      wr.Write("(");
      EmitShift(e0, e1, isRotateLeft ? rightShift : leftShift, !isRotateLeft, nativeType, false, wr, inLetExprBody, tr);
      wr.Write(")))");
      if (needsCast) {
        wr.Write("))");
      }
    }

    void EmitShift(Expression e0, Expression e1, string op, bool truncate, NativeType/*?*/ nativeType, bool firstOp, TargetWriter wr, bool inLetExprBody, FCE_Arg_Translator tr) {
      var bv = e0.Type.AsBitVectorType;
      if (truncate) {
        wr = EmitBitvectorTruncation(bv, true, wr);
      }
      tr(e0, wr, inLetExprBody);
      wr.Write($" {op} ");
      if (!firstOp) {
        wr.Write($"({bv.Width} - ");
      }
      wr.Write("((");
      tr(e1, wr, inLetExprBody);
      wr.Write(")");
      if (AsNativeType(e1.Type) == null) {
        wr.Write(".intValue()");
      }
      if (!firstOp) {
        wr.Write(")");
      }
    }

    protected override TargetWriter EmitBitvectorTruncation(BitvectorType bvType, bool surroundByUnchecked, TargetWriter wr) {
      string nativeName = null, literalSuffix = null;
      bool needsCastAfterArithmetic = false;
      if (bvType.NativeType != null) {
        GetNativeInfo(bvType.NativeType.Sel, out nativeName, out literalSuffix, out needsCastAfterArithmetic);
      }
      // --- Before
      if (bvType.NativeType == null) {
        wr.Write("((");
      } else {
        wr.Write($"({nativeName}) {CastIfSmallNativeType(bvType)}((");
      }
      // --- Middle
      var middle = wr.Fork();
      // --- After
      // do the truncation, if needed
      if (bvType.NativeType == null) {
        wr.Write($").and((java.math.BigInteger.ONE.shiftLeft({bvType.Width})).subtract(java.math.BigInteger.ONE)))");
      } else {
        if (bvType.NativeType.Bitwidth != bvType.Width) {
          // print in hex, because that looks nice
          wr.Write($") & {CastIfSmallNativeType(bvType)}0x{(1UL << bvType.Width) - 1:X}{literalSuffix})");
        } else {
          wr.Write("))");  // close the parentheses for the cast
        }
      }
      return middle;
    }

    protected override bool CompareZeroUsingSign(Type type) {
      // Everything is boxed, so everything benefits from avoiding explicit 0
      return true;
    }

    protected override TargetWriter EmitSign(Type type, TargetWriter wr) {
      TargetWriter w;
      var nt = AsNativeType(type);
      if (nt == null) {
        w = wr.Fork();
        wr.Write(".signum()");
      } else if (nt.LowerBound >= 0) {
        wr.Write("(");
        w = wr.Fork();
        wr.Write(" == 0 ? 0 : 1)");
      } else {
        wr.Write($"{HelperClass(nt)}.signum(");
        w = wr.Fork();
        wr.Write(")");
      }
      return w;
    }

    protected override IClassWriter/*?*/ DeclareDatatype(DatatypeDecl dt, TargetWriter wr) {
      if (dt is TupleTypeDecl){
        tuples.Add(((TupleTypeDecl) dt).Dims);
        return null;
      } else {
        var w = CompileDatatypeBase(dt, wr);
        CompileDatatypeConstructors(dt, wr);
        return w;
      }
    }

    IClassWriter CompileDatatypeBase(DatatypeDecl dt, TargetWriter wr) {
      string DtT = dt.CompileName;
      string DtT_protected = IdProtect(DtT);
      string DtT_TypeArgs = "";
      if (dt.TypeArgs.Count != 0) {
        DtT_TypeArgs = "<" + TypeParameters(dt.TypeArgs) + ">";
        DtT += DtT_TypeArgs;
        DtT_protected += DtT_TypeArgs;
      }
      var filename = $"{ModulePath}/{dt}.java";
      wr = wr.NewFile(filename);
      FileCount += 1;
      wr.WriteLine($"// Class {DtT_protected}");
      wr.WriteLine($"// Dafny class {DtT_protected} compiled into Java");
      wr.WriteLine($"package {ModuleName};");
      wr.WriteLine();
      EmitImports(wr, out _);
      wr.WriteLine();
      // from here on, write everything into the new block created here:
      //TODO: Figure out how to resolve type checking warnings
      EmitSuppression(wr);
      var btw = wr.NewNamedBlock("public{0} class {1}", dt.IsRecordType ? "" : " abstract", DtT_protected);
      wr = btw;
      // constructor
      if (dt.IsRecordType) {
        DatatypeFieldsAndConstructor(dt.Ctors[0], 0, wr);
      } else {
        wr.WriteLine($"public {IdName(dt)}() {{ }}");
      }
      var typeArgsStr = Util.Comma(dt.TypeArgs, IdName);
      var usedTypeArgs = UsedTypeParameters(dt);
      var usedTypeArgsStr = Util.Comma(usedTypeArgs, IdName);
      var typeDescArgsStr = Util.Comma(usedTypeArgs, FormatTypeDescriptorVariable);
      TargetWriter wDefault;
      if (dt.TypeArgs.Count == 0) {
        wr.Write($"static {IdName(dt)} theDefault = ");
        wDefault = wr.Fork();
        wr.WriteLine(";");

        using (var w = wr.NewNamedBlock($"public static {IdName(dt)} Default()")) {
          w.WriteLine("return theDefault;");
        }
      } else {
        var w = wr.NewBigBlock($"public static <{typeArgsStr}> {dt}<{typeArgsStr}> Default({Util.Comma(usedTypeArgs, tp => $"{TypeClass}<{tp.CompileName}> {FormatTypeDescriptorVariable(tp)}")})", "");
        w.Write("return ");
        wDefault = w.Fork();
        w.WriteLine(";");
      }
      DatatypeCtor defaultCtor;
      if (dt is IndDatatypeDecl) {
        defaultCtor = ((IndDatatypeDecl)dt).DefaultCtor;
      } else {
        defaultCtor = ((CoDatatypeDecl) dt).Ctors[0];
      }
      string arguments = "";
      string sep = "";
      foreach (Formal f in defaultCtor.Formals) {
        if (!f.IsGhost) {
          arguments += sep + DefaultValue(f.Type, wDefault, f.Tok);
          sep = ", ";
        }
      }
      EmitDatatypeValue(dt, defaultCtor, dt is CoDatatypeDecl, arguments, wDefault);
      EmitTypeMethod(IdName(dt), dt.TypeArgs, usedTypeArgs, $"Default({typeDescArgsStr})", wr);
      // create methods
      // TODO:  Need to revisit this. Java cannot reference generic types in a static context, so this wont work.
      // (Yes, it can: public static <T1, T2> Foo create_Bar(T1 arg1, T2 arg2) { ... })
//      foreach (var ctor in dt.Ctors) {
//        wr.Write("public static {0} {1}(", DtT_protected, DtCreateName(ctor));
//        WriteFormals("", ctor.Formals, wr);
//        var w = wr.NewBlock(")");
//        w.Write("return new {0}(", DtCtorDeclarationName(ctor, dt.TypeArgs));
//        var sep = "";
//        var i = 0;
//        foreach (var arg in ctor.Formals) {
//          if (!arg.IsGhost) {
//            w.Write("{0}{1}", sep, FormalName(arg, i));
//            sep = ", ";
//            i++;
//          }
//        }
//        w.WriteLine(");");
//      }
      // query properties
      foreach (var ctor in dt.Ctors) {
        if (dt.IsRecordType) {
          wr.WriteLine($"public boolean is_{ctor.CompileName}() {{ return true; }}");
        } else {
          wr.WriteLine($"public boolean is_{ctor.CompileName}() {{ return this instanceof {dt.CompileName}_{ctor.CompileName}; }}");
        }
      }
      if (dt is CoDatatypeDecl) {
        wr.WriteLine($"public abstract {DtT_protected} Get();");
      }
      if (dt.HasFinitePossibleValues) {
        Contract.Assert(dt.TypeArgs.Count == 0);
        var w = wr.NewNamedBlock($"public static java.util.ArrayList<{DtT_protected}> AllSingletonConstructors()");
        string arraylist = "singleton_iterator";
        w.WriteLine($"java.util.ArrayList<{DtT_protected}> {arraylist} = new java.util.ArrayList<>();");
        foreach (var ctor in dt.Ctors) {
          Contract.Assert(ctor.Formals.Count == 0);
          w.WriteLine("{0}.add(new {1}{2}());", arraylist, DtT_protected, dt.IsRecordType ? "" : $"_{ctor.CompileName}");
        }
        w.WriteLine($"return {arraylist};");
      }
      // destructors
      foreach (var ctor in dt.Ctors) {
        foreach (var dtor in ctor.Destructors) {
          if (dtor.EnclosingCtors[0] == ctor) {
            var arg = dtor.CorrespondingFormals[0];
            if (!arg.IsGhost && arg.HasName){
              using (var wDtor = wr.NewNamedBlock($"public {TypeName(arg.Type, wr, arg.tok)} dtor_{arg.CompileName}()")){
                if (dt.IsRecordType){
                  wDtor.WriteLine($"return this.{IdName(arg)};");
                }
                else{
                  wDtor.WriteLine("{0} d = this{1};", DtT_protected, dt is CoDatatypeDecl ? ".Get()" : "");
                  var n = dtor.EnclosingCtors.Count;
                  for (int i = 0; i < n-1; i++) {
                    var ctor_i = dtor.EnclosingCtors[i];
                    Contract.Assert(arg.CompileName == dtor.CorrespondingFormals[i].CompileName);
                    wDtor.WriteLine("if (d instanceof {0}_{1}{2}) {{ return (({0}_{1}{2})d).{3}; }}", dt.CompileName, ctor_i.CompileName, DtT_TypeArgs, IdName(arg));
                  }
                  Contract.Assert(arg.CompileName == dtor.CorrespondingFormals[n-1].CompileName);
                  wDtor.WriteLine($"return (({dt.CompileName}_{dtor.EnclosingCtors[n-1].CompileName}{DtT_TypeArgs})d).{IdName(arg)};");
                }
              }
            }
          }
        }
      }

      // FIXME: This is dodgy.  We can set the constructor body writer to null
      // only because we don't expect to use it, which is only because we don't
      // expect there to be fields.
      return new ClassWriter(this, btw, ctorBodyWriter: null);
    }

    void CompileDatatypeConstructors(DatatypeDecl dt, TargetWriter wrx) {
      Contract.Requires(dt != null);
      string typeParams = dt.TypeArgs.Count == 0 ? "" : $"<{TypeParameters(dt.TypeArgs)}>";
      if (dt.IsRecordType) {
        // There is only one constructor, and it is populated by CompileDatatypeBase
        return;
      }
      int constructorIndex = 0; // used to give each constructor a different name
      foreach (DatatypeCtor ctor in dt.Ctors) {
        var filename = $"{ModulePath}/{DtCtorDeclarationName(ctor)}.java";
        var wr = wrx.NewFile(filename);
        FileCount += 1;
        wr.WriteLine($"// Class {DtCtorDeclarationName(ctor, dt.TypeArgs)}");
        wr.WriteLine($"// Dafny class {DtCtorDeclarationName(ctor, dt.TypeArgs)} compiled into Java");
        wr.WriteLine($"package {ModuleName};");
        wr.WriteLine();
        EmitImports(wr, out _);
        wr.WriteLine();
        EmitSuppression(wr);
        var w = wr.NewNamedBlock($"public class {DtCtorDeclarationName(ctor, dt.TypeArgs)} extends {IdName(dt)}{typeParams}");
        DatatypeFieldsAndConstructor(ctor, constructorIndex, w);
        constructorIndex++;
      }
      if (dt is CoDatatypeDecl) {
        var filename = $"{ModulePath}/{dt.CompileName}__Lazy.java";
        var wr = wrx.NewFile(filename);
        FileCount += 1;
        wr.WriteLine($"// Class {dt.CompileName}__Lazy");
        wr.WriteLine($"// Dafny class {dt.CompileName}__Lazy compiled into Java");
        wr.WriteLine($"package {ModuleName};");
        wr.WriteLine();
        EmitImports(wr, out _);
        wr.WriteLine();
        EmitSuppression(wr); //TODO: Fix implementations so they do not need this suppression
        var w = wr.NewNamedBlock($"public class {dt.CompileName}__Lazy{typeParams} extends {IdName(dt)}{typeParams}");
        w.WriteLine($"interface Computer {{ {dt.CompileName} run(); }}");
        w.WriteLine("Computer c;");
        w.WriteLine($"{dt.CompileName}{typeParams} d;");
        w.WriteLine($"public {dt.CompileName}__Lazy(Computer c) {{ this.c = c; }}");
        w.WriteLine($"public {dt.CompileName}{typeParams} Get() {{ if (c != null) {{ d = c.run(); c = null; }} return d; }}");
        w.WriteLine("public String toString() { return Get().toString(); }");
      }
    }

    void DatatypeFieldsAndConstructor(DatatypeCtor ctor, int constructorIndex, TargetWriter wr) {
      Contract.Requires(ctor != null);
      Contract.Requires(0 <= constructorIndex && constructorIndex < ctor.EnclosingDatatype.Ctors.Count);
      Contract.Requires(wr != null);
      var dt = ctor.EnclosingDatatype;
      var i = 0;
      foreach (Formal arg in ctor.Formals) {
        if (!arg.IsGhost) {
          wr.WriteLine($"public {TypeName(arg.Type, wr, arg.tok)} {FormalName(arg, i)};");
          i++;
        }
      }
      wr.Write($"public {DtCtorDeclarationName(ctor)}(");
      WriteFormals("", ctor.Formals, wr);
      using (var w = wr.NewBlock(")")) {
        i = 0;
        foreach (Formal arg in ctor.Formals) {
          if (!arg.IsGhost) {
            w.WriteLine($"this.{FormalName(arg, i)} = {FormalName(arg, i)};");
            i++;
          }
        }
      }
      if (ctor.Formals.Count > 0){
        wr.Write($"public {DtCtorDeclarationName(ctor)}(){{}}");
      }
      if (dt is CoDatatypeDecl) {
        string typeParams = dt.TypeArgs.Count == 0 ? "" : $"<{TypeParameters(dt.TypeArgs)}>";
        wr.WriteLine($"public {dt.CompileName}{typeParams} Get() {{ return this; }}");
      }
      // Equals method
      using (var w = wr.NewBlock("\n@Override\npublic boolean equals(Object other)")) {
        w.WriteLine("if (this == other) return true;");
        w.WriteLine("if (other == null) return false;");
        w.WriteLine("if (getClass() != other.getClass()) return false;");
        if(ctor.Formals.Count > 0){string typeParams = dt.TypeArgs.Count == 0 ? "" : $"<{TypeParameters(dt.TypeArgs)}>";
          w.WriteLine("{0} o = ({0})other;", DtCtorDeclarationName(ctor, dt.TypeArgs));
          w.Write("return ");
          i = 0;
          foreach (Formal arg in ctor.Formals) {
            if (!arg.IsGhost) {
              string nm = FormalName(arg, i);
              if(i!= 0)
                w.Write(" && ");
              if (IsDirectlyComparable(arg.Type)) {
                w.Write($"this.{nm} == o.{nm}");
              } else {
                w.Write($"{nm}.equals(o.{nm})");
              }
              i++;
            }
          }
          w.WriteLine(";");
        } else {
          w.WriteLine("return true;");
        }
      }
      // GetHashCode method (Uses the djb2 algorithm)
      using (var w = wr.NewBlock("\n@Override\npublic int hashCode()")) {
        w.WriteLine("long hash = 5381;");
        w.WriteLine($"hash = ((hash << 5) + hash) + {constructorIndex};");
        i = 0;
        foreach (Formal arg in ctor.Formals) {
          if (!arg.IsGhost) {
            string nm = FormalName(arg, i);
            w.Write("hash = ((hash << 5) + hash) + ");
            if (IsJavaPrimitiveType(arg.Type)) {
              w.WriteLine($"{BoxedTypeName(arg.Type, w, Bpl.Token.NoToken)}.hashCode(this.{nm});");
            } else {
              w.WriteLine($"this.{nm}.hashCode();");
            }
            i++;
          }
        }
        w.WriteLine("return (int) hash;");
      }
      using (var w = wr.NewBlock("\n@Override\npublic String toString()")) {
        string nm;
        if (dt is TupleTypeDecl) {
          nm = "";
        } else {
          nm = (dt.Module.IsDefaultModule ? "" : dt.Module.Name + ".") + dt.Name + "." + ctor.Name;
        }
        if (dt is TupleTypeDecl && ctor.Formals.Count == 0) {
          // here we want parentheses and no name
          w.WriteLine("return \"()\";");
        } else if (dt is CoDatatypeDecl) {
          w.WriteLine($"return \"{nm}\";");
        } else {
          var tempVar = GenVarName("s", ctor.Formals);
          w.WriteLine($"StringBuilder {tempVar} = new StringBuilder();");
          w.WriteLine($"{tempVar}.append(\"{nm}\");");
          if (ctor.Formals.Count != 0) {
            w.WriteLine($"{tempVar}.append(\"(\");");
            i = 0;
            foreach (var arg in ctor.Formals) {
              if (!arg.IsGhost) {
                if (i != 0) {
                  w.WriteLine($"{tempVar}.append(\", \");");
                }
                w.Write($"{tempVar}.append(");
                var memberName = FormalName(arg, i);
                if (IsJavaPrimitiveType(arg.Type)) {
                  w.Write($"this.{memberName}");
                } else {
                  w.Write($"this.{memberName} == null ? \"\" : this.{memberName}");
                }
                w.WriteLine(");");
                i++;
              }
            }
            w.WriteLine($"{tempVar}.append(\")\");");
          }
          w.WriteLine($"return {tempVar}.toString();");
        }
      }
    }

    string DtCtorDeclarationName(DatatypeCtor ctor, List<TypeParameter> typeParams) {
      Contract.Requires(ctor != null);
      Contract.Ensures(Contract.Result<string>() != null);

      var s = DtCtorDeclarationName(ctor);
      if (typeParams != null && typeParams.Count != 0) {
        s += "<" + TypeParameters(typeParams) + ">";
      }
      return s;
    }
    string DtCtorDeclarationName(DatatypeCtor ctor) {
      Contract.Requires(ctor != null);
      Contract.Ensures(Contract.Result<string>() != null);

      var dt = ctor.EnclosingDatatype;
      return dt.IsRecordType ? IdName(dt) : dt.CompileName + "_" + ctor.CompileName;
    }
    string DtCtorName(DatatypeCtor ctor, List<Type> typeArgs, TextWriter wr) {
      Contract.Requires(ctor != null);
      Contract.Ensures(Contract.Result<string>() != null);

      var s = DtCtorName(ctor);
      if (typeArgs != null && typeArgs.Count != 0) {
        s += "<" + BoxedTypeNames(typeArgs, wr, ctor.tok) + ">";
      }
      return s;
    }
    string DtCtorName(DatatypeCtor ctor) {
      Contract.Requires(ctor != null);
      Contract.Ensures(Contract.Result<string>() != null);

      var dt = ctor.EnclosingDatatype;
      if (dt is TupleTypeDecl tupleDecl) {
        return DafnyTupleClass(tupleDecl.TypeArgs.Count);
      }
      var dtName = IdProtect(dt.CompileName);
      return dt.IsRecordType ? dtName : dtName + "_" + ctor.CompileName;
    }
    string DtCreateName(DatatypeCtor ctor) {
      if (ctor.EnclosingDatatype.IsRecordType) {
        return "create";
      }
      return "create_" + ctor.CompileName;
    }

    protected override void EmitPrintStmt(TargetWriter wr, Expression arg) {
      wr.Write("System.out.print(");
      EmitToString(wr, arg);
      wr.WriteLine(");");
    }

    protected void EmitToString(TargetWriter wr, Expression arg) {
      if (arg.Type.IsArrowType) {
        wr.Write(IdName(((IdentifierExpr) ((ConcreteSyntaxExpression)arg).ResolvedExpression).Var) + " == null ? null : \"Function\"");
      } else if (AsNativeType(arg.Type) != null && AsNativeType(arg.Type).LowerBound >= 0) {
        var nativeName = GetNativeTypeName(AsNativeType(arg.Type));
        switch (AsNativeType(arg.Type).Sel) {
          case NativeType.Selection.Byte:
            wr.Write("Integer.toUnsignedString(Byte.toUnsignedInt(");
            TrExpr(arg, wr, false);
            wr.Write("))");
            break;
          case NativeType.Selection.UShort:
            wr.Write("Integer.toUnsignedString(Short.toUnsignedInt(");
            TrExpr(arg, wr, false);
            wr.Write("))");
            break;
          case NativeType.Selection.UInt:
            wr.Write("Integer.toUnsignedString(");
            TrExpr(arg, wr, false);
            wr.Write(")");
            break;
          case NativeType.Selection.ULong:
            wr.Write("Long.toUnsignedString(");
            TrExpr(arg, wr, false);
            wr.Write(")");
            break;
          default:
            // Should be an unsigned type by assumption
            Contract.Assert(false);
            throw new cce.UnreachableException();
        }
      } else {
        // TODO-RS: This doesn't handle strings printed out as part of datatypes
        bool isString = arg.Type.AsCollectionType != null &&
                        arg.Type.AsCollectionType.AsSeqType != null &&
                        arg.Type.AsCollectionType.AsSeqType.Arg is CharType;
        if (!isString) {
          wr.Write("String.valueOf(");
        }
        TrExpr(arg, wr, false);
        if (isString) {
          wr.Write(".verbatimString()");
        } else {
          wr.Write(")");
        }
      }
    }

    protected override string IdProtect(string name) {
      return PublicIdProtect(name);
    }

    public static string PublicIdProtect(string name) {
      name = name.Replace("_module", "_System");
      if (name == "" || name.First() == '_') {
        return name; // no need to further protect this name
      }

      // TODO: Finish with all the public IDs that need to be protected
      switch (name) {
        // keywords Java 8 and before
        // https://docs.oracle.com/javase/tutorial/java/nutsandbolts/_keywords.html
        case "abstract":
        case "assert":
        case "break":
        case "byte":
        case "case":
        case "catch":
        case "char":
        case "class":
        case "continue":
        case "default":
        case "do":
        case "double":
        case "else":
        case "enum":
        case "extends":
        case "final":
        case "finally":
        case "float":
        case "for":
        case "if":
        case "implements":
        case "import":
        case "instanceof":
        case "int":
        case "interface":
        case "long":
        case "native":
        case "new":
        case "package":
        case "private":
        case "protected":
        case "public":
        case "return":
        case "short":
        case "static":
        case "strictfp":
        case "super":
        case "switch":
        case "synchronized":
        case "this":
        case "throw":
        case "throws":
        case "transient":
        case "try":
        case "void":
        case "volatile":
        case "while":
        // keywords since Java 9
        case "exports":
        case "module":
        case "requires":
        // no longer used in Java but still reserved as keywords
        case "const":
        case "goto":
        // special identifiers since Java 10
        case "var":
        // literal values
        case "false":
        case "null":
        case "true":
          return name + "_"; // TODO: figure out what to do here (C# uses @, Go uses _, JS uses _$$_)
        default:
          return name; // Package name is not a keyword, so it can be used
      }
    }

    public override bool CompileTargetProgram(string dafnyProgramName, string targetProgramText, string /*?*/ callToMain, string /*?*/ targetFilename,
      ReadOnlyCollection<string> otherFileNames, bool hasMain, bool runAfterCompile, TextWriter outputWriter, out object compilationResult) {
      compilationResult = null;
      foreach (var otherFileName in otherFileNames) {
        if (Path.GetExtension(otherFileName) != ".java") {
          outputWriter.WriteLine($"Unrecognized file as extra input for Java compilation: {otherFileName}");
          return false;
        }
        if (!CopyExternLibraryIntoPlace(mainProgram: targetFilename, externFilename: otherFileName, outputWriter: outputWriter)) {
          return false;
        }
      }
      var files = new List<string>();
      foreach (string file in Directory.EnumerateFiles(Path.GetDirectoryName(targetFilename), "*.java", SearchOption.AllDirectories)) {
        files.Add($"\"{Path.GetFullPath(file)}\"");
      }
      var classpath = GetClassPath(targetFilename);
      var psi = new ProcessStartInfo("javac", string.Join(" ", files)) {
        CreateNoWindow = true,
        UseShellExecute = false,
        RedirectStandardOutput = true,
        RedirectStandardError = true,
        WorkingDirectory = Path.GetFullPath(Path.GetDirectoryName(targetFilename))
      };
      psi.EnvironmentVariables["CLASSPATH"] = classpath;
      var proc = Process.Start(psi);
      while (!proc.StandardOutput.EndOfStream) {
        outputWriter.WriteLine(proc.StandardOutput.ReadLine());
      }
      while (!proc.StandardError.EndOfStream) {
        outputWriter.WriteLine(proc.StandardError.ReadLine());
      }
      proc.WaitForExit();
      if (proc.ExitCode != 0) {
        throw new Exception($"Error while compiling Java files. Process exited with exit code {proc.ExitCode}");
      }
      return true;
    }

    public override bool RunTargetProgram(string dafnyProgramName, string targetProgramText, string callToMain, string /*?*/ targetFilename,
     ReadOnlyCollection<string> otherFileNames, object compilationResult, TextWriter outputWriter) {
      var psi = new ProcessStartInfo("java", Path.GetFileNameWithoutExtension(targetFilename)) {
        CreateNoWindow = true,
        UseShellExecute = false,
        RedirectStandardOutput = true,
        RedirectStandardError = true,
        WorkingDirectory = Path.GetFullPath(Path.GetDirectoryName(targetFilename))
      };
      psi.EnvironmentVariables["CLASSPATH"] = GetClassPath(targetFilename);
      var proc = Process.Start(psi);
      while (!proc.StandardOutput.EndOfStream) {
        outputWriter.WriteLine(proc.StandardOutput.ReadLine());
      }
      while (!proc.StandardError.EndOfStream) {
        outputWriter.WriteLine(proc.StandardError.ReadLine());
      }
      proc.WaitForExit();
      if (proc.ExitCode != 0) {
        throw new Exception($"Error while running Java file {targetFilename}. Process exited with exit code {proc.ExitCode}");
      }
      return true;
    }

    protected string GetClassPath(string targetFilename) {
      var assemblyLocation = Assembly.GetExecutingAssembly().Location;
      Contract.Assert(assemblyLocation != null);
      var codebase = Path.GetDirectoryName(assemblyLocation);
      Contract.Assert(codebase != null);
      // DafnyRuntime-1.jar has already been created using Maven. It is added to the java CLASSPATH below.
      return "." + Path.PathSeparator + Path.GetFullPath(Path.GetDirectoryName(targetFilename)) + Path.PathSeparator + Path.Combine(codebase, "DafnyRuntime-1.jar");
    }

    static bool CopyExternLibraryIntoPlace(string externFilename, string mainProgram, TextWriter outputWriter) {
      // Grossly, we need to look in the file to figure out where to put it
      var pkgName = FindPackageName(externFilename);
      if (pkgName == null) {
        outputWriter.WriteLine($"Unable to determine package name: {externFilename}");
        return false;
      }
      string baseName = Path.GetFileNameWithoutExtension(externFilename);
      var mainDir = Path.GetDirectoryName(mainProgram);
      Contract.Assert(mainDir != null);
      var tgtDir = Path.Combine(mainDir, pkgName);
      var tgtFilename = Path.Combine(tgtDir, baseName + ".java");
      Directory.CreateDirectory(tgtDir);
      FileInfo file = new FileInfo(externFilename);
      file.CopyTo(tgtFilename, true);
      if (DafnyOptions.O.CompileVerbose) {
        outputWriter.WriteLine($"Additional input {externFilename} copied to {tgtFilename}");
      }
      return true;
    }

    private static string FindPackageName(string externFilename){
      using (var rd = new StreamReader(new FileStream(externFilename, FileMode.Open, FileAccess.Read))){
        while (rd.ReadLine() is string line){
          var match = PackageLine.Match(line);
          if (match.Success){
            return match.Groups[1].Value;
          }
        }
        return null;
      }
    }

    protected override void EmitReturn(List<Formal> outParams, TargetWriter wr) {
      outParams = outParams.Where(f => !f.IsGhost).ToList();
      if (outParams.Count == 0){
        wr.WriteLine("return;");
      } else if (outParams.Count == 1){
        wr.WriteLine($"return {IdName(outParams[0])};");
      } else {
        tuples.Add(outParams.Count);
        wr.WriteLine($"return new {DafnyTupleClass(outParams.Count)}<>({Util.Comma(outParams, IdName)});");
      }
    }

    private static readonly Regex PackageLine = new Regex(@"^\s*package\s+([a-zA-Z0-9_]+)\s*;$");

    // TODO: See if more types need to be added
    bool IsDirectlyComparable(Type t) {
      Contract.Requires(t != null);
      return t.IsBoolType || t.IsCharType || t.IsRefType || AsJavaNativeType(t) != null;
    }

    protected override void EmitActualTypeArgs(List<Type> typeArgs, Bpl.IToken tok, TextWriter wr) {
      if (typeArgs.Count != 0) {
        wr.Write("<" + BoxedTypeNames(typeArgs, wr, tok) + ">");
      }
    }

    protected override void EmitNameAndActualTypeArgs(string protectedName, List<Type> typeArgs, Bpl.IToken tok, TextWriter wr) {
      EmitActualTypeArgs(typeArgs, tok, wr);
      wr.Write(protectedName);
    }

    protected override string GenerateLhsDecl(string target, Type type, TextWriter wr, Bpl.IToken tok){
      return TypeName(type, wr, tok) + " " + target;
    }

    protected override void EmitNew(Type type, Bpl.IToken tok, CallStmt initCall, TargetWriter wr){
      var ctor = (Constructor) initCall?.Method; // correctness of cast follows from precondition of "EmitNew"
      wr.Write($"new {TypeName(type, wr, tok)}(");
      if (type is UserDefinedType definedType) {
        EmitRuntimeTypeDescriptors(definedType.ResolvedClass.TypeArgs, definedType.TypeArgs, useAll: true, tok, wr);
      }
      if (ctor != null && ctor.IsExtern(out _, out _)) {
        // the arguments of any external constructor are placed here
        string sep = "";
        for (int i = 0; i < ctor.Ins.Count; i++) {
          Formal p = ctor.Ins[i];
          if (!p.IsGhost) {
            wr.Write(sep);
            TrExpr(initCall.Args[i], wr, false);
            sep = ", ";
          }
        }
      }
      wr.Write(")");
    }


    private void EmitRuntimeTypeDescriptors(List<TypeParameter> typeParams, List<Type> typeArgs, bool useAll, Bpl.IToken tok, TargetWriter wr) {
      Contract.Assert(typeParams.Count == typeArgs.Count);

      var sep = "";
      for (var i = 0; i < typeParams.Count; i++) {
        var tp = typeParams[i];
        var actual = typeArgs[i];

        if (useAll || tp.Characteristics.MustSupportZeroInitialization) {
          wr.Write(sep);
          wr.Write(TypeDescriptor(actual, wr, tok));
          sep = ", ";
        }
      }
    }

    private string TypeDescriptor(Type type, TextWriter wr, Bpl.IToken tok) {
      type = type.NormalizeExpand();
      if (type is BoolType) {
        return $"{TypeClass}.BOOLEAN";
      } else if (type is CharType) {
        return $"{TypeClass}.CHAR";
      } else if (type is IntType || type is BigOrdinalType) {
        return $"{TypeClass}.BIG_INTEGER";
      } else if (type is RealType) {
        return $"{TypeClass}.BIG_RATIONAL";
      } else if (AsNativeType(type) != null) {
        return GetNativeTypeDescriptor(AsNativeType(type));
      } else if (type is BitvectorType bvt) {
        // already checked if it has a native type
        return $"{TypeClass}.BIG_INTEGER";
      } else if (type.AsNewtype != null) {
        // already checked if it has a native type
        return TypeDescriptor(type.AsNewtype.BaseType, wr, tok);
      } else if (type.IsObjectQ) {
        return $"{TypeClass}.OBJECT";
      } else if (type.IsArrayType) {
        ArrayClassDecl at = type.AsArrayType;
        var elType = UserDefinedType.ArrayElementType(type);
        var elTypeName = TypeName(elType, wr, tok);
        if (at.Dims > 1) {
          arrays.Add(at.Dims);
          return $"{DafnyMultiArrayClass(at.Dims)}.<{elTypeName}>{TypeMethodName}()";
        } else if (elType is BoolType) {
          return $"{TypeClass}.BOOLEAN_ARRAY";
        } else if (elType is CharType) {
          return $"{TypeClass}.CHAR_ARRAY";
        } else if (AsNativeType(type) != null) {
          switch (AsJavaNativeType(type)) {
            case JavaNativeType.Byte: return $"{TypeClass}.BYTE_ARRAY";
            case JavaNativeType.Short: return $"{TypeClass}.SHORT_ARRAY";
            case JavaNativeType.Int: return $"{TypeClass}.INT_ARRAY";
            case JavaNativeType.Long: return $"{TypeClass}.LONG_ARRAY";
            default:
              Contract.Assert(false);
              throw new cce.UnreachableException();
          }
        } else {
          return $"({TypeDescriptor(elType, wr, tok)}).arrayType()";
        }
      } else if (type.IsTypeParameter) {
        return FormatTypeDescriptorVariable(type.AsTypeParameter.CompileName);
      } else if (type is ArrowType arrowType && arrowType.Arity == 1) {
        // Can't go the usual route because java.util.function.Function doesn't have a _type() method
        return $"{TypeClass}.function({TypeDescriptor(arrowType.Args[0], wr, tok)}, {TypeDescriptor(arrowType.Result, wr, tok)})";
      } else if (type is UserDefinedType udt) {
        var s = FullTypeName(udt);
        var cl = udt.ResolvedClass;
        Contract.Assert(cl != null);
        bool isHandle = true;
        if (Attributes.ContainsBool(cl.Attributes, "handle", ref isHandle) && isHandle) {
          return $"{TypeClass}.LONG";
        } else if (cl is TupleTypeDecl tupleDecl) {
          s = $"{DafnyTupleClass(tupleDecl.TypeArgs.Count)}";
        } else if (DafnyOptions.O.IronDafny &&
                 !(type is ArrowType) &&
                 cl != null &&
                 cl.Module != null &&
                 !cl.Module.IsDefaultModule){
          s = cl.FullCompileName;
        }

        if (cl.IsExtern(out _, out _)) {
          var td = $"{TypeClass}.<{TypeName(type, wr, tok)}> findType({s}.class";
          if (udt.TypeArgs != null && udt.TypeArgs.Count > 0) {
            td += $", {Util.Comma(udt.TypeArgs, arg => TypeDescriptor(arg, wr, tok))}";
          }
          return td + ")";
        }

        List<Type> relevantTypeArgs;
        if (type is ArrowType) {
          relevantTypeArgs = type.TypeArgs;
        } else if (cl is TupleTypeDecl) {
          relevantTypeArgs = new List<Type>();
        } else if (cl is DatatypeDecl dt) {
          relevantTypeArgs = UsedTypeParameters(dt, udt.TypeArgs).ConvertAll(ta => ta.Actual);
        } else {
          relevantTypeArgs = new List<Type>();
          for (int i = 0; i < cl.TypeArgs.Count; i++) {
            if (cl.TypeArgs[i].Characteristics.MustSupportZeroInitialization) {
              relevantTypeArgs.Add(udt.TypeArgs[i]);
            }
          }
        }

        return AddTypeDescriptorArgs(s, udt.TypeArgs, relevantTypeArgs, wr, udt.tok);
      } else if (type is SetType setType) {
        return AddTypeDescriptorArgs(DafnySetClass, setType.TypeArgs, setType.TypeArgs, wr, tok);
      } else if (type is SeqType seqType) {
        return AddTypeDescriptorArgs(DafnySeqClass, seqType.TypeArgs, seqType.TypeArgs, wr, tok);
      } else if (type is MultiSetType multiSetType) {
        return AddTypeDescriptorArgs(DafnyMultiSetClass, multiSetType.TypeArgs, multiSetType.TypeArgs, wr, tok);
      } else if (type is MapType mapType) {
        return AddTypeDescriptorArgs(DafnyMapClass, mapType.TypeArgs, mapType.TypeArgs, wr, tok);
      } else {
        Contract.Assert(false); throw new cce.UnreachableException();
      }
    }

    private string GetNativeTypeDescriptor(NativeType nt) {
      switch (AsJavaNativeType(nt)) {
        case JavaNativeType.Byte: return $"{TypeClass}.BYTE";
        case JavaNativeType.Short: return $"{TypeClass}.SHORT";
        case JavaNativeType.Int: return $"{TypeClass}.INT";
        case JavaNativeType.Long: return $"{TypeClass}.LONG";
        default: Contract.Assert(false); throw new cce.UnreachableException();
      }
    }

    private string AddTypeDescriptorArgs(string fullCompileName, List<Type> typeArgs, List<Type> relevantTypeArgs, TextWriter wr, Bpl.IToken tok) {
      string s = $"{IdProtect(fullCompileName)}.";
      if (typeArgs != null && typeArgs.Count != 0) {
        s += $"<{BoxedTypeNames(typeArgs, wr, tok)}>";
      }
      s += $"{TypeMethodName}(";
      s += Util.Comma(relevantTypeArgs, arg => TypeDescriptor(arg, wr, tok));
      return s + ")";
    }

    int WriteRuntimeTypeDescriptorsFormals(List<TypeParameter> typeParams, bool useAllTypeArgs, TargetWriter wr, string prefix = "") {
      Contract.Requires(typeParams != null);
      Contract.Requires(wr != null);

      int c = 0;
      foreach (var tp in typeParams) {
        if (useAllTypeArgs || tp.Characteristics.MustSupportZeroInitialization){
          wr.Write($"{prefix}{TypeClass}<{tp.CompileName}> {FormatTypeDescriptorVariable(tp)}");
          prefix = ", ";
          c++;
        }
      }
      return c;
    }

    int WriteRuntimeTypeDescriptorsFormals(Method m, List<TypeParameter> typeParams, bool useAllTypeArgs, TargetWriter wr, string prefix = "") {
      Contract.Requires(typeParams != null);
      Contract.Requires(wr != null);

      int c = 0;
      foreach (var tp in typeParams) {
        if (useAllTypeArgs || tp.Characteristics.MustSupportZeroInitialization || OutContainsParam(m.Outs, tp)){
          wr.Write($"{prefix}{TypeClass}<{tp.CompileName}> {FormatTypeDescriptorVariable(tp)}");
          prefix = ", ";
          c++;
        }
      }
      return c;
    }

    bool OutContainsParam(List<Formal> l, TypeParameter tp){
      foreach (Formal f in l){
        if (f.Type.IsTypeParameter && f.Type.AsTypeParameter.Equals(tp) || f.Type.AsCollectionType != null && f.Type.AsCollectionType.Arg.IsTypeParameter && f.Type.AsCollectionType.Arg.AsTypeParameter.Equals(tp)){
          return true;
        }
      }
      return false;
    }

    protected override void EmitSetComprehension(TargetWriter wr, Expression expr, String collection_name){
      var e = (SetComprehension) expr;
      wr.Write($"java.util.ArrayList<{BoxedTypeName(((SetType)expr.Type).Arg, wr, null)}> {collection_name} = ");
      EmitCollectionBuilder_New(e.Type.AsSetType, e.tok, wr);
      wr.WriteLine(";");
    }

    protected override void OrganizeModules(Program program, out List<ModuleDefinition> modules){
      modules = new List<ModuleDefinition>();
      foreach (var m in program.CompileModules){
        if (!m.IsDefaultModule && !m.Name.Equals("_System")){
          modules.Add(m);
        }
      }
      foreach (var m in program.CompileModules){
        if (m.Name.Equals("_System")){
          modules.Add(m);
        }
      }
      foreach (var m in program.CompileModules){
        if (m.IsDefaultModule){
          modules.Add(m);
        }
      }
    }

    protected override void EmitAssignment(out TargetWriter wLhs, Type /*?*/ lhsType, out TargetWriter wRhs, Type /*?*/ rhsType, TargetWriter wr) {
      wLhs = wr.Fork();
      wr.Write(" = ");
      TargetWriter w;
      w = rhsType != null ? EmitCoercionIfNecessary(@from: rhsType, to: lhsType, tok: Bpl.Token.NoToken, wr: wr) : wr;
      wRhs = w.Fork();
      EndStmt(wr);
    }

    protected override void EmitDatatypeValue(DatatypeValue dtv, string arguments, TargetWriter wr) {
      var dt = dtv.Ctor.EnclosingDatatype;
      EmitDatatypeValue(dt, dtv.Ctor, dtv.IsCoCall, arguments, wr);
    }

    void EmitDatatypeValue(DatatypeDecl dt, DatatypeCtor ctor, bool isCoCall, string arguments, TargetWriter wr) {
      var dtName = dt is TupleTypeDecl tupleDecl ? DafnyTupleClass(tupleDecl.TypeArgs.Count) : dt.CompileName;
      var ctorName = ctor.CompileName;
      var typeParams = dt.TypeArgs.Count == 0 ? "" : "<>";
      //TODO: Determine if this implementation is ever needed
//      var typeDecl = dtv.InferredTypeArgs.Count == 0
//        ? ""
//        : string.Format("new {0}", TypeNames(dtv.InferredTypeArgs, wr, dtv.tok));
      if (!isCoCall) {
        wr.Write("new {0}{1}{2}", dtName, dt.IsRecordType ? "" : "_" + ctorName, typeParams);
        // For an ordinary constructor (that is, one that does not guard any co-recursive calls), generate:
        //   new Dt_Cons<T>( args )
        if (arguments != null && !arguments.Equals("")){
          wr.Write($"({arguments})");
        } else {
          wr.Write("()");
        }
      } else {
        wr.Write($"new {dt.CompileName}__Lazy(");
        wr.Write("() -> { return ");
        wr.Write($"new {DtCtorName(ctor)}({arguments})");
        wr.Write("; })");
      }
    }

    protected override BlockTargetWriter CreateLambda(List<Type> inTypes, Bpl.IToken tok, List<string> inNames, Type resultType, TargetWriter wr, bool untyped = false) {
      if (inTypes.Count != 1) {
        functions.Add(inTypes.Count);
      }
      wr.Write('(');
      if (!untyped) {
        wr.Write("({0}<{1}{2}>)", DafnyFunctionIface(inTypes.Count), Util.Comma("", inTypes, t => BoxedTypeName(t, wr, tok) + ", "), BoxedTypeName(resultType, wr, tok));
      }
      wr.Write($"({Util.Comma(inNames, nm => nm)}) ->");
      var w = wr.NewExprBlock("");
      wr.Write(")");
      return w;
    }

    protected override BlockTargetWriter CreateIIFE0(Type resultType, Bpl.IToken resultTok, TargetWriter wr) {
      functions.Add(0);
      wr.Write($"(({DafnyFunctionIface(0)}<{BoxedTypeName(resultType, wr, resultTok)}>)(() ->");
      var w = wr.NewBigExprBlock("", ")).apply()");
      return w;
    }

    protected override void EmitUnaryExpr(ResolvedUnaryOp op, Expression expr, bool inLetExprBody, TargetWriter wr) {
      switch (op) {
        case ResolvedUnaryOp.BoolNot:
          TrParenExpr("!", expr, wr, inLetExprBody);
          break;
        case ResolvedUnaryOp.BitwiseNot:
          if (AsNativeType(expr.Type) != null) {
            TrParenExpr(CastIfSmallNativeType(expr.Type) + "~", expr, wr, inLetExprBody);
          } else {
            TrParenExpr("", expr, wr, inLetExprBody);
            wr.Write(".not()");
          }
          break;
        case ResolvedUnaryOp.Cardinality:
          if (expr.Type.AsCollectionType is MultiSetType) {
            TrParenExpr("", expr, wr, inLetExprBody);
            wr.Write(".cardinality()");
          } else if (expr.Type.AsCollectionType is SetType || expr.Type.AsCollectionType is MapType) {
            TrParenExpr("java.math.BigInteger.valueOf(", expr, wr, inLetExprBody);
            wr.Write(".size())");
          } else if (expr.Type.IsArrayType) {
            TrParenExpr("java.math.BigInteger.valueOf(java.lang.reflect.Array.getLength", expr, wr, inLetExprBody);
            wr.Write(")");
          } else {
            TrParenExpr("java.math.BigInteger.valueOf(", expr, wr, inLetExprBody);
            wr.Write(".length())");
          }
          break;
        default:
          Contract.Assert(false); throw new cce.UnreachableException();  // unexpected unary expression
      }
    }

    // Find the class with static methods like "divideUnsigned" for the type
    private string HelperClass(NativeType nt) {
      return AsJavaNativeType(nt) == JavaNativeType.Long ? "Long" : "Integer";
    }

    protected override void CompileBinOp(BinaryExpr.ResolvedOpcode op, Expression e0, Expression e1, Bpl.IToken tok,
      Type resultType, out string opString,
      out string preOpString, out string postOpString, out string callString, out string staticCallString,
      out bool reverseArguments, out bool truncateResult, out bool convertE1_to_int, TextWriter errorWr){
      opString = null;
      preOpString = "";
      postOpString = "";
      callString = null;
      staticCallString = null;
      reverseArguments = false;
      truncateResult = false;
      convertE1_to_int = false;

      void doPossiblyNativeBinOp(string o, string name, out string preOpS, out string opS,
        out string postOpS, out string callS) {
        if (AsNativeType(resultType) != null) {
          var nativeName = GetNativeTypeName(AsNativeType(resultType));
          preOpS = $"({nativeName}) {CastIfSmallNativeType(resultType)} (";
          opS = o;
          postOpS = ")";
          callS = null;
        } else {
          callS = name;
          preOpS = "";
          opS = null;
          postOpS = "";
        }
      }

      switch (op){
        case BinaryExpr.ResolvedOpcode.Iff:
          opString = "==";
          break;
        case BinaryExpr.ResolvedOpcode.Imp:
          preOpString = "!";
          opString = "||";
          break;
        case BinaryExpr.ResolvedOpcode.Or:
          opString = "||";
          break;
        case BinaryExpr.ResolvedOpcode.And:
          opString = "&&";
          break;
        case BinaryExpr.ResolvedOpcode.BitwiseAnd:
          doPossiblyNativeBinOp("&", "and", out preOpString, out opString, out postOpString, out callString);
          break;
        case BinaryExpr.ResolvedOpcode.BitwiseOr:
          doPossiblyNativeBinOp("|", "or", out preOpString, out opString, out postOpString, out callString);
          break;
        case BinaryExpr.ResolvedOpcode.BitwiseXor:
          doPossiblyNativeBinOp("^", "xor", out preOpString, out opString, out postOpString, out callString);
          break;
        case BinaryExpr.ResolvedOpcode.EqCommon:{
          if (IsHandleComparison(tok, e0, e1, errorWr)) {
            opString = "==";
          } else if (e0.Type.IsRefType) {
            opString = "== (Object) ";
          } else if (IsDirectlyComparable(e0.Type)) {
            opString = "==";
          } else {
            callString = "equals";
          }
          break;
        }
        case BinaryExpr.ResolvedOpcode.NeqCommon:{
          if (IsHandleComparison(tok, e0, e1, errorWr)) {
            opString = "!=";
          } else if (e0.Type.IsRefType) {
            opString = "!= (Object) ";
          } else if (IsDirectlyComparable(e0.Type)) {
            opString = "!=";
          } else {
            preOpString = "!";
            callString = "equals";
          }
          break;
        }
        case BinaryExpr.ResolvedOpcode.Lt:
        case BinaryExpr.ResolvedOpcode.Le:
        case BinaryExpr.ResolvedOpcode.Ge:
        case BinaryExpr.ResolvedOpcode.Gt:
          var call = false;
          var argNative = AsNativeType(e0.Type);
          if (argNative != null && argNative.LowerBound >= 0) {
            staticCallString = HelperClass(argNative) + ".compareUnsigned";
            call = true;
          } else if (argNative == null) {
            callString = "compareTo";
            call = true;
          }
          if (call) {
            switch(op) {
              case BinaryExpr.ResolvedOpcode.Lt:
                postOpString = " < 0";
                break;
              case BinaryExpr.ResolvedOpcode.Le:
                postOpString = " <= 0";
                break;
              case BinaryExpr.ResolvedOpcode.Ge:
                postOpString = " >= 0";
                break;
              case BinaryExpr.ResolvedOpcode.Gt:
                postOpString = " > 0";
                break;
              default:
                Contract.Assert(false);
                throw new cce.UnreachableException();
            }
          } else {
            switch(op) {
              case BinaryExpr.ResolvedOpcode.Lt:
                opString = "<";
                break;
              case BinaryExpr.ResolvedOpcode.Le:
                opString = "<=";
                break;
              case BinaryExpr.ResolvedOpcode.Ge:
                opString = ">=";
                break;
              case BinaryExpr.ResolvedOpcode.Gt:
                opString = ">";
                break;
              default:
                Contract.Assert(false);
                throw new cce.UnreachableException();
            }
          }
          break;
        case BinaryExpr.ResolvedOpcode.LtChar:
          opString = "<";
          break;
        case BinaryExpr.ResolvedOpcode.LeChar:
          opString = "<=";
          break;
        case BinaryExpr.ResolvedOpcode.GeChar:
          opString = ">=";
          break;
        case BinaryExpr.ResolvedOpcode.GtChar:
          opString = ">";
          break;
        case BinaryExpr.ResolvedOpcode.LeftShift:
          doPossiblyNativeBinOp("<<", "shiftLeft", out preOpString, out opString, out postOpString, out callString);
          truncateResult = true;
          convertE1_to_int = AsNativeType(e1.Type) == null;
          break;
        case BinaryExpr.ResolvedOpcode.RightShift:
          doPossiblyNativeBinOp(">>>", "shiftRight", out preOpString, out opString, out postOpString, out callString);
          convertE1_to_int = AsNativeType(e1.Type) == null;
          break;
        case BinaryExpr.ResolvedOpcode.Add:
          truncateResult = true;
          if (resultType.IsCharType) {
            preOpString = "(char) (";
            postOpString = ")";
            opString = "+";
          } else {
            doPossiblyNativeBinOp("+", "add", out preOpString, out opString, out postOpString, out callString);
          }
          break;
        case BinaryExpr.ResolvedOpcode.Sub:
          truncateResult = true;
          if (resultType.IsCharType) {
            preOpString = "(char) (";
            opString = "-";
            postOpString = ")";
          } else {
            doPossiblyNativeBinOp("-", "subtract", out preOpString, out opString, out postOpString, out callString);
          }
          break;
        case BinaryExpr.ResolvedOpcode.Mul:
          doPossiblyNativeBinOp("*", "multiply", out preOpString, out opString, out postOpString, out callString);
          truncateResult = true;
          break;
        case BinaryExpr.ResolvedOpcode.Div:
          if (resultType.IsIntegerType || (AsNativeType(resultType) != null && AsNativeType(resultType).LowerBound < BigInteger.Zero)) {
            var suffix = AsNativeType(resultType) != null ? "_" + GetNativeTypeName(AsNativeType(resultType)) : "";
            staticCallString = $"{DafnyEuclideanClass}.EuclideanDivision" + suffix;
          } else if (AsNativeType(resultType) != null) {
            preOpString = CastIfSmallNativeType(resultType);
            staticCallString = HelperClass(AsNativeType(resultType)) + ".divideUnsigned";
          } else {
            callString = "divide";
          }
          break;
        case BinaryExpr.ResolvedOpcode.Mod:
          if (resultType.IsIntegerType || (AsNativeType(resultType) != null && AsNativeType(resultType).LowerBound < BigInteger.Zero)) {
            var suffix = AsNativeType(resultType) != null ? "_" + GetNativeTypeName(AsNativeType(resultType)) : "";
            staticCallString = $"{DafnyEuclideanClass}.EuclideanModulus" + suffix;
          } else if (AsNativeType(resultType) != null) {
            preOpString = CastIfSmallNativeType(resultType);
            staticCallString = HelperClass(AsNativeType(resultType)) + ".remainderUnsigned";
          } else {
            callString = "mod";
          }
          break;
        case BinaryExpr.ResolvedOpcode.SetEq:
        case BinaryExpr.ResolvedOpcode.MultiSetEq:
        case BinaryExpr.ResolvedOpcode.SeqEq:
        case BinaryExpr.ResolvedOpcode.MapEq:
          callString = "equals";
          break;
        case BinaryExpr.ResolvedOpcode.SetNeq:
        case BinaryExpr.ResolvedOpcode.MultiSetNeq:
        case BinaryExpr.ResolvedOpcode.SeqNeq:
        case BinaryExpr.ResolvedOpcode.MapNeq:
          preOpString = "!";
          callString = "equals";
          break;
        case BinaryExpr.ResolvedOpcode.ProperSubset:
        case BinaryExpr.ResolvedOpcode.ProperMultiSubset:
          callString = "isProperSubsetOf";
          break;
        case BinaryExpr.ResolvedOpcode.Subset:
        case BinaryExpr.ResolvedOpcode.MultiSubset:
          callString = "isSubsetOf";
          break;
        case BinaryExpr.ResolvedOpcode.Superset:
        case BinaryExpr.ResolvedOpcode.MultiSuperset:
          callString = "isSubsetOf";
          reverseArguments = true;
          break;
        case BinaryExpr.ResolvedOpcode.ProperSuperset:
        case BinaryExpr.ResolvedOpcode.ProperMultiSuperset:
          callString = "IsProperSubsetOf";
          reverseArguments = true;
          break;
        case BinaryExpr.ResolvedOpcode.Disjoint:
        case BinaryExpr.ResolvedOpcode.MultiSetDisjoint:
          callString = "disjoint";
          break;
        case BinaryExpr.ResolvedOpcode.InSet:
        case BinaryExpr.ResolvedOpcode.InMultiSet:
        case BinaryExpr.ResolvedOpcode.InMap:
          callString = "contains";
          reverseArguments = true;
          break;
        case BinaryExpr.ResolvedOpcode.NotInSet:
        case BinaryExpr.ResolvedOpcode.NotInMultiSet:
        case BinaryExpr.ResolvedOpcode.NotInMap:
          preOpString = "!";
          callString = "contains";
          reverseArguments = true;
          break;
        case BinaryExpr.ResolvedOpcode.Union:
        case BinaryExpr.ResolvedOpcode.MultiSetUnion:
          callString = "union";
          break;
        case BinaryExpr.ResolvedOpcode.Intersection:
        case BinaryExpr.ResolvedOpcode.MultiSetIntersection:
          callString = "intersection";
          break;
        case BinaryExpr.ResolvedOpcode.SetDifference:
        case BinaryExpr.ResolvedOpcode.MultiSetDifference:
          callString = "difference";
          break;

        case BinaryExpr.ResolvedOpcode.ProperPrefix:
          callString = "isProperPrefixOf";
          break;
        case BinaryExpr.ResolvedOpcode.Prefix:
          callString = "isPrefixOf";
          break;
        case BinaryExpr.ResolvedOpcode.Concat:
          callString = "concatenate";
          break;
        case BinaryExpr.ResolvedOpcode.InSeq:
          callString = "contains";
          reverseArguments = true;
          break;
        case BinaryExpr.ResolvedOpcode.NotInSeq:
          preOpString = "!";
          callString = "contains";
          reverseArguments = true;
          break;
        default:
          Contract.Assert(false);
          throw new cce.UnreachableException(); // unexpected binary expression
      }
    }

    public void CompileTuples(string path){
      foreach(int i in tuples) {
        if (i == 2 || i == 3) continue; // Tuple2 and Tuple3 already exist in DafnyRuntime-1.jar, so don't remake these files.
        CreateTuple(i, path);
      }
    }

    private static void CreateTuple(int i, string path) {
      var wrTop = new TargetWriter();
      wrTop.WriteLine("package dafny;");
      wrTop.WriteLine();
      wrTop.Write("public class Tuple");
      wrTop.Write(i);
      if (i != 0) {
        wrTop.Write("<");
        for (int j = 0; j < i; j++){
          wrTop.Write("T" + j);
          if (j != i - 1)
            wrTop.Write(", ");
          else{
            wrTop.Write(">");
          }
        }
      }

      var wr = wrTop.NewBlock("");
      for (int j = 0; j < i; j++) {
        wr.WriteLine("private T" + j + " _" + j + ";");
      }
      wr.WriteLine();

      wr.Write("public Tuple" + i + "(");
      for (int j = 0; j < i; j++){
        wr.Write("T" + j + " _" + j);
        if (j != i - 1)
          wr.Write(", ");
      }
      using (var wrCtor = wr.NewBlock(")")) {
        for (int j = 0; j < i; j++) {
          wrCtor.WriteLine("this._" + j + " = _" + j + ";");
        }
      }

      wr.WriteLine($"private static final Tuple{i} DEFAULT = new Tuple{i}();");
      wr.WriteLine($"private static final {TypeClass}<Tuple{i}> TYPE = {TypeClass}.referenceWithDefault(Tuple{i}.class, DEFAULT);");
      wr.WriteLine($"public static {TypeClass}<Tuple{i}> {TypeMethodName}() {{ return TYPE; }}");
      if (i != 0) {
        wr.WriteLine();
        wr.Write("public Tuple" + i + "() {}");
      }

      wr.WriteLine();
      wr.WriteLine("@Override");
      using (var wrEquals = wr.NewBlock("public boolean equals(Object obj)")) {
        wrEquals.WriteLine("if (this == obj) return true;");
        wrEquals.WriteLine("if (obj == null) return false;");
        wrEquals.WriteLine("if (getClass() != obj.getClass()) return false;");
        wrEquals.WriteLine($"Tuple{i} o = (Tuple{i}) obj;");
        if (i != 0) {
          wrEquals.Write("return ");
          for (int j = 0; j < i; j++) {
            wrEquals.Write("this._" + j + ".equals(o._" + j + ")");
            if (j != i - 1)
              wrEquals.Write(" && ");
            else {
              wrEquals.WriteLine(";");
            }
          }
        } else {
          wrEquals.WriteLine("return true;");
        }
      }

      wr.WriteLine();
      wr.WriteLine("@Override");
      using (var wrToString = wr.NewBlock("public String toString()")) {
        wrToString.WriteLine("StringBuilder sb = new StringBuilder();");
        wrToString.WriteLine("sb.append(\"(\");");
        for (int j = 0; j < i; j++) {
          wrToString.WriteLine($"sb.append(_{j} == null ? \"\" : _{j}.toString());");
          if (j != i - 1)
            wrToString.WriteLine("sb.append(\", \");");
        }
        wrToString.WriteLine("sb.append(\")\");");
        wrToString.WriteLine("return sb.toString();");
      }

      wr.WriteLine();
      wr.WriteLine("@Override");
      using (var wrHashCode = wr.NewBlock("public int hashCode()")) {
        wrHashCode.WriteLine("// GetHashCode method (Uses the djb2 algorithm)");
        wrHashCode.WriteLine("// https://stackoverflow.com/questions/1579721/why-are-5381-and-33-so-important-in-the-djb2-algorithm");
        wrHashCode.WriteLine("long hash = 5381;");
        wrHashCode.WriteLine("hash = ((hash << 5) + hash) + 0;");
        for (int j = 0; j < i; j++) {
          wrHashCode.WriteLine("hash = ((hash << 5) + hash) + ((long) this._" + j + ".hashCode());");
        }
        wrHashCode.WriteLine("return (int) hash;");
      }

      for (int j = 0; j < i; j++){
        wr.WriteLine();
        wr.WriteLine("public T" + j + " dtor__" + j + "() { return this._" + j + "; }");
      }

      // Create a file to write to.
      using (StreamWriter sw = File.CreateText(path + "/Tuple" + i + ".java")) {
        sw.Write(wrTop.ToString());
      }
    }

    public override string TypeInitializationValue(Type type, TextWriter wr, Bpl.IToken tok, bool inAutoInitContext) {
      var xType = type.NormalizeExpandKeepConstraints();
      if (xType is BoolType) {
        return "false";
      } else if (xType is CharType) {
        return "'D'";
      } else if (xType is IntType || xType is BigOrdinalType) {
        return "java.math.BigInteger.ZERO";
      } else if (xType is RealType) {
        return $"{DafnyBigRationalClass}.ZERO";
      } else if (xType is BitvectorType) {
        var t = (BitvectorType)xType;
        return t.NativeType != null ? $"{CastIfSmallNativeType(t)}0" : "java.math.BigInteger.ZERO";
      } else if (xType is CollectionType collType) {
        string collName = CollectionTypeUnparameterizedName(collType);
        string argNames = BoxedTypeName(collType.Arg, wr, tok);
        if (xType is MapType mapType) {
          argNames += "," + BoxedTypeName(mapType.Range, wr, tok);
        }
        string td = "";
        if (xType is SeqType) {
          td = TypeDescriptor(collType.Arg, wr, tok);
        }
        return $"{collName}.<{argNames}> empty({td})";
      }
      var udt = (UserDefinedType)xType;
      if (udt.ResolvedParam != null) {
        if (inAutoInitContext && !udt.ResolvedParam.Characteristics.MustSupportZeroInitialization) {
          return "null";
        } else {
          return $"{FormatTypeDescriptorVariable(udt.ResolvedParam.CompileName)}.defaultValue()";
        }
      }
      var cl = udt.ResolvedClass;
      Contract.Assert(cl != null);
      if (cl is NewtypeDecl) {
        var td = (NewtypeDecl)cl;
        if (td.Witness != null) {
          return FullTypeName(udt) + ".Witness";
        } else if (td.NativeType != null) {
          return GetNativeDefault(td.NativeType);
        } else {
          return TypeInitializationValue(td.BaseType, wr, tok, inAutoInitContext);
        }
      } else if (cl is SubsetTypeDecl) {
        var td = (SubsetTypeDecl)cl;
        if (td.Witness != null) {
          return FullTypeName(udt) + ".Witness";
        } else if (td.WitnessKind == SubsetTypeDecl.WKind.Special) {
          // WKind.Special is only used with -->, ->, and non-null types:
          Contract.Assert(ArrowType.IsPartialArrowTypeName(td.Name) || ArrowType.IsTotalArrowTypeName(td.Name) || td is NonNullTypeDecl);
          if (ArrowType.IsPartialArrowTypeName(td.Name)) {
            return $"(({BoxedTypeName(xType, wr, udt.tok)}) null)";
          } else if (ArrowType.IsTotalArrowTypeName(td.Name)) {
            var rangeDefaultValue = TypeInitializationValue(udt.TypeArgs.Last(), wr, tok, inAutoInitContext);
            // return the lambda expression ((Ty0 x0, Ty1 x1, Ty2 x2) -> rangeDefaultValue)
            return $"(({Util.Comma(", ", udt.TypeArgs.Count - 1, i => $"{BoxedTypeName(udt.TypeArgs[i], wr, udt.tok)} x{i}")}) -> {rangeDefaultValue})";
          } else if (((NonNullTypeDecl)td).Class is ArrayClassDecl) {
            // non-null array type; we know how to initialize them
            var arrayClass = (ArrayClassDecl)((NonNullTypeDecl)td).Class;
            string newarr = "";
            string bareArray;
            var elType = udt.TypeArgs[0];

            if (elType.IsTypeParameter) {
              bareArray =
                $"(Object{Util.Repeat("[]", arrayClass.Dims - 1)}) {TypeDescriptor(elType, wr, tok)}.newArray({Util.Comma(Enumerable.Repeat("0", arrayClass.Dims))})";
            } else {
              bareArray = $"new {TypeName(elType, wr, tok)}{Util.Repeat("[0]", arrayClass.Dims)}";
            }
            if (arrayClass.Dims > 1){
              arrays.Add(arrayClass.Dims);
              newarr += $"new {DafnyMultiArrayClass(arrayClass.Dims)}<>({TypeDescriptor(elType, wr, tok)}, ";
              for (int i = 0; i < arrayClass.Dims; i++) {
                newarr += "0, ";
              }
              newarr += $"{bareArray})";
            } else {
              newarr = bareArray;
            }
            return newarr;
          } else {
            return "null";
          }
        } else {
          return TypeInitializationValue(td.RhsWithArgument(udt.TypeArgs), wr, tok, inAutoInitContext);
        }
      } else if (cl is ClassDecl) {
        bool isHandle = true;
        if (Attributes.ContainsBool(cl.Attributes, "handle", ref isHandle) && isHandle) {
          return "0";
        } else {
          return $"({BoxedTypeName(xType, wr, udt.tok)}) null";
        }
      } else if (cl is DatatypeDecl dt) {
        var s = FullTypeName(udt);
        var typeargs = "";
        if (udt.TypeArgs.Count != 0) {
          typeargs = $"<{BoxedTypeNames(udt.TypeArgs, wr, udt.tok)}>";
        }
        // In an auto-init context (like a field initializer), we may not have
        // access to all the type descriptors, so we can't construct the
        // default value, but then null is always an acceptable default in
        // such contexts (since Dafny proves the null won't be accessed).
        if (cl is TupleTypeDecl || inAutoInitContext) {
          return $"({s}{typeargs})null";
        }
        var usedTypeArgs = UsedTypeParameters(dt, udt.TypeArgs);
        return $"{s}.{typeargs}Default({Util.Comma(usedTypeArgs, ta => TypeDescriptor(ta.Actual, wr, tok))})";
      } else {
        Contract.Assert(false);
        throw new cce.UnreachableException(); // unexpected type
      }
    }

    protected override TargetWriter DeclareLocalVar(string name, Type type, Bpl.IToken tok, TargetWriter wr) {
      wr.Write("{0} {1} = ", type != null ? TypeName(type, wr, tok) : "var", name);
      var w = wr.Fork();
      wr.WriteLine(";");
      return w;
    }

    protected override void DeclareLocalOutVar(string name, Type type, Bpl.IToken tok, string rhs, bool useReturnStyleOuts, TargetWriter wr) {
      DeclareLocalVar(name, type, tok, false, rhs, wr);
    }

    protected override IClassWriter CreateTrait(string name, bool isExtern, List<TypeParameter>/*?*/ typeParameters, List<Type> superClasses, Bpl.IToken tok, TargetWriter wr) {
      var filename = $"{ModulePath}/{name}.java";
      var w = wr.NewFile(filename);
      FileCount += 1;
      w.WriteLine($"// Interface {name}");
      w.WriteLine($"// Dafny trait {name} compiled into Java");
      w.WriteLine($"package {ModuleName};");
      w.WriteLine();
      EmitImports(w, out _);
      w.WriteLine();
      EmitSuppression(w); //TODO: Fix implementations so they do not need this suppression
      var typeParamString = "";
      if (typeParameters != null && typeParameters.Count != 0) {
        typeParamString = $"<{TypeParameters(typeParameters)}>";
      }
      w.Write($"public interface {IdProtect(name)}{typeParamString}");
      if (superClasses != null) {
        string sep = " extends ";
        foreach (var trait in superClasses) {
          w.Write($"{sep}{TypeName(trait, w, tok)}");
          sep = ", ";
        }
      }
      var instanceMemberWriter = w.NewBlock("");
      //writing the _Companion class
      filename = $"{ModulePath}/_Companion_{name}.java";
      w = w.NewFile(filename);
      FileCount += 1;
      w.WriteLine($"// Interface {name}");
      w.WriteLine($"// Dafny trait {name} compiled into Java");
      w.WriteLine($"package {ModuleName};");
      w.WriteLine();
      EmitImports(w, out _);
      w.WriteLine();
      w.Write($"public class _Companion_{name}{typeParamString}");
      var staticMemberWriter = w.NewBlock("");
      var ctorBodyWriter = staticMemberWriter.NewBlock($"public _Companion_{name}()");
      return new ClassWriter(this, instanceMemberWriter, ctorBodyWriter, staticMemberWriter);
    }

    protected override void EmitDestructor(string source, Formal dtor, int formalNonGhostIndex, DatatypeCtor ctor, List<Type> typeArgs, Type bvType, TargetWriter wr){
      string dtorName;
      if (ctor.EnclosingDatatype is TupleTypeDecl) {
        dtorName = $"dtor__{dtor.Name}()";
      } else if (int.TryParse(dtor.Name, out _)) {
        dtorName = $"dtor_{dtor.Name}()";
      } else {
        dtorName = FormalName(dtor, formalNonGhostIndex);
      }
      wr.Write("(({0}){1}{2}).{3}", DtCtorName(ctor, typeArgs, wr), source, ctor.EnclosingDatatype is CoDatatypeDecl ? ".Get()" : "", dtorName);
    }

    public void CreateFunctionInterface(string path) {
      foreach(int i in functions){
        CreateLambdaFunctionInterface(i, path);
      }
    }

    public void CreateLambdaFunctionInterface(int i, string path) {
      var typeArgs = "<";
      for (int j = 0; j < i + 1; j++) {
        typeArgs += "T" + j;
        if (j != i) {
          typeArgs += ", ";
        }
      }
      typeArgs += ">";

      var wr = new TargetWriter();
      wr.WriteLine("package dafny;");
      wr.WriteLine();
      wr.WriteLine("@FunctionalInterface");
      wr.Write("public interface Function");
      wr.Write(i);
      wr.Write(typeArgs);
      var wrMembers = wr.NewBlock("");
      wrMembers.Write("public T" + i + " apply(");
      for (int j = 0; j < i; j++){
        wrMembers.Write("T" + j + " t" + j);
        if (j != i - 1)
          wrMembers.Write(", ");
      }
      wrMembers.WriteLine(");");

      EmitSuppression(wrMembers);
      wrMembers.Write($"public static {typeArgs} {TypeClass}<Function{i}{typeArgs}> {TypeMethodName}(");
      for (int j = 0; j < i + 1; j++) {
        wrMembers.Write($"{TypeClass}<T{j}> t{j}");
        if (j != i) {
          wrMembers.Write(", ");
        }
      }
      var wrTypeBody = wrMembers.NewBigBlock(")", "");
      // XXX This seems to allow non-nullable types to have null values (since
      // arrow types are allowed as "(0)"-constrained type arguments), but it's
      // consistent with other backends.
      wrTypeBody.Write($"return ({TypeClass}<Function{i}{typeArgs}>) ({TypeClass}<?>) {TypeClass}.reference(Function{i}.class);");

      using (StreamWriter sw = File.CreateText(path + "/Function" + i + ".java")) {
        sw.Write(wr.ToString());
      }
    }

    public void CompileDafnyArrays(string path) {
      foreach(int i in arrays){
        CreateDafnyArrays(i, path);
      }
    }

    public void CreateDafnyArrays(int i, string path) {
      var wrTop = new TargetWriter();
      wrTop.WriteLine("package dafny;");
      wrTop.WriteLine();

      // All brackets on the underlying "real" array type, minus the innermost
      // pair.  The innermost array must be represented as an Object since it
      // could be of primitive type.
      var outerBrackets = Util.Repeat("[]", i - 1);

      var dims = Enumerable.Range(0, i);
      var outerDims = Enumerable.Range(0, i - 1);

      var wr = wrTop.NewBlock($"public final class Array{i}<T>");

      wr.WriteLine($"public final Object{outerBrackets} elmts;");
      wr.WriteLine($"private final {TypeClass}<T> elmtType;");

      foreach (var j in dims) {
        wr.WriteLine($"public final int dim{j};");
      }

      using (var wrBody = wr.NewBlock($"public Array{i}({TypeClass}<T> elmtType, {Util.Comma(dims, j => $"int dim{j}")}, Object{outerBrackets} elmts)")) {
        wrBody.WriteLine("assert elmts.getClass().isArray();");
        wrBody.WriteLine("this.elmtType = elmtType;");
        foreach (var j in dims) {
          wrBody.WriteLine($"this.dim{j} = dim{j};");
        }
        wrBody.WriteLine("this.elmts = elmts;");
      }

      using (var wrBody = wr.NewBlock($"public T get({Util.Comma(dims, j => $"int i{j}")})")) {
        wrBody.Write("return elmtType.getArrayElement(elmts");
        foreach (var j in outerDims) {
          wrBody.Write($"[i{j}]");
        }
        wrBody.WriteLine($", i{i-1});");
      }

      using (var wrBody = wr.NewBlock($"public void set({Util.Comma(dims, j => $"int i{j}")}, T value)")) {
        wrBody.Write("elmtType.setArrayElement(elmts");
        foreach (var j in outerDims) {
          wrBody.Write($"[i{j}]");
        }
        wrBody.WriteLine($", i{i-1}, value);");
      }

      using (var body = wr.NewBlock("public void fill(T z)")) {
        var forBodyWr = body;
        for (int j = 0; j < i - 1; j++) {
          forBodyWr = forBodyWr.NewBlock($"for(int i{j} = 0; i{j} < dim{j}; i{j}++)");
        }
        forBodyWr.Write($"elmtType.fillArray(elmts");
        for (int j = 0; j < i - 1; j++) {
          forBodyWr.Write($"[i{j}]");
        }
        forBodyWr.WriteLine(", z);");
      }

      using (var body = wr.NewBlock($"public Array{i} fillThenReturn(T z)")) {
        body.WriteLine("fill(z);");
        body.WriteLine("return this;");
      }

      EmitSuppression(wr);
      wr.WriteLine($"private static final {TypeClass}<Array{i}<?>> TYPE = ({TypeClass}<Array{i}<?>>) ({TypeClass}<?>) {TypeClass}.reference(Array{i}.class);");
      EmitSuppression(wr);
      var wrTypeMethod = wr.NewBlock($"public static <T> {TypeClass}<Array{i}<T>> {TypeMethodName}()");
      wrTypeMethod.WriteLine($"return ({TypeClass}<Array{i}<T>>) ({TypeClass}<?>) TYPE;");

      using (StreamWriter sw = File.CreateText(path + "/Array" + i + ".java")) {
        sw.Write(wrTop.ToString());
      }
    }

    protected override BlockTargetWriter EmitTailCallStructure(MemberDecl member, BlockTargetWriter wr) {
      if (!member.IsStatic && !NeedsCustomReceiver(member)) {
        var receiverType = UserDefinedType.FromTopLevelDecl(member.tok, member.EnclosingClass);
        var receiverTypeName = TypeName(receiverType, wr, member.tok);
        if (member.EnclosingClass.IsExtern(out _, out _)) {
          receiverTypeName = FormatExternBaseClassName(receiverTypeName);
        }
        wr.WriteLine("{0} _this = this;", receiverTypeName);
      }
      return wr.NewBlock("TAIL_CALL_START: while (true)");
    }

    protected override void EmitJumpToTailCallStart(TargetWriter wr) {
      wr.WriteLine("continue TAIL_CALL_START;");
    }

    protected override void EmitCollectionBuilder_New(CollectionType ct, Bpl.IToken tok, TargetWriter wr) {
      if (ct is SetType) {
        wr.Write("new java.util.ArrayList<>()");
      } else if (ct is MapType mt) {
        wr.Write($"new {DafnyMapClass}<>()");
      } else {
        Contract.Assume(false);  // unexpected collection type
      }
    }

    protected override BlockTargetWriter CreateForeachLoop(string boundVar, Type boundVarType, out TargetWriter collectionWriter,
      TargetWriter wr, string altBoundVarName = null, Type altVarType = null, Bpl.IToken tok = null) {
      if (boundVarType != null) {
        wr.Write($"for({TypeName(boundVarType, wr, tok)} {boundVar} : ");
      } else {
        wr.Write($"for({DafnyTupleClass(TargetTupleSize)} {boundVar} : ");
      }
      collectionWriter = wr.Fork();
      if (altBoundVarName == null) {
        return wr.NewBlock(")");
      } else if (altVarType == null) {
        return wr.NewBlockWithPrefix(")", $"{altBoundVarName} = {boundVar};");
      } else {
        return wr.NewBlockWithPrefix(")", "{2} {0} = ({2}){1};", altBoundVarName, boundVar, TypeName(altVarType, wr, tok));
      }
    }

    protected override void EmitCollectionBuilder_Add(CollectionType ct, string collName, Expression elmt, bool inLetExprBody, TargetWriter wr) {
      if (ct is SetType) {
        wr.Write($"{collName}.add(");
        TrExpr(elmt, wr, inLetExprBody);
        wr.WriteLine(");");
      } else {
        Contract.Assume(false);  // unepxected collection type
      }
    }

    protected override string GetCollectionBuilder_Build(CollectionType ct, Bpl.IToken tok, string collName, TargetWriter wr) {
      if (ct is SetType) {
        var typeName = BoxedTypeName(ct.Arg, wr, tok);
        return $"new dafny.DafnySet<{typeName}>({collName})";
      } else if (ct is MapType) {
        var mt = (MapType)ct;
        var domtypeName = BoxedTypeName(mt.Domain, wr, tok);
        var rantypeName = BoxedTypeName(mt.Range, wr, tok);
        return $"new {DafnyMapClass}<{domtypeName},{rantypeName}>({collName})";
      } else {
        Contract.Assume(false);  // unexpected collection type
        throw new cce.UnreachableException();  // please compiler
      }
    }

    protected override TargetWriter CreateLabeledCode(string label, TargetWriter wr) {
      return wr.NewNamedBlock($"goto_{label}:");
    }

    protected override void EmitBreak(string label, TargetWriter wr) {
      wr.WriteLine(label == null ? "break;" : $"break goto_{label};");
    }

    protected override void EmitAbsurd(string message, TargetWriter wr) {
      if (message == null) {
        message = "unexpected control point";
      }

      wr.WriteLine($"throw new IllegalArgumentException(\"{message}\");");
    }

    protected override void EmitAbsurd(string message, TargetWriter wr, bool needIterLimit) {
      if (!needIterLimit) {
        EmitAbsurd(message, wr);
      }
    }

    protected override void EmitHalt(Expression messageExpr, TargetWriter wr) {
      wr.Write("throw new dafny.DafnyHaltException(");
      EmitToString(wr, messageExpr);
      wr.WriteLine(");");
    }

    protected override IClassWriter DeclareNewtype(NewtypeDecl nt, TargetWriter wr){
      var cw = CreateClass(IdProtect(nt.Module.CompileName), IdName(nt), null, wr) as ClassWriter;
      var w = cw.StaticMemberWriter;
      if (nt.NativeType != null) {
        var nativeType = GetBoxedNativeTypeName(nt.NativeType);
        var wEnum = w.NewNamedBlock($"public static java.util.ArrayList<{nativeType}> IntegerRange(java.math.BigInteger lo, java.math.BigInteger hi)");
        wEnum.WriteLine($"java.util.ArrayList<{nativeType}> arr = new java.util.ArrayList<>();");
        var numberval = "intValue()";
        if (nativeType == "Byte" || nativeType == "Short")
          numberval = $"{nativeType.ToLower()}Value()";
        wEnum.WriteLine($"for (java.math.BigInteger j = lo; j.compareTo(hi) < 0; j.add(java.math.BigInteger.ONE)) {{ arr.add(new {nativeType}(j.{numberval})); }}");
        wEnum.WriteLine("return arr;");
      }
      if (nt.WitnessKind == SubsetTypeDecl.WKind.Compiled) {
        var witness = new TargetWriter(w.IndentLevel, true);
        TrExpr(nt.Witness, witness, false);
        if (nt.NativeType == null) {
          cw.DeclareField("Witness", nt, true, true, nt.BaseType, nt.tok, witness.ToString());
        } else {
          var nativeType = GetNativeTypeName(nt.NativeType);
          // Hacky way of doing the conversion from any (including BigInteger) to any
          w.Write("public static {0} Witness = ((java.lang.Number) (", nativeType);
          w.Append(witness);
          w.WriteLine($")).{nativeType}Value();");
        }
      }
      return cw;
    }

    private void TrExprAsInt(Expression expr, TargetWriter wr, bool inLetExprBody) {
      // TODO: Optimize
      if (AsNativeType(expr.Type) == null) {
        TrParenExpr(expr, wr, inLetExprBody);
        wr.Write(".intValue()");
      } else {
        TrExpr(expr, wr, inLetExprBody);
      }
    }

    private void TrParenExprAsInt(Expression expr, TargetWriter wr, bool inLetExprBody) {
      wr.Write('(');
      TrExprAsInt(expr, wr, inLetExprBody);
      wr.Write(')');
    }

    private void TrParenExprAsInt(string prefix, Expression expr, TargetWriter wr, bool inLetExprBody) {
      wr.Write(prefix);
      TrParenExprAsInt(expr, wr, inLetExprBody);
    }

    protected override void EmitNewArray(Type elmtType, Bpl.IToken tok, List<Expression> dimensions, bool mustInitialize, TargetWriter wr) {
      // Where to put the array to be wrapped
      TargetWriter wBareArray;
      if (dimensions.Count > 1) {
        arrays.Add(dimensions.Count);
        wr.Write($"new {DafnyMultiArrayClass(dimensions.Count)}<>({TypeDescriptor(elmtType, wr, tok)}, ");
        foreach (var dim in dimensions) {
          TrExprAsInt(dim, wr, inLetExprBody: false);
          wr.Write(", ");
        }
        wBareArray = wr.Fork();
        wr.Write(")");
        if (mustInitialize) {
          wr.Write($".fillThenReturn({DefaultValue(elmtType, wr, tok)})");
        }
      } else {
        if (!elmtType.IsTypeParameter) {
          wr.Write($"({ArrayTypeName(elmtType, dimensions.Count, wr, tok)}) ");
        }
        if (mustInitialize) {
          wr.Write($"{TypeDescriptor(elmtType, wr, tok)}.fillThenReturnArray(");
        }
        wBareArray = wr.Fork();
        if (mustInitialize) {
          wr.Write($", {DefaultValue(elmtType, wr, tok)})");
        }
      }

      if (dimensions.Count > 1) {
        wBareArray.Write($"(Object{Util.Repeat("[]", dimensions.Count - 1)}) ");
      }
      wBareArray.Write($"{TypeDescriptor(elmtType, wr, tok)}.newArray(");
      var sep = "";
      foreach (var dim in dimensions) {
        wBareArray.Write(sep);
        TrExprAsInt(dim, wBareArray, inLetExprBody: false);
        sep = ", ";
      }
      wBareArray.Write(")");
    }

    protected override int EmitRuntimeTypeDescriptorsActuals(List<TypeArgumentInstantiation> typeArgs, Bpl.IToken tok, bool useAllTypeArgs, TargetWriter wr) {
      var sep = "";
      var c = 0;
      foreach (var ta in typeArgs) {
        // Ignore useAllTypeArgs; we always need all of them
        wr.Write(sep);
        wr.Write(TypeDescriptor(ta.Actual, wr, tok));
        sep = ", ";
        c++;
      }
      return c;
    }
    protected override TargetWriter EmitBetaRedex(List<string> boundVars, List<Expression> arguments, string typeArgs,
      List<Type> boundTypes, Type resultType, Bpl.IToken resultTok, bool inLetExprBody, TargetWriter wr){
      if (boundTypes.Count != 1) {
        functions.Add(boundTypes.Count);
      }
      wr.Write("(({0}<{1}{2}>)", DafnyFunctionIface(boundTypes.Count), Util.Comma("", boundTypes, t => BoxedTypeName(t, wr, resultTok) + ", "), BoxedTypeName(resultType, wr, resultTok));
      wr.Write($"({Util.Comma(boundVars)}) -> ");
      var w = wr.Fork();
      wr.Write(").apply");
      TrExprList(arguments, wr, inLetExprBody);
      return w;
    }

    protected override BlockTargetWriter CreateForLoop(string indexVar, string bound, TargetWriter wr) {
      return wr.NewNamedBlock($"for (java.math.BigInteger {indexVar} = java.math.BigInteger.ZERO; {indexVar}.compareTo({bound}) < 0; {indexVar} = {indexVar}.add(java.math.BigInteger.ONE))");
    }

    protected override string GetHelperModuleName() => DafnyHelpersClass;

    protected override void EmitEmptyTupleList(string tupleTypeArgs, TargetWriter wr){
      wr.WriteLine("new java.util.ArrayList<>();");
    }

    protected override void AddTupleToSet(int i) {
      tuples.Add(i);
    }

    protected override TargetWriter EmitAddTupleToList(string ingredients, string tupleTypeArgs, TargetWriter wr) {
      // FIXME: tupleTypeArgs is wrong because it already got generated from
      // TypeName (with unboxed being the default)  :-(
      wr.Write($"{ingredients}.add(new {DafnyTupleClassPrefix}");
      var wrTuple = wr.Fork();
      wr.Write("));");
      return wrTuple;
    }

    protected override void EmitExprAsInt(Expression expr, bool inLetExprBody, TargetWriter wr){
      TrParenExpr(expr, wr, inLetExprBody);
      wr.Write(".intValue()");
    }

    protected override void EmitTupleSelect(string prefix, int i, TargetWriter wr) {
      wr.Write($"{prefix}.dtor__{i}()");
    }

    protected override void EmitApplyExpr(Type functionType, Bpl.IToken tok, Expression function, List<Expression> arguments, bool inLetExprBody, TargetWriter wr){
      TrParenExpr(function, wr, inLetExprBody);
      wr.Write(".apply");
      TrExprList(arguments, wr, inLetExprBody);
    }

    protected override TargetWriter EmitCoercionToNativeInt(TargetWriter wr) {
      wr.Write("((java.math.BigInteger)");
      var w = wr.Fork();
      wr.Write(").intValue()");
      return w;
    }

    protected override BlockTargetWriter CreateDoublingForLoop(string indexVar, int start, TargetWriter wr) {
      return wr.NewNamedBlock($"for (java.math.BigInteger {indexVar} = java.math.BigInteger.valueOf({start}); ; {indexVar} = {indexVar}.multiply(new java.math.BigInteger(\"2\")))");
    }

    protected override void EmitIsZero(string varName, TargetWriter wr) {
      wr.Write($"{varName}.equals(java.math.BigInteger.ZERO)");
    }

    protected override void EmitDecrementVar(string varName, TargetWriter wr) {
      wr.WriteLine($"{varName} = {varName}.subtract(java.math.BigInteger.ONE);");
    }

    protected override void EmitIncrementVar(string varName, TargetWriter wr) {
      wr.WriteLine($"{varName} = {varName}.add(java.math.BigInteger.ONE);");
    }

    protected override void EmitSingleValueGenerator(Expression e, bool inLetExprBody, string type, TargetWriter wr) {
      wr.Write("java.util.Arrays.asList");
      TrParenExpr(e, wr, inLetExprBody);
    }

    protected override BlockTargetWriter CreateIIFE1(int source, Type resultType, Bpl.IToken resultTok, string bvName, TargetWriter wr) {
      wr.Write($"((java.util.function.Function<java.math.BigInteger, {BoxedTypeName(resultType, wr, resultTok)}>)(({bvName}) ->");
      var w = wr.NewBigExprBlock("", $")).apply(java.math.BigInteger.valueOf({source}))");
      return w;
    }

    protected override TargetWriter EmitMapBuilder_Add(MapType mt, Bpl.IToken tok, string collName, Expression term, bool inLetExprBody, TargetWriter wr){
      wr.Write($"{collName}.put(");
      var termLeftWriter = wr.Fork();
      wr.Write(",");
      TrExpr(term, wr, inLetExprBody);
      wr.WriteLine(");");
      return termLeftWriter;
    }

    protected override void EmitSeqConstructionExpr(SeqConstructionExpr expr, bool inLetExprBody, TargetWriter wr) {
      wr.Write($"{DafnySeqClass}.Create({TypeDescriptor(expr.Type.AsCollectionType.Arg, wr, expr.tok)}, ");
      TrExpr(expr.N, wr, inLetExprBody);
      wr.Write(", ");
      TrExpr(expr.Initializer, wr, inLetExprBody);
      wr.Write(")");
    }

    // Warning: NOT the same as NativeType.Bitwidth, which is zero except for
    // bitvector types
    private static int NativeTypeSize(NativeType nt) {
      switch (AsJavaNativeType(nt)) {
        case JavaNativeType.Byte: return 8;
        case JavaNativeType.Short: return 16;
        case JavaNativeType.Int: return 32;
        case JavaNativeType.Long: return 64;
        default: Contract.Assert(false); throw new cce.UnreachableException();
      }
    }

    protected override void EmitConversionExpr(ConversionExpr e, bool inLetExprBody, TargetWriter wr) {
      if (e.E.Type.IsNumericBased(Type.NumericPersuation.Int) || e.E.Type.IsBitVectorType || e.E.Type.IsCharType) {
        if (e.ToType.IsNumericBased(Type.NumericPersuation.Real)) {
          // (int or bv) -> real
          Contract.Assert(AsNativeType(e.ToType) == null);
          wr.Write($"new {DafnyBigRationalClass}(");
          if (AsNativeType(e.E.Type) != null) {
            wr.Write("java.math.BigInteger.valueOf");
          }
          TrParenExpr(e.E, wr, inLetExprBody);
          wr.Write(", java.math.BigInteger.ONE)");
        } else if (e.ToType.IsCharType) {
          // Painfully, Java sign-extends bytes when casting to chars ...
          var fromNative = AsNativeType(e.E.Type);
          wr.Write("(char)");
          if (fromNative != null && fromNative.Sel == NativeType.Selection.Byte) {
            wr.Write("java.lang.Byte.toUnsignedInt");
            TrParenExpr(e.E, wr, inLetExprBody);
          } else {
            TrExprAsInt(e.E, wr, inLetExprBody);
          }
        } else {
          // (int or bv or char) -> (int or bv or ORDINAL)
          var fromNative = AsNativeType(e.E.Type);
          var toNative = AsNativeType(e.ToType);
          if (fromNative == null && toNative == null) {
            if (e.E.Type.IsCharType) {
              // char -> big-integer (int or bv or ORDINAL)
              wr.Write("java.math.BigInteger.valueOf");
              TrParenExpr(e.E, wr, inLetExprBody);
            } else {
              // big-integer (int or bv) -> big-integer (int or bv or ORDINAL), so identity will do
              TrExpr(e.E, wr, inLetExprBody);
            }
          } else if (fromNative != null && toNative == null) {
            // native (int or bv) -> big-integer (int or bv)
            if (fromNative.Sel == NativeType.Selection.ULong) {
              // Can't just use .longValue() because that may return a negative
              wr.Write($"{DafnyHelpersClass}.unsignedLongToBigInteger");
              TrParenExpr(e.E, wr, inLetExprBody);
            } else {
              wr.Write("java.math.BigInteger.valueOf(");
              if (fromNative.LowerBound >= 0) {
                TrParenExpr($"{GetBoxedNativeTypeName(fromNative)}.toUnsignedLong", e.E, wr, inLetExprBody);
              } else {
                TrParenExpr(e.E, wr, inLetExprBody);
              }
              wr.Write(")");
            }
          } else if (fromNative != null && NativeTypeSize(toNative) == NativeTypeSize(fromNative)) {
            // native (int or bv) -> native (int or bv)
            // Cast between signed and unsigned, which have the same Java type
            TrParenExpr(e.E, wr, inLetExprBody);
          } else {
            GetNativeInfo(toNative.Sel, out var toNativeName, out var toNativeSuffix, out var toNativeNeedsCast);
            // any (int or bv) -> native (int or bv)
            // A cast would do, but we also consider some optimizations
            var literal = PartiallyEvaluate(e.E);
            UnaryOpExpr u = e.E.Resolved as UnaryOpExpr;
            MemberSelectExpr m = e.E.Resolved as MemberSelectExpr;
            if (literal != null) {
              // Optimize constant to avoid intermediate BigInteger
              EmitNativeIntegerLiteral((BigInteger) literal, toNative, wr);
            } else if (u != null && u.Op == UnaryOpExpr.Opcode.Cardinality) {
              // Optimize || to avoid intermediate BigInteger
              wr.Write(CastIfSmallNativeType(e.ToType));
              TrParenExpr("", u.E, wr, inLetExprBody);
              wr.Write(".cardinalityInt()");
            } else if (m != null && m.MemberName == "Length" && m.Obj.Type.IsArrayType) {
              // Optimize .length to avoid intermediate BigInteger
              wr.Write(CastIfSmallNativeType(e.ToType));
              var elmtType = UserDefinedType.ArrayElementType(m.Obj.Type);
              TargetWriter w;
              if (elmtType.IsTypeParameter) {
                wr.Write($"{FormatTypeDescriptorVariable(elmtType.AsTypeParameter)}.getArrayLength(");
                w = wr.Fork();
                wr.Write(")");
              } else {
                w = wr.Fork();
                wr.Write(".length");
              }
              TrParenExpr(m.Obj, w, inLetExprBody);
            } else {
              // no optimization applies; use the standard translation
              if (fromNative != null && fromNative.LowerBound >= 0 && NativeTypeSize(fromNative) < NativeTypeSize(toNative)) {
                // Widening an unsigned value; careful!!
                wr.Write($"{CastIfSmallNativeType(e.ToType)}{GetBoxedNativeTypeName(fromNative)}");
                if (NativeTypeSize(toNative) == 64) {
                  wr.Write(".toUnsignedLong");
                } else {
                  wr.Write(".toUnsignedInt");
                }
                TrParenExpr(e.E, wr, inLetExprBody);
              } else {
                if (fromNative == null && !e.E.Type.IsCharType) {
                  TrParenExpr(e.E, wr, inLetExprBody);
                  wr.Write($".{toNativeName}Value()");
                } else {
                  wr.Write($"(({toNativeName}) ");
                  TrParenExpr(e.E, wr, inLetExprBody);
                  wr.Write(")");
                }
              }
            }
          }
        }
      } else if (e.E.Type.IsNumericBased(Type.NumericPersuation.Real)) {
        Contract.Assert(AsNativeType(e.E.Type) == null);
        if (e.ToType.IsNumericBased(Type.NumericPersuation.Real)) {
          // real -> real
          Contract.Assert(AsNativeType(e.ToType) == null);
          TrExpr(e.E, wr, inLetExprBody);
        } else if (e.ToType.IsCharType) {
          // real -> char
          // Painfully, Java sign-extends bytes when casting to chars ...
          wr.Write("(char)");
          TrParenExpr(e.E, wr, inLetExprBody);
          wr.Write(".ToBigInteger().intValue()");
        } else {
          // real -> (int or bv)
          TrParenExpr(e.E, wr, inLetExprBody);
          wr.Write(".ToBigInteger()");
          if (AsNativeType(e.ToType) != null) {
            wr.Write($".{GetNativeTypeName(AsNativeType(e.ToType))}Value()");
          }
        }
      } else {
        Contract.Assert(e.E.Type.IsBigOrdinalType);
        Contract.Assert(e.ToType.IsNumericBased(Type.NumericPersuation.Int));
        TrParenExpr(e.E, wr, inLetExprBody);
        if (AsNativeType(e.ToType) != null) {
          wr.Write($".{GetNativeTypeName(AsNativeType(e.ToType))}Value()");
        }
      }
    }

    protected override BlockTargetWriter CreateStaticMain(IClassWriter cw) {
      var wr = ((ClassWriter) cw).StaticMemberWriter;
      return wr.NewBlock("public static void Main(string[] args)");
    }

    protected override TargetWriter CreateIIFE_ExprBody(string source, Type sourceType, Bpl.IToken sourceTok,
      Type resultType, Bpl.IToken resultTok, string bvName, TargetWriter wr) {
      wr.Write($"{DafnyHelpersClass}.Let(");
      wr.Write($"{source}, {bvName} -> ");
      var w = wr.Fork();
      wr.Write(")");
      return w;
    }

    protected override TargetWriter CreateIIFE_ExprBody(Expression source, bool inLetExprBody, Type sourceType, Bpl.IToken sourceTok,
      Type resultType, Bpl.IToken resultTok, string bvName, TargetWriter wr) {
      wr.Write($"{DafnyHelpersClass}.Let(");
      TrExpr(source, wr, inLetExprBody);
      wr.Write($", {bvName} -> ");
      var w = wr.Fork();
      wr.Write(")");
      return w;
    }

    protected override string GetQuantifierName(string bvType) {
      return $"{DafnyHelpersClass}.Quantifier";
    }

    // ABSTRACT METHOD DECLARATIONS FOR THE SAKE OF BUILDING PROGRAM

    protected override void EmitYield(TargetWriter wr)
    {
      throw new NotImplementedException();
    }

    protected override BlockTargetWriter CreateIterator(IteratorDecl iter, TargetWriter wr)
    {
      throw new NotImplementedException();
    }

    /// <summary>
    /// Transforms a legal file name (without extension or directcory) into
    /// a legal class name in the target language
    /// </summary>
    public override string TransformToClassName(string baseName) {
      return System.Text.RegularExpressions.Regex.Replace(baseName, "[^_A-Za-z0-9\\$]", "_");
    }
  }
}<|MERGE_RESOLUTION|>--- conflicted
+++ resolved
@@ -1216,14 +1216,9 @@
       }
     }
 
-<<<<<<< HEAD
     protected override ILvalue EmitMemberSelect(Action<TargetWriter> obj, MemberDecl member, List<TypeArgumentInstantiation> typeArgs, Dictionary<TypeParameter, Type> typeMap,
       Type expectedType, string/*?*/ additionalCustomParameter, bool internalAccess = false) {
       if (member is Field && member.EnclosingClass is TraitDecl && !member.IsStatic) {
-=======
-    protected override ILvalue EmitMemberSelect(Action<TargetWriter> obj, MemberDecl member, List<TypeArgumentInstantiation> typeArgs, Dictionary<TypeParameter, Type> typeMap, Type expectedType, bool internalAccess = false) {
-      if (member.EnclosingClass is TraitDecl && !member.IsStatic) {
->>>>>>> 19dc6484
         return new GetterSetterLvalue(obj, IdName(member));
       } else if (member is ConstantField) {
         Contract.Assert(!(member.IsStatic && member.EnclosingClass.TypeArgs.Count != 0));
@@ -1243,16 +1238,11 @@
       } else if (member is Function) {
         var wr = new TargetWriter();
         EmitNameAndActualTypeArgs(IdName(member), typeArgs.ConvertAll(ta => ta.Actual), member.tok, wr);
-<<<<<<< HEAD
         if (typeArgs.Count == 0 && additionalCustomParameter == null) {
-=======
-        if (typeArgs.Count == 0) {
->>>>>>> 19dc6484
           var nameAndTypeArgs = wr.ToString();
           return SuffixLvalue(obj, $"::{nameAndTypeArgs}");
         } else {
           // we need an eta conversion for the type-descriptor parameters
-<<<<<<< HEAD
           // (T0 a0, T1 a1, ...) -> obj.F(additionalCustomParameter, rtd0, rtd1, ..., a0, a1, ...)
           var fn = (Function)member;
           wr.Write("(");
@@ -1261,12 +1251,6 @@
             wr.Write("{0}{1}", sep, additionalCustomParameter);
             sep = ", ";
           }
-=======
-          // (T0 a0, T1 a1, ...) -> obj.F(rtd0, rtd1, ..., a0, a1, ...)
-          var fn = (Function)member;
-          wr.Write("(");
-          var sep = "";
->>>>>>> 19dc6484
           foreach (var ta in typeArgs) {
             wr.Write("{0}{1}", sep, TypeDescriptor(ta.Actual, wr, fn.tok));
             sep = ", ";
