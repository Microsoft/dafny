--- conflicted
+++ resolved
@@ -2412,11 +2412,7 @@
       }
     }
 
-<<<<<<< HEAD
     protected override ILvalue EmitMemberSelect(Action<TargetWriter> obj, Type objType, MemberDecl member, List<TypeArgumentInstantiation> typeArgs, Dictionary<TypeParameter, Type> typeMap,
-=======
-    protected override ILvalue EmitMemberSelect(Action<TargetWriter> obj, MemberDecl member, List<TypeArgumentInstantiation> typeArgs, Dictionary<TypeParameter, Type> typeMap,
->>>>>>> c4a06242
       Type expectedType, string/*?*/ additionalCustomParameter, bool internalAccess = false) {
       if (member is DatatypeDestructor dtor) {
         return SimpleLvalue(wr => {
@@ -2454,11 +2450,7 @@
         var customReceiver = NeedsCustomReceiver(member);
         return SuffixLvalue(obj, ".{0}{1}", IdName(member), customReceiver ? "" : "()");
       } else if (member is Function fn) {
-<<<<<<< HEAD
         typeArgs = typeArgs.Where(ta => NeedsTypeDescriptor(ta.Formal)).ToList();
-=======
-        typeArgs = typeArgs.Where(ta => ta.Formal.Characteristics.MustSupportZeroInitialization).ToList();
->>>>>>> c4a06242
         if (typeArgs.Count == 0 && additionalCustomParameter == null) {
           var lvalue = SuffixLvalue(obj, ".{0}", IdName(member));
           return CoercedLvalue(lvalue, fn.GetMemberType((ArrowTypeDecl)expectedType.AsArrowType.ResolvedClass), expectedType);
@@ -2509,16 +2501,12 @@
         }
       } else {
         var field = (Field)member;
-<<<<<<< HEAD
         var enclosingType = Resolver.SubstType(UserDefinedType.FromTopLevelDecl(field.tok, field.EnclosingClass), typeMap);
         var lvalue = SuffixLvalue(w => {
             var wObj = EmitCoercionIfNecessary(objType, enclosingType, field.tok, w);
             obj(wObj);
           },
           ".{0}", IdName(member));
-=======
-        var lvalue = SuffixLvalue(obj, ".{0}", IdName(member));
->>>>>>> c4a06242
         return CoercedLvalue(lvalue, field.Type, expectedType);
       }
     }
