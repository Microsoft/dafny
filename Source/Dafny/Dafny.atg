/*-----------------------------------------------------------------------------
//
// Copyright (C) Microsoft Corporation.  All Rights Reserved.
// Copyright by the contributors to the Dafny Project
// SPDX-License-Identifier: MIT
//
//-----------------------------------------------------------------------------*/
/*---------------------------------------------------------------------------
// Dafny
// Rustan Leino, first created 25 January 2008
//--------------------------------------------------------------------------*/
using System.Collections.Generic;
using System.Numerics;
using Microsoft.Boogie;
using System.IO;
using System.Text;
using System.Linq;
COMPILER Dafny
/*--------------------------------------------------------------------------*/
readonly Expression/*!*/ dummyExpr;
readonly AssignmentRhs/*!*/ dummyRhs;
readonly FrameExpression/*!*/ dummyFrameExpr;
readonly Statement/*!*/ dummyStmt;
readonly Statement/*!*/ dummyIfStmt;
readonly Include theInclude;
readonly ModuleDecl theModule;
readonly BuiltIns theBuiltIns;
readonly bool theVerifyThisFile;
readonly bool theCompileThisFile;
DafnyOptions theOptions;
int anonymousIds = 0;

/// <summary>
/// Holds the modifiers given for a declaration
///
/// Not all modifiers are applicable to all kinds of declarations.
/// Errors are given when a modify does not apply.
/// We also record the tokens for the specified modifiers so that
/// they can be used in error messages.
/// </summary>
class DeclModifierData {
  public bool IsAbstract;
  public IToken AbstractToken;
  public bool IsGhost;
  public IToken GhostToken;
  public bool IsStatic;
  public IToken StaticToken;
  public IToken FirstToken;
  public List<IToken> OwnedTokens = new();
}

// Check that token has not been set, then set it.
public void CheckAndSetToken(ref IToken token)
{
    if (token != null) {
      SemErr(t, "Duplicate declaration modifier: " + t.val);
    }
    token = t;
}

// Check that token has not been set, then set it, but just ignores if it was set already
public void CheckAndSetTokenOnce(ref IToken token)
{
    if (token == null) {
      token = t;
    }
}

/// <summary>
// A flags type used to tell what declaration modifiers are allowed for a declaration.
/// </summary>
[Flags]
enum AllowedDeclModifiers {
  None = 0,
  Abstract = 1,
  Ghost = 2,

  // Means ghost not allowed because already implicitly ghost.
  AlreadyGhost = 4,
  Static = 8,
};

/// <summary>
/// Check the declaration modifiers against those that are allowed.
///
/// The 'allowed' parameter specifies which declaration modifiers are allowed.
/// The 'declCaption' parameter should be a string describing the kind of declaration.
/// It is used in error messages.
/// Any declaration modifiers that are present but not allowed are cleared.
///</summary>
void CheckDeclModifiers(ref DeclModifierData dmod, string declCaption, AllowedDeclModifiers allowed)
{
  declCaption = (declCaption.StartsWith("i") || declCaption.StartsWith("o") ? "an " : "a ") + declCaption;
  if (dmod.IsAbstract && ((allowed & AllowedDeclModifiers.Abstract) == 0)) {
    SemErr(dmod.AbstractToken, $"{declCaption} cannot be declared 'abstract'");
    dmod.IsAbstract = false;
  }
  if (dmod.IsGhost) {
    if ((allowed & AllowedDeclModifiers.AlreadyGhost) != 0) {
      SemErr(dmod.GhostToken, $"{declCaption} cannot be declared 'ghost' (it is 'ghost' by default)");
      dmod.IsGhost = false;
    } else if ((allowed & AllowedDeclModifiers.Ghost) == 0) {
      SemErr(dmod.GhostToken, $"{declCaption} cannot be declared 'ghost'");
      dmod.IsGhost = false;
    }
  }
  if (dmod.IsStatic && ((allowed & AllowedDeclModifiers.Static) == 0)) {
    SemErr(dmod.StaticToken, $"{declCaption} cannot be declared 'static'");
    dmod.IsStatic = false;
  }
}

// Lists all the tokens, including the dots in between.
List<IToken> GetTokenRange(List<IToken> tokens) {
  if(tokens.Count() == 0) {
    return new List<IToken>();
  } else {
    var result = new List<IToken>();
    var token = tokens[0];
    var lastToken = tokens[tokens.Count() - 1];
    if(token is IncludeToken) {
      return new List<IToken>() {};
    }
    while(token != lastToken) {
      result.Add(token);
      token = token.Next;
    }
    result.Add(token);
    return result;
  }
}

bool IsAssumeTypeKeyword(IToken la) {
  return la.kind == _assume || la.kind == _assert || la.kind == _expect;
}

///<summary>
/// Parses top-level things (modules, classes, datatypes, class members) from "filename"
/// and appends them in appropriate form to "module".
/// Returns the number of parsing errors encountered.
/// Note: first initialize the Scanner.
///</summary>
public static int Parse (bool useStdin, string/*!*/ filename, Include include, ModuleDecl module, BuiltIns builtIns, Errors/*!*/ errors, bool verifyThisFile=true, bool compileThisFile=true) /* throws System.IO.IOException */ {
  Contract.Requires(filename != null);
  Contract.Requires(module != null);
  string s;
  if (useStdin) {
    s = Microsoft.Dafny.PreprocessorHelper.Fill(System.Console.In, new List<string>(), Environment.NewLine);
    return Parse(s, filename, filename, include, module, builtIns, errors, verifyThisFile, compileThisFile);
  } else {
    var newline = PreprocessorHelper.DetectNewline(filename);
    using (System.IO.StreamReader reader = new System.IO.StreamReader(filename)) {
      s = Microsoft.Dafny.PreprocessorHelper.Fill(reader, new List<string>(), newline);
      return Parse(s, filename, DafnyOptions.O.UseBaseNameForFileName ? Path.GetFileName(filename) : filename, include, module, builtIns, errors, verifyThisFile, compileThisFile);
    }
  }
}
///<summary>
/// Parses top-level things (modules, classes, datatypes, class members)
/// and appends them in appropriate form to "module".
/// Returns the number of parsing errors encountered.
/// Note: first initialize the Scanner.
///</summary>
public static int Parse (string/*!*/ s, string/*!*/ fullFilename, string/*!*/ filename, ModuleDecl module, BuiltIns builtIns, ErrorReporter reporter, bool verifyThisFile=true, bool compileThisFile=true) {
  Contract.Requires(s != null);
  Contract.Requires(filename != null);
  Contract.Requires(module != null);
  Errors errors = new Errors(reporter);
  return Parse(s, fullFilename, filename, null, module, builtIns, errors, verifyThisFile, compileThisFile);
}

public static Parser SetupParser(string/*!*/ s, string/*!*/ fullFilename, string/*!*/ filename, Include include, ModuleDecl module,
                                 BuiltIns builtIns, Errors/*!*/ errors, bool verifyThisFile=true, bool compileThisFile=true) {
  Contract.Requires(s != null);
  Contract.Requires(filename != null);
  Contract.Requires(module != null);
  Contract.Requires(errors != null);
  byte[]/*!*/ buffer = cce.NonNull( UTF8Encoding.Default.GetBytes(s));
  MemoryStream ms = new MemoryStream(buffer,false);
  Scanner scanner = new Scanner(ms, errors, fullFilename, filename,
    firstToken: (module.RootToken.Filename ?? "") == "" ? module.RootToken : new Token());
  return new Parser(scanner, errors, include, module, builtIns, verifyThisFile, compileThisFile);
}

public static Expression ParseExpression(string/*!*/ s, string/*!*/ fullFilename, string/*!*/ filename, Include include, ModuleDecl module,
                                         BuiltIns builtIns, Errors/*!*/ errors, bool verifyThisFile=true, bool compileThisFile=true) {
  Parser parser = SetupParser(s, fullFilename, filename, include, module, builtIns, errors, verifyThisFile, compileThisFile);
  parser.la = new Token();
  parser.la.val = "";
  parser.Get();
  Expression e;
  parser.Expression(out e, true, true, true);
  return e;
}

public void ApplyOptionsFromAttributes(Attributes attrs) {
  var overrides = attrs.AsEnumerable().Where(a => a.Name == "options")
    .Reverse().Select(a =>
      (token: (a as UserSuppliedAttributes)?.tok,
       options: a.Args.Select(arg => {
         if (arg is not LiteralExpr {Value: string optStr}) {
           SemErr(arg.tok, "argument to :options attribute must be a literal string");
           return null;
         }
         return optStr;
       }).Where(opt => opt != null).ToArray()))
    .Where(opts => opts.options.Any());

  if (overrides.Any()) {
    var options = new DafnyAttributeOptions(theOptions, errors);
    foreach (var (token, opts) in overrides) {
      options.Token = token;
      options.Parse(opts);
    }
    theOptions = options;
  }
}

///<summary>
/// Parses top-level things (modules, classes, datatypes, class members)
/// and appends them in appropriate form to "module".
/// Returns the number of parsing errors encountered.
/// Note: first initialize the Scanner with the given Errors sink.
///</summary>
public static int Parse (string/*!*/ s, string/*!*/ fullFilename, string/*!*/ filename, Include include, ModuleDecl module,
                         BuiltIns builtIns, Errors/*!*/ errors, bool verifyThisFile=true, bool compileThisFile=true) {
  Parser parser = SetupParser(s, fullFilename, filename, include, module, builtIns, errors, verifyThisFile, compileThisFile);
  parser.Parse();
  return parser.errors.ErrorCount;
}

public Parser(Scanner/*!*/ scanner, Errors/*!*/ errors, Include include, ModuleDecl module, BuiltIns builtIns, bool verifyThisFile=true, bool compileThisFile=true)
  : this(scanner, errors)  // the real work
{
  // initialize readonly fields
  dummyExpr = new LiteralExpr(Token.NoToken);
  dummyRhs = new ExprRhs(dummyExpr, null);
  dummyFrameExpr = new FrameExpression(dummyExpr.tok, dummyExpr, null);
  dummyStmt = new ReturnStmt(Token.NoToken, Token.NoToken, null);
  var dummyBlockStmt = new BlockStmt(Token.NoToken, Token.NoToken, new List<Statement>());
  dummyIfStmt = new IfStmt(Token.NoToken, Token.NoToken, false, null, dummyBlockStmt, null);
  theInclude = include; // the "include" that includes this file
  theModule = module;
  theBuiltIns = builtIns;
  theVerifyThisFile = verifyThisFile;
  theCompileThisFile = compileThisFile;
  theOptions = new DafnyOptions(DafnyOptions.O);
}

bool IsIdentifier(int kind) {
  return kind == _ident || kind == _least || kind == _greatest || kind == _older;
}

bool IsQuantifierVariableDecl(QuantifiedVar previousVar) {
  // Introducing per-quantified variable ranges creates some ambiguities in the grammar,
  // since before that the range would terminate the quantifed domain. For example, the following statement:
  //
  // print set x | E, y;
  //
  // This would previously parse as two separate arguments to the print statement, but
  // could now also be parsed as a single set comprehension argument with two quantified variables
  // (and an invalid one since it would need an explicit ":: <Term>" section).
  //
  // Even worse:
  //
  // print set x | E, y <- C;
  //
  // This was a valid statement before as well, because "y <- C" would be parsed as the expression
  // "y < (-C)".
  //
  // The /quantifierSyntax option is used to help migrate this otherwise breaking change:
  // * /quantifierSyntax:3 keeps the old behaviour where a "| <Range>" always terminates the list of quantified variables.
  // * /quantifierSyntax:4 instead attempts to parse additional quantified variables.
  if (previousVar.Range != null && theOptions.QuantifierSyntax == DafnyOptions.QuantifierSyntaxOptions.Version3) {
    return false;
  }

  scanner.ResetPeek();
  IToken x = scanner.Peek();
  return la.kind == _comma && IsIdentifier(x.kind);
}

// Checks for "<-", which has to be parsed as two separate tokens,
// but ensures no whitespace between them.
bool IsFromArrow() {
  scanner.ResetPeek();
  IToken x = scanner.Peek();
  return la.kind == _openAngleBracket && x.kind == _minus
    && la.line == x.line && la.col == x.col - 1; 
}

bool IsLabel(bool allowLabel) {
  if (!allowLabel) {
    return false;
  }
  scanner.ResetPeek();
  IToken x = scanner.Peek();
  return (IsIdentifier(la.kind) || la.kind == _digits) && x.kind == _colon;
}

bool IsKeywordForFormal() {
  scanner.ResetPeek();
  if (la.kind == _ghost || la.kind == _new || la.kind == _nameonly) {
    return true;
  } else if (la.kind == _older) {
    // "older" is just a contextual keyword, so don't recognize it as a keyword if it must be an identifier
    IToken x = scanner.Peek();
    return x.kind != _colon;
  }
  return false;
}

bool IsBinding() {
  scanner.ResetPeek();
  IToken x = scanner.Peek();
  return (IsIdentifier(la.kind) || la.kind == _digits) && x.kind == _gets;
}

bool IsAlternative() {
  IToken x = scanner.Peek();
  return (la.kind == _lbrace && x.kind == _case)
      || la.kind == _case;
}

bool IsParenIdentsColon() {
  IToken x = la;
  if(x.kind != _openparen) {
    return false;
  }
  x = scanner.Peek();
  var oneOrMoreIdentifiers = false;
  while(IsIdentifier(x.kind)) {
    x = scanner.Peek();
    oneOrMoreIdentifiers = true;
  }
  return oneOrMoreIdentifiers && x.kind == _colon;
}

bool IsGets() {
  return la.kind == _gets;
}

bool IsVar() {
  scanner.ResetPeek();
  IToken x = scanner.Peek();
  return la.kind == _var || (x.kind == _var && la.kind == _ghost);
}

// an existential guard starts with an identifier and is then followed by
// * a colon (if the first identifier is given an explicit type),
// * a comma (if there's a list of bound variables and the first one is not given an explicit type),
// * a start-attribute (if there's one bound variable and it is not given an explicit type and there are attributes), or
// * a bored smiley (if there's one bound variable and it is not given an explicit type).
bool IsBindingGuard() {
  scanner.ResetPeek();
  if (IsIdentifier(la.kind)) {
    Token x = scanner.Peek();
    if (x.kind == _colon || x.kind == _comma || x.kind == _boredSmiley || x.kind == _lbracecolon) {
      return true;
    }
  }
  return false;
}

bool IsLoopSpec() {
  return la.kind == _invariant || la.kind == _decreases || la.kind == _modifies;
}

bool IsWitness() {
  scanner.ResetPeek();
  if (la.kind == _witness) {
    return true;
  } else if (la.kind == _ghost) {
    Token x = scanner.Peek();
    return x.kind == _witness;
  }
  return false;
}

bool IsFunctionDecl() {
  switch (la.kind) {
    case _function:
    case _predicate:
    case _copredicate:
      return true;
    case _least:
    case _greatest:
    case _inductive:
      return scanner.Peek().kind != _lemma;
    case _twostate:
      var x = scanner.Peek();
      return x.kind == _function || x.kind == _predicate;
    default:
      return false;
  }
}

bool IsParenStar() {
  scanner.ResetPeek();
  Token x = scanner.Peek();
  return la.kind == _openparen && x.kind == _star;
}

bool IsEquivOp() => IsEquivOp(la);
bool IsImpliesOp() => IsImpliesOp(la);
bool IsExpliesOp() => IsExpliesOp(la);
bool IsAndOp() => IsAndOp(la);
bool IsOrOp() => IsOrOp(la);
static bool IsEquivOp(IToken la) {
  return la.val == "<==>" || la.val == "\u21d4";
}
static bool IsImpliesOp(IToken la) {
  return la.val == "==>" || la.val == "\u21d2";
}
static bool IsExpliesOp(IToken la) {
  return la.val == "<==" || la.val == "\u21d0";
}
static bool IsAndOp(IToken la) {
  return la.val == "&&" || la.val == "\u2227";
}
static bool IsOrOp(IToken la) {
  return la.val == "||" || la.val == "\u2228";
}
bool IsBitwiseAndOp() {
  return la.val == "&";
}
bool IsBitwiseOrOp() {
  return la.val == "|";
}
bool IsBitwiseXorOp() {
  return la.val == "^";
}
bool IsBitwiseOp() {
  return IsBitwiseAndOp() || IsBitwiseOrOp() || IsBitwiseXorOp();
}
bool IsAsOrIs() {
  return la.kind == _as || la.kind == _is;
}
bool IsRelOp() {
  return la.val == "=="
      || la.val == "<"
      || la.val == ">"
      || la.val == "<="
      || la.val == ">="
      || la.val == "!="
      || la.val == "in"
      || la.kind == _notIn
      || la.val =="!"
      || la.val == "\u2260"
      || la.val == "\u2264"
      || la.val == "\u2265";
}
bool IsShiftOp() {
  if (la.kind == _openAngleBracket) {
  } else if (la.kind == _closeAngleBracket) {
  } else {
    return false;
  }
  scanner.ResetPeek();
  var x = scanner.Peek();
  if (x.kind != la.kind) {
    return false;
  }
  return x.pos == la.pos + 1;  // return true only if the tokens are adjacent to each other
}
bool IsAddOp() {
  return la.val == "+" || la.val == "-";
}
bool IsMulOp() {
  return la.kind == _star || la.val == "/" || la.val == "%";
}
bool IsQSep() {
  return la.kind == _doublecolon || la.kind == _bullet;
}

bool IsNonFinalColon() {
  return la.kind == _colon && scanner.Peek().kind != _rbracket;
}

bool ExprIsMapDisplay() {
  scanner.ResetPeek();
  return (la.kind == _map || la.kind == _imap) && scanner.Peek().kind == _lbracket;
}

bool ExprIsSetDisplay() {
  scanner.ResetPeek();
  if (la.kind == _lbrace) return true;
  int k = scanner.Peek().kind;
  if (la.kind == _iset && k == _lbrace) return true;
  if (la.kind == _multiset) return true;
  return false;
}

bool IsSuffix() {
  return la.kind == _dot || la.kind == _lbracket || la.kind == _openparen;
}

string UnwildIdent(string x, bool allowWildcardId) {
  if (x.StartsWith("_")) {
    if (allowWildcardId && x.Length == 1) {
      return "_v" + anonymousIds++;
    } else {
      SemErr("cannot declare identifier beginning with underscore");
    }
  }
  return x;
}

bool IsLambda(bool allowLambda)
{
  if (!allowLambda) {
    return false;
  }
  scanner.ResetPeek();
  Token x;
  // peek at what might be a signature of a lambda expression
  if (IsIdentifier(la.kind)) {
    // cool, that's the entire candidate signature
  } else if (la.kind != _openparen) {
    return false;  // this is not a lambda expression
  } else {
    int identCount = 0;
    x = scanner.Peek();
    while (x.kind != _closeparen) {
      if (identCount != 0) {
        if (x.kind != _comma) {
          return false;  // not the signature of a lambda
        }
        x = scanner.Peek();
      }
      if (!IsIdentifier(x.kind)) {
        return false;  // not a lambda expression
      }
      identCount++;
      x = scanner.Peek();
      if (x.kind == _colon) {
        // a colon belongs only in a lamdba signature, so this must be a lambda (or something ill-formed)
        return true;
      }
    }
  }
  // What we have seen so far could have been a lambda signature or could have been some
  // other expression (in particular, an identifier, a parenthesized identifier, or a
  // tuple all of whose subexpressions are identifiers).
  // It is a lambda expression if what follows is something that must be a lambda.
  x = scanner.Peek();
  return x.kind == _darrow || x.kind == _reads || x.kind == _requires;
}

bool IsIdentParen() {
  scanner.ResetPeek();
  Token x = scanner.Peek();
  return IsIdentifier(la.kind) && x.kind == _openparen;
}

/* Used to disambiguate the LHS of a VarDeclStmt. If it looks like the start of a CasePattern,
 * we consider it to be a VarDeclPattern. But if we are looking at a simple identifier, then we
 * consider it to be a VarDeclStmt.
 */
bool IsPatternDecl() {
  return IsIdentParen() || la.kind == _openparen;
}

bool IsIdentColonOrBar() {
  Token x = scanner.Peek();
  return IsIdentifier(la.kind) && (x.kind == _colon || x.kind == _verticalbar);
}

bool SemiFollowsCall(bool allowLemma, Expression e) {
  return allowLemma && la.kind == _semicolon && e is ApplySuffix;
}

bool IsNotEndOfCase() {
  return la.kind != _EOF && la.kind != _rbrace && la.kind != _case;
}

/* The following is the largest lookahead there is. It needs to check if what follows
 * can be nothing but "<" Type { "," Type } ">".
 * If inExpressionContext == true, it also checks the token immediately after
 * the ">" to help disambiguate some cases (see implementation comment).   
 */
bool IsGenericInstantiation(bool inExpressionContext) {
  scanner.ResetPeek();
  IToken pt = la;
  if (!IsTypeList(ref pt)) {
    return false;
  }
  if (!inExpressionContext) {
    return true;
  }  
  /* There are ambiguities in the parsing.  For example:
   *     F( a < b , c > (d) )
   * can either be a unary function F whose argument is a function "a" with type arguments "<b,c>" and
   * parameter "d", or can be a binary function F with the two boolean arguments "a < b" and "c > (d)".
   * To make the situation a little better, we (somewhat heuristically) look at the character that
   * follows the ">".  Note that if we, contrary to a user's intentions, pick "a<b,c>" out as a function
   * with a type instantiation, the user can disambiguate it by making sure the ">" sits inside some
   * parentheses, like:
   *     F( a < b , (c > (d)) )
   */
  // In the following cases, we're sure we must have read a type instantiation that just ended an expression
  if (IsEquivOp(pt) || IsImpliesOp(pt) || IsExpliesOp(pt) || IsAndOp(pt) || IsOrOp(pt)) {
    return true;
  }
  switch (pt.kind) {
    case _dot:  // here, we're sure it must have been a type instantiation we saw, because an expression cannot begin with dot
    case _openparen:  // it was probably a type instantiation of a function/method
    case _lbracket:  // it is possible that it was a type instantiation
    case _lbrace:  // it was probably a type instantiation of a function/method
    case _at:
    // In the following cases, we're sure we must have read a type instantiation that just ended an expression
    case _closeparen:
    case _rbracket:
    case _rbrace:
    case _comma:
    case _semicolon:
    case _then:
    case _else:
    case _case:
    case _eq:
    case _neq:
    case _neqAlt:
    case _as:
    case _is:
    case _darrow:
    case _by:
    case _in:
    case _openAngleBracket:
    case _closeAngleBracket:
    case _EOF:
    // (specification clauses that can follow an expression)
    case _decreases:
    case _modifies:
    case _reads:
    case _requires:
    case _ensures:
    case _invariant:
    case _witness:
    // (top-level declarations that can follow an expression)
    case _function:
    case _predicate:
    case _least:
    case _greatest:
    case _inductive:
    case _twostate:
    case _lemma:
    case _copredicate:
    case _ghost:
    case _static:
    case _import:
    case _export:
    case _class:
    case _trait:
    case _datatype:
    case _codatatype:
    case _var:
    case _const:
    case _newtype:
    case _type:
    case _iterator:
    case _method:
    case _colemma:
    case _constructor:
      return true;
    default:
      return false;
  }
}
/* Returns true if the next thing is of the form:
 *     "<" Type { "," Type } ">"
 */
bool IsTypeList(ref IToken pt) {
  if (pt.kind != _openAngleBracket) {
    return false;
  }
  pt = scanner.Peek();
  return IsTypeSequence(ref pt, _closeAngleBracket);
}
/* Returns true if the next thing is of the form:
 *     [ "ghost" ] Type { "," [ "ghost" ] Type }
 * followed by an endBracketKind.
 */
bool IsTypeSequence(ref IToken pt, int endBracketKind) {
  while (true) {
    if (pt.kind == _ghost) {
      pt = scanner.Peek();
    }
    if (!IsType(ref pt)) {
      return false;
    }
    if (pt.kind == endBracketKind) {
      // end of type list
      pt = scanner.Peek();
      return true;
    } else if (pt.kind == _comma) {
      // type list continues
      pt = scanner.Peek();
    } else {
      // not a type list
      return false;
    }
  }
}

bool IsType(ref IToken pt) {
  if (!IsNonArrowType(ref pt)) return false;
  while (pt.kind == _sarrow || pt.kind == _qarrow || pt.kind == _larrow) {
    pt = scanner.Peek();
    if (!IsNonArrowType(ref pt)) return false;
  }
  return true;
}

bool IsNonArrowType(ref IToken pt) {
  switch (pt.kind) {
    case _bool:
    case _char:
    case _nat:
    case _int:
    case _real:
    case _ORDINAL:
    case _string:
    case _object_q:
    case _object:
      pt = scanner.Peek();
      return true;
    case _arrayToken:
    case _bvToken:
    case _set:
    case _iset:
    case _multiset:
    case _seq:
    case _map:
    case _imap:
      pt = scanner.Peek();
      return pt.kind != _openAngleBracket || IsTypeList(ref pt);
    case _ident:
    case _least:
    case _greatest:
      while (true) {
        // invariant: next token is an identifier (_ident, _least, or _greatest)
        pt = scanner.Peek();
        if (pt.kind == _openAngleBracket && !IsTypeList(ref pt)) {
          return false;
        }
        if (pt.kind != _dot) {
          // end of the type
          return true;
        }
        pt = scanner.Peek();  // get the _dot
        if (!IsIdentifier(pt.kind)) {
          return false;
        }
      }
    case _openparen:
      pt = scanner.Peek();
      if (pt.kind == _closeparen) {
        // end of type list
        pt = scanner.Peek();
        return true;
      }
      return IsTypeSequence(ref pt, _closeparen);
    default:
      return false;
  }
}


void ConvertKeywordTokenToIdent() {
  var oldKind = la.kind;
  la.kind = _ident;

  // call CheckLiteral with la
  var origT = t;
  t = la;
  scanner.CheckLiteral();
  t = origT;

  if (la.kind != _ident) {
    // it has been changed by CheckLiteral, which means it was a keyword
    la.kind = _ident;  // convert it to an ident
  } else {
    // la was something other than a keyword
    la.kind = oldKind;
  }
}

int StringToInt(string s, int defaultValue, string errString) {
  Contract.Requires(s != null);
  Contract.Requires(errString != null);
  try {
    if (s != "") {
      defaultValue = int.Parse(s);
    }
  } catch (System.OverflowException) {
    SemErr(string.Format("sorry, {0} ({1}) are not supported", errString, s));
  }
  return defaultValue;
}

/*--------------------------------------------------------------------------*/
CHARACTERS
  letter = "ABCDEFGHIJKLMNOPQRSTUVWXYZabcdefghijklmnopqrstuvwxyz".
  digit = "0123456789".
  posDigit = "123456789".
  posDigitFrom2 = "23456789".
  hexdigit = "0123456789ABCDEFabcdef".
  special = "'_?".
  // These symbols are used but not needed as a production: "`~!@#$%^&*()-_=+[{]}|;:',<.>/?\\".
  cr        = '\r'.
  lf        = '\n'.
  tab       = '\t'.
  space = ' '.
  nondigit = letter + special.
  idchar = nondigit + digit.
  nonidchar = ANY - idchar.
  /* exclude the characters in 'array' and 'bv' and '\'' */
  nondigitMinusABTick = nondigit - 'a' - 'b' - '\''.
  nondigitMinusQuery = nondigit - '?'.
  idcharMinusA = idchar - 'a'.
  idcharMinusR = idchar - 'r'.
  idcharMinusY = idchar - 'y'.
  idcharMinusV = idchar - 'v'.
  idcharMinusPosDigitMinusQuery = idchar - posDigit - '?'.
  idcharMinusTick = idchar - '\''.
  /* string literals */
  charChar = ANY - '\'' - '\\' - cr - lf.
  stringChar = ANY - '"' - '\\' - cr - lf.
  verbatimStringChar = ANY - '"'.

/*------------------------------------------------------------------------*/
TOKENS
  ident =  nondigitMinusABTick {idchar}       /* if char 0 is not an 'a' or 'b' or '\'', then anything else is fine */
        |  'a' [ idcharMinusR {idchar} ]      /* if char 0 is an 'a', then either there is no char 1 or char 1 is not an 'r' */
        |  'a' 'r' [ idcharMinusR {idchar} ]  /* etc. */
        |  'a' 'r' 'r' [ idcharMinusA {idchar} ]
        |  'a' 'r' 'r' 'a' [ idcharMinusY {idchar} ]
        |  'a' 'r' 'r' 'a' 'y' idcharMinusPosDigitMinusQuery {idchar}
        |  'a' 'r' 'r' 'a' 'y' '1' [ '?' ]
        |  'a' 'r' 'r' 'a' 'y' '?' idchar {idchar}
        |  'a' 'r' 'r' 'a' 'y' posDigit {digit} nondigitMinusQuery {idchar}
        |  'a' 'r' 'r' 'a' 'y' posDigit {digit} '?' idchar {idchar}
        |  'b' [ idcharMinusV {idchar} ]
        |  'b' 'v' [ nondigit {idchar} ]
        |  'b' 'v' '0' idchar {idchar}
        |  'b' 'v' posDigit {idchar} nondigit {idchar}
        |  "'" [ idchar ]                        /* if char 0 is a '\'' and length is 1 or 2, then it is an identifier */
        |  "'" idchar idcharMinusTick            /* if char 0 is '\'' and length is 3, then it is an identifier provided char 2 is not '\'' */
        |  "'" idchar idchar idchar { idchar }   /* if char 0 is '\'' and length exceeds 3, then it is an identifier */
        .
  digits = digit {['_'] digit}.
  hexdigits = "0x" hexdigit {['_'] hexdigit}.
  decimaldigits = digit {['_'] digit} '.' digit {['_'] digit}.
  // NOTE: all alphabetic strings used in the grammar become reserved words automatically
  // The reason to include a definition here is so that a token can be referred to by its 'kind',
  // as in la.kind == _bool
  arrayToken = "array" [('1' digit | posDigitFrom2 ) {digit}] ['?'].
  bvToken = "bv" ( '0' | posDigit {digit} ).
  bool = "bool".
  char = "char".
  int = "int".
  nat = "nat".
  real = "real".
  ORDINAL = "ORDINAL".
  object = "object". // Keeping object and object? as literals simplifies ident
  object_q = "object?".
  string = "string".
  set = "set".
  iset = "iset".
  multiset = "multiset".
  seq = "seq".
  map = "map".
  imap = "imap".
  charToken =
      "'"
      ( charChar
        | "\\\'" | "\\\"" | "\\\\" | "\\0" | "\\n" | "\\r" | "\\t"
        | "\\u" hexdigit hexdigit hexdigit hexdigit
      )
      "'".
  stringToken =
      '"'
      { stringChar
        | "\\\'" | "\\\"" | "\\\\" | "\\0" | "\\n" | "\\r" | "\\t"
        | "\\u" hexdigit hexdigit hexdigit hexdigit
      }
      '"'
    | '@' '"' { verbatimStringChar | "\"\"" } '"'.
  colon = ':'.
  comma = ','.
  verticalbar = '|'.
  doublecolon = "::".
  gets = ":=".
  boredSmiley = ":|".
  bullet = '\u2022'. // •
  dot = '.'.
  backtick = "`".
  semicolon = ';'.
  darrow = "=>".
  assume = "assume".
  assert = "assert".
  calc = "calc".
  case = "case".
  then = "then".
  else = "else".
  as = "as".
  is = "is".
  by = "by".
  in = "in".
  decreases = "decreases".
  invariant = "invariant".
  function = "function".
  predicate = "predicate".
  least = "least". /* not a keyword by itself, but part of a keyword phrase */
  greatest = "greatest". /* not a keyword by itself, but part of a keyword phrase */
  inductive = "inductive".
  twostate = "twostate".
  copredicate = "copredicate".
  lemma = "lemma".
  static = "static".
  import = "import".
  export = "export".
  class = "class".
  trait = "trait".
  datatype = "datatype".
  codatatype = "codatatype".
  var = "var".
  const = "const".
  newtype = "newtype".
  type = "type".
  iterator = "iterator".
  method = "method".
  colemma = "colemma".
  constructor = "constructor".
  modifies = "modifies".
  reads = "reads".
  requires = "requires".
  ensures = "ensures".
  ghost = "ghost".
  new = "new".
  nameonly = "nameonly".
  older = "older". /* a keyword only when it appears as a modifier to a parameter of a non-extreme function */
  witness = "witness".
  lbracecolon = "{:".
  lbrace = '{'.
  rbrace = '}'.
  lbracket = '['.
  rbracket = ']'.
  openparen = '('.
  closeparen = ')'.
  openAngleBracket = '<'.
  closeAngleBracket = '>'.
  singleeq = "=".
  eq = "==".
  neq = "!=".
  neqAlt = '\u2260'. // ≠
  star = '*'.
  at = '@'.
  notIn = "!in" CONTEXT (nonidchar).
  ellipsis = "...".
  reveal = "reveal".
  expect = "expect".
  sarrow = "->".
  qarrow = "~>".
  larrow = "-->".
  minus = "-".
COMMENTS FROM "/*" TO "*/" NESTED
COMMENTS FROM "//" TO lf
IGNORE cr + lf + tab
/*------------------------------------------------------------------------*/
PRODUCTIONS
Dafny
= (. List<MemberDecl/*!*/> membersDefaultClass = new List<MemberDecl/*!*/>();
     // to support multiple files, create a default module only if theModule is null
     DefaultModuleDecl defaultModule = (DefaultModuleDecl)((LiteralModuleDecl)theModule).ModuleDef;
     // theModule should be a DefaultModuleDecl (actually, the singular DefaultModuleDecl)
     Contract.Assert(defaultModule != null);
     var ownedTokens = new List<IToken>();
  .)
  { "include"                 (. ownedTokens.Add(t); .)
    stringToken               (. {
                                 ownedTokens.Add(t);
                                 string parsedFile = scanner.FullFilename;
                                 bool isVerbatimString;
                                 string includedFile = Util.RemoveParsedStringQuotes(t.val, out isVerbatimString);
                                 includedFile = Util.RemoveEscaping(includedFile, isVerbatimString);
                                 if (!Path.IsPathRooted(includedFile)) {
                                   string basePath = Path.GetDirectoryName(parsedFile);
                                   includedFile = Path.Combine(basePath, includedFile);
                                 }
                                 var oneInclude = new Include(t, parsedFile, includedFile, theCompileThisFile);
                                 oneInclude.OwnedTokens = ownedTokens;
                                 defaultModule.Includes.Add(oneInclude);
                                 ownedTokens = new List<IToken>();
                               }
                            .)
  }
  { TopDecl<defaultModule, membersDefaultClass, /* isTopLevel */ true, /* isAbstract */ false> }
  (. // find the default class in the default module, then append membersDefaultClass to its member list
		 if (membersDefaultClass.Count == 0 && defaultModule.Includes.Count == 0 && defaultModule.TopLevelDecls.Count == 0
		     && (defaultModule.PrefixNamedModules == null || defaultModule.PrefixNamedModules.Count == 0)) {
		   var fileName = theOptions.UseBaseNameForFileName
                   ? Path.GetFileName(scanner.FullFilename) 
                   : Path.GetRelativePath(Directory.GetCurrentDirectory(), scanner.FullFilename);
		   errors.Warning(new Token(1, 1) { Filename = la.Filename }, "File contains no code");
		 }
     DefaultClassDecl defaultClass = null;
     foreach (TopLevelDecl topleveldecl in defaultModule.TopLevelDecls) {
       defaultClass = topleveldecl as DefaultClassDecl;
       if (defaultClass != null) {
         defaultClass.Members.AddRange(membersDefaultClass);
         break;
       }
     }
     if (defaultClass == null) { // create the default class here, because it wasn't found
       defaultClass = new DefaultClassDecl(defaultModule, membersDefaultClass);
       defaultModule.TopLevelDecls.Add(defaultClass);
     } .)
  SYNC
  EOF
  .

/*------------------------------------------------------------------------*/
DeclModifier<ref DeclModifierData dmod>
= ( "abstract"                             (. dmod.IsAbstract = true;  CheckAndSetToken(ref dmod.AbstractToken); CheckAndSetTokenOnce(ref dmod.FirstToken); dmod.OwnedTokens.Add(t); .)
  | "ghost"                                (. dmod.IsGhost = true;  CheckAndSetToken(ref dmod.GhostToken); CheckAndSetTokenOnce(ref dmod.FirstToken); dmod.OwnedTokens.Add(t); .)
  | "static"                               (. dmod.IsStatic = true; CheckAndSetToken(ref dmod.StaticToken); CheckAndSetTokenOnce(ref dmod.FirstToken); dmod.OwnedTokens.Add(t); .)
  )
  .

/*------------------------------------------------------------------------*/
TopDecl<. ModuleDefinition module, List<MemberDecl/*!*/> membersDefaultClass, bool isTopLevel, bool isAbstract .>
= (. DeclModifierData dmod = new DeclModifierData(); ModuleDecl submodule;
     DatatypeDecl/*!*/ dt; TopLevelDecl td; IteratorDecl iter;
     TraitDecl/*!*/ trait;
  .)
  { DeclModifier<ref dmod> }
  ( SubModuleDecl<dmod, module, out submodule, isTopLevel>
                                               (. var litmod = submodule as LiteralModuleDecl;
                                                  if (litmod != null && litmod.ModuleDef.PrefixIds.Count != 0) {
                                                    var tup = new Tuple<List<IToken>, LiteralModuleDecl>(litmod.ModuleDef.PrefixIds, litmod);
                                                    module.PrefixNamedModules.Add(tup);
                                                  } else {
                                                    module.TopLevelDecls.Add(submodule);
                                                  }
                                               .)
  | ClassDecl<dmod, module, out td>            (. module.TopLevelDecls.Add(td); .)
  | DatatypeDecl<dmod, module, out dt>         (. module.TopLevelDecls.Add(dt); .)
  | NewtypeDecl<dmod, module, out td>          (. module.TopLevelDecls.Add(td); .)
  | SynonymTypeDecl<dmod, module, out td>      (. module.TopLevelDecls.Add(td); .)
  | IteratorDecl<dmod, module, out iter>       (. module.TopLevelDecls.Add(iter); .)
  | TraitDecl<dmod, module, out trait>         (. module.TopLevelDecls.Add(trait); .)
  | ClassMemberDecl<dmod, membersDefaultClass, false, true, !theOptions.AllowGlobals>
  )
  .

/*------------------------------------------------------------------------*/
SubModuleDecl<DeclModifierData dmod, ModuleDefinition parent, out ModuleDecl submodule, bool isTopLevel>
=
  (. submodule = null; .)
  ( ModuleDefinition<dmod, parent, out submodule>
  | ModuleImport<parent, out submodule>
  | ModuleExport<parent, out submodule>
    (. if (isTopLevel) SemErr(submodule.tok, "There is no point to an export declaration at the top level");
    .)
  )
  .

/*------------------------------------------------------------------------*/
ModuleDefinition<DeclModifierData dmod, ModuleDefinition parent, out ModuleDecl submodule>
=  "module"
   (. CheckAndSetTokenOnce(ref dmod.FirstToken);
     Attributes attrs = null;
     IToken/*!*/ id, iderr;
     var prefixIds = new List<IToken>();
     List<MemberDecl/*!*/> namedModuleDefaultClassMembers = new List<MemberDecl>();;
     List<IToken> idQualified = null;
     List<IToken> idRefined = null;
     var ownedTokens = new List<IToken>(dmod.OwnedTokens);
     ownedTokens.Add(t);
     ModuleDefinition module;
     submodule = null; // appease compiler
     bool isAbstract = dmod.IsAbstract;
     var dafnyOptionsBackup = theOptions;
     CheckDeclModifiers(ref dmod, "module", AllowedDeclModifiers.Abstract);
   .)
   { Attribute<ref attrs> }            (. ApplyOptionsFromAttributes(attrs); .)
   ModuleQualifiedName<out idQualified> (. ownedTokens.AddRange(GetTokenRange(idQualified)); .)
   (. id = idQualified[idQualified.Count-1];
      prefixIds = idQualified.GetRange(0,idQualified.Count-1);
   .)

   [ "refines"                           (. ownedTokens.Add(t); .)
     ModuleQualifiedName<out idRefined>  (. ownedTokens.AddRange(GetTokenRange(idRefined)); .)
   | Ident<out iderr> (. SemErr(la, $"expected either a '{{' or a 'refines' keyword here, found {iderr.val}"); .)
   ]
   (. module = new ModuleDefinition(id, id.val, prefixIds, isAbstract, false,
                                        idRefined == null ? null : new ModuleQualifiedId(idRefined), parent, attrs,
                                        false, theVerifyThisFile, theCompileThisFile);
   .)
   SYNC                                (. module.TokenWithTrailingDocString = t; .)
   "{"                                 (. module.BodyStartTok = t; ownedTokens.Add(t); .)
     { TopDecl<module, namedModuleDefaultClassMembers, /* isTopLevel */ false, isAbstract>}
   "}"
    (.
      module.StartToken = dmod.FirstToken;
      module.EndToken = t;
      module.BodyEndTok = t;
      ownedTokens.Add(t);
      module.TopLevelDecls.Add(new DefaultClassDecl(module, namedModuleDefaultClassMembers));
      submodule = new LiteralModuleDecl(module, parent);
      submodule.OwnedTokens = ownedTokens;
      theOptions = dafnyOptionsBackup;
    .)
  .

/*------------------------------------------------------------------------*/
ModuleImport<ModuleDefinition parent, out ModuleDecl submodule>
=  "import"                          (.bool opened = false;
                                      List<IToken> idExports = new List<IToken>();
                                      IToken/*!*/ id;
                                      List<IToken> idPath = new List<IToken>() ;
                                      var ownedTokens = new List<IToken>(){t};
                                      submodule = null;
                                     .)
    ["opened"                        (. opened = true; ownedTokens.Add(t); .) ]
    (. int lookAhead = scanner.Peek().kind; .)
    ( IF(lookAhead == _singleeq)
      ModuleName<out id>             (. ownedTokens.Add(id); .)
      "="                            (. ownedTokens.Add(t); .)
      QualifiedModuleExport<out idPath, out idExports, ownedTokens>
          (. submodule = new AliasModuleDecl(new ModuleQualifiedId(idPath),
                                         id, parent, opened, idExports); .)
    | IF(lookAhead == _colon)
      ModuleName<out id>             (. ownedTokens.Add(id); .)
      ":"                            (. ownedTokens.Add(t); .)
      QualifiedModuleExport<out idPath, out idExports, ownedTokens>
          (. submodule = new AbstractModuleDecl(new ModuleQualifiedId(idPath),
                                         id, parent, opened, idExports); .)
    |
      QualifiedModuleExport<out idPath, out idExports, ownedTokens>
          (. submodule = new AliasModuleDecl(new ModuleQualifiedId(idPath),
                                         idPath[idPath.Count-1], parent, opened, idExports);
          .)
    ) (. submodule.OwnedTokens = ownedTokens; .)
    .

/*------------------------------------------------------------------------*/
ExportId<out IToken id> = NoUSIdentOrDigits<out id> .

ModuleExport<ModuleDefinition parent, out ModuleDecl submodule>
= "export"
  (.
    IToken exportId = t;
    IToken/*!*/ id;
    List<ExportSignature> exports = new List<ExportSignature>();;
    List<IToken> extends = new List<IToken>();
    var ownedTokens = new List<IToken>() { t };
    bool provideAll = false;
    bool revealAll = false;
    bool isDefault = false;
    bool isRefining = false;
    ExportSignature exsig;
  .)
  [ ExportId<out exportId> (. ownedTokens.Add(t); .) ]
  [ ellipsis  (. isRefining = true;  ownedTokens.Add(t); .) ]
  {
    "provides" (. ownedTokens.Add(t); .)
    (
      ( ExportSignature<true, out exsig>    (. exports.Add(exsig); .)
        {","                                (. ownedTokens.Add(t); .)
         ExportSignature<true, out exsig>   (. exports.Add(exsig); .) }
      )
    | "*" (. provideAll = true; ownedTokens.Add(t); .)
    )
  | "reveals"                                   (. ownedTokens.Add(t); .)
    (
      ( ExportSignature<false, out exsig>       (. exports.Add(exsig); .)
        {","                                    (. ownedTokens.Add(t); .)
         ExportSignature<false, out exsig>      (. exports.Add(exsig); .) }
      )
    | "*" (. revealAll = true; ownedTokens.Add(t); .)
    )
  | "extends"              (. ownedTokens.Add(t); .)
    ExportId<out id>       (. extends.Add(id); ownedTokens.Add(id); .)
    {","                   (. ownedTokens.Add(t); .)
     ExportId<out id>      (. extends.Add(id); ownedTokens.Add(id); .) }
  }
  (. if (exportId.val == "export" || exportId.val == parent.Name) {
       isDefault = true;
     }
     submodule = new ModuleExportDecl(exportId, parent, exports, extends, provideAll, revealAll, isDefault, isRefining);
     submodule.OwnedTokens = ownedTokens;
  .)
  .

/*------------------------------------------------------------------------*/
// Note - before the "." only Type names are permitted (no 'digits'), but name resolution sorts that
// out, since the parser does not know (without adding lookahead) when it has seen the last dot
// matching any permitted member name

ExportSignature<bool opaque, out ExportSignature exsig>
= (. IToken prefix; IToken suffix = null;
     var ownedTokens = new List<IToken>();
  .)
  TypeNameOrCtorSuffix<out prefix>   (. ownedTokens.Add(prefix); .)
  [ "."                              (. ownedTokens.Add(t); .)
    TypeNameOrCtorSuffix<out suffix> (. ownedTokens.Add(suffix); .)]
  (. if (suffix != null) {
       exsig = new ExportSignature(prefix, prefix.val, suffix, suffix.val, opaque);
     } else {
       exsig = new ExportSignature(prefix, prefix.val, opaque);
     }
     exsig.OwnedTokens = ownedTokens;
  .)
  .

/*------------------------------------------------------------------------*/
ModuleName<out IToken id> = NoUSIdent<out id> .

ModuleQualifiedName<.out List<IToken> ids.>
= (. IToken id; ids = new List<IToken>();
  .)
  ModuleName<out id> (. ids.Add(id); .)
  { "." ModuleName<out id> (. ids.Add(id); .) }
  .

/*------------------------------------------------------------------------*/
QualifiedModuleExport<.out List<IToken> idPath, out List<IToken> exports, List<IToken> ownedTokens.>
= (. exports = new List<IToken>();
  .)
  ModuleQualifiedName<out idPath>     (. ownedTokens.AddRange(GetTokenRange(idPath)); .)
  [ "`"                               (. ownedTokens.Add(t); .)
    ModuleExportSuffix<exports, ownedTokens> ]
  .

/*------------------------------------------------------------------------*/
ModuleExportSuffix<. List<IToken> exports, List<IToken> ownedTokens.>
=                              (. IToken id; .)
    ( ExportId<out id>    (. exports.Add(id); ownedTokens.Add(id); .)
    | "{"                 (. ownedTokens.Add(t); .)
      ExportId<out id>    (. exports.Add(id); ownedTokens.Add(id); .)
       { ","              (. ownedTokens.Add(t); .)
         ExportId<out id> (. exports.Add(id); ownedTokens.Add(id); .) }
      "}"                 (. ownedTokens.Add(t); .)
    )
  .

/*------------------------------------------------------------------------*/
ClassName<out IToken id> = NoUSIdent<out id> .

ClassDecl<DeclModifierData dmodClass, ModuleDefinition/*!*/ module, out TopLevelDecl/*!*/ c>
= (. Contract.Requires(module != null);
     Contract.Ensures(Contract.ValueAtReturn(out c) != null);
     IToken/*!*/ id;
     IToken tokenWithTrailingDocString = Token.NoToken;
     Type parentTrait;
     List<Type> parentTraits = new List<Type>();
     var ownedTokens = new List<IToken>(dmodClass.OwnedTokens);
     Attributes attrs = null;
     bool isRefining = false;
     List<TypeParameter> typeArgs = new List<TypeParameter>();
     List<MemberDecl> members = new List<MemberDecl>();
     IToken bodyStart;
     CheckDeclModifiers(ref dmodClass, "class", AllowedDeclModifiers.None);
     DeclModifierData dmod;
  .)
  SYNC
  "class" (. CheckAndSetTokenOnce(ref dmodClass.FirstToken); ownedTokens.Add(t); .)
  { Attribute<ref attrs> }
  ClassName<out id>                     (. tokenWithTrailingDocString = t; ownedTokens.Add(t); .)
  [ GenericParameters<typeArgs, true, ownedTokens> ] (. tokenWithTrailingDocString = t; .)
  [ "extends"                   (. ownedTokens.Add(t); .)
    Type<out parentTrait>       (. parentTraits.Add(parentTrait); tokenWithTrailingDocString = t; .)
    {","                        (. ownedTokens.Add(t); .) 
     Type<out parentTrait>  (. parentTraits.Add(parentTrait); tokenWithTrailingDocString = t; .) }
  | ellipsis                    (. ownedTokens.Add(t); isRefining = true; tokenWithTrailingDocString = t; .)
  ]
  SYNC
  "{"                           (. bodyStart = t; ownedTokens.Add(t); .)
    { (. dmod = new DeclModifierData(); .)
      { DeclModifier<ref dmod> }
      ClassMemberDecl<dmod, members, true, false, false>
    }
  "}"                           (. ownedTokens.Add(t); .)
  (. c = new ClassDecl(id, id.val, module, typeArgs, members, attrs, isRefining, parentTraits);
     c.BodyStartTok = bodyStart;
     c.BodyEndTok = t;
     c.StartToken = dmodClass.FirstToken;
     c.EndToken = t;
     c.TokenWithTrailingDocString = tokenWithTrailingDocString;
     c.OwnedTokens = ownedTokens;
  .)
  .

/*------------------------------------------------------------------------*/
TraitDecl<DeclModifierData dmodIn, ModuleDefinition/*!*/ module, out TraitDecl/*!*/ trait>
= (. Contract.Requires(module != null);
     Contract.Ensures(Contract.ValueAtReturn(out trait) != null);
     CheckDeclModifiers(ref dmodIn, "trait", AllowedDeclModifiers.None);
     IToken/*!*/ id;
     IToken/*!*/ tokenWithTrailingDocString;
     Type parentTrait;
     List<Type> parentTraits = new List<Type>();
     var ownedTokens = new List<IToken>(dmodIn.OwnedTokens);
     Attributes attrs = null;
     bool isRefining = false;
     List<TypeParameter/*!*/> typeArgs = new List<TypeParameter/*!*/>(); //traits should not support type parameters at the moment
     List<MemberDecl/*!*/> members = new List<MemberDecl/*!*/>();
     IToken bodyStart;
     DeclModifierData dmod;
  .)
  SYNC
  "trait"                       (. CheckAndSetTokenOnce(ref dmodIn.FirstToken); ownedTokens.Add(t); .)
  { Attribute<ref attrs> }
  ClassName<out id>                         (. tokenWithTrailingDocString = t; ownedTokens.Add(t); .)
  [ GenericParameters<typeArgs, true, ownedTokens> ]     (. tokenWithTrailingDocString = t; .)
  [ "extends"                   (. ownedTokens.Add(t); .)
    Type<out parentTrait>       (. parentTraits.Add(parentTrait); tokenWithTrailingDocString = t; .)
    {","                        (. ownedTokens.Add(t); .)
     Type<out parentTrait>  (. parentTraits.Add(parentTrait); tokenWithTrailingDocString = t; .) }
  | ellipsis                    (. isRefining = true; tokenWithTrailingDocString = t; ownedTokens.Add(t); .)
  ]
  "{"                           (. ownedTokens.Add(t); bodyStart = t; .)
    { (. dmod  = new DeclModifierData(); .)
      { DeclModifier<ref dmod> }
      ClassMemberDecl<dmod, members, true, false, false>
    }
  "}"                           (. ownedTokens.Add(t); .)
  (. trait = new TraitDecl(id, id.val, module, typeArgs, members, attrs, isRefining, parentTraits);
     trait.BodyStartTok = bodyStart;
     trait.BodyEndTok = t;
     trait.StartToken = dmodIn.FirstToken;
     trait.EndToken = t;
     trait.TokenWithTrailingDocString = tokenWithTrailingDocString;
     trait.OwnedTokens = ownedTokens;
    .)
  .

/*------------------------------------------------------------------------*/
ClassMemberDecl<. DeclModifierData dmod, List<MemberDecl> mm, bool allowConstructors, bool isValueType, bool moduleLevelDecl.>
= (. Contract.Requires(cce.NonNullElements(mm));
     Method/*!*/ m;
     Function/*!*/ f;
  .)
  ( (. if (moduleLevelDecl) {
         SemErr(la, "fields are not allowed to be declared at the module level; instead, wrap the field in a 'class' declaration");
         dmod.IsStatic = false;
       }
    .)
    FieldDecl<dmod, isValueType, mm>
  | ConstantFieldDecl<dmod, mm, moduleLevelDecl>
  | IF(IsFunctionDecl())
    (. if (moduleLevelDecl && dmod.StaticToken != null) {
         errors.Warning(dmod.StaticToken, "module-level functions are always non-instance, so the 'static' keyword is not allowed here");
         dmod.IsStatic = false;
       }
    .)
    FunctionDecl<dmod, out f>                   (. mm.Add(f); .)
  | (. if (moduleLevelDecl && dmod.StaticToken != null) {
         errors.Warning(dmod.StaticToken, "module-level methods are always non-instance, so the 'static' keyword is not allowed here");
         dmod.IsStatic = false;
       }
    .)
    MethodDecl<dmod, allowConstructors, out m>  (. mm.Add(m); .)
  )
  .

/*------------------------------------------------------------------------*/
DatatypeName<out IToken id> = NoUSIdent<out id> .

DatatypeDecl<DeclModifierData dmod, ModuleDefinition/*!*/ module, out DatatypeDecl/*!*/ dt>
= (. Contract.Requires(module != null);
     Contract.Ensures(Contract.ValueAtReturn(out dt)!=null);
     IToken/*!*/ id;
     Attributes attrs = null;
     List<TypeParameter/*!*/> typeArgs = new List<TypeParameter/*!*/>();
     List<DatatypeCtor/*!*/> ctors = new List<DatatypeCtor/*!*/>();
     var ownedTokens = new List<IToken>(dmod.OwnedTokens);
     IToken bodyStart = Token.NoToken;  // dummy assignment
     bool isRefining = false;
     bool co = false;
     CheckDeclModifiers(ref dmod, "datatype or codatatype", AllowedDeclModifiers.None);
     var members = new List<MemberDecl>();
  .)
  SYNC
  ( "datatype"
  | "codatatype"     (. co = true; .)
  )                                        (. CheckAndSetTokenOnce(ref dmod.FirstToken); ownedTokens.Add(t); .)
  { Attribute<ref attrs> }
  DatatypeName<out id>                     (. ownedTokens.Add(t); .)
  [ GenericParameters<typeArgs, true, ownedTokens> ]
  (
  "="                                      (. bodyStart = t; ownedTokens.Add(t); .)
  [ ellipsis                               (. SemErr(t, // Help users adjust to the new syntax
      $"Refinement cannot change the constructors of a `datatype`.  To refine `{id.val}`, either omit this `...` or omit the `=` sign and the datatype constructors."); .)
  ]
  [ "|" (. ownedTokens.Add(t); .) ] DatatypeMemberDecl<ctors, ownedTokens>
  { "|" (. ownedTokens.Add(t); .)
    DatatypeMemberDecl<ctors, ownedTokens> }
  | ellipsis                               (. isRefining = true; bodyStart = t; ownedTokens.Add(t); .)
  )
  [ TypeMembers<module, members, ownedTokens> ]
  (. if (co) {
       dt = new CoDatatypeDecl(id, id.val, module, typeArgs, ctors, members, attrs, isRefining);
     } else {
       dt = new IndDatatypeDecl(id, id.val, module, typeArgs, ctors, members, attrs, isRefining);
     }
     dt.BodyStartTok = bodyStart;
     dt.BodyEndTok = t;
     dt.StartToken = dmod.FirstToken;
     dt.EndToken = t;
     dt.TokenWithTrailingDocString = bodyStart;
     dt.OwnedTokens = ownedTokens;
  .)
  .

/*------------------------------------------------------------------------*/
DatatypeMemberName<out IToken id> = NoUSIdentOrDigits<out id> .

DatatypeMemberDecl<.List<DatatypeCtor/*!*/>/*!*/ ctors, List<IToken> ownedTokens.>
= (. Contract.Requires(cce.NonNullElements(ctors));
     Attributes attrs = null;
     IToken/*!*/ id;
     List<Formal/*!*/> formals = new List<Formal/*!*/>();
  .)
  { Attribute<ref attrs> }
  DatatypeMemberName<out id>  (. ownedTokens.Add(id); .)
  [ FormalsOptionalIds<formals, ownedTokens> ]
  (. var ctor = new DatatypeCtor(id, id.val, formals, attrs);
     ctor.StartToken = id;
     ctor.BodyEndTok = t;
     ctor.EndToken = t;
     ctors.Add(ctor); .)
  .

/*------------------------------------------------------------------------*/
TypeMembers<. ModuleDefinition/*!*/ module, List<MemberDecl> members, List<IToken> ownedTokens .>
= (. DeclModifierData dmod;
  .)
  "{"          (. ownedTokens.Add(t); .)
  { (. dmod = new DeclModifierData(); .)
    { DeclModifier<ref dmod> }
    ClassMemberDecl<dmod, members, false, true, false>
  }
  "}"          (. ownedTokens.Add(t); .)
  .

/*------------------------------------------------------------------------*/
FieldDecl<.DeclModifierData dmod, bool isValueType, List<MemberDecl> mm.>
= (. Contract.Requires(cce.NonNullElements(mm));
     Attributes attrs = null;
     IToken/*!*/ id;  Type/*!*/ ty;
     CheckDeclModifiers(ref dmod, "field", AllowedDeclModifiers.Ghost);
     var ownedTokens = new List<IToken>(dmod.OwnedTokens);
     if (isValueType) {
       // we're about to produce an error; put fields into a throw-away list, so we don't return them
       mm = new List<MemberDecl>();
     }
  .)
  SYNC
  "var"                                             (. CheckAndSetTokenOnce(ref dmod.FirstToken); ownedTokens.Add(t);
                                                       if (isValueType) {
                                                         SemErr(t, "mutable fields are not allowed in value types");
                                                       }
                                                    .)
  { Attribute<ref attrs> }
  FIdentType<out id, out ty>                        (. var f = new Field(id, id.val, dmod.IsGhost, ty, attrs); f.StartToken = dmod.FirstToken; mm.Add(f); f.TokenWithTrailingDocString = t; f.EndToken = t;
                                                       ownedTokens.Add(id); ownedTokens.Add(id.Next);
                                                       f.OwnedTokens = ownedTokens; ownedTokens = new List<IToken>(); .)
  { ","                                             (. ownedTokens.Add(t); .)
    FIdentType<out id, out ty>                      (.     f = new Field(id, id.val, dmod.IsGhost, ty, attrs); f.StartToken = dmod.FirstToken; mm.Add(f); f.TokenWithTrailingDocString = t; f.EndToken = t;
                                                       ownedTokens.Add(id); ownedTokens.Add(id.Next);
                                                       f.OwnedTokens = ownedTokens; ownedTokens = new List<IToken>();
                                                    .)
  }
  OldSemi
  .

/*------------------------------------------------------------------------*/
ConstantFieldDecl<.DeclModifierData dmod, List<MemberDecl/*!*/>/*!*/ mm, bool moduleLevelDecl.>
= (. Contract.Requires(cce.NonNullElements(mm));
     Attributes attrs = null;
     IToken/*!*/ id;  Type/*!*/ ty;
     var ownedTokens = new List<IToken>(dmod.OwnedTokens);
     Expression e = null;
     if (moduleLevelDecl && dmod.StaticToken != null) {
       errors.Warning(dmod.StaticToken, "module-level const declarations are always non-instance, so the 'static' keyword is not allowed here");
       dmod.IsStatic = false;
     }
     CheckDeclModifiers(ref dmod, "field", AllowedDeclModifiers.Ghost | AllowedDeclModifiers.Static);
  .)
  SYNC
  "const"                                    (. CheckAndSetTokenOnce(ref dmod.FirstToken); ownedTokens.Add(t); .)
  { Attribute<ref attrs> }
  CIdentType<out id, out ty>                 (. if (ty == null) { ty = new InferredTypeProxy(); } .)
  [ ellipsis                                 (. ownedTokens.Add(t); .)
  ]
  [ ":="                                     (. ownedTokens.Add(t); .)
    Expression<out e, false, true> ]
                                             (. if (e == null && ty is InferredTypeProxy) {
                                                  SemErr(id, "a const declaration must have a type or a RHS value");
                                                }
                                                var c = new ConstantField(id, id.val, e, dmod.IsStatic, dmod.IsGhost, ty, attrs);
                                                if (e != null) {
                                                  c.BodyEndTok = t; // Until we have proper ranges
                                                }
                                                c.StartToken = dmod.FirstToken;
                                                mm.Add(c);
                                             .)
  OldSemi                                    (. c.TokenWithTrailingDocString = t; c.EndToken = t; c.OwnedTokens = ownedTokens; .)
  .

/*------------------------------------------------------------------------*/
NewtypeName<out IToken id> = NoUSIdent<out id> .
LocalVarName<out IToken id> = NoUSIdent<out id> .

NewtypeDecl<DeclModifierData dmod, ModuleDefinition module, out TopLevelDecl td>
= (. IToken id, bvId;
     var ownedTokens = new List<IToken>(dmod.OwnedTokens);
     Attributes attrs = null;
     td = null;
     Type baseType = null;
     Expression constraint;
     Expression witness = null;
     CheckDeclModifiers(ref dmod, "newtype", AllowedDeclModifiers.None);
     var members = new List<MemberDecl>();
  .)
  "newtype" (. CheckAndSetTokenOnce(ref dmod.FirstToken); ownedTokens.Add(t); .)
  { Attribute<ref attrs> }
  NewtypeName<out id>                      (. ownedTokens.Add(id); .)
  (
  "="                                      (. ownedTokens.Add(t); .)
  [ ellipsis                               (. SemErr(t, // Help users adjust to the new syntax
      $"Refinement cannot change the base type of a `newtype`.  To refine `{id.val}`, either omit this `...` or omit the `=` sign and the parent type's body."); .)
  ]
  ( IF(IsIdentColonOrBar())
    LocalVarName<out bvId>                 (. ownedTokens.Add(bvId); .)
    [ ":"                                  (. ownedTokens.Add(t); .)
      Type<out baseType> ]       (. if (baseType == null) { baseType = new InferredTypeProxy(); } .)
    "|"                                    (. ownedTokens.Add(t); .)
    Expression<out constraint, false, true>
    (. var witnessKind = SubsetTypeDecl.WKind.CompiledZero; .)
    [ IF(IsWitness())
      ( "ghost"                            (. ownedTokens.Add(t); .)
        "witness"                          (. witnessKind = SubsetTypeDecl.WKind.Ghost; ownedTokens.Add(t); .)
        Expression<out witness, false, true>
      | "witness"                          (. ownedTokens.Add(t); .)
        ( "*"                                        (. witnessKind = SubsetTypeDecl.WKind.OptOut; ownedTokens.Add(t); .)
        | Expression<out witness, false, true>       (. witnessKind = SubsetTypeDecl.WKind.Compiled; .)
        )
      )
    ]
    [ TypeMembers<module, members, ownedTokens> ]
    (. td = new NewtypeDecl(id, id.val, module, new BoundVar(bvId, bvId.val, baseType), constraint, witnessKind, witness, members, attrs, isRefining: false); .)
  | Type<out baseType>
    [ TypeMembers<module, members, ownedTokens> ]
    (. td = new NewtypeDecl(id, id.val, module, baseType, members, attrs, isRefining: false); .)
  )
  | ellipsis (. ownedTokens.Add(t); .)
    [ TypeMembers<module, members, ownedTokens> ]
    (. baseType = null; // Base type is not known yet
       td = new NewtypeDecl(id, id.val, module, baseType, members, attrs, isRefining: true);
    .)
<<<<<<< HEAD
  )             (. td.TokenWithTrailingDocString = t; 
                   td.StartToken = dmod.FirstToken;
                   td.EndToken = t;
                   td.OwnedTokens = ownedTokens; .)
=======
  )  (. if (td != null) {
          td.TokenWithTrailingDocString = t;
        }
     .)
>>>>>>> fef266ac
  .

/*------------------------------------------------------------------------*/
SynonymTypeName<out IToken id> = NoUSIdent<out id> .

// The following includes Opaque type definitions
SynonymTypeDecl<DeclModifierData dmod, ModuleDefinition module, out TopLevelDecl td>
= (. IToken id, bvId;
     Attributes attrs = null;
     var characteristics = new TypeParameter.TypeParameterCharacteristics(false);
     var typeArgs = new List<TypeParameter>();
     td = null;
     Type ty = null;
     Expression constraint;
     Expression witness = null;
     var kind = "opaque type";
     var members = new List<MemberDecl>();
     var ownedTokens = new List<IToken>(dmod.OwnedTokens);
     var isRefining = false;
  .)
  "type"                      (. CheckAndSetTokenOnce(ref dmod.FirstToken); ownedTokens.Add(t); .)
  { Attribute<ref attrs> }
  SynonymTypeName<out id>     (. ownedTokens.Add(t); .)
  { TypeParameterCharacteristics<ref characteristics> }
  [ GenericParameters<typeArgs, true, ownedTokens> ]
  [ "="                       (. ownedTokens.Add(t); .)
    ( IF(IsIdentColonOrBar())
      LocalVarName<out bvId>  (. ownedTokens.Add(t); .)
      [ ":"                   (. ownedTokens.Add(t); .)
        Type<out ty> ]   (. if (ty == null) { ty = new InferredTypeProxy(); } .)
      "|"                     (. ownedTokens.Add(t); .)
      Expression<out constraint, false, true>
      (. var witnessKind = SubsetTypeDecl.WKind.CompiledZero; .)
      [ IF(IsWitness())
        ( "ghost"                              (. ownedTokens.Add(t); .)
          "witness"                            (. witnessKind = SubsetTypeDecl.WKind.Ghost; ownedTokens.Add(t); .)
          Expression<out witness, false, true>
        | "witness"                            (. ownedTokens.Add(t); .)
          ( "*"                                        (. witnessKind = SubsetTypeDecl.WKind.OptOut; ownedTokens.Add(t); .)
          | Expression<out witness, false, true>       (. witnessKind = SubsetTypeDecl.WKind.Compiled; .)
          )
        )
      ]
      (. td = new SubsetTypeDecl(id, id.val, characteristics, typeArgs, module, new BoundVar(bvId, bvId.val, ty), constraint, witnessKind, witness, attrs);
         kind = "subset type";
      .)
    |
      Type<out ty>
      (. td = new TypeSynonymDecl(id, id.val, characteristics, typeArgs, module, ty, attrs);
         kind = "type synonym";
      .)
    )
  | ellipsis                               (. isRefining = true; ownedTokens.Add(t); .)
    [ TypeMembers<module, members, ownedTokens> ]
  | TypeMembers<module, members, ownedTokens>
  ]
  (. if (td == null) {
       if (module is DefaultModuleDecl) {
         // opaque type declarations at the very outermost program scope get an automatic (!new)
         characteristics.ContainsNoReferenceTypes = true;
       }
       td = new OpaqueTypeDecl(id, id.val, module, characteristics, typeArgs, members, attrs, isRefining);
     }
     td.BodyEndTok = t;
     td.StartToken = dmod.FirstToken;
     td.EndToken = t;
     td.TokenWithTrailingDocString = t;
     td.OwnedTokens = ownedTokens;
  .)
  (. CheckDeclModifiers(ref dmod, kind, AllowedDeclModifiers.None); .)
  .

/*------------------------------------------------------------------------*/
GIdentType<bool allowGhostKeyword, bool allowNewKeyword, bool allowNameOnlyKeyword, bool allowOlderKeyword,
           out IToken/*!*/ id, out Type/*!*/ ty, out bool isGhost, out bool isOld, out bool isNameOnly, out bool isOlder>
/* isGhost always returns as false if allowGhostKeyword is false */
= (. Contract.Ensures(Contract.ValueAtReturn(out id)!=null);
     Contract.Ensures(Contract.ValueAtReturn(out ty)!=null);
     isGhost = false; isOld = allowNewKeyword; isNameOnly = false; isOlder = false;
  .)
  { IF(IsKeywordForFormal())
    ( "ghost"                    (. if (allowGhostKeyword) { isGhost = true; } else { SemErr(t, "formal cannot be declared 'ghost' in this context"); } .)
    | "new"                      (. if (allowNewKeyword) { isOld = false; } else { SemErr(t, "formal cannot be declared 'new' in this context"); } .)
    | "nameonly"                 (. if (allowNameOnlyKeyword) { isNameOnly = true; } else { SemErr(t, "formal cannot be declared 'nameonly' in this context"); } .)
    | "older"                    (. if (allowOlderKeyword) { isOlder = true; } else { SemErr(t, "formal cannot be declared 'older' in this context"); } .)
    )
  }
  IdentType<out id, out ty, false>
  .

FIdentType<out IToken/*!*/ id, out Type/*!*/ ty>
= (.Contract.Ensures(Contract.ValueAtReturn(out id) != null); Contract.Ensures(Contract.ValueAtReturn(out ty) != null);
    id = Token.NoToken;
  .)
  NoUSIdentOrDigits<out id> (. id = t; .)
  ":"
  Type<out ty>
  .

CIdentType<out IToken/*!*/ id, out Type ty>
= (.Contract.Ensures(Contract.ValueAtReturn(out id) != null);
    id = Token.NoToken;
    ty = null;
  .)
  NoUSIdentOrDigits<out id> (. id = t; .)
  [ ":"
    Type<out ty>
  ]
  .

IdentType<out IToken/*!*/ id, out Type/*!*/ ty, bool allowWildcardId>
= (.Contract.Ensures(Contract.ValueAtReturn(out id) != null); Contract.Ensures(Contract.ValueAtReturn(out ty) != null);.)
  WildIdent<out id, allowWildcardId>
  ":"
  Type<out ty>
  .

LocalIdentTypeOptional<out LocalVariable var, bool isGhost, bool allowWild=true>
= (. IToken id;  Type ty;  Type optType = null;
  .)
  WildIdent<out id, allowWild>
  [ ":" Type<out ty>             (. optType = ty; .)
  ]
  (. var = new LocalVariable(id, id, id.val, optType == null ? new InferredTypeProxy() : optType, isGhost); .)
  .

IdentTypeOptional<out BoundVar var>
= (. Contract.Ensures(Contract.ValueAtReturn(out var) != null);
     IToken id;  Type ty;  Type optType = null;
  .)
  WildIdent<out id, true>
  [ ":" Type<out ty>             (. optType = ty; .)
  ]
  (. var = new BoundVar(id, id.val, optType == null ? new InferredTypeProxy() : optType); .)
  .

TypeIdentOptional<out IToken/*!*/ id, out string/*!*/ identName, out Type/*!*/ ty, out bool isGhost, out Expression defaultValue, out bool isNameOnly>
= (.Contract.Ensures(Contract.ValueAtReturn(out id)!=null);
     Contract.Ensures(Contract.ValueAtReturn(out ty)!=null);
     Contract.Ensures(Contract.ValueAtReturn(out identName)!=null);
     string name = null; id = Token.NoToken; ty = new BoolType()/*dummy*/; isGhost = false;
     IToken nameonlyToken = null;
     defaultValue = null;
  .)
  { "ghost"                            (. isGhost = true; .)
  | "nameonly"                         (. nameonlyToken = t; .)
  }
  ( TypeAndToken<out id, out ty, false>
    [ ":"
      (. /* try to convert ty to an identifier */
         UserDefinedType udt = ty as UserDefinedType;
         if (udt != null && udt.TypeArgs.Count == 0) {
           name = udt.Name;
         } else {
           SemErr(id, "invalid formal-parameter name in datatype constructor");
         }
      .)
      Type<out ty>
      ParameterDefaultValue<true, out defaultValue>
    ]
  | digits         (. id = t; name = id.val;.)
    ":"
    Type<out ty>
    ParameterDefaultValue<true, out defaultValue>
  )
  (. if (name != null) {
       identName = name;
       isNameOnly = nameonlyToken != null;
     } else {
       identName = "#" + anonymousIds++;
       if (nameonlyToken != null) {
         SemErr(nameonlyToken, "use of the 'nameonly' modifier must be accompanied with a parameter name");
       }
       isNameOnly = false;
     }
  .)
  .

/*------------------------------------------------------------------------*/
IteratorName<out IToken id> = NoUSIdent<out id> .

IteratorDecl<DeclModifierData dmod, ModuleDefinition module, out IteratorDecl/*!*/ iter>
= (. Contract.Ensures(Contract.ValueAtReturn(out iter) != null);
     IToken/*!*/ id;
     Attributes attrs = null;
     List<TypeParameter/*!*/>/*!*/ typeArgs = new List<TypeParameter/*!*/>();
     List<Formal/*!*/> ins = new List<Formal/*!*/>();
     List<Formal/*!*/> outs = new List<Formal/*!*/>();
     List<FrameExpression/*!*/> reads = new List<FrameExpression/*!*/>();
     List<FrameExpression/*!*/> mod = new List<FrameExpression/*!*/>();
     List<Expression/*!*/> decreases = new List<Expression>();
     List<AttributedExpression/*!*/> req = new List<AttributedExpression/*!*/>();
     List<AttributedExpression/*!*/> ens = new List<AttributedExpression/*!*/>();
     List<AttributedExpression/*!*/> yieldReq = new List<AttributedExpression/*!*/>();
     List<AttributedExpression/*!*/> yieldEns = new List<AttributedExpression/*!*/>();
     List<Expression/*!*/> dec = new List<Expression/*!*/>();
     var ownedTokens = new List<IToken>(dmod.OwnedTokens);
     Attributes readsAttrs = null;
     Attributes modAttrs = null;
     Attributes decrAttrs = null;
     BlockStmt body = null;
     IToken signatureEllipsis = null;
     IToken bodyStart = Token.NoToken;
     IToken bodyEnd = Token.NoToken;
     CheckDeclModifiers(ref dmod, "iterator", AllowedDeclModifiers.None);
  .)
  SYNC
  "iterator"                (. ownedTokens.Add(t); CheckAndSetTokenOnce(ref dmod.FirstToken); .)
  { Attribute<ref attrs> }
  IteratorName<out id>      (. ownedTokens.Add(t); .)
  (
    [ GenericParameters<typeArgs, true, ownedTokens> ]
    Formals<true, true, false, false, ins, ownedTokens>
    [ ( "yields"            (. ownedTokens.Add(t); .)
      | "returns"           (. SemErr(t, "iterators don't have a 'returns' clause; did you mean 'yields'?"); .)
      )
      Formals<false, true, false, false, outs, ownedTokens>
    ]
  | ellipsis                (. signatureEllipsis = t; ownedTokens.Add(t); .)
  )
  IteratorSpec<reads, mod, decreases, req, ens, yieldReq, yieldEns, ref readsAttrs, ref modAttrs, ref decrAttrs, ownedTokens>
  [ BlockStmt<out body, out bodyStart, out bodyEnd>
  ]
  (. iter = new IteratorDecl(id, id.val, module, typeArgs, ins, outs,
                             new Specification<FrameExpression>(reads, readsAttrs),
                             new Specification<FrameExpression>(mod, modAttrs),
                             new Specification<Expression>(decreases, decrAttrs),
                             req, ens, yieldReq, yieldEns,
                             body, attrs, signatureEllipsis);
     iter.BodyStartTok = bodyStart;
     iter.BodyEndTok = bodyEnd;
     iter.StartToken = ownedTokens[0];
     iter.OwnedTokens = ownedTokens;
 .)
  .

/*------------------------------------------------------------------------*/
TypeVariableName<out IToken id> = NoUSIdent<out id> .

GenericParameters<.List<TypeParameter/*!*/>/*!*/ typeArgs, bool allowVariance, List<IToken> ownedTokens.>
= (. Contract.Requires(cce.NonNullElements(typeArgs));
     IToken/*!*/ id;
     TypeParameter.TypeParameterCharacteristics characteristics;
     TypeParameter.TPVarianceSyntax variance = TypeParameter.TPVarianceSyntax.NonVariant_Strict;  // assignment is to please compiler
     characteristics = new TypeParameter.TypeParameterCharacteristics(false);
  .)
  // If a "<" combined with a Variance symbol could be a new token, then the parser here will need to be more complex,
  // since, for example, a < followed immediately by a Variance symbol would scan as the wrong token.
  // Fortunately that is not currently the case.
  // (Only because we parse the new "<-" symbol as separate "<" "-" tokens precisely to avoid this issue :)
  "<"                       (. ownedTokens.Add(t); .)
  [ Variance<out variance>  (. if (!allowVariance) { SemErr(t, "type-parameter variance is not allowed to be specified in this context"); }
                               ownedTokens.Add(t); .)
  ]
  TypeVariableName<out id>  (. ownedTokens.Add(t); .)
  { TypeParameterCharacteristics<ref characteristics> }
  (. typeArgs.Add(new TypeParameter(id, id.val, variance, characteristics)); .)
  { ","                     (. ownedTokens.Add(t); .)
    (. variance = TypeParameter.TPVarianceSyntax.NonVariant_Strict;
       characteristics = new TypeParameter.TypeParameterCharacteristics(false);
    .)
    [ Variance<out variance>  (. if (!allowVariance) { SemErr(t, "type-parameter variance is not allowed to be specified in this context"); } .)
    ]
    TypeVariableName<out id>
    { TypeParameterCharacteristics<ref characteristics> }
    (. typeArgs.Add(new TypeParameter(id, id.val, variance, characteristics)); .)
  }
  ">"                       (. ownedTokens.Add(t); .)
  .

/*------------------------------------------------------------------------*/
Variance<out TypeParameter.TPVarianceSyntax variance>
= (. variance = TypeParameter.TPVarianceSyntax.NonVariant_Strict;  // never used; here just to please the C# compiler
  .)
  ( "*"  (. variance = TypeParameter.TPVarianceSyntax.Covariant_Permissive; .)
  | "+"  (. variance = TypeParameter.TPVarianceSyntax.Covariant_Strict; .)
  | "!"  (. variance = TypeParameter.TPVarianceSyntax.NonVariant_Permissive; .)
  | "-"  (. variance = TypeParameter.TPVarianceSyntax.Contravariance; .)
  )
  .

/*------------------------------------------------------------------------*/
TypeParameterCharacteristics<ref TypeParameter.TypeParameterCharacteristics characteristics>
= "(" (. characteristics.StartToken = t; .)
  TPCharOption<ref characteristics>
  { ","  (. characteristics.OwnedTokens.Add(t); .)
    TPCharOption<ref characteristics>
  }
  ")" (. characteristics.EndToken = t; .)
  .

TPCharOption<ref TypeParameter.TypeParameterCharacteristics characteristics>
= ( "=="       (. characteristics.EqualitySupport = TypeParameter.EqualitySupportValue.Required; .)
  | digits     (. if (t.val == "0") {
                    characteristics.AutoInit = Microsoft.Dafny.Type.AutoInitInfo.CompilableValue;
                  } else if (t.val == "00") {
                    if (characteristics.AutoInit != Microsoft.Dafny.Type.AutoInitInfo.CompilableValue) {
                      characteristics.AutoInit = Microsoft.Dafny.Type.AutoInitInfo.Nonempty;
                    }
                  } else {
                    SemErr(t, "unexpected type parameter option - should be == or 0 or !new");
                  }
               .)
  | "!" "new"  (. characteristics.ContainsNoReferenceTypes = true; .)
  )
  .

/*------------------------------------------------------------------------*/
MethodDecl<DeclModifierData dmod, bool allowConstructor, out Method/*!*/ m>
= (. Contract.Ensures(Contract.ValueAtReturn(out m) !=null);
     IToken/*!*/ id = Token.NoToken;
     bool hasName = false;  IToken keywordToken;
     Attributes attrs = null;
     List<TypeParameter/*!*/>/*!*/ typeArgs = new List<TypeParameter/*!*/>();
     List<Formal/*!*/> ins = new List<Formal/*!*/>();
     List<Formal/*!*/> outs = new List<Formal/*!*/>();
     List<AttributedExpression/*!*/> req = new List<AttributedExpression/*!*/>();
     List<FrameExpression/*!*/> mod = new List<FrameExpression/*!*/>();
     List<AttributedExpression/*!*/> ens = new List<AttributedExpression/*!*/>();
     List<Expression/*!*/> dec = new List<Expression/*!*/>();
     Attributes decAttrs = null;
     Attributes modAttrs = null;
     BlockStmt body = null;
     bool isPlainOlMethod = false;
     bool isLemma = false;
     bool isTwoStateLemma = false;
     bool isConstructor = false;
     bool isLeastLemma = false;
     bool isGreatestLemma = false;
     IToken signatureEllipsis = null;
     IToken tokenWithTrailingDocString = Token.NoToken;
     IToken bodyStart = Token.NoToken;
     IToken bodyEnd = Token.NoToken;
     var ownedTokens = new List<IToken>(dmod.OwnedTokens);
     AllowedDeclModifiers allowed = AllowedDeclModifiers.None;
     string caption = "";
     ExtremePredicate.KType kType = ExtremePredicate.KType.Unspecified;
  .)
  SYNC
  ( "method"                        (. isPlainOlMethod = true; caption = "method"; ownedTokens.Add(t);
                                       CheckAndSetTokenOnce(ref dmod.FirstToken);
                                       allowed = AllowedDeclModifiers.Ghost | AllowedDeclModifiers.Static; .)
  | "lemma"                         (. isLemma = true; caption = "lemma"; ownedTokens.Add(t);
                                       CheckAndSetTokenOnce(ref dmod.FirstToken);
                                       allowed = AllowedDeclModifiers.AlreadyGhost | AllowedDeclModifiers.Static; .)
  | ( "greatest"                    (. CheckAndSetTokenOnce(ref dmod.FirstToken); ownedTokens.Add(t); .)
      "lemma"                       (. ownedTokens.Add(t); .)
    | "colemma"                     (. errors.Deprecated(t, "the old keyword 'colemma' has been renamed to the keyword phrase 'greatest lemma'"); .)
    )
                                    (. isGreatestLemma = true; caption = "greatest lemma";
                                       allowed = AllowedDeclModifiers.AlreadyGhost | AllowedDeclModifiers.Static; .)
  | ( "least"                       (. CheckAndSetTokenOnce(ref dmod.FirstToken); ownedTokens.Add(t); .)
    | "inductive"                   (. errors.Deprecated(t, "the old keyword phrase 'inductive lemma' has been renamed to 'least lemma'"); .)
    )
    "lemma"
                                    (. isLeastLemma = true;  caption = "least lemma"; ownedTokens.Add(t);
                                       allowed = AllowedDeclModifiers.AlreadyGhost | AllowedDeclModifiers.Static;.)
  | "twostate"                      (. CheckAndSetTokenOnce(ref dmod.FirstToken); ownedTokens.Add(t); .)
    "lemma"                         (. isTwoStateLemma = true; caption = "two-state lemma"; ownedTokens.Add(t);
                                       allowed = AllowedDeclModifiers.AlreadyGhost | AllowedDeclModifiers.Static; .)
  | "constructor"                   (.  CheckAndSetTokenOnce(ref dmod.FirstToken); ownedTokens.Add(t);
                                       if (allowConstructor) {
                                         isConstructor = true;
                                       } else {
                                         SemErr(t, "constructors are allowed only in classes");
                                       }
                                       caption = "constructor";
                                       allowed = AllowedDeclModifiers.Ghost;
                                    .)
  )                                 (. keywordToken = t;
                                       CheckDeclModifiers(ref dmod, caption, allowed); .)
  { Attribute<ref attrs> }
  [ MethodFunctionName<out id>               (. hasName = true; ownedTokens.Add(id); .)
  ]
  (. if (!hasName) {
       id = keywordToken;
       if (!isConstructor) {
         SemErr(la, "a method must be given a name (expecting identifier)");
       }
     }
  .)
  (
    [ GenericParameters<typeArgs, false, ownedTokens> ]
    [ KType<ref kType, ownedTokens>              (. if (!(isGreatestLemma || isLeastLemma)) { SemErr(t, "type of _k can only be specified for least and greatest lemmas"); } .)
    ]
    (. var isCompilable = (isPlainOlMethod || isConstructor) && !dmod.IsGhost; .)
    Formals<true, isCompilable, isTwoStateLemma, false, ins, ownedTokens>
    [ "returns"                                 (. if (isConstructor) { SemErr(t, "constructors cannot have out-parameters"); } ownedTokens.Add(t);  .)
      Formals<false, isCompilable, false, false, outs, ownedTokens>
    ]
  | ellipsis                                    (. signatureEllipsis = t; ownedTokens.Add(t); .)
  )                                             (. tokenWithTrailingDocString = t; .)
  MethodSpec<dmod.IsGhost || isLemma || isTwoStateLemma || isLeastLemma || isGreatestLemma,
             req, mod, ens, dec, ref decAttrs, ref modAttrs, caption, isConstructor, ownedTokens>
  [ IF(isConstructor)
    (. DividedBlockStmt dividedBody; .)
    DividedBlockStmt<out dividedBody, out bodyStart, out bodyEnd>
    (. body = dividedBody; .)
  | BlockStmt<out body, out bodyStart, out bodyEnd>
  ]
  (. IToken tok = id;
     if (isConstructor) {
       m = new Constructor(tok, hasName ? id.val : "_ctor", dmod.IsGhost, typeArgs, ins,
                           req, new Specification<FrameExpression>(mod, modAttrs), ens, new Specification<Expression>(dec, decAttrs), (DividedBlockStmt)body, attrs, signatureEllipsis);
     } else if (isLeastLemma) {
       m = new LeastLemma(tok, id.val, dmod.IsStatic, kType, typeArgs, ins, outs,
                          req, new Specification<FrameExpression>(mod, modAttrs), ens, new Specification<Expression>(dec, decAttrs), body, attrs, signatureEllipsis);
     } else if (isGreatestLemma) {
       m = new GreatestLemma(tok, id.val, dmod.IsStatic, kType, typeArgs, ins, outs,
                             req, new Specification<FrameExpression>(mod, modAttrs), ens, new Specification<Expression>(dec, decAttrs), body, attrs, signatureEllipsis);
     } else if (isLemma) {
       m = new Lemma(tok, id.val, dmod.IsStatic, typeArgs, ins, outs,
                     req, new Specification<FrameExpression>(mod, modAttrs), ens, new Specification<Expression>(dec, decAttrs), body, attrs, signatureEllipsis);
     } else if (isTwoStateLemma) {
       m = new TwoStateLemma(tok, id.val, dmod.IsStatic, typeArgs, ins, outs,
                             req, new Specification<FrameExpression>(mod, modAttrs),
                             ens, new Specification<Expression>(dec, decAttrs), body, attrs, signatureEllipsis);
     } else {
       m = new Method(tok, id.val, dmod.IsStatic, dmod.IsGhost, typeArgs, ins, outs,
                      req, new Specification<FrameExpression>(mod, modAttrs), ens, new Specification<Expression>(dec, decAttrs), body, attrs, signatureEllipsis);
     }
     m.BodyStartTok = bodyStart;
     m.BodyEndTok = bodyEnd;
     m.StartToken = dmod.FirstToken;
     m.EndToken = t;
     m.TokenWithTrailingDocString = tokenWithTrailingDocString;
     m.OwnedTokens = ownedTokens;
 .)
  .

/*------------------------------------------------------------------------*/
KType<.ref ExtremePredicate.KType kType, List<IToken> ownedTokens.>
= "["           (. ownedTokens.Add(t); .)
  ( "nat"       (. kType = ExtremePredicate.KType.Nat; .)
  | "ORDINAL"   (. kType = ExtremePredicate.KType.ORDINAL; .)
  )             (. ownedTokens.Add(t); .)
  "]"           (. ownedTokens.Add(t); .)
  .

/*------------------------------------------------------------------------*/
RequiresClause<.List<AttributedExpression> req, bool allowLabel, List<IToken> ownedTokens.>
= "requires"    (. IToken lbl = null;
                   IToken first = t;
                   Attributes attrs = null;
                   Expression e;
                   ownedTokens.Add(t);
                 .)
  { Attribute<ref attrs> }
  [ IF(IsLabel(allowLabel))
    LabelName<out lbl> ":" (. ownedTokens.Add(lbl); ownedTokens.Add(t); .)
  ]
  Expression<out e, false, false>
  OldSemi       (. req.Add(new AttributedExpression(e, lbl == null ? null : new AssertLabel(lbl, lbl.val), attrs)); .)
  .

/*------------------------------------------------------------------------*/
EnsuresClause<.List<AttributedExpression> ens, bool allowLambda, List<IToken> ownedTokens.>
= "ensures"     (. Expression e;
                   Attributes attrs = null;
                   ownedTokens.Add(t);
                 .)
  { Attribute<ref attrs> }
  Expression<out e, false, allowLambda>
  OldSemi       (. ens.Add(new AttributedExpression(e, attrs)); .)
  .

/*------------------------------------------------------------------------*/
ModifiesClause<.ref List<FrameExpression> mod, ref Attributes attrs,
                bool allowLambda, bool performThisDeprecatedCheck, List<IToken> ownedTokens.>
= "modifies"                                    (. FrameExpression fe;
                                                   mod = mod ?? new List<FrameExpression>();
                                                   ownedTokens.Add(t);
                                                .)
  { Attribute<ref attrs> }
  FrameExpression<out fe, false, allowLambda>         (. Util.AddFrameExpression(mod, fe, performThisDeprecatedCheck, errors); .)
  { "," (. ownedTokens.Add(t); .) 
    FrameExpression<out fe, false, allowLambda>   (. Util.AddFrameExpression(mod, fe, performThisDeprecatedCheck, errors); .)
  }
  OldSemi
  .

/*------------------------------------------------------------------------*/
DecreasesClause<.List<Expression> decreases, ref Attributes attrs,
                 bool allowWildcard, bool allowLambda, List<IToken> ownedTokens.>
= "decreases"               (. ownedTokens.Add(t); .)
  { Attribute<ref attrs> }
  DecreasesList<decreases, allowWildcard, allowLambda, ownedTokens>
  OldSemi
  .

/*------------------------------------------------------------------------*/
ReadsClause<.List<FrameExpression/*!*/>/*!*/ reads,
                  bool allowLemma, bool allowLambda, bool allowWild,
                  List<IToken> ownedTokens.>
= "reads"
  (. FrameExpression fe; ownedTokens.Add(t); .)
  PossiblyWildFrameExpression<out fe, allowLemma, allowLambda, allowWild>      (. reads.Add(fe); .)
  { ","                                                                        (. ownedTokens.Add(t); .)
    PossiblyWildFrameExpression<out fe, allowLemma, allowLambda, allowWild>    (. reads.Add(fe); .)
  }
  (. if (allowWild && reads.Count > 1 && reads.Exists(fe => fe.E is WildcardExpr)) {
       SemErr(fe.tok, "A 'reads' clause that contains '*' is not allowed to contain any other expressions");
     }
  .)
  OldSemi
  .

/*-----------------------------------------------------pp-------------------*/
InvariantClause<. List<AttributedExpression> invariants, List<IToken> ownedTokens.> =
  "invariant"                                   (. Attributes attrs = null;
                                                   Expression e;
                                                   ownedTokens.Add(t);
                                                .)
  { Attribute<ref attrs> }
  Expression<out e, false, true>                (. invariants.Add(new AttributedExpression(e, attrs)); .)
  OldSemi
  .

/*------------------------------------------------------------------------*/
MethodSpec<.bool isGhost, List<AttributedExpression> req, List<FrameExpression> mod, List<AttributedExpression> ens,
            List<Expression> decreases, ref Attributes decAttrs, ref Attributes modAttrs, string caption,
            bool performThisDeprecatedCheck, List<IToken> ownedTokens.>
= (. Contract.Requires(cce.NonNullElements(req));
     Contract.Requires(cce.NonNullElements(mod));
     Contract.Requires(cce.NonNullElements(ens));
     Contract.Requires(cce.NonNullElements(decreases));
  .)
  SYNC
  { ModifiesClause<ref mod, ref modAttrs, false, performThisDeprecatedCheck, ownedTokens>
  | RequiresClause<req, true, ownedTokens>
  | EnsuresClause<ens, false, ownedTokens>
  | DecreasesClause<decreases, ref decAttrs, !isGhost, false, ownedTokens>
  }
  .

/*------------------------------------------------------------------------*/
IteratorSpec<.List<FrameExpression/*!*/>/*!*/ reads, List<FrameExpression/*!*/>/*!*/ mod, List<Expression/*!*/> decreases,
              List<AttributedExpression/*!*/>/*!*/ req, List<AttributedExpression/*!*/>/*!*/ ens,
              List<AttributedExpression/*!*/>/*!*/ yieldReq, List<AttributedExpression/*!*/>/*!*/ yieldEns,
              ref Attributes readsAttrs, ref Attributes modAttrs, ref Attributes decrAttrs, List<IToken> ownedTokens.>
=
  SYNC
  { ReadsClause<reads, false, false, false, ownedTokens>
  | ModifiesClause<ref mod, ref modAttrs, false, false, ownedTokens>
  | (. bool isYield = false; .)
    [ "yield"                                                (. isYield = true; ownedTokens.Add(t); .)
    ]
    ( RequiresClause<(isYield?yieldReq:req), !isYield, ownedTokens>
    | EnsuresClause<(isYield?yieldEns:ens), false, ownedTokens>
    )
  | DecreasesClause<decreases, ref decrAttrs, false, false, ownedTokens>
  }
  .

/*------------------------------------------------------------------------*/
Formals<.bool incoming, bool allowGhostKeyword, bool allowNewKeyword, bool allowOlderKeyword, List<Formal> formals, List<IToken> ownedTokens.>
= (. Contract.Requires(cce.NonNullElements(formals));
     IToken id;
     Type ty;
     bool isGhost;
     bool isOld;
     Expression defaultValue;
     bool isNameOnly;
     bool isOlder;
  .)
  "("            (. ownedTokens.Add(t); .)
  [
    GIdentType<allowGhostKeyword, allowNewKeyword, incoming, allowOlderKeyword, out id, out ty, out isGhost, out isOld, out isNameOnly, out isOlder>
    ParameterDefaultValue<incoming, out defaultValue>
                 (. formals.Add(new Formal(id, id.val, ty, incoming, isGhost, defaultValue, isOld, isNameOnly, isOlder)); .)
    { ","        (. ownedTokens.Add(t); .) 
      GIdentType<allowGhostKeyword, allowNewKeyword, incoming, allowOlderKeyword, out id, out ty, out isGhost, out isOld, out isNameOnly, out isOlder>
    ParameterDefaultValue<incoming, out defaultValue>
                 (. formals.Add(new Formal(id, id.val, ty, incoming, isGhost, defaultValue, isOld, isNameOnly, isOlder)); .)
    }
  ]
  ")"            (. ownedTokens.Add(t); .)
  .

ParameterDefaultValue<bool incoming, out Expression defaultValue>
= (. defaultValue = null; IToken tok;
  .)
  [ ":="        (. tok = t; .)
    Expression<out defaultValue, true, true>
    (. if (!incoming) {
         SemErr(tok, "out-parameters cannot have default-value expressions");
         defaultValue = null;
       }
    .)
  ]
  .

/*------------------------------------------------------------------------*/
FormalsOptionalIds<.List<Formal/*!*/>/*!*/ formals, List<IToken> ownedTokens.>
= (. Contract.Requires(cce.NonNullElements(formals));
     IToken/*!*/ id;  Type/*!*/ ty;  string/*!*/ name;  bool isGhost;  Expression/*?*/ defaultValue;
     bool isNameOnly;
  .)
  "("       (. ownedTokens.Add(t); .)
  [
    TypeIdentOptional<out id, out name, out ty, out isGhost, out defaultValue, out isNameOnly>
            (. formals.Add(new Formal(id, name, ty, true, isGhost, defaultValue, false, isNameOnly)); .)
    { ","   (. ownedTokens.Add(t); .)
      TypeIdentOptional<out id, out name, out ty, out isGhost, out defaultValue, out isNameOnly>
            (. formals.Add(new Formal(id, name, ty, true, isGhost, defaultValue, false, isNameOnly)); .)
    }
  ]
  ")"       (. ownedTokens.Add(t); .)
  .

/*------------------------------------------------------------------------*/
Type<out Type ty>
= (. Contract.Ensures(Contract.ValueAtReturn(out ty) != null); IToken/*!*/ tok; .)
  TypeAndToken<out tok, out ty, false>
  .

TypeAndToken<out IToken tok, out Type ty, bool inExpressionContext>
= (. Contract.Ensures(Contract.ValueAtReturn(out tok)!=null);
     Contract.Ensures(Contract.ValueAtReturn(out ty) != null);
     tok = Token.NoToken;
     ty = new BoolType();  /*keep compiler happy*/
     var ownedTokens = new List<IToken>();
     List<Type> gt;
     List<Type> tupleArgTypes = null;
     List<bool> argumentGhostness = null;
  .)
  ( "bool"                          (. tok = t; ownedTokens.Add(t); .)
  | "char"                          (. tok = t;  ty = new CharType(); ownedTokens.Add(t); .)
  | "int"                           (. tok = t;  ty = new IntType(); ownedTokens.Add(t); .)
  | "nat"                           (. tok = t;  ty = new UserDefinedType(tok, tok.val, null); ownedTokens.Add(t); .)
  | "real"                          (. tok = t;  ty = new RealType(); ownedTokens.Add(t); .)
  | "ORDINAL"                       (. tok = t;  ty = new BigOrdinalType(); ownedTokens.Add(t); .)
  | bvToken                         (. tok = t; ownedTokens.Add(t);
                                       int w = StringToInt(tok.val.Substring(2), 0, "bitvectors that wide");
                                       ty = new BitvectorType(w);
                                    .)
  | "set"                           (. tok = t; ownedTokens.Add(t); .)
    OptGenericInstantiation<out gt, inExpressionContext, ownedTokens>
                                    (. if (gt != null && gt.Count > 1) {
                                         SemErr("set type expects only one type argument");
                                       }
                                       ty = new SetType(true, gt != null ?gt[0] : null);
                                    .)
  | "iset"                          (. tok = t; ownedTokens.Add(t); .)
    OptGenericInstantiation<out gt, inExpressionContext, ownedTokens>
                                    (. if (gt != null && gt.Count > 1) {
                                         SemErr("set type expects only one type argument");
                                       }
                                       ty = new SetType(false, gt != null ? gt[0] : null);
                                    .)
  | "multiset"                      (. tok = t; ownedTokens.Add(t); .)
    OptGenericInstantiation<out gt, inExpressionContext, ownedTokens>
                                    (. if (gt != null && gt.Count > 1) {
                                         SemErr("multiset type expects only one type argument");
                                       }
                                       ty = new MultiSetType(gt != null ? gt[0] : null);
                                    .)
  | "seq"                           (. tok = t; ownedTokens.Add(t); .)
    OptGenericInstantiation<out gt, inExpressionContext, ownedTokens>
                                    (. if (gt != null && gt.Count > 1) {
                                         SemErr("seq type expects only one type argument");
                                       }
                                       ty = new SeqType(gt != null ? gt[0] : null);
                                    .)
  | "string"                        (. tok = t;  ty = new UserDefinedType(tok, tok.val, null); ownedTokens.Add(t); .)
  | "object"                        (. tok = t;  ty = new UserDefinedType(tok, tok.val, null); ownedTokens.Add(t); .)
  | "object?"                       (. tok = t;  ty = new UserDefinedType(tok, tok.val, null); ownedTokens.Add(t); .)
  | "map"                           (. tok = t; ownedTokens.Add(t); .)
    OptGenericInstantiation<out gt, inExpressionContext, ownedTokens>
                                    (. if (gt == null) {
                                         ty = new MapType(true, null, null);
                                       } else if (gt.Count != 2) {
                                         SemErr("map type expects two type arguments");
                                         ty = new MapType(true, gt[0], gt.Count == 1 ? new InferredTypeProxy() : gt[1]);
                                       } else {
                                         ty = new MapType(true, gt[0], gt[1]);
                                       }
                                    .)
  | "imap"                          (. tok = t; ownedTokens.Add(t); .)
    OptGenericInstantiation<out gt, inExpressionContext, ownedTokens>
                                    (. if (gt == null) {
                                         ty = new MapType(false, null, null);
                                       } else if (gt.Count != 2) {
                                         SemErr("imap type expects two type arguments");
                                         ty = new MapType(false, gt[0], gt.Count == 1 ? new InferredTypeProxy() : gt[1]);
                                       } else {
                                         ty = new MapType(false, gt[0], gt[1]);
                                       }
                                    .)
  | arrayToken                      (. tok = t; ownedTokens.Add(t); .)
    OptGenericInstantiation<out gt, inExpressionContext, ownedTokens>
                                    (. var tokString = tok.val;
                                       bool q = tokString[tokString.Length-1] == '?';
                                       // Extracting the dimension out of array2 or array10?
                                       var dimString = tokString.Substring(5, tokString.Length - (q?6:5)); // 5 is length of "array"
                                       int dims = StringToInt(dimString, 1, "arrays of that many dimensions");
                                       ty = theBuiltIns.ArrayType(tok, dims, gt, true, q);
                                    .)
  | TupleType<out ty, out tok, out tupleArgTypes, out argumentGhostness, ownedTokens>
  | NamedType<out ty, out tok, inExpressionContext, ownedTokens>
  )
  (. ty.OwnedTokens = ownedTokens;
     ownedTokens = new List<IToken>();
  .)
  [ (. int arrowKind = 0; /* 0: any, 1: partial, 2: total */
       Type t2;
    .)
    ( "~>"           (. arrowKind = 0; .)
    | "-->"          (. arrowKind = 1; .)
    | "->"           (. arrowKind = 2; .)
    )                (. tok = t; ownedTokens.Add(t); .)
    Type<out t2>
    (. if (tupleArgTypes != null) {
         gt = tupleArgTypes;
        } else {
         gt = new List<Type>{ ty };
       }
       var arity = gt.Count;
       theBuiltIns.CreateArrowTypeDecl(arity);
       if (arrowKind == 0) {
         ty = new ArrowType(tok, gt, t2);
       } else {
         gt.Add(t2);
         if (arrowKind == 1) {
           ty = new UserDefinedType(tok, ArrowType.PartialArrowTypeName(arity), gt);
         } else {
           ty = new UserDefinedType(tok, ArrowType.TotalArrowTypeName(arity), gt);
         }
       }
       ty.OwnedTokens = ownedTokens;
    .)
  ]
  .

/*------------------------------------------------------------------------*/

TupleType<.out Type ty, out IToken tok, out List<Type> tupleArgTypes, out List<bool> argumentGhostness, List<IToken> ownedTokens.> =
  "("                             (. tok = t; ownedTokens.Add(t);
                                     ty = null; // To keep compiler happy
                                     tupleArgTypes = new List<Type>();
                                     var isGhost = false;
                                     argumentGhostness = new List<bool>();
                                  .)
  [ [ "ghost"                     (. isGhost = true; ownedTokens.Add(t); .)
    ]
    Type<out ty>                  (. tupleArgTypes.Add(ty); argumentGhostness.Add(isGhost); .)
    { ","                         (. isGhost = false; ownedTokens.Add(t); .)
      [ "ghost"                   (. isGhost = true; ownedTokens.Add(t); .)
      ]
      Type<out ty>                (. tupleArgTypes.Add(ty); argumentGhostness.Add(isGhost); .)
    }
  ]
  ")"                             (. ownedTokens.Add(t);
                                     if (tupleArgTypes.Count == 1 && !isGhost) {
                                       // just return the type 'ty'
                                     } else {
                                       var dims = tupleArgTypes.Count;
                                       var tmp = theBuiltIns.TupleType(tok, dims, true, argumentGhostness);  // make sure the tuple type exists
                                       ty = new UserDefinedType(tok, BuiltIns.TupleTypeName(argumentGhostness), dims == 0 ? null : tupleArgTypes);
                                     }
                                  .)
  .

/*------------------------------------------------------------------------*/
NamedType<.out Type ty, out IToken tok, bool inExpressionContext, List<IToken> ownedTokens.> =
  (. Expression e; .)
  NameSegmentForTypeName<out e, inExpressionContext, ownedTokens>  (. tok = t; .)
  { "."                                 (. ownedTokens.Add(t); .)
    TypeNameOrCtorSuffix<out tok>       (. List<Type> typeArgs; ownedTokens.Add(t); .)
    OptGenericInstantiation<out typeArgs, inExpressionContext, ownedTokens>
    (. e = new ExprDotName(tok, e, tok.val, typeArgs); .)
  }
  (. ty = new UserDefinedType(e.tok, e);.)
  .

/*------------------------------------------------------------------------*/
OptGenericInstantiation<.out List<Type> gt, bool inExpressionContext, List<IToken> ownedTokens.>  /* NOTE: Coco complains about "OptGenericInstantiation deletable". That's okay. */
= (. gt = null; .)
  [ IF(IsGenericInstantiation(inExpressionContext))  /* be greedy -- if it looks like a type instantiation, take it */
    (. gt = new List<Type>(); .)
    GenericInstantiation<gt, ownedTokens>
  ]
  .

/*------------------------------------------------------------------------*/
GenericInstantiation<.List<Type> gt, List<IToken> ownedTokens.>
= (. Contract.Requires(cce.NonNullElements(gt)); Type/*!*/ ty; .)
  "<"                                (. ownedTokens.Add(t); .)
    Type<out ty>                     (. gt.Add(ty); .)
    { ","                            (. ownedTokens.Add(t); .)
      Type<out ty>                   (. gt.Add(ty); .)
    }
  ">"                                (. ownedTokens.Add(t); .)
  .

/*------------------------------------------------------------------------*/
FunctionDecl<DeclModifierData dmod, out Function/*!*/ f>
= (. Contract.Ensures(Contract.ValueAtReturn(out f) != null);
     Attributes attrs = null;
     IToken/*!*/ id = Token.NoToken;  // to please compiler
     List<TypeParameter> typeArgs = new List<TypeParameter>();
     List<Formal> formals = new List<Formal>();
     Formal/*!*/ result = null;
     Type/*!*/ returnType = new BoolType();
     List<AttributedExpression> reqs = new List<AttributedExpression>();
     List<AttributedExpression> ens = new List<AttributedExpression>();
     List<FrameExpression> reads = new List<FrameExpression>();
     var ownedTokens = new List<IToken>(dmod.OwnedTokens);
     List<Expression> decreases;
     Attributes decAttrs = null;
     Expression body = null;
     bool isPredicate = false; bool isLeastPredicate = false; bool isGreatestPredicate = false;
     IToken/*?*/ headToken = null; // used only for a basic "function" or "predicate"
     IToken/*?*/ functionMethodToken = null; // used only for a basic "function" or "predicate"
     IToken tokenWithTrailingDocString = Token.NoToken;
     IToken bodyStart = Token.NoToken;
     IToken bodyEnd = Token.NoToken;
     IToken signatureEllipsis = null;
     bool isTwoState = false;
     ExtremePredicate.KType kType = ExtremePredicate.KType.Unspecified;
  .)
  /* ========================================
   * This production parses variations of functions. By the time control reaches this point, modifiers like
   * "static", "ghost", and "abstract" have already been parsed; these are recorded into parameter "dmod" and
   * get checked by one of the calls to "CheckDeclModifiers" below. The "ghost" keyword (which was already parsed,
   * if present in the input) and the next grammar elements to be parsed fall into one of the
   * following 4 schemas:
   *
   *   0:   [ ghost ] [ twostate ] function [ method ]    signature  [ "{" Expr "}" [ by method BlockStmt ] ]
   *   1:   [ ghost ] [ twostate ] predicate [ method ]   signature  [ "{" Expr "}" [ by method BlockStmt ] ]
   *   2:   [ ghost ] least predicate                     signature  [ "{" Expr "}" [ by method BlockStmt ] ]
   *   3:   [ ghost ] greatest predicate                  signature  [ "{" Expr "}" [ by method BlockStmt ] ]
   *
   * Parsed below, but not shown in these 4 schemas, are the "..." token, which may be part of the "signature",
   * and various deprecated synonyms for the least/greatest variations.
   *
   * A quick look at the code below suggests that "twostate" may be parsed in all 4 of these schemas, but
   * the lookahead that has brought control here to the "FunctionDecl" production has already ruled out the
   * "twostate least" and "twostate greatest" combinations. That's why schemas 2 and 3 above do not mention
   * the possibility of "twostate".
   *
   * Several of the combinations shown in the 4 schemas above are not allowed. In particular:
   *
   *     - "ghost" is never allowed together with "twostate", "least", or "greatest"
   *     - "method" is never allowed together with "twostate", "least", or "greatest"
   *     - "by method" is never allowed together with "twostate", "least", or "greatest"
   *     - "by method" is not allowed with either "ghost" or "method"
   *     - "ghost" and "method" are never allowed together, and which of the combinations
   *           ghost function/predicate
   *                 function/predicate
   *                 function/predicate method
   *       are allowed depends on the value of command-line option "/functionSyntax".
   *
   * Because of when the various keywords and grammar elements are parsed, the parser reads one of the 4 schemas
   * above in its entirety before the code checks for legal combinations. So, up next is the parsing of each of
   * the 4 schemas, up until and including "signature".         
   */

  /* ----- function ----- */
  [ "twostate"   (. isTwoState = true; CheckAndSetTokenOnce(ref dmod.FirstToken); ownedTokens.Add(t); .)
  ]
  ( "function"   (. headToken = t; CheckAndSetTokenOnce(ref dmod.FirstToken); ownedTokens.Add(t); .)
    [ "method"   (. functionMethodToken = t; ownedTokens.Add(t); .)
    ]
    { Attribute<ref attrs> }
    MethodFunctionName<out id>                            (. ownedTokens.Add(id); .)
    (
      [ GenericParameters<typeArgs, false, ownedTokens> ]
      Formals<true, true, isTwoState, true, formals, ownedTokens>
      ":"        (. ownedTokens.Add(t); ownedTokens.Add(t); .)
      (  IF(IsParenIdentsColon())
         "("     (. ownedTokens.Add(t); ownedTokens.Add(t); .)
           GIdentType<false, false, false, false, out var resultId, out var ty, out var resultIsGhost, out var isOld, out var isNameOnly, out var isOlder>
           (. Contract.Assert(!resultIsGhost && !isOld && !isNameOnly && !isOlder);
              result = new Formal(resultId, resultId.val, ty, false, false, null, false);
           .)
         ")"     (. ownedTokens.Add(t); ownedTokens.Add(t); .)
         | Type<out returnType>
      )
    | ellipsis   (. signatureEllipsis = t; ownedTokens.Add(t); .)
    )

  /* ----- predicate ----- */
  | "predicate"  (. headToken = t; isPredicate = true; CheckAndSetTokenOnce(ref dmod.FirstToken); ownedTokens.Add(t); .)
    [ "method"   (. functionMethodToken = t; ownedTokens.Add(t); .)
    ]
    { Attribute<ref attrs> }
    MethodFunctionName<out id> (. ownedTokens.Add(id); .)
    (
      [ GenericParameters<typeArgs, false, ownedTokens> ]
      [ Formals<true, true, isTwoState, true, formals, ownedTokens>
      ]
      [ PredicateResult<"predicate", out result, ownedTokens> ]
    | ellipsis   (. signatureEllipsis = t; ownedTokens.Add(t); .)
    )

  /* ----- least predicate ----- */
  | (. Contract.Assert(!isTwoState);  // the IsFunctionDecl check checks that "twostate" is not followed by "least"
    .)
    ( "least"                  (. CheckAndSetTokenOnce(ref dmod.FirstToken); ownedTokens.Add(t); .)
    | "inductive"              (. errors.Deprecated(t, "the old keyword phrase 'inductive predicate' has been renamed to 'least predicate'"); .)
    )
    "predicate"                (. ownedTokens.Add(t); .)
    (. isLeastPredicate = true; .)
    { Attribute<ref attrs> }
    MethodFunctionName<out id> (. ownedTokens.Add(id); .)
    (
      [ GenericParameters<typeArgs, false, ownedTokens> ]
      [ KType<ref kType, ownedTokens> ]
      Formals<true, false, false, false, formals, ownedTokens>
      [ PredicateResult<"least predicate", out result, ownedTokens> ]
    | ellipsis                 (. signatureEllipsis = t; ownedTokens.Add(t); .)
    )

  /* ----- greatest predicate ----- */
  | (. Contract.Assert(!isTwoState);  // the IsFunctionDecl check checks that "twostate" is not followed by "greatest"
    .)
    ( "greatest"                 (. CheckAndSetTokenOnce(ref dmod.FirstToken); ownedTokens.Add(t); .)
      "predicate"                (. ownedTokens.Add(t); .)
    | "copredicate"              (. errors.Deprecated(t, "the old keyword 'copredicate' has been renamed to the keyword phrase 'greatest predicate'"); .)
    )
    (. isGreatestPredicate = true; .)
    { Attribute<ref attrs> }
    MethodFunctionName<out id>  (. ownedTokens.Add(id); .)
    (
      [ GenericParameters<typeArgs, false, ownedTokens> ]
      [ KType<ref kType, ownedTokens> ]
      Formals<true, false, false, false, formals, ownedTokens>
      [ PredicateResult<"greatest predicate", out result, ownedTokens> ]
    | ellipsis                 (. signatureEllipsis = t; ownedTokens.Add(t); .)
    )
  )

  (. decreases = isLeastPredicate || isGreatestPredicate ? null : new List<Expression/*!*/>();
     tokenWithTrailingDocString = t;
  .)
  FunctionSpec<reqs, reads, ens, decreases, ref decAttrs, ownedTokens>
  (. IToken byMethodTok = null; BlockStmt byMethodBody = null; .)
  [ FunctionBody<out body, out bodyStart, out bodyEnd, out byMethodTok, out byMethodBody, ownedTokens> ]

  (. /* ========================================
      * Check if the keywords parsed above are allowed. We divide these checks into two broad categories,
      * depending on whether or not "by method" was parsed. (For reference, see the 4 schemas above.)
      */

     if (byMethodBody != null) {
       /* ----- with "by method" ----- */
       var what = isPredicate || isLeastPredicate || isGreatestPredicate ? "predicate" : "function";
 
       if (isTwoState) {
         SemErr(byMethodBody.Tok, $"a 'by method' implementation is not allowed on a twostate {what}");
         byMethodBody = null;
         functionMethodToken = null; // to avoid a confusing error message below, drop the "method" keyword, if present

       } else if (isLeastPredicate || isGreatestPredicate) {
         SemErr(byMethodBody.Tok, "a 'by method' implementation is not allowed on an extreme predicate");
         byMethodBody = null;
         functionMethodToken = null; // to avoid a confusing error message below, drop the "method" keyword, if present
       }

       /* Neither "ghost" nor "method" is allowed. After generating the appropriate error messages, update the
        * "functionMethodToken" and "dmod" variables to erase having seen any illegal tokens.
        */
       if (functionMethodToken != null) {
         SemErr(functionMethodToken,
           $"to use a 'by method' implementation with a {what}, declare '{id.val}' using '{what}', not '{what} method'");
         functionMethodToken = null;
       }
       AllowedDeclModifiers allowed = AllowedDeclModifiers.AlreadyGhost | AllowedDeclModifiers.Static;
       CheckDeclModifiers(ref dmod, what + "-by-method", allowed);

     } else {
       /* ----- without "by method" ----- */

       var what = isPredicate ? "predicate" : "function";
       if (isTwoState || isLeastPredicate || isGreatestPredicate) {
         var adjective = isTwoState ? "twostate" : isLeastPredicate ? "least" : "greatest";

         if (functionMethodToken != null) {
           SemErr(functionMethodToken, $"a {adjective} {what} is supported only as ghost, not as a compiled {what}");
           functionMethodToken = null;
         }
         AllowedDeclModifiers allowed = AllowedDeclModifiers.AlreadyGhost | AllowedDeclModifiers.Static;
         CheckDeclModifiers(ref dmod, $"{adjective} {what}", allowed);

       } else {
         // basic function or predicate
         Contract.Assert(headToken != null);
         if (functionMethodToken != null) {
           if (isPredicate && theOptions.FunctionSyntax == DafnyOptions.FunctionSyntaxOptions.ExperimentalPredicateAlwaysGhost) {
             SemErr(t, $"a {what} is always ghost and is declared with '{what}'");
             functionMethodToken = null;
             dmod.IsGhost = false; // don't report errors about 'ghost', too
           } else if (theOptions.FunctionSyntax == DafnyOptions.FunctionSyntaxOptions.Version4 ||
                      theOptions.FunctionSyntax == DafnyOptions.FunctionSyntaxOptions.ExperimentalPredicateAlwaysGhost) {
             SemErr(t, $"the phrase '{what} method' is not allowed; to declare a compiled {what}, use just '{what}'");
             functionMethodToken = null;
           } else if (dmod.IsGhost && theOptions.FunctionSyntax != DafnyOptions.FunctionSyntaxOptions.Version3) {
             SemErr(t, $"there is no such thing as a 'ghost {what} method'");
             functionMethodToken = null;
           }
         } else if (!dmod.IsGhost && theOptions.FunctionSyntax == DafnyOptions.FunctionSyntaxOptions.Migration3To4) {
           SemErr(headToken, $"a {what} must be declared as either 'ghost {what}' or '{what} method'");
         }
         AllowedDeclModifiers allowed = AllowedDeclModifiers.Static;
         if (isPredicate && theOptions.FunctionSyntax == DafnyOptions.FunctionSyntaxOptions.ExperimentalPredicateAlwaysGhost) {
           allowed |= AllowedDeclModifiers.AlreadyGhost;
         } else if (theOptions.FunctionSyntax == DafnyOptions.FunctionSyntaxOptions.Version3) {
           allowed |= AllowedDeclModifiers.AlreadyGhost;
         } else {
           allowed |= AllowedDeclModifiers.Ghost;
         }
         CheckDeclModifiers(ref dmod, what, allowed);
       }
     }

     /* ========================================
      * The 4 schemas have now been checked for legal combinations. In preparation for creating an AST node for
      * what was parsed, we determine if the function is considered ghost.
      * For our purposes here, a function-by-method is considered non-ghost.
      */

     bool isGhost;
     if (isTwoState || isLeastPredicate || isGreatestPredicate) {
       isGhost = true;
     } else if (byMethodBody != null) {
       isGhost = false;
     } else {
       switch (theOptions.FunctionSyntax) {
         case DafnyOptions.FunctionSyntaxOptions.Version3:
           isGhost = functionMethodToken == null;
           break;
         case DafnyOptions.FunctionSyntaxOptions.Migration3To4:
         case DafnyOptions.FunctionSyntaxOptions.Version4:
         case DafnyOptions.FunctionSyntaxOptions.ExperimentalTreatUnspecifiedAsCompiled:
           isGhost = dmod.IsGhost;
           break;
         case DafnyOptions.FunctionSyntaxOptions.ExperimentalTreatUnspecifiedAsGhost:
           isGhost = dmod.IsGhost || functionMethodToken == null;
           break;
         case DafnyOptions.FunctionSyntaxOptions.ExperimentalPredicateAlwaysGhost:
           isGhost = dmod.IsGhost || isPredicate;
           break;
         default:
           Contract.Assert(false); // unexpected FunctionSyntaxOptions
           isGhost = false; // to please the compiler
           break;
       }
     }
     // Some sanity checks
     Contract.Assert(theOptions.FunctionSyntax != DafnyOptions.FunctionSyntaxOptions.Version4 || functionMethodToken == null);
     Contract.Assert(theOptions.FunctionSyntax != DafnyOptions.FunctionSyntaxOptions.Version3 || !dmod.IsGhost);
     Contract.Assert(byMethodBody == null || (functionMethodToken == null && !dmod.IsGhost));
     Contract.Assert(byMethodBody == null || !isGhost);
 
     /* ========================================
      * Having computed "isGhost" for whatever declaration we have parsed, we know whether or not to
      * allow formal parameters to be "ghost". So, as a last round of checking, we inspect the formal in-parameters
      * given in the signature. 
      */

     if (isGhost) {
       foreach (var formal in formals) {
         if (formal.IsGhost) {
           SemErr(formal.tok, "formal cannot be declared 'ghost' in this context");
         }
       }
     }

     /* ========================================
      * Finally, we create the AST node for the function declaration we parsed.
      */

     IToken tok = id;
     if (isTwoState && isPredicate) {
       Contract.Assert(functionMethodToken == null && !dmod.IsGhost);
       f = new TwoStatePredicate(tok, id.val, dmod.IsStatic, typeArgs, formals, result,
                                 reqs, reads, ens, new Specification<Expression>(decreases, decAttrs), body, attrs, signatureEllipsis);
     } else if (isTwoState) {
       Contract.Assert(functionMethodToken == null && !dmod.IsGhost);
       f = new TwoStateFunction(tok, id.val, dmod.IsStatic, typeArgs, formals, result, returnType,
                                reqs, reads, ens, new Specification<Expression>(decreases, decAttrs), body, attrs, signatureEllipsis);
     } else if (isPredicate) {
       Contract.Assert(functionMethodToken == null || !dmod.IsGhost);
       f = new Predicate(tok, id.val, dmod.IsStatic, isGhost, typeArgs, formals, result,
                         reqs, reads, ens, new Specification<Expression>(decreases, decAttrs), body, Predicate.BodyOriginKind.OriginalOrInherited,
                         byMethodTok, byMethodBody, attrs, signatureEllipsis);
     } else if (isLeastPredicate) {
       Contract.Assert(functionMethodToken == null && !dmod.IsGhost);
       f = new LeastPredicate(tok, id.val, dmod.IsStatic, kType, typeArgs, formals, result,
                              reqs, reads, ens, body, attrs, signatureEllipsis);
     } else if (isGreatestPredicate) {
       Contract.Assert(functionMethodToken == null && !dmod.IsGhost);
       f = new GreatestPredicate(tok, id.val, dmod.IsStatic, kType, typeArgs, formals, result,
                                 reqs, reads, ens, body, attrs, signatureEllipsis);
     } else {
       Contract.Assert(functionMethodToken == null || !dmod.IsGhost);
       f = new Function(tok, id.val, dmod.IsStatic, isGhost,
                        typeArgs, formals, result, returnType,
                        reqs, reads, ens, new Specification<Expression>(decreases, decAttrs), body,
                        byMethodTok, byMethodBody,
                        attrs, signatureEllipsis);
     }
     f.BodyStartTok = bodyStart;
     f.BodyEndTok = bodyEnd;
     f.StartToken = dmod.FirstToken;
     f.EndToken = t;
     f.TokenWithTrailingDocString = tokenWithTrailingDocString;
     f.OwnedTokens = ownedTokens;
     theBuiltIns.CreateArrowTypeDecl(formals.Count);
     if (isLeastPredicate || isGreatestPredicate) {
       // also create an arrow type for the corresponding prefix predicate
       theBuiltIns.CreateArrowTypeDecl(formals.Count + 1);
     }
  .)
  .

/*------------------------------------------------------------------------*/
FunctionSpec<.List<AttributedExpression> reqs, List<FrameExpression> reads, List<AttributedExpression> ens, List<Expression> decreases, ref Attributes decAttrs, List<IToken> ownedTokens.>
= (. Contract.Requires(cce.NonNullElements(reqs));
     Contract.Requires(cce.NonNullElements(reads));
     Contract.Requires(decreases == null || cce.NonNullElements(decreases));
  .)
  SYNC
  { RequiresClause<reqs, true, ownedTokens>
  | ReadsClause<reads, false, false, true, ownedTokens>
  | EnsuresClause<ens, false, ownedTokens>
  | (. if (decreases == null) {
         SemErr(t, "'decreases' clauses are meaningless for least and greatest predicates, so they are not allowed");
         decreases = new List<Expression/*!*/>();
       }
    .)
    DecreasesClause<decreases, ref decAttrs, false, false, ownedTokens>
  }
  .

/*------------------------------------------------------------------------*/
PredicateResult<.string name, out Formal result, List<IToken> ownedTokens.>
= (. Type/*!*/ returnType = new BoolType();
     result = null;
  .)
  ":" (. ownedTokens.Add(t); .)
  (  IF(IsParenIdentsColon())
     "(" (. ownedTokens.Add(t); .)
       GIdentType<false, false, false, false, out var resultId, out var ty, out var resultIsGhost, out var isOld, out var isNameOnly, out var isOlder>
       (. Contract.Assert(!resultIsGhost && !isOld && !isNameOnly && !isOlder);
          if(ty is not BoolType) {
            SemErr(t, $"{name} return type should be bool, got {ty}");
          }
          result = new Formal(resultId, resultId.val, ty, false, false, null, false);
       .)
     ")" (. ownedTokens.Add(t); .)
     | Type<out returnType> (. SemErr(t, $"{name}s do not have an explicitly declared return type; it is always bool. Unless you want to name the result: ': (result: bool)'"); .)
  )
  .

/*------------------------------------------------------------------------*/
PossiblyWildExpression<out Expression e, bool allowLambda, bool allowWild>
= (. Contract.Ensures(Contract.ValueAtReturn(out e)!=null);
     e = dummyExpr; .)
  /* A decreases-* clause on a loop asks that no termination check be performed.
   * Use of this feature is sound only with respect to partial correctness.
   */
  ( "*"                        (. e = new WildcardExpr(t);
                                  if (!allowWild) {
                                    SemErr(e.tok, "A '*' expression is not allowed here");
                                  }
                               .)
  | Expression<out e, false, allowLambda>
  )
  .

/*------------------------------------------------------------------------*/
PossiblyWildFrameExpression<out FrameExpression fe, bool allowLemma,
                            bool allowLambda, bool allowWild>
= (. Contract.Ensures(Contract.ValueAtReturn(out fe) != null); fe = dummyFrameExpr; .)
  /* A reads clause can list a wildcard, which allows the enclosing function to
   * read anything.  In many cases, and in particular in all cases where
   * the function is defined recursively, this makes it next to impossible to make
   * any use of the function.  Nevertheless, as an experimental feature, the
   * language allows it (and it is sound).
   */
  ( "*"                        (. fe = new FrameExpression(t, new WildcardExpr(t), null);
                                  if (!allowWild) {
                                     SemErr(t, "A '*' frame expression is not permitted here");
                                  }
                               .)
  | FrameExpression<out fe, allowLemma, allowLambda>
  )
  .

/*------------------------------------------------------------------------*/
FrameField<out IToken id> = "`" IdentOrDigits<out id>.

FrameExpression<out FrameExpression fe, bool allowLemma, bool allowLambda>
= (. Contract.Ensures(Contract.ValueAtReturn(out fe) != null);
     Expression/*!*/ e;
     IToken/*!*/ id;
     string fieldName = null;
     IToken feTok = null;
     fe = dummyFrameExpr;
  .)
  ( Expression<out e, allowLemma, allowLambda>   (. feTok = e.tok; .)
    [ FrameField<out id>        (. fieldName = id.val;  feTok = id; .)
    ]                           (. fe = new FrameExpression(feTok, e, fieldName); .)
  |
    FrameField<out id>          (. fieldName = id.val; .)
                                (. fe = new FrameExpression(id, new ImplicitThisExpr(id), fieldName); .)
  )
  .

/*------------------------------------------------------------------------*/
FunctionBody<.out Expression/*!*/ e, out IToken bodyStart, out IToken bodyEnd, out IToken/*?*/ byMethodTok, out BlockStmt/*?*/ byMethodBody, List<IToken> ownedTokens.>
= (. Contract.Ensures(Contract.ValueAtReturn(out e) != null); e = dummyExpr;
     byMethodTok = null; byMethodBody = null;
  .)
  "{"                         (. bodyStart = t; ownedTokens.Add(t); .)
  Expression<out e, true, true>
  "}"                         (. bodyEnd = t; ownedTokens.Add(t); .)
  [ "by"                      (. ownedTokens.Add(t); .) 
    "method"             (. byMethodTok = t; ownedTokens.Add(t); .)
    BlockStmt<out byMethodBody, out _, out _>
  ]
  .

/*------------------------------------------------------------------------*/
BlockStmt<out BlockStmt/*!*/ block, out IToken bodyStart, out IToken bodyEnd>
= (. Contract.Ensures(Contract.ValueAtReturn(out block) != null);
     List<Statement/*!*/> body = new List<Statement/*!*/>();
  .)
  "{"                                  (. bodyStart = t; .)
  { Stmt<body> }
  "}"                                  (. bodyEnd = t;
                                          block = new BlockStmt(bodyStart, bodyEnd, body);
                                          block.OwnedTokens = new List<IToken>() { bodyStart, bodyEnd }; .)
  .

/*------------------------------------------------------------------------*/
DividedBlockStmt<out DividedBlockStmt body, out IToken bodyStart, out IToken bodyEnd>
= (. Contract.Ensures(Contract.ValueAtReturn(out body) != null);
     List<Statement> bodyInit = new List<Statement>();
     IToken separatorTok = null;
     var ownedTokens = new List<IToken>();
     List<Statement> bodyProper = new List<Statement>();
  .)
  "{"                                  (. bodyStart = t; ownedTokens.Add(t); .)
  { Stmt<bodyInit> }
  [ "new"                              (. separatorTok = t; ownedTokens.Add(t); .)
    ";"                                (. ownedTokens.Add(t); .)
    { Stmt<bodyProper> }
  ]
  "}"                                  (. bodyEnd = t; ownedTokens.Add(t); .)
  (. body = new DividedBlockStmt(bodyStart, bodyEnd, bodyInit, separatorTok, bodyProper);
     body.OwnedTokens = ownedTokens; .)
  .

/*------------------------------------------------------------------------*/
Stmt<.List<Statement/*!*/>/*!*/ ss.>
= (. Statement/*!*/ s;
  .)
  OneStmt<out s>                                (. ss.Add(s); .)
  .

/*------------------------------------------------------------------------*/
OneStmt<out Statement/*!*/ s>
= (. Contract.Ensures(Contract.ValueAtReturn(out s) != null);
     s = dummyStmt;  /* to please the compiler */
     BlockStmt bs;
     IToken bodyStart, bodyEnd;
  .)
  SYNC
  ( BlockStmt<out bs, out bodyStart, out bodyEnd>  (. s = bs; .)
  | UpdateStmt<out s>     // includes UpdateFailure
  | VarDeclStatement<out s>
  | ReturnStmt<out s>
  | IfStmt<out s>
  | WhileStmt<out s>
  | ForLoopStmt<out s>
  | AssertStmt<out s, false>
  | AssumeStmt<out s>
  | BreakStmt<out s>
  | CalcStmt<out s>
  | ExpectStmt<out s>
  | ForallStmt<out s>
  | LabeledStmt<out s>
  | MatchStmt<out s>
  | ModifyStmt<out s>
  | PrintStmt<out s>
  | RevealStmt<out s>
  | SkeletonStmt<out s>
  | YieldStmt<out s>
  )
  .

/*------------------------------------------------------------------------*/
LabeledStmt<out Statement s>
= (. IToken colonToken;
     IToken labelToken;
  .)
  "label"  (. IToken id; labelToken = t; .)
  LabelName<out id> ":" (. colonToken = t; .)
  OneStmt<out s>
  (. s.Labels = new LList<Label>(new Label(id, id.val), s.Labels);
     var allTokens = new List<IToken>(){labelToken, id, colonToken};
     allTokens.AddRange(s.OwnedTokens);
     s.OwnedTokens = allTokens;
  .)
  .

/*------------------------------------------------------------------------*/
SkeletonStmt<out Statement s>
= (. IToken dotdotdot; .)
  ellipsis                             (. dotdotdot = t; .)
  ";"
  (. s = new SkeletonStatement(dotdotdot, t); s.OwnedTokens = new List<IToken>() {dotdotdot, t}; .)
  .

/*------------------------------------------------------------------------*/
BreakStmt<out Statement/*!*/ s>
= (. var isContinue = false;
     IToken start = Token.NoToken;
     IToken label = null;
     int breakAndContinueCount = 1;
  .)
  ( "continue"              (. start = t; isContinue = true; .)
    [ LabelName<out label> ]
  | "break"                 (. start = t; .)
    ( LabelName<out label>
    | { "break"             (. breakAndContinueCount++; .)
      }
      [ "continue"          (. breakAndContinueCount++; isContinue = true; .)
      ]
    )
  )
  SYNC
  ";"
  (. Contract.Assert(label == null || breakAndContinueCount == 1);
     s = label != null ?
       new BreakStmt(start, t, label, isContinue) :
       new BreakStmt(start, t, breakAndContinueCount, isContinue);
  .)
  .

/*------------------------------------------------------------------------*/
ReturnStmt<out Statement/*!*/ s>
= "return"
       (.
         IToken returnTok = t;
         List<AssignmentRhs> rhss = null;
         AssignmentRhs r;
       .)
  [ Rhs<out r>                       (. rhss = new List<AssignmentRhs>();
                                        rhss.Add(r);
                                     .)
    { "," Rhs<out r>                 (. rhss.Add(r); .)
    }
  ]
  ";"                                (. s = new ReturnStmt(returnTok, t, rhss);
                                     .)
  .

/*------------------------------------------------------------------------*/
YieldStmt<out Statement/*!*/ s>
= "yield"
       (.
         IToken yieldTok = t;
         List<AssignmentRhs> rhss = null;
         AssignmentRhs r;
       .)
  [ Rhs<out r>                       (. rhss = new List<AssignmentRhs>();
                                        rhss.Add(r);
                                     .)
    { "," Rhs<out r>                 (. rhss.Add(r); .)
    }
  ]
  ";"                                (. s = new YieldStmt(yieldTok, t, rhss);
                                     .)
  .

/*------------------------------------------------------------------------*/
UpdateStmt<out Statement/*!*/ s>
= (. List<Expression> lhss = new List<Expression>();
     List<AssignmentRhs> rhss = new List<AssignmentRhs>();
     Expression e;
     AssignmentRhs r;
     IToken x = Token.NoToken;
     IToken endTok = Token.NoToken;
     IToken startToken = Token.NoToken;
     var ownedTokens = new List<IToken>();
     Attributes attrs = null;
     IToken suchThatAssume = null;
     Expression suchThat = null;
     IToken keywordToken = null;
     Expression exceptionExpr = null;
  .)
( Lhs<out e>                       (. x = e.tok; startToken = e.StartToken; .)
  ( { Attribute<ref attrs> }
    ";"                            (. endTok = t; rhss.Add(new ExprRhs(e, attrs)); ownedTokens.Add(t); .)
  |                                (. lhss.Add(e); .)
    { ","                          (. ownedTokens.Add(t); .)
      Lhs<out e>                   (. lhss.Add(e); .)
    }
    ( ":="                         (. x = t; ownedTokens.Add(t); .)
      Rhs<out r>                   (. rhss.Add(r); .)
      { ","                        (. ownedTokens.Add(t); .)
        Rhs<out r>                 (. rhss.Add(r); .)
      }
    | ":|"                         (. x = t; ownedTokens.Add(t); .)
      [ IF(la.kind == _assume)     /* an Expression can also begin with an "assume", so this says to resolve it to pick up any "assume" here */
        "assume"                   (. suchThatAssume = t; ownedTokens.Add(t); .)
      ]
      Expression<out suchThat, false, true>
    | ":-"                         (. x = t; ownedTokens.Add(t); .)
      [ IF(IsAssumeTypeKeyword(la))     /* an Expression can also begin with these keywords, so this says to resolve it to pick up the keyword here */
        ("expect"|"assert"|"assume")    (. keywordToken = t; ownedTokens.Add(t); .)
      ]
      Expression<out exceptionExpr, false, false>
      { ","                    (. ownedTokens.Add(t); .)
        Rhs<out r>             (. rhss.Add(r); .)
      }
    )
    ";"                            (. endTok = t; ownedTokens.Add(t); .)
  | ":"                            (. SemErr(t, "invalid statement (did you forget the 'label' keyword?)"); .)
  )
| ":-"                             (. x = t; ownedTokens.Add(t); startToken = t; .)
   [ IF(IsAssumeTypeKeyword(la))     /* an Expression can also begin with these keywords, so this says to resolve it to pick up the keyword here */
      ("expect"|"assert"|"assume") (. keywordToken = t; ownedTokens.Add(t); .)
   ]
   Expression<out exceptionExpr, false, false>
   { ","                           (. ownedTokens.Add(t); .)
     Rhs<out r>                    (. rhss.Add(r); .)
   }
   ";"                             (. endTok = t; ownedTokens.Add(t); .)
)
  (. if (suchThat != null) {
       s = new AssignSuchThatStmt(x, endTok, lhss, suchThat, suchThatAssume, null);
     } else if (exceptionExpr != null) {
       s = new AssignOrReturnStmt(x, endTok, lhss, exceptionExpr, keywordToken, rhss);
     } else {
       if (lhss.Count == 0 && rhss.Count == 0) {
         s = new BlockStmt(x, endTok, new List<Statement>()); // error, give empty statement
       } else {
         s = new UpdateStmt(x, endTok, lhss, rhss);
       }
     }
     s.StartToken = startToken;
     s.OwnedTokens = ownedTokens;
  .)
  .

/*------------------------------------------------------------------------*/
Rhs<out AssignmentRhs r>
= (. Contract.Ensures(Contract.ValueAtReturn<AssignmentRhs>(out r) != null);
     IToken/*!*/ x, newToken;  Expression/*!*/ e;
     Type ty = new InferredTypeProxy();
     List<Expression> ee = null;
     List<ActualBinding> args = null;
     Expression arrayElementInit = null;
     List<Expression> display = null;
     r = dummyRhs;  // to please compiler
     Attributes attrs = null;
     var ownedTokens = new List<IToken>();
  .)
  ( "new"                              (. newToken = t; ownedTokens.Add(t); .)
    ( NewArray<out ee, out arrayElementInit, out display, ownedTokens>  // "ty" is set to InferredTypeProxy above
    | TypeAndToken<out x, out ty, false>
      [ NewArray<out ee, out arrayElementInit, out display, ownedTokens>
      |                                (. x = null; args = new List<ActualBinding>(); .)
        "("                            (. ownedTokens.Add(t); .)
          [ ActualBindings<args, ownedTokens> ]
        ")"                            (. ownedTokens.Add(t); .)
      ]
    )
    (. if (ee != null) {
         if (display != null) {
           r = new TypeRhs(newToken, ty, ee[0], display);
         } else {
           r = new TypeRhs(newToken, ty, ee, arrayElementInit);
         }
       } else if (args != null) {
         r = new TypeRhs(newToken, ty, args);
       } else {
         r = new TypeRhs(newToken, ty);
       }
    .)
  | "*"                                (. r = new HavocRhs(t); ownedTokens.Add(t); .)
  | Expression<out e, false, true>     (. r = new ExprRhs(e); .)
  )
  { Attribute<ref attrs> }             (. r.Attributes = attrs;
                                          r.OwnedTokens = ownedTokens; .)
  .

/*------------------------------------------------------------------------*/
NewArray<. out List<Expression> ee, out Expression arrayElementInit, out List<Expression> display, List<IToken> ownedTokens.>
= (. ee = new List<Expression>();
     arrayElementInit = null;
     display = null;
     IToken x;
  .)
  "["                                (. x = t; ownedTokens.Add(t); .)
  ( "]"                              (. ownedTokens.Add(t); .)
                                     /* no size is given; this is allowed as long as an initialization display is given */
    "["                              (. display = new List<Expression>(); ownedTokens.Add(t); .)
    [ Expressions<display, ownedTokens> ]
    "]"                              (. // we fill in the size
                                        ee.Add(new LiteralExpr(x, display.Count));
                                        ownedTokens.Add(t); 
                                     .)
  | Expressions<ee, ownedTokens>
    "]"                              (. // make sure an array class with this dimensionality exists
                                        var tmp = theBuiltIns.ArrayType(ee.Count, new IntType(), true);
                                        ownedTokens.Add(t); 
                                     .)
    [ "("                            (. ownedTokens.Add(t); .)
      Expression<out arrayElementInit, true, true>
      ")"                            (. ownedTokens.Add(t); .)
    | "["                            (. ownedTokens.Add(t);
                                        if (ee.Count > 1) {
                                          SemErr(t, "An initializing element display is allowed only for 1-dimensional arrays");
                                        }
                                        display = new List<Expression>();
                                     .)
      [ Expressions<display, ownedTokens> ]
      "]"                            (. ownedTokens.Add(t); .)
    ]
  )
  (. if (ee.Count == 0) {
       // an error occurred while parsing, but we still want to make sure to return a nonempty "ee"
       ee.Add(new LiteralExpr(x, 0));
     }
  .)
  .

/*------------------------------------------------------------------------*/
VarDeclStatement<.out Statement/*!*/ s.>
= (. IToken x = null, assignTok = null;  bool isGhost = false;
     LocalVariable d;
     AssignmentRhs r;
     List<LocalVariable> lhss = new List<LocalVariable>();
     List<AssignmentRhs> rhss = new List<AssignmentRhs>();
     var ownedTokens = new List<IToken>();
     IToken suchThatAssume = null;
     Expression suchThat = null;
     IToken keywordToken = null;
     Expression exceptionExpr = null;
     Attributes attrs = null;
     IToken endTok;
     s = dummyStmt;
  .)
  [ "ghost"                                 (. isGhost = true;  x = t; ownedTokens.Add(t); .)
  ]
  "var"                                     (. if (!isGhost) { x = t; } ownedTokens.Add(t); .)
  ( IF(!IsPatternDecl())
    { Attribute<ref attrs> }
    LocalIdentTypeOptional<out d, isGhost>    (. lhss.Add(d); ownedTokens.Add(t); d.Attributes = attrs; attrs = null; .)
    { ","                                     (. ownedTokens.Add(t); .)
      { Attribute<ref attrs> }
      LocalIdentTypeOptional<out d, isGhost>  (. lhss.Add(d); ownedTokens.Add(t); d.Attributes = attrs; attrs = null; .)
    }
    [ ":="                           (. assignTok = t; ownedTokens.Add(t); .)
      Rhs<out r>                     (. rhss.Add(r); .)
      { ","                          (. ownedTokens.Add(t); .)
        Rhs<out r>               (. rhss.Add(r); .)
      }
    | { Attribute<ref attrs> }
      ":|"                           (. assignTok = t; ownedTokens.Add(t); .)
      [ IF(la.kind == _assume)       /* an Expression can also begin with an "assume", so this says to resolve it to pick up any "assume" here */
        "assume"                     (. suchThatAssume = t; ownedTokens.Add(t); .)
      ]
      Expression<out suchThat, false, true>
    | ":-"                           (. assignTok = t; ownedTokens.Add(t); .)
      [ IF(IsAssumeTypeKeyword(la))     /* an Expression can also begin with these keywords, so this says to resolve it to pick up the keyword here */
        ("expect"|"assert"|"assume")    (. keywordToken = t; ownedTokens.Add(t);.)
      ]
      Expression<out exceptionExpr, false, false>
      { ","                      (. ownedTokens.Add(t); .)
        Rhs<out r>               (. rhss.Add(r); .)
      }
    ]
    SYNC ";"                         (. endTok = t; ownedTokens.Add(t); .)
    (. ConcreteUpdateStatement update;
       var lhsExprs = new List<Expression>();
       if (isGhost || (rhss.Count == 0 && exceptionExpr == null && suchThat == null)) { // explicitly ghost or no init
         foreach (var lhs in lhss) {
           lhsExprs.Add(new IdentifierExpr(lhs.Tok, lhs.Name));
         }
       } else { // not explicitly ghost, but with init - so auto-ghost
         foreach (var lhs in lhss) {
           lhsExprs.Add(new AutoGhostIdentifierExpr(lhs.Tok, lhs.Name));
         }
       }
       if (suchThat != null) {
         update = new AssignSuchThatStmt(assignTok, endTok, lhsExprs, suchThat, suchThatAssume, attrs);
       } else if (exceptionExpr != null) {
         update = new AssignOrReturnStmt(assignTok, endTok, lhsExprs, exceptionExpr, keywordToken, rhss);
       } else if (rhss.Count == 0) {
         update = null;
       } else {
         update = new UpdateStmt(assignTok, endTok, lhsExprs, rhss);
       }
       s = new VarDeclStmt(x, endTok, lhss, update);
       s.OwnedTokens = ownedTokens;
    .)
  | (. CasePattern<LocalVariable> pat;
       Expression e = dummyExpr;
       IToken id = t;
    .)
    CasePatternLocal<out pat, isGhost, ownedTokens>
    ( ":="                          (. ownedTokens.Add(t); .)
    | { Attribute<ref attrs> }
      ":|"                          (.  SemErr(pat.tok, "LHS of assign-such-that expression must be variables, not general patterns"); .)
    )
    Expression<out e, false, true>

    ";"                             (. ownedTokens.Add(t); .)
    (. s = new VarDeclPattern(e.tok, e.tok, pat, e, isGhost);
       s.OwnedTokens = ownedTokens;
       s.StartToken = ownedTokens[0]; .)
  )
  .

/*------------------------------------------------------------------------*/
IfStmt<out Statement/*!*/ ifStmt>
= (. Contract.Ensures(Contract.ValueAtReturn(out ifStmt) != null); IToken/*!*/ x;
     Expression guard = null;  IToken guardEllipsis = null;  bool isBindingGuard = false;
     BlockStmt/*!*/ thn;
     BlockStmt/*!*/ bs;
     Statement/*!*/ s;
     Statement els = null;
     Attributes attrs = null;
     Attributes elsattrs = null;
     IToken bodyStart, bodyEnd, endTok;
     var ownedTokens = new List<IToken>();
     List<GuardedAlternative> alternatives;
     ifStmt = dummyIfStmt;  // to please the compiler
     bool usesOptionalBraces;
  .)
  "if"                       (. x = t; ownedTokens.Add(t); .)
  { Attribute<ref attrs> }
  (
    IF(IsAlternative())
    AlternativeBlock<true, out alternatives, out usesOptionalBraces, out endTok, ownedTokens>
    (. ifStmt = new AlternativeStmt(x, endTok, alternatives, usesOptionalBraces, attrs);
       ifStmt.OwnedTokens = ownedTokens; 
    .)
  |
    ( IF(IsBindingGuard())
      BindingGuard<out guard, true>      (. isBindingGuard = true; .)
    | Guard<out guard, ownedTokens>
    | ellipsis                           (. guardEllipsis = t; ownedTokens.Add(t); .)
    )
    BlockStmt<out thn, out bodyStart, out bodyEnd>    (. endTok = thn.EndTok; .)
    [ "else"                                          (. ownedTokens.Add(t); .)
      ( IfStmt<out s>                                 (. els = s; endTok = s.EndTok; .)
      | { Attribute<ref elsattrs> } BlockStmt<out bs, out bodyStart, out bodyEnd> (. els = bs; endTok = bs.EndTok; .)
      )
    ]
    (.
       if (els != null && !(els is IfStmt)) {
        els.Attributes = elsattrs;
       }
       if (guardEllipsis != null) {
         ifStmt = new IfStmt(x, endTok, isBindingGuard, guard, thn, els);
         ifStmt.OwnedTokens = ownedTokens;
         ifStmt = new SkeletonStatement(ifStmt, guardEllipsis, null);
       } else {
         ifStmt = new IfStmt(x, endTok, isBindingGuard, guard, thn, els, attrs);
         ifStmt.OwnedTokens = ownedTokens;
       }
       
    .)
  )
  .

/*------------------------------------------------------------------------*/
AlternativeBlock<.bool allowBindingGuards, out List<GuardedAlternative> alternatives, out bool usesOptionalBraces, out IToken endTok, List<IToken> ownedTokens.>
= (. alternatives = new List<GuardedAlternative>();
     endTok = null;
     usesOptionalBraces = false;
     GuardedAlternative alt;
  .)
  ( "{"    (. usesOptionalBraces = true; ownedTokens.Add(t); .)
    {
      AlternativeBlockCase<allowBindingGuards, out alt, ownedTokens>  (. alternatives.Add(alt); .)
    }
    "}"    (. ownedTokens.Add(t); .)
  | /* Note, an alternative-less while is not parsed here; it is a body-less while (not an alternative while).
       Also, an alternative-less if is not allowed.
       These decisions save a Coco warning.
    */
    AlternativeBlockCase<allowBindingGuards, out alt, ownedTokens>  (. alternatives.Add(alt); .)
    { IF(la.kind == _case)
      AlternativeBlockCase<allowBindingGuards, out alt, ownedTokens>  (. alternatives.Add(alt); .)
    }
  )
  (. endTok = t; .)
  .

/*------------------------------------------------------------------------*/
AlternativeBlockCase<.bool allowBindingGuards, out GuardedAlternative alt, List<IToken> ownedTokens.>
= (. IToken x;
     Expression e; bool isBindingGuard;
     List<Statement> body;
     Attributes attrs = null;
  .)
  "case"                             (. x = t; isBindingGuard = false; e = dummyExpr; ownedTokens.Add(t); .)
  { Attribute<ref attrs> }
  ( IF(allowBindingGuards && IsBindingGuard())
    BindingGuard<out e, false >  (. isBindingGuard = true; .)  // NB: don't allow lambda here
  | Expression<out e, true, false> // NB: don't allow lambda here
  )
  "=>"                               (. ownedTokens.Add(t); .)
  (. body = new List<Statement>(); .)
  SYNC  /* this SYNC and the one inside the loop below are used to avoid problems with the IsNotEndOfCase test. The SYNC will
          * skip until the next symbol that can legally occur here, which is either the beginning of a Stmt or whatever is allowed
          * to follow the CaseStatement.
          */
  { IF(IsNotEndOfCase()) /* This is a little sketchy. It would be nicer to be able to write IF(la is start-symbol of Stmt), but Coco doesn't allow that */
    Stmt<body>
    SYNC  /* see comment about SYNC above */
  }
  (. alt = new GuardedAlternative(x, isBindingGuard, e, body, attrs); .)
  .

/*------------------------------------------------------------------------*/
WhileStmt<out Statement stmt>
= (. Contract.Ensures(Contract.ValueAtReturn(out stmt) != null); IToken x;
     Expression guard = null;  IToken guardEllipsis = null;
     Attributes attrs = null;
     List<AttributedExpression> invariants = new List<AttributedExpression>();
     List<Expression> decreases = new List<Expression>();
     var ownedTokens = new List<IToken>();
     Attributes decAttrs = null;
     Attributes modAttrs = null;
     List<FrameExpression> mod = null;
     BlockStmt body = null;  IToken bodyEllipsis = null;
     IToken bodyStart = null, bodyEnd = null, endTok = Token.NoToken;
     List<GuardedAlternative> alternatives;
     stmt = dummyStmt;  // to please the compiler
     bool isDirtyLoop = true;
     bool usesOptionalBraces;
  .)
  "while"                    (. x = t; ownedTokens.Add(t); .)
  { Attribute<ref attrs> }
  (
    IF(IsLoopSpec() || IsAlternative())
    LoopSpec<invariants, decreases, ref mod, ref decAttrs, ref modAttrs, ownedTokens>
    AlternativeBlock<false, out alternatives, out usesOptionalBraces, out endTok, ownedTokens>
    (. stmt = new AlternativeLoopStmt(x, endTok, invariants, new Specification<Expression>(decreases, decAttrs), new Specification<FrameExpression>(mod, modAttrs), alternatives, usesOptionalBraces, attrs);
       stmt.OwnedTokens = ownedTokens; .)
  |
    ( Guard<out guard, ownedTokens> (. Contract.Assume(guard == null || cce.Owner.None(guard)); .)
    | ellipsis                      (. guardEllipsis = t; ownedTokens.Add(t); .)
    )
    LoopSpec<invariants, decreases, ref mod, ref decAttrs, ref modAttrs, ownedTokens>
    ( IF(la.kind == _lbrace)      /* if there's an open brace, claim it as the beginning of the loop body (as opposed to a BlockStmt following the loop) */
      BlockStmt<out body, out bodyStart, out bodyEnd>  (. isDirtyLoop = false; .)
    | IF(la.kind == _ellipsis)    /* if there's an ellipsis, claim it as standing for the loop body (as opposed to a "...;" statement following the loop) */
      ellipsis                   (. bodyEllipsis = t; isDirtyLoop = false; ownedTokens.Add(t); .)
    | /* go body-less */
    )
    (.
      endTok = t;
      if (guardEllipsis != null || bodyEllipsis != null) {
        if (mod != null) {
          SemErr(mod[0].E.tok, "'modifies' clauses are not allowed on refining loops");
        }
        if (body == null && !isDirtyLoop) {
          body = new BlockStmt(x, endTok, new List<Statement>());
        }
        stmt = new WhileStmt(x, endTok, guard, invariants, new Specification<Expression>(decreases, decAttrs), new Specification<FrameExpression>(null, null), body, attrs);
        stmt = new SkeletonStatement(stmt, guardEllipsis, bodyEllipsis);
      } else {
        // The following statement protects against crashes in case of parsing errors
        if (body == null && !isDirtyLoop) {
          body = new BlockStmt(x, endTok, new List<Statement>());
        }
        stmt = new WhileStmt(x, endTok, guard, invariants, new Specification<Expression>(decreases, decAttrs), new Specification<FrameExpression>(mod, modAttrs), body, attrs);
      }
      if(stmt is SkeletonStatement skeleton) {
        skeleton.S.OwnedTokens = ownedTokens;
      } else {
        stmt.OwnedTokens = ownedTokens;
      }
    .)
  )
  .

ForLoopStmt<out Statement stmt>
= (. Contract.Ensures(Contract.ValueAtReturn(out stmt) != null);
     IToken x;
     BoundVar loopIndex;
     Expression start;
     Expression end = null;
     bool goingUp = true;

     Attributes attrs = null;

     List<AttributedExpression> invariants = new List<AttributedExpression>();
     List<Expression> decreases = new List<Expression>();
     var ownedTokens = new List<IToken>();
     Attributes decAttrs = null;
     Attributes modAttrs = null;
     List<FrameExpression> mod = null;

     BlockStmt body = null;
     IToken bodyStart = null, bodyEnd = null, endTok = Token.NoToken;
     stmt = dummyStmt;  // to please the compiler
     bool isDirtyLoop = true;
  .)
  "for"                    (. x = t; ownedTokens.Add(t); .)
  { Attribute<ref attrs> }
  IdentTypeOptional<out loopIndex>    (. ownedTokens.Add(t); .)
  ":="                                (. ownedTokens.Add(t); .)
  Expression<out start, false, false>
  ForLoopDirection<out goingUp>       (. ownedTokens.Add(t); .)
  ( Expression<out end, false, false>
  | "*"                               (. ownedTokens.Add(t); .)
  )
  LoopSpec<invariants, decreases, ref mod, ref decAttrs, ref modAttrs, ownedTokens>
  ( IF(la.kind == _lbrace)      /* if there's an open brace, claim it as the beginning of the loop body (as opposed to a BlockStmt following the loop) */
    BlockStmt<out body, out bodyStart, out bodyEnd>  (. isDirtyLoop = false; .)
  | /* go body-less */
  )
  (.
    endTok = t;
    // The following statement protects against crashes in case of parsing errors
    if (body == null && !isDirtyLoop) {
      body = new BlockStmt(x, endTok, new List<Statement>());
    }
    stmt = new ForLoopStmt(x, endTok, loopIndex, start, end, goingUp,
      invariants, new Specification<Expression>(decreases, decAttrs), new Specification<FrameExpression>(mod, modAttrs), body, attrs);
    stmt.OwnedTokens = ownedTokens;
  .)
  .

ForLoopDirection<out bool goingUp>
= (. goingUp = true; .)
  ident
  (. if (t.val == "downto") {
       goingUp = false;
     } else if (t.val != "to") {
       SemErr(t, "Expected 'to' or 'downto'");
     }
  .)
  .

/*------------------------------------------------------------------------*/
LoopSpec<.List<AttributedExpression> invariants, List<Expression> decreases, ref List<FrameExpression> mod, ref Attributes decAttrs, ref Attributes modAttrs, List<IToken> ownedTokens.>
= { SYNC
    InvariantClause<invariants, ownedTokens>
  | SYNC
    DecreasesClause<decreases, ref decAttrs, true, true, ownedTokens>
  | SYNC
    ModifiesClause<ref mod, ref modAttrs, true, false, ownedTokens>
  }
  .

/*------------------------------------------------------------------------*/
DecreasesList<.List<Expression> decreases, bool allowWildcard, bool allowLambda, List<IToken> ownedTokens.>
= (. Expression e; .)
  PossiblyWildExpression<out e, allowLambda, allowWildcard>       (. decreases.Add(e); .)
  { ","                                                           (. ownedTokens.Add(t); .)
    PossiblyWildExpression<out e, allowLambda, allowWildcard>     (. decreases.Add(e); .)
  }
  (. if (allowWildcard && decreases.Count > 1 && decreases.Exists(e => e is WildcardExpr)) {
       SemErr(e.tok, "A 'decreases' clause that contains '*' is not allowed to contain any other expressions");
     }
  .)
  .

/*------------------------------------------------------------------------*/
Guard<.out Expression e, List<IToken> ownedTokens.>   /* null represents demonic-choice */
= (. Expression/*!*/ ee;  e = null; .)
  ( "*"                                   (. e = null; ownedTokens.Add(t); .)
  | IF(IsParenStar())  "(" "*" ")"        (. e = null;
                                             ownedTokens.Add(t.Prev.Prev); 
                                             ownedTokens.Add(t.Prev); 
                                             ownedTokens.Add(t); 
                                           .)
  | Expression<out ee, true, true>        (. e = ee; .)
  )
  .

/*------------------------------------------------------------------------*/
BindingGuard<out Expression e, bool allowLambda>
= (. var bvars = new List<BoundVar>();
     BoundVar bv;  IToken x;
     Attributes attrs = null;
     Expression body;
  .)
  IdentTypeOptional<out bv>                    (. bvars.Add(bv); x = bv.tok; .)
  { ","
    IdentTypeOptional<out bv>                  (. bvars.Add(bv); .)
  }
  { Attribute<ref attrs> }
  ":|"
  Expression<out body, true, allowLambda>
  (. e = new ExistsExpr(x, t, bvars, null, body, attrs); .)
  .


/*------------------------------------------------------------------------*/
SingleExtendedPattern<.out ExtendedPattern pat.>
= (. IToken id; List<ExtendedPattern> arguments;
    Expression lit; BoundVar bv;
    pat = null;
  .)
  ( "("                                    (. id = t;
                                              arguments = new List<ExtendedPattern>(); .)
      [ ExtendedPattern<out pat>           (. arguments.Add(pat); .)
      { "," ExtendedPattern<out pat>       (. arguments.Add(pat); .)
      }]
    ")"                                    (. // make sure the tuple type exists
                                              theBuiltIns.TupleType(id, arguments.Count, true);
                                              //use the TupleTypeCtors
                                              string ctor = BuiltIns.TupleTypeCtorName(arguments.Count);
                                              pat = new IdPattern(id, ctor, arguments);
                                           .)
  | IF(IsIdentParen())
    Ident<out id>                          (. arguments = new List<ExtendedPattern>(); .)
    "("
      [ ExtendedPattern<out pat>           (. arguments.Add(pat); .)
        { "," ExtendedPattern<out pat>     (. arguments.Add(pat); .)
        }
      ]
     ")"
                                           (. pat = new IdPattern(id, id.val, arguments, false, true); .)
  | PossiblyNegatedLiteralExpr<out lit>    (. pat = new LitPattern(lit.tok, lit); .)
  | IdentTypeOptional<out bv>              (. pat = new IdPattern(bv.tok, bv.Name, bv.SyntacticType, null); .)
  )
  (. // In case of parsing errors, make sure 'pat' still returns as non-null
    if (pat == null) {
      pat = new IdPattern(t, "_ParseError", null);
    }
  .)
  .

/*------------------------------------------------------------------------*/
ExtendedPattern<.out ExtendedPattern pat.>
= (. List<ExtendedPattern> branches = null;
     ExtendedPattern branch = null; .)
  [ "|" ] SingleExtendedPattern<out branch>
  { "|"                                    (. branches ??= new() { branch }; .)
    SingleExtendedPattern<out branch>      (. branches.Add(branch); .)
  }
  (. pat = branches == null ? branch : new DisjunctivePattern(branches[0].Tok, branches); .)
  .

/*------------------------------------------------------------------------*/
MatchStmt<out Statement/*!*/ s>
= (. Contract.Ensures(Contract.ValueAtReturn(out s) != null);
     IToken x; Expression/*!*/ e; NestedMatchCaseStmt/*!*/ c;
     List<NestedMatchCaseStmt/*!*/> cases = new List<NestedMatchCaseStmt/*!*/>();
     bool usesOptionalBraces = false;
     var ownedTokens = new List<IToken>();
     Attributes attrs = null;
  .)
  "match"                     (. x = t; ownedTokens.Add(t); .)
  { Attribute<ref attrs> }
  Expression<out e, true, true>
  ( IF(la.kind == _lbrace)  /* always favor brace-enclosed match body to a case-less match */
    "{" (. usesOptionalBraces = true; ownedTokens.Add(t); .)
        { CaseStmt<out c, ownedTokens> (. cases.Add(c); .) }
    "}" (. ownedTokens.Add(t); .)
  |     { IF(la.kind == _case)  /* let each "case" bind to the closest preceding "match" */
          CaseStmt<out c, ownedTokens> (. cases.Add(c); .)
        }
  )
  (. s = new NestedMatchStmt(x, t, e, cases, usesOptionalBraces, attrs);
     s.OwnedTokens = ownedTokens;
  .)
  .

/*------------------------------------------------------------------------*/
CaseStmt<.out NestedMatchCaseStmt/*!*/ c, List<IToken> ownedTokens.>
= (. Contract.Ensures(Contract.ValueAtReturn(out c) != null);
     IToken/*!*/ x;
     ExtendedPattern/*!*/ pat = null;
     var body = new List<Statement/*!*/>();
     Attributes attrs = null;
  .)
  "case"                      (. x = t; ownedTokens.Add(t); .)
  { Attribute<ref attrs> }
  ExtendedPattern<out pat>    (. .)
  "=>"                        (. ownedTokens.Add(t); .)
    SYNC  /* this SYNC and the one inside the loop below are used to avoid problems with the IsNotEndOfCase test. The SYNC will
           * skip until the next symbol that can legally occur here, which is either the beginning of a Stmt or whatever is allowed
           * to follow the CaseStatement.
           */
    { IF(IsNotEndOfCase()) /* This is a little sketchy. It would be nicer to be able to write IF(la is start-symbol of Stmt), but Coco doesn't allow that */
      Stmt<body>
      SYNC  /* see comment about SYNC above */
    }
  (. c = new NestedMatchCaseStmt(x, pat, body, attrs); .)
  .

/*------------------------------------------------------------------------*/
AssertStmt<out Statement/*!*/ s, bool inExprContext>
= (. Contract.Ensures(Contract.ValueAtReturn(out s) != null); IToken/*!*/ x;
     Expression e = dummyExpr; Attributes attrs = null;
     IToken dotdotdot = null;
     BlockStmt proof = null;
     var ownedTokens = new List<IToken>();
     IToken proofStart, proofEnd;
     IToken lbl = null;
  .)
  "assert"                                     (. x = t; ownedTokens.Add(t); .)
  { Attribute<ref attrs> }
  ( [ IF(IsLabel(!inExprContext))
      LabelName<out lbl> ":"                   (. ownedTokens.Add(lbl); ownedTokens.Add(t); .)
    ]
    Expression<out e, false, true>
    ( "by"                                     (. ownedTokens.Add(t); .)
      BlockStmt<out proof, out proofStart, out proofEnd>
    | ";"                                      (. ownedTokens.Add(t); .)
    )
  | ellipsis                                   (. dotdotdot = t; ownedTokens.Add(t); .)
    ";"                                        (. ownedTokens.Add(t); .)
  )
  (. if (dotdotdot != null) {
       s = new AssertStmt(x, t, new LiteralExpr(x, true), null, null, attrs);
       s.OwnedTokens = ownedTokens;
       s = new SkeletonStatement(s, dotdotdot, null);
     } else {
       s = new AssertStmt(x, t, e, proof, lbl == null ? null : new AssertLabel(lbl, lbl.val), attrs);
       s.OwnedTokens = ownedTokens;
     }
  .)
  .

/*------------------------------------------------------------------------*/
ExpectStmt<out Statement/*!*/ s>
= (. Contract.Ensures(Contract.ValueAtReturn(out s) != null); IToken/*!*/ x;
     Expression e = dummyExpr; Expression m = null; Attributes attrs = null;
     IToken dotdotdot = null;
     var ownedTokens = new List<IToken>();
  .)
  "expect"                                     (. x = t; ownedTokens.Add(t); .)
  { Attribute<ref attrs> }
  ( Expression<out e, false, true>
  | ellipsis                                   (. dotdotdot = t; ownedTokens.Add(t); .)
  )
  [ ","                                        (. ownedTokens.Add(t); .)
    Expression<out m, false, true>]
  ";"                                          (. ownedTokens.Add(t); .)
  (. if (dotdotdot != null) {
       s = new ExpectStmt(x, t, new LiteralExpr(x, true), m, attrs);
       s.OwnedTokens = ownedTokens;
       s = new SkeletonStatement(s, dotdotdot, null);
     } else {
       s = new ExpectStmt(x, t, e, m, attrs);
       s.OwnedTokens = ownedTokens;
     }
  .)
  .

/*------------------------------------------------------------------------*/
AssumeStmt<out Statement/*!*/ s>
= (. Contract.Ensures(Contract.ValueAtReturn(out s) != null); IToken/*!*/ x;
     Expression e = dummyExpr; Attributes attrs = null;
     IToken dotdotdot = null;
     var ownedTokens = new List<IToken>();
  .)
  "assume"                                     (. x = t; ownedTokens.Add(t); .)
  { Attribute<ref attrs> }
  ( Expression<out e, false, true>
  | ellipsis                                   (. dotdotdot = t; ownedTokens.Add(t); .)
  )
  ";"                                          (. ownedTokens.Add(t); .)
  (. if (dotdotdot != null) {
       s = new AssumeStmt(x, t, new LiteralExpr(x, true), attrs);
       s.OwnedTokens = ownedTokens;
       s = new SkeletonStatement(s, dotdotdot, null);
     } else {
       s = new AssumeStmt(x, t, e, attrs);
       s.OwnedTokens = ownedTokens;
     }
  .)
  .

/*------------------------------------------------------------------------*/
PrintStmt<out Statement s>
= (. Contract.Ensures(Contract.ValueAtReturn(out s) != null);
     IToken x;  Expression e;
     var args = new List<Expression>();
     var ownedTokens = new List<IToken>();
  .)
  "print"                                      (. x = t; ownedTokens.Add(t); .)
  Expression<out e, false, true>               (. args.Add(e); .)
  { ","                                        (. ownedTokens.Add(t); .)
    Expression<out e, false, true>             (. args.Add(e); .)
  }
  ";"                                          (.
    ownedTokens.Add(t);
    s = new PrintStmt(x, t, args);
    s.OwnedTokens = ownedTokens;
    .)
  .

/*------------------------------------------------------------------------*/
RevealStmt<out Statement s>
= (. Contract.Ensures(Contract.ValueAtReturn(out s) != null);
     IToken x; Expression e; var es = new List<Expression>();
     var ownedTokens = new List<IToken>();
  .)
  "reveal"                                      (. x = t; ownedTokens.Add(t); .)
  Expression<out e, false, true>                (. es.Add(e); .)
  { ","                                         (. ownedTokens.Add(t); .)
    Expression<out e, false, true>          (. es.Add(e); .)
  }
  ";"                                           (. ownedTokens.Add(t);
    s = new RevealStmt(x, t, es);
    s.OwnedTokens = ownedTokens; .)
  .

/*------------------------------------------------------------------------*/
ForallStmt<out Statement/*!*/ s>
= (. Contract.Ensures(Contract.ValueAtReturn(out s) != null);
     IToken/*!*/ x = Token.NoToken;
     List<BoundVar> bvars = null;
     Attributes qattrs = null;
     Expression range = null;
     var ens = new List<AttributedExpression/*!*/>();
     var ownedTokens = new List<IToken>();
     BlockStmt block = null;
     IToken bodyStart, bodyEnd;
     IToken tok = Token.NoToken;
  .)
  "forall"                                  (. x = t; tok = x; ownedTokens.Add(t); .)

  ( IF(la.kind == _openparen)  /* disambiguation needed, because of the possibility of a body-less forall statement */
    "("                                     (. ownedTokens.Add(t); .) 
    [ QuantifierDomain<out bvars, out qattrs, out range, true, true, true> ] ")" (. ownedTokens.Add(t); .) 
  |     [ IF(IsIdentifier(la.kind))  /* disambiguation needed, because of the possibility of a body-less forall statement */
          QuantifierDomain<out bvars, out qattrs, out range, true, true, true>
        ]
  )
  (. if (bvars == null) { bvars = new List<BoundVar>(); }
     if (range == null) { range = new LiteralExpr(x, true); }
  .)

  {
    EnsuresClause<ens, true, ownedTokens>
  }
  [ IF(la.kind == _lbrace)  /* if the input continues like a block statement, take it to be the body of the forall statement; a body-less forall statement must continue in some other way */
    BlockStmt<out block, out bodyStart, out bodyEnd>
  ]
  (. if (theOptions.DisallowSoundnessCheating && block == null && 0 < ens.Count) {
        SemErr(t, "a forall statement with an ensures clause must have a body");
     }

     if (block != null) {
        tok = block.EndTok;
     }
     s = new ForallStmt(x, t, bvars, qattrs, range, ens, block);
     s.OwnedTokens = ownedTokens;
  .)
  .

/*------------------------------------------------------------------------*/
ModifyStmt<out Statement s>
= (. IToken tok;  IToken endTok = Token.NoToken;
     Attributes attrs = null;
     FrameExpression fe;  var mod = new List<FrameExpression>();
     BlockStmt body = null;  IToken bodyStart;
     IToken ellipsisToken = null;
     var ownedTokens = new List<IToken>();
  .)
  "modify"           (. tok = t; ownedTokens.Add(t); .)
  { Attribute<ref attrs> }
  /* Note, there is an ambiguity here, because a curly brace may look like a FrameExpression and
   * may also look like a BlockStmt.  We're happy to parse the former, because if the user intended
   * the latter, then an explicit FrameExpression of {} could be given.
   */
  ( FrameExpression<out fe, false, true>       (. mod.Add(fe); .)
    { ","                                      (. ownedTokens.Add(t); .)  
      FrameExpression<out fe, false, true>     (. mod.Add(fe); .)
    }
  | ellipsis                            (. ellipsisToken = t; ownedTokens.Add(t); .)
  )
  ( BlockStmt<out body, out bodyStart, out endTok>
  | SYNC ";"         (. endTok = t; ownedTokens.Add(t); .)
  )
  (. s = new ModifyStmt(tok, endTok, mod, attrs, body);
     s.OwnedTokens = ownedTokens;
     if (ellipsisToken != null) {
       s = new SkeletonStatement(s, ellipsisToken, null);
     }
  .)
  .

/*------------------------------------------------------------------------*/
CalcStmt<out Statement s>
= (. Contract.Ensures(Contract.ValueAtReturn(out s) != null);
     IToken x;
     Attributes attrs = null;
     CalcStmt.CalcOp op, userSuppliedOp = null, resOp = Microsoft.Dafny.CalcStmt.DefaultOp;
     var lines = new List<Expression>();
     var hints = new List<BlockStmt>();
     CalcStmt.CalcOp stepOp;
     var stepOps = new List<CalcStmt.CalcOp>();
     var ownedTokens = new List<IToken>();
     Expression e;
     IToken opTok;
     IToken danglingOperator = null;
  .)
  "calc"                                                  (. x = t; ownedTokens.Add(t); .)
  { Attribute<ref attrs> }
  [ CalcOp<out opTok, out userSuppliedOp, ownedTokens>    (. if (userSuppliedOp.ResultOp(userSuppliedOp) == null) { // guard against non-transitive calcOp (like !=)
                                                               SemErr(opTok, "the main operator of a calculation must be transitive");
                                                             } else {
                                                               resOp = userSuppliedOp;
                                                             }
                                                          .)
  ]
  "{"                                                     (. ownedTokens.Add(t); .)
  { Expression<out e, false, true>                        (. lines.Add(e); stepOp = null; danglingOperator = null; .)
    ";"                                                   (. ownedTokens.Add(t); .)
    [ CalcOp<out opTok, out op, ownedTokens>              (. var maybeOp = resOp.ResultOp(op);
                                                             if (maybeOp == null) {
                                                               SemErr(opTok, "this operator cannot continue this calculation");
                                                             } else {
                                                               stepOp = op;
                                                               resOp = maybeOp;
                                                               danglingOperator = opTok;
                                                             }
                                                          .)
    ]                                                     (. stepOps.Add(stepOp); .)

    /* now for the hint, which we build up as a possibly empty sequence of statements placed into one BlockStmt */
    (. var subhints = new List<Statement>();
       IToken hintStart = la;  IToken hintEnd = hintStart;
       IToken t0, t1;
       BlockStmt subBlock; Statement subCalc;
    .)
    { IF(la.kind == _lbrace || la.kind == _calc)  /* Grab as a hint if possible, not a next line in the calculation whose expression begins with an open brace
                                                   * or StmtExpr containing a calc.  A user has to rewrite such a line to be enclosed in parentheses.
                                                   */
      ( BlockStmt<out subBlock, out t0, out t1>   (. hintEnd = subBlock.EndTok; subhints.Add(subBlock); .)
      | CalcStmt<out subCalc>                     (. hintEnd = subCalc.EndTok; subhints.Add(subCalc); .)
      )
    }
    (. var h = new BlockStmt(hintStart, hintEnd, subhints); // if the hint is empty, hintStart is the first token of the next line, but it doesn't matter because the block statement is just used as a container
       hints.Add(h);
       if (h.Body.Count != 0) { danglingOperator = null; }
    .)
  }
  "}"                                            (. ownedTokens.Add(t); .)
  (.
    if (danglingOperator != null) {
      SemErr(danglingOperator, "a calculation cannot end with an operator");
    }
    if (lines.Count > 0) {
      // Repeat the last line to create a dummy line for the dangling hint
      lines.Add(lines[lines.Count - 1]);
    }
    s = new CalcStmt(x, t, userSuppliedOp, lines, hints, stepOps, attrs);
    s.OwnedTokens = ownedTokens;
  .)
  .

/*------------------------------------------------------------------------*/
CalcOp<.out IToken x, out CalcStmt.CalcOp/*!*/ op, List<IToken> ownedTokens.>
= (. var binOp = BinaryExpr.Opcode.Eq; // Returns Eq if parsing fails because it is compatible with any other operator
     Expression k = null;
     x = null;
  .)
  ( "=="           (. x = t;  binOp = BinaryExpr.Opcode.Eq; ownedTokens.Add(t); .)
    [ "#"          (. ownedTokens.Add(t); .)
      "["          (. ownedTokens.Add(t); .)
      Expression<out k, true, true>
      "]"          (. ownedTokens.Add(t); .)
    ]
  | "<"            (. x = t;  binOp = BinaryExpr.Opcode.Lt; ownedTokens.Add(t); .)
  | ">"            (. x = t;  binOp = BinaryExpr.Opcode.Gt; ownedTokens.Add(t); .)
  | "<="           (. x = t;  binOp = BinaryExpr.Opcode.Le; ownedTokens.Add(t); .)
  | ">="           (. x = t;  binOp = BinaryExpr.Opcode.Ge; ownedTokens.Add(t); .)
  | "!="           (. x = t;  binOp = BinaryExpr.Opcode.Neq; ownedTokens.Add(t); .)
  | '\u2260'       (. x = t;  binOp = BinaryExpr.Opcode.Neq; ownedTokens.Add(t); .)
  | '\u2264'       (. x = t;  binOp = BinaryExpr.Opcode.Le; ownedTokens.Add(t); .)
  | '\u2265'       (. x = t;  binOp = BinaryExpr.Opcode.Ge; ownedTokens.Add(t); .)
  | EquivOp        (. x = t;  binOp = BinaryExpr.Opcode.Iff; ownedTokens.Add(t); .)
  | ImpliesOp      (. x = t;  binOp = BinaryExpr.Opcode.Imp; ownedTokens.Add(t); .)
  | ExpliesOp      (. x = t;  binOp = BinaryExpr.Opcode.Exp; ownedTokens.Add(t); .)
  )
  (.
    if (k == null) {
      op = new Microsoft.Dafny.CalcStmt.BinaryCalcOp(binOp);
    } else {
      op = new Microsoft.Dafny.CalcStmt.TernaryCalcOp(k);
    }
  .)
  .

/*------------------------------------------------------------------------*/
/* Note. In order to avoid LL(1) warnings for expressions that "parse as far as possible", it is
 * necessary to use Coco/R's IF construct.  That means there are two ways to check for some of
 * these operators, both in Is...() methods (defined above) and as grammar non-terminals (defined
 * here).  These pairs of definitions must be changed together.
 */
EquivOp = "<==>" | '\u21d4'.
ImpliesOp = "==>" | '\u21d2'.
ExpliesOp = "<==" | '\u21d0'.
AndOp = "&&" | '\u2227'.
OrOp = "||" | '\u2228'.

NegOp = "!" | '\u00ac'.
Forall = "forall" | '\u2200'.
Exists = "exists" | '\u2203'.
QSep = "::" | '\u2022'.

/* The "allowLemma" argument says whether or not the expression
 * to be parsed is allowed to have the form S;E where S is a call to a lemma.
 * "allowLemma" should be passed in as "false" whenever the expression to
 * be parsed sits in a context that itself is terminated by a semi-colon.
 *
 * The "allowLambda" says whether or not the expression to be parsed is
 * allowed to be a lambda expression.  More precisely, an identifier or
 * parenthesized-enclosed comma-delimited list of identifiers is allowed to
 * continue as a lambda expression (that is, continue with a "reads", "requires",
 * or "=>") only if "allowLambda" is true.  This affects function/method/iterator
 * specifications, if/while statements with guarded alternatives, and expressions
 * in the specification of a lambda expression itself.
 *
 * The "allowBitwiseOps" says whether or not to include or bypass bitwise operators
 * at the top level of this expression. It is passed in as "false" only inside
 * cardinality brackets, that is, "|expr|".
 */
Expression<out Expression e, bool allowLemma, bool allowLambda, bool allowBitwiseOps = true>
= (. Expression e0; IToken endTok; .)
  EquivExpression<out e, allowLemma, allowLambda, allowBitwiseOps>
  [ IF(SemiFollowsCall(allowLemma, e))
    /* here we parse the ";E" that is part of a "LemmaCall;E" expression (other "S;E" expressions are parsed elsewhere) */
    ";"                       (. endTok = t; .)
    Expression<out e0, allowLemma, allowLambda>
    (. e = new StmtExpr(e.tok,
             new UpdateStmt(e.tok, endTok, new List<Expression>(), new List<AssignmentRhs>() { new ExprRhs(e, null) }),
             e0);
    .)
  ]
  .

/*------------------------------------------------------------------------*/
EquivExpression<out Expression e0, bool allowLemma, bool allowLambda, bool allowBitwiseOps>
= (. Contract.Ensures(Contract.ValueAtReturn(out e0) != null); IToken/*!*/ x;  Expression/*!*/ e1; .)
  ImpliesExpliesExpression<out e0, allowLemma, allowLambda, allowBitwiseOps>
  { IF(IsEquivOp())  /* read an EquivExpression as far as possible */
    EquivOp                                                   (. x = t; .)
    ImpliesExpliesExpression<out e1, allowLemma, allowLambda, allowBitwiseOps>  (. e0 = new BinaryExpr(x, BinaryExpr.Opcode.Iff, e0, e1); .)
  }
  .

/*------------------------------------------------------------------------*/
ImpliesExpliesExpression<out Expression e0, bool allowLemma, bool allowLambda, bool allowBitwiseOps>
= (. Contract.Ensures(Contract.ValueAtReturn(out e0) != null);
     IToken/*!*/ x;
     Expression/*!*/ e1; .)
  LogicalExpression<out e0, allowLemma, allowLambda, allowBitwiseOps>
  [ IF(IsImpliesOp() || IsExpliesOp())  /* read an ImpliesExpliesExpression as far as possible */
    /* Note, the asymmetry in the parsing of implies and explies expressions stems from the fact that
     * implies is right associative whereas reverse implication is left associative
     */
    ( ImpliesOp                                               (. x = t; .)
      ImpliesExpression<out e1, allowLemma, allowLambda, allowBitwiseOps>       (. e0 = new BinaryExpr(x, BinaryExpr.Opcode.Imp, e0, e1); e0.OwnedTokens = new List<IToken>(){x}; .)
    | ExpliesOp                                               (. x = t; .)
      LogicalExpression<out e1, allowLemma, allowLambda, allowBitwiseOps>       (. // The order of operands is reversed so that it can be turned into implication during resolution
                                                                 e0 = new BinaryExpr(x, BinaryExpr.Opcode.Exp, e1, e0); e0.OwnedTokens = new List<IToken>(){x}; .)
      { IF(IsExpliesOp())  /* read a reverse implication as far as possible */
        ExpliesOp                                             (. x = t; .)
        LogicalExpression<out e1, allowLemma, allowLambda, allowBitwiseOps>     (. //The order of operands is reversed so that it can be turned into implication during resolution
                                                                 e0 = new BinaryExpr(x, BinaryExpr.Opcode.Exp, e1, e0); e0.OwnedTokens = new List<IToken>(){x};
                                                              .)
      }
      [ IF(IsImpliesOp()) ImpliesOp (. SemErr(t, "Ambiguous use of ==> and <==. Use parentheses to disambiguate."); .) ]
    )
  ]
  .

/*------------------------------------------------------------------------*/
ImpliesExpression<out Expression e0, bool allowLemma, bool allowLambda, bool allowBitwiseOps>
= (. Contract.Ensures(Contract.ValueAtReturn(out e0) != null); IToken/*!*/ x;  Expression/*!*/ e1; .)
  LogicalExpression<out e0, allowLemma, allowLambda, allowBitwiseOps>
  [ IF(IsImpliesOp())  /* read an ImpliesExpression as far as possible */
    ImpliesOp                                               (. x = t; .)
    ImpliesExpression<out e1, allowLemma, allowLambda, allowBitwiseOps>       (. e0 = new BinaryExpr(x, BinaryExpr.Opcode.Imp, e0, e1); e0.OwnedTokens = new List<IToken>() {x}; .)
  ]
  [ IF(IsExpliesOp()) ExpliesOp (. SemErr(t, "Ambiguous use of ==> and <==. Use parentheses to disambiguate."); .)
  ]
  .

/*------------------------------------------------------------------------*/
LogicalExpression<out Expression e0, bool allowLemma, bool allowLambda, bool allowBitwiseOps>
= (. Contract.Ensures(Contract.ValueAtReturn(out e0) != null); IToken/*!*/ x;  Expression/*!*/ e1;
     Expression first;
     var ownedTokens = new List<IToken>();
     e0 = dummyExpr; /* mute the warning */
  .)
  ( AndOp                                                       (. x = t; ownedTokens.Add(t); .)
    RelationalExpression<out e0, allowLemma, allowLambda, allowBitwiseOps>        (. first = e0; .)
    { IF(IsAndOp())  /* read a conjunction as far as possible */
      AndOp                                                     (. x = t; .)
      RelationalExpression<out e1, allowLemma, allowLambda, allowBitwiseOps>
         (. e0 = new BinaryExpr(x, BinaryExpr.Opcode.And, e0, e1); e0.OwnedTokens = new List<IToken>() {x}; .)
    }
    [ IF(IsOrOp()) OrOp (. SemErr(t, "Ambiguous use of && and ||. Use parentheses to disambiguate."); .) ]
    (. if (e0 == first) {
         // There was only one conjunct. To make sure that the type checker still checks it to
         // be a boolean, we conjoin "true" to its left.
         e0 = new BinaryExpr(x, BinaryExpr.Opcode.And, new LiteralExpr(x, true), e0);
       }
       ownedTokens.AddRange(e0.OwnedTokens);
       e0.OwnedTokens = ownedTokens;
    .)
  | OrOp                                                        (. x = t; ownedTokens.Add(t); .)
    RelationalExpression<out e0, allowLemma, allowLambda, allowBitwiseOps>        (. first = e0; .)
    { IF(IsOrOp())  /* read a disjunction as far as possible */
      OrOp                                                      (. x = t; .)
      RelationalExpression<out e1, allowLemma, allowLambda, allowBitwiseOps>
         (. e0 = new BinaryExpr(x, BinaryExpr.Opcode.Or, e0, e1); e0.OwnedTokens = new List<IToken>() {x}; .)
    }
    [ IF(IsAndOp()) AndOp (. SemErr(t, "Ambiguous use of && and ||. Use parentheses to disambiguate."); .) ]
    (. if (e0 == first) {
         // There was only one disjunct. To make sure that the type checker still checks it to
         // be a boolean, we disjoin [sic] "false" to its left.
         e0 = new BinaryExpr(x, BinaryExpr.Opcode.Or, new LiteralExpr(x, false), e0);
       }
       ownedTokens.AddRange(e0.OwnedTokens);
       e0.OwnedTokens = ownedTokens;
    .)
  | RelationalExpression<out e0, allowLemma, allowLambda, allowBitwiseOps>
    [ IF(IsAndOp() || IsOrOp())  /* read a LogicalExpression as far as possible */
      ( AndOp                                                   (. x = t; .)
        RelationalExpression<out e1, allowLemma, allowLambda, allowBitwiseOps>    (. e0 = new BinaryExpr(x, BinaryExpr.Opcode.And, e0, e1); e0.OwnedTokens.Add(x); .)
        { IF(IsAndOp())  /* read a conjunction as far as possible */
          AndOp                                                 (. x = t; .)
          RelationalExpression<out e1, allowLemma, allowLambda, allowBitwiseOps>  (. e0 = new BinaryExpr(x, BinaryExpr.Opcode.And, e0, e1); e0.OwnedTokens.Add(x); .)
        }
        [ IF(IsOrOp()) OrOp (. SemErr(t, "Ambiguous use of && and ||. Use parentheses to disambiguate."); .) ]
      | OrOp                                                    (. x = t; .)
        RelationalExpression<out e1, allowLemma, allowLambda, allowBitwiseOps>    (. e0 = new BinaryExpr(x, BinaryExpr.Opcode.Or, e0, e1); e0.OwnedTokens.Add(x); .)
        { IF(IsOrOp())  /* read a disjunction as far as possible */
          OrOp                                                  (. x = t; .)
          RelationalExpression<out e1, allowLemma, allowLambda, allowBitwiseOps>  (. e0 = new BinaryExpr(x, BinaryExpr.Opcode.Or, e0, e1); e0.OwnedTokens.Add(x); .)
        }
        [ IF(IsAndOp()) AndOp (. SemErr(t, "Ambiguous use of && and ||. Use parentheses to disambiguate."); .) ]
      )
    ]
  )
  .

/*------------------------------------------------------------------------*/
RelationalExpression<out Expression e, bool allowLemma, bool allowLambda, bool allowBitwiseOps>
= (. Contract.Ensures(Contract.ValueAtReturn(out e) != null);
     IToken x = null;  Expression e0, e1 = null;  BinaryExpr.Opcode op;
     List<Expression> chain = null;
     List<BinaryExpr.Opcode> ops = null;
     List<IToken> opLocs = null;
     List<Expression/*?*/> prefixLimits = null;
     var ownedTokens = new List<IToken>();
     Expression k;
     int kind = 0;  // 0 ("uncommitted") indicates chain of ==, possibly with one !=
                    // 1 ("ascending")   indicates chain of ==, <, <=, possibly with one !=
                    // 2 ("descending")  indicates chain of ==, >, >=, possibly with one !=
                    // 3 ("illegal")     indicates illegal chain
                    // 4 ("disjoint")    indicates chain of disjoint set operators
     bool hasSeenNeq = false;
  .)
  ShiftTerm<out e0, allowLemma, allowLambda, allowBitwiseOps>
                                   (. e = e0; .)
  [ IF(IsRelOp())  /* read a RelationalExpression as far as possible */
    RelOp<out x, out op, out k, ownedTokens>
    ShiftTerm<out e1, allowLemma, allowLambda, allowBitwiseOps>
                                   (. if (k == null) {
                                        e = new BinaryExpr(x, op, e0, e1);
                                      } else {
                                        Contract.Assert(op == BinaryExpr.Opcode.Eq || op == BinaryExpr.Opcode.Neq);
                                        e = new TernaryExpr(x, op == BinaryExpr.Opcode.Eq ? TernaryExpr.Opcode.PrefixEqOp : TernaryExpr.Opcode.PrefixNeqOp, k, e0, e1);
                                      }
                                   .)
    { IF(IsRelOp())  /* read a RelationalExpression as far as possible */
                                   (. if (chain == null) {
                                        chain = new List<Expression>();
                                        ops = new List<BinaryExpr.Opcode>();
                                        opLocs = new List<IToken>();
                                        prefixLimits = new List<Expression>();
                                        chain.Add(e0); ops.Add(op); opLocs.Add(x); prefixLimits.Add(k); chain.Add(e1);
                                        switch (op) {
                                          case BinaryExpr.Opcode.Eq:
                                            kind = 0;  break;
                                          case BinaryExpr.Opcode.Neq:
                                            kind = 0;  hasSeenNeq = true;  break;
                                          case BinaryExpr.Opcode.Lt:
                                          case BinaryExpr.Opcode.Le:
                                            kind = 1;  break;
                                          case BinaryExpr.Opcode.Gt:
                                          case BinaryExpr.Opcode.Ge:
                                            kind = 2;  break;
                                          case BinaryExpr.Opcode.Disjoint:
                                            kind = 4;  break;
                                          default:
                                            kind = 3;  break;
                                        }
                                      }
                                   .)
      RelOp<out x, out op, out k, ownedTokens>  (. switch (op) {
                                        case BinaryExpr.Opcode.Eq:
                                          if (kind != 0 && kind != 1 && kind != 2) { SemErr(x, "chaining not allowed from the previous operator"); kind = 3; }
                                          break;
                                        case BinaryExpr.Opcode.Neq:
                                          if (hasSeenNeq) { SemErr(x, "a chain cannot have more than one != operator"); kind = 3; }
                                          else if (kind != 0 && kind != 1 && kind != 2) { SemErr(x, "this operator cannot continue this chain"); kind = 3; }
                                          hasSeenNeq = true;  break;
                                        case BinaryExpr.Opcode.Lt:
                                        case BinaryExpr.Opcode.Le:
                                          if (kind == 0) { kind = 1; }
                                          else if (kind != 1) { SemErr(x, "this operator chain cannot continue with an ascending operator"); kind = 3; }
                                          break;
                                        case BinaryExpr.Opcode.Gt:
                                        case BinaryExpr.Opcode.Ge:
                                          if (kind == 0) { kind = 2; }
                                          else if (kind != 2) { SemErr(x, "this operator chain cannot continue with a descending operator"); kind = 3; }
                                          break;
                                        case BinaryExpr.Opcode.Disjoint:
                                          if (kind != 4) { SemErr(x, "can only chain disjoint (!!) with itself"); kind = 3; }
                                          break;
                                        default:
                                          SemErr(x, "this operator cannot be part of a chain");
                                          kind = 3;  break;
                                      }
                                   .)
      ShiftTerm<out e1, allowLemma, allowLambda, allowBitwiseOps>
                                   (. ops.Add(op); opLocs.Add(x); prefixLimits.Add(k); chain.Add(e1);
                                   .)
    }
  ]
  (. if (chain != null && kind != 3) {
       e = new ChainingExpression(opLocs[0], chain, ops, opLocs, prefixLimits);
     }
     if(e != null && (e.OwnedTokens == null || e.OwnedTokens.Count == 0)) {
       e.OwnedTokens = ownedTokens;
     }
  .)
  .

/*------------------------------------------------------------------------*/
RelOp<.out IToken/*!*/ x, out BinaryExpr.Opcode op, out Expression k, List<IToken> ownedTokens.>
= (. Contract.Ensures(Contract.ValueAtReturn(out x) != null);
     x = Token.NoToken;  op = BinaryExpr.Opcode.Add/*(dummy)*/;
     IToken y;
     k = null;
  .)
  ( "=="           (. x = t;  op = BinaryExpr.Opcode.Eq; ownedTokens.Add(t); .)
    [ "#"          (. ownedTokens.Add(t); .)
      "["          (. ownedTokens.Add(t); .)
      Expression<out k, true, true>
      "]"          (. ownedTokens.Add(t); .)
      ]
  | "<"            (. x = t;  op = BinaryExpr.Opcode.Lt; ownedTokens.Add(t);  .)
  | ">"            (. x = t;  op = BinaryExpr.Opcode.Gt; ownedTokens.Add(t);  .)
  | "<="           (. x = t;  op = BinaryExpr.Opcode.Le; ownedTokens.Add(t);  .)
  | ">="           (. x = t;  op = BinaryExpr.Opcode.Ge; ownedTokens.Add(t);  .)
  | "!="           (. x = t;  op = BinaryExpr.Opcode.Neq; ownedTokens.Add(t);  .)
    [ "#"          (. ownedTokens.Add(t); .)
      "["          (. ownedTokens.Add(t); .)
      Expression<out k, true, true>
      "]"          (. ownedTokens.Add(t); .)
      ]
  | "in"           (. x = t;  op = BinaryExpr.Opcode.In; ownedTokens.Add(t); .)
  | notIn          (. x = t;  op = BinaryExpr.Opcode.NotIn; ownedTokens.Add(t); .)
  | /* The next operator is "!!", but we have to scan it as two "!", since the scanner is greedy
       so if "!!" is a valid token, we won't be able to scan it as two "!" when needed: */
    "!"            (. x = t;  y = Token.NoToken; ownedTokens.Add(t); .)
    [ IF(la.val == "!")
      "!"          (. y = t; .)
    ]              (. if (y == Token.NoToken) {
                        SemErr(x, "invalid RelOp");
                      } else if (y.pos != x.pos + 1) {
                        SemErr(x, "invalid RelOp (perhaps you intended \"!!\" with no intervening whitespace?)");
                      } else {
                        x.val = "!!";
                        y.val = "";
                        op = BinaryExpr.Opcode.Disjoint;
                      }
                   .)
  | '\u2260'       (. x = t;  op = BinaryExpr.Opcode.Neq; ownedTokens.Add(t);  .)
  | '\u2264'       (. x = t;  op = BinaryExpr.Opcode.Le; ownedTokens.Add(t);  .)
  | '\u2265'       (. x = t;  op = BinaryExpr.Opcode.Ge; ownedTokens.Add(t);  .)
  )
  .

/*------------------------------------------------------------------------*/
ShiftTerm<out Expression e0, bool allowLemma, bool allowLambda, bool allowBitwiseOps>
= (. Contract.Ensures(Contract.ValueAtReturn(out e0) != null);
     IToken x = Token.NoToken;  Expression e1;  BinaryExpr.Opcode op = BinaryExpr.Opcode.LeftShift/*(dummy)*/;
  .)
  Term<out e0, allowLemma, allowLambda, allowBitwiseOps>
  { IF(IsShiftOp())  /* read a Term as far as possible */
    ( "<"            (. x = t;  op = BinaryExpr.Opcode.LeftShift; .)
      "<"            (. t.val = "<<";
                        t.pos = x.pos;
                        t.col = x.col;
                        t.Prev = x.Prev;
                        x.Prev.Next = t;
                        x = t; .)
    | ">"            (. x = t;  op = BinaryExpr.Opcode.RightShift; .)
      ">"            (. t.val = ">>";
                        t.pos = x.pos;
                        t.col = x.col;
                        t.Prev = x.Prev;
                        x.Prev.Next = t;
                        x = t; .)
    )
    Term<out e1, allowLemma, allowLambda, allowBitwiseOps> (. e0 = new BinaryExpr(x, op, e0, e1); .)
  }
  .

/*------------------------------------------------------------------------*/
Term<out Expression e0, bool allowLemma, bool allowLambda, bool allowBitwiseOps>
= (. Contract.Ensures(Contract.ValueAtReturn(out e0) != null); IToken/*!*/ x;  Expression/*!*/ e1;  BinaryExpr.Opcode op; .)
  Factor<out e0, allowLemma, allowLambda, allowBitwiseOps>
  { IF(IsAddOp())  /* read a Term as far as possible */
    AddOp<out x, out op>
    Factor<out e1, allowLemma, allowLambda, allowBitwiseOps> (. e0 = new BinaryExpr(x, op, e0, e1); e0.OwnedTokens = new List<IToken>(){x}; .)
  }
  .

/*------------------------------------------------------------------------*/
AddOp<out IToken x, out BinaryExpr.Opcode op>
= (. Contract.Ensures(Contract.ValueAtReturn(out x) != null); x = Token.NoToken;  op=BinaryExpr.Opcode.Add/*(dummy)*/; .)
  ( "+"            (. x = t;  op = BinaryExpr.Opcode.Add; .)
  | "-"            (. x = t;  op = BinaryExpr.Opcode.Sub; .)
  )
  .

/*------------------------------------------------------------------------*/
Factor<out Expression e0, bool allowLemma, bool allowLambda, bool allowBitwiseOps>
= (. Contract.Ensures(Contract.ValueAtReturn(out e0) != null); IToken/*!*/ x;  Expression/*!*/ e1;  BinaryExpr.Opcode op; .)
  BitvectorFactor<out e0, allowLemma, allowLambda, allowBitwiseOps>
  { IF(IsMulOp())  /* read a Factor as far as possible */
    MulOp<out x, out op>
    BitvectorFactor<out e1, allowLemma, allowLambda, allowBitwiseOps> (. e0 = new BinaryExpr(x, op, e0, e1); .)
  }
  .

/*------------------------------------------------------------------------*/
MulOp<out IToken x, out BinaryExpr.Opcode op>
= (. Contract.Ensures(Contract.ValueAtReturn(out x) != null); x = Token.NoToken;  op = BinaryExpr.Opcode.Add/*(dummy)*/; .)
  ( "*"            (. x = t;  op = BinaryExpr.Opcode.Mul; .)
  | "/"            (. x = t;  op = BinaryExpr.Opcode.Div; .)
  | "%"            (. x = t;  op = BinaryExpr.Opcode.Mod; .)
  )
  .

/*------------------------------------------------------------------------*/
BitvectorFactor<out Expression e0, bool allowLemma, bool allowLambda, bool allowBitwiseOps>
= (. Contract.Ensures(Contract.ValueAtReturn(out e0) != null); IToken/*!*/ x;  Expression/*!*/ e1;  BinaryExpr.Opcode op; .)
  AsExpression<out e0, allowLemma, allowLambda, allowBitwiseOps>
  [ IF(allowBitwiseOps && IsBitwiseOp())  /* read a BitvectorFactor as far as possible, but not in the context inside a |.| size expression */
    ( (. op = BinaryExpr.Opcode.BitwiseAnd; .)
      "&"                                                             (. x = t; .)
      AsExpression<out e1, allowLemma, allowLambda, allowBitwiseOps>   (. e0 = new BinaryExpr(x, op, e0, e1); .)
      { IF(IsBitwiseAndOp())
        "&"                                                           (. x = t; .)
        AsExpression<out e1, allowLemma, allowLambda, allowBitwiseOps> (. e0 = new BinaryExpr(x, op, e0, e1); .)
      }
      [ IF(IsBitwiseOp()) ( "|" | "^" )  (. SemErr(t, "Ambiguous use of &, |, ^. Use parentheses to disambiguate."); .) ]
    | (. op = BinaryExpr.Opcode.BitwiseOr; .)
      "|"                                                             (. x = t; .)
      AsExpression<out e1, allowLemma, allowLambda, allowBitwiseOps>   (. e0 = new BinaryExpr(x, op, e0, e1); .)
      { IF(IsBitwiseOrOp())
        "|"                                                           (. x = t; .)
        AsExpression<out e1, allowLemma, allowLambda, allowBitwiseOps> (. e0 = new BinaryExpr(x, op, e0, e1); .)
      }
      [ IF(IsBitwiseOp()) ( "^" | "&" )  (. SemErr(t, "Ambiguous use of &, |, ^. Use parentheses to disambiguate."); .) ]
    | (. op = BinaryExpr.Opcode.BitwiseXor; .)
      "^"                                                             (. x = t; .)
      AsExpression<out e1, allowLemma, allowLambda, allowBitwiseOps>   (. e0 = new BinaryExpr(x, op, e0, e1); .)
      { IF(IsBitwiseXorOp())
        "^"                                                           (. x = t; .)
        AsExpression<out e1, allowLemma, allowLambda, allowBitwiseOps> (. e0 = new BinaryExpr(x, op, e0, e1); .)
      }
      [ IF(IsBitwiseOp()) ( "&" | "|" )  (. SemErr(t, "Ambiguous use of &, |, ^. Use parentheses to disambiguate."); .) ]
    )
  ]
  .

/*------------------------------------------------------------------------*/
AsExpression<out Expression e, bool allowLemma, bool allowLambda, bool allowBitwiseOps>
= (. IToken tok; IToken x; Type toType; .)
  UnaryExpression<out e, allowLemma, allowLambda, allowBitwiseOps>
  { IF(IsAsOrIs())
    ( "as"                                  (. tok = t; .)
      TypeAndToken<out x, out toType, true> (. e = new ConversionExpr(tok, e, toType); .)
    | "is"                                  (. tok = t; .)
      TypeAndToken<out x, out toType, true> (. e = new TypeTestExpr(tok, e, toType); .)
    )
  }
  .

/*------------------------------------------------------------------------*/
UnaryExpression<out Expression e, bool allowLemma, bool allowLambda, bool allowBitwiseOps>
= (. Contract.Ensures(Contract.ValueAtReturn(out e) != null); IToken/*!*/ x;  e = dummyExpr; .)
  ( "-"                                             (. x = t; .)
    UnaryExpression<out e, allowLemma, allowLambda, allowBitwiseOps>  (. e = new NegationExpression(x, e); .)
  | NegOp                                           (. x = t; .)
    UnaryExpression<out e, allowLemma, allowLambda, allowBitwiseOps>  (. e = new UnaryOpExpr(x, UnaryOpExpr.Opcode.Not, e); .)
  | PrimaryExpression<out e, allowLemma, allowLambda, allowBitwiseOps>
  )
  .

/*------------------------------------------------------------------------*/
PrimaryExpression<out Expression e, bool allowLemma, bool allowLambda, bool allowBitwiseOps>
= (. Contract.Ensures(Contract.ValueAtReturn(out e) != null); e = dummyExpr; .)
  ( IF(ExprIsMapDisplay())  /* this alternative must be checked before going into EndlessExpression, where there is another "map" */
    MapDisplayExpr<out e>
    { IF(IsSuffix()) Suffix<ref e> }
  | IF(ExprIsSetDisplay())  /* this alternative must be checked before going into EndlessExpression, where there is another "iset" */
    SetDisplayExpr<out e>
    { IF(IsSuffix()) Suffix<ref e> }
  | IF(IsLambda(allowLambda))
    LambdaExpression<out e, allowLemma, allowBitwiseOps>  /* this is an endless expression */
  | EndlessExpression<out e, allowLemma, allowLambda, allowBitwiseOps>
  | NameSegment<out e>
    { IF(IsSuffix()) Suffix<ref e> }
  | SeqDisplayExpr<out e>
    { IF(IsSuffix()) Suffix<ref e> }
  | ConstAtomExpression<out e>
    { IF(IsSuffix()) Suffix<ref e> }
  )
  .

/*------------------------------------------------------------------------*/
Lhs<out Expression e>
= (. e = dummyExpr;  // the assignment is to please the compiler, the dummy value to satisfy contracts in the event of a parse error
  .)
  ( NameSegment<out e>
    { Suffix<ref e> }
  | ConstAtomExpression<out e>
    Suffix<ref e>
    { Suffix<ref e> }
  )
  .

/*------------------------------------------------------------------------*/
/* A ConstAtomExpression is never an l-value, and does not start with an identifier. */
ConstAtomExpression<out Expression e>
= (. Contract.Ensures(Contract.ValueAtReturn(out e) != null);
     IToken/*!*/ x;
     e = dummyExpr;
     var ownedTokens = new List<IToken>();
  .)
  ( LiteralExpression<out e>
  | "this"                                     (. e = new ThisExpr(t); ownedTokens.Add(t); .)
  | "allocated"                                (. x = t; ownedTokens.Add(t); .)
    "("                                        (. ownedTokens.Add(t); .)
    Expression<out e, true, true>
    ")"                                        (. ownedTokens.Add(t);
                                                  e = new UnaryOpExpr(x, UnaryOpExpr.Opcode.Allocated, e); .)
  | "fresh"                                    (. x = t; IToken atLabel = null; ownedTokens.Add(t); .)
    [ "@"                                      (. ownedTokens.Add(t); .)
      LabelName<out atLabel>                   (. ownedTokens.Add(atLabel); .)
    ]
    "("                                        (. ownedTokens.Add(t); .)
    Expression<out e, true, true>
    ")"                                        (. e = new FreshExpr(x, e, atLabel?.val); ownedTokens.Add(t); .)
  | "unchanged"                                (. x = t; ownedTokens.Add(t); FrameExpression fe; var mod = new List<FrameExpression>(); IToken atLabel = null; .)
    [ "@"                                      (. ownedTokens.Add(t); .)
      LabelName<out atLabel>                   (. ownedTokens.Add(atLabel); .)
    ]
    "("                                        (. ownedTokens.Add(t); .)
      FrameExpression<out fe, false, false>         (. mod.Add(fe); .)
      { ","                                    (. ownedTokens.Add(t); .)
        FrameExpression<out fe, false, false>  (. mod.Add(fe); .)
      }
    ")"                                        (. ownedTokens.Add(t); e = new UnchangedExpr(x, mod, atLabel?.val); .)
  | "old"                                      (. x = t; IToken atLabel = null; ownedTokens.Add(t); .)
    [ "@"                                      (. ownedTokens.Add(t); .)
      LabelName<out atLabel>                   (. ownedTokens.Add(atLabel); .)
    ]
    "("                                        (. ownedTokens.Add(t); .)
    Expression<out e, true, true>
    ")"                                        (. ownedTokens.Add(t); e = new OldExpr(x, e, atLabel?.val); .)
  | "|"                                        (. x = t; ownedTokens.Add(t); .)
      Expression<out e, true, true, false>     (. e = new UnaryOpExpr(x, UnaryOpExpr.Opcode.Cardinality, e); .)
    "|"                                        (. ownedTokens.Add(t); .)
  | ParensExpression<out e>
  ) (. if(!(e is ParensExpression)) { e.OwnedTokens = ownedTokens; } .)
  .

/*------------------------------------------------------------------------*/
LiteralExpression<out Expression e>
= (. BigInteger n; BaseTypes.BigDec d;
     e = dummyExpr;
  .)
  ( "false"                                    (. e = new LiteralExpr(t, false); .)
  | "true"                                     (. e = new LiteralExpr(t, true); .)
  | "null"                                     (. e = new LiteralExpr(t); .)
  | Nat<out n>                                 (. e = new LiteralExpr(t, n); .)
  | Dec<out d>                                 (. e = new LiteralExpr(t, d); .)
  | charToken                                  (. e = new CharLiteralExpr(t, t.val.Substring(1, t.val.Length - 2)); .)
  | stringToken                                (. bool isVerbatimString;
                                                  string s = Util.RemoveParsedStringQuotes(t.val, out isVerbatimString);
                                                  e = new StringLiteralExpr(t, s, isVerbatimString);
                                               .)
  )
  .

/*------------------------------------------------------------------------*/
PossiblyNegatedLiteralExpr<out Expression e>
= (. BigInteger n; BaseTypes.BigDec d;
     e = dummyExpr;
  .)
  ( "-"                                        (. var x = t; .)
    ( Nat<out n>                               (. e = new NegationExpression(x, new LiteralExpr(t, n)); .)
    | Dec<out d>                               (. e = new NegationExpression(x, new LiteralExpr(t, d)); .)
    )
  | LiteralExpression<out e>
  )
  .

/*------------------------------------------------------------------------*/
LambdaExpression<out Expression e, bool allowLemma, bool allowBitwiseOps>
= (. IToken x = Token.NoToken;
     IToken id;  BoundVar bv;
     var bvs = new List<BoundVar>();
     var reads = new List<FrameExpression>();
     var ownedTokens = new List<IToken>();
     Expression req = null;
     Expression body = null;
  .)
  ( WildIdent<out id, true>                  (. x = t; bvs.Add(new BoundVar(id, id.val, new InferredTypeProxy())); .)
  | "("                                      (. x = t; ownedTokens.Add(t); .)
      [
        IdentTypeOptional<out bv>            (. bvs.Add(bv); .)
        { ","                                (. ownedTokens.Add(t); .)
          IdentTypeOptional<out bv>          (. bvs.Add(bv); .)
        }
      ]
    ")"                                      (. ownedTokens.Add(t); .)
  )
  LambdaSpec<ref reads, ref req, ownedTokens>
  "=>"                                       (. ownedTokens.Add(t); .)
  Expression<out body, allowLemma, true, allowBitwiseOps>
  (. e = new LambdaExpr(x, t, bvs, req, reads, body);
     theBuiltIns.CreateArrowTypeDecl(bvs.Count);
     e.OwnedTokens = ownedTokens;
  .)
  .

// Coco says LambdaSpec is deletable. This is OK (it might be empty).
LambdaSpec<.ref List<FrameExpression> reads, ref Expression req, List<IToken> ownedTokens.>
= { ReadsClause<reads, true, false, true, ownedTokens>
  | "requires"                             (. Expression ee; ownedTokens.Add(t); .)
    Expression<out ee, true, false>        (. req = req == null ? ee : new BinaryExpr(req.tok, BinaryExpr.Opcode.And, req, ee); .)
  }
  .

/*------------------------------------------------------------------------*/
ParensExpression<out Expression e>
= (. IToken x;
     var args = new List<ActualBinding>();
     var ownedTokens = new List<IToken>();
  .)
  "("                                        (. x = t; ownedTokens.Add(t); .)
  [ TupleArgs<args, ownedTokens> ]
  ")"                                        (. ownedTokens.Add(t); .)
  (. if (args.Count == 1 && !args[0].IsGhost) {
       if (args[0].FormalParameterName != null) {
         SemErr(args[0].FormalParameterName, "binding not allowed in parenthesized expression");
       }
       e = new ParensExpression(x, args[0].Actual);
     } else {
       // Compute the actual position of ghost arguments
       var ghostness = new bool[args.Count];
       for (var i = 0; i < args.Count; i++) {
         ghostness[i] = false;
       }
       for (var i = 0; i < args.Count; i++) {
         var arg = args[i];
         if (arg.IsGhost) {
           if (arg.FormalParameterName == null) {
             ghostness[i] = true;
           } else {
             var success = int.TryParse(arg.FormalParameterName.val, out var index);
             if (success && 0 <= index && index < args.Count) {
               ghostness[index] = true;
             }
           }
         }
       }
       var argumentGhostness = ghostness.ToList();
       // make sure the corresponding tuple type exists
       var tmp = theBuiltIns.TupleType(x, args.Count, true, argumentGhostness);
       e = new DatatypeValue(x, BuiltIns.TupleTypeName(argumentGhostness), BuiltIns.TupleTypeCtorName(args.Count), args);
     }
     e.OwnedTokens = ownedTokens;
  .)
  .

/*------------------------------------------------------------------------*/
SetDisplayExpr<out Expression e>
= (. Contract.Ensures(Contract.ValueAtReturn(out e) != null);
     IToken token = null;
     IToken x = null;
     e = dummyExpr;
     var ownedTokens = new List<IToken>();
  .)
  [ ( "iset" | "multiset" )                  (. token = t; ownedTokens.Add(t); .)
  ]
  ( "{"                                      (. token = token == null ? t : token;
                                                x = token;
                                                ownedTokens.Add(t); 
                                                List<Expression> elements = new List<Expression/*!*/>();
                                             .)
    [ Expressions<elements, ownedTokens> ]   (. if (token.kind == _iset) {
                                                  e = new SetDisplayExpr(x, false, elements);
                                                } else if (token.kind == _multiset) {
                                                  e = new MultiSetDisplayExpr(x, elements);
                                                } else {
                                                  e = new SetDisplayExpr(x, true, elements);
                                                }
                                             .)
    "}"                                      (. ownedTokens.Add(t); .)
  |
    "("                                       (. x = t; ownedTokens.Add(t); .)
     Expression<out e, true, true>            (.
                                                  if (token == null || token.kind != _multiset) {
                                                    SemErr(x, "A forming expression must be a multiset");
                                                  }
                                                  e = new MultiSetFormingExpr(x, e);
                                               .)
    ")"                                       (. ownedTokens.Add(t); .)
  )
  (. e.OwnedTokens = ownedTokens; .)
  .

/*------------------------------------------------------------------------*/
SeqDisplayExpr<out Expression e>
= (. Contract.Ensures(Contract.ValueAtReturn(out e) != null);
     IToken x = null;
     Type explicitTypeArg = null;
     Expression n, f;
     var ownedTokens = new List<IToken>();
     e = dummyExpr;
  .)
  (
    "seq"                          (. x = t; ownedTokens.Add(t); .)
    [ (. var gt = new List<Type>(); .)
    GenericInstantiation<gt, ownedTokens>
                                 (. if (gt.Count > 1) {
                                      SemErr("seq type expects only one type argument");
                                    } else {
                                      explicitTypeArg = gt[0];
                                    }
                                 .)
    ]
    "("                             (. ownedTokens.Add(t); .)
    Expression<out n, true, true>
    ","                             (. ownedTokens.Add(t); .)
    Expression<out f, true, true>
    ")"                            (. e = new SeqConstructionExpr(x, explicitTypeArg, n, f); ownedTokens.Add(t); .)
  |
    "["                                      (. List<Expression> elements = new List<Expression/*!*/>();
                                                x = t;
                                                ownedTokens.Add(t);
                                             .)
    [ Expressions<elements, ownedTokens> ]                (. e = new SeqDisplayExpr(x, elements);
                                             .)
    "]"                                      (. ownedTokens.Add(t); .)
  )
  (.  e.OwnedTokens = ownedTokens; .)
  .

/*------------------------------------------------------------------------*/
MapDisplayExpr<out Expression e>
= (. Contract.Ensures(Contract.ValueAtReturn(out e) != null);
     List<ExpressionPair/*!*/>/*!*/ elements= new List<ExpressionPair/*!*/>() ;
     e = dummyExpr;
     var ownedTokens = new List<IToken>();
  .)
  ( "map" | "imap" ) (. IToken mapToken = t; ownedTokens.Add(t); .)
  "["                (. ownedTokens.Add(t); .)
    [ MapLiteralExpressions<out elements, ownedTokens> ] 
                     (. e = new MapDisplayExpr(mapToken, mapToken.kind == _map, elements);.)
  "]"                (. ownedTokens.Add(t); e.OwnedTokens = ownedTokens; .)
  .

/*------------------------------------------------------------------------*/
MapLiteralExpressions<.out List<ExpressionPair> elements, List<IToken> ownedTokens.>
= (. Expression/*!*/ d, r;
     elements = new List<ExpressionPair/*!*/>();
  .)
  Expression<out d, true, true>
  ":="                                (. ownedTokens.Add(t); .)
  Expression<out r, true, true>       (. elements.Add(new ExpressionPair(d,r)); .)
  { ","                               (. ownedTokens.Add(t); .)
    Expression<out d, true, true>
    ":="                              (. ownedTokens.Add(t); .)
    Expression<out r, true, true> (. elements.Add(new ExpressionPair(d,r)); .)
  }
  .

/*------------------------------------------------------------------------*/
MapComprehensionExpr<out Expression e, bool allowLemma, bool allowLambda, bool allowBitwiseOps>
= (. Contract.Ensures(Contract.ValueAtReturn(out e) != null);
     List<BoundVar> bvars = new List<BoundVar>();
     var ownedTokens = new List<IToken>(); 
     Expression range = null;
     Expression bodyLeft = null;
     Expression bodyRight;
     Attributes attrs = null;
     bool finite = true;
  .)
  ( "map" | "imap" (. finite = false; .) )     (. IToken mapToken = t; ownedTokens.Add(t); .)
  QuantifierDomain<out bvars, out attrs, out range, allowLemma, allowLambda, allowBitwiseOps>
  QSep                                         (. ownedTokens.Add(t); .)
  Expression<out bodyRight, allowLemma, allowLambda, allowBitwiseOps>
  [ IF(IsGets())  /* greedily parse ":=" */    (. bodyLeft = bodyRight; .)
    ":="                                       (. ownedTokens.Add(t); .)
    Expression<out bodyRight, allowLemma, allowLambda, allowBitwiseOps || !finite>
  ]
  (. if (bodyLeft == null && bvars.Count != 1) {
       SemErr(t, "a map comprehension with more than one bound variable must have a term expression of the form 'Expr := Expr'");
       e = dummyExpr;
     } else {
       e = new MapComprehension(mapToken, t, finite, bvars, range ?? new LiteralExpr(mapToken, true), bodyLeft, bodyRight, attrs);
     }
     e.OwnedTokens = ownedTokens;
  .)
  .

/*------------------------------------------------------------------------*/
EndlessExpression<out Expression e, bool allowLemma, bool allowLambda, bool allowBitwiseOps>
= (. Statement s;
     e = dummyExpr;
  .)
  ( IfExpression<out e, allowLemma, allowLambda, allowBitwiseOps>
  | MatchExpression<out e, allowLemma, allowLambda, allowBitwiseOps>
  | QuantifierExpression<out e, allowLemma, allowLambda>  /* types are such that we can allow bitwise operations in the quantifier body */
  | SetComprehensionExpr<out e, allowLemma, allowLambda, allowBitwiseOps>
  | StmtInExpr<out s>
    Expression<out e, allowLemma, allowLambda, allowBitwiseOps>    (. e = new StmtExpr(s.Tok, s, e); .)
  | LetExpression<out e, allowLemma, allowLambda, allowBitwiseOps>
  | MapComprehensionExpr<out e, allowLemma, allowLambda, allowBitwiseOps>
  )
  .

/*------------------------------------------------------------------------*/
IfExpression<out Expression e, bool allowLemma, bool allowLambda, bool allowBitwiseOps>
= "if"   (. IToken x = t; Expression e0; Expression e1;
            var ownedTokens = new List<IToken>();
            ownedTokens.Add(t);
            bool isBindingGuard = false;
            e = dummyExpr;
         .)
      ( IF(IsBindingGuard())
        BindingGuard<out e, true>  (. isBindingGuard = true; .)
      | Expression<out e, true, true>
      )
      "then" (. ownedTokens.Add(t); .)
        Expression<out e0, true, true, true>
      "else"  (. ownedTokens.Add(t); .)
        Expression<out e1, allowLemma, allowLambda, allowBitwiseOps>
                (. if (isBindingGuard) {
                     var exists = (ExistsExpr) e;
                     var LHSs = new List<CasePattern<BoundVar>>();
                     foreach (var v in exists.BoundVars) {
                       LHSs.Add(new CasePattern<BoundVar>(e.tok, v));
                     }
                     e0 = new LetExpr(e.tok, LHSs, new List<Expression>() {
                       exists.Term }, e0, false);
                     }
                     e = new ITEExpr(x, isBindingGuard, e, e0, e1);
                     e.OwnedTokens = ownedTokens;
                .)
  .
/*------------------------------------------------------------------------*/
StmtInExpr<out Statement s>
= (. s = dummyStmt; .)
  ( AssertStmt<out s, true>
  | ExpectStmt<out s>
  | AssumeStmt<out s>
  | RevealStmt<out s>
  | CalcStmt<out s>
  )
  .

/*------------------------------------------------------------------------*/
LetExpression<out Expression e, bool allowLemma, bool allowLambda, bool allowBitwiseOps>
= (. e = dummyExpr; .)
  ( LetExprWithLHS<out e, allowLemma, allowLambda, allowBitwiseOps>
  | LetExprWithoutLHS<out e, allowLemma, allowLambda, allowBitwiseOps>
  ).

/*------------------------------------------------------------------------*/
LetExprWithLHS<out Expression e, bool allowLemma, bool allowLambda, bool allowBitwiseOps>
= (. IToken x = null;
     bool isGhost = false;
     var letLHSs = new List<CasePattern<BoundVar>>();
     var letRHSs = new List<Expression>();
     CasePattern<BoundVar> pat;
     var ownedTokens = new List<IToken>();
     bool exact = true;
     bool isLetOrFail = false;
     Attributes attrs = null;
     e = dummyExpr;
  .)
    [ "ghost"                       (. isGhost = true;  x = t; ownedTokens.Add(t); .)
    ]
    "var"                           (. if (!isGhost) { x = t; } ownedTokens.Add(t); .)
    CasePattern<out pat, ownedTokens>            (. if (isGhost) { pat.Vars.Iter(bv => bv.IsGhost = true); }
                                       letLHSs.Add(pat);
                                    .)
    { ","                               (. ownedTokens.Add(t); .)
      CasePattern<out pat, ownedTokens> (. if (isGhost) { pat.Vars.Iter(bv => bv.IsGhost = true); }
                                           letLHSs.Add(pat);
                                        .)
    }
    ( ":="                          (. ownedTokens.Add(t); .)
    | { Attribute<ref attrs> }
      ":|"                          (. exact = false; ownedTokens.Add(t);
                                       foreach (var lhs in letLHSs) {
                                         if (lhs.Arguments != null) {
                                           SemErr(lhs.tok, "LHS of let-such-that expression must be variables, not general patterns");
                                         }
                                       }
                                    .)
    | ":-"                          (. isLetOrFail = true; ownedTokens.Add(t); .)
    )
    Expression<out e, false, true>        (. letRHSs.Add(e); .)
    { ","                           (. ownedTokens.Add(t); .)
      Expression<out e, false, true>  (. letRHSs.Add(e); .)
    }
    ";"                             (. ownedTokens.Add(t); .)
    Expression<out e, allowLemma, allowLambda, allowBitwiseOps>
  (.
    if (isLetOrFail) {
      CasePattern<BoundVar> lhs = null;
      Contract.Assert(letLHSs.Count > 0);
      if (letLHSs.Count == 1) {
        lhs = letLHSs[0];
      } else {
        SemErr("':-' can have at most one left-hand side");
      }
      Expression rhs = null;
      Contract.Assert(letRHSs.Count > 0);
      if (letRHSs.Count == 1) {
        rhs = letRHSs[0];
      } else {
        SemErr("':-' must have exactly one right-hand side");
      }
      e = new LetOrFailExpr(x, lhs, rhs, e);
    } else {
      e = new LetExpr(x, letLHSs, letRHSs, e, exact, attrs);
    }
    e.OwnedTokens = ownedTokens;
  .)
  .

/*------------------------------------------------------------------------*/
LetExprWithoutLHS<out Expression e, bool allowLemma, bool allowLambda, bool allowBitwiseOps>
= (. IToken x;
     Expression rhs;
     Expression body;
  .)
  ":-"                                    (. x = t; .)
  Expression<out rhs, false, true>
  ";"
  Expression<out body, allowLemma, allowLambda, allowBitwiseOps>
  (. e = new LetOrFailExpr(x, null, rhs, body); .)
  .

/*------------------------------------------------------------------------*/
MatchExpression<out Expression e, bool allowLemma, bool allowLambda, bool allowBitwiseOps>
= (. Contract.Ensures(Contract.ValueAtReturn(out e) != null); IToken/*!*/ x;  NestedMatchCaseExpr/*!*/ c;
     List<NestedMatchCaseExpr/*!*/> cases = new List<NestedMatchCaseExpr/*!*/>();
     bool usesOptionalBraces = false;
     var ownedTokens = new List<IToken>();
  .)
  "match"                     (. x = t; ownedTokens.Add(t); .)
  Expression<out e, allowLemma, allowLambda, allowBitwiseOps>
  ( IF(la.kind == _lbrace)  /* always favor brace-enclosed match body to a case-less match */
    "{" (. usesOptionalBraces = true; ownedTokens.Add(t); .)
        { CaseExpression<out c, true, true, allowBitwiseOps, ownedTokens> (. cases.Add(c); .) }
    "}" (. ownedTokens.Add(t); .)
  |     { IF(la.kind == _case)  /* let each "case" bind to the closest preceding "match" */
          CaseExpression<out c, allowLemma, allowLambda, allowBitwiseOps, ownedTokens> (. cases.Add(c); .)
        }
  )
  (. e = new NestedMatchExpr(x, e, cases, usesOptionalBraces);
     e.OwnedTokens = ownedTokens; .)
.

/*------------------------------------------------------------------------*/
CaseExpression<.out NestedMatchCaseExpr c, bool allowLemma, bool allowLambda, bool allowBitwiseOps, List<IToken> ownedTokens .>
= (. Contract.Ensures(Contract.ValueAtReturn(out c) != null); IToken/*!*/ x;
     ExtendedPattern/*!*/ pat = null;
     Expression/*!*/ body;
     Attributes attrs = null;
  .)
  "case"                      (. x = t; ownedTokens.Add(t); .)
  { Attribute<ref attrs> }
  ExtendedPattern<out pat>             (. .)
  "=>"                        (. ownedTokens.Add(t); .)
  Expression<out body, allowLemma, allowLambda, allowBitwiseOps>    (. c = new NestedMatchCaseExpr(x, pat, body, attrs); .)
.

/*------------------------------------------------------------------------*/
CasePattern<.out CasePattern<BoundVar> pat, List<IToken> ownedTokens.>
= (. IToken id;  List<CasePattern<BoundVar>> arguments;
     BoundVar bv;
     pat = null;
  .)
  ( IF(IsIdentParen())
    Ident<out id>
    "("                                   (. arguments = new List<CasePattern<BoundVar>>(); ownedTokens.Add(t); .)
      [ CasePattern<out pat, ownedTokens> (. arguments.Add(pat); .)
        { ","                             (.  ownedTokens.Add(t); .)
          CasePattern<out pat, ownedTokens>  (. arguments.Add(pat); .)
        }
      ]
    ")"                                (. pat = new CasePattern<BoundVar>(id, id.val, arguments);  ownedTokens.Add(t); .)
  | "("                                (. id = t;  ownedTokens.Add(t);
                                          arguments = new List<CasePattern<BoundVar>>();
                                       .)
      [ CasePattern<out pat, ownedTokens>   (. arguments.Add(pat); .)
        { ","                               (. ownedTokens.Add(t); .)
          CasePattern<out pat, ownedTokens> (. arguments.Add(pat); .)
        }
      ]
    ")"                                (. // Parse parenthesis without an identifier as a built in tuple type.
                                          string ctor = BuiltIns.TupleTypeCtorName(arguments.Count);  //use the TupleTypeCtors
                                          pat = new CasePattern<BoundVar>(id, ctor, arguments);
                                          ownedTokens.Add(t);
                                       .)
  | IdentTypeOptional<out bv>          (. // This could be a BoundVar of a parameter-less constructor and we may not know until resolution.
                                          // Nevertheless, we do put the "bv" into the CasePattern here (even though it will get thrown out
                                          // later if resolution finds the CasePattern to denote a parameter-less constructor), because this
                                          // (in particular, bv.IsGhost) is the place where a LetExpr records whether or not the "ghost"
                                          // keyword was used in the declaration.
                                          pat = new CasePattern<BoundVar>(bv.tok, bv);
                                          ownedTokens.Add(t);
                                       .)
  )
  (. // In case of parsing errors, make sure 'pat' still returns as non-null
     if (pat == null) {
       pat = new CasePattern<BoundVar>(t, "_ParseError", null);
     }
  .)
  .

/*------------------------------------------------------------------------*/
/* CasePatternLocal is identical to CasePattern, except that it uses LocalVariable instead of BoundVar. Coco does
 * not have a way to make the patterns take a bounded type parameter.
 */
CasePatternLocal<.out CasePattern<LocalVariable> pat, bool isGhost, List<IToken> ownedTokens.>
= (. IToken id; List<CasePattern<LocalVariable>> arguments;
     LocalVariable local;
     pat = null;
  .)
  ( IF(IsIdentParen())
    Ident<out id>
    "("                                          (. arguments = new List<CasePattern<LocalVariable>>(); ownedTokens.Add(t); .)
      [ CasePatternLocal<out pat, isGhost, ownedTokens>   (. arguments.Add(pat); .)
        { ","                                             (. ownedTokens.Add(t); .)
          CasePatternLocal<out pat, isGhost, ownedTokens> (. arguments.Add(pat); .)
        }
      ]
    ")"                                          (. pat = new CasePattern<LocalVariable>(id, id.val, arguments); ownedTokens.Add(t); .)
  | "("                                          (. id = t; ownedTokens.Add(t);
                                                    arguments = new List<CasePattern<LocalVariable>>();
                                                 .)
      [ CasePatternLocal<out pat, isGhost, ownedTokens>   (. arguments.Add(pat); .)
        { ","                                             (. ownedTokens.Add(t); .)
          CasePatternLocal<out pat, isGhost, ownedTokens> (. arguments.Add(pat); .)
        }
      ]
    ")"                                (. // Parse parenthesis without an identifier as a built in tuple type.
                                          string ctor = BuiltIns.TupleTypeCtorName(arguments.Count);  //use the TupleTypeCtors
                                          pat = new CasePattern<LocalVariable>(id, ctor, arguments);
                                          ownedTokens.Add(t);
                                       .)
  | LocalIdentTypeOptional<out local, isGhost>
                                       (. // This could be a LocalVariable of a parameter-less constructor and we may not know until resolution.
                                          // Nevertheless, we do put the local" into the CasePattern here (even though it will get thrown out
                                          // later if resolution finds the CasePattern to denote a parameter-less constructor), because this
                                          // (in particular, local.IsGhost) is the place where a LetExpr records whether or not the "ghost"
                                          // keyword was used in the declaration.
                                          pat = new CasePattern<LocalVariable>(local.Tok, local);
                                          ownedTokens.Add(t);
                                       .)
  )
  (. // In case of parsing errors, make sure 'pat' still returns as non-null
     if (pat == null) {
       pat = new CasePattern<LocalVariable>(t, "_ParseError", null);
     }
  .)
  .

/*------------------------------------------------------------------------*/
NameSegment<out Expression e>
= (. IToken id;
     IToken openParen = null; IToken atLabel = null;
     List<Type> typeArgs = null; List<ActualBinding> args = null;
     var ownedTokens = new List<IToken>();
  .)
  Ident<out id>  (. ownedTokens.Add(id); .)
  ( IF(IsGenericInstantiation(true))
    (. typeArgs = new List<Type>(); .)
    GenericInstantiation<typeArgs, ownedTokens>
    [ AtCall<out atLabel, out openParen, out args, ownedTokens> ]
  | HashCall<id, out openParen, out typeArgs, out args, ownedTokens>
  | [ AtCall<out atLabel, out openParen, out args, ownedTokens> ]
  )
  /* Note, since HashCall updates id.val, we make sure not to use id.val until after the possibility of calling HashCall. */
  (. e = new NameSegment(id, id.val, typeArgs);
     if (openParen != null) {
       e = new ApplySuffix(openParen, atLabel, e, args, t);
     } else {
       Contract.Assert(atLabel == null);
     }
     e.OwnedTokens = ownedTokens;
  .)
  .

/*------------------------------------------------------------------------*/
/* NameSegmentForTypeName is like the production NameSegment, except that it does not allow HashCall */
NameSegmentForTypeName<.out Expression e, bool inExpressionContext, List<IToken> ownedTokens.>
= (. IToken id;  List<Type> typeArgs; .)
  Ident<out id> (. ownedTokens.Add(id); .)
  OptGenericInstantiation<out typeArgs, inExpressionContext, ownedTokens>
  (. e = new NameSegment(id, id.val, typeArgs);
  .)
  .

/*------------------------------------------------------------------------*/
/* The HashCall production extends a given identifier with a hash sign followed by
 * a list of argument expressions.  That is, if what was just parsed was an identifier id,
 * then the HashCall production will continue parsing into id#[arg](args).
 * One could imagine parsing just the id# as an expression, but Dafny doesn't do that
 * since the first argument to a prefix predicate/method is textually set apart; instead
 * if a programmer wants to curry the arguments, one has to resort to using a lambda
 * expression, just like for other function applications.
 * Note: This grammar production mutates the id.val field to append the hash sign.
 */
HashCall<.IToken id, out IToken openParen, out List<Type> typeArgs, out List<ActualBinding> args, List<IToken> ownedTokens.>
= (. Expression k; args = new List<ActualBinding>(); typeArgs = null; .)
  "#"                                      (. id.val = id.val + "#"; t.val = ""; t.pos = t.pos+1; t.col = t.col+1; ownedTokens.Add(t); .)
  [                                        (. typeArgs = new List<Type>(); .)
    GenericInstantiation<typeArgs, ownedTokens>
  ]
  "["                                      (. ownedTokens.Add(t); .)
  Expression<out k, true, true> "]"    (. args.Add(new ActualBinding(null, k)); ownedTokens.Add(t); .)
  "("                                      (. openParen = t; ownedTokens.Add(t); .)
    [ ActualBindings<args, ownedTokens> ]
  ")"                                      (. ownedTokens.Add(t); .)
  .

/*------------------------------------------------------------------------*/
AtCall<.out IToken atLabel, out IToken openParen, out List<ActualBinding> args, List<IToken> ownedTokens.>
= (. atLabel = null;
     openParen = null;
     args = new List<ActualBinding>();
  .)
  "@"                                      (. ownedTokens.Add(t); .)
  LabelName<out atLabel>                   (. ownedTokens.Add(t); .)
  "("                                      (. openParen = t; ownedTokens.Add(t); .)
    [ ActualBindings<args, ownedTokens> ]
  ")"                                      (. ownedTokens.Add(t); .)
  .

/*------------------------------------------------------------------------*/
Suffix<ref Expression e>
= (. Contract.Requires(e != null); Contract.Ensures(e!=null);
     IToken id, x;
     Expression e0 = null;  Expression e1 = null;  Expression ee;  bool anyDots = false;
     List<Expression> multipleLengths = null; bool takeRest = false; // takeRest is relevant only if multipleLengths is non-null
     List<Expression> multipleIndices = null;
     List<Tuple<IToken, string, Expression>> updates;
     var ownedTokens = new List<IToken>();
     Expression v;
  .)
  ( "."                                               (. ownedTokens.Add(t); .)
    ( "("                                             (. x = t; ownedTokens.Add(t); updates = new List<Tuple<IToken, string, Expression>>(); .)
        MemberBindingUpdate<out id, out v>            (. ownedTokens.Add(t); updates.Add(Tuple.Create(id, id.val, v)); .)
        { ","                                         (. ownedTokens.Add(t); .)
          MemberBindingUpdate<out id, out v>      (. updates.Add(Tuple.Create(id, id.val, v)); ownedTokens.Add(id); .)
        }
      ")"                                             (. ownedTokens.Add(t); .)
      (. e = new DatatypeUpdateExpr(x, e, updates); .)
    | DotSuffix<out id, out x, ownedTokens>    (. if (x != null) {
                                                    // process id as a Suffix in its own right
                                                    e = new ExprDotName(id, e, id.val, null);
                                                    ownedTokens.Add(id);
                                                    id = x;  // move to the next Suffix
                                                  }
                                                  IToken openParen = null;  List<Type> typeArgs = null;
                                                  List<ActualBinding> args = null;
                                                  IToken atLabel = null;
                                               .)

      ( IF(IsGenericInstantiation(true))
        (. typeArgs = new List<Type>(); .)
        GenericInstantiation<typeArgs, ownedTokens>
        [ AtCall<out atLabel, out openParen, out args, ownedTokens> ]
      | HashCall<id, out openParen, out typeArgs, out args, ownedTokens>
      | [ AtCall<out atLabel, out openParen, out args, ownedTokens> ]
      )
      (. e = new ExprDotName(id, e, id.val, typeArgs);
         if (openParen != null) {
           e = new ApplySuffix(openParen, atLabel, e, args, t);
         } else {
           Contract.Assert(atLabel == null);
         }
         e.OwnedTokens = ownedTokens;
      .)
    )
  | "["                                        (. x = t; ownedTokens.Add(t); .)
      ( Expression<out ee, true, true>         (. e0 = ee; .)
        ( ".."                                 (. anyDots = true; ownedTokens.Add(t); .)
          [ Expression<out ee, true, true>     (. e1 = ee; .)
          ]
        | ":="                                 (. ownedTokens.Add(t); .)
          Expression<out ee, true, true>       (. e1 = ee; .)
        | ":"                                  (. ownedTokens.Add(t);
                                                  multipleLengths = new List<Expression>();
                                                  multipleLengths.Add(e0);  // account for the Expression read before the colon
                                                  takeRest = true;
                                               .)
          [ Expression<out ee, true, true>     (. multipleLengths.Add(ee); takeRest = false; .)
            { IF(IsNonFinalColon())
              ":"                              (. ownedTokens.Add(t); .)
              Expression<out ee, true, true>   (. multipleLengths.Add(ee); .)
            }
            [ ":"                              (. takeRest = true; ownedTokens.Add(t); .)
            ]
          ]
        | { ","                                (. ownedTokens.Add(t); .)
            Expression<out ee, true, true>     (. if (multipleIndices == null) {
                                                    multipleIndices = new List<Expression>();
                                                    multipleIndices.Add(e0);
                                                  }
                                                  multipleIndices.Add(ee);
                                               .)
          }
        )
      | ".."                                   (. anyDots = true; ownedTokens.Add(t); .)
        [ Expression<out ee, true, true>       (. e1 = ee; .)
        ]
      )
    "]"                                        (. ownedTokens.Add(t); .)
      (. if (multipleIndices != null) {
           e = new MultiSelectExpr(x, e, multipleIndices);
           // make sure an array class with this dimensionality exists
           var tmp = theBuiltIns.ArrayType(multipleIndices.Count, new IntType(), true);
         } else {
           if (!anyDots && e0 == null) {
             /* a parsing error occurred */
             e0 = dummyExpr;
           }
           Contract.Assert(anyDots || e0 != null);
           if (anyDots) {
             //Contract.Assert(e0 != null || e1 != null);
             e = new SeqSelectExpr(x, false, e, e0, e1, t);
           } else if (multipleLengths != null) {
             Expression prev = null;
             List<Expression> seqs = new List<Expression>();
              foreach (var len in multipleLengths) {
                var end = prev == null ? len : new BinaryExpr(x, BinaryExpr.Opcode.Add, prev, len);
                seqs.Add(new SeqSelectExpr(x, false, e, prev, end, t));
                prev = end;
              }
             if (takeRest) {
               seqs.Add(new SeqSelectExpr(x, false, e, prev, null, t));
             }
             e = new SeqDisplayExpr(x, seqs);
           } else if (e1 == null) {
             Contract.Assert(e0 != null);
             e = new SeqSelectExpr(x, true, e, e0, null, t);
           } else {
             Contract.Assert(e0 != null);
             e = new SeqUpdateExpr(x, e, e0, e1);
           }
         }
         e.OwnedTokens = ownedTokens;
      .)
  | "("                                    (. IToken openParen = t;
                                              var args = new List<ActualBinding>();
                                              ownedTokens.Add(t); .)
    [ ActualBindings<args, ownedTokens> ]
    ")"                                    (. ownedTokens.Add(t);
                                              e = new ApplySuffix(openParen, null, e, args, t);
                                              e.OwnedTokens = ownedTokens;
                                           .)
  )
  .

/*------------------------------------------------------------------------*/
ActualBindings<.List<ActualBinding> bindings, List<IToken> ownedTokens.>
= (. ActualBinding binding; .)
  ActualBinding<out binding>                  (. bindings.Add(binding); .)
  { ","                                       (. ownedTokens.Add(t); .)
    ActualBinding<out binding>                (. bindings.Add(binding); .)
  }
  .

ActualBinding<out ActualBinding binding, bool isGhost = false>
= (. IToken id = null; Expression e; .)
  [ IF(IsBinding())
    NoUSIdentOrDigits<out id>
    ":="
  ]
  Expression<out e, true, true>
  (. binding = new ActualBinding(id, e, isGhost); .)
  .

/*------------------------------------------------------------------------*/
QuantifierExpression<out Expression q, bool allowLemma, bool allowLambda>
= (. Contract.Ensures(Contract.ValueAtReturn(out q) != null);
     IToken/*!*/ x = Token.NoToken;
     bool univ = false;
     List<BoundVar/*!*/> bvars;
     Attributes attrs;
     Expression range;
     Expression/*!*/ body;
  .)
  ( Forall                                     (. x = t;  univ = true; .)
  | Exists                                     (. x = t; .)
  )
  QuantifierDomain<out bvars, out attrs, out range, allowLemma, allowLambda, true>
  QSep
  Expression<out body, allowLemma, allowLambda>
  (. if (univ) {
       q = new ForallExpr(x, t, bvars, range, body, attrs);
     } else {
       q = new ExistsExpr(x, t, bvars, range, body, attrs);
     }
  .)
  .

/*------------------------------------------------------------------------*/
QuantifierDomain<.out List<BoundVar> bvars, out Attributes attrs, out Expression range, bool allowLemma, bool allowLambda, bool allowBitwiseOps.>
= (.
     List<QuantifiedVar> qvars = new List<QuantifiedVar>();
     QuantifiedVar/*!*/ qv;
     attrs = null;
     range = null;
  .)
  QuantifierVariableDecl<out qv, ref attrs, allowLemma, allowLambda, allowBitwiseOps>         (. qvars.Add(qv); .)
  { IF(IsQuantifierVariableDecl(qv))
    ","
    QuantifierVariableDecl<out qv, ref attrs, allowLemma, allowLambda, allowBitwiseOps>       (. qvars.Add(qv); .)
  }
  (. QuantifiedVar.ExtractSingleRange(qvars, out bvars, out range); .)
  .
  
/*------------------------------------------------------------------------*/
QuantifierVariableDecl<.out QuantifiedVar qvar, ref Attributes attrs, bool allowLemma, bool allowLambda, bool allowBitwiseOps.>
= (.
     BoundVar bv;
     Expression domain = null;
     Expression range = null;
  .)
  IdentTypeOptional<out bv>
  [ // "<-" can also appear in GenericParameters in something like "<-T>",
    // so we parse it as two separate tokens, but use lookahead to ensure
    // we don't allow whitespace between them.
    IF(IsFromArrow())
    "<" "-"
    // We can't allow bitwise ops here since otherwise we'll swallow up any
    // optional "| <Range>" suffix 
    Expression<out domain, allowLemma, allowLambda, false>
  ]
  { Attribute<ref attrs> }
  [ // Coco complains about this ambiguity, thinking that a "|" can follow a body-less forall statement; 
    // I don't see how that's possible, but this IF is good and suppresses the reported ambiguity
    IF(la.kind == _verticalbar) 
    "|"
    Expression<out range, allowLemma, allowLambda, allowBitwiseOps>
  ]
  (. qvar = new QuantifiedVar(bv.tok, bv.Name, bv.SyntacticType, domain, range); .)
  .

/*------------------------------------------------------------------------*/
SetComprehensionExpr<out Expression q, bool allowLemma, bool allowLambda, bool allowBitwiseOps>
= (. Contract.Ensures(Contract.ValueAtReturn(out q) != null);
     List<BoundVar/*!*/> bvars = new List<BoundVar>();
     Expression range;
     Expression body = null;
     Attributes attrs = null;
     bool finite = true;
  .)
  ( "set" | "iset" (. finite = false; .) )     (. IToken setToken = t; .)
  QuantifierDomain<out bvars, out attrs, out range, allowLemma, allowLambda, allowBitwiseOps>
  [ IF(IsQSep())  /* let any given body bind to the closest enclosing set comprehension */
    QSep
    Expression<out body, allowLemma, allowLambda, allowBitwiseOps || !finite>
  ]
  (. if (body == null && bvars.Count != 1) {
       SemErr(t, "a set comprehension with more than one bound variable must have a term expression");
       q = dummyExpr;
     } else {
       // This production used to have its own version of QuantifierDomain in which the
       // range was not optional, so we map null to "true" here so that the rest of the
       // logic doesn't hit exceptions.
       if (range == null) {
         range = LiteralExpr.CreateBoolLiteral(Token.NoToken, true);
       }
       q = new SetComprehension(setToken, t, finite, bvars, range, body, attrs);
     }
  .)
  .

/*------------------------------------------------------------------------*/
Expressions<.List<Expression> args, List<IToken> ownedTokens.>
= (. Expression e; .)
  Expression<out e, true, true>                      (. args.Add(e); .)
  { ","                                          (. ownedTokens.Add(t); .)
    Expression<out e, true, true>                (. args.Add(e); .)
  }
  .

/*------------------------------------------------------------------------*/
TupleArgs<.List<ActualBinding> args, List<IToken> ownedTokens.>
= (. ActualBinding binding; bool isGhost = false; .)
  // The IF is to distinguish between `(ghost var x := 5; x + x)` and (ghost x), both of which begin with `( ghost`.
  [ IF(la.kind == _ghost && !IsVar())
    "ghost"                             (. isGhost = true; ownedTokens.Add(t); .)
  ]
  ActualBinding<out binding, isGhost>   (. args.Add(binding); .)
  { ","                                 (. isGhost = false; ownedTokens.Add(t); .)
    [ IF(la.kind == _ghost && !IsVar())
      "ghost"                           (. isGhost = true; ownedTokens.Add(t); .)
    ]
    ActualBinding<out binding, isGhost> (. args.Add(binding); .)
  }
  .

/*------------------------------------------------------------------------*/
AttributeName<out IToken id> = NoUSIdent<out id>.

Attribute<ref Attributes attrs>
= (. IToken openBrace, closeBrace;
     IToken x = null;
     var args = new List<Expression>();
     var ownedTokens = new List<IToken>();
  .)
  "{:"                         (. openBrace = t; ownedTokens.Add(t); .)
  (. ConvertKeywordTokenToIdent(); .)
  AttributeName<out x>
  [ Expressions<args, ownedTokens> ]
  "}"                         (. closeBrace = t; ownedTokens.Add(t); .)
  (. attrs = new UserSuppliedAttributes(x, openBrace, closeBrace, args, attrs);
     attrs.OwnedTokens = ownedTokens;
  .)
  .

/*------------------------------------------------------------------------*/
Ident<out IToken/*!*/ x>
= (. Contract.Ensures(Contract.ValueAtReturn(out x) != null); .)
  ( ident
  | "least"      (. t.kind = _ident; .) // convert it to an ident
  | "greatest"   (. t.kind = _ident; .) // convert it to an ident
  | "older"      (. t.kind = _ident; .) // convert it to an ident
  )
  (. x = t; .)
  .

/*------------------------------------------------------------------------*/
// Identifier or sequence of digits
// Parse one of the following, which are supposed to follow a ".":
//        ident
//        digits
//        digits . digits
// In the first two cases, x returns as the token for the ident/digits and y returns as null.
// In the third case, x and y return as the tokens for the first and second digits.
// This parser production solves a problem where the scanner might parse a real number instead
// of stopping at the decimal point.
DotSuffix<.out IToken x, out IToken y, List<IToken> ownedTokens.>
= (. Contract.Ensures(Contract.ValueAtReturn(out x) != null);
     x = Token.NoToken;
     y = null;
  .)
  ( Ident<out x>   (. ownedTokens.Add(x); .)
  | digits         (. x = t; ownedTokens.Add(x); .)
  | decimaldigits  (. x = t;
                      int exponent = x.val.IndexOf('e');
                      if (0 <= exponent) {
                        // this is not a legal field/destructor name
                        SemErr(x, "invalid DotSuffix");
                      } else {
                        int dot = x.val.IndexOf('.');
                        if (0 <= dot) {
                          // change token
                          // [prev][    x    ]
                          // to
                          // [prev][y][dot][x]
                          y = new Token();
                          y.pos = x.pos;
                          y.val = x.val.Substring(0, dot);
                          y.col = x.col;
                          y.line = x.line;
                          y.Filename = x.Filename;
                          y.kind = x.kind;
                          
                          var dotTok = new Token();
                          dotTok.pos = x.pos + dot;
                          dotTok.val = ".";
                          dotTok.Filename = x.Filename;
                          dotTok.line = x.line;
                          dotTok.kind = x.kind;
                          dotTok.col = x.col + dot;
                          
                          x.pos = x.pos + dot + 1;
                          x.val = x.val.Substring(dot + 1);
                          x.col = x.col + dot + 1;
                          
                          var prev = x.Prev;
                          
                          prev.Next = y;
                          y.Prev = prev;
                          
                          y.Next = dotTok;
                          dotTok.Prev = y;
                          
                          dotTok.Next = x;
                          x.Prev = dotTok;
                          ownedTokens.Add(y);
                          ownedTokens.Add(dotTok);
                          ownedTokens.Add(x);
                          
                          // Ok, now swaps x and y when returning
                          var tmp = x;
                          x = y;
                          y = tmp;
                        } else {
                          ownedTokens.Add(x);
                        }
                      }
                   .)
  | "requires"     (. x = t; ownedTokens.Add(x); .)
  | "reads"        (. x = t; ownedTokens.Add(x); .)
  )
  .

/*------------------------------------------------------------------------*/
// Identifier, disallowing leading underscores
NoUSIdent<out IToken/*!*/ x>
= (. Contract.Ensures(Contract.ValueAtReturn(out x) != null); .)
  Ident<out x>     (. if (x.val.StartsWith("_")) {
                        SemErr("cannot declare identifier beginning with underscore");
                      }
                   .)
  .

/*------------------------------------------------------------------------*/
IdentOrDigits<out IToken id>
= (. id = Token.NoToken; .)
  ( Ident<out id>
  | digits         (. id = t; .)
  )
  .

/*------------------------------------------------------------------------*/
NoUSIdentOrDigits<out IToken id>
= (. id = Token.NoToken; .)
  ( NoUSIdent<out id>
  | digits         (. id = t; .)
  )
  .

/*------------------------------------------------------------------------*/
MemberBindingUpdate<out IToken id, out Expression e>
= (. id = Token.NoToken; e = dummyExpr; .)
  NoUSIdentOrDigits<out id>
  ":="
  Expression<out e, true, true>
  .

/*------------------------------------------------------------------------*/
LabelName<out IToken id>
= NoUSIdentOrDigits<out id>
  .

/*------------------------------------------------------------------------*/
MethodFunctionName<out IToken id>
= NoUSIdentOrDigits<out id>
  .

/*------------------------------------------------------------------------*/
TypeNameOrCtorSuffix<out IToken id>
= (. id = Token.NoToken; .)
  IdentOrDigits<out id>
  .

/*------------------------------------------------------------------------*/
// Identifier, disallowing leading underscores, except possibly the "wildcard" identifier "_"
WildIdent<out IToken x, bool allowWildcardId>
= (. Contract.Ensures(Contract.ValueAtReturn(out x) != null); .)
  Ident<out x>     (. x = t.WithVal(UnwildIdent(t.val, allowWildcardId)); .)
  .

/*------------------------------------------------------------------------*/
OldSemi  /* NOTE: Coco complains about "OldSemi deletable". That's okay. */
= /* In the future, it may be that semi-colons will be neither needed nor allowed in certain places where,
   * in the past, they were required.  As a period of transition between the two, such semi-colons are optional.
   */
  [ SYNC ";"    (. errors.DeprecatedStyle(t, "deprecated style: a semi-colon is not needed here"); .)
  ].

/*------------------------------------------------------------------------*/
Nat<out BigInteger n>
= (. n = BigInteger.Zero;
     string S;
  .)
  ( digits
    (. S = Util.RemoveUnderscores(t.val);
       try {
         n = BigIntegerParser.Parse(S);
       } catch (System.FormatException) {
         SemErr("incorrectly formatted number");
         n = BigInteger.Zero;
       }
    .)
  | hexdigits
    (. S = Util.RemoveUnderscores(t.val.Substring(2));
       try {
         // note: leading 0 required when parsing positive hex numbers
         n = BigIntegerParser.Parse("0" + S, System.Globalization.NumberStyles.HexNumber);
       } catch (System.FormatException) {
         SemErr("incorrectly formatted number");
         n = BigInteger.Zero;
       }
    .)
  )
  .

/*------------------------------------------------------------------------*/
Dec<out BaseTypes.BigDec d>
= (. d = BaseTypes.BigDec.ZERO; .)
  (decimaldigits
    (. var S = Util.RemoveUnderscores(t.val);
       try {
         d = BaseTypes.BigDec.FromString(S);
       } catch (System.FormatException) {
         SemErr("incorrectly formatted number");
         d = BaseTypes.BigDec.ZERO;
       }
    .)
  )
  .

/*------------------------------------------------------------------------*/
END Dafny.<|MERGE_RESOLUTION|>--- conflicted
+++ resolved
@@ -1561,18 +1561,15 @@
     [ TypeMembers<module, members, ownedTokens> ]
     (. baseType = null; // Base type is not known yet
        td = new NewtypeDecl(id, id.val, module, baseType, members, attrs, isRefining: true);
+       td.StartToken = dmod.FirstToken;
+       td.EndToken = t;       
     .)
-<<<<<<< HEAD
-  )             (. td.TokenWithTrailingDocString = t; 
-                   td.StartToken = dmod.FirstToken;
-                   td.EndToken = t;
-                   td.OwnedTokens = ownedTokens; .)
-=======
   )  (. if (td != null) {
-          td.TokenWithTrailingDocString = t;
-        }
-     .)
->>>>>>> fef266ac
+          td.TokenWithTrailingDocString = t; 
+          td.StartToken = dmod.FirstToken;
+          td.EndToken = t;
+          td.OwnedTokens = ownedTokens;
+        }   .)
   .
 
 /*------------------------------------------------------------------------*/
