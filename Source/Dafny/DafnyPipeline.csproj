--- conflicted
+++ resolved
@@ -1,255 +1,31 @@
-<<<<<<< HEAD
 ﻿<Project Sdk="Microsoft.NET.Sdk">
 
-    <PropertyGroup>
-        <OutputType>Library</OutputType>
-        <AssemblyName>DafnyPipeline</AssemblyName>
+  <PropertyGroup>
+    <OutputType>Library</OutputType>
+    <AssemblyName>DafnyPipeline</AssemblyName>
         <TargetFrameworks>netcoreapp3.1</TargetFrameworks>
         <GeneratePackageOnBuild>true</GeneratePackageOnBuild>
         <GenerateAssemblyInfo>false</GenerateAssemblyInfo>
         <DefineConstants>TRACE</DefineConstants>
         <PackageVersion>1.1.0</PackageVersion>
-    </PropertyGroup>
+  </PropertyGroup>
 
-    <ItemGroup>
+  <PropertyGroup>
+    <PreBuildEvent>
+      dotnet tool restore &amp;&amp; dotnet tool run coco Dafny.atg -namespace Microsoft.Dafny -frames "../../third_party/Coco/src" 
+    </PreBuildEvent>
+  </PropertyGroup>
+  <ItemGroup>
       <PackageReference Include="Microsoft.CodeAnalysis.CSharp" Version="3.7.0" />
       <PackageReference Include="System.Runtime.Numerics" Version="4.3.0" />
       <PackageReference Include="System.Collections.Immutable" Version="1.7.0" />
-    </ItemGroup>
+  </ItemGroup>
 
-    <ItemGroup>
+  <ItemGroup>
       <ProjectReference Include="..\boogie\Source\Basetypes\Basetypes-NetCore.csproj" />
       <ProjectReference Include="..\boogie\Source\Core\Core-NetCore.csproj" />
       <ProjectReference Include="..\boogie\Source\ParserHelper\ParserHelper-NetCore.csproj" />
       <ProjectReference Include="..\DafnyRuntime\DafnyRuntime.csproj" />
-    </ItemGroup>
+  </ItemGroup>
 
-=======
-﻿<?xml version="1.0" encoding="utf-8"?>
-<Project ToolsVersion="4.0" DefaultTargets="Build" xmlns="http://schemas.microsoft.com/developer/msbuild/2003">
-  <PropertyGroup>
-    <Configuration Condition=" '$(Configuration)' == '' ">Debug</Configuration>
-    <Platform Condition=" '$(Platform)' == '' ">AnyCPU</Platform>
-    <ProductVersion>9.0.30729</ProductVersion>
-    <SchemaVersion>2.0</SchemaVersion>
-    <ProjectGuid>{FE44674A-1633-4917-99F4-57635E6FA740}</ProjectGuid>
-    <OutputType>Library</OutputType>
-    <AppDesignerFolder>Properties</AppDesignerFolder>
-    <RootNamespace>Microsoft.Dafny</RootNamespace>
-    <AssemblyName>DafnyPipeline</AssemblyName>
-    <TargetFrameworkVersion>v4.8</TargetFrameworkVersion>
-    <FileAlignment>512</FileAlignment>
-    <CodeContractsAssemblyMode>0</CodeContractsAssemblyMode>
-    <SignAssembly>true</SignAssembly>
-    <AssemblyOriginatorKeyFile>..\InterimKey.snk</AssemblyOriginatorKeyFile>
-    <FileUpgradeFlags>
-    </FileUpgradeFlags>
-    <OldToolsVersion>3.5</OldToolsVersion>
-    <UpgradeBackupLocation />
-    <PublishUrl>publish\</PublishUrl>
-    <Install>true</Install>
-    <InstallFrom>Disk</InstallFrom>
-    <UpdateEnabled>false</UpdateEnabled>
-    <UpdateMode>Foreground</UpdateMode>
-    <UpdateInterval>7</UpdateInterval>
-    <UpdateIntervalUnits>Days</UpdateIntervalUnits>
-    <UpdatePeriodically>false</UpdatePeriodically>
-    <UpdateRequired>false</UpdateRequired>
-    <MapFileExtensions>true</MapFileExtensions>
-    <ApplicationRevision>0</ApplicationRevision>
-    <ApplicationVersion>1.0.0.%2a</ApplicationVersion>
-    <IsWebBootstrapper>false</IsWebBootstrapper>
-    <UseApplicationTrust>false</UseApplicationTrust>
-    <BootstrapperEnabled>true</BootstrapperEnabled>
-    <TargetFrameworkProfile>
-    </TargetFrameworkProfile>
-  </PropertyGroup>
-  <PropertyGroup Condition=" '$(Configuration)|$(Platform)' == 'Debug|AnyCPU' ">
-    <DebugSymbols>true</DebugSymbols>
-    <DebugType>full</DebugType>
-    <Optimize>false</Optimize>
-    <OutputPath>bin\Debug\</OutputPath>
-    <DefineConstants>TRACE;DEBUG;NO_ENABLE_IRONDAFNY</DefineConstants>
-    <ErrorReport>prompt</ErrorReport>
-    <WarningLevel>4</WarningLevel>
-    <CodeContractsEnableRuntimeChecking>True</CodeContractsEnableRuntimeChecking>
-    <CodeContractsRuntimeOnlyPublicSurface>False</CodeContractsRuntimeOnlyPublicSurface>
-    <CodeContractsRuntimeThrowOnFailure>True</CodeContractsRuntimeThrowOnFailure>
-    <CodeContractsRuntimeCallSiteRequires>False</CodeContractsRuntimeCallSiteRequires>
-    <CodeContractsRunCodeAnalysis>False</CodeContractsRunCodeAnalysis>
-    <CodeContractsNonNullObligations>False</CodeContractsNonNullObligations>
-    <CodeContractsBoundsObligations>False</CodeContractsBoundsObligations>
-    <CodeContractsArithmeticObligations>False</CodeContractsArithmeticObligations>
-    <CodeContractsPointerObligations>False</CodeContractsPointerObligations>
-    <CodeContractsContainerAnalysis>False</CodeContractsContainerAnalysis>
-    <CodeContractsRedundantAssumptions>False</CodeContractsRedundantAssumptions>
-    <CodeContractsRunInBackground>True</CodeContractsRunInBackground>
-    <CodeContractsShowSquigglies>False</CodeContractsShowSquigglies>
-    <CodeContractsUseBaseLine>False</CodeContractsUseBaseLine>
-    <CodeContractsEmitXMLDocs>False</CodeContractsEmitXMLDocs>
-    <CodeContractsCustomRewriterAssembly>
-    </CodeContractsCustomRewriterAssembly>
-    <CodeContractsCustomRewriterClass>
-    </CodeContractsCustomRewriterClass>
-    <CodeContractsLibPaths>
-    </CodeContractsLibPaths>
-    <CodeContractsExtraRewriteOptions>
-    </CodeContractsExtraRewriteOptions>
-    <CodeContractsExtraAnalysisOptions>
-    </CodeContractsExtraAnalysisOptions>
-    <CodeContractsBaseLineFile>
-    </CodeContractsBaseLineFile>
-    <CodeContractsRuntimeCheckingLevel>None</CodeContractsRuntimeCheckingLevel>
-    <CodeContractsReferenceAssembly>DoNotBuild</CodeContractsReferenceAssembly>
-    <CodeAnalysisRuleSet>AllRules.ruleset</CodeAnalysisRuleSet>
-    <CodeContractsRuntimeSkipQuantifiers>False</CodeContractsRuntimeSkipQuantifiers>
-    <CodeContractsEnumObligations>False</CodeContractsEnumObligations>
-    <CodeContractsCacheAnalysisResults>False</CodeContractsCacheAnalysisResults>
-    <CodeContractsAnalysisWarningLevel>0</CodeContractsAnalysisWarningLevel>
-    <Prefer32Bit>false</Prefer32Bit>
-  </PropertyGroup>
-  <PropertyGroup Condition=" '$(Configuration)|$(Platform)' == 'Release|AnyCPU' ">
-    <DebugType>pdbonly</DebugType>
-    <Optimize>true</Optimize>
-    <OutputPath>bin\Release\</OutputPath>
-    <DefineConstants>TRACE;NO_ENABLE_IRONDAFNY</DefineConstants>
-    <ErrorReport>prompt</ErrorReport>
-    <WarningLevel>4</WarningLevel>
-    <CodeAnalysisRuleSet>AllRules.ruleset</CodeAnalysisRuleSet>
-    <Prefer32Bit>false</Prefer32Bit>
-  </PropertyGroup>
-  <PropertyGroup Condition="'$(Configuration)|$(Platform)' == 'Checked|AnyCPU'">
-    <DebugSymbols>true</DebugSymbols>
-    <OutputPath>bin\Checked\</OutputPath>
-    <DefineConstants>TRACE;DEBUG;NO_ENABLE_IRONDAFNY</DefineConstants>
-    <DebugType>full</DebugType>
-    <PlatformTarget>AnyCPU</PlatformTarget>
-    <ErrorReport>prompt</ErrorReport>
-    <CodeAnalysisRuleSet>AllRules.ruleset</CodeAnalysisRuleSet>
-    <CodeAnalysisIgnoreBuiltInRuleSets>true</CodeAnalysisIgnoreBuiltInRuleSets>
-    <CodeAnalysisIgnoreBuiltInRules>true</CodeAnalysisIgnoreBuiltInRules>
-    <CodeAnalysisFailOnMissingRules>false</CodeAnalysisFailOnMissingRules>
-    <CodeContractsEnableRuntimeChecking>True</CodeContractsEnableRuntimeChecking>
-    <CodeContractsRuntimeOnlyPublicSurface>False</CodeContractsRuntimeOnlyPublicSurface>
-    <CodeContractsRuntimeThrowOnFailure>True</CodeContractsRuntimeThrowOnFailure>
-    <CodeContractsRuntimeCallSiteRequires>False</CodeContractsRuntimeCallSiteRequires>
-    <CodeContractsRuntimeSkipQuantifiers>False</CodeContractsRuntimeSkipQuantifiers>
-    <CodeContractsRunCodeAnalysis>False</CodeContractsRunCodeAnalysis>
-    <CodeContractsNonNullObligations>False</CodeContractsNonNullObligations>
-    <CodeContractsBoundsObligations>False</CodeContractsBoundsObligations>
-    <CodeContractsArithmeticObligations>False</CodeContractsArithmeticObligations>
-    <CodeContractsEnumObligations>False</CodeContractsEnumObligations>
-    <CodeContractsRedundantAssumptions>False</CodeContractsRedundantAssumptions>
-    <CodeContractsRunInBackground>True</CodeContractsRunInBackground>
-    <CodeContractsShowSquigglies>False</CodeContractsShowSquigglies>
-    <CodeContractsUseBaseLine>False</CodeContractsUseBaseLine>
-    <CodeContractsEmitXMLDocs>False</CodeContractsEmitXMLDocs>
-    <CodeContractsCustomRewriterAssembly />
-    <CodeContractsCustomRewriterClass />
-    <CodeContractsLibPaths />
-    <CodeContractsExtraRewriteOptions />
-    <CodeContractsExtraAnalysisOptions />
-    <CodeContractsBaseLineFile />
-    <CodeContractsCacheAnalysisResults>False</CodeContractsCacheAnalysisResults>
-    <CodeContractsRuntimeCheckingLevel>Full</CodeContractsRuntimeCheckingLevel>
-    <CodeContractsReferenceAssembly>Build</CodeContractsReferenceAssembly>
-    <CodeContractsAnalysisWarningLevel>0</CodeContractsAnalysisWarningLevel>
-    <Prefer32Bit>false</Prefer32Bit>
-  </PropertyGroup>
-<PropertyGroup>
-  <PreBuildEvent>
-    "..\..\..\..\third_party\Coco\bin\Coco.exe" "../../../../Source/Dafny/Dafny.atg" "-namespace" "Microsoft.Dafny" "-frames" "../../../../third_party/Coco/src" 
-  </PreBuildEvent>
-</PropertyGroup>
-  <ItemGroup>
-    <Reference Include="BoogieBasetypes">
-      <HintPath>..\..\..\boogie\Binaries\BoogieBasetypes.dll</HintPath>
-    </Reference>
-    <Reference Include="BoogieCore">
-      <HintPath>..\..\..\boogie\Binaries\BoogieCore.dll</HintPath>
-    </Reference>
-    <Reference Include="BoogieParserHelper">
-      <HintPath>..\..\..\boogie\Binaries\BoogieParserHelper.dll</HintPath>
-    </Reference>
-    <PackageReference Include="Mono.Cecil" Version="0.11.2" />
-    <Reference Include="System" />
-    <Reference Include="System.Core">
-      <RequiredTargetFramework>4.8</RequiredTargetFramework>
-    </Reference>
-    <Reference Include="System.Numerics" />
-  </ItemGroup>
-  <ItemGroup>
-    <Compile Include="Cloner.cs" />
-    <Compile Include="Compiler-Csharp.cs" />
-    <Compile Include="Compiler-go.cs" />
-    <Compile Include="Compiler-js.cs" />
-    <Compile Include="Compiler-cpp.cs" />
-    <Compile Include="Compiler-java.cs" />
-    <Compile Include="Reporting.cs" />
-    <Compile Include="Triggers\QuantifiersCollection.cs" />
-    <Compile Include="Triggers\QuantifierSplitter.cs" />
-    <Compile Include="Triggers\TriggerExtensions.cs" />
-    <Compile Include="Triggers\QuantifiersCollector.cs" />
-    <Compile Include="Triggers\TriggersCollector.cs" />
-    <Compile Include="Triggers\TriggerUtils.cs" />
-    <Compile Include="Util.cs" />
-    <Compile Include="Compiler.cs" />
-    <Compile Include="BigIntegerParser.cs" />
-    <Compile Include="DafnyAst.cs" />
-    <Compile Include="DafnyMain.cs" />
-    <Compile Include="DafnyOptions.cs" />
-    <Compile Include="Printer.cs" />
-    <Compile Include="RefinementTransformer.cs" />
-    <Compile Include="Resolver.cs" />
-    <Compile Include="Rewriter.cs" />
-    <Compile Include="SccGraph.cs" />
-    <Compile Include="Translator.cs" />
-    <Compile Include="..\version.cs" />
-  </ItemGroup>
-  <ItemGroup>
-    <Compile Include="cce.cs" />
-  </ItemGroup>
-  <ItemGroup>
-    <None Include="Dafny.atg" />
-  </ItemGroup>
-  <ItemGroup>
-    <Compile Include="Parser.cs" Visible="False" />
-    <Compile Include="Scanner.cs" Visible="False" />
-  </ItemGroup>
-  <ItemGroup>
-    <BootstrapperPackage Include="Microsoft.Net.Client.3.5">
-      <Visible>False</Visible>
-      <ProductName>.NET Framework 3.5 SP1 Client Profile</ProductName>
-      <Install>false</Install>
-    </BootstrapperPackage>
-    <BootstrapperPackage Include="Microsoft.Net.Framework.3.5.SP1">
-      <Visible>False</Visible>
-      <ProductName>.NET Framework 3.5 SP1</ProductName>
-      <Install>true</Install>
-    </BootstrapperPackage>
-    <BootstrapperPackage Include="Microsoft.Windows.Installer.3.1">
-      <Visible>False</Visible>
-      <ProductName>Windows Installer 3.1</ProductName>
-      <Install>true</Install>
-    </BootstrapperPackage>
-  </ItemGroup>
-  <ItemGroup>
-    <ProjectReference Include="..\DafnyRuntime\DafnyRuntime.csproj">
-      <Project>{3e2944e9-3e1d-4e03-a881-fb04a7a6ed67}</Project>
-      <Name>DafnyRuntime</Name>
-    </ProjectReference>
-  </ItemGroup>
-  <Import Project="$(MSBuildToolsPath)\Microsoft.CSharp.targets" />
-  <!-- To modify your build process, add your task inside one of the targets below and uncomment it.
-       Other similar extension points exist, see Microsoft.Common.targets.
-  <Target Name="BeforeBuild">
-  </Target>
-  <Target Name="AfterBuild">
-  </Target>
-  -->
-  <PropertyGroup>
-    <CodeContractsInstallDir Condition="'$(CodeContractsInstallDir)'==''">C:\Program Files (x86)\Microsoft\Contracts\</CodeContractsInstallDir>
-  </PropertyGroup>
-  <Import Condition="'$(CodeContractsImported)' != 'true' AND '$(DontImportCodeContracts)' != 'true' AND Exists($(CodeContractsInstallDir))" Project="$(CodeContractsInstallDir)MsBuild\v14.0\Microsoft.CodeContracts.targets" />
->>>>>>> f9c54836
 </Project>