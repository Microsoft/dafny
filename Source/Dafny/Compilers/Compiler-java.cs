//-----------------------------------------------------------------------------
//
// Copyright by the contributors to the Dafny Project
// SPDX-License-Identifier: MIT
//
//-----------------------------------------------------------------------------

using System;
using System.Collections.Generic;
using System.Linq;
using System.Numerics;
using System.IO;
using System.Diagnostics.Contracts;
using System.Collections.ObjectModel;
using System.ComponentModel.Design;
using System.Diagnostics;
using System.Text.RegularExpressions;
using System.Reflection;
using Bpl = Microsoft.Boogie;
using static Microsoft.Dafny.ConcreteSyntaxTreeUtils;

namespace Microsoft.Dafny.Compilers {
  public class JavaCompiler : SinglePassCompiler {
    public override void OnPreCompile(ErrorReporter reporter, ReadOnlyCollection<string> otherFileNames) {
      base.OnPreCompile(reporter, otherFileNames);
      IntSelect = ",java.math.BigInteger";
      LambdaExecute = ".apply";
    }

    public override IReadOnlySet<string> SupportedExtensions => new HashSet<string> { ".java" };

    public override string TargetLanguage => "Java";
    public override string TargetExtension => "java";
    public override string TargetBasename(string dafnyProgramName) =>
      TransformToClassName(base.TargetBasename(dafnyProgramName));
    public override string TargetBaseDir(string dafnyProgramName) =>
      $"{Path.GetFileNameWithoutExtension(dafnyProgramName)}-java";
    public string TransformToClassName(string baseName) =>
      Regex.Replace(baseName, "[^_A-Za-z0-9$]", "_");

    public override bool SupportsInMemoryCompilation => false;
    public override bool TextualTargetIsExecutable => false;

    public override void CleanSourceDirectory(string sourceDirectory) {
      try {
        Directory.Delete(sourceDirectory, true);
      } catch (DirectoryNotFoundException) {
      }
    }

    const string DafnySetClass = "dafny.DafnySet";
    const string DafnyMultiSetClass = "dafny.DafnyMultiset";
    const string DafnySeqClass = "dafny.DafnySequence";
    const string DafnyMapClass = "dafny.DafnyMap";

    const string DafnyBigRationalClass = "dafny.BigRational";
    const string DafnyEuclideanClass = "dafny.DafnyEuclidean";
    const string DafnyHelpersClass = "dafny.Helpers";
    const string DafnyTypeDescriptor = "dafny.TypeDescriptor";
    static string FormatDefaultTypeParameterValue(TypeParameter tp) => FormatDefaultTypeParameterValueName(tp.CompileName);
    static string FormatDefaultTypeParameterValueName(string tpName) => $"_default_{tpName}";

    const string DafnyFunctionIfacePrefix = "dafny.Function";
    const string DafnyMultiArrayClassPrefix = "dafny.Array";
    const string DafnyTupleClassPrefix = "dafny.Tuple";

    string DafnyMultiArrayClass(int dim) => DafnyMultiArrayClassPrefix + dim;
    string DafnyTupleClass(int size) => DafnyTupleClassPrefix + size;

    string DafnyFunctionIface(int arity) =>
      arity == 1 ? "java.util.function.Function" : DafnyFunctionIfacePrefix + arity;

    static string FormatExternBaseClassName(string externClassName) =>
      $"_ExternBase_{externClassName}";
    static string FormatTypeDescriptorVariable(string typeVarName) =>
      $"_td_{typeVarName}";
    static string FormatTypeDescriptorVariable(TypeParameter tp) =>
      FormatTypeDescriptorVariable(tp.CompileName);

    const string TypeMethodName = "_typeDescriptor";

    private string ModuleName;
    private string ModulePath;
    private int FileCount = 0;
    private Import ModuleImport;
    private HashSet<int> tuples = new HashSet<int>();
    private HashSet<int> functions = new HashSet<int>();
    private HashSet<int> arrays = new HashSet<int>();

    private readonly List<Import> Imports = new List<Import>();

    //RootImportWriter writes additional imports to the main file.
    private ConcreteSyntaxTree RootImportWriter;

    private struct Import {
      public string Name, Path;
    }

    protected override bool UseReturnStyleOuts(Method m, int nonGhostOutCount) => true;


    protected override bool SupportsAmbiguousTypeDecl => false;
    protected override bool SupportsProperties => false;

    private enum JavaNativeType { Byte, Short, Int, Long }

    private static JavaNativeType AsJavaNativeType(NativeType.Selection sel) {
      switch (sel) {
        case NativeType.Selection.Byte:
        case NativeType.Selection.SByte:
          return JavaNativeType.Byte;
        case NativeType.Selection.Short:
        case NativeType.Selection.UShort:
          return JavaNativeType.Short;
        case NativeType.Selection.Int:
        case NativeType.Selection.UInt:
          return JavaNativeType.Int;
        case NativeType.Selection.Long:
        case NativeType.Selection.ULong:
          return JavaNativeType.Long;
        default:
          Contract.Assert(false);
          throw new cce.UnreachableException();
      }
    }

    private static bool IsUnsignedJavaNativeType(NativeType nt) {
      Contract.Requires(nt != null);
      switch (nt.Sel) {
        case NativeType.Selection.Byte:
        case NativeType.Selection.UShort:
        case NativeType.Selection.UInt:
        case NativeType.Selection.ULong:
          return true;
        default:
          return false;
      }
    }

    private static JavaNativeType AsJavaNativeType(NativeType nt) {
      return AsJavaNativeType(nt.Sel);
    }

    private JavaNativeType? AsJavaNativeType(Type type) {
      var nt = AsNativeType(type);
      if (nt == null) {
        return null;
      } else {
        return AsJavaNativeType(nt);
      }
    }

    protected override void DeclareSpecificOutCollector(string collectorVarName, ConcreteSyntaxTree wr, List<Type> formalTypes, List<Type> lhsTypes) {
      // If the method returns an array of parameter type, and we're assigning
      // to a variable with a more specific type, we need to insert a cast:
      //
      // Array<Integer> outcollector42 = obj.Method(); // <-- you are here
      // int[] out43 = (int[]) outcollector42.unwrap();
      var returnedTypes = new List<string>();
      Contract.Assert(formalTypes.Count == lhsTypes.Count);
      for (var i = 0; i < formalTypes.Count; i++) {
        var formalType = formalTypes[i];
        var lhsType = lhsTypes[i];
        if (formalType.IsArrayType && formalType.AsArrayType.Dims == 1 && UserDefinedType.ArrayElementType(formalType).IsTypeParameter) {
          returnedTypes.Add("java.lang.Object");
        } else {
          returnedTypes.Add(TypeName(lhsType, wr, Bpl.Token.NoToken, boxed: formalTypes.Count > 1));
        }
      }
      if (formalTypes.Count > 1) {
        tuples.Add(formalTypes.Count);
        wr.Write($"{DafnyTupleClass(formalTypes.Count)}<{Util.Comma(returnedTypes)}> {collectorVarName} = ");
      } else {
        wr.Write($"{returnedTypes[0]} {collectorVarName} = ");
      }
    }
    protected override void EmitCastOutParameterSplits(string outCollector, List<string> lhsNames,
      ConcreteSyntaxTree wr, List<Type> formalTypes, List<Type> lhsTypes, Bpl.IToken tok) {
      var wOuts = new List<ConcreteSyntaxTree>();
      for (var i = 0; i < lhsNames.Count; i++) {
        wr.Write($"{lhsNames[i]} = ");
        //
        // Suppose we have:
        //
        //   method Foo<A>(a : A) returns (arr : array<A>)
        //
        // This is compiled to:
        //
        //   public <A> Object Foo(A a)
        //
        // (There's also an argument for the type descriptor, but I'm omitting
        // it for clarity.)  Foo returns Object, not A[], since A could be
        // primitive and primitives cannot be generic parameters in Java
        // (*sigh*).  So when we call it:
        //
        //   var arr : int[] := Foo(42);
        //
        // we have to add a type cast:
        //
        //   BigInteger[] arr = (BigInteger[]) Foo(new BigInteger(42));
        //
        // Things can get more complicated than this, however.  If the method returns
        // the array as part of a tuple:
        //
        //   method Foo<A>(a : A) returns (pair : (array<A>, array<A>))
        //
        // then we get:
        //
        //   public <A> Tuple2<Object, Object> Foo(A a)
        //
        // and we have to write:
        //
        //   BigInteger[] arr = (Pair<BigInteger[], BigInteger[]>) (Object) Foo(new BigInteger(42));
        //
        // (Note the extra cast to Object, since Java doesn't allow a cast to
        // change a type parameter, as that's unsound in general.  It just
        // happens to be okay here!)
        //
        // Rather than try and exhaustively check for all the circumstances
        // where a cast is necessary, for the moment we just always cast to the
        // LHS type via Object, which is redundant 99% of the time but not
        // harmful.
        wr.Write($"({TypeName(lhsTypes[i], wr, Bpl.Token.NoToken)}) (Object) ");
        if (lhsNames.Count == 1) {
          wr.Write(outCollector);
        } else {
          wr.Write($"{outCollector}.dtor__{i}()");
        }
        EndStmt(wr);
      }
    }

    protected override void EmitSeqSelect(AssignStmt s0, List<Type> tupleTypeArgsList, ConcreteSyntaxTree wr, string tup) {
      wr.Write("(");
      var lhs = (SeqSelectExpr)s0.Lhs;
      ConcreteSyntaxTree wColl, wIndex, wValue;
      EmitIndexCollectionUpdate(out wColl, out wIndex, out wValue, wr, nativeIndex: true);
      var wCoerce = EmitCoercionIfNecessary(from: null, to: lhs.Seq.Type, tok: s0.Tok, wr: wColl);
      wCoerce.Write($"({TypeName(lhs.Seq.Type.NormalizeExpand(), wCoerce, s0.Tok)})");
      EmitTupleSelect(tup, 0, wCoerce);
      wColl.Write(")");
      var wCast = EmitCoercionToNativeInt(wIndex);
      EmitTupleSelect(tup, 1, wCast);
      wValue.Write($"({TypeName(tupleTypeArgsList[2].NormalizeExpand(), wValue, s0.Tok)})");
      EmitTupleSelect(tup, 2, wValue);
      EndStmt(wr);
    }

    protected override void EmitMultiSelect(AssignStmt s0, List<Type> tupleTypeArgsList, ConcreteSyntaxTree wr, string tup, int L) {
      wr.Write("(");
      var lhs = (MultiSelectExpr)s0.Lhs;
      var wArray = new ConcreteSyntaxTree(wr.RelativeIndentLevel);
      var wCoerced = EmitCoercionIfNecessary(from: null, to: tupleTypeArgsList[0], tok: s0.Tok, wr: wArray);
      wCoerced.Write($"({TypeName(tupleTypeArgsList[0].NormalizeExpand(), wCoerced, s0.Tok)})");
      EmitTupleSelect(tup, 0, wCoerced);
      wArray.Write(")");
      var array = wArray.ToString();
      var indices = new List<string>();
      for (int i = 0; i < lhs.Indices.Count; i++) {
        var wIndex = new ConcreteSyntaxTree();
        wIndex.Write("((java.math.BigInteger)");
        EmitTupleSelect(tup, i + 1, wIndex);
        wIndex.Write(")");
        indices.Add(wIndex.ToString());
      }
      var lv = EmitArraySelectAsLvalue(array, indices, tupleTypeArgsList[L - 1]);
      var wrRhs = EmitAssignment(lv, tupleTypeArgsList[L - 1], null, wr, s0.Tok);
      wrRhs.Write($"(({TypeName(tupleTypeArgsList[L - 1], wrRhs, s0.Tok)})");
      EmitTupleSelect(tup, L - 1, wrRhs);
      wrRhs.Write(")");
      EndStmt(wr);
    }

    protected override void WriteCast(string s, ConcreteSyntaxTree wr) {
      wr.Write($"({s})");
    }

    protected override ConcreteSyntaxTree EmitIngredients(ConcreteSyntaxTree wr, string ingredients, int L, string tupleTypeArgs, ForallStmt s, AssignStmt s0, Expression rhs) {
      var wrVarInit = wr;
      wrVarInit.Write($"java.util.ArrayList<{DafnyTupleClass(L)}<{tupleTypeArgs}>> {ingredients} = ");
      AddTupleToSet(L);
      EmitEmptyTupleList(tupleTypeArgs, wrVarInit);
      var wrOuter = wr;
      wr = CompileGuardedLoops(s.BoundVars, s.Bounds, s.Range, wr);
      var wrTuple = EmitAddTupleToList(ingredients, tupleTypeArgs, wr);
      wrTuple.Write($"{L}<{tupleTypeArgs}>(");
      if (s0.Lhs is MemberSelectExpr lhs1) {
        TrExpr(lhs1.Obj, wrTuple, false);
      } else if (s0.Lhs is SeqSelectExpr lhs2) {
        TrExpr(lhs2.Seq, wrTuple, false);
        wrTuple.Write(", ");
        TrParenExpr(lhs2.E0, wrTuple, false);
      } else {
        var lhs = (MultiSelectExpr)s0.Lhs;
        TrExpr(lhs.Array, wrTuple, false);
        foreach (var t in lhs.Indices) {
          wrTuple.Write(", ");
          TrParenExpr(t, wrTuple, false);
        }
      }

      wrTuple.Write(", ");
      if (rhs is MultiSelectExpr) {
        Type t = rhs.Type.NormalizeExpand();
        wrTuple.Write($"({TypeName(t, wrTuple, rhs.tok)})");
      }

      TrExpr(rhs, wrTuple, false);
      return wrOuter;
    }

    protected override void EmitHeader(Program program, ConcreteSyntaxTree wr) {
      wr.WriteLine($"// Dafny program {program.Name} compiled into Java");
      ModuleName = program.MainMethod != null ? "main" : Path.GetFileNameWithoutExtension(program.Name);
      wr.WriteLine();
      // Keep the import writers so that we can import subsequent modules into the main one
      EmitImports(wr, out RootImportWriter);
      wr.WriteLine();
    }

    // Only exists to make sure method is overriden
    protected override void EmitBuiltInDecls(BuiltIns builtIns, ConcreteSyntaxTree wr) { }

    public override void EmitCallToMain(Method mainMethod, string baseName, ConcreteSyntaxTree wr) {
      var className = TransformToClassName(baseName);
      wr = wr.NewBlock($"public class {className}");

      var companion = TypeName_Companion(UserDefinedType.FromTopLevelDeclWithAllBooleanTypeParameters(mainMethod.EnclosingClass), wr, mainMethod.tok, mainMethod);
      var wBody = wr.NewNamedBlock("public static void main(String[] args)");
      var modName = mainMethod.EnclosingClass.EnclosingModuleDefinition.CompileName == "_module" ? "_System." : "";
      companion = modName + companion;
      Coverage.EmitSetup(wBody);
      wBody.WriteLine($"{DafnyHelpersClass}.withHaltHandling({companion}::__Main);");
      Coverage.EmitTearDown(wBody);
    }

    void EmitImports(ConcreteSyntaxTree wr, out ConcreteSyntaxTree importWriter) {
      importWriter = wr.Fork();
      foreach (var import in Imports) {
        if (import.Name != ModuleName) {
          EmitImport(import, importWriter);
        }
      }
    }

    private void EmitImport(Import import, ConcreteSyntaxTree importWriter) {
      importWriter.WriteLine($"import {import.Path.Replace('/', '.')}.*;");
    }

    protected override ConcreteSyntaxTree CreateModule(string moduleName, bool isDefault, bool isExtern, string /*?*/ libraryName, ConcreteSyntaxTree wr) {
      if (isDefault) {
        // Fold the default module into the main module
        return wr;
      }
      var pkgName = libraryName ?? IdProtect(moduleName);
      var path = pkgName.Replace('.', '/');
      var import = new Import { Name = moduleName, Path = path };
      ModuleName = IdProtect(moduleName);
      ModulePath = path;
      ModuleImport = import;
      FileCount = 0;
      return wr;
    }

    protected override void FinishModule() {
      if (FileCount > 0) {
        AddImport(ModuleImport);
      }
      FileCount = 0;
    }

    private void AddImport(Import import) {
      if (!Imports.Contains(import)) {
        EmitImport(import, RootImportWriter);
        Imports.Add(import);
      }
    }

    protected override void DeclareSubsetType(SubsetTypeDecl sst, ConcreteSyntaxTree wr) {
      var cw = (ClassWriter)CreateClass(IdProtect(sst.EnclosingModuleDefinition.CompileName), IdName(sst), sst, wr);
      if (sst.WitnessKind == SubsetTypeDecl.WKind.Compiled) {
        var sw = new ConcreteSyntaxTree(cw.InstanceMemberWriter.RelativeIndentLevel);
        TrExpr(sst.Witness, sw, false);
        var witness = sw.ToString();
        var typeName = TypeName(sst.Rhs, cw.StaticMemberWriter, sst.tok);
        if (sst.TypeArgs.Count == 0) {
          cw.DeclareField("Witness", sst, true, true, sst.Rhs, sst.tok, witness, null);
          witness = "Witness";
        }
        var w = cw.StaticMemberWriter.NewBlock($"public static {TypeParameters(sst.TypeArgs, " ")}{typeName} defaultValue()");
        w.WriteLine($"return {witness};");
      }
    }

    protected class ClassWriter : IClassWriter {
      public readonly JavaCompiler Compiler;
      public readonly ConcreteSyntaxTree InstanceMemberWriter;
      public readonly ConcreteSyntaxTree StaticMemberWriter;
      public readonly ConcreteSyntaxTree CtorBodyWriter;
      private readonly MockWriter mockWriter;

      public ClassWriter(JavaCompiler compiler, ConcreteSyntaxTree instanceMemberWriter, ConcreteSyntaxTree ctorBodyWriter, ConcreteSyntaxTree staticMemberWriter = null) {
        Contract.Requires(compiler != null);
        Contract.Requires(instanceMemberWriter != null);
        this.Compiler = compiler;
        this.InstanceMemberWriter = instanceMemberWriter;
        this.CtorBodyWriter = ctorBodyWriter;
        this.StaticMemberWriter = staticMemberWriter ?? instanceMemberWriter;
        this.mockWriter = new MockWriter(this.Compiler);
      }

      public ConcreteSyntaxTree Writer(bool isStatic, bool createBody, MemberDecl/*?*/ member) {
        if (createBody) {
          if (isStatic || (member != null && member.EnclosingClass is TraitDecl && Compiler.NeedsCustomReceiver(member))) {
            return StaticMemberWriter;
          }
        }
        return InstanceMemberWriter;
      }

      public ConcreteSyntaxTree/*?*/ CreateMethod(Method m, List<TypeArgumentInstantiation> typeArgs, bool createBody, bool forBodyInheritance, bool lookasideBody) {
        return Compiler.CreateMethod(m, typeArgs, createBody, Writer(m.IsStatic, createBody, m), forBodyInheritance, lookasideBody);
      }

<<<<<<< HEAD
      public ConcreteSyntaxTree CreateFreshMethod(Method m) {
        //  throw new NotImplementedException();
        return mockWriter.CreateFreshMethod(m, Writer(m.IsStatic, true, m));
      }

      public ConcreteSyntaxTree CreateMockMethod(Method m, List<TypeArgumentInstantiation> typeArgs, bool createBody, bool forBodyInheritance,
        bool lookasideBody) {
        return mockWriter.CreateMockMethod(m, typeArgs, createBody, Writer(m.IsStatic, createBody, m), forBodyInheritance, lookasideBody);

=======
      public ConcreteSyntaxTree SynthesizeMethod(Method m, List<TypeArgumentInstantiation> typeArgs, bool createBody, bool forBodyInheritance, bool lookasideBody) {
        throw new NotImplementedException();
>>>>>>> c89b0396
      }

      public ConcreteSyntaxTree/*?*/ CreateFunction(string name, List<TypeArgumentInstantiation> typeArgs, List<Formal> formals, Type resultType, Bpl.IToken tok, bool isStatic, bool createBody, MemberDecl member, bool forBodyInheritance, bool lookasideBody) {
        return Compiler.CreateFunction(name, typeArgs, formals, resultType, tok, isStatic, createBody, member, Writer(isStatic, createBody, member), forBodyInheritance, lookasideBody);
      }

      public ConcreteSyntaxTree/*?*/ CreateGetter(string name, TopLevelDecl enclosingDecl, Type resultType, Bpl.IToken tok, bool isStatic, bool isConst, bool createBody, MemberDecl/*?*/ member, bool forBodyInheritance) {
        return Compiler.CreateGetter(name, resultType, tok, isStatic, createBody, Writer(isStatic, createBody, member));
      }
      public ConcreteSyntaxTree/*?*/ CreateGetterSetter(string name, Type resultType, Bpl.IToken tok, bool isStatic, bool createBody, MemberDecl/*?*/ member, out ConcreteSyntaxTree setterWriter, bool forBodyInheritance) {
        return Compiler.CreateGetterSetter(name, resultType, tok, isStatic, createBody, out setterWriter, Writer(isStatic, createBody, member));
      }
      public void DeclareField(string name, TopLevelDecl enclosingDecl, bool isStatic, bool isConst, Type type, Bpl.IToken tok, string rhs, Field field) {
        Compiler.DeclareField(name, isStatic, isConst, type, tok, rhs, this);
      }
      public void InitializeField(Field field, Type instantiatedFieldType, TopLevelDeclWithMembers enclosingClass) {
        throw new NotSupportedException();  // InitializeField should be called only for those compilers that set ClassesRedeclareInheritedFields to false.
      }
      public ConcreteSyntaxTree/*?*/ ErrorWriter() => InstanceMemberWriter;

      public void Finish() { }
    }

    protected override bool SupportsStaticsInGenericClasses => false;

    protected ConcreteSyntaxTree CreateGetter(string name, Type resultType, Bpl.IToken tok, bool isStatic,
      bool createBody, ConcreteSyntaxTree wr) {
      wr.Write("public {0}{1} {2}()", isStatic ? "static " : "", TypeName(resultType, wr, tok), name);
      if (createBody) {
        var w = wr.NewBlock("", null, BlockStyle.NewlineBrace, BlockStyle.NewlineBrace);
        return w;
      } else {
        wr.WriteLine(";");
        return null;
      }
    }

    protected override void DeclareLocalVar(string name, Type /*?*/ type, Bpl.IToken /*?*/ tok, Expression rhs,
      bool inLetExprBody, ConcreteSyntaxTree wr) {
      if (type == null) {
        type = rhs.Type;
      }
      var w = DeclareLocalVar(name, type, tok, wr);
      TrExpr(rhs, w, inLetExprBody);
    }

    public ConcreteSyntaxTree /*?*/ CreateGetterSetter(string name, Type resultType, Bpl.IToken tok, bool isStatic,
      bool createBody, out ConcreteSyntaxTree setterWriter, ConcreteSyntaxTree wr) {
      wr.Write("public {0}{1} {2}()", isStatic ? "static " : "", TypeName(resultType, wr, tok), name);
      ConcreteSyntaxTree wGet = null;
      if (createBody) {
        wGet = wr.NewBlock("", null, BlockStyle.NewlineBrace, BlockStyle.NewlineBrace);
      } else {
        wr.WriteLine(";");
      }
      wr.Write("public {0}void set_{1}({2} value)", isStatic ? "static " : "", name, TypeName(resultType, wr, tok));
      if (createBody) {
        setterWriter = wr.NewBlock("", null, BlockStyle.NewlineBrace, BlockStyle.NewlineBrace);
      } else {
        wr.WriteLine(";");
        setterWriter = null;
      }
      return wGet;
    }

    private string WriteDafnyStructure(Method m, ConcreteSyntaxTree wr) {
      string res = "dafny.DafnySequence<? extends dafny.Tuple" + m.Ins.Count.ToString() + "<";
      foreach (var o in m.Ins) {
        res += this.BoxedTypeName(o.Type, wr, o.tok);
        if (!o.Equals(m.Ins.Last())) {
          res += ", ";
        }
      }
      res += ">>";
      return res;
    }

    private void WriteGlueCode(ConcreteSyntaxTree wr, string methodName, string dafnyStructure, int tupleLength) {
      wr.WriteLine("public static java.util.Collection<Object[]> " + methodName + "Converter(" + dafnyStructure + "dafnyStructure) {");
      wr.WriteLine("java.util.List<Object[]> newList = new java.util.ArrayList<>();");
      wr.WriteLine("for (var tuple : dafnyStructure) {");
      wr.Write("newList.add(new Object[] {");
      for (int i = 0; i < tupleLength; i++) {
        string tupleValue = "tuple.dtor__" + i.ToString() + "()";
        wr.Write(tupleValue);
        if (i < tupleLength - 1) {
          wr.Write(", ");
        }
      }
      wr.WriteLine("});");
      wr.WriteLine("}");
      wr.WriteLine("return newList;");
      wr.WriteLine("}");

      wr.WriteLine("public static java.util.Collection<Object[]> _" + methodName + "() {");
      wr.WriteLine(dafnyStructure + " retValue =  " + methodName + "();");
      wr.WriteLine("return " + methodName + "Converter(retValue);");
      wr.WriteLine("}");

      wr.WriteLine("@org.junit.jupiter.params.ParameterizedTest");
      wr.WriteLine("@org.junit.jupiter.params.provider.MethodSource(\"_" + methodName + "\")");
    }

    private void AddTestCheckerIfNeeded(Declaration decl, ConcreteSyntaxTree wr) {
      if (!Attributes.Contains(decl.Attributes, "test")) {
        return;
      }
      var args = Attributes.FindExpressions(decl.Attributes, "test");
      if (args.Count == 2 && args[0] is LiteralExpr && args[1] is LiteralExpr) {
        LiteralExpr sourceType = (LiteralExpr)args[0];
        if (sourceType.Value.ToString().Equals("MethodSource")) {
          Method m = (Method)decl;
          LiteralExpr methodNameExpr = (LiteralExpr)args[1];
          string dafnyStructure = WriteDafnyStructure(m, wr);
          string compiledSourceName = NonglobalVariable.CompilerizeName(methodNameExpr.Value.ToString());
          WriteGlueCode(wr, compiledSourceName, dafnyStructure, m.Ins.Count);
          return;
        }
      } else {
        wr.WriteLine("@org.junit.jupiter.api.Test");
        return;
      }
    }

    protected ConcreteSyntaxTree CreateMethod(Method m, List<TypeArgumentInstantiation> typeArgs, bool createBody, ConcreteSyntaxTree wr, bool forBodyInheritance, bool lookasideBody) {
      if (m.IsExtern(out _, out _) && (m.IsStatic || m is Constructor)) {
        // No need for an abstract version of a static method or a constructor
        return null;
      }
      AddTestCheckerIfNeeded(m, wr);
      string targetReturnTypeReplacement = null;
      int nonGhostOuts = 0;
      int nonGhostIndex = 0;
      for (int i = 0; i < m.Outs.Count; i++) {
        if (!m.Outs[i].IsGhost) {
          nonGhostOuts += 1;
          nonGhostIndex = i;
        }
      }
      if (nonGhostOuts == 1) {
        targetReturnTypeReplacement = TypeName(m.Outs[nonGhostIndex].Type, wr, m.Outs[nonGhostIndex].tok);
      } else if (nonGhostOuts > 1) {
        targetReturnTypeReplacement = DafnyTupleClass(nonGhostOuts);
      }
      var customReceiver = createBody && !forBodyInheritance && NeedsCustomReceiver(m);
      var receiverType = UserDefinedType.FromTopLevelDecl(m.tok, m.EnclosingClass);
      wr.Write("public {0}{1}", !createBody && m.EnclosingClass is not TraitDecl ? "abstract " : "", m.IsStatic || customReceiver ? "static " : "");
      wr.Write(TypeParameters(TypeArgumentInstantiation.ToFormals(ForTypeParameters(typeArgs, m, lookasideBody)), " "));
      wr.Write("{0} {1}", targetReturnTypeReplacement ?? "void", IdName(m));
      wr.Write("(");
      var sep = "";
      WriteRuntimeTypeDescriptorsFormals(m, ForTypeDescriptors(typeArgs, m, lookasideBody), wr, ref sep, tp => $"{DafnyTypeDescriptor}<{tp.CompileName}> {FormatTypeDescriptorVariable(tp)}");
      if (customReceiver) {
        DeclareFormal(sep, "_this", receiverType, m.tok, true, wr);
        sep = ", ";
      }
      WriteFormals(sep, m.Ins, wr);
      if (!createBody) {
        wr.WriteLine(");");
        return null; // We do not want to write a function body, so instead of returning a BTW, we return null.
      } else {
        return wr.NewBlock(")", null, BlockStyle.NewlineBrace, BlockStyle.NewlineBrace);
      }
    }

    private ConcreteSyntaxTree GetMethodParameters(Method m, List<TypeArgumentInstantiation> typeArgs, bool lookasideBody, bool customReceiver, string returnType) {
      //var parameters = GetFunctionParameters(m.Ins, m, typeArgs, lookasideBody, customReceiver);
      var parameters = new ConcreteSyntaxTree();
      var sep = "";
      WriteRuntimeTypeDescriptorsFormals(m, ForTypeDescriptors(typeArgs, m, lookasideBody), parameters, ref sep, tp => $"{DafnyTypeDescriptor}<{tp.CompileName}> {FormatTypeDescriptorVariable(tp)}");
      if (customReceiver) {
        var nt = m.EnclosingClass;
        var receiverType = UserDefinedType.FromTopLevelDecl(m.tok, nt);
        DeclareFormal(sep, "_this", receiverType, m.tok, true, parameters);
        sep = ", ";
      }
      WriteFormals(sep, m.Ins, parameters);
      if (returnType == "void") {
        WriteFormals(parameters.Nodes.Any() ? ", " : "", m.Outs, parameters);
      }
      return parameters;
    }

    //private ConcreteSyntaxTree GetFunctionParameters(List<Formal> formals, MemberDecl m, List<TypeArgumentInstantiation> typeArgs, bool lookasideBody, bool customReceiver) {
    //  var parameters = new ConcreteSyntaxTree();
    //  var sep = "";
    //  WriteRuntimeTypeDescriptorsFormals(m, ForTypeDescriptors(typeArgs, m, lookasideBody), parameters, ref sep,
    //    tp => $"{DafnyTypeDescriptor}<{tp.CompileName}> {FormatTypeDescriptorVariable(tp)}");
    //  if (customReceiver) {
    //    var nt = m.EnclosingClass;
    //    var receiverType = UserDefinedType.FromTopLevelDecl(m.tok, nt);
    //    DeclareFormal(sep, "_this", receiverType, m.tok, true, parameters);
    //    sep = ", ";
    //  }

    //  WriteFormals(sep, formals, parameters);
    //  return parameters;
    //}

    private string GetTargetReturnTypeReplacement(Method m, ConcreteSyntaxTree wr) {
      string targetReturnTypeReplacement = null;
      int nonGhostOuts = 0;
      int nonGhostIndex = 0;
      for (int i = 0; i < m.Outs.Count; i++) {
        if (!m.Outs[i].IsGhost) {
          nonGhostOuts += 1;
          nonGhostIndex = i;
        }
      }
      if (nonGhostOuts == 1) {
        targetReturnTypeReplacement = TypeName(m.Outs[nonGhostIndex].Type, wr, m.Outs[nonGhostIndex].tok);
      } else if (nonGhostOuts > 1) {
        targetReturnTypeReplacement = DafnyTupleClass(nonGhostOuts);
      }

      targetReturnTypeReplacement ??= "void";
      return targetReturnTypeReplacement;
    }

    protected override ConcreteSyntaxTree EmitMethodReturns(Method m, ConcreteSyntaxTree wr) {
      int nonGhostOuts = 0;
      foreach (var t in m.Outs) {
        if (t.IsGhost) {
          continue;
        }

        nonGhostOuts += 1;
        break;
      }
      if (!m.Body.Body.OfType<ReturnStmt>().Any() && (nonGhostOuts > 0 || m.IsTailRecursive)) { // If method has out parameters or is tail-recursive but no explicit return statement in Dafny
        var beforeReturn = wr.NewBlock("if(true)"); // Ensure no unreachable error is thrown for the return statement
        EmitReturn(m.Outs, wr);
        return beforeReturn;
      }
      return wr;
    }

    protected ConcreteSyntaxTree/*?*/ CreateFunction(string name, List<TypeArgumentInstantiation> typeArgs,
      List<Formal> formals, Type resultType, Bpl.IToken tok, bool isStatic, bool createBody, MemberDecl member,
      ConcreteSyntaxTree wr, bool forBodyInheritance, bool lookasideBody) {
      if (member.IsExtern(out _, out _) && isStatic) {
        // No need for abstract version of static method
        return null;
      }
      AddTestCheckerIfNeeded(member, wr);
      var customReceiver = createBody && !forBodyInheritance && NeedsCustomReceiver(member);
      var receiverType = UserDefinedType.FromTopLevelDecl(member.tok, member.EnclosingClass);
      wr.Write("public {0}{1}", !createBody && !(member.EnclosingClass is TraitDecl) ? "abstract " : "", isStatic || customReceiver ? "static " : "");
      wr.Write(TypeParameters(TypeArgumentInstantiation.ToFormals(ForTypeParameters(typeArgs, member, lookasideBody)), " "));
      wr.Write($"{TypeName(resultType, wr, tok)} {name}(");
      var sep = "";
      var argCount = WriteRuntimeTypeDescriptorsFormals(member, ForTypeDescriptors(typeArgs, member, lookasideBody), wr, ref sep, tp => $"{DafnyTypeDescriptor}<{tp.CompileName}> {FormatTypeDescriptorVariable(tp)}");
      if (customReceiver) {
        DeclareFormal(sep, "_this", receiverType, tok, true, wr);
        sep = ", ";
        argCount++;
      }
      argCount += WriteFormals(sep, formals, wr);
      if (!createBody) {
        wr.WriteLine(");");
        return null; // We do not want to write a function body, so instead of returning a BTW, we return null.
      } else {
        ConcreteSyntaxTree w;
        if (argCount > 1) {
          w = wr.NewBlock(")", null, BlockStyle.NewlineBrace, BlockStyle.NewlineBrace);
        } else {
          w = wr.NewBlock(")");
        }
        return w;
      }
    }

    protected void DeclareField(string name, bool isStatic, bool isConst, Type type, Bpl.IToken tok, string rhs, ClassWriter cw) {
      if (isStatic) {
        var r = rhs ?? DefaultValue(type, cw.StaticMemberWriter, tok);
        var t = StripTypeParameters(TypeName(type, cw.StaticMemberWriter, tok));
        cw.StaticMemberWriter.WriteLine($"public static {t} {name} = {r};");
      } else {
        Contract.Assert(cw.CtorBodyWriter != null, "Unexpected instance field");
        cw.InstanceMemberWriter.WriteLine("public {0} {1};", TypeName(type, cw.InstanceMemberWriter, tok), name);
        cw.CtorBodyWriter.WriteLine("this.{0} = {1};", name, rhs ?? PlaceboValue(type, cw.CtorBodyWriter, tok));
      }
    }

    private string StripTypeParameters(string s) {
      Contract.Requires(s != null);
      return Regex.Replace(s, @"<.+>", "");
    }

    private void EmitSuppression(ConcreteSyntaxTree wr) {
      wr.WriteLine("@SuppressWarnings({\"unchecked\", \"deprecation\"})");
    }

    string TypeParameters(List<TypeParameter>/*?*/ targs, string suffix = "") {
      Contract.Requires(targs == null || cce.NonNullElements(targs));
      Contract.Ensures(Contract.Result<string>() != null);

      if (targs == null || targs.Count == 0) {
        return "";  // ignore suffix
      }
      return $"<{Util.Comma(targs, IdName)}>{suffix}";
    }

    internal override string TypeName(Type type, ConcreteSyntaxTree wr, Bpl.IToken tok, MemberDecl/*?*/ member = null) {
      return TypeName(type, wr, tok, boxed: false, member);
    }

    private string BoxedTypeName(Type type, ConcreteSyntaxTree wr, Bpl.IToken tok) {
      return TypeName(type, wr, tok, boxed: true);
    }

    private string ActualTypeArgument(Type type, TypeParameter.TPVariance variance, ConcreteSyntaxTree wr, Bpl.IToken tok) {
      Contract.Requires(type != null);
      Contract.Requires(wr != null);
      Contract.Requires(tok != null);
      var typeName = BoxedTypeName(type, wr, tok);
      if (variance == TypeParameter.TPVariance.Co) {
        return "? extends " + typeName;
      } else if (variance == TypeParameter.TPVariance.Contra) {
        if (type.IsRefType) {
          return "? super " + typeName;
        }
      }
      return typeName;
    }

    private string BoxedTypeNames(List<Type> types, ConcreteSyntaxTree wr, Bpl.IToken tok) {
      return Util.Comma(types, t => BoxedTypeName(t, wr, tok));
    }

    protected override string TypeArgumentName(Type type, ConcreteSyntaxTree wr, Bpl.IToken tok) {
      return BoxedTypeName(type, wr, tok);
    }

    private string TypeName(Type type, ConcreteSyntaxTree wr, Bpl.IToken tok, bool boxed, MemberDecl /*?*/ member = null) {
      return TypeName(type, wr, tok, boxed, false, member);
    }

    private string TypeName(Type type, ConcreteSyntaxTree wr, Bpl.IToken tok, bool boxed, bool erased, MemberDecl/*?*/ member = null) {
      Contract.Ensures(Contract.Result<string>() != null);
      Contract.Assume(type != null);  // precondition; this ought to be declared as a Requires in the superclass

      var xType = type.NormalizeExpand();
      if (xType is TypeProxy) {
        // unresolved proxy; just treat as ref, since no particular type information is apparently needed for this type
        return "Object";
      }
      if (xType is BoolType) {
        return boxed ? "Boolean" : "boolean";
      } else if (xType is CharType) {
        return boxed ? "Character" : "char";
      } else if (xType is IntType || xType is BigOrdinalType) {
        return "java.math.BigInteger";
      } else if (xType is RealType) {
        return DafnyBigRationalClass;
      } else if (xType is BitvectorType) {
        var t = (BitvectorType)xType;
        return t.NativeType != null ? GetNativeTypeName(t.NativeType, boxed) : "java.math.BigInteger";
      } else if (member == null && xType.AsNewtype != null) {
        var nativeType = xType.AsNewtype.NativeType;
        if (nativeType != null) {
          return GetNativeTypeName(nativeType, boxed);
        }
        return TypeName(xType.AsNewtype.BaseType, wr, tok, boxed);
      } else if (xType.IsObjectQ) {
        return "Object";
      } else if (xType.IsArrayType) {
        ArrayClassDecl at = xType.AsArrayType;
        Contract.Assert(at != null);  // follows from type.IsArrayType
        Type elType = UserDefinedType.ArrayElementType(xType);
        return ArrayTypeName(elType, at.Dims, wr, tok);
      } else if (xType is UserDefinedType udt) {
        if (udt.ResolvedClass is TypeParameter tp) {
          if (thisContext != null && thisContext.ParentFormalTypeParametersToActuals.TryGetValue(tp, out var instantiatedTypeParameter)) {
            return TypeName(instantiatedTypeParameter, wr, tok, true, member);
          }
        }
        var s = FullTypeName(udt, member);
        if (s.Equals("string")) {
          return "String";
        }
        var cl = udt.ResolvedClass;
        bool isHandle = true;
        if (cl != null && Attributes.ContainsBool(cl.Attributes, "handle", ref isHandle) && isHandle) {
          return boxed ? "Long" : "long";
        } else if (cl is TupleTypeDecl tupleDecl) {
          s = DafnyTupleClass(tupleDecl.NonGhostDims);
        }

        // When accessing a static member, leave off the type arguments
        if (member != null) {
          return TypeName_UDT(s, new List<TypeParameter.TPVariance>(), new List<Type>(), wr, udt.tok);
        } else {
          return TypeName_UDT(s, udt, wr, udt.tok);
        }
      } else if (xType is SetType) {
        var argType = ((SetType)xType).Arg;
        if (erased) {
          return DafnySetClass;
        }
        return $"{DafnySetClass}<{ActualTypeArgument(argType, TypeParameter.TPVariance.Co, wr, tok)}>";
      } else if (xType is SeqType) {
        var argType = ((SeqType)xType).Arg;
        if (erased) {
          return DafnySeqClass;
        }
        return $"{DafnySeqClass}<{ActualTypeArgument(argType, TypeParameter.TPVariance.Co, wr, tok)}>";
      } else if (xType is MultiSetType) {
        var argType = ((MultiSetType)xType).Arg;
        if (erased) {
          return DafnyMultiSetClass;
        }
        return $"{DafnyMultiSetClass}<{ActualTypeArgument(argType, TypeParameter.TPVariance.Co, wr, tok)}>";
      } else if (xType is MapType) {
        var domType = ((MapType)xType).Domain;
        var ranType = ((MapType)xType).Range;
        if (erased) {
          return DafnyMapClass;
        }
        return $"{DafnyMapClass}<{ActualTypeArgument(domType, TypeParameter.TPVariance.Co, wr, tok)}, {ActualTypeArgument(ranType, TypeParameter.TPVariance.Co, wr, tok)}>";
      } else {
        Contract.Assert(false); throw new cce.UnreachableException();  // unexpected type
      }
    }

    string ArrayTypeName(Type elType, int dims, ConcreteSyntaxTree wr, Bpl.IToken tok) {
      if (dims > 1) {
        arrays.Add(dims);
        return $"{DafnyMultiArrayClass(dims)}<{ActualTypeArgument(elType, TypeParameter.TPVariance.Non, wr, tok)}>";
      } else if (elType.IsTypeParameter) {
        return "java.lang.Object";
      } else {
        return $"{TypeName(elType, wr, tok)}[]";
      }
    }

    protected string CollectionTypeUnparameterizedName(CollectionType ct) {
      if (ct is SeqType) {
        return DafnySeqClass;
      } else if (ct is SetType) {
        return DafnySetClass;
      } else if (ct is MultiSetType) {
        return DafnyMultiSetClass;
      } else if (ct is MapType) {
        return DafnyMapClass;
      } else {
        Contract.Assert(false);  // unexpected collection type
        throw new cce.UnreachableException();  // to please the compiler
      }
    }

    protected override string FullTypeName(UserDefinedType udt, MemberDecl /*?*/ member = null) {
      return FullTypeName(udt, member, false);
    }

    protected string FullTypeName(UserDefinedType udt, MemberDecl member, bool useCompanionName) {
      Contract.Requires(udt != null);
      if (udt.IsBuiltinArrowType) {
        functions.Add(udt.TypeArgs.Count - 1);
        return DafnyFunctionIface(udt.TypeArgs.Count - 1);
      }
      string qualification;
      if (member != null && member.IsExtern(out qualification, out _) && qualification != null) {
        return qualification;
      }
      var cl = udt.ResolvedClass;
      if (cl is NonNullTypeDecl nntd) {
        cl = nntd.Class;
      }
      if (cl is TypeParameter) {
        return IdProtect(udt.CompileName);
      } else if (cl is TupleTypeDecl tupleDecl) {
        return DafnyTupleClass(tupleDecl.NonGhostDims);
      } else if (cl is TraitDecl && useCompanionName) {
        return IdProtect(udt.FullCompanionCompileName);
      } else if (cl.EnclosingModuleDefinition.CompileName == ModuleName || cl.EnclosingModuleDefinition.IsDefaultModule) {
        return IdProtect(cl.CompileName);
      } else {
        return IdProtect(cl.EnclosingModuleDefinition.CompileName) + "." + IdProtect(cl.CompileName);
      }
    }

    protected override string TypeNameArrayBrackets(int dims) {
      var name = "[";
      for (int i = 1; i < dims; i++) {
        name += "][";
      }

      return name + "]";
    }

    protected override bool DeclareFormal(string prefix, string name, Type type, Bpl.IToken tok, bool isInParam, ConcreteSyntaxTree wr) {
      if (!isInParam) {
        return false;
      }

      wr.Write($"{prefix}{TypeName(type, wr, tok)} {name}");
      return true;
    }

    protected override string TypeName_UDT(string fullCompileName, List<TypeParameter.TPVariance> variance, List<Type> typeArgs, ConcreteSyntaxTree wr, Bpl.IToken tok) {
      Contract.Assume(fullCompileName != null);  // precondition; this ought to be declared as a Requires in the superclass
      Contract.Assume(variance != null);  // precondition; this ought to be declared as a Requires in the superclass
      Contract.Assume(typeArgs != null);  // precondition; this ought to be declared as a Requires in the superclass
      Contract.Assume(variance.Count == typeArgs.Count);
      string s = IdProtect(fullCompileName);
      if (typeArgs.Count != 0) {
        for (var i = 0; i < typeArgs.Count; i++) {
          var v = variance[i];
          var ta = typeArgs[i];
          if (ComplicatedTypeParameterForCompilation(v, ta)) {
            Error(tok, "compilation does not support trait types as a type parameter (got '{0}'{1}); consider introducing a ghost", wr,
              ta, typeArgs.Count == 1 ? "" : $" for type parameter {i}");
          }
        }
        s += "<" + BoxedTypeNames(typeArgs, wr, tok) + ">";
      }
      return s;
    }

    // We write an extern class as a base class that the actual extern class
    // needs to extend, so the extern methods and functions need to be abstract
    // in the base class
    protected override bool IncludeExternMembers { get => true; }

    //
    // An example to show how type parameters are dealt with:
    //
    //   class Class<T /* needs auto-initializer */, U /* does not */> {
    //     private String sT; // type descriptor for T
    //
    //     // Fields are assigned in the constructor because some will
    //     // depend on a type parameter
    //     public T t;
    //     public U u;
    //
    //     public Class(String sT) {
    //       this.sT = sT;
    //       this.t = dafny.Helpers.getDefault(sT);
    //       // Note: The field must be assigned a real value before being read!
    //       this.u = null;
    //     }
    //
    //     public __ctor(U u) {
    //       this.u = u;
    //     }
    //   }
    //
    protected override IClassWriter CreateClass(string moduleName, string name, bool isExtern, string /*?*/ fullPrintName,
      List<TypeParameter> typeParameters, TopLevelDecl cls, List<Type> /*?*/ superClasses, Bpl.IToken tok, ConcreteSyntaxTree wr) {
      var javaName = isExtern ? FormatExternBaseClassName(name) : name;
      var filename = $"{ModulePath}/{javaName}.java";
      var w = wr.NewFile(filename);
      FileCount += 1;
      w.WriteLine($"// Class {javaName}");
      w.WriteLine($"// Dafny class {name} compiled into Java");
      w.WriteLine($"package {ModuleName};");
      w.WriteLine();
      EmitImports(w, out _);
      w.WriteLine();
      //TODO: Fix implementations so they do not need this suppression
      EmitSuppression(w);
      var abstractness = isExtern ? "abstract " : "";
      w.Write($"public {abstractness}class {javaName}{TypeParameters(typeParameters)}");
      string sep;
      // Since Java does not support multiple inheritance, we are assuming a list of "superclasses" is a list of interfaces
      if (superClasses != null) {
        sep = " implements ";
        foreach (var trait in superClasses) {
          if (!trait.IsObject) {
            w.Write($"{sep}{TypeName(trait, w, tok)}");
            sep = ", ";
          }
        }
      }
      var wBody = w.NewBlock("");
      var wTypeFields = wBody.Fork();

      wBody.Write($"public {javaName}(");
      var wCtorParams = wBody.Fork();
      var wCtorBody = wBody.NewBlock(")", "");

      if (typeParameters != null) {
        sep = "";
        foreach (var ta in TypeArgumentInstantiation.ListFromFormals(typeParameters)) {
          if (NeedsTypeDescriptor(ta.Formal)) {
            var fieldName = FormatTypeDescriptorVariable(ta.Formal.CompileName);
            var decl = $"{DafnyTypeDescriptor}<{BoxedTypeName(ta.Actual, wTypeFields, ta.Formal.tok)}> {fieldName}";
            wTypeFields.WriteLine($"private {decl};");
            if (ta.Formal.Parent == cls) {
              wCtorParams.Write($"{sep}{decl}");
            }
            wCtorBody.WriteLine($"this.{fieldName} = {TypeDescriptor(ta.Actual, wCtorBody, ta.Formal.tok)};");
            sep = ", ";
          }
        }
      }

      // make sure the (static fields associated with the) type method come after the Witness static field
      var wTypeMethod = wBody;
      var wRestOfBody = wBody.Fork();
      var targetTypeName = BoxedTypeName(UserDefinedType.FromTopLevelDecl(cls.tok, cls, null), wTypeMethod, cls.tok);
      EmitTypeMethod(cls, javaName, typeParameters, typeParameters, targetTypeName, null, wTypeMethod);
      return new ClassWriter(this, wRestOfBody, wCtorBody);
    }

    /// <summary>
    /// Generate the "_typeDescriptor" method for a generated class.
    /// "enclosingType" is allowed to be "null", in which case the target values are assumed to be references.
    /// </summary>
    private void EmitTypeMethod(TopLevelDecl/*?*/ enclosingTypeDecl, string typeName, List<TypeParameter> typeParams, List<TypeParameter> usedTypeParams, string targetTypeName, string/*?*/ initializer, ConcreteSyntaxTree wr) {
      string typeDescriptorExpr = null;
      if (enclosingTypeDecl != null) {
        var enclosingType = UserDefinedType.FromTopLevelDecl(enclosingTypeDecl.tok, enclosingTypeDecl);
        var w = (enclosingTypeDecl as RedirectingTypeDecl)?.Witness != null ? "Witness" : null;
        switch (AsJavaNativeType(enclosingType)) {
          case JavaNativeType.Byte:
            typeDescriptorExpr = $"{DafnyTypeDescriptor}.byteWithDefault({w ?? "(byte)0"})";
            break;
          case JavaNativeType.Short:
            typeDescriptorExpr = $"{DafnyTypeDescriptor}.shortWithDefault({w ?? "(short)0"})";
            break;
          case JavaNativeType.Int:
            typeDescriptorExpr = $"{DafnyTypeDescriptor}.intWithDefault({w ?? "0"})";
            break;
          case JavaNativeType.Long:
            typeDescriptorExpr = $"{DafnyTypeDescriptor}.longWithDefault({w ?? "0L"})";
            break;
          case null:
            if (enclosingType.IsBoolType) {
              typeDescriptorExpr = $"{DafnyTypeDescriptor}.booleanWithDefault({w ?? "false"})";
            } else if (enclosingType.IsCharType) {
              typeDescriptorExpr = $"{DafnyTypeDescriptor}.charWithDefault({w ?? CharType.DefaultValueAsString})";
            } else if (initializer == null) {
              var d = DefaultValue(enclosingType, wr, enclosingType.tok);
              typeDescriptorExpr = $"{DafnyTypeDescriptor}.referenceWithInitializer({StripTypeParameters(targetTypeName)}.class, () -> {d})";
            }
            break;
        }
      }
      if (typeDescriptorExpr == null) {
        // use reference type
        typeDescriptorExpr = $"{DafnyTypeDescriptor}.referenceWithInitializer({StripTypeParameters(targetTypeName)}.class, () -> {initializer ?? "null"})";
      }

      if (usedTypeParams == null || usedTypeParams.Count == 0) {
        // a static context in Java does not see the enclosing type parameters
        wr.WriteLine($"private static final {DafnyTypeDescriptor}<{StripTypeParameters(targetTypeName)}> _TYPE = {typeDescriptorExpr};");
      }
      wr.Write($"public static {TypeParameters(typeParams, " ")}{DafnyTypeDescriptor}<{targetTypeName}> {TypeMethodName}(");
      if (usedTypeParams != null) {
        var typeDescriptorParams = usedTypeParams.Where(tp => NeedsTypeDescriptor(tp)).ToList();
        wr.Write(Util.Comma(typeDescriptorParams, tp => $"{DafnyTypeDescriptor}<{tp.CompileName}> {FormatTypeDescriptorVariable(tp.CompileName)}"));
      }
      var wTypeMethodBody = wr.NewBlock(")", "");
      var typeDescriptorCast = $"({DafnyTypeDescriptor}<{targetTypeName}>) ({DafnyTypeDescriptor}<?>)";
      if (usedTypeParams == null || usedTypeParams.Count == 0) {
        wTypeMethodBody.WriteLine($"return {typeDescriptorCast} _TYPE;");
      } else {
        wTypeMethodBody.WriteLine($"return {typeDescriptorCast} {typeDescriptorExpr};");
      }
    }

    private string CastIfSmallNativeType(Type t) {
      var nt = AsNativeType(t);
      return nt == null ? "" : CastIfSmallNativeType(nt);
    }

    private string CastIfSmallNativeType(NativeType nt) {
      switch (AsJavaNativeType(nt)) {
        case JavaNativeType.Byte: return "(byte) ";
        case JavaNativeType.Short: return "(short) ";
        default: return "";
      }
    }

    protected override void EmitLiteralExpr(ConcreteSyntaxTree wr, LiteralExpr e) {
      if (e is StaticReceiverExpr) {
        wr.Write(TypeName(e.Type, wr, e.tok));
      } else if (e.Value == null) {
        wr.Write($"({TypeName(e.Type, wr, e.tok)}) null");
      } else if (e.Value is bool value) {
        wr.Write(value ? "true" : "false");
      } else if (e is CharLiteralExpr) {
        wr.Write($"'{(string)e.Value}'");
      } else if (e is StringLiteralExpr str) {
        wr.Write($"{DafnySeqClass}.asString(");
        TrStringLiteral(str, wr);
        wr.Write(")");
      } else if (AsNativeType(e.Type) is NativeType nt) {
        EmitNativeIntegerLiteral((BigInteger)e.Value, nt, wr);
      } else if (e.Value is BigInteger i) {
        if (i.IsZero) {
          wr.Write("java.math.BigInteger.ZERO");
        } else if (i.IsOne) {
          wr.Write("java.math.BigInteger.ONE");
        } else if (long.MinValue <= i && i <= long.MaxValue) {
          wr.Write($"java.math.BigInteger.valueOf({i}L)");
        } else {
          wr.Write($"new java.math.BigInteger(\"{i}\")");
        }
      } else if (e.Value is BaseTypes.BigDec n) {
        if (0 <= n.Exponent) {
          wr.Write($"new {DafnyBigRationalClass}(new java.math.BigInteger(\"{n.Mantissa}");
          for (int j = 0; j < n.Exponent; j++) {
            wr.Write("0");
          }
          wr.Write("\"), java.math.BigInteger.ONE)");
        } else {
          wr.Write($"new {DafnyBigRationalClass}(");
          wr.Write($"new java.math.BigInteger(\"{n.Mantissa}\")");
          wr.Write(", new java.math.BigInteger(\"1");
          for (int j = n.Exponent; j < 0; j++) {
            wr.Write("0");
          }
          wr.Write("\"))");
        }
      } else {
        Contract.Assert(false); throw new cce.UnreachableException();  // unexpected literal
      }
    }

    protected override void EmitStringLiteral(string str, bool isVerbatim, ConcreteSyntaxTree wr) {
      if (!isVerbatim) {
        wr.Write($"\"{str}\"");
      } else {
        //TODO: This is taken from Go and JS since Java doesn't have raw string literals, modify and make better if possible.
        var n = str.Length;
        wr.Write("\"");
        for (var i = 0; i < n; i++) {
          if (str[i] == '\"' && i + 1 < n && str[i + 1] == '\"') {
            wr.Write("\\\"");
            i++;
          } else if (str[i] == '\\') {
            wr.Write("\\\\");
          } else if (str[i] == '\n') {
            wr.Write("\\n");
          } else if (str[i] == '\r') {
            wr.Write("\\r");
          } else {
            wr.Write(str[i]);
          }
        }
        wr.Write("\"");
      }
    }

    void EmitNativeIntegerLiteral(BigInteger value, NativeType nt, ConcreteSyntaxTree wr) {
      GetNativeInfo(nt.Sel, out var name, out var literalSuffix, out _);
      var intValue = value;
      if (intValue > long.MaxValue) {
        // The value must be a 64-bit unsigned integer, since it has a native
        // type and unsigned long is the biggest native type
        Contract.Assert(intValue <= ulong.MaxValue);

        // Represent the value as a signed 64-bit integer
        intValue -= ulong.MaxValue + BigInteger.One;
      } else if (nt.Sel == NativeType.Selection.UInt && intValue > int.MaxValue) {
        // Represent the value as a signed 32-bit integer
        intValue -= uint.MaxValue + BigInteger.One;
      }
      wr.Write($"{CastIfSmallNativeType(nt)}{intValue}{literalSuffix}");
    }

    protected string GetNativeDefault(NativeType nt) {
      switch (AsJavaNativeType(nt)) {
        case JavaNativeType.Byte: return "(byte) 0";
        case JavaNativeType.Short: return "(short) 0";
        case JavaNativeType.Int: return "0";
        case JavaNativeType.Long: return "0L";
        default:
          Contract.Assert(false);  // unexpected native type
          throw new cce.UnreachableException();  // to please the compiler
      }
    }

    protected override void GetNativeInfo(NativeType.Selection sel, out string name, out string literalSuffix,
      out bool needsCastAfterArithmetic) {
      literalSuffix = "";
      needsCastAfterArithmetic = false;
      switch (AsJavaNativeType(sel)) {
        case JavaNativeType.Byte: name = "byte"; needsCastAfterArithmetic = true; break;
        case JavaNativeType.Short: name = "short"; needsCastAfterArithmetic = true; break;
        case JavaNativeType.Int: name = "int"; break;
        case JavaNativeType.Long: name = "long"; literalSuffix = "L"; break;
        default:
          Contract.Assert(false);  // unexpected native type
          throw new cce.UnreachableException();  // to please the compiler
      }
    }

    private string GetNativeTypeName(NativeType nt, bool boxed = false) {
      return boxed ? GetBoxedNativeTypeName(nt) : base.GetNativeTypeName(nt);
    }

    private string GetBoxedNativeTypeName(NativeType nt) {
      switch (AsJavaNativeType(nt)) {
        case JavaNativeType.Byte: return "Byte";
        case JavaNativeType.Short: return "Short";
        case JavaNativeType.Int: return "Integer";
        case JavaNativeType.Long: return "Long";
        default:
          Contract.Assert(false);  // unexpected native type
          throw new cce.UnreachableException();  // to please the compiler
      }
    }

    // Note the (semantically iffy) distinction between a *primitive type*,
    // being one of the eight Java primitive types, and a NativeType, which can
    // only be one of the integer types.
    private bool IsJavaPrimitiveType(Type type) {
      return type.IsBoolType || type.IsCharType || AsNativeType(type) != null;
    }

    protected override void EmitThis(ConcreteSyntaxTree wr) {
      var custom =
        (enclosingMethod != null && enclosingMethod.IsTailRecursive) ||
        (enclosingFunction != null && enclosingFunction.IsTailRecursive) ||
        thisContext is NewtypeDecl ||
        thisContext is TraitDecl;
      wr.Write(custom ? "_this" : "this");
    }

    protected override void DeclareLocalVar(string name, Type /*?*/ type, Bpl.IToken /*?*/ tok, bool leaveRoomForRhs,
      string /*?*/ rhs, ConcreteSyntaxTree wr) {
      if (type != null && type.AsArrayType != null) {
        arrays.Add(type.AsArrayType.Dims);
      }
      if (type.IsDatatype && type.AsDatatype is TupleTypeDecl tupleDecl) {
        tuples.Add(tupleDecl.NonGhostDims);
      }
      if (type.IsTypeParameter) {
        EmitSuppression(wr);
      }
      wr.Write("{0} {1}", type != null ? TypeName(type, wr, tok) : "Object", name);
      if (leaveRoomForRhs) {
        Contract.Assert(rhs == null); // follows from precondition
      } else if (rhs != null) {
        wr.WriteLine($" = {rhs};");
      } else if (type.IsIntegerType) {
        wr.WriteLine(" = java.math.BigInteger.ZERO;");
      } else {
        wr.WriteLine(";");
      }
    }

    protected override void DeclareLocalVar(string name, Type /*?*/ type, Bpl.IToken /*?*/ tok, bool leaveRoomForRhs,
      string /*?*/ rhs, ConcreteSyntaxTree wr, Type t) {
      DeclareLocalVar(name, t, tok, leaveRoomForRhs, rhs, wr);
    }

    protected override void EmitCollectionDisplay(CollectionType ct, Bpl.IToken tok, List<Expression> elements, bool inLetExprBody, ConcreteSyntaxTree wr) {
      if (elements.Count == 0) {
        wr.Write($"{CollectionTypeUnparameterizedName(ct)}.<{BoxedTypeName(ct.Arg, wr, tok)}> empty(");
        if (ct is SeqType) {
          wr.Write(TypeDescriptor(ct.Arg, wr, tok));
        }
        wr.Write(")");
        return;
      }
      wr.Write($"{CollectionTypeUnparameterizedName(ct)}.of(");
      string sep = "";
      if (ct is SeqType && !IsJavaPrimitiveType(ct.Arg)) {
        wr.Write(TypeDescriptor(ct.Arg, wr, tok));
        sep = ", ";
      }
      foreach (Expression e in elements) {
        wr.Write(sep);
        TrExpr(e, wr, inLetExprBody);
        sep = ", ";
      }
      wr.Write(")");
    }

    protected override void EmitMapDisplay(MapType mt, Bpl.IToken tok, List<ExpressionPair> elements, bool inLetExprBody, ConcreteSyntaxTree wr) {
      wr.Write($"{DafnyMapClass}.fromElements");
      wr.Write("(");
      string sep = "";
      foreach (ExpressionPair p in elements) {
        wr.Write(sep);
        wr.Write($"new {DafnyTupleClass(2)}(");
        TrExpr(p.A, wr, inLetExprBody);
        wr.Write(", ");
        TrExpr(p.B, wr, inLetExprBody);
        wr.Write(")");
        sep = ", ";
      }
      wr.Write(")");
    }

    protected override void GetSpecialFieldInfo(SpecialField.ID id, object idParam, Type receiverType, out string compiledName, out string preString, out string postString) {
      compiledName = "";
      preString = "";
      postString = "";
      switch (id) {
        case SpecialField.ID.UseIdParam:
          compiledName = IdProtect((string)idParam);
          break;
        case SpecialField.ID.ArrayLength:
        case SpecialField.ID.ArrayLengthInt:
          if (idParam == null) {
            // Works on both fixed array types like array<int> (=> BigInteger[])
            // or generic array types like array<A> (=> Object) and (unlike most
            // of java.lang.reflect.Array) is fast
            preString = "java.lang.reflect.Array.getLength(";
            postString = ")";
          } else {
            compiledName = "dim" + (int)idParam;
          }
          if (id == SpecialField.ID.ArrayLength) {
            preString = "java.math.BigInteger.valueOf(" + preString;
            postString = postString + ")";
          }
          break;
        case SpecialField.ID.Floor:
          compiledName = "ToBigInteger()";
          break;
        case SpecialField.ID.IsLimit:
          preString = "dafny.BigOrdinal.IsLimit(";
          postString = ")";
          break;
        case SpecialField.ID.IsSucc:
          preString = "dafny.BigOrdinal.IsSucc(";
          postString = ")";
          break;
        case SpecialField.ID.Offset:
          preString = "dafny.BigOrdinal.Offset(";
          postString = ")";
          break;
        case SpecialField.ID.IsNat:
          preString = "dafny.BigOrdinal.IsNat(";
          postString = ")";
          break;
        case SpecialField.ID.Keys:
          compiledName = "keySet()";
          break;
        case SpecialField.ID.Values:
          compiledName = "valueSet()";
          break;
        case SpecialField.ID.Items:
          var mapType = receiverType.AsMapType;
          Contract.Assert(mapType != null);
          var errorWr = new ConcreteSyntaxTree();
          compiledName = $"<{BoxedTypeName(mapType.Domain, errorWr, Bpl.Token.NoToken)}, {BoxedTypeName(mapType.Range, errorWr, Bpl.Token.NoToken)}>entrySet()";
          break;
        case SpecialField.ID.Reads:
          compiledName = "_reads";
          break;
        case SpecialField.ID.Modifies:
          compiledName = "_modifies";
          break;
        case SpecialField.ID.New:
          compiledName = "_new";
          break;
        default:
          Contract.Assert(false); // unexpected ID
          break;
      }
    }

    protected override ILvalue EmitMemberSelect(Action<ConcreteSyntaxTree> obj, Type objType, MemberDecl member, List<TypeArgumentInstantiation> typeArgs, Dictionary<TypeParameter, Type> typeMap,
      Type expectedType, string/*?*/ additionalCustomParameter, bool internalAccess = false) {
      if (member is SpecialField sf && !(member is ConstantField)) {
        GetSpecialFieldInfo(sf.SpecialId, sf.IdParam, objType, out var compiledName, out _, out _);
        if (compiledName.Length != 0) {
          if (member.EnclosingClass is DatatypeDecl) {
            return SuffixLvalue(obj, $".{compiledName}()");
          } else {
            return SuffixLvalue(obj, $".{compiledName}");
          }
        } else {
          // Assume it's already handled by the caller
          return SimpleLvalue(obj);
        }
      } else if (member is Function fn) {
        var wr = new ConcreteSyntaxTree();
        EmitNameAndActualTypeArgs(IdName(member), TypeArgumentInstantiation.ToActuals(ForTypeParameters(typeArgs, member, false)), member.tok, wr);
        if (typeArgs.Count == 0 && additionalCustomParameter == null) {
          var nameAndTypeArgs = wr.ToString();
          return SuffixLvalue(obj, $"::{nameAndTypeArgs}");
        } else {
          // We need an eta conversion to adjust for the difference in arity.
          // (T0 a0, T1 a1, ...) -> obj.F(rtd0, rtd1, ..., additionalCustomParameter, a0, a1, ...)
          wr.Write("(");
          var sep = "";
          EmitTypeDescriptorsActuals(ForTypeDescriptors(typeArgs, member, false), fn.tok, wr, ref sep);
          if (additionalCustomParameter != null) {
            wr.Write("{0}{1}", sep, additionalCustomParameter);
            sep = ", ";
          }
          var prefixWr = new ConcreteSyntaxTree();
          var prefixSep = "";
          prefixWr.Write("(");
          foreach (var arg in fn.Formals) {
            if (!arg.IsGhost) {
              var name = idGenerator.FreshId("_eta");
              var ty = Resolver.SubstType(arg.Type, typeMap);
              prefixWr.Write($"{prefixSep}{BoxedTypeName(ty, prefixWr, arg.tok)} {name}");
              wr.Write("{0}{1}", sep, name);
              sep = ", ";
              prefixSep = ", ";
            }
          }
          prefixWr.Write(") -> ");
          wr.Write(")");
          return EnclosedLvalue(prefixWr.ToString(), obj, $".{wr.ToString()}");
        }
      } else {
        var field = (Field)member;
        ILvalue lvalue;
        if (member.IsStatic) {
          lvalue = SimpleLvalue(w => {
            w.Write("{0}.{1}(", TypeName_Companion(objType, w, member.tok, member), IdName(member));
            EmitTypeDescriptorsActuals(ForTypeDescriptors(typeArgs, member, false), member.tok, w);
            w.Write(")");
          });
        } else if (NeedsCustomReceiver(member) && !(member.EnclosingClass is TraitDecl)) {
          // instance const in a newtype
          Contract.Assert(typeArgs.Count == 0);
          lvalue = SimpleLvalue(w => {
            w.Write("{0}.{1}(", TypeName_Companion(objType, w, member.tok, member), IdName(member));
            obj(w);
            w.Write(")");
          });
        } else if (internalAccess && (member is ConstantField || member.EnclosingClass is TraitDecl)) {
          lvalue = SuffixLvalue(obj, $"._{member.CompileName}");
        } else if (internalAccess) {
          lvalue = SuffixLvalue(obj, $".{IdName(member)}");
        } else if (member is ConstantField) {
          lvalue = SimpleLvalue(w => {
            obj(w);
            w.Write(".{0}(", IdName(member));
            EmitTypeDescriptorsActuals(ForTypeDescriptors(typeArgs, member, false), member.tok, w);
            w.Write(")");
          });
        } else if (member.EnclosingClass is TraitDecl) {
          lvalue = GetterSetterLvalue(obj, IdName(member), $"set_{IdName(member)}");
        } else {
          lvalue = SuffixLvalue(obj, $".{IdName(member)}");
        }
        return CoercedLvalue(lvalue, field.Type, expectedType);
      }
    }

    protected override void EmitConstructorCheck(string source, DatatypeCtor ctor, ConcreteSyntaxTree wr) {
      wr.Write($"{source}.is_{ctor.CompileName}()");
    }

    protected override string TypeName_Companion(Type type, ConcreteSyntaxTree wr, Bpl.IToken tok, MemberDecl/*?*/ member) {
      type = UserDefinedType.UpcastToMemberEnclosingType(type, member);
      if (type is UserDefinedType udt && udt.ResolvedClass is TraitDecl) {
        if (member != null && (member.IsStatic || NeedsCustomReceiver(member)) && member.EnclosingClass.TypeArgs.Count != 0) {
          return IdProtect(udt.FullCompanionCompileName);
        } else {
          return TypeName_UDT(udt.FullCompanionCompileName, udt, wr, tok);
        }
      } else {
        return TypeName(type, wr, tok, member);
      }
    }

    protected override ConcreteSyntaxTree EmitArraySelect(List<string> indices, Type elmtType, ConcreteSyntaxTree wr) {
      Contract.Assert(indices != null && 1 <= indices.Count);  // follows from precondition
      List<ConcreteSyntaxTree> wIndices;
      var w = EmitArraySelect(indices.Count, out wIndices, elmtType, wr);
      for (int i = 0; i < indices.Count; i++) {
        if (!int.TryParse(indices[i], out _)) {
          wIndices[i].Write($"{DafnyHelpersClass}.toInt({indices[i]})");
        } else {
          wIndices[i].Write(indices[i]);
        }
      }
      return w;
    }

    protected override ConcreteSyntaxTree EmitArraySelect(List<Expression> indices, Type elmtType, bool inLetExprBody, ConcreteSyntaxTree wr) {
      Contract.Assert(indices != null && 1 <= indices.Count);  // follows from precondition
      List<ConcreteSyntaxTree> wIndices;
      var w = EmitArraySelect(indices.Count, out wIndices, elmtType, wr);

      for (int i = 0; i < indices.Count; i++) {
        TrParenExprAsInt(indices[i], wIndices[i], inLetExprBody);
      }

      return w;
    }

    private ConcreteSyntaxTree EmitArraySelect(int dimCount, out List<ConcreteSyntaxTree> wIndices, Type elmtType, ConcreteSyntaxTree wr) {
      wIndices = new List<ConcreteSyntaxTree>();
      ConcreteSyntaxTree w;
      if (dimCount == 1) {
        if (elmtType.IsTypeParameter) {
          wr.Write($"{FormatTypeDescriptorVariable(elmtType.AsTypeParameter)}.getArrayElement(");
          w = wr.Fork();
          wr.Write(", ");
          wIndices.Add(wr.Fork());
          wr.Write(")");
        } else {
          w = wr.Fork();
          wr.Write("[");
          wIndices.Add(wr.Fork());
          wr.Write("]");
        }
      } else {
        if (elmtType.IsTypeParameter) {
          w = wr.Fork();
          wr.Write(".get(");
          for (int i = 0; i < dimCount; i++) {
            if (i > 0) {
              wr.Write(", ");
            }
            wIndices.Add(wr.Fork());
          }
          wr.Write(")");
        } else {
          wr.Write($"(({TypeName(elmtType, wr, Bpl.Token.NoToken)}{Repeat("[]", dimCount)}) ((");
          w = wr.Fork();
          wr.Write(").elmts))");
          for (int i = 0; i < dimCount; i++) {
            wr.Write("[");
            wIndices.Add(wr.Fork());
            wr.Write("]");
          }
        }
      }
      return w;
    }

    // TODO: Generalize the EmitArraySelectAsLvalue API to be rid of this duplication
    protected override ConcreteSyntaxTree EmitArrayUpdate(List<string> indices, string rhs, Type elmtType, ConcreteSyntaxTree wr) {
      ConcreteSyntaxTree w;
      if (indices.Count == 1) {
        if (elmtType.IsTypeParameter) {
          wr.Write($"{FormatTypeDescriptorVariable(elmtType.AsTypeParameter)}.setArrayElement(");
          w = wr.Fork();
          wr.Write($", {DafnyHelpersClass}.toInt({indices[0]}), {rhs})");
        } else {
          w = wr.Fork();
          wr.Write($"[{DafnyHelpersClass}.toInt({indices[0]})] = {rhs}");
        }
      } else {
        if (elmtType.IsTypeParameter) {
          w = wr.Fork();
          wr.Write($".set({Util.Comma(indices, ix => $"{DafnyHelpersClass}.toInt({ix})")}, {rhs})");
        } else {
          wr.Write($"(({TypeName(elmtType, wr, Bpl.Token.NoToken)}{Repeat("[]", indices.Count)}) (");
          w = wr.Fork();
          wr.Write($").elmts){Util.Comma("", indices, ix => $"[{DafnyHelpersClass}.toInt({ix})]")} = {rhs}");
        }
      }
      return w;
    }

    protected override ILvalue EmitArraySelectAsLvalue(string array, List<string> indices, Type elmtType) {
      if (elmtType.IsTypeParameter) {
        return new GenericArrayElementLvalue(this, array, indices, elmtType.AsTypeParameter);
      } else {
        return SimpleLvalue(wr => {
          var wArray = EmitArraySelect(indices, elmtType, wr);
          wArray.Write(array);
        });
      }
    }

    private class GenericArrayElementLvalue : ILvalue {
      private readonly JavaCompiler Compiler;
      private readonly string Array;
      private readonly List<string> Indices;
      private readonly TypeParameter ElmtTypeParameter;

      public GenericArrayElementLvalue(JavaCompiler compiler, string array, List<string> indices, TypeParameter elmtTypeParameter) {
        Compiler = compiler;
        Array = array;
        Indices = indices;
        ElmtTypeParameter = elmtTypeParameter;
      }

      public void EmitRead(ConcreteSyntaxTree wr) {
        var wArray = Compiler.EmitArraySelect(Indices, new UserDefinedType(ElmtTypeParameter), wr);
        wArray.Write(Array);
      }

      public ConcreteSyntaxTree EmitWrite(ConcreteSyntaxTree wr) {
        ConcreteSyntaxTree w;
        if (Indices.Count == 1) {
          wr.Write($"{FormatTypeDescriptorVariable(ElmtTypeParameter)}.setArrayElement({Array}, {Indices[0]},");
          w = wr.Fork();
          wr.Write(")");
        } else {
          wr.Write($"{Array}.set({Util.Comma("", Indices, ix => $"[{DafnyHelpersClass}.toInt({ix})]")}), ");
          w = wr.Fork();
          wr.Write(")");
        }
        Compiler.EndStmt(wr);
        return w;
      }
    }

    protected override void EmitSeqSelectRange(Expression source, Expression lo, Expression hi, bool fromArray, bool inLetExprBody, ConcreteSyntaxTree wr) {
      if (fromArray) {
        wr.Write($"{DafnySeqClass}.fromRawArrayRange({TypeDescriptor(source.Type.NormalizeExpand().TypeArgs[0], wr, source.tok)}, ");
      }
      TrParenExpr(source, wr, inLetExprBody);
      if (fromArray) {
        wr.Write(", ");
        if (lo != null) {
          TrExprAsInt(lo, wr, inLetExprBody);
        } else {
          wr.Write("0");
        }
        wr.Write(", ");
        if (hi != null) {
          TrExprAsInt(hi, wr, inLetExprBody);
        } else {
          wr.Write("java.lang.reflect.Array.getLength");
          TrParenExpr(source, wr, inLetExprBody);
        }
        wr.Write(")");
      } else {
        if (lo != null && hi != null) {
          wr.Write(".subsequence(");
          TrExprAsInt(lo, wr, inLetExprBody);
          wr.Write(", ");
          TrExprAsInt(hi, wr, inLetExprBody);
          wr.Write(")");
        } else if (lo != null) {
          wr.Write(".drop");
          TrParenExpr(lo, wr, inLetExprBody);
        } else if (hi != null) {
          wr.Write(".take");
          TrParenExpr(hi, wr, inLetExprBody);
        }
      }
    }

    protected override void EmitIndexCollectionSelect(Expression source, Expression index, bool inLetExprBody, ConcreteSyntaxTree wr) {
      // Taken from C# compiler, assuming source is a DafnySequence type.
      if (source.Type.AsMultiSetType != null) {
        wr.Write($"{DafnyMultiSetClass}.<{BoxedTypeName(source.Type.AsMultiSetType.Arg, wr, Bpl.Token.NoToken)}>multiplicity(");
        TrParenExpr(source, wr, inLetExprBody);
        wr.Write(", ");
        TrExpr(index, wr, inLetExprBody);
        wr.Write(")");
      } else if (source.Type.AsMapType != null) {
        TrParenExpr(source, wr, inLetExprBody);
        TrParenExpr(".get", index, wr, inLetExprBody);
      } else {
        TrParenExpr(source, wr, inLetExprBody);
        wr.Write(".select");
        TrParenExprAsInt(index, wr, inLetExprBody);
      }
    }

    protected override void EmitMultiSetFormingExpr(MultiSetFormingExpr expr, bool inLetExprBody, ConcreteSyntaxTree wr) {
      TrParenExpr(expr.E, wr, inLetExprBody);
      wr.Write(".asDafnyMultiset()");
    }

    protected override void EmitIndexCollectionUpdate(Expression source, Expression index, Expression value, CollectionType resultCollectionType, bool inLetExprBody, ConcreteSyntaxTree wr) {
      if (source.Type.AsSeqType != null) {
        wr.Write($"{DafnySeqClass}.<{BoxedTypeName(resultCollectionType.Arg, wr, Bpl.Token.NoToken)}>update(");
        TrExpr(source, wr, inLetExprBody);
        wr.Write(", ");
        TrExprAsInt(index, wr, inLetExprBody);
      } else if (source.Type.AsMapType != null) {
        var mapType = (MapType)resultCollectionType;
        wr.Write($"{DafnyMapClass}.<{BoxedTypeName(mapType.Domain, wr, Bpl.Token.NoToken)}, {BoxedTypeName(mapType.Range, wr, Bpl.Token.NoToken)}>update(");
        TrExpr(source, wr, inLetExprBody);
        wr.Write(", ");
        TrExpr(index, wr, inLetExprBody);
      } else if (source.Type.AsMultiSetType != null) {
        wr.Write($"{DafnyMultiSetClass}.<{BoxedTypeName(resultCollectionType.Arg, wr, Bpl.Token.NoToken)}>update(");
        TrExpr(source, wr, inLetExprBody);
        wr.Write(", ");
        TrExpr(index, wr, inLetExprBody);
      } else {
        TrParenExpr(source, wr, inLetExprBody);
        wr.Write(".update(");
        TrExpr(index, wr, inLetExprBody);
      }
      wr.Write(", ");
      TrExpr(value, wr, inLetExprBody);
      wr.Write(")");
    }

    protected override void EmitRotate(Expression e0, Expression e1, bool isRotateLeft, ConcreteSyntaxTree wr, bool inLetExprBody, FCE_Arg_Translator tr) {
      string nativeName = null, literalSuffix = null;
      bool needsCast = false;
      var nativeType = AsNativeType(e0.Type);
      if (nativeType != null) {
        GetNativeInfo(nativeType.Sel, out nativeName, out literalSuffix, out needsCast);
      }
      var leftShift = nativeType == null ? ".shiftLeft" : "<<";
      var rightShift = nativeType == null ? ".shiftRight" : ">>>";
      // ( e0 op1 e1) | (e0 op2 (width - e1))
      if (needsCast) {
        wr.Write("(" + nativeName + ")(" + CastIfSmallNativeType(e0.Type) + "(");
      }
      wr.Write("(");
      EmitShift(e0, e1, isRotateLeft ? leftShift : rightShift, isRotateLeft, nativeType, true, wr, inLetExprBody, tr);
      wr.Write(")");
      if (nativeType == null) {
        wr.Write(".or");
      } else {
        wr.Write("|");
      }
      wr.Write("(");
      EmitShift(e0, e1, isRotateLeft ? rightShift : leftShift, !isRotateLeft, nativeType, false, wr, inLetExprBody, tr);
      wr.Write(")))");
      if (needsCast) {
        wr.Write("))");
      }
    }

    void EmitShift(Expression e0, Expression e1, string op, bool truncate, NativeType/*?*/ nativeType, bool firstOp, ConcreteSyntaxTree wr, bool inLetExprBody, FCE_Arg_Translator tr) {
      var bv = e0.Type.AsBitVectorType;
      if (truncate) {
        wr = EmitBitvectorTruncation(bv, true, wr);
      }
      tr(e0, wr, inLetExprBody);
      wr.Write($" {op} ");
      if (!firstOp) {
        wr.Write($"({bv.Width} - ");
      }
      wr.Write("((");
      tr(e1, wr, inLetExprBody);
      wr.Write(")");
      if (AsNativeType(e1.Type) == null) {
        wr.Write(".intValue()");
      }
      if (!firstOp) {
        wr.Write(")");
      }
    }

    protected override ConcreteSyntaxTree EmitBitvectorTruncation(BitvectorType bvType, bool surroundByUnchecked, ConcreteSyntaxTree wr) {
      string nativeName = null, literalSuffix = null;
      bool needsCastAfterArithmetic = false;
      if (bvType.NativeType != null) {
        GetNativeInfo(bvType.NativeType.Sel, out nativeName, out literalSuffix, out needsCastAfterArithmetic);
      }
      // --- Before
      if (bvType.NativeType == null) {
        wr.Write("((");
      } else {
        wr.Write($"({nativeName}) {CastIfSmallNativeType(bvType)}((");
      }
      // --- Middle
      var middle = wr.Fork();
      // --- After
      // do the truncation, if needed
      if (bvType.NativeType == null) {
        wr.Write($").and((java.math.BigInteger.ONE.shiftLeft({bvType.Width})).subtract(java.math.BigInteger.ONE)))");
      } else {
        if (bvType.NativeType.Bitwidth != bvType.Width) {
          // print in hex, because that looks nice
          wr.Write($") & {CastIfSmallNativeType(bvType)}0x{(1UL << bvType.Width) - 1:X}{literalSuffix})");
        } else {
          wr.Write("))");  // close the parentheses for the cast
        }
      }
      return middle;
    }

    protected override bool CompareZeroUsingSign(Type type) {
      // Everything is boxed, so everything benefits from avoiding explicit 0
      return true;
    }

    protected override ConcreteSyntaxTree EmitSign(Type type, ConcreteSyntaxTree wr) {
      ConcreteSyntaxTree w;
      var nt = AsNativeType(type);
      if (nt == null) {
        w = wr.Fork();
        wr.Write(".signum()");
      } else if (nt.LowerBound >= 0) {
        wr.Write("(");
        w = wr.Fork();
        wr.Write(" == 0 ? 0 : 1)");
      } else {
        wr.Write($"{HelperClass(nt)}.signum(");
        w = wr.Fork();
        wr.Write(")");
      }
      return w;
    }

    protected override IClassWriter/*?*/ DeclareDatatype(DatatypeDecl dt, ConcreteSyntaxTree wr) {
      if (dt is TupleTypeDecl tupleDecl) {
        tuples.Add(tupleDecl.NonGhostDims);
        return null;
      } else {
        var w = CompileDatatypeBase(dt, wr);
        CompileDatatypeConstructors(dt, wr);
        return w;
      }
    }

    IClassWriter CompileDatatypeBase(DatatypeDecl dt, ConcreteSyntaxTree wr) {
      var DtT_TypeArgs = TypeParameters(dt.TypeArgs);
      var justTypeArgs = dt.TypeArgs.Count == 0 ? "" : " " + DtT_TypeArgs;
      var DtT_protected = IdName(dt) + DtT_TypeArgs;
      var filename = $"{ModulePath}/{IdName(dt)}.java";
      wr = wr.NewFile(filename);
      FileCount += 1;
      wr.WriteLine($"// Class {DtT_protected}");
      wr.WriteLine($"// Dafny class {DtT_protected} compiled into Java");
      wr.WriteLine($"package {ModuleName};");
      wr.WriteLine();
      EmitImports(wr, out _);
      wr.WriteLine();
      //TODO: Figure out how to resolve type checking warnings
      // from here on, write everything into the new block created here:
      EmitSuppression(wr);
      var btw = wr.NewNamedBlock("public{0} class {1}", dt.IsRecordType ? "" : " abstract", DtT_protected);
      wr = btw;

      // constructor
      if (dt.IsRecordType) {
        DatatypeFieldsAndConstructor(dt.Ctors[0], 0, wr);
      } else {
        wr.WriteLine($"public {IdName(dt)}() {{ }}");
      }

      var usedTypeArgs = UsedTypeParameters(dt);
      ConcreteSyntaxTree wDefault;
      wr.WriteLine();
      if (dt.TypeArgs.Count == 0) {
        wr.Write($"private static final {DtT_protected} theDefault = ");
        wDefault = wr.Fork();
        wr.WriteLine(";");
        var w = wr.NewBlock($"public static {DtT_protected} Default()");
        w.WriteLine("return theDefault;");
      } else {
        wr.Write($"public static{justTypeArgs} {DtT_protected} Default(");
        wr.Write(Util.Comma(usedTypeArgs, tp => $"{tp.CompileName} {FormatDefaultTypeParameterValue(tp)}"));
        var w = wr.NewBlock(")");
        w.Write("return ");
        wDefault = w.Fork();
        w.WriteLine(";");
      }
      var groundingCtor = dt.GetGroundingCtor();
      var nonGhostFormals = groundingCtor.Formals.Where(f => !f.IsGhost).ToList();
      var arguments = Util.Comma(nonGhostFormals, f => DefaultValue(f.Type, wDefault, f.tok));
      EmitDatatypeValue(dt, groundingCtor, null, dt is CoDatatypeDecl, arguments, wDefault);

      var targetTypeName = BoxedTypeName(UserDefinedType.FromTopLevelDecl(dt.tok, dt, null), wr, dt.tok);
      arguments = Util.Comma(usedTypeArgs, tp => DefaultValue(new UserDefinedType(tp), wDefault, dt.tok, true));
      EmitTypeMethod(dt, IdName(dt), dt.TypeArgs, usedTypeArgs, targetTypeName, $"Default({arguments})", wr);

      // create methods
      foreach (var ctor in dt.Ctors) {
        wr.Write("public static{0} {1} {2}(", justTypeArgs, DtT_protected, DtCreateName(ctor));
        WriteFormals("", ctor.Formals, wr);
        var w = wr.NewBlock(")");
        w.Write("return new {0}(", DtCtorDeclarationName(ctor, dt.TypeArgs));
        var sep = "";
        var i = 0;
        foreach (var arg in ctor.Formals) {
          if (!arg.IsGhost) {
            w.Write("{0}{1}", sep, FormalName(arg, i));
            sep = ", ";
            i++;
          }
        }
        w.WriteLine(");");
      }

      // query properties
      foreach (var ctor in dt.Ctors) {
        if (dt.IsRecordType) {
          wr.WriteLine($"public boolean is_{ctor.CompileName}() {{ return true; }}");
        } else {
          wr.WriteLine($"public boolean is_{ctor.CompileName}() {{ return this instanceof {dt.CompileName}_{ctor.CompileName}; }}");
        }
      }
      if (dt is CoDatatypeDecl) {
        wr.WriteLine($"public abstract {DtT_protected} Get();");
      }
      if (dt.HasFinitePossibleValues) {
        Contract.Assert(dt.TypeArgs.Count == 0);
        var w = wr.NewNamedBlock($"public static java.util.ArrayList<{DtT_protected}> AllSingletonConstructors()");
        string arraylist = "singleton_iterator";
        w.WriteLine($"java.util.ArrayList<{DtT_protected}> {arraylist} = new java.util.ArrayList<>();");
        foreach (var ctor in dt.Ctors) {
          Contract.Assert(ctor.Formals.Count == 0);
          w.WriteLine("{0}.add(new {1}{2}());", arraylist, DtT_protected, dt.IsRecordType ? "" : $"_{ctor.CompileName}");
        }
        w.WriteLine($"return {arraylist};");
      }
      // destructors
      foreach (var ctor in dt.Ctors) {
        foreach (var dtor in ctor.Destructors) {
          if (dtor.EnclosingCtors[0] == ctor) {
            var arg = dtor.CorrespondingFormals[0];
            if (!arg.IsGhost && arg.HasName) {
              var wDtor = wr.NewNamedBlock($"public {TypeName(arg.Type, wr, arg.tok)} dtor_{arg.CompileName}()");
              if (dt.IsRecordType) {
                wDtor.WriteLine($"return this.{IdName(arg)};");
              } else {
                wDtor.WriteLine("{0} d = this{1};", DtT_protected, dt is CoDatatypeDecl ? ".Get()" : "");
                var n = dtor.EnclosingCtors.Count;
                for (int i = 0; i < n - 1; i++) {
                  var ctor_i = dtor.EnclosingCtors[i];
                  Contract.Assert(arg.CompileName == dtor.CorrespondingFormals[i].CompileName);
                  wDtor.WriteLine("if (d instanceof {0}_{1}) {{ return (({0}_{1}{2})d).{3}; }}", dt.CompileName,
                    ctor_i.CompileName, DtT_TypeArgs, IdName(arg));
                }

                Contract.Assert(arg.CompileName == dtor.CorrespondingFormals[n - 1].CompileName);
                wDtor.WriteLine(
                  $"return (({dt.CompileName}_{dtor.EnclosingCtors[n - 1].CompileName}{DtT_TypeArgs})d).{IdName(arg)};");
              }
            }
          }
        }
      }

      // FIXME: This is dodgy.  We can set the constructor body writer to null
      // only because we don't expect to use it, which is only because we don't
      // expect there to be fields.
      return new ClassWriter(this, btw, ctorBodyWriter: null);
    }

    void CompileDatatypeConstructors(DatatypeDecl dt, ConcreteSyntaxTree wrx) {
      Contract.Requires(dt != null);
      string typeParams = TypeParameters(dt.TypeArgs);
      if (dt.IsRecordType) {
        // There is only one constructor, and it is populated by CompileDatatypeBase
        return;
      }
      int constructorIndex = 0; // used to give each constructor a different name
      foreach (DatatypeCtor ctor in dt.Ctors) {
        var filename = $"{ModulePath}/{DtCtorDeclarationName(ctor)}.java";
        var wr = wrx.NewFile(filename);
        FileCount += 1;
        wr.WriteLine($"// Class {DtCtorDeclarationName(ctor, dt.TypeArgs)}");
        wr.WriteLine($"// Dafny class {DtCtorDeclarationName(ctor, dt.TypeArgs)} compiled into Java");
        wr.WriteLine($"package {ModuleName};");
        wr.WriteLine();
        EmitImports(wr, out _);
        wr.WriteLine();
        EmitSuppression(wr);
        var w = wr.NewNamedBlock($"public class {DtCtorDeclarationName(ctor, dt.TypeArgs)} extends {IdName(dt)}{typeParams}");
        DatatypeFieldsAndConstructor(ctor, constructorIndex, w);
        constructorIndex++;
      }
      if (dt is CoDatatypeDecl) {
        var filename = $"{ModulePath}/{dt.CompileName}__Lazy.java";
        var wr = wrx.NewFile(filename);
        FileCount += 1;
        wr.WriteLine($"// Class {dt.CompileName}__Lazy");
        wr.WriteLine($"// Dafny class {dt.CompileName}__Lazy compiled into Java");
        wr.WriteLine($"package {ModuleName};");
        wr.WriteLine();
        EmitImports(wr, out _);
        wr.WriteLine();
        EmitSuppression(wr); //TODO: Fix implementations so they do not need this suppression
        var w = wr.NewNamedBlock($"public class {dt.CompileName}__Lazy{typeParams} extends {IdName(dt)}{typeParams}");
        w.WriteLine($"interface Computer {{ {dt.CompileName} run(); }}");
        w.WriteLine("Computer c;");
        w.WriteLine($"{dt.CompileName}{typeParams} d;");
        w.WriteLine($"public {dt.CompileName}__Lazy(Computer c) {{ this.c = c; }}");
        w.WriteLine($"public {dt.CompileName}{typeParams} Get() {{ if (c != null) {{ d = c.run(); c = null; }} return d; }}");
        w.WriteLine("public String toString() { return Get().toString(); }");
      }
    }

    void DatatypeFieldsAndConstructor(DatatypeCtor ctor, int constructorIndex, ConcreteSyntaxTree wr) {
      Contract.Requires(ctor != null);
      Contract.Requires(0 <= constructorIndex && constructorIndex < ctor.EnclosingDatatype.Ctors.Count);
      Contract.Requires(wr != null);
      var dt = ctor.EnclosingDatatype;
      var i = 0;
      foreach (Formal arg in ctor.Formals) {
        if (!arg.IsGhost) {
          wr.WriteLine($"public {TypeName(arg.Type, wr, arg.tok)} {FormalName(arg, i)};");
          i++;
        }
      }
      wr.Write($"public {DtCtorDeclarationName(ctor)} (");
      WriteFormals("", ctor.Formals, wr);
      {
        var w = wr.NewBlock(")");
        i = 0;
        foreach (Formal arg in ctor.Formals) {
          if (!arg.IsGhost) {
            w.WriteLine($"this.{FormalName(arg, i)} = {FormalName(arg, i)};");
            i++;
          }
        }
      }
      if (dt is CoDatatypeDecl) {
        string typeParams = TypeParameters(dt.TypeArgs);
        wr.WriteLine($"public {dt.CompileName}{typeParams} Get() {{ return this; }}");
      }
      // Equals method
      wr.WriteLine();
      wr.WriteLine("@Override");
      {
        var w = wr.NewBlock("public boolean equals(Object other)");
        w.WriteLine("if (this == other) return true;");
        w.WriteLine("if (other == null) return false;");
        w.WriteLine("if (getClass() != other.getClass()) return false;");
        string typeParams = TypeParameters(dt.TypeArgs);
        w.WriteLine("{0} o = ({0})other;", DtCtorDeclarationName(ctor, dt.TypeArgs));
        w.Write("return true");
        i = 0;
        foreach (Formal arg in ctor.Formals) {
          if (!arg.IsGhost) {
            string nm = FormalName(arg, i);
            w.Write(" && ");
            if (IsDirectlyComparable(arg.Type)) {
              w.Write($"this.{nm} == o.{nm}");
            } else {
              w.Write($"java.util.Objects.equals(this.{nm}, o.{nm})");
            }
            i++;
          }
        }
        w.WriteLine(";");
      }
      // GetHashCode method (Uses the djb2 algorithm)
      wr.WriteLine("@Override");
      {
        var w = wr.NewBlock("public int hashCode()");
        w.WriteLine("long hash = 5381;");
        w.WriteLine($"hash = ((hash << 5) + hash) + {constructorIndex};");
        i = 0;
        foreach (Formal arg in ctor.Formals) {
          if (!arg.IsGhost) {
            string nm = FormalName(arg, i);
            w.Write("hash = ((hash << 5) + hash) + ");
            if (IsJavaPrimitiveType(arg.Type)) {
              w.WriteLine($"{BoxedTypeName(arg.Type, w, Bpl.Token.NoToken)}.hashCode(this.{nm});");
            } else {
              w.WriteLine($"java.util.Objects.hashCode(this.{nm});");
            }
            i++;
          }
        }
        w.WriteLine("return (int)hash;");
      }

      wr.WriteLine();
      wr.WriteLine("@Override");
      {
        var w = wr.NewBlock("public String toString()");
        string nm;
        if (dt is TupleTypeDecl) {
          nm = "";
        } else {
          nm = (dt.EnclosingModuleDefinition.IsDefaultModule ? "" : dt.EnclosingModuleDefinition.Name + ".") + dt.Name + "." + ctor.Name;
        }
        if (dt is TupleTypeDecl && ctor.Formals.Count == 0) {
          // here we want parentheses and no name
          w.WriteLine("return \"()\";");
        } else if (dt is CoDatatypeDecl) {
          w.WriteLine($"return \"{nm}\";");
        } else {
          var tempVar = GenVarName("s", ctor.Formals);
          w.WriteLine($"StringBuilder {tempVar} = new StringBuilder();");
          w.WriteLine($"{tempVar}.append(\"{nm}\");");
          if (ctor.Formals.Count != 0) {
            w.WriteLine($"{tempVar}.append(\"(\");");
            i = 0;
            foreach (var arg in ctor.Formals) {
              if (!arg.IsGhost) {
                if (i != 0) {
                  w.WriteLine($"{tempVar}.append(\", \");");
                }
                w.Write($"{tempVar}.append(");
                var memberName = FormalName(arg, i);
                if (IsJavaPrimitiveType(arg.Type)) {
                  w.Write($"this.{memberName}");
                } else {
                  w.Write($"{DafnyHelpersClass}.toString(this.{memberName})");
                }
                w.WriteLine(");");
                i++;
              }
            }
            w.WriteLine($"{tempVar}.append(\")\");");
          }
          w.WriteLine($"return {tempVar}.toString();");
        }
      }
    }

    string DtCtorDeclarationName(DatatypeCtor ctor, List<TypeParameter>/*?*/ typeParams) {
      Contract.Requires(ctor != null);
      Contract.Ensures(Contract.Result<string>() != null);

      return DtCtorDeclarationName(ctor) + TypeParameters(typeParams);
    }
    string DtCtorDeclarationName(DatatypeCtor ctor) {
      Contract.Requires(ctor != null);
      Contract.Ensures(Contract.Result<string>() != null);

      var dt = ctor.EnclosingDatatype;
      return dt.IsRecordType ? IdName(dt) : dt.CompileName + "_" + ctor.CompileName;
    }
    string DtCtorName(DatatypeCtor ctor, List<Type> typeArgs, ConcreteSyntaxTree wr) {
      Contract.Requires(ctor != null);
      Contract.Ensures(Contract.Result<string>() != null);

      var s = DtCtorName(ctor);
      if (typeArgs != null && typeArgs.Count != 0) {
        s += "<" + BoxedTypeNames(typeArgs, wr, ctor.tok) + ">";
      }
      return s;
    }
    string DtCtorName(DatatypeCtor ctor) {
      Contract.Requires(ctor != null);
      Contract.Ensures(Contract.Result<string>() != null);

      var dt = ctor.EnclosingDatatype;
      if (dt is TupleTypeDecl tupleDecl) {
        return DafnyTupleClass(tupleDecl.NonGhostDims);
      }
      var dtName = IdProtect(dt.CompileName);
      return dt.IsRecordType ? dtName : dtName + "_" + ctor.CompileName;
    }
    string DtCreateName(DatatypeCtor ctor) {
      if (ctor.EnclosingDatatype.IsRecordType) {
        return "create";
      }
      return "create_" + ctor.CompileName;
    }

    protected override void EmitPrintStmt(ConcreteSyntaxTree wr, Expression arg) {
      wr.Write("System.out.print(");
      EmitToString(wr, arg);
      wr.WriteLine(");");
    }

    protected void EmitToString(ConcreteSyntaxTree wr, Expression arg) {
      if (arg.Type.IsArrowType) {
        var expr = arg.Resolved;
        if (expr is IdentifierExpr id) {
          wr.Write(IdName(id.Var) + " == null ? null : \"Function\"");
        } else {
          wr.Write("\"Function\"");
        }
      } else if (AsNativeType(arg.Type) != null && AsNativeType(arg.Type).LowerBound >= 0) {
        var nativeName = GetNativeTypeName(AsNativeType(arg.Type));
        switch (AsNativeType(arg.Type).Sel) {
          case NativeType.Selection.Byte:
            wr.Write("Integer.toUnsignedString(Byte.toUnsignedInt(");
            TrExpr(arg, wr, false);
            wr.Write("))");
            break;
          case NativeType.Selection.UShort:
            wr.Write("Integer.toUnsignedString(Short.toUnsignedInt(");
            TrExpr(arg, wr, false);
            wr.Write("))");
            break;
          case NativeType.Selection.UInt:
            wr.Write("Integer.toUnsignedString(");
            TrExpr(arg, wr, false);
            wr.Write(")");
            break;
          case NativeType.Selection.ULong:
            wr.Write("Long.toUnsignedString(");
            TrExpr(arg, wr, false);
            wr.Write(")");
            break;
          default:
            // Should be an unsigned type by assumption
            Contract.Assert(false);
            throw new cce.UnreachableException();
        }
      } else {
        // TODO-RS: This doesn't handle strings printed out as part of datatypes
        bool isString = arg.Type.AsSeqType != null &&
                        arg.Type.AsSeqType.Arg.IsCharType;
        bool isGeneric = arg.Type.AsSeqType != null &&
                         arg.Type.AsSeqType.Arg.IsTypeParameter;
        if (isString) {
          TrParenExpr(arg, wr, false);
          wr.Write(".verbatimString()");
        } else if (isGeneric) {
          wr.Write($"((java.util.function.Function<{DafnySeqClass}<?>,String>)(_s -> (_s.elementType().defaultValue().getClass() == java.lang.Character.class ? _s.verbatimString() : String.valueOf(_s)))).apply(");
          TrExpr(arg, wr, false);
          wr.Write(")");
        } else {
          wr.Write("String.valueOf(");
          TrExpr(arg, wr, false);
          wr.Write(")");
        }
      }
    }

    protected override string IdProtect(string name) {
      return PublicIdProtect(name);
    }

    public override string PublicIdProtect(string name) {
      name = name.Replace("_module", "_System");
      if (name == "" || name.First() == '_') {
        return name; // no need to further protect this name
      }

      // TODO: Finish with all the public IDs that need to be protected
      switch (name) {
        // keywords Java 8 and before
        // https://docs.oracle.com/javase/tutorial/java/nutsandbolts/_keywords.html
        case "abstract":
        case "assert":
        case "break":
        case "byte":
        case "case":
        case "catch":
        case "char":
        case "class":
        case "continue":
        case "default":
        case "do":
        case "double":
        case "else":
        case "enum":
        case "extends":
        case "final":
        case "finally":
        case "float":
        case "for":
        case "if":
        case "implements":
        case "import":
        case "instanceof":
        case "int":
        case "interface":
        case "long":
        case "native":
        case "new":
        case "package":
        case "private":
        case "protected":
        case "public":
        case "return":
        case "short":
        case "static":
        case "strictfp":
        case "super":
        case "switch":
        case "synchronized":
        case "this":
        case "throw":
        case "throws":
        case "transient":
        case "try":
        case "void":
        case "volatile":
        case "while":
        // keywords since Java 9
        case "exports":
        case "module":
        case "requires":
        // no longer used in Java but still reserved as keywords
        case "const":
        case "goto":
        // special identifiers since Java 10
        case "var":
        // literal values
        case "false":
        case "null":
        case "true":
        case "toString":
        case "equals":
        case "hashCode":
          return name + "_"; // TODO: figure out what to do here (C# uses @, Go uses _, JS uses _$$_)
        default:
          return name; // Package name is not a keyword, so it can be used
      }
    }

    public override bool CompileTargetProgram(string dafnyProgramName, string targetProgramText, string /*?*/ callToMain, string /*?*/ targetFilename,
      ReadOnlyCollection<string> otherFileNames, bool runAfterCompile, TextWriter outputWriter, out object compilationResult) {
      compilationResult = null;
      foreach (var otherFileName in otherFileNames) {
        if (Path.GetExtension(otherFileName) != ".java") {
          outputWriter.WriteLine($"Unrecognized file as extra input for Java compilation: {otherFileName}");
          return false;
        }
        if (!CopyExternLibraryIntoPlace(mainProgram: targetFilename, externFilename: otherFileName, outputWriter: outputWriter)) {
          return false;
        }
      }
      var files = new List<string>();
      foreach (string file in Directory.EnumerateFiles(Path.GetDirectoryName(targetFilename), "*.java", SearchOption.AllDirectories)) {
        files.Add($"\"{Path.GetFullPath(file)}\"");
      }
      var classpath = GetClassPath(targetFilename);
      var psi = new ProcessStartInfo("javac", string.Join(" ", files)) {
        CreateNoWindow = true,
        UseShellExecute = false,
        RedirectStandardOutput = true,
        RedirectStandardError = true,
        WorkingDirectory = Path.GetFullPath(Path.GetDirectoryName(targetFilename))
      };
      psi.EnvironmentVariables["CLASSPATH"] = classpath;
      var proc = Process.Start(psi);
      while (!proc.StandardOutput.EndOfStream) {
        outputWriter.WriteLine(proc.StandardOutput.ReadLine());
      }
      while (!proc.StandardError.EndOfStream) {
        outputWriter.WriteLine(proc.StandardError.ReadLine());
      }
      proc.WaitForExit();
      if (proc.ExitCode != 0) {
        outputWriter.WriteLine($"Error while compiling Java files. Process exited with exit code {proc.ExitCode}");
        return false;
      }
      return true;
    }

    public override bool RunTargetProgram(string dafnyProgramName, string targetProgramText, string callToMain, string /*?*/ targetFilename,
     ReadOnlyCollection<string> otherFileNames, object compilationResult, TextWriter outputWriter) {
      var psi = new ProcessStartInfo("java", Path.GetFileNameWithoutExtension(targetFilename)) {
        CreateNoWindow = true,
        UseShellExecute = false,
        RedirectStandardOutput = true,
        RedirectStandardError = true,
        WorkingDirectory = Path.GetFullPath(Path.GetDirectoryName(targetFilename))
      };
      psi.EnvironmentVariables["CLASSPATH"] = GetClassPath(targetFilename);
      var proc = Process.Start(psi);
      while (!proc.StandardOutput.EndOfStream) {
        outputWriter.WriteLine(proc.StandardOutput.ReadLine());
      }
      while (!proc.StandardError.EndOfStream) {
        outputWriter.WriteLine(proc.StandardError.ReadLine());
      }
      proc.WaitForExit();
      if (proc.ExitCode != 0) {
        outputWriter.WriteLine($"Error while running Java file {targetFilename}. Process exited with exit code {proc.ExitCode}");
        return false;
      }
      return true;
    }

    protected string GetClassPath(string targetFilename) {
      var assemblyLocation = Assembly.GetExecutingAssembly().Location;
      Contract.Assert(assemblyLocation != null);
      var codebase = Path.GetDirectoryName(assemblyLocation);
      Contract.Assert(codebase != null);
      // DafnyRuntime.jar has already been created using Maven. It is added to the java CLASSPATH below.
      return "." + Path.PathSeparator + Path.GetFullPath(Path.GetDirectoryName(targetFilename)) + Path.PathSeparator + Path.Combine(codebase, "DafnyRuntime.jar");
    }

    static bool CopyExternLibraryIntoPlace(string externFilename, string mainProgram, TextWriter outputWriter) {
      // Grossly, we need to look in the file to figure out where to put it
      var pkgName = FindPackageName(externFilename);
      if (pkgName == null) {
        outputWriter.WriteLine($"Unable to determine package name: {externFilename}");
        return false;
      }
      string baseName = Path.GetFileNameWithoutExtension(externFilename);
      var mainDir = Path.GetDirectoryName(mainProgram);
      Contract.Assert(mainDir != null);
      var tgtDir = Path.Combine(mainDir, pkgName);
      var tgtFilename = Path.Combine(tgtDir, baseName + ".java");
      Directory.CreateDirectory(tgtDir);
      FileInfo file = new FileInfo(externFilename);
      file.CopyTo(tgtFilename, true);
      if (DafnyOptions.O.CompileVerbose) {
        outputWriter.WriteLine($"Additional input {externFilename} copied to {tgtFilename}");
      }
      return true;
    }

    private static string FindPackageName(string externFilename) {
      using var rd = new StreamReader(new FileStream(externFilename, FileMode.Open, FileAccess.Read));
      while (rd.ReadLine() is string line) {
        var match = PackageLine.Match(line);
        if (match.Success) {
          return match.Groups[1].Value;
        }
      }
      return null;
    }

    protected override void EmitReturn(List<Formal> outParams, ConcreteSyntaxTree wr) {
      outParams = outParams.Where(f => !f.IsGhost).ToList();
      if (outParams.Count == 0) {
        wr.WriteLine("return;");
      } else if (outParams.Count == 1) {
        wr.WriteLine($"return {IdName(outParams[0])};");
      } else {
        tuples.Add(outParams.Count);
        wr.WriteLine($"return new {DafnyTupleClass(outParams.Count)}<>({Util.Comma(outParams, IdName)});");
      }
    }

    private static readonly Regex PackageLine = new Regex(@"^\s*package\s+([a-zA-Z0-9_]+)\s*;$");

    // TODO: See if more types need to be added
    bool IsDirectlyComparable(Type t) {
      Contract.Requires(t != null);
      return t.IsBoolType || t.IsCharType || t.IsRefType || AsJavaNativeType(t) != null;
    }

    protected override void EmitActualTypeArgs(List<Type> typeArgs, Bpl.IToken tok, ConcreteSyntaxTree wr) {
      if (typeArgs.Count != 0) {
        wr.Write("<" + BoxedTypeNames(typeArgs, wr, tok) + ">");
      }
    }

    protected override void EmitNameAndActualTypeArgs(string protectedName, List<Type> typeArgs, Bpl.IToken tok, ConcreteSyntaxTree wr) {
      EmitActualTypeArgs(typeArgs, tok, wr);
      wr.Write(protectedName);
    }

    protected override string GenerateLhsDecl(string target, Type type, ConcreteSyntaxTree wr, Bpl.IToken tok) {
      return TypeName(type, wr, tok) + " " + target;
    }

    protected override void EmitNew(Type type, Bpl.IToken tok, CallStmt initCall, ConcreteSyntaxTree wr) {
      var ctor = (Constructor)initCall?.Method; // correctness of cast follows from precondition of "EmitNew"
      wr.Write($"new {TypeName(type, wr, tok)}(");
      var sep = "";
      if (type is UserDefinedType definedType) {
        var typeArguments = TypeArgumentInstantiation.ListFromClass(definedType.ResolvedClass, definedType.TypeArgs);
        EmitTypeDescriptorsActuals(typeArguments, tok, wr, ref sep);
      }
      if (ctor != null && ctor.IsExtern(out _, out _)) {
        // the arguments of any external constructor are placed here
        for (int i = 0; i < ctor.Ins.Count; i++) {
          Formal p = ctor.Ins[i];
          if (!p.IsGhost) {
            wr.Write(sep);
            TrExpr(initCall.Args[i], wr, false);
            sep = ", ";
          }
        }
      }
      wr.Write(")");
    }

    /// <summary>
    /// Returns whether or not there is a run-time type descriptor corresponding to "tp".
    ///
    /// Note, one might thing that this method should return "tp.Characteristics.HasCompiledValue".
    /// However, currently, all built-in collection types in Java use type descriptors for their arguments.
    /// To get this threaded through everywhere, all type arguments must always be passed with a
    /// corresponding type descriptor. :(  Thus, this method returns "true".
    /// </summary>
    protected override bool NeedsTypeDescriptor(TypeParameter tp) {
      return true;
    }

    protected override void TypeArgDescriptorUse(bool isStatic, bool lookasideBody, TopLevelDeclWithMembers cl, out bool needsTypeParameter, out bool needsTypeDescriptor) {
      if (cl is DatatypeDecl) {
        needsTypeParameter = isStatic;
        needsTypeDescriptor = true;
      } else if (cl is TraitDecl) {
        needsTypeParameter = isStatic || lookasideBody;
        needsTypeDescriptor = isStatic || lookasideBody;
      } else {
        Contract.Assert(cl is ClassDecl);
        needsTypeParameter = isStatic;
        needsTypeDescriptor = isStatic;
      }
    }

    protected override string TypeDescriptor(Type type, ConcreteSyntaxTree wr, Bpl.IToken tok) {
      type = type.NormalizeExpandKeepConstraints();
      if (type is BoolType) {
        return $"{DafnyTypeDescriptor}.BOOLEAN";
      } else if (type is CharType) {
        return $"{DafnyTypeDescriptor}.CHAR";
      } else if (type is IntType) {
        return $"{DafnyTypeDescriptor}.BIG_INTEGER";
      } else if (type is BigOrdinalType) {
        return $"{DafnyTypeDescriptor}.BIG_INTEGER";
      } else if (type is RealType) {
        return $"{DafnyTypeDescriptor}.BIG_RATIONAL";
      } else if (type is BitvectorType) {
        var t = (BitvectorType)type;
        if (t.NativeType != null) {
          return GetNativeTypeDescriptor(AsNativeType(type));
        } else {
          return $"{DafnyTypeDescriptor}.BIG_INTEGER";
        }
      } else if (type.IsObjectQ || type.IsObject) {
        return $"{DafnyTypeDescriptor}.OBJECT";
      } else if (type.IsArrayType) {
        ArrayClassDecl at = type.AsArrayType;
        var elType = UserDefinedType.ArrayElementType(type);
        var elTypeName = TypeName(elType, wr, tok, true);
        if (at.Dims > 1) {
          arrays.Add(at.Dims);
          return $"{DafnyMultiArrayClass(at.Dims)}.<{elTypeName}>{TypeMethodName}()";
        } else if (elType.IsBoolType) {
          return $"{DafnyTypeDescriptor}.BOOLEAN_ARRAY";
        } else if (elType.IsCharType) {
          return $"{DafnyTypeDescriptor}.CHAR_ARRAY";
        } else if (AsNativeType(elType) != null) {
          switch (AsJavaNativeType(elType)) {
            case JavaNativeType.Byte: return $"{DafnyTypeDescriptor}.BYTE_ARRAY";
            case JavaNativeType.Short: return $"{DafnyTypeDescriptor}.SHORT_ARRAY";
            case JavaNativeType.Int: return $"{DafnyTypeDescriptor}.INT_ARRAY";
            case JavaNativeType.Long: return $"{DafnyTypeDescriptor}.LONG_ARRAY";
            default:
              Contract.Assert(false);
              throw new cce.UnreachableException();
          }
        } else {
          return $"(({DafnyTypeDescriptor}<{BoxedTypeName(type, wr, tok)}>)({TypeDescriptor(elType, wr, tok)}).arrayType())";
        }
      } else if (type.IsTypeParameter) {
        var tp = type.AsTypeParameter;
        Contract.Assert(tp != null);
        if (thisContext != null && thisContext.ParentFormalTypeParametersToActuals.TryGetValue(tp, out var instantiatedTypeParameter)) {
          return TypeDescriptor(instantiatedTypeParameter, wr, tok);
        }
        return FormatTypeDescriptorVariable(type.AsTypeParameter.CompileName);
      } else if (type.IsBuiltinArrowType && type.AsArrowType.Arity == 1) {
        // Can't go the usual route because java.util.function.Function doesn't have a _typeDescriptor() method
        var arrowType = type.AsArrowType;
        return $"{DafnyTypeDescriptor}.function({TypeDescriptor(arrowType.Args[0], wr, tok)}, {TypeDescriptor(arrowType.Result, wr, tok)})";
      } else if (type is UserDefinedType udt) {
        var s = FullTypeName(udt, null, true);
        var cl = udt.ResolvedClass;
        Contract.Assert(cl != null);
        bool isHandle = true;
        if (Attributes.ContainsBool(cl.Attributes, "handle", ref isHandle) && isHandle) {
          return $"{DafnyTypeDescriptor}.LONG";
        }

        if (cl.IsExtern(out _, out _)) {
          var td = $"{DafnyTypeDescriptor}.<{BoxedTypeName(type, wr, tok)}> findType({s}.class";
          if (udt.TypeArgs != null && udt.TypeArgs.Count > 0) {
            td += $", {Util.Comma(udt.TypeArgs, arg => TypeDescriptor(arg, wr, tok))}";
          }
          return td + ")";
        }

        List<Type> relevantTypeArgs;
        if (type.IsBuiltinArrowType) {
          relevantTypeArgs = type.TypeArgs;
        } else if (cl is DatatypeDecl dt) {
          relevantTypeArgs = UsedTypeParameters(dt, udt.TypeArgs).ConvertAll(ta => ta.Actual);
        } else {
          relevantTypeArgs = new List<Type>();
          for (int i = 0; i < cl.TypeArgs.Count; i++) {
            if (NeedsTypeDescriptor(cl.TypeArgs[i])) {
              relevantTypeArgs.Add(udt.TypeArgs[i]);
            }
          }
        }

        return AddTypeDescriptorArgs(s, udt.TypeArgs, relevantTypeArgs, wr, udt.tok);
      } else if (type is SetType setType) {
        var tp = new TypeParameter(tok, "T", TypeParameter.TPVarianceSyntax.Covariant_Permissive);
        return AddTypeDescriptorArgs(DafnySetClass, setType.TypeArgs, setType.TypeArgs, wr, tok);
      } else if (type is SeqType seqType) {
        var tp = new TypeParameter(tok, "T", TypeParameter.TPVarianceSyntax.Covariant_Permissive);
        return AddTypeDescriptorArgs(DafnySeqClass, seqType.TypeArgs, seqType.TypeArgs, wr, tok);
      } else if (type is MultiSetType multiSetType) {
        var tp = new TypeParameter(tok, "T", TypeParameter.TPVarianceSyntax.Covariant_Permissive);
        return AddTypeDescriptorArgs(DafnyMultiSetClass, multiSetType.TypeArgs, multiSetType.TypeArgs, wr, tok);
      } else if (type is MapType mapType) {
        var tp = new TypeParameter(tok, "T", TypeParameter.TPVarianceSyntax.Covariant_Permissive);
        return AddTypeDescriptorArgs(DafnyMapClass, mapType.TypeArgs, mapType.TypeArgs, wr, tok);
      } else {
        Contract.Assert(false); throw new cce.UnreachableException();
      }
    }

    private string GetNativeTypeDescriptor(NativeType nt) {
      switch (AsJavaNativeType(nt)) {
        case JavaNativeType.Byte: return $"{DafnyTypeDescriptor}.BYTE";
        case JavaNativeType.Short: return $"{DafnyTypeDescriptor}.SHORT";
        case JavaNativeType.Int: return $"{DafnyTypeDescriptor}.INT";
        case JavaNativeType.Long: return $"{DafnyTypeDescriptor}.LONG";
        default: Contract.Assert(false); throw new cce.UnreachableException();
      }
    }

    private string AddTypeDescriptorArgs(string fullCompileName, List<Type> typeArgs, List<Type> relevantTypeArgs, ConcreteSyntaxTree wr, Bpl.IToken tok) {
      Contract.Requires(fullCompileName != null);
      Contract.Requires(typeArgs != null);
      Contract.Requires(relevantTypeArgs != null);
      Contract.Requires(wr != null);
      Contract.Requires(tok != null);

      string s = $"{IdProtect(fullCompileName)}.";
      if (typeArgs != null && typeArgs.Count != 0) {
        s += $"<{BoxedTypeNames(typeArgs, wr, tok)}>";
      }
      s += $"{TypeMethodName}(";
      s += Util.Comma(relevantTypeArgs, arg => TypeDescriptor(arg, wr, tok));
      return s + ")";
    }

    protected override void EmitSetBuilder_New(ConcreteSyntaxTree wr, SetComprehension e, string collectionName) {
      wr.WriteLine($"java.util.ArrayList<{BoxedTypeName(e.Type.AsSetType.Arg, wr, e.tok)}> {collectionName} = new java.util.ArrayList<>();");
    }

    protected override void EmitMapBuilder_New(ConcreteSyntaxTree wr, MapComprehension e, string collectionName) {
      var mt = e.Type.AsMapType;
      var domType = mt.Domain;
      var ranType = mt.Range;
      wr.WriteLine($"java.util.HashMap<{BoxedTypeName(domType, wr, e.tok)}, {BoxedTypeName(ranType, wr, e.tok)}> {collectionName} = new java.util.HashMap<>();");
    }

    protected override void OrganizeModules(Program program, out List<ModuleDefinition> modules) {
      modules = new List<ModuleDefinition>();
      foreach (var m in program.CompileModules) {
        if (!m.IsDefaultModule && !m.Name.Equals("_System")) {
          modules.Add(m);
        }
      }
      foreach (var m in program.CompileModules) {
        if (m.Name.Equals("_System")) {
          modules.Add(m);
        }
      }
      foreach (var m in program.CompileModules) {
        if (m.IsDefaultModule) {
          modules.Add(m);
        }
      }
    }

    protected override void EmitDatatypeValue(DatatypeValue dtv, string arguments, ConcreteSyntaxTree wr) {
      var dt = dtv.Ctor.EnclosingDatatype;
      var typeArgs = SelectNonGhost(dt, dtv.InferredTypeArgs);
      EmitDatatypeValue(dt, dtv.Ctor, typeArgs, dtv.IsCoCall, arguments, wr);
    }

    void EmitDatatypeValue(DatatypeDecl dt, DatatypeCtor ctor, List<Type>/*?*/ typeArgs, bool isCoCall, string arguments, ConcreteSyntaxTree wr) {
      var dtName = dt is TupleTypeDecl tupleDecl ? DafnyTupleClass(tupleDecl.NonGhostDims) : dt.FullCompileName;
      var typeParams = typeArgs == null || typeArgs.Count == 0 ? "" : $"<{BoxedTypeNames(typeArgs, wr, dt.tok)}>";
      if (!isCoCall) {
        // For an ordinary constructor (that is, one that does not guard any co-recursive calls), generate:
        //   Dt.<T>create_Cons( args )
        wr.Write($"{dtName}.{typeParams}{DtCreateName(ctor)}({arguments})");
      } else {
        wr.Write($"new {dt.CompileName}__Lazy(");
        wr.Write("() -> { return ");
        wr.Write($"new {DtCtorName(ctor)}({arguments})");
        wr.Write("; })");
      }
    }

    protected override ConcreteSyntaxTree CreateLambda(List<Type> inTypes, Bpl.IToken tok, List<string> inNames, Type resultType, ConcreteSyntaxTree wr, bool untyped = false) {
      if (inTypes.Count != 1) {
        functions.Add(inTypes.Count);
      }
      wr.Write('(');
      if (!untyped) {
        wr.Write("({0}<{1}{2}>)", DafnyFunctionIface(inTypes.Count), Util.Comma("", inTypes, t => BoxedTypeName(t, wr, tok) + ", "), BoxedTypeName(resultType, wr, tok));
      }
      wr.Write($"({Util.Comma(inNames, nm => nm)}) ->");
      var w = wr.NewExprBlock("");
      wr.Write(")");
      return w;
    }

    protected override ConcreteSyntaxTree CreateIIFE0(Type resultType, Bpl.IToken resultTok, ConcreteSyntaxTree wr) {
      functions.Add(0);
      wr.Write($"(({DafnyFunctionIface(0)}<{BoxedTypeName(resultType, wr, resultTok)}>)(() ->");
      var w = wr.NewBigExprBlock("", ")).apply()");
      return w;
    }

    protected override void EmitUnaryExpr(ResolvedUnaryOp op, Expression expr, bool inLetExprBody, ConcreteSyntaxTree wr) {
      switch (op) {
        case ResolvedUnaryOp.BoolNot:
          TrParenExpr("!", expr, wr, inLetExprBody);
          break;
        case ResolvedUnaryOp.BitwiseNot:
          if (AsNativeType(expr.Type) != null) {
            TrParenExpr(CastIfSmallNativeType(expr.Type) + "~", expr, wr, inLetExprBody);
          } else {
            TrParenExpr("", expr, wr, inLetExprBody);
            wr.Write(".not()");
          }
          break;
        case ResolvedUnaryOp.Cardinality:
          if (expr.Type.AsCollectionType is MultiSetType) {
            TrParenExpr("", expr, wr, inLetExprBody);
            wr.Write(".cardinality()");
          } else if (expr.Type.AsCollectionType is SetType || expr.Type.AsCollectionType is MapType) {
            TrParenExpr("java.math.BigInteger.valueOf(", expr, wr, inLetExprBody);
            wr.Write(".size())");
          } else if (expr.Type.IsArrayType) {
            TrParenExpr("java.math.BigInteger.valueOf(java.lang.reflect.Array.getLength", expr, wr, inLetExprBody);
            wr.Write(")");
          } else {
            TrParenExpr("java.math.BigInteger.valueOf(", expr, wr, inLetExprBody);
            wr.Write(".length())");
          }
          break;
        default:
          Contract.Assert(false); throw new cce.UnreachableException();  // unexpected unary expression
      }
    }

    // Find the class with static methods like "divideUnsigned" for the type
    private string HelperClass(NativeType nt) {
      return AsJavaNativeType(nt) == JavaNativeType.Long ? "Long" : "Integer";
    }

    protected override void CompileBinOp(BinaryExpr.ResolvedOpcode op, Expression e0, Expression e1, Bpl.IToken tok,
      Type resultType, out string opString,
      out string preOpString, out string postOpString, out string callString, out string staticCallString,
      out bool reverseArguments, out bool truncateResult, out bool convertE1_to_int, ConcreteSyntaxTree errorWr) {
      opString = null;
      preOpString = "";
      postOpString = "";
      callString = null;
      staticCallString = null;
      reverseArguments = false;
      truncateResult = false;
      convertE1_to_int = false;

      void doPossiblyNativeBinOp(string o, string name, out string preOpS, out string opS,
        out string postOpS, out string callS) {
        if (AsNativeType(resultType) != null) {
          var nativeName = GetNativeTypeName(AsNativeType(resultType));
          preOpS = $"({nativeName}) {CastIfSmallNativeType(resultType)} (";
          opS = o;
          postOpS = ")";
          callS = null;
        } else {
          callS = name;
          preOpS = "";
          opS = null;
          postOpS = "";
        }
      }

      switch (op) {
        case BinaryExpr.ResolvedOpcode.BitwiseAnd:
          doPossiblyNativeBinOp("&", "and", out preOpString, out opString, out postOpString, out callString);
          break;
        case BinaryExpr.ResolvedOpcode.BitwiseOr:
          doPossiblyNativeBinOp("|", "or", out preOpString, out opString, out postOpString, out callString);
          break;
        case BinaryExpr.ResolvedOpcode.BitwiseXor:
          doPossiblyNativeBinOp("^", "xor", out preOpString, out opString, out postOpString, out callString);
          break;
        case BinaryExpr.ResolvedOpcode.EqCommon: {
            if (IsHandleComparison(tok, e0, e1, errorWr)) {
              opString = "==";
            } else if (e0.Type.IsRefType) {
              opString = "== (Object) ";
            } else if (IsDirectlyComparable(e0.Type)) {
              opString = "==";
            } else {
              staticCallString = "java.util.Objects.equals";
            }
            break;
          }
        case BinaryExpr.ResolvedOpcode.NeqCommon: {
            if (IsHandleComparison(tok, e0, e1, errorWr)) {
              opString = "!=";
            } else if (e0.Type.IsRefType) {
              opString = "!= (Object) ";
            } else if (IsDirectlyComparable(e0.Type)) {
              opString = "!=";
            } else {
              preOpString = "!";
              staticCallString = "java.util.Objects.equals";
            }
            break;
          }
        case BinaryExpr.ResolvedOpcode.Lt:
        case BinaryExpr.ResolvedOpcode.Le:
        case BinaryExpr.ResolvedOpcode.Ge:
        case BinaryExpr.ResolvedOpcode.Gt:
          var call = false;
          var argNative = AsNativeType(e0.Type);
          if (argNative != null && argNative.LowerBound >= 0) {
            staticCallString = HelperClass(argNative) + ".compareUnsigned";
            call = true;
          } else if (argNative == null) {
            callString = "compareTo";
            call = true;
          }
          if (call) {
            switch (op) {
              case BinaryExpr.ResolvedOpcode.Lt:
                postOpString = " < 0";
                break;
              case BinaryExpr.ResolvedOpcode.Le:
                postOpString = " <= 0";
                break;
              case BinaryExpr.ResolvedOpcode.Ge:
                postOpString = " >= 0";
                break;
              case BinaryExpr.ResolvedOpcode.Gt:
                postOpString = " > 0";
                break;
              default:
                Contract.Assert(false);
                throw new cce.UnreachableException();
            }
          } else {
            switch (op) {
              case BinaryExpr.ResolvedOpcode.Lt:
                opString = "<";
                break;
              case BinaryExpr.ResolvedOpcode.Le:
                opString = "<=";
                break;
              case BinaryExpr.ResolvedOpcode.Ge:
                opString = ">=";
                break;
              case BinaryExpr.ResolvedOpcode.Gt:
                opString = ">";
                break;
              default:
                Contract.Assert(false);
                throw new cce.UnreachableException();
            }
          }
          break;
        case BinaryExpr.ResolvedOpcode.LeftShift:
          doPossiblyNativeBinOp("<<", "shiftLeft", out preOpString, out opString, out postOpString, out callString);
          truncateResult = true;
          convertE1_to_int = AsNativeType(e1.Type) == null;
          break;
        case BinaryExpr.ResolvedOpcode.RightShift:
          doPossiblyNativeBinOp(">>>", "shiftRight", out preOpString, out opString, out postOpString, out callString);
          convertE1_to_int = AsNativeType(e1.Type) == null;
          break;
        case BinaryExpr.ResolvedOpcode.Add:
          truncateResult = true;
          if (resultType.IsCharType) {
            preOpString = "(char) (";
            postOpString = ")";
            opString = "+";
          } else {
            doPossiblyNativeBinOp("+", "add", out preOpString, out opString, out postOpString, out callString);
          }
          break;
        case BinaryExpr.ResolvedOpcode.Sub:
          truncateResult = true;
          if (resultType.IsCharType) {
            preOpString = "(char) (";
            opString = "-";
            postOpString = ")";
          } else {
            doPossiblyNativeBinOp("-", "subtract", out preOpString, out opString, out postOpString, out callString);
          }
          break;
        case BinaryExpr.ResolvedOpcode.Mul:
          doPossiblyNativeBinOp("*", "multiply", out preOpString, out opString, out postOpString, out callString);
          truncateResult = true;
          break;
        case BinaryExpr.ResolvedOpcode.Div:
          if (resultType.IsIntegerType || (AsNativeType(resultType) != null && AsNativeType(resultType).LowerBound < BigInteger.Zero)) {
            staticCallString = $"{DafnyEuclideanClass}.EuclideanDivision";
          } else if (AsNativeType(resultType) != null) {
            var nt = AsNativeType(resultType);
            if (nt.Sel == NativeType.Selection.Byte) {
              staticCallString = $"{DafnyHelpersClass}.divideUnsignedByte";
            } else if (nt.Sel == NativeType.Selection.UShort) {
              staticCallString = $"{DafnyHelpersClass}.divideUnsignedShort";
            } else {
              preOpString = CastIfSmallNativeType(resultType);
              staticCallString = HelperClass(AsNativeType(resultType)) + ".divideUnsigned";
            }
          } else {
            callString = "divide";
          }
          break;
        case BinaryExpr.ResolvedOpcode.Mod:
          if (resultType.IsIntegerType || (AsNativeType(resultType) != null && AsNativeType(resultType).LowerBound < BigInteger.Zero)) {
            staticCallString = $"{DafnyEuclideanClass}.EuclideanModulus";
          } else if (AsNativeType(resultType) != null) {
            var nt = AsNativeType(resultType);
            if (nt.Sel == NativeType.Selection.Byte) {
              staticCallString = $"{DafnyHelpersClass}.remainderUnsignedByte";
            } else if (nt.Sel == NativeType.Selection.UShort) {
              staticCallString = $"{DafnyHelpersClass}.remainderUnsignedShort";
            } else {
              preOpString = CastIfSmallNativeType(resultType);
              staticCallString = HelperClass(AsNativeType(resultType)) + ".remainderUnsigned";
            }
          } else {
            callString = "mod";
          }
          break;
        case BinaryExpr.ResolvedOpcode.SetEq:
        case BinaryExpr.ResolvedOpcode.MultiSetEq:
        case BinaryExpr.ResolvedOpcode.SeqEq:
        case BinaryExpr.ResolvedOpcode.MapEq:
          callString = "equals";
          break;
        case BinaryExpr.ResolvedOpcode.ProperSubset:
        case BinaryExpr.ResolvedOpcode.ProperMultiSubset:
          callString = "isProperSubsetOf";
          break;
        case BinaryExpr.ResolvedOpcode.Subset:
        case BinaryExpr.ResolvedOpcode.MultiSubset:
          callString = "isSubsetOf";
          break;
        case BinaryExpr.ResolvedOpcode.Disjoint:
        case BinaryExpr.ResolvedOpcode.MultiSetDisjoint:
          callString = $"<{BoxedTypeName(e1.Type.AsCollectionType.Arg, errorWr, tok)}>disjoint";
          break;
        case BinaryExpr.ResolvedOpcode.InSet:
        case BinaryExpr.ResolvedOpcode.InMultiSet:
        case BinaryExpr.ResolvedOpcode.InMap:
          callString = $"<{BoxedTypeName(e0.Type, errorWr, tok)}>contains";
          reverseArguments = true;
          break;

        case BinaryExpr.ResolvedOpcode.Union:
          staticCallString = $"{DafnySetClass}.<{BoxedTypeName(resultType.AsSetType.Arg, errorWr, tok)}>union";
          break;
        case BinaryExpr.ResolvedOpcode.MultiSetUnion:
          staticCallString = $"{DafnyMultiSetClass}.<{BoxedTypeName(resultType.AsMultiSetType.Arg, errorWr, tok)}>union";
          break;
        case BinaryExpr.ResolvedOpcode.MapMerge:
          staticCallString = $"{DafnyMapClass}.<{BoxedTypeName(resultType.AsMapType.Domain, errorWr, tok)}, {BoxedTypeName(resultType.AsMapType.Range, errorWr, tok)}>merge";
          break;
        case BinaryExpr.ResolvedOpcode.Intersection:
          staticCallString = $"{DafnySetClass}.<{BoxedTypeName(resultType.AsSetType.Arg, errorWr, tok)}>intersection";
          break;
        case BinaryExpr.ResolvedOpcode.MultiSetIntersection:
          staticCallString = $"{DafnyMultiSetClass}.<{BoxedTypeName(resultType.AsMultiSetType.Arg, errorWr, tok)}>intersection";
          break;
        case BinaryExpr.ResolvedOpcode.SetDifference:
          staticCallString = $"{DafnySetClass}.<{BoxedTypeName(resultType.AsSetType.Arg, errorWr, tok)}>difference";
          break;
        case BinaryExpr.ResolvedOpcode.MultiSetDifference:
          staticCallString = $"{DafnyMultiSetClass}.<{BoxedTypeName(resultType.AsMultiSetType.Arg, errorWr, tok)}>difference";
          break;
        case BinaryExpr.ResolvedOpcode.MapSubtraction:
          staticCallString = $"{DafnyMapClass}.<{BoxedTypeName(resultType.AsMapType.Domain, errorWr, tok)}, {BoxedTypeName(resultType.AsMapType.Range, errorWr, tok)}>subtract";
          break;

        case BinaryExpr.ResolvedOpcode.ProperPrefix:
          callString = "isProperPrefixOf";
          break;
        case BinaryExpr.ResolvedOpcode.Prefix:
          callString = "isPrefixOf";
          break;
        case BinaryExpr.ResolvedOpcode.Concat:
          staticCallString = $"{DafnySeqClass}.<{BoxedTypeName(resultType.AsSeqType.Arg, errorWr, tok)}>concatenate";
          break;
        case BinaryExpr.ResolvedOpcode.InSeq:
          callString = "contains";
          reverseArguments = true;
          break;
        default:
          base.CompileBinOp(op, e0, e1, tok, resultType,
            out opString, out preOpString, out postOpString, out callString, out staticCallString, out reverseArguments, out truncateResult, out convertE1_to_int,
            errorWr);
          break;
      }
    }

    protected override void EmitFooter(Program program, ConcreteSyntaxTree wr) {
      // Emit tuples
      foreach (int i in tuples) {
        if (i == 2 || i == 3) {
          continue; // Tuple2 and Tuple3 already exist in DafnyRuntime.jar, so don't remake these files.
        }
        CreateTuple(i, wr);
      }

      // Emit function interfaces
      foreach (var i in functions) {
        CreateLambdaFunctionInterface(i, wr);
      }

      // Emit arrays
      foreach (var i in arrays) {
        CreateDafnyArrays(i, wr);
      }
    }

    private void CreateTuple(int i, ConcreteSyntaxTree outputWr) {
      Contract.Requires(0 <= i);
      Contract.Requires(outputWr != null);

      var wrTop = outputWr.NewFile(Path.Combine("dafny", $"Tuple{i}.java"));

      wrTop.WriteLine("package dafny;");
      wrTop.WriteLine();
      EmitSuppression(wrTop);
      wrTop.Write($"public class Tuple{i}");
      if (i != 0) {
        wrTop.Write("<{0}>", Util.Comma(i, j => $"T{j}"));
      }

      var wr = wrTop.NewBlock("");
      for (var j = 0; j < i; j++) {
        wr.WriteLine("private T{0} _{0};", j);
      }
      wr.WriteLine();

      wr.Write("public Tuple{0}({1}", i, Util.Comma(i, j => $"T{j} _{j}"));
      var wrCtor = wr.NewBlock(")");
      for (var j = 0; j < i; j++) {
        wrCtor.WriteLine("this._{0} = _{0};", j);
      }

      wr.WriteLine();
      var typeParams = new List<TypeParameter>();
      for (var j = 0; j < i; j++) {
        typeParams.Add(new TypeParameter(Bpl.Token.NoToken, $"T{j}", TypeParameter.TPVarianceSyntax.Covariant_Permissive));
      }
      var typeParamString = TypeParameters(typeParams);
      var initializer = string.Format("Default({0})", Util.Comma(i, j => $"_td_T{j}.defaultValue()"));
      EmitTypeMethod(null, $"Tuple{i}", typeParams, typeParams, $"Tuple{i}{typeParamString}", initializer, wr);

      // public static Tuple4<T0, T1, T2, T3> Default(dafny.TypeDescriptor<T0> _td_T0, dafny.TypeDescriptor<T1> _td_T1, dafny.TypeDescriptor<T2> _td_T2, dafny.TypeDescriptor<T3> _td_T3) {
      //   return new Tuple4<>(_td_T0.defaultValue(), _td_T1.defaultValue(), _td_T2.defaultValue(), _td_T3.defaultValue());
      // }
      wr.WriteLine();
      if (i == 0) {
        wr.Write("public static Tuple0");
      } else {
        wr.Write("public static <{1}> Tuple{0}<{1}>", i, Util.Comma(i, j => $"T{j}"));
      }
      wr.Write(" Default({0})", Util.Comma(i, j => $"T{j} {FormatDefaultTypeParameterValueName($"T{j}")}"));
      {
        var w = wr.NewBlock("");
        w.WriteLine("return create({0});", Util.Comma(i, j => $"{FormatDefaultTypeParameterValueName($"T{j}")}"));
      }

      // create method
      wr.WriteLine();
      if (i == 0) {
        wr.Write("public static Tuple0");
      } else {
        wr.Write("public static <{1}> Tuple{0}<{1}>", i, Util.Comma(i, j => $"T{j}"));
      }
      wr.Write(" create({0})", Util.Comma(i, j => $"T{j} _{j}"));
      {
        var w = wr.NewBlock("");
        w.WriteLine("return new Tuple{0}({1});", i, Util.Comma(i, j => $"_{j}"));
      }

      wr.WriteLine();
      wr.WriteLine("@Override");
      var wrEquals = wr.NewBlock("public boolean equals(Object obj)");
      wrEquals.WriteLine("if (this == obj) return true;");
      wrEquals.WriteLine("if (obj == null) return false;");
      wrEquals.WriteLine("if (getClass() != obj.getClass()) return false;");
      wrEquals.WriteLine($"Tuple{i} o = (Tuple{i}) obj;");
      if (i != 0) {
        wrEquals.WriteLine("return {0};", Util.Comma(" && ", i, j => $"java.util.Objects.equals(this._{j}, o._{j})"));
      } else {
        wrEquals.WriteLine("return true;");
      }

      wr.WriteLine();
      wr.WriteLine("@Override");
      var wrToString = wr.NewBlock("public String toString()");
      wrToString.WriteLine("StringBuilder sb = new StringBuilder();");
      wrToString.WriteLine("sb.append(\"(\");");
      for (int j = 0; j < i; j++) {
        wrToString.WriteLine($"sb.append(_{j} == null ? \"null\" : _{j}.toString());");
        if (j != i - 1) {
          wrToString.WriteLine("sb.append(\", \");");
        }
      }

      wrToString.WriteLine("sb.append(\")\");");
      wrToString.WriteLine("return sb.toString();");

      wr.WriteLine();
      wr.WriteLine("@Override");
      var wrHashCode = wr.NewBlock("public int hashCode()");
      wrHashCode.WriteLine("// GetHashCode method (Uses the djb2 algorithm)");
      wrHashCode.WriteLine(
        "// https://stackoverflow.com/questions/1579721/why-are-5381-and-33-so-important-in-the-djb2-algorithm");
      wrHashCode.WriteLine("long hash = 5381;");
      wrHashCode.WriteLine(
        "hash = ((hash << 5) + hash) + 0;"); // this is constructor 0 (in fact, it's the only constructor)
      for (int j = 0; j < i; j++) {
        wrHashCode.WriteLine("hash = ((hash << 5) + hash) + java.util.Objects.hashCode(this._" + j + ");");
      }

      wrHashCode.WriteLine("return (int)hash;");

      for (int j = 0; j < i; j++) {
        wr.WriteLine();
        wr.WriteLine("public T" + j + " dtor__" + j + "() { return this._" + j + "; }");
      }
    }

    protected override string TypeInitializationValue(Type type, ConcreteSyntaxTree wr, Bpl.IToken tok, bool usePlaceboValue, bool constructTypeParameterDefaultsFromTypeDescriptors) {
      var xType = type.NormalizeExpandKeepConstraints();
      if (xType is BoolType) {
        return "false";
      } else if (xType is CharType) {
        return CharType.DefaultValueAsString;
      } else if (xType is IntType || xType is BigOrdinalType) {
        return "java.math.BigInteger.ZERO";
      } else if (xType is RealType) {
        return $"{DafnyBigRationalClass}.ZERO";
      } else if (xType is BitvectorType) {
        var t = (BitvectorType)xType;
        return t.NativeType != null ? $"{CastIfSmallNativeType(t)}0" : "java.math.BigInteger.ZERO";
      } else if (xType is CollectionType collType) {
        string collName = CollectionTypeUnparameterizedName(collType);
        string argNames = BoxedTypeName(collType.Arg, wr, tok);
        if (xType is MapType mapType) {
          argNames += "," + BoxedTypeName(mapType.Range, wr, tok);
        }
        string td = "";
        if (xType is SeqType) {
          td = TypeDescriptor(collType.Arg, wr, tok);
        }
        return $"{collName}.<{argNames}> empty({td})";
      }

      var udt = (UserDefinedType)xType;
      var cl = udt.ResolvedClass;
      Contract.Assert(cl != null);
      if (cl is TypeParameter tp) {
        if (usePlaceboValue && !tp.Characteristics.HasCompiledValue) {
          return "null";
        } else if (constructTypeParameterDefaultsFromTypeDescriptors) {
          return $"{FormatTypeDescriptorVariable(tp.CompileName)}.defaultValue()";
        } else {
          return FormatDefaultTypeParameterValue(tp);
        }
      } else if (cl is OpaqueTypeDecl opaque) {
        return FormatDefaultTypeParameterValueName(opaque.CompileName);
      } else if (cl is NewtypeDecl) {
        var td = (NewtypeDecl)cl;
        if (td.Witness != null) {
          return FullTypeName(udt) + ".Witness";
        } else if (td.NativeType != null) {
          return GetNativeDefault(td.NativeType);
        } else {
          return TypeInitializationValue(td.BaseType, wr, tok, usePlaceboValue, constructTypeParameterDefaultsFromTypeDescriptors);
        }
      } else if (cl is SubsetTypeDecl) {
        var td = (SubsetTypeDecl)cl;
        if (td.WitnessKind == SubsetTypeDecl.WKind.Compiled) {
          return FullTypeName(udt) + ".defaultValue()";
        } else if (td.WitnessKind == SubsetTypeDecl.WKind.Special) {
          // WKind.Special is only used with -->, ->, and non-null types:
          Contract.Assert(ArrowType.IsPartialArrowTypeName(td.Name) || ArrowType.IsTotalArrowTypeName(td.Name) || td is NonNullTypeDecl);
          if (ArrowType.IsPartialArrowTypeName(td.Name)) {
            return $"(({BoxedTypeName(xType, wr, udt.tok)}) null)";
          } else if (ArrowType.IsTotalArrowTypeName(td.Name)) {
            var rangeDefaultValue = TypeInitializationValue(udt.TypeArgs.Last(), wr, tok, usePlaceboValue, constructTypeParameterDefaultsFromTypeDescriptors);
            // return the lambda expression ((Ty0 x0, Ty1 x1, Ty2 x2) -> rangeDefaultValue)
            return $"(({Util.Comma(udt.TypeArgs.Count - 1, i => $"{BoxedTypeName(udt.TypeArgs[i], wr, udt.tok)} x{i}")}) -> {rangeDefaultValue})";
          } else if (((NonNullTypeDecl)td).Class is ArrayClassDecl) {
            // non-null array type; we know how to initialize them
            var arrayClass = (ArrayClassDecl)((NonNullTypeDecl)td).Class;
            string newarr = "";
            string bareArray;
            var elType = udt.TypeArgs[0];

            if (elType.IsTypeParameter) {
              bareArray =
                $"(Object{Repeat("[]", arrayClass.Dims - 1)}) {TypeDescriptor(elType, wr, tok)}.newArray({Util.Comma(Enumerable.Repeat("0", arrayClass.Dims))})";
            } else {
              bareArray = $"new {TypeName(elType, wr, tok)}{Repeat("[0]", arrayClass.Dims)}";
            }
            if (arrayClass.Dims > 1) {
              arrays.Add(arrayClass.Dims);
              newarr += $"new {DafnyMultiArrayClass(arrayClass.Dims)}<>({TypeDescriptor(elType, wr, tok)}, ";
              for (int i = 0; i < arrayClass.Dims; i++) {
                newarr += "0, ";
              }
              newarr += $"{bareArray})";
            } else {
              newarr = bareArray;
            }
            return newarr;
          } else {
            return "null";
          }
        } else {
          return TypeInitializationValue(td.RhsWithArgument(udt.TypeArgs), wr, tok, usePlaceboValue, constructTypeParameterDefaultsFromTypeDescriptors);
        }
      } else if (cl is ClassDecl) {
        bool isHandle = true;
        if (Attributes.ContainsBool(cl.Attributes, "handle", ref isHandle) && isHandle) {
          return "0";
        } else {
          return $"({BoxedTypeName(xType, wr, udt.tok)}) null";
        }
      } else if (cl is DatatypeDecl dt) {
        var s = FullTypeName(udt);
        var typeargs = "";
        var nonGhostTypeArgs = SelectNonGhost(cl, udt.TypeArgs);
        if (nonGhostTypeArgs.Count != 0) {
          typeargs = $"<{BoxedTypeNames(nonGhostTypeArgs, wr, udt.tok)}>";
        }
        // In an auto-init context (like a field initializer), we may not have
        // access to all the type descriptors, so we can't construct the
        // default value, but then null is an acceptable default, since
        // Dafny proves the value won't be accessed.
        if (usePlaceboValue) {
          return $"({s}{typeargs})null";
        }
        var relevantTypeArgs = UsedTypeParameters(dt, udt.TypeArgs);
        return $"{s}.{typeargs}Default({Util.Comma(relevantTypeArgs, ta => DefaultValue(ta.Actual, wr, tok, constructTypeParameterDefaultsFromTypeDescriptors))})";
      } else {
        Contract.Assert(false);
        throw new cce.UnreachableException(); // unexpected type
      }
    }

    protected override ConcreteSyntaxTree DeclareLocalVar(string name, Type type, Bpl.IToken tok, ConcreteSyntaxTree wr) {
      wr.Write("{0} {1} = ", type != null ? TypeName(type, wr, tok, false, false, null) : "var", name);
      var w = wr.Fork();
      wr.WriteLine(";");
      return w;
    }

    protected override void DeclareLocalOutVar(string name, Type type, Bpl.IToken tok, string rhs, bool useReturnStyleOuts, ConcreteSyntaxTree wr) {
      DeclareLocalVar(name, type, tok, false, rhs, wr);
    }

    protected override IClassWriter CreateTrait(string name, bool isExtern, List<TypeParameter>/*?*/ typeParameters, List<Type> superClasses, Bpl.IToken tok, ConcreteSyntaxTree wr) {
      var filename = $"{ModulePath}/{IdProtect(name)}.java";
      var w = wr.NewFile(filename);
      FileCount += 1;
      w.WriteLine($"// Interface {name}");
      w.WriteLine($"// Dafny trait {name} compiled into Java");
      w.WriteLine($"package {ModuleName};");
      w.WriteLine();
      EmitImports(w, out _);
      w.WriteLine();
      EmitSuppression(w); //TODO: Fix implementations so they do not need this suppression
      var typeParamString = TypeParameters(typeParameters);
      w.Write($"public interface {IdProtect(name)}{typeParamString}");
      if (superClasses != null) {
        string sep = " extends ";
        foreach (var trait in superClasses) {
          if (!trait.IsObject) {
            w.Write($"{sep}{TypeName(trait, w, tok)}");
            sep = ", ";
          }
        }
      }
      var instanceMemberWriter = w.NewBlock("");
      //writing the _Companion class
      filename = $"{ModulePath}/_Companion_{name}.java";
      w = w.NewFile(filename);
      FileCount += 1;
      w.WriteLine($"// Interface {name}");
      w.WriteLine($"// Dafny trait {name} compiled into Java");
      w.WriteLine($"package {ModuleName};");
      w.WriteLine();
      EmitImports(w, out _);
      w.WriteLine();
      EmitSuppression(w); //TODO: Fix implementations so they do not need this suppression
      w.Write($"public class _Companion_{name}{typeParamString}");
      var staticMemberWriter = w.NewBlock("");
      var ctorBodyWriter = staticMemberWriter.NewBlock($"public _Companion_{name}()");

      EmitTypeMethod(null, name, typeParameters, typeParameters, name + typeParamString, initializer: null, staticMemberWriter);
      return new ClassWriter(this, instanceMemberWriter, ctorBodyWriter, staticMemberWriter);
    }

    protected override void EmitDestructor(string source, Formal dtor, int formalNonGhostIndex, DatatypeCtor ctor, List<Type> typeArgs, Type bvType, ConcreteSyntaxTree wr) {
      string dtorName;
      if (ctor.EnclosingDatatype is TupleTypeDecl) {
        dtorName = $"dtor__{dtor.NameForCompilation}()";
      } else if (int.TryParse(dtor.Name, out _)) {
        dtorName = $"dtor_{dtor.Name}()";
      } else {
        dtorName = FormalName(dtor, formalNonGhostIndex);
      }
      wr.Write("(({0}){1}{2}).{3}", DtCtorName(ctor, typeArgs, wr), source, ctor.EnclosingDatatype is CoDatatypeDecl ? ".Get()" : "", dtorName);
    }

    private void CreateLambdaFunctionInterface(int i, ConcreteSyntaxTree outputWr) {
      Contract.Requires(0 <= i);
      Contract.Requires(outputWr != null);

      var functionName = $"Function{i}";
      var wr = outputWr.NewFile(Path.Combine("dafny", $"{functionName}.java"));

      var typeArgs = "<" + Util.Comma(i + 1, j => $"T{j}") + ">";

      wr.WriteLine("package dafny;");
      wr.WriteLine();
      wr.WriteLine("@FunctionalInterface");
      wr.Write($"public interface {functionName}{typeArgs}");
      var wrMembers = wr.NewBlock("");
      wrMembers.Write($"public T{i} apply(");
      wrMembers.Write(Util.Comma(i, j => $"T{j} t{j}"));
      wrMembers.WriteLine(");");

      EmitSuppression(wrMembers);
      wrMembers.Write($"public static {typeArgs} {DafnyTypeDescriptor}<{functionName}{typeArgs}> {TypeMethodName}(");
      wrMembers.Write(Util.Comma(i + 1, j => $"{DafnyTypeDescriptor}<T{j}> t{j}"));
      var wrTypeBody = wrMembers.NewBlock(")", "");
      // XXX This seems to allow non-nullable types to have null values (since
      // arrow types are allowed as "(0)"-constrained type arguments), but it's
      // consistent with other backends.
      wrTypeBody.Write($"return ({DafnyTypeDescriptor}<{functionName}{typeArgs}>) ({DafnyTypeDescriptor}<?>) {DafnyTypeDescriptor}.reference({functionName}.class);");
    }

    private void CreateDafnyArrays(int i, ConcreteSyntaxTree outputWr) {
      Contract.Requires(0 <= i);
      Contract.Requires(outputWr != null);

      var wrTop = outputWr.NewFile(Path.Combine("dafny", $"Array{i}.java"));

      wrTop.WriteLine("package dafny;");
      wrTop.WriteLine();

      // All brackets on the underlying "real" array type, minus the innermost
      // pair.  The innermost array must be represented as an Object since it
      // could be of primitive type.
      var outerBrackets = Repeat("[]", i - 1);

      var dims = Enumerable.Range(0, i);
      var outerDims = Enumerable.Range(0, i - 1);

      var wr = wrTop.NewBlock($"public final class Array{i}<T>");

      wr.WriteLine($"public final Object{outerBrackets} elmts;");
      wr.WriteLine($"private final {DafnyTypeDescriptor}<T> elmtType;");

      foreach (var j in dims) {
        wr.WriteLine($"public final int dim{j};");
      }
      {
        var wrBody = wr.NewBlock($"public Array{i}({DafnyTypeDescriptor}<T> elmtType, {Util.Comma(dims, j => $"int dim{j}")}, Object{outerBrackets} elmts)");
        wrBody.WriteLine("assert elmts.getClass().isArray();");
        wrBody.WriteLine("this.elmtType = elmtType;");
        foreach (var j in dims) {
          wrBody.WriteLine($"this.dim{j} = dim{j};");
        }
        wrBody.WriteLine("this.elmts = elmts;");
      }

      {
        var wrBody = wr.NewBlock($"public T get({Util.Comma(dims, j => $"int i{j}")})");
        wrBody.Write("return elmtType.getArrayElement(elmts");
        foreach (var j in outerDims) {
          wrBody.Write($"[i{j}]");
        }
        wrBody.WriteLine($", i{i - 1});");
      }

      {
        var wrBody = wr.NewBlock($"public void set({Util.Comma(dims, j => $"int i{j}")}, T value)");
        wrBody.Write("elmtType.setArrayElement(elmts");
        foreach (var j in outerDims) {
          wrBody.Write($"[i{j}]");
        }
        wrBody.WriteLine($", i{i - 1}, value);");
      }

      {
        var body = wr.NewBlock("public void fill(T z)");
        var forBodyWr = body;
        for (int j = 0; j < i - 1; j++) {
          forBodyWr = forBodyWr.NewBlock($"for(int i{j} = 0; i{j} < dim{j}; i{j}++)");
        }
        forBodyWr.Write($"elmtType.fillArray(elmts");
        for (int j = 0; j < i - 1; j++) {
          forBodyWr.Write($"[i{j}]");
        }
        forBodyWr.WriteLine(", z);");
      }

      {
        var body = wr.NewBlock($"public Array{i} fillThenReturn(T z)");
        body.WriteLine("fill(z);");
        body.WriteLine("return this;");
      }

      EmitSuppression(wr);
      wr.WriteLine($"private static final {DafnyTypeDescriptor}<Array{i}<?>> TYPE = ({DafnyTypeDescriptor}<Array{i}<?>>) ({DafnyTypeDescriptor}<?>) {DafnyTypeDescriptor}.reference(Array{i}.class);");
      EmitSuppression(wr);
      var wrTypeMethod = wr.NewBlock($"public static <T> {DafnyTypeDescriptor}<Array{i}<T>> {TypeMethodName}()");
      wrTypeMethod.WriteLine($"return ({DafnyTypeDescriptor}<Array{i}<T>>) ({DafnyTypeDescriptor}<?>) TYPE;");
    }

    protected override ConcreteSyntaxTree EmitTailCallStructure(MemberDecl member, ConcreteSyntaxTree wr) {
      if (!member.IsStatic && !NeedsCustomReceiver(member)) {
        var receiverType = UserDefinedType.FromTopLevelDecl(member.tok, member.EnclosingClass);
        var receiverTypeName = TypeName(receiverType, wr, member.tok);
        if (member.EnclosingClass.IsExtern(out _, out _)) {
          receiverTypeName = FormatExternBaseClassName(receiverTypeName);
        }
        wr.WriteLine("{0} _this = this;", receiverTypeName);
      }
      return wr.NewBlock("TAIL_CALL_START: while (true)");
    }

    protected override void EmitJumpToTailCallStart(ConcreteSyntaxTree wr) {
      wr.WriteLine("continue TAIL_CALL_START;");
    }

    protected override ConcreteSyntaxTree CreateForeachLoop(string tmpVarName, Type collectionElementType, string boundVarName, Type boundVarType, bool introduceBoundVar,
      Bpl.IToken tok, out ConcreteSyntaxTree collectionWriter, ConcreteSyntaxTree wr) {

      wr.Write("for ({1} {0} : ", tmpVarName, TypeName(collectionElementType, wr, tok));
      collectionWriter = wr.Fork();
      var wwr = wr.NewBlock(")");

      if (boundVarType.IsRefType) {
        string typeTest;
        if (boundVarType.IsObject || boundVarType.IsObjectQ) {
          typeTest = "true";
        } else {
          typeTest = $"{tmpVarName} instanceof {TypeName(boundVarType, wwr, tok)}";
        }
        if (boundVarType.IsNonNullRefType) {
          typeTest = $"{tmpVarName} != null && {typeTest}";
        } else {
          typeTest = $"{tmpVarName} == null || {typeTest}";
        }
        wwr = wwr.NewBlock($"if ({typeTest})");
      }
      var typeName = TypeName(boundVarType, wwr, tok);
      wwr.WriteLine("{0}{1} = ({2}){3};", introduceBoundVar ? typeName + " " : "", boundVarName, typeName, tmpVarName);
      return wwr;
    }

    protected override ConcreteSyntaxTree CreateForeachIngredientLoop(string boundVarName, int L, string tupleTypeArgs, out ConcreteSyntaxTree collectionWriter, ConcreteSyntaxTree wr) {
      wr.Write($"for ({DafnyTupleClass(L)}<{tupleTypeArgs}> {boundVarName} : ");
      collectionWriter = wr.Fork();
      return wr.NewBlock(")");
    }

    protected override void EmitSetBuilder_Add(CollectionType ct, string collName, Expression elmt, bool inLetExprBody, ConcreteSyntaxTree wr) {
      if (ct is SetType) {
        wr.Write($"{collName}.add(");
        TrExpr(elmt, wr, inLetExprBody);
        wr.WriteLine(");");
      } else {
        Contract.Assume(false);  // unexpected collection type
      }
    }

    protected override string GetCollectionBuilder_Build(CollectionType ct, Bpl.IToken tok, string collName, ConcreteSyntaxTree wr) {
      if (ct is SetType) {
        var typeName = BoxedTypeName(ct.Arg, wr, tok);
        return $"new {DafnySetClass}<{typeName}>({collName})";
      } else if (ct is MapType) {
        var mt = (MapType)ct;
        var domtypeName = BoxedTypeName(mt.Domain, wr, tok);
        var rantypeName = BoxedTypeName(mt.Range, wr, tok);
        return $"new {DafnyMapClass}<{domtypeName},{rantypeName}>({collName})";
      } else {
        Contract.Assume(false);  // unexpected collection type
        throw new cce.UnreachableException();  // please compiler
      }
    }

    protected override ConcreteSyntaxTree CreateLabeledCode(string label, bool createContinueLabel, ConcreteSyntaxTree wr) {
      var prefix = createContinueLabel ? "continue_" : "goto_";
      return wr.NewNamedBlock($"{prefix}{label}:");
    }

    protected override void EmitBreak(string label, ConcreteSyntaxTree wr) {
      wr.WriteLine(label == null ? "break;" : $"break goto_{label};");
    }

    protected override void EmitContinue(string label, ConcreteSyntaxTree wr) {
      wr.WriteLine($"break continue_{label};");
    }

    protected override void EmitAbsurd(string message, ConcreteSyntaxTree wr) {
      if (message == null) {
        message = "unexpected control point";
      }

      wr.WriteLine($"throw new IllegalArgumentException(\"{message}\");");
    }

    protected override void EmitAbsurd(string message, ConcreteSyntaxTree wr, bool needIterLimit) {
      if (!needIterLimit) {
        EmitAbsurd(message, wr);
      }
    }

    protected override void EmitHalt(Bpl.IToken tok, Expression messageExpr, ConcreteSyntaxTree wr) {
      wr.Write("throw new dafny.DafnyHaltException(");
      if (tok != null) {
        wr.Write("\"" + Dafny.ErrorReporter.TokenToString(tok) + ": \" + ");
      }

      EmitToString(wr, messageExpr);
      wr.WriteLine(");");
    }

    protected override IClassWriter DeclareNewtype(NewtypeDecl nt, ConcreteSyntaxTree wr) {
      var cw = (ClassWriter)CreateClass(IdProtect(nt.EnclosingModuleDefinition.CompileName), IdName(nt), nt, wr);
      var w = cw.StaticMemberWriter;
      if (nt.NativeType != null) {
        var nativeType = GetBoxedNativeTypeName(nt.NativeType);
        var wEnum = w.NewNamedBlock($"public static java.util.ArrayList<{nativeType}> IntegerRange(java.math.BigInteger lo, java.math.BigInteger hi)");
        wEnum.WriteLine($"java.util.ArrayList<{nativeType}> arr = new java.util.ArrayList<>();");
        var numberval = "intValue()";
        if (nativeType == "Byte" || nativeType == "Short") {
          numberval = $"{nativeType.ToLower()}Value()";
        }
        wEnum.WriteLine($"for (java.math.BigInteger j = lo; j.compareTo(hi) < 0; j = j.add(java.math.BigInteger.ONE)) {{ arr.add({nativeType}.valueOf(j.{numberval})); }}");
        wEnum.WriteLine("return arr;");
      }
      if (nt.WitnessKind == SubsetTypeDecl.WKind.Compiled) {
        var witness = new ConcreteSyntaxTree(w.RelativeIndentLevel);
        TrExpr(nt.Witness, witness, false);
        if (nt.NativeType == null) {
          cw.DeclareField("Witness", nt, true, true, nt.BaseType, nt.tok, witness.ToString(), null);
        } else {
          var nativeType = GetNativeTypeName(nt.NativeType);
          // Hacky way of doing the conversion from any (including BigInteger) to any
          w.Write("public static {0} Witness = ((java.lang.Number) (", nativeType);
          w.Append(witness);
          w.WriteLine($")).{nativeType}Value();");
        }
      }
      return cw;
    }

    protected override string ArrayIndexToNativeInt(string s, Type type) {
      var nt = AsNativeType(type);
      if (nt == null) {
        return $"({s}).intValue()";
      } else if (nt.Sel == NativeType.Selection.Int || nt.Sel == NativeType.Selection.UInt) {
        return s;
      } else if (IsUnsignedJavaNativeType(nt)) {
        return $"{DafnyHelpersClass}.unsignedToInt({s})";
      } else {
        return $"{DafnyHelpersClass}.toInt({s})";
      }
    }

    // if checkRange is false, msg is ignored
    // if checkRange is true and msg is null and the value is out of range, a generic message is emitted
    // if checkRange is true and msg is not null and the value is out of range, msg is emitted in the error message
    private void TrExprAsInt(Expression expr, ConcreteSyntaxTree wr, bool inLetExprBody, bool checkRange = false, string msg = null) {
      var nt = AsNativeType(expr.Type);
      if (nt == null) {
        wr.Write($"{DafnyHelpersClass}.toInt" + (checkRange ? "Checked(" : "("));
        TrParenExpr(expr, wr, inLetExprBody);
        if (checkRange) {
          wr.Write(msg == null ? ", null" : $", \"{msg}\"");
        }

        wr.Write(")");
      } else if (nt.Sel == NativeType.Selection.Int || nt.Sel == NativeType.Selection.UInt) {
        TrExpr(expr, wr, inLetExprBody);
      } else if (IsUnsignedJavaNativeType(nt)) {
        wr.Write($"{DafnyHelpersClass}.unsignedToInt" + (checkRange ? "Checked(" : "("));
        TrExpr(expr, wr, inLetExprBody);
        if (checkRange) {
          wr.Write(msg == null ? ", null" : $", \"{msg}\"");
        }

        wr.Write(")");
      } else {
        wr.Write($"{DafnyHelpersClass}.toInt" + (checkRange ? "Checked(" : "("));
        TrExpr(expr, wr, inLetExprBody);
        if (checkRange) {
          wr.Write(msg == null ? ", null" : $", \"{msg}\"");
        }

        wr.Write(")");
      }
    }

    private void TrParenExprAsInt(Expression expr, ConcreteSyntaxTree wr, bool inLetExprBody) {
      wr.Write("(");
      TrExprAsInt(expr, wr, inLetExprBody);
      wr.Write(")");
    }

    protected override void EmitNewArray(Type elmtType, Bpl.IToken tok, List<Expression> dimensions, bool mustInitialize, ConcreteSyntaxTree wr) {
      // Where to put the array to be wrapped
      ConcreteSyntaxTree wBareArray;
      if (dimensions.Count > 1) {
        arrays.Add(dimensions.Count);
        wr.Write($"new {DafnyMultiArrayClass(dimensions.Count)}<>({TypeDescriptor(elmtType, wr, tok)}, ");
        foreach (var dim in dimensions) {
          TrExprAsInt(dim, wr, inLetExprBody: false, true, "Java arrays may be no larger than the maximum 32-bit signed int");
          wr.Write(", ");
        }
        wBareArray = wr.Fork();
        wr.Write(")");
        if (mustInitialize) {
          wr.Write($".fillThenReturn({DefaultValue(elmtType, wr, tok, true)})");
        }
      } else {
        if (!elmtType.IsTypeParameter) {
          wr.Write($"({ArrayTypeName(elmtType, dimensions.Count, wr, tok)}) ");
        }
        if (mustInitialize) {
          wr.Write($"{TypeDescriptor(elmtType, wr, tok)}.fillThenReturnArray(");
        }
        wBareArray = wr.Fork();
        if (mustInitialize) {
          wr.Write($", {DefaultValue(elmtType, wr, tok, true)})");
        }
      }

      if (dimensions.Count > 1) {
        wBareArray.Write($"(Object{Repeat("[]", dimensions.Count - 1)}) ");
      }
      wBareArray.Write($"{TypeDescriptor(elmtType, wr, tok)}.newArray(");
      var sep = "";
      foreach (var dim in dimensions) {
        wBareArray.Write(sep);
        TrExprAsInt(dim, wBareArray, inLetExprBody: false, true, "Java arrays may be no larger than the maximum 32-bit signed int");
        sep = ", ";
      }
      wBareArray.Write(")");
    }

    protected override bool TargetLambdaCanUseEnclosingLocals => false;

    protected override ConcreteSyntaxTree EmitBetaRedex(List<string> boundVars, List<Expression> arguments,
      List<Type> boundTypes, Type resultType, Bpl.IToken resultTok, bool inLetExprBody, ConcreteSyntaxTree wr) {
      if (boundTypes.Count != 1) {
        functions.Add(boundTypes.Count);
      }
      wr.Write("(({0}<{1}{2}>)", DafnyFunctionIface(boundTypes.Count), Util.Comma("", boundTypes, t => BoxedTypeName(t, wr, resultTok) + ", "), BoxedTypeName(resultType, wr, resultTok));
      wr.Write($"({Util.Comma(boundVars)}) -> ");
      var w = wr.Fork();
      wr.Write(").apply");
      TrExprList(arguments, wr, inLetExprBody);
      return w;
    }

    protected override ConcreteSyntaxTree CreateForLoop(string indexVar, string bound, ConcreteSyntaxTree wr) {
      return wr.NewNamedBlock($"for (java.math.BigInteger {indexVar} = java.math.BigInteger.ZERO; {indexVar}.compareTo({bound}) < 0; {indexVar} = {indexVar}.add(java.math.BigInteger.ONE))");
    }

    protected override ConcreteSyntaxTree EmitForStmt(Bpl.IToken tok, IVariable loopIndex, bool goingUp, string /*?*/ endVarName,
      List<Statement> body, LList<Label> labels, ConcreteSyntaxTree wr) {

      var nativeType = AsNativeType(loopIndex.Type);

      wr.Write($"for ({TypeName(loopIndex.Type, wr, tok)} {loopIndex.CompileName} = ");
      var startWr = wr.Fork();
      wr.Write($"; ");

      ConcreteSyntaxTree bodyWr;
      if (goingUp) {
        if (endVarName == null) {
          wr.Write("");
        } else if (nativeType == null) {
          wr.Write($"{loopIndex.CompileName}.compareTo({endVarName}) < 0");
        } else if (0 <= nativeType.LowerBound) {
          wr.Write($"{HelperClass(nativeType)}.compareUnsigned({loopIndex.CompileName}, {endVarName}) < 0");
        } else {
          wr.Write($"{loopIndex.CompileName} < {endVarName}");
        }
        if (nativeType == null) {
          bodyWr = wr.NewBlock($"; {loopIndex.CompileName} = {loopIndex.CompileName}.add(java.math.BigInteger.ONE))");
        } else {
          bodyWr = wr.NewBlock($"; {loopIndex.CompileName}++)");
        }
      } else {
        if (endVarName == null) {
          wr.Write("");
        } else if (nativeType == null) {
          wr.Write($"{endVarName}.compareTo({loopIndex.CompileName}) < 0");
        } else if (0 <= nativeType.LowerBound) {
          wr.Write($"{HelperClass(nativeType)}.compareUnsigned({endVarName}, {loopIndex.CompileName}) < 0");
        } else {
          wr.Write($"{endVarName} < {loopIndex.CompileName}");
        }
        bodyWr = wr.NewBlock($"; )");
        if (nativeType == null) {
          bodyWr.WriteLine($"{loopIndex.CompileName} = {loopIndex.CompileName}.subtract(java.math.BigInteger.ONE);");
        } else {
          bodyWr.WriteLine($"{loopIndex.CompileName}--;");
        }
      }
      bodyWr = EmitContinueLabel(labels, bodyWr);
      TrStmtList(body, bodyWr);

      return startWr;
    }

    protected override string GetHelperModuleName() => DafnyHelpersClass;

    protected override void EmitEmptyTupleList(string tupleTypeArgs, ConcreteSyntaxTree wr) {
      wr.WriteLine("new java.util.ArrayList<>();");
    }

    protected override void AddTupleToSet(int i) {
      tuples.Add(i);
    }

    protected override ConcreteSyntaxTree EmitAddTupleToList(string ingredients, string tupleTypeArgs, ConcreteSyntaxTree wr) {
      // FIXME: tupleTypeArgs is wrong because it already got generated from
      // TypeName (with unboxed being the default)  :-(
      wr.Write($"{ingredients}.add(new {DafnyTupleClassPrefix}");
      var wrTuple = wr.Fork();
      wr.Write("));");
      return wrTuple;
    }

    protected override void EmitExprAsInt(Expression expr, bool inLetExprBody, ConcreteSyntaxTree wr) {
      TrParenExpr(expr, wr, inLetExprBody);
      wr.Write(".intValue()");
    }

    protected override void EmitTupleSelect(string prefix, int i, ConcreteSyntaxTree wr) {
      wr.Write($"{prefix}.dtor__{i}()");
    }

    protected override void EmitApplyExpr(Type functionType, Bpl.IToken tok, Expression function, List<Expression> arguments, bool inLetExprBody, ConcreteSyntaxTree wr) {
      TrParenExpr(function, wr, inLetExprBody);
      wr.Write(".apply");
      TrExprList(arguments, wr, inLetExprBody);
    }

    protected override bool NeedsCastFromTypeParameter => true;

    protected override bool IsCoercionNecessary(Type/*?*/ from, Type/*?*/ to) {
      if (from == null || to == null || !from.IsArrayType || !to.IsArrayType) {
        return false;
      }
      var dims = from.AsArrayType.Dims;
      Contract.Assert(dims == to.AsArrayType.Dims);
      if (dims > 1) {
        return false;
      }
      var udtFrom = (UserDefinedType)from.NormalizeExpand();
      var udtTo = (UserDefinedType)to.NormalizeExpand();
      if (!udtFrom.TypeArgs[0].IsTypeParameter || udtTo.TypeArgs[0].IsTypeParameter) {
        return false;
      }
      return true;
    }

    protected override ConcreteSyntaxTree EmitCoercionIfNecessary(Type/*?*/ from, Type/*?*/ to, Bpl.IToken tok, ConcreteSyntaxTree wr) {
      if (IsCoercionNecessary(from, to)) {
        return EmitDowncast(from, to, tok, wr);
      } else {
        return wr;
      }
    }

    protected override ConcreteSyntaxTree EmitDowncast(Type from, Type to, Bpl.IToken tok, ConcreteSyntaxTree wr) {
      wr.Write($"(({TypeName(to, wr, tok)})(");
      var w = wr.Fork();
      wr.Write("))");
      return w;
    }

    protected override ConcreteSyntaxTree EmitCoercionToNativeInt(ConcreteSyntaxTree wr) {
      wr.Write("((java.math.BigInteger)");
      var w = wr.Fork();
      wr.Write(").intValue()");
      return w;
    }

    protected override ConcreteSyntaxTree CreateDoublingForLoop(string indexVar, int start, ConcreteSyntaxTree wr) {
      return wr.NewNamedBlock($"for (java.math.BigInteger {indexVar} = java.math.BigInteger.valueOf({start}); ; {indexVar} = {indexVar}.multiply(new java.math.BigInteger(\"2\")))");
    }

    protected override void EmitIsZero(string varName, ConcreteSyntaxTree wr) {
      wr.Write($"{varName}.equals(java.math.BigInteger.ZERO)");
    }

    protected override void EmitDecrementVar(string varName, ConcreteSyntaxTree wr) {
      wr.WriteLine($"{varName} = {varName}.subtract(java.math.BigInteger.ONE);");
    }

    protected override void EmitIncrementVar(string varName, ConcreteSyntaxTree wr) {
      wr.WriteLine($"{varName} = {varName}.add(java.math.BigInteger.ONE);");
    }

    protected override void EmitSingleValueGenerator(Expression e, bool inLetExprBody, string type, ConcreteSyntaxTree wr) {
      wr.Write("java.util.Arrays.asList");
      TrParenExpr(e, wr, inLetExprBody);
    }

    protected override ConcreteSyntaxTree CreateIIFE1(int source, Type resultType, Bpl.IToken resultTok, string bvName, ConcreteSyntaxTree wr) {
      wr.Write($"((java.util.function.Function<java.math.BigInteger, {BoxedTypeName(resultType, wr, resultTok)}>)(({bvName}) ->");
      var w = wr.NewBigExprBlock("", $")).apply(java.math.BigInteger.valueOf({source}))");
      return w;
    }

    protected override ConcreteSyntaxTree EmitMapBuilder_Add(MapType mt, Bpl.IToken tok, string collName, Expression term, bool inLetExprBody, ConcreteSyntaxTree wr) {
      wr.Write($"{collName}.put(");
      var termLeftWriter = wr.Fork();
      wr.Write(",");
      TrExpr(term, wr, inLetExprBody);
      wr.WriteLine(");");
      return termLeftWriter;
    }

    protected override void EmitSeqConstructionExpr(SeqConstructionExpr expr, bool inLetExprBody, ConcreteSyntaxTree wr) {
      wr.Write($"{DafnySeqClass}.Create({TypeDescriptor(expr.Type.AsCollectionType.Arg, wr, expr.tok)}, ");
      TrExpr(expr.N, wr, inLetExprBody);
      wr.Write(", ");
      TrExpr(expr.Initializer, wr, inLetExprBody);
      wr.Write(")");
    }

    // Warning: NOT the same as NativeType.Bitwidth, which is zero except for
    // bitvector types
    private static int NativeTypeSize(NativeType nt) {
      switch (AsJavaNativeType(nt)) {
        case JavaNativeType.Byte: return 8;
        case JavaNativeType.Short: return 16;
        case JavaNativeType.Int: return 32;
        case JavaNativeType.Long: return 64;
        default: Contract.Assert(false); throw new cce.UnreachableException();
      }
    }

    protected override void EmitConversionExpr(ConversionExpr e, bool inLetExprBody, ConcreteSyntaxTree wr) {
      Expression arg = e.E;
      Type fromType = e.E.Type;
      Type toType = e.ToType;
      if (fromType.IsNumericBased(Type.NumericPersuasion.Int) || fromType.IsBitVectorType || fromType.IsCharType) {
        if (toType.IsNumericBased(Type.NumericPersuasion.Real)) {
          // (int or bv or char) -> real
          Contract.Assert(AsNativeType(toType) == null);
          wr.Write($"new {DafnyBigRationalClass}(");
          if (AsNativeType(fromType) != null) {
            wr.Write("java.math.BigInteger.valueOf");
            TrParenExpr(arg, wr, inLetExprBody);
            wr.Write(", java.math.BigInteger.ONE)");
          } else if (fromType.IsCharType) {
            TrExpr(arg, wr, inLetExprBody);
            wr.Write(", 1)");
          } else {
            TrExpr(arg, wr, inLetExprBody);
            wr.Write(", java.math.BigInteger.ONE)");
          }
        } else if (toType.IsCharType) {
          // (int or bv or char) -> char
          // Painfully, Java sign-extends bytes when casting to chars ...
          if (fromType.IsCharType) {
            TrParenExpr(arg, wr, inLetExprBody);
          } else {
            var fromNative = AsNativeType(fromType);
            wr.Write("(char)");
            if (fromNative != null && fromNative.Sel == NativeType.Selection.Byte) {
              wr.Write("java.lang.Byte.toUnsignedInt");
              TrParenExpr(arg, wr, inLetExprBody);
            } else {
              TrExprAsInt(arg, wr, inLetExprBody);
            }
          }
        } else {
          // (int or bv or char) -> (int or bv or ORDINAL)
          var fromNative = AsNativeType(e.E.Type);
          var toNative = AsNativeType(e.ToType);
          if (fromNative == null && toNative == null) {
            if (fromType.IsCharType) {
              // char -> big-integer (int or bv or ORDINAL)
              wr.Write("java.math.BigInteger.valueOf");
              TrParenExpr(arg, wr, inLetExprBody);
            } else {
              // big-integer (int or bv) -> big-integer (int or bv or ORDINAL), so identity will do
              TrExpr(arg, wr, inLetExprBody);
            }
          } else if (fromNative != null && toNative == null) {
            // native (int or bv) -> big-integer (int or bv)
            if (fromNative.Sel == NativeType.Selection.ULong) {
              // Can't just use .longValue() because that may return a negative
              wr.Write($"{DafnyHelpersClass}.unsignedLongToBigInteger");
              TrParenExpr(arg, wr, inLetExprBody);
            } else {
              wr.Write("java.math.BigInteger.valueOf(");
              if (fromNative.LowerBound >= 0) {
                TrParenExpr($"{GetBoxedNativeTypeName(fromNative)}.toUnsignedLong", arg, wr, inLetExprBody);
              } else {
                TrParenExpr(arg, wr, inLetExprBody);
              }
              wr.Write(")");
            }
          } else if (fromNative != null && NativeTypeSize(toNative) == NativeTypeSize(fromNative)) {
            // native (int or bv) -> native (int or bv)
            // Cast between signed and unsigned, which have the same Java type
            TrParenExpr(arg, wr, inLetExprBody);
          } else {
            GetNativeInfo(toNative.Sel, out var toNativeName, out var toNativeSuffix, out var toNativeNeedsCast);
            // any (int or bv) -> native (int or bv)
            // A cast would do, but we also consider some optimizations
            var literal = PartiallyEvaluate(arg);
            UnaryOpExpr u = arg.Resolved as UnaryOpExpr;
            MemberSelectExpr m = arg.Resolved as MemberSelectExpr;
            if (literal != null) {
              // Optimize constant to avoid intermediate BigInteger
              EmitNativeIntegerLiteral((BigInteger)literal, toNative, wr);
            } else if (u != null && u.Op == UnaryOpExpr.Opcode.Cardinality) {
              // Optimize || to avoid intermediate BigInteger
              wr.Write(CastIfSmallNativeType(toType));
              TrParenExpr("", u.E, wr, inLetExprBody);
              wr.Write(".cardinalityInt()");
            } else if (m != null && m.MemberName == "Length" && m.Obj.Type.IsArrayType) {
              // Optimize .length to avoid intermediate BigInteger
              wr.Write(CastIfSmallNativeType(toType));
              var elmtType = UserDefinedType.ArrayElementType(m.Obj.Type);
              ConcreteSyntaxTree w;
              if (elmtType.IsTypeParameter) {
                wr.Write($"{FormatTypeDescriptorVariable(elmtType.AsTypeParameter)}.getArrayLength(");
                w = wr.Fork();
                wr.Write(")");
              } else {
                w = wr.Fork();
                wr.Write(".length");
              }
              TrParenExpr(m.Obj, w, inLetExprBody);
            } else {
              // no optimization applies; use the standard translation
              if (fromNative != null && fromNative.LowerBound >= 0 && NativeTypeSize(fromNative) < NativeTypeSize(toNative)) {
                // Widening an unsigned value; careful!!
                wr.Write($"{CastIfSmallNativeType(e.ToType)}{GetBoxedNativeTypeName(fromNative)}");
                if (NativeTypeSize(toNative) == 64) {
                  wr.Write(".toUnsignedLong");
                } else {
                  wr.Write(".toUnsignedInt");
                }
                TrParenExpr(arg, wr, inLetExprBody);
              } else {
                if (fromNative == null && !fromType.IsCharType) {
                  TrParenExpr(arg, wr, inLetExprBody);
                  wr.Write($".{toNativeName}Value()");
                } else {
                  wr.Write($"(({toNativeName}) ");
                  TrParenExpr(arg, wr, inLetExprBody);
                  wr.Write(")");
                }
              }
            }
          }
        }
      } else if (fromType.IsNumericBased(Type.NumericPersuasion.Real)) {
        Contract.Assert(AsNativeType(fromType) == null);
        if (toType.IsNumericBased(Type.NumericPersuasion.Real)) {
          // real -> real
          Contract.Assert(AsNativeType(toType) == null);
          TrExpr(arg, wr, inLetExprBody);
        } else if (toType.IsCharType) {
          // real -> char
          // Painfully, Java sign-extends bytes when casting to chars ...
          wr.Write("(char)");
          TrParenExpr(arg, wr, inLetExprBody);
          wr.Write(".ToBigInteger().intValue()");
        } else if (toType.IsBigOrdinalType) {
          TrParenExpr(arg, wr, inLetExprBody);
          wr.Write(".ToBigInteger()");
        } else {
          // real -> (int or bv)
          TrParenExpr(arg, wr, inLetExprBody);
          wr.Write(".ToBigInteger()");
          if (AsNativeType(toType) != null) {
            wr.Write($".{GetNativeTypeName(AsNativeType(toType))}Value()");
          }
        }
      } else if (fromType.IsBigOrdinalType) {
        if (toType.IsNumericBased(Type.NumericPersuasion.Int) || toType.IsCharType) {
          // ordinal -> int, char
          if (AsNativeType(toType) != null) {
            TrParenExpr(arg, wr, inLetExprBody);
            wr.Write($".{GetNativeTypeName(AsNativeType(toType))}Value()");
          } else if (toType.IsCharType) {
            wr.Write("(char)");
            TrParenExpr(arg, wr, inLetExprBody);
            wr.Write(".intValue()");
          } else {
            TrParenExpr(arg, wr, inLetExprBody);
          }
        } else if (toType.IsNumericBased(Type.NumericPersuasion.Real)) {
          // ordinal -> real
          wr.Write($"new {DafnyBigRationalClass}(");
          TrExpr(arg, wr, inLetExprBody);
          wr.Write(", java.math.BigInteger.ONE)");
        } else if (toType.IsBitVectorType) {
          // ordinal -> bv
          if (AsNativeType(toType) != null) {
            TrParenExpr(arg, wr, inLetExprBody);
            wr.Write($".{GetNativeTypeName(AsNativeType(toType))}Value()");
          } else {
            TrParenExpr(arg, wr, inLetExprBody);
          }
        } else if (toType.IsBigOrdinalType) {
          TrParenExpr(arg, wr, inLetExprBody);
        } else {
          Contract.Assert(false, $"not implemented for java: {fromType} -> {toType}");
        }
      } else {
        Contract.Assert(false, $"not implemented for java: {fromType} -> {toType}");
      }
    }

    protected override void EmitTypeTest(string localName, Type fromType, Type toType, Bpl.IToken tok, ConcreteSyntaxTree wr) {
      Contract.Requires(fromType.IsRefType);
      Contract.Requires(toType.IsRefType);

      // from T to U:   t instanceof U && ...
      // from T to U?:  t instanceof U && ...                 // since t is known to be non-null, this is fine
      // from T? to U:  t instanceof U && ...                 // note, "instanceof" implies non-null, so no need for explicit null check
      // from T? to U?: t == null || (t instanceof U && ...)
      if (!fromType.IsNonNullRefType && !toType.IsNonNullRefType) {
        wr.Write($"{localName} == null || (");
      }

      if (toType.IsObjectQ) {
        wr.Write("true");
      } else {
        var typeName = toType.IsObject ? "Object" : FullTypeName((UserDefinedType)toType.NormalizeExpand());
        wr.Write($"{localName} instanceof {typeName}");
        localName = $"(({typeName}){localName})";
      }

      var udtTo = (UserDefinedType)toType.NormalizeExpandKeepConstraints();
      if (udtTo.ResolvedClass is SubsetTypeDecl && !(udtTo.ResolvedClass is NonNullTypeDecl)) {
        // TODO: test constraints
        throw new NotImplementedException();
      }

      if (!fromType.IsNonNullRefType && !toType.IsNonNullRefType) {
        wr.Write(")");
      }
    }

    protected override bool IssueCreateStaticMain(Method m) {
      return true;
    }
    protected override ConcreteSyntaxTree CreateStaticMain(IClassWriter cw) {
      var wr = ((ClassWriter)cw).StaticMemberWriter;
      return wr.NewBlock("public static void __Main()");
    }

    protected override void CreateIIFE(string bvName, Type bvType, Bpl.IToken bvTok, Type bodyType, Bpl.IToken bodyTok, ConcreteSyntaxTree wr, out ConcreteSyntaxTree wrRhs, out ConcreteSyntaxTree wrBody) {
      wr.Write("{0}.<{1}, {2}>Let(", DafnyHelpersClass, BoxedTypeName(bvType, wr, bvTok), BoxedTypeName(bodyType, wr, bodyTok));
      wrRhs = wr.Fork();
      wr.Write($", {bvName} -> ");
      wrBody = wr.Fork();
      wr.Write(")");
    }

    protected override string GetQuantifierName(string bvType) {
      return $"{DafnyHelpersClass}.Quantifier";
    }

    // ABSTRACT METHOD DECLARATIONS FOR THE SAKE OF BUILDING PROGRAM

    protected override void EmitYield(ConcreteSyntaxTree wr) {
      throw new NotImplementedException();
    }

    protected override ConcreteSyntaxTree CreateIterator(IteratorDecl iter, ConcreteSyntaxTree wr) {
      throw new NotImplementedException();
    }
<<<<<<< HEAD

    public override string TransformToClassName(string baseName) {
      return System.Text.RegularExpressions.Regex.Replace(baseName, "[^_A-Za-z0-9\\$]", "_");
    }

    /// <summary>
    /// Below is the full grammar of ensures clauses that can specify
    /// the behavior of an object returned by the mock-annotated method:
    ///
    /// ENSURES =
    ///    FORALL
    ///  | EQUALS
    ///  | ENSURES && ENSURES;
    ///  | FRESH
    ///  
    /// FORALL = forall ARGS :: EXPRESSION ==> EQUALS
    ///  
    /// EQUALS =
    ///    FUNCTION_CALL == EXPRESSION
    /// 
    /// </summary>
    private class MockWriter {

      private readonly JavaCompiler compiler;
      public MockWriter(JavaCompiler compiler) {
        this.compiler = compiler;
      }

      /// <summary>
      /// Create a body for a method returning a fresh instance of an object 
      /// </summary>
      public ConcreteSyntaxTree CreateFreshMethod(Method m,
        ConcreteSyntaxTree wr) {
        var keywords = "public "; // TODO: dis ok?
        var returnType = compiler.GetTargetReturnTypeReplacement(m, wr);
        wr.FormatLine($"{keywords}{returnType} {compiler.IdName(m)}() {{");
        wr.FormatLine($"  return new {returnType}();"); // TODO: make sure this is correct java
        wr.WriteLine("}");
        return wr;
      }

      /// <summary>
      /// Create a body of a method that mocks one or more objects
      /// </summary>
      public ConcreteSyntaxTree CreateMockMethod(Method m,
        List<TypeArgumentInstantiation> typeArgs, bool createBody,
        ConcreteSyntaxTree wr, bool forBodyInheritance, bool lookasideBody) {
        var customReceiver = createBody &&
                             !forBodyInheritance &&
                             compiler.NeedsCustomReceiver(m);
        var keywords = "public "; // TODO: dis ok?
        var returnType = compiler.GetTargetReturnTypeReplacement(m, wr);
        var typeParameters = compiler.TypeParameters(TypeArgumentInstantiation.
          ToFormals(compiler.ForTypeParameters(typeArgs, m, lookasideBody)));
        var parameters = compiler
          .GetMethodParameters(m, typeArgs, lookasideBody, customReceiver, returnType);
        wr.FormatLine($"{keywords}{returnType} {compiler.IdName(m)}{typeParameters}({parameters}) {{");
        // TODO: name collisions
        // TODO: ghost variables

        // Create the mocks:
        if (returnType != "void") {
          wr.FormatLine($"  {returnType} {m.Outs[0].Name}Tmp = org.mockito.Mockito.mock({returnType}.class);");
        } else {
          foreach (var o in m.Outs) {
            // TODO: keep same name?
            wr.FormatLine($"  {returnType} {o.Name}Tmp = org.mockito.Mockito.mock({compiler.TypeName(o.Type, wr, o.tok)}.class);");
          }
        }

        // populate the mocks according to the Dafny post-conditions:
        foreach (var ensureClause in m.Ens) {
          MockExpression(wr, ensureClause.E);
        }

        // Return the mocked objects:
        if (returnType != "void") {
          wr.FormatLine($"  return {m.Outs[0].Name}Tmp;");
        } else {
          foreach (var o in m.Outs) {
            wr.FormatLine($"{o.Name} = {m.Outs[0].Name}Tmp;");
          }
        }
        wr.WriteLine("}");
        return wr;
      }

      private void MockExpression(ConcreteSyntaxTree wr, Expression expr) {
        switch (expr) {
          case LiteralExpr literalExpr:
            compiler.EmitLiteralExpr(wr, literalExpr);
            break;
          case ApplySuffix applySuffix:
            MockExpression(wr, applySuffix);
            break;
          case BinaryExpr binaryExpr:
            MockExpression(wr, binaryExpr);
            break;
          case ForallExpr forallExpr:
            MockExpression(wr, forallExpr);
            break;
          default:
            // TODO
            break;
        }
      }

      private void MockExpression(ConcreteSyntaxTree wr,
        ApplySuffix applySuffix, List<Tuple<IVariable, string>> bounds = null) {
        var receiver = ((NameSegment)((ExprDotName)applySuffix.Lhs).Lhs).Name;
        var method = ((ExprDotName)applySuffix.Lhs).SuffixName;
        wr.Format($"  org.mockito.Mockito.when({receiver}Tmp.{method}(");
        for (int i = 0; i < applySuffix.Args.Count; i++) {
          if (bounds != null &&
              applySuffix.Args[i] is NameSegment) {
            var bound = bounds.Find(tuple =>
              (applySuffix.Args[i].Resolved as IdentifierExpr).Var.CompileName ==
              tuple.Item1.CompileName);
            if (bound == null) {
              continue;
            }
            wr.Write(bound.Item2);
          } else {
            compiler.TrExpr(applySuffix.Args[i], wr, false);
          }
          if (i != applySuffix.Args.Count - 1) {
            wr.Write(", ");
          }
        }
        wr.Write("))");
      }

      private void MockExpression(ConcreteSyntaxTree wr, BinaryExpr binaryExpr,
        List<Tuple<IVariable, string>> bounds = null) {
        if (binaryExpr.Op != BinaryExpr.Opcode.Eq) {
          return;
        }
        if (binaryExpr.E0 is not ApplySuffix applySuffix) {
          return;
        }
        MockExpression(wr, applySuffix, bounds);
        wr.Write(".thenReturn(");
        compiler.TrExpr(binaryExpr.E1, wr, false);
        wr.WriteLine(");");
      }

      private void MockExpression(ConcreteSyntaxTree wr, ForallExpr forallExpr) {
        if (forallExpr.Term is not BinaryExpr binaryExpr) {
          return;
        }
        var bounds = new List<Tuple<IVariable, string>>();
        var declarations = new List<string>();
        for (int i = 0; i < forallExpr.BoundVars.Count; i++) {
          var boundVar = forallExpr.BoundVars[i];
          var varType = compiler.TypeName(boundVar.Type, wr, boundVar.tok);
          bounds.Add(new(boundVar,
            $"org.mockito.Mockito.any({varType}.class)"));
        }
        MockExpression(wr, binaryExpr, bounds);
      }
    }
=======
>>>>>>> c89b0396
  }
}<|MERGE_RESOLUTION|>--- conflicted
+++ resolved
@@ -422,7 +422,6 @@
         return Compiler.CreateMethod(m, typeArgs, createBody, Writer(m.IsStatic, createBody, m), forBodyInheritance, lookasideBody);
       }
 
-<<<<<<< HEAD
       public ConcreteSyntaxTree CreateFreshMethod(Method m) {
         //  throw new NotImplementedException();
         return mockWriter.CreateFreshMethod(m, Writer(m.IsStatic, true, m));
@@ -432,10 +431,6 @@
         bool lookasideBody) {
         return mockWriter.CreateMockMethod(m, typeArgs, createBody, Writer(m.IsStatic, createBody, m), forBodyInheritance, lookasideBody);
 
-=======
-      public ConcreteSyntaxTree SynthesizeMethod(Method m, List<TypeArgumentInstantiation> typeArgs, bool createBody, bool forBodyInheritance, bool lookasideBody) {
-        throw new NotImplementedException();
->>>>>>> c89b0396
       }
 
       public ConcreteSyntaxTree/*?*/ CreateFunction(string name, List<TypeArgumentInstantiation> typeArgs, List<Formal> formals, Type resultType, Bpl.IToken tok, bool isStatic, bool createBody, MemberDecl member, bool forBodyInheritance, bool lookasideBody) {
@@ -4090,7 +4085,6 @@
     protected override ConcreteSyntaxTree CreateIterator(IteratorDecl iter, ConcreteSyntaxTree wr) {
       throw new NotImplementedException();
     }
-<<<<<<< HEAD
 
     public override string TransformToClassName(string baseName) {
       return System.Text.RegularExpressions.Regex.Replace(baseName, "[^_A-Za-z0-9\\$]", "_");
@@ -4252,7 +4246,5 @@
         MockExpression(wr, binaryExpr, bounds);
       }
     }
-=======
->>>>>>> c89b0396
   }
 }