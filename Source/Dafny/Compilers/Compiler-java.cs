//-----------------------------------------------------------------------------
//
// Copyright by the contributors to the Dafny Project
// SPDX-License-Identifier: MIT
//
//-----------------------------------------------------------------------------

using System;
using System.Collections.Generic;
using System.Linq;
using System.Numerics;
using System.IO;
using System.Diagnostics.Contracts;
using System.Collections.ObjectModel;
using System.ComponentModel.Design;
using System.Diagnostics;
using System.Text.RegularExpressions;
using System.Reflection;
using Bpl = Microsoft.Boogie;
using static Microsoft.Dafny.ConcreteSyntaxTreeUtils;

namespace Microsoft.Dafny.Compilers {
  public class JavaCompiler : SinglePassCompiler {
    public override void OnPreCompile(ErrorReporter reporter, ReadOnlyCollection<string> otherFileNames) {
      base.OnPreCompile(reporter, otherFileNames);
      IntSelect = ",java.math.BigInteger";
      LambdaExecute = ".apply";
    }

    public override IReadOnlySet<string> SupportedExtensions => new HashSet<string> { ".java" };

    public override string TargetLanguage => "Java";
    public override string TargetExtension => "java";
    public override string TargetBasename(string dafnyProgramName) =>
      TransformToClassName(base.TargetBasename(dafnyProgramName));
    public override string TargetBaseDir(string dafnyProgramName) =>
      $"{Path.GetFileNameWithoutExtension(dafnyProgramName)}-java";
    public string TransformToClassName(string baseName) =>
      Regex.Replace(baseName, "[^_A-Za-z0-9$]", "_");

    public override bool SupportsInMemoryCompilation => false;
    public override bool TextualTargetIsExecutable => false;

    public override void CleanSourceDirectory(string sourceDirectory) {
      try {
        Directory.Delete(sourceDirectory, true);
      } catch (DirectoryNotFoundException) {
      }
    }

    const string DafnySetClass = "dafny.DafnySet";
    const string DafnyMultiSetClass = "dafny.DafnyMultiset";
    const string DafnySeqClass = "dafny.DafnySequence";
    const string DafnyMapClass = "dafny.DafnyMap";

    const string DafnyBigRationalClass = "dafny.BigRational";
    const string DafnyEuclideanClass = "dafny.DafnyEuclidean";
    const string DafnyHelpersClass = "dafny.Helpers";
    const string DafnyTypeDescriptor = "dafny.TypeDescriptor";
    static string FormatDefaultTypeParameterValue(TypeParameter tp) => FormatDefaultTypeParameterValueName(tp.CompileName);
    static string FormatDefaultTypeParameterValueName(string tpName) => $"_default_{tpName}";

    const string DafnyFunctionIfacePrefix = "dafny.Function";
    const string DafnyMultiArrayClassPrefix = "dafny.Array";
    const string DafnyTupleClassPrefix = "dafny.Tuple";

    string DafnyMultiArrayClass(int dim) => DafnyMultiArrayClassPrefix + dim;
    string DafnyTupleClass(int size) => DafnyTupleClassPrefix + size;

    string DafnyFunctionIface(int arity) =>
      arity == 1 ? "java.util.function.Function" : DafnyFunctionIfacePrefix + arity;

    static string FormatExternBaseClassName(string externClassName) =>
      $"_ExternBase_{externClassName}";
    static string FormatTypeDescriptorVariable(string typeVarName) =>
      $"_td_{typeVarName}";
    static string FormatTypeDescriptorVariable(TypeParameter tp) =>
      FormatTypeDescriptorVariable(tp.CompileName);

    const string TypeMethodName = "_typeDescriptor";

    private string ModuleName;
    private string ModulePath;
    private int FileCount = 0;
    private Import ModuleImport;
    private HashSet<int> tuples = new HashSet<int>();
    private HashSet<int> functions = new HashSet<int>();
    private HashSet<int> arrays = new HashSet<int>();

    private readonly List<Import> Imports = new List<Import>();

    //RootImportWriter writes additional imports to the main file.
    private ConcreteSyntaxTree RootImportWriter;

    private struct Import {
      public string Name, Path;
    }

    protected override bool UseReturnStyleOuts(Method m, int nonGhostOutCount) => true;


    protected override bool SupportsAmbiguousTypeDecl => false;
    protected override bool SupportsProperties => false;

    private enum JavaNativeType { Byte, Short, Int, Long }

    private static JavaNativeType AsJavaNativeType(NativeType.Selection sel) {
      switch (sel) {
        case NativeType.Selection.Byte:
        case NativeType.Selection.SByte:
          return JavaNativeType.Byte;
        case NativeType.Selection.Short:
        case NativeType.Selection.UShort:
          return JavaNativeType.Short;
        case NativeType.Selection.Int:
        case NativeType.Selection.UInt:
          return JavaNativeType.Int;
        case NativeType.Selection.Long:
        case NativeType.Selection.ULong:
          return JavaNativeType.Long;
        default:
          Contract.Assert(false);
          throw new cce.UnreachableException();
      }
    }

    private static bool IsUnsignedJavaNativeType(NativeType nt) {
      Contract.Requires(nt != null);
      switch (nt.Sel) {
        case NativeType.Selection.Byte:
        case NativeType.Selection.UShort:
        case NativeType.Selection.UInt:
        case NativeType.Selection.ULong:
          return true;
        default:
          return false;
      }
    }

    private static JavaNativeType AsJavaNativeType(NativeType nt) {
      return AsJavaNativeType(nt.Sel);
    }

    private JavaNativeType? AsJavaNativeType(Type type) {
      var nt = AsNativeType(type);
      if (nt == null) {
        return null;
      } else {
        return AsJavaNativeType(nt);
      }
    }

    protected override void DeclareSpecificOutCollector(string collectorVarName, ConcreteSyntaxTree wr, List<Type> formalTypes, List<Type> lhsTypes) {
      // If the method returns an array of parameter type, and we're assigning
      // to a variable with a more specific type, we need to insert a cast:
      //
      // Array<Integer> outcollector42 = obj.Method(); // <-- you are here
      // int[] out43 = (int[]) outcollector42.unwrap();
      var returnedTypes = new List<string>();
      Contract.Assert(formalTypes.Count == lhsTypes.Count);
      for (var i = 0; i < formalTypes.Count; i++) {
        var formalType = formalTypes[i];
        var lhsType = lhsTypes[i];
        if (formalType.IsArrayType && formalType.AsArrayType.Dims == 1 && UserDefinedType.ArrayElementType(formalType).IsTypeParameter) {
          returnedTypes.Add("java.lang.Object");
        } else {
          returnedTypes.Add(TypeName(lhsType, wr, Bpl.Token.NoToken, boxed: formalTypes.Count > 1));
        }
      }
      if (formalTypes.Count > 1) {
        tuples.Add(formalTypes.Count);
        wr.Write($"{DafnyTupleClass(formalTypes.Count)}<{Util.Comma(returnedTypes)}> {collectorVarName} = ");
      } else {
        wr.Write($"{returnedTypes[0]} {collectorVarName} = ");
      }
    }
    protected override void EmitCastOutParameterSplits(string outCollector, List<string> lhsNames,
      ConcreteSyntaxTree wr, List<Type> formalTypes, List<Type> lhsTypes, Bpl.IToken tok) {
      var wOuts = new List<ConcreteSyntaxTree>();
      for (var i = 0; i < lhsNames.Count; i++) {
        wr.Write($"{lhsNames[i]} = ");
        //
        // Suppose we have:
        //
        //   method Foo<A>(a : A) returns (arr : array<A>)
        //
        // This is compiled to:
        //
        //   public <A> Object Foo(A a)
        //
        // (There's also an argument for the type descriptor, but I'm omitting
        // it for clarity.)  Foo returns Object, not A[], since A could be
        // primitive and primitives cannot be generic parameters in Java
        // (*sigh*).  So when we call it:
        //
        //   var arr : int[] := Foo(42);
        //
        // we have to add a type cast:
        //
        //   BigInteger[] arr = (BigInteger[]) Foo(new BigInteger(42));
        //
        // Things can get more complicated than this, however.  If the method returns
        // the array as part of a tuple:
        //
        //   method Foo<A>(a : A) returns (pair : (array<A>, array<A>))
        //
        // then we get:
        //
        //   public <A> Tuple2<Object, Object> Foo(A a)
        //
        // and we have to write:
        //
        //   BigInteger[] arr = (Pair<BigInteger[], BigInteger[]>) (Object) Foo(new BigInteger(42));
        //
        // (Note the extra cast to Object, since Java doesn't allow a cast to
        // change a type parameter, as that's unsound in general.  It just
        // happens to be okay here!)
        //
        // Rather than try and exhaustively check for all the circumstances
        // where a cast is necessary, for the moment we just always cast to the
        // LHS type via Object, which is redundant 99% of the time but not
        // harmful.
        wr.Write($"({TypeName(lhsTypes[i], wr, Bpl.Token.NoToken)}) (Object) ");
        if (lhsNames.Count == 1) {
          wr.Write(outCollector);
        } else {
          wr.Write($"{outCollector}.dtor__{i}()");
        }
        EndStmt(wr);
      }
    }

    protected override void EmitSeqSelect(AssignStmt s0, List<Type> tupleTypeArgsList, ConcreteSyntaxTree wr, string tup) {
      wr.Write("(");
      var lhs = (SeqSelectExpr)s0.Lhs;
      ConcreteSyntaxTree wColl, wIndex, wValue;
      EmitIndexCollectionUpdate(out wColl, out wIndex, out wValue, wr, nativeIndex: true);
      var wCoerce = EmitCoercionIfNecessary(from: null, to: lhs.Seq.Type, tok: s0.Tok, wr: wColl);
      wCoerce.Write($"({TypeName(lhs.Seq.Type.NormalizeExpand(), wCoerce, s0.Tok)})");
      EmitTupleSelect(tup, 0, wCoerce);
      wColl.Write(")");
      var wCast = EmitCoercionToNativeInt(wIndex);
      EmitTupleSelect(tup, 1, wCast);
      wValue.Write($"({TypeName(tupleTypeArgsList[2].NormalizeExpand(), wValue, s0.Tok)})");
      EmitTupleSelect(tup, 2, wValue);
      EndStmt(wr);
    }

    protected override void EmitMultiSelect(AssignStmt s0, List<Type> tupleTypeArgsList, ConcreteSyntaxTree wr, string tup, int L) {
      wr.Write("(");
      var lhs = (MultiSelectExpr)s0.Lhs;
      var wArray = new ConcreteSyntaxTree(wr.RelativeIndentLevel);
      var wCoerced = EmitCoercionIfNecessary(from: null, to: tupleTypeArgsList[0], tok: s0.Tok, wr: wArray);
      wCoerced.Write($"({TypeName(tupleTypeArgsList[0].NormalizeExpand(), wCoerced, s0.Tok)})");
      EmitTupleSelect(tup, 0, wCoerced);
      wArray.Write(")");
      var array = wArray.ToString();
      var indices = new List<string>();
      for (int i = 0; i < lhs.Indices.Count; i++) {
        var wIndex = new ConcreteSyntaxTree();
        wIndex.Write("((java.math.BigInteger)");
        EmitTupleSelect(tup, i + 1, wIndex);
        wIndex.Write(")");
        indices.Add(wIndex.ToString());
      }
      var lv = EmitArraySelectAsLvalue(array, indices, tupleTypeArgsList[L - 1]);
      var wrRhs = EmitAssignment(lv, tupleTypeArgsList[L - 1], null, wr, s0.Tok);
      wrRhs.Write($"(({TypeName(tupleTypeArgsList[L - 1], wrRhs, s0.Tok)})");
      EmitTupleSelect(tup, L - 1, wrRhs);
      wrRhs.Write(")");
      EndStmt(wr);
    }

    protected override void WriteCast(string s, ConcreteSyntaxTree wr) {
      wr.Write($"({s})");
    }

    protected override ConcreteSyntaxTree EmitIngredients(ConcreteSyntaxTree wr, string ingredients, int L, string tupleTypeArgs, ForallStmt s, AssignStmt s0, Expression rhs) {
      var wStmts = wr.Fork();
      var wrVarInit = wr;
      wrVarInit.Write($"java.util.ArrayList<{DafnyTupleClass(L)}<{tupleTypeArgs}>> {ingredients} = ");
      AddTupleToSet(L);
      EmitEmptyTupleList(tupleTypeArgs, wrVarInit);
      var wrOuter = wr;
      wr = CompileGuardedLoops(s.BoundVars, s.Bounds, s.Range, wr);
      var wrTuple = EmitAddTupleToList(ingredients, tupleTypeArgs, wr);
      wrTuple.Write($"{L}<{tupleTypeArgs}>(");
      if (s0.Lhs is MemberSelectExpr lhs1) {
        TrExpr(lhs1.Obj, wrTuple, false, wStmts);
      } else if (s0.Lhs is SeqSelectExpr lhs2) {
        TrExpr(lhs2.Seq, wrTuple, false, wStmts);
        wrTuple.Write(", ");
        TrParenExpr(lhs2.E0, wrTuple, false, wStmts);
      } else {
        var lhs = (MultiSelectExpr)s0.Lhs;
        TrExpr(lhs.Array, wrTuple, false, wStmts);
        foreach (var t in lhs.Indices) {
          wrTuple.Write(", ");
          TrParenExpr(t, wrTuple, false, wStmts);
        }
      }

      wrTuple.Write(", ");
      if (rhs is MultiSelectExpr) {
        Type t = rhs.Type.NormalizeExpand();
        wrTuple.Write($"({TypeName(t, wrTuple, rhs.tok)})");
      }

      TrExpr(rhs, wrTuple, false, wStmts);
      return wrOuter;
    }

    protected override void EmitHeader(Program program, ConcreteSyntaxTree wr) {
      wr.WriteLine($"// Dafny program {program.Name} compiled into Java");
      ModuleName = program.MainMethod != null ? "main" : Path.GetFileNameWithoutExtension(program.Name);
      wr.WriteLine();
      // Keep the import writers so that we can import subsequent modules into the main one
      EmitImports(wr, out RootImportWriter);
      wr.WriteLine();
    }

    // Only exists to make sure method is overriden
<<<<<<< HEAD
    protected override void EmitBuiltInDecls(Program program, BuiltIns builtIns, ConcreteSyntaxTree wr) { }
=======
    protected override void EmitBuiltInDecls(BuiltIns builtIns, ConcreteSyntaxTree wr) {
      if (builtIns.MaxNonGhostTupleSizeUsed > 20) {
        Reporter!.Error(MessageSource.Compiler, builtIns.MaxNonGhostTupleSizeToken, "Java back-end does not support tuples with more than 20 arguments.");
      }
    }
>>>>>>> 522fea23

    public override void EmitCallToMain(Method mainMethod, string baseName, ConcreteSyntaxTree wr) {
      var className = TransformToClassName(baseName);
      wr = wr.NewBlock($"public class {className}");

      var companion = TypeName_Companion(UserDefinedType.FromTopLevelDeclWithAllBooleanTypeParameters(mainMethod.EnclosingClass), wr, mainMethod.tok, mainMethod);
      var wBody = wr.NewNamedBlock("public static void main(String[] args)");
      var modName = mainMethod.EnclosingClass.EnclosingModuleDefinition.CompileName == "_module" ? "_System." : "";
      companion = modName + companion;
      Coverage.EmitSetup(wBody);
      wBody.WriteLine($"{DafnyHelpersClass}.withHaltHandling({companion}::__Main);");
      Coverage.EmitTearDown(wBody);
    }

    void EmitImports(ConcreteSyntaxTree wr, out ConcreteSyntaxTree importWriter) {
      importWriter = wr.Fork();
      foreach (var import in Imports) {
        if (import.Name != ModuleName) {
          EmitImport(import, importWriter);
        }
      }
    }

    private void EmitImport(Import import, ConcreteSyntaxTree importWriter) {
      importWriter.WriteLine($"import {import.Path.Replace('/', '.')}.*;");
    }

    protected override ConcreteSyntaxTree CreateModule(string moduleName, bool isDefault, bool isExtern, string /*?*/ libraryName, ConcreteSyntaxTree wr) {
      if (isDefault) {
        // Fold the default module into the main module
        return wr;
      }
      var pkgName = libraryName ?? IdProtect(moduleName);
      var path = pkgName.Replace('.', '/');
      var import = new Import { Name = moduleName, Path = path };
      ModuleName = IdProtect(moduleName);
      ModulePath = path;
      ModuleImport = import;
      FileCount = 0;
      return wr;
    }

    protected override void FinishModule() {
      if (FileCount > 0) {
        AddImport(ModuleImport);
      }
      FileCount = 0;
    }

    private void AddImport(Import import) {
      if (!Imports.Contains(import)) {
        EmitImport(import, RootImportWriter);
        Imports.Add(import);
      }
    }

    protected override void DeclareSubsetType(SubsetTypeDecl sst, ConcreteSyntaxTree wr) {
      var cw = (ClassWriter)CreateClass(IdProtect(sst.EnclosingModuleDefinition.CompileName), IdName(sst), sst, wr);
      if (sst.WitnessKind == SubsetTypeDecl.WKind.Compiled) {
        var sw = new ConcreteSyntaxTree(cw.InstanceMemberWriter.RelativeIndentLevel);
        var wStmts = cw.InstanceMemberWriter.Fork();
        TrExpr(sst.Witness, sw, false, wStmts);
        var witness = sw.ToString();
        var typeName = TypeName(sst.Rhs, cw.StaticMemberWriter, sst.tok);
        if (sst.TypeArgs.Count == 0) {
          cw.DeclareField("Witness", sst, true, true, sst.Rhs, sst.tok, witness, null);
          witness = "Witness";
        }
        var w = cw.StaticMemberWriter.NewBlock($"public static {TypeParameters(sst.TypeArgs, " ")}{typeName} defaultValue()");
        w.WriteLine($"return {witness};");
      }
    }

    protected class ClassWriter : IClassWriter {
      public readonly JavaCompiler Compiler;
      public readonly ConcreteSyntaxTree InstanceMemberWriter;
      public readonly ConcreteSyntaxTree StaticMemberWriter;
      public readonly ConcreteSyntaxTree CtorBodyWriter;

      public ClassWriter(JavaCompiler compiler, ConcreteSyntaxTree instanceMemberWriter, ConcreteSyntaxTree ctorBodyWriter, ConcreteSyntaxTree staticMemberWriter = null) {
        Contract.Requires(compiler != null);
        Contract.Requires(instanceMemberWriter != null);
        this.Compiler = compiler;
        this.InstanceMemberWriter = instanceMemberWriter;
        this.CtorBodyWriter = ctorBodyWriter;
        this.StaticMemberWriter = staticMemberWriter ?? instanceMemberWriter;
      }

      public ConcreteSyntaxTree Writer(bool isStatic, bool createBody, MemberDecl/*?*/ member) {
        if (createBody) {
          if (isStatic || (member != null && member.EnclosingClass is TraitDecl && Compiler.NeedsCustomReceiver(member))) {
            return StaticMemberWriter;
          }
        }
        return InstanceMemberWriter;
      }

      public ConcreteSyntaxTree/*?*/ CreateMethod(Method m, List<TypeArgumentInstantiation> typeArgs, bool createBody, bool forBodyInheritance, bool lookasideBody) {
        return Compiler.CreateMethod(m, typeArgs, createBody, Writer(m.IsStatic, createBody, m), forBodyInheritance, lookasideBody);
      }

      public ConcreteSyntaxTree SynthesizeMethod(Method m, List<TypeArgumentInstantiation> typeArgs, bool createBody, bool forBodyInheritance, bool lookasideBody) {
        throw new NotImplementedException();
      }

      public ConcreteSyntaxTree/*?*/ CreateFunction(string name, List<TypeArgumentInstantiation> typeArgs, List<Formal> formals, Type resultType, Bpl.IToken tok, bool isStatic, bool createBody, MemberDecl member, bool forBodyInheritance, bool lookasideBody) {
        return Compiler.CreateFunction(name, typeArgs, formals, resultType, tok, isStatic, createBody, member, Writer(isStatic, createBody, member), forBodyInheritance, lookasideBody);
      }

      public ConcreteSyntaxTree/*?*/ CreateGetter(string name, TopLevelDecl enclosingDecl, Type resultType, Bpl.IToken tok, bool isStatic, bool isConst, bool createBody, MemberDecl/*?*/ member, bool forBodyInheritance) {
        return Compiler.CreateGetter(name, resultType, tok, isStatic, createBody, Writer(isStatic, createBody, member));
      }
      public ConcreteSyntaxTree/*?*/ CreateGetterSetter(string name, Type resultType, Bpl.IToken tok, bool isStatic, bool createBody, MemberDecl/*?*/ member, out ConcreteSyntaxTree setterWriter, bool forBodyInheritance) {
        return Compiler.CreateGetterSetter(name, resultType, tok, isStatic, createBody, out setterWriter, Writer(isStatic, createBody, member));
      }
      public void DeclareField(string name, TopLevelDecl enclosingDecl, bool isStatic, bool isConst, Type type, Bpl.IToken tok, string rhs, Field field) {
        Compiler.DeclareField(name, isStatic, isConst, type, tok, rhs, this);
      }
      public void InitializeField(Field field, Type instantiatedFieldType, TopLevelDeclWithMembers enclosingClass) {
        throw new NotSupportedException();  // InitializeField should be called only for those compilers that set ClassesRedeclareInheritedFields to false.
      }
      public ConcreteSyntaxTree/*?*/ ErrorWriter() => InstanceMemberWriter;

      public void Finish() { }
    }

    protected override bool SupportsStaticsInGenericClasses => false;

    protected ConcreteSyntaxTree CreateGetter(string name, Type resultType, Bpl.IToken tok, bool isStatic,
      bool createBody, ConcreteSyntaxTree wr) {
      wr.Write("public {0}{1} {2}()", isStatic ? "static " : "", TypeName(resultType, wr, tok), name);
      if (createBody) {
        var w = wr.NewBlock("", null, BlockStyle.NewlineBrace, BlockStyle.NewlineBrace);
        return w;
      } else {
        wr.WriteLine(";");
        return null;
      }
    }

    protected override void DeclareLocalVar(string name, Type /*?*/ type, Bpl.IToken /*?*/ tok, Expression rhs,
        bool inLetExprBody, ConcreteSyntaxTree wr) {
      if (type == null) {
        type = rhs.Type;
      }
      var wStmts = wr.Fork();
      var w = DeclareLocalVar(name, type, tok, wr);
      TrExpr(rhs, w, inLetExprBody, wStmts);
    }

    public ConcreteSyntaxTree /*?*/ CreateGetterSetter(string name, Type resultType, Bpl.IToken tok, bool isStatic,
      bool createBody, out ConcreteSyntaxTree setterWriter, ConcreteSyntaxTree wr) {
      wr.Write("public {0}{1} {2}()", isStatic ? "static " : "", TypeName(resultType, wr, tok), name);
      ConcreteSyntaxTree wGet = null;
      if (createBody) {
        wGet = wr.NewBlock("", null, BlockStyle.NewlineBrace, BlockStyle.NewlineBrace);
      } else {
        wr.WriteLine(";");
      }
      wr.Write("public {0}void set_{1}({2} value)", isStatic ? "static " : "", name, TypeName(resultType, wr, tok));
      if (createBody) {
        setterWriter = wr.NewBlock("", null, BlockStyle.NewlineBrace, BlockStyle.NewlineBrace);
      } else {
        wr.WriteLine(";");
        setterWriter = null;
      }
      return wGet;
    }
    protected ConcreteSyntaxTree CreateMethod(Method m, List<TypeArgumentInstantiation> typeArgs, bool createBody, ConcreteSyntaxTree wr, bool forBodyInheritance, bool lookasideBody) {
      if (m.IsExtern(out _, out _) && (m.IsStatic || m is Constructor)) {
        // No need for an abstract version of a static method or a constructor
        return null;
      }
      string targetReturnTypeReplacement = null;
      int nonGhostOuts = 0;
      int nonGhostIndex = 0;
      for (int i = 0; i < m.Outs.Count; i++) {
        if (!m.Outs[i].IsGhost) {
          nonGhostOuts += 1;
          nonGhostIndex = i;
        }
      }
      if (nonGhostOuts == 1) {
        targetReturnTypeReplacement = TypeName(m.Outs[nonGhostIndex].Type, wr, m.Outs[nonGhostIndex].tok);
      } else if (nonGhostOuts > 1) {
        targetReturnTypeReplacement = DafnyTupleClass(nonGhostOuts);
      }
      var customReceiver = createBody && !forBodyInheritance && NeedsCustomReceiver(m);
      var receiverType = UserDefinedType.FromTopLevelDecl(m.tok, m.EnclosingClass);
      wr.Write("public {0}{1}", !createBody && !(m.EnclosingClass is TraitDecl) ? "abstract " : "", m.IsStatic || customReceiver ? "static " : "");
      wr.Write(TypeParameters(TypeArgumentInstantiation.ToFormals(ForTypeParameters(typeArgs, m, lookasideBody)), " "));
      wr.Write("{0} {1}", targetReturnTypeReplacement ?? "void", IdName(m));
      wr.Write("(");
      var sep = "";
      WriteRuntimeTypeDescriptorsFormals(m, ForTypeDescriptors(typeArgs, m, lookasideBody), wr, ref sep, tp => $"{DafnyTypeDescriptor}<{tp.CompileName}> {FormatTypeDescriptorVariable(tp)}");
      if (customReceiver) {
        DeclareFormal(sep, "_this", receiverType, m.tok, true, wr);
        sep = ", ";
      }
      WriteFormals(sep, m.Ins, wr);
      if (!createBody) {
        wr.WriteLine(");");
        return null; // We do not want to write a function body, so instead of returning a BTW, we return null.
      } else {
        return wr.NewBlock(")", null, BlockStyle.NewlineBrace, BlockStyle.NewlineBrace);
      }
    }

    protected override ConcreteSyntaxTree EmitMethodReturns(Method m, ConcreteSyntaxTree wr) {
      int nonGhostOuts = 0;
      foreach (var t in m.Outs) {
        if (t.IsGhost) {
          continue;
        }

        nonGhostOuts += 1;
        break;
      }
      if (!m.Body.Body.OfType<ReturnStmt>().Any() && (nonGhostOuts > 0 || m.IsTailRecursive)) { // If method has out parameters or is tail-recursive but no explicit return statement in Dafny
        var beforeReturn = wr.NewBlock("if(true)"); // Ensure no unreachable error is thrown for the return statement
        EmitReturn(m.Outs, wr);
        return beforeReturn;
      }
      return wr;
    }

    protected ConcreteSyntaxTree/*?*/ CreateFunction(string name, List<TypeArgumentInstantiation> typeArgs,
      List<Formal> formals, Type resultType, Bpl.IToken tok, bool isStatic, bool createBody, MemberDecl member,
      ConcreteSyntaxTree wr, bool forBodyInheritance, bool lookasideBody) {
      if (member.IsExtern(out _, out _) && isStatic) {
        // No need for abstract version of static method
        return null;
      }
      var customReceiver = createBody && !forBodyInheritance && NeedsCustomReceiver(member);
      var receiverType = UserDefinedType.FromTopLevelDecl(member.tok, member.EnclosingClass);
      wr.Write("public {0}{1}", !createBody && !(member.EnclosingClass is TraitDecl) ? "abstract " : "", isStatic || customReceiver ? "static " : "");
      wr.Write(TypeParameters(TypeArgumentInstantiation.ToFormals(ForTypeParameters(typeArgs, member, lookasideBody)), " "));
      wr.Write($"{TypeName(resultType, wr, tok)} {name}(");
      var sep = "";
      var argCount = WriteRuntimeTypeDescriptorsFormals(member, ForTypeDescriptors(typeArgs, member, lookasideBody), wr, ref sep, tp => $"{DafnyTypeDescriptor}<{tp.CompileName}> {FormatTypeDescriptorVariable(tp)}");
      if (customReceiver) {
        DeclareFormal(sep, "_this", receiverType, tok, true, wr);
        sep = ", ";
        argCount++;
      }
      argCount += WriteFormals(sep, formals, wr);
      if (!createBody) {
        wr.WriteLine(");");
        return null; // We do not want to write a function body, so instead of returning a BTW, we return null.
      } else {
        ConcreteSyntaxTree w;
        if (argCount > 1) {
          w = wr.NewBlock(")", null, BlockStyle.NewlineBrace, BlockStyle.NewlineBrace);
        } else {
          w = wr.NewBlock(")");
        }
        return w;
      }
    }

    protected void DeclareField(string name, bool isStatic, bool isConst, Type type, Bpl.IToken tok, string rhs, ClassWriter cw) {
      if (isStatic) {
        var r = rhs ?? DefaultValue(type, cw.StaticMemberWriter, tok);
        var t = StripTypeParameters(TypeName(type, cw.StaticMemberWriter, tok));
        cw.StaticMemberWriter.WriteLine($"public static {t} {name} = {r};");
      } else {
        Contract.Assert(cw.CtorBodyWriter != null, "Unexpected instance field");
        cw.InstanceMemberWriter.WriteLine("public {0} {1};", TypeName(type, cw.InstanceMemberWriter, tok), name);
        cw.CtorBodyWriter.WriteLine("this.{0} = {1};", name, rhs ?? PlaceboValue(type, cw.CtorBodyWriter, tok));
      }
    }

    private string StripTypeParameters(string s) {
      Contract.Requires(s != null);
      return Regex.Replace(s, @"<.+>", "");
    }

    private void EmitSuppression(ConcreteSyntaxTree wr) {
      wr.WriteLine("@SuppressWarnings({\"unchecked\", \"deprecation\"})");
    }

    string TypeParameters(List<TypeParameter>/*?*/ targs, string suffix = "") {
      Contract.Requires(targs == null || cce.NonNullElements(targs));
      Contract.Ensures(Contract.Result<string>() != null);

      if (targs == null || targs.Count == 0) {
        return "";  // ignore suffix
      }
      return $"<{Util.Comma(targs, IdName)}>{suffix}";
    }

    internal override string TypeName(Type type, ConcreteSyntaxTree wr, Bpl.IToken tok, MemberDecl/*?*/ member = null) {
      return TypeName(type, wr, tok, boxed: false, member);
    }

    private string BoxedTypeName(Type type, ConcreteSyntaxTree wr, Bpl.IToken tok) {
      return TypeName(type, wr, tok, boxed: true);
    }

    private string ActualTypeArgument(Type type, TypeParameter.TPVariance variance, ConcreteSyntaxTree wr, Bpl.IToken tok) {
      Contract.Requires(type != null);
      Contract.Requires(wr != null);
      Contract.Requires(tok != null);
      var typeName = BoxedTypeName(type, wr, tok);
      if (variance == TypeParameter.TPVariance.Co) {
        return "? extends " + typeName;
      } else if (variance == TypeParameter.TPVariance.Contra) {
        if (type.IsRefType) {
          return "? super " + typeName;
        }
      }
      return typeName;
    }

    private string BoxedTypeNames(List<Type> types, ConcreteSyntaxTree wr, Bpl.IToken tok) {
      return Util.Comma(types, t => BoxedTypeName(t, wr, tok));
    }

    protected override string TypeArgumentName(Type type, ConcreteSyntaxTree wr, Bpl.IToken tok) {
      return BoxedTypeName(type, wr, tok);
    }

    private string TypeName(Type type, ConcreteSyntaxTree wr, Bpl.IToken tok, bool boxed, MemberDecl /*?*/ member = null) {
      return TypeName(type, wr, tok, boxed, false, member);
    }

    private string TypeName(Type type, ConcreteSyntaxTree wr, Bpl.IToken tok, bool boxed, bool erased, MemberDecl/*?*/ member = null) {
      Contract.Ensures(Contract.Result<string>() != null);
      Contract.Assume(type != null);  // precondition; this ought to be declared as a Requires in the superclass

      var xType = type.NormalizeExpand();
      if (xType is TypeProxy) {
        // unresolved proxy; just treat as ref, since no particular type information is apparently needed for this type
        return "Object";
      }
      if (xType is BoolType) {
        return boxed ? "Boolean" : "boolean";
      } else if (xType is CharType) {
        return boxed ? "Character" : "char";
      } else if (xType is IntType || xType is BigOrdinalType) {
        return "java.math.BigInteger";
      } else if (xType is RealType) {
        return DafnyBigRationalClass;
      } else if (xType is BitvectorType) {
        var t = (BitvectorType)xType;
        return t.NativeType != null ? GetNativeTypeName(t.NativeType, boxed) : "java.math.BigInteger";
      } else if (member == null && xType.AsNewtype != null) {
        var nativeType = xType.AsNewtype.NativeType;
        if (nativeType != null) {
          return GetNativeTypeName(nativeType, boxed);
        }
        return TypeName(xType.AsNewtype.BaseType, wr, tok, boxed);
      } else if (xType.IsObjectQ) {
        return "Object";
      } else if (xType.IsArrayType) {
        ArrayClassDecl at = xType.AsArrayType;
        Contract.Assert(at != null);  // follows from type.IsArrayType
        Type elType = UserDefinedType.ArrayElementType(xType);
        return ArrayTypeName(elType, at.Dims, wr, tok);
      } else if (xType is UserDefinedType udt) {
        if (udt.ResolvedClass is TypeParameter tp) {
          if (thisContext != null && thisContext.ParentFormalTypeParametersToActuals.TryGetValue(tp, out var instantiatedTypeParameter)) {
            return TypeName(instantiatedTypeParameter, wr, tok, true, member);
          }
        }
        var s = FullTypeName(udt, member);
        if (s.Equals("string")) {
          return "String";
        }
        var cl = udt.ResolvedClass;
        bool isHandle = true;
        if (cl != null && Attributes.ContainsBool(cl.Attributes, "handle", ref isHandle) && isHandle) {
          return boxed ? "Long" : "long";
        } else if (cl is TupleTypeDecl tupleDecl) {
          s = DafnyTupleClass(tupleDecl.NonGhostDims);
        }

        // When accessing a static member, leave off the type arguments
        if (member != null) {
          return TypeName_UDT(s, new List<TypeParameter.TPVariance>(), new List<Type>(), wr, udt.tok);
        } else {
          return TypeName_UDT(s, udt, wr, udt.tok);
        }
      } else if (xType is SetType) {
        var argType = ((SetType)xType).Arg;
        if (erased) {
          return DafnySetClass;
        }
        return $"{DafnySetClass}<{ActualTypeArgument(argType, TypeParameter.TPVariance.Co, wr, tok)}>";
      } else if (xType is SeqType) {
        var argType = ((SeqType)xType).Arg;
        if (erased) {
          return DafnySeqClass;
        }
        return $"{DafnySeqClass}<{ActualTypeArgument(argType, TypeParameter.TPVariance.Co, wr, tok)}>";
      } else if (xType is MultiSetType) {
        var argType = ((MultiSetType)xType).Arg;
        if (erased) {
          return DafnyMultiSetClass;
        }
        return $"{DafnyMultiSetClass}<{ActualTypeArgument(argType, TypeParameter.TPVariance.Co, wr, tok)}>";
      } else if (xType is MapType) {
        var domType = ((MapType)xType).Domain;
        var ranType = ((MapType)xType).Range;
        if (erased) {
          return DafnyMapClass;
        }
        return $"{DafnyMapClass}<{ActualTypeArgument(domType, TypeParameter.TPVariance.Co, wr, tok)}, {ActualTypeArgument(ranType, TypeParameter.TPVariance.Co, wr, tok)}>";
      } else {
        Contract.Assert(false); throw new cce.UnreachableException();  // unexpected type
      }
    }

    string ArrayTypeName(Type elType, int dims, ConcreteSyntaxTree wr, Bpl.IToken tok) {
      if (dims > 1) {
        arrays.Add(dims);
        return $"{DafnyMultiArrayClass(dims)}<{ActualTypeArgument(elType, TypeParameter.TPVariance.Non, wr, tok)}>";
      } else if (elType.IsTypeParameter) {
        return "java.lang.Object";
      } else {
        return $"{TypeName(elType, wr, tok)}[]";
      }
    }

    protected string CollectionTypeUnparameterizedName(CollectionType ct) {
      if (ct is SeqType) {
        return DafnySeqClass;
      } else if (ct is SetType) {
        return DafnySetClass;
      } else if (ct is MultiSetType) {
        return DafnyMultiSetClass;
      } else if (ct is MapType) {
        return DafnyMapClass;
      } else {
        Contract.Assert(false);  // unexpected collection type
        throw new cce.UnreachableException();  // to please the compiler
      }
    }

    protected override string FullTypeName(UserDefinedType udt, MemberDecl /*?*/ member = null) {
      return FullTypeName(udt, member, false);
    }

    protected string FullTypeName(UserDefinedType udt, MemberDecl member, bool useCompanionName) {
      Contract.Requires(udt != null);
      if (udt.IsBuiltinArrowType) {
        functions.Add(udt.TypeArgs.Count - 1);
        return DafnyFunctionIface(udt.TypeArgs.Count - 1);
      }
      string qualification;
      if (member != null && member.IsExtern(out qualification, out _) && qualification != null) {
        return qualification;
      }
      var cl = udt.ResolvedClass;
      if (cl is NonNullTypeDecl nntd) {
        cl = nntd.Class;
      }
      if (cl is TypeParameter) {
        return IdProtect(udt.CompileName);
      } else if (cl is TupleTypeDecl tupleDecl) {
        return DafnyTupleClass(tupleDecl.NonGhostDims);
      } else if (cl is TraitDecl && useCompanionName) {
        return IdProtect(udt.FullCompanionCompileName);
      } else if (cl.EnclosingModuleDefinition.CompileName == ModuleName || cl.EnclosingModuleDefinition.IsDefaultModule) {
        return IdProtect(cl.CompileName);
      } else {
        return IdProtect(cl.EnclosingModuleDefinition.CompileName) + "." + IdProtect(cl.CompileName);
      }
    }

    protected override string TypeNameArrayBrackets(int dims) {
      var name = "[";
      for (int i = 1; i < dims; i++) {
        name += "][";
      }

      return name + "]";
    }

    protected override bool DeclareFormal(string prefix, string name, Type type, Bpl.IToken tok, bool isInParam, ConcreteSyntaxTree wr) {
      if (!isInParam) {
        return false;
      }

      wr.Write($"{prefix}{TypeName(type, wr, tok)} {name}");
      return true;
    }

    protected override string TypeName_UDT(string fullCompileName, List<TypeParameter.TPVariance> variance, List<Type> typeArgs, ConcreteSyntaxTree wr, Bpl.IToken tok) {
      Contract.Assume(fullCompileName != null);  // precondition; this ought to be declared as a Requires in the superclass
      Contract.Assume(variance != null);  // precondition; this ought to be declared as a Requires in the superclass
      Contract.Assume(typeArgs != null);  // precondition; this ought to be declared as a Requires in the superclass
      Contract.Assume(variance.Count == typeArgs.Count);
      string s = IdProtect(fullCompileName);
      if (typeArgs.Count != 0) {
        for (var i = 0; i < typeArgs.Count; i++) {
          var v = variance[i];
          var ta = typeArgs[i];
          if (ComplicatedTypeParameterForCompilation(v, ta)) {
            Error(tok, "compilation does not support trait types as a type parameter (got '{0}'{1}); consider introducing a ghost", wr,
              ta, typeArgs.Count == 1 ? "" : $" for type parameter {i}");
          }
        }
        s += "<" + BoxedTypeNames(typeArgs, wr, tok) + ">";
      }
      return s;
    }

    // We write an extern class as a base class that the actual extern class
    // needs to extend, so the extern methods and functions need to be abstract
    // in the base class
    protected override bool IncludeExternMembers { get => true; }

    //
    // An example to show how type parameters are dealt with:
    //
    //   class Class<T /* needs auto-initializer */, U /* does not */> {
    //     private String sT; // type descriptor for T
    //
    //     // Fields are assigned in the constructor because some will
    //     // depend on a type parameter
    //     public T t;
    //     public U u;
    //
    //     public Class(String sT) {
    //       this.sT = sT;
    //       this.t = dafny.Helpers.getDefault(sT);
    //       // Note: The field must be assigned a real value before being read!
    //       this.u = null;
    //     }
    //
    //     public __ctor(U u) {
    //       this.u = u;
    //     }
    //   }
    //
    protected override IClassWriter CreateClass(string moduleName, string name, bool isExtern, string /*?*/ fullPrintName,
      List<TypeParameter> typeParameters, TopLevelDecl cls, List<Type> /*?*/ superClasses, Bpl.IToken tok, ConcreteSyntaxTree wr) {
      var javaName = isExtern ? FormatExternBaseClassName(name) : name;
      var filename = $"{ModulePath}/{javaName}.java";
      var w = wr.NewFile(filename);
      FileCount += 1;
      w.WriteLine($"// Class {javaName}");
      w.WriteLine($"// Dafny class {name} compiled into Java");
      w.WriteLine($"package {ModuleName};");
      w.WriteLine();
      EmitImports(w, out _);
      w.WriteLine();
      //TODO: Fix implementations so they do not need this suppression
      EmitSuppression(w);
      var abstractness = isExtern ? "abstract " : "";
      w.Write($"public {abstractness}class {javaName}{TypeParameters(typeParameters)}");
      string sep;
      // Since Java does not support multiple inheritance, we are assuming a list of "superclasses" is a list of interfaces
      if (superClasses != null) {
        sep = " implements ";
        foreach (var trait in superClasses) {
          if (!trait.IsObject) {
            w.Write($"{sep}{TypeName(trait, w, tok)}");
            sep = ", ";
          }
        }
      }
      var wBody = w.NewBlock("");
      var wTypeFields = wBody.Fork();

      wBody.Write($"public {javaName}(");
      var wCtorParams = wBody.Fork();
      var wCtorBody = wBody.NewBlock(")", "");

      if (typeParameters != null) {
        sep = "";
        foreach (var ta in TypeArgumentInstantiation.ListFromFormals(typeParameters)) {
          if (NeedsTypeDescriptor(ta.Formal)) {
            var fieldName = FormatTypeDescriptorVariable(ta.Formal.CompileName);
            var decl = $"{DafnyTypeDescriptor}<{BoxedTypeName(ta.Actual, wTypeFields, ta.Formal.tok)}> {fieldName}";
            wTypeFields.WriteLine($"private {decl};");
            if (ta.Formal.Parent == cls) {
              wCtorParams.Write($"{sep}{decl}");
            }
            wCtorBody.WriteLine($"this.{fieldName} = {TypeDescriptor(ta.Actual, wCtorBody, ta.Formal.tok)};");
            sep = ", ";
          }
        }
      }

      // make sure the (static fields associated with the) type method come after the Witness static field
      var wTypeMethod = wBody;
      var wRestOfBody = wBody.Fork();
      var targetTypeName = BoxedTypeName(UserDefinedType.FromTopLevelDecl(cls.tok, cls, null), wTypeMethod, cls.tok);
      EmitTypeMethod(cls, javaName, typeParameters, typeParameters, targetTypeName, null, wTypeMethod);
      return new ClassWriter(this, wRestOfBody, wCtorBody);
    }

    /// <summary>
    /// Generate the "_typeDescriptor" method for a generated class.
    /// "enclosingType" is allowed to be "null", in which case the target values are assumed to be references.
    /// </summary>
    private void EmitTypeMethod(TopLevelDecl/*?*/ enclosingTypeDecl, string typeName, List<TypeParameter> typeParams, List<TypeParameter> usedTypeParams, string targetTypeName, string/*?*/ initializer, ConcreteSyntaxTree wr) {
      string typeDescriptorExpr = null;
      if (enclosingTypeDecl != null) {
        var enclosingType = UserDefinedType.FromTopLevelDecl(enclosingTypeDecl.tok, enclosingTypeDecl);
        var w = (enclosingTypeDecl as RedirectingTypeDecl)?.Witness != null ? "Witness" : null;
        switch (AsJavaNativeType(enclosingType)) {
          case JavaNativeType.Byte:
            typeDescriptorExpr = $"{DafnyTypeDescriptor}.byteWithDefault({w ?? "(byte)0"})";
            break;
          case JavaNativeType.Short:
            typeDescriptorExpr = $"{DafnyTypeDescriptor}.shortWithDefault({w ?? "(short)0"})";
            break;
          case JavaNativeType.Int:
            typeDescriptorExpr = $"{DafnyTypeDescriptor}.intWithDefault({w ?? "0"})";
            break;
          case JavaNativeType.Long:
            typeDescriptorExpr = $"{DafnyTypeDescriptor}.longWithDefault({w ?? "0L"})";
            break;
          case null:
            if (enclosingType.IsBoolType) {
              typeDescriptorExpr = $"{DafnyTypeDescriptor}.booleanWithDefault({w ?? "false"})";
            } else if (enclosingType.IsCharType) {
              typeDescriptorExpr = $"{DafnyTypeDescriptor}.charWithDefault({w ?? CharType.DefaultValueAsString})";
            } else if (initializer == null) {
              var d = DefaultValue(enclosingType, wr, enclosingType.tok);
              typeDescriptorExpr = $"{DafnyTypeDescriptor}.referenceWithInitializer({StripTypeParameters(targetTypeName)}.class, () -> {d})";
            }
            break;
        }
      }
      if (typeDescriptorExpr == null) {
        // use reference type
        typeDescriptorExpr = $"{DafnyTypeDescriptor}.referenceWithInitializer({StripTypeParameters(targetTypeName)}.class, () -> {initializer ?? "null"})";
      }

      if (usedTypeParams == null || usedTypeParams.Count == 0) {
        // a static context in Java does not see the enclosing type parameters
        wr.WriteLine($"private static final {DafnyTypeDescriptor}<{StripTypeParameters(targetTypeName)}> _TYPE = {typeDescriptorExpr};");
      }
      wr.Write($"public static {TypeParameters(typeParams, " ")}{DafnyTypeDescriptor}<{targetTypeName}> {TypeMethodName}(");
      if (usedTypeParams != null) {
        var typeDescriptorParams = usedTypeParams.Where(tp => NeedsTypeDescriptor(tp)).ToList();
        wr.Write(Util.Comma(typeDescriptorParams, tp => $"{DafnyTypeDescriptor}<{tp.CompileName}> {FormatTypeDescriptorVariable(tp.CompileName)}"));
      }
      var wTypeMethodBody = wr.NewBlock(")", "");
      var typeDescriptorCast = $"({DafnyTypeDescriptor}<{targetTypeName}>) ({DafnyTypeDescriptor}<?>)";
      if (usedTypeParams == null || usedTypeParams.Count == 0) {
        wTypeMethodBody.WriteLine($"return {typeDescriptorCast} _TYPE;");
      } else {
        wTypeMethodBody.WriteLine($"return {typeDescriptorCast} {typeDescriptorExpr};");
      }
    }

    private string CastIfSmallNativeType(Type t) {
      var nt = AsNativeType(t);
      return nt == null ? "" : CastIfSmallNativeType(nt);
    }

    private string CastIfSmallNativeType(NativeType nt) {
      switch (AsJavaNativeType(nt)) {
        case JavaNativeType.Byte: return "(byte) ";
        case JavaNativeType.Short: return "(short) ";
        default: return "";
      }
    }

    protected override void EmitLiteralExpr(ConcreteSyntaxTree wr, LiteralExpr e) {
      if (e is StaticReceiverExpr) {
        wr.Write(TypeName(e.Type, wr, e.tok));
      } else if (e.Value == null) {
        wr.Write($"({TypeName(e.Type, wr, e.tok)}) null");
      } else if (e.Value is bool value) {
        wr.Write(value ? "true" : "false");
      } else if (e is CharLiteralExpr) {
        wr.Write($"'{(string)e.Value}'");
      } else if (e is StringLiteralExpr str) {
        wr.Write($"{DafnySeqClass}.asString(");
        TrStringLiteral(str, wr);
        wr.Write(")");
      } else if (AsNativeType(e.Type) is NativeType nt) {
        EmitNativeIntegerLiteral((BigInteger)e.Value, nt, wr);
      } else if (e.Value is BigInteger i) {
        if (i.IsZero) {
          wr.Write("java.math.BigInteger.ZERO");
        } else if (i.IsOne) {
          wr.Write("java.math.BigInteger.ONE");
        } else if (long.MinValue <= i && i <= long.MaxValue) {
          wr.Write($"java.math.BigInteger.valueOf({i}L)");
        } else {
          wr.Write($"new java.math.BigInteger(\"{i}\")");
        }
      } else if (e.Value is BaseTypes.BigDec n) {
        if (0 <= n.Exponent) {
          wr.Write($"new {DafnyBigRationalClass}(new java.math.BigInteger(\"{n.Mantissa}");
          for (int j = 0; j < n.Exponent; j++) {
            wr.Write("0");
          }
          wr.Write("\"), java.math.BigInteger.ONE)");
        } else {
          wr.Write($"new {DafnyBigRationalClass}(");
          wr.Write($"new java.math.BigInteger(\"{n.Mantissa}\")");
          wr.Write(", new java.math.BigInteger(\"1");
          for (int j = n.Exponent; j < 0; j++) {
            wr.Write("0");
          }
          wr.Write("\"))");
        }
      } else {
        Contract.Assert(false); throw new cce.UnreachableException();  // unexpected literal
      }
    }

    protected override void EmitStringLiteral(string str, bool isVerbatim, ConcreteSyntaxTree wr) {
      if (!isVerbatim) {
        wr.Write($"\"{str}\"");
      } else {
        //TODO: This is taken from Go and JS since Java doesn't have raw string literals, modify and make better if possible.
        var n = str.Length;
        wr.Write("\"");
        for (var i = 0; i < n; i++) {
          if (str[i] == '\"' && i + 1 < n && str[i + 1] == '\"') {
            wr.Write("\\\"");
            i++;
          } else if (str[i] == '\\') {
            wr.Write("\\\\");
          } else if (str[i] == '\n') {
            wr.Write("\\n");
          } else if (str[i] == '\r') {
            wr.Write("\\r");
          } else {
            wr.Write(str[i]);
          }
        }
        wr.Write("\"");
      }
    }

    void EmitNativeIntegerLiteral(BigInteger value, NativeType nt, ConcreteSyntaxTree wr) {
      GetNativeInfo(nt.Sel, out var name, out var literalSuffix, out _);
      var intValue = value;
      if (intValue > long.MaxValue) {
        // The value must be a 64-bit unsigned integer, since it has a native
        // type and unsigned long is the biggest native type
        Contract.Assert(intValue <= ulong.MaxValue);

        // Represent the value as a signed 64-bit integer
        intValue -= ulong.MaxValue + BigInteger.One;
      } else if (nt.Sel == NativeType.Selection.UInt && intValue > int.MaxValue) {
        // Represent the value as a signed 32-bit integer
        intValue -= uint.MaxValue + BigInteger.One;
      }
      wr.Write($"{CastIfSmallNativeType(nt)}{intValue}{literalSuffix}");
    }

    protected string GetNativeDefault(NativeType nt) {
      switch (AsJavaNativeType(nt)) {
        case JavaNativeType.Byte: return "(byte) 0";
        case JavaNativeType.Short: return "(short) 0";
        case JavaNativeType.Int: return "0";
        case JavaNativeType.Long: return "0L";
        default:
          Contract.Assert(false);  // unexpected native type
          throw new cce.UnreachableException();  // to please the compiler
      }
    }

    protected override void GetNativeInfo(NativeType.Selection sel, out string name, out string literalSuffix,
      out bool needsCastAfterArithmetic) {
      literalSuffix = "";
      needsCastAfterArithmetic = false;
      switch (AsJavaNativeType(sel)) {
        case JavaNativeType.Byte: name = "byte"; needsCastAfterArithmetic = true; break;
        case JavaNativeType.Short: name = "short"; needsCastAfterArithmetic = true; break;
        case JavaNativeType.Int: name = "int"; break;
        case JavaNativeType.Long: name = "long"; literalSuffix = "L"; break;
        default:
          Contract.Assert(false);  // unexpected native type
          throw new cce.UnreachableException();  // to please the compiler
      }
    }

    private string GetNativeTypeName(NativeType nt, bool boxed = false) {
      return boxed ? GetBoxedNativeTypeName(nt) : base.GetNativeTypeName(nt);
    }

    private string GetBoxedNativeTypeName(NativeType nt) {
      switch (AsJavaNativeType(nt)) {
        case JavaNativeType.Byte: return "Byte";
        case JavaNativeType.Short: return "Short";
        case JavaNativeType.Int: return "Integer";
        case JavaNativeType.Long: return "Long";
        default:
          Contract.Assert(false);  // unexpected native type
          throw new cce.UnreachableException();  // to please the compiler
      }
    }

    // Note the (semantically iffy) distinction between a *primitive type*,
    // being one of the eight Java primitive types, and a NativeType, which can
    // only be one of the integer types.
    private bool IsJavaPrimitiveType(Type type) {
      return type.IsBoolType || type.IsCharType || AsNativeType(type) != null;
    }

    protected override void EmitThis(ConcreteSyntaxTree wr) {
      var custom =
        (enclosingMethod != null && enclosingMethod.IsTailRecursive) ||
        (enclosingFunction != null && enclosingFunction.IsTailRecursive) ||
        thisContext is NewtypeDecl ||
        thisContext is TraitDecl;
      wr.Write(custom ? "_this" : "this");
    }

    protected override void DeclareLocalVar(string name, Type /*?*/ type, Bpl.IToken /*?*/ tok, bool leaveRoomForRhs,
      string /*?*/ rhs, ConcreteSyntaxTree wr) {
      if (type != null && type.AsArrayType != null) {
        arrays.Add(type.AsArrayType.Dims);
      }
      if (type.IsDatatype && type.AsDatatype is TupleTypeDecl tupleDecl) {
        tuples.Add(tupleDecl.NonGhostDims);
      }
      if (type.IsTypeParameter) {
        EmitSuppression(wr);
      }
      wr.Write("{0} {1}", type != null ? TypeName(type, wr, tok) : "Object", name);
      if (leaveRoomForRhs) {
        Contract.Assert(rhs == null); // follows from precondition
      } else if (rhs != null) {
        wr.WriteLine($" = {rhs};");
      } else if (type.IsIntegerType) {
        wr.WriteLine(" = java.math.BigInteger.ZERO;");
      } else {
        wr.WriteLine(";");
      }
    }

    protected override void DeclareLocalVar(string name, Type /*?*/ type, Bpl.IToken /*?*/ tok, bool leaveRoomForRhs,
      string /*?*/ rhs, ConcreteSyntaxTree wr, Type t) {
      DeclareLocalVar(name, t, tok, leaveRoomForRhs, rhs, wr);
    }

    protected override void EmitCollectionDisplay(CollectionType ct, Bpl.IToken tok, List<Expression> elements,
        bool inLetExprBody, ConcreteSyntaxTree wr, ConcreteSyntaxTree wStmts) {
      if (elements.Count == 0) {
        wr.Write($"{CollectionTypeUnparameterizedName(ct)}.<{BoxedTypeName(ct.Arg, wr, tok)}> empty(");
        if (ct is SeqType) {
          wr.Write(TypeDescriptor(ct.Arg, wr, tok));
        }
        wr.Write(")");
        return;
      }
      wr.Write($"{CollectionTypeUnparameterizedName(ct)}.of(");
      string sep = "";
      if (ct is SeqType && !IsJavaPrimitiveType(ct.Arg)) {
        wr.Write(TypeDescriptor(ct.Arg, wr, tok));
        sep = ", ";
      }
      foreach (Expression e in elements) {
        wr.Write(sep);
        TrExpr(e, wr, inLetExprBody, wStmts);
        sep = ", ";
      }
      wr.Write(")");
    }

    protected override void EmitMapDisplay(MapType mt, Bpl.IToken tok, List<ExpressionPair> elements, bool inLetExprBody,
        ConcreteSyntaxTree wr, ConcreteSyntaxTree wStmts) {
      wr.Write($"{DafnyMapClass}.fromElements");
      wr.Write("(");
      string sep = "";
      foreach (ExpressionPair p in elements) {
        wr.Write(sep);
        wr.Write($"new {DafnyTupleClass(2)}(");
        TrExpr(p.A, wr, inLetExprBody, wStmts);
        wr.Write(", ");
        TrExpr(p.B, wr, inLetExprBody, wStmts);
        wr.Write(")");
        sep = ", ";
      }
      wr.Write(")");
    }

    protected override void GetSpecialFieldInfo(SpecialField.ID id, object idParam, Type receiverType, out string compiledName, out string preString, out string postString) {
      compiledName = "";
      preString = "";
      postString = "";
      switch (id) {
        case SpecialField.ID.UseIdParam:
          compiledName = IdProtect((string)idParam);
          break;
        case SpecialField.ID.ArrayLength:
        case SpecialField.ID.ArrayLengthInt:
          if (idParam == null) {
            // Works on both fixed array types like array<int> (=> BigInteger[])
            // or generic array types like array<A> (=> Object) and (unlike most
            // of java.lang.reflect.Array) is fast
            preString = "java.lang.reflect.Array.getLength(";
            postString = ")";
          } else {
            compiledName = "dim" + (int)idParam;
          }
          if (id == SpecialField.ID.ArrayLength) {
            preString = "java.math.BigInteger.valueOf(" + preString;
            postString = postString + ")";
          }
          break;
        case SpecialField.ID.Floor:
          compiledName = "ToBigInteger()";
          break;
        case SpecialField.ID.IsLimit:
          preString = "dafny.BigOrdinal.IsLimit(";
          postString = ")";
          break;
        case SpecialField.ID.IsSucc:
          preString = "dafny.BigOrdinal.IsSucc(";
          postString = ")";
          break;
        case SpecialField.ID.Offset:
          preString = "dafny.BigOrdinal.Offset(";
          postString = ")";
          break;
        case SpecialField.ID.IsNat:
          preString = "dafny.BigOrdinal.IsNat(";
          postString = ")";
          break;
        case SpecialField.ID.Keys:
          compiledName = "keySet()";
          break;
        case SpecialField.ID.Values:
          compiledName = "valueSet()";
          break;
        case SpecialField.ID.Items:
          var mapType = receiverType.AsMapType;
          Contract.Assert(mapType != null);
          var errorWr = new ConcreteSyntaxTree();
          compiledName = $"<{BoxedTypeName(mapType.Domain, errorWr, Bpl.Token.NoToken)}, {BoxedTypeName(mapType.Range, errorWr, Bpl.Token.NoToken)}>entrySet()";
          break;
        case SpecialField.ID.Reads:
          compiledName = "_reads";
          break;
        case SpecialField.ID.Modifies:
          compiledName = "_modifies";
          break;
        case SpecialField.ID.New:
          compiledName = "_new";
          break;
        default:
          Contract.Assert(false); // unexpected ID
          break;
      }
    }

    protected override ILvalue EmitMemberSelect(Action<ConcreteSyntaxTree> obj, Type objType, MemberDecl member, List<TypeArgumentInstantiation> typeArgs, Dictionary<TypeParameter, Type> typeMap,
      Type expectedType, string/*?*/ additionalCustomParameter, bool internalAccess = false) {
      if (member is SpecialField sf && !(member is ConstantField)) {
        GetSpecialFieldInfo(sf.SpecialId, sf.IdParam, objType, out var compiledName, out _, out _);
        if (compiledName.Length != 0) {
          if (member.EnclosingClass is DatatypeDecl) {
            return SuffixLvalue(obj, $".{compiledName}()");
          } else {
            return SuffixLvalue(obj, $".{compiledName}");
          }
        } else {
          // Assume it's already handled by the caller
          return SimpleLvalue(obj);
        }
      } else if (member is Function fn) {
        var wr = new ConcreteSyntaxTree();
        EmitNameAndActualTypeArgs(IdName(member), TypeArgumentInstantiation.ToActuals(ForTypeParameters(typeArgs, member, false)), member.tok, wr);
        if (typeArgs.Count == 0 && additionalCustomParameter == null) {
          var nameAndTypeArgs = wr.ToString();
          return SuffixLvalue(obj, $"::{nameAndTypeArgs}");
        } else {
          // We need an eta conversion to adjust for the difference in arity.
          // (T0 a0, T1 a1, ...) -> obj.F(rtd0, rtd1, ..., additionalCustomParameter, a0, a1, ...)
          wr.Write("(");
          var sep = "";
          EmitTypeDescriptorsActuals(ForTypeDescriptors(typeArgs, member, false), fn.tok, wr, ref sep);
          if (additionalCustomParameter != null) {
            wr.Write("{0}{1}", sep, additionalCustomParameter);
            sep = ", ";
          }
          var prefixWr = new ConcreteSyntaxTree();
          var prefixSep = "";
          prefixWr.Write("(");
          foreach (var arg in fn.Formals) {
            if (!arg.IsGhost) {
              var name = idGenerator.FreshId("_eta");
              var ty = Resolver.SubstType(arg.Type, typeMap);
              prefixWr.Write($"{prefixSep}{BoxedTypeName(ty, prefixWr, arg.tok)} {name}");
              wr.Write("{0}{1}", sep, name);
              sep = ", ";
              prefixSep = ", ";
            }
          }
          prefixWr.Write(") -> ");
          wr.Write(")");
          return EnclosedLvalue(prefixWr.ToString(), obj, $".{wr.ToString()}");
        }
      } else {
        var field = (Field)member;
        ILvalue lvalue;
        if (member.IsStatic) {
          lvalue = SimpleLvalue(w => {
            w.Write("{0}.{1}(", TypeName_Companion(objType, w, member.tok, member), IdName(member));
            EmitTypeDescriptorsActuals(ForTypeDescriptors(typeArgs, member, false), member.tok, w);
            w.Write(")");
          });
        } else if (NeedsCustomReceiver(member) && !(member.EnclosingClass is TraitDecl)) {
          // instance const in a newtype
          Contract.Assert(typeArgs.Count == 0);
          lvalue = SimpleLvalue(w => {
            w.Write("{0}.{1}(", TypeName_Companion(objType, w, member.tok, member), IdName(member));
            obj(w);
            w.Write(")");
          });
        } else if (internalAccess && (member is ConstantField || member.EnclosingClass is TraitDecl)) {
          lvalue = SuffixLvalue(obj, $"._{member.CompileName}");
        } else if (internalAccess) {
          lvalue = SuffixLvalue(obj, $".{IdName(member)}");
        } else if (member is ConstantField) {
          lvalue = SimpleLvalue(w => {
            obj(w);
            w.Write(".{0}(", IdName(member));
            EmitTypeDescriptorsActuals(ForTypeDescriptors(typeArgs, member, false), member.tok, w);
            w.Write(")");
          });
        } else if (member.EnclosingClass is TraitDecl) {
          lvalue = GetterSetterLvalue(obj, IdName(member), $"set_{IdName(member)}");
        } else {
          lvalue = SuffixLvalue(obj, $".{IdName(member)}");
        }
        return CoercedLvalue(lvalue, field.Type, expectedType);
      }
    }

    protected override void EmitConstructorCheck(string source, DatatypeCtor ctor, ConcreteSyntaxTree wr) {
      wr.Write($"{source}.is_{ctor.CompileName}()");
    }

    protected override string TypeName_Companion(Type type, ConcreteSyntaxTree wr, Bpl.IToken tok, MemberDecl/*?*/ member) {
      type = UserDefinedType.UpcastToMemberEnclosingType(type, member);
      if (type is UserDefinedType udt && udt.ResolvedClass is TraitDecl) {
        if (member != null && (member.IsStatic || NeedsCustomReceiver(member)) && member.EnclosingClass.TypeArgs.Count != 0) {
          return IdProtect(udt.FullCompanionCompileName);
        } else {
          return TypeName_UDT(udt.FullCompanionCompileName, udt, wr, tok);
        }
      } else {
        return TypeName(type, wr, tok, member);
      }
    }

    protected override ConcreteSyntaxTree EmitArraySelect(List<string> indices, Type elmtType, ConcreteSyntaxTree wr) {
      Contract.Assert(indices != null && 1 <= indices.Count);  // follows from precondition
      List<ConcreteSyntaxTree> wIndices;
      var w = EmitArraySelect(indices.Count, out wIndices, elmtType, wr);
      for (int i = 0; i < indices.Count; i++) {
        if (!int.TryParse(indices[i], out _)) {
          wIndices[i].Write($"{DafnyHelpersClass}.toInt({indices[i]})");
        } else {
          wIndices[i].Write(indices[i]);
        }
      }
      return w;
    }

    protected override ConcreteSyntaxTree EmitArraySelect(List<Expression> indices, Type elmtType, bool inLetExprBody,
        ConcreteSyntaxTree wr, ConcreteSyntaxTree wStmts) {
      Contract.Assert(indices != null && 1 <= indices.Count);  // follows from precondition
      List<ConcreteSyntaxTree> wIndices;
      var w = EmitArraySelect(indices.Count, out wIndices, elmtType, wr);

      for (int i = 0; i < indices.Count; i++) {
        TrParenExprAsInt(indices[i], wIndices[i], inLetExprBody, wStmts);
      }

      return w;
    }

    private ConcreteSyntaxTree EmitArraySelect(int dimCount, out List<ConcreteSyntaxTree> wIndices, Type elmtType, ConcreteSyntaxTree wr) {
      wIndices = new List<ConcreteSyntaxTree>();
      ConcreteSyntaxTree w;
      if (dimCount == 1) {
        if (elmtType.IsTypeParameter) {
          wr.Write($"{FormatTypeDescriptorVariable(elmtType.AsTypeParameter)}.getArrayElement(");
          w = wr.Fork();
          wr.Write(", ");
          wIndices.Add(wr.Fork());
          wr.Write(")");
        } else {
          w = wr.Fork();
          wr.Write("[");
          wIndices.Add(wr.Fork());
          wr.Write("]");
        }
      } else {
        if (elmtType.IsTypeParameter) {
          w = wr.Fork();
          wr.Write(".get(");
          for (int i = 0; i < dimCount; i++) {
            if (i > 0) {
              wr.Write(", ");
            }
            wIndices.Add(wr.Fork());
          }
          wr.Write(")");
        } else {
          wr.Write($"(({TypeName(elmtType, wr, Bpl.Token.NoToken)}{Repeat("[]", dimCount)}) ((");
          w = wr.Fork();
          wr.Write(").elmts))");
          for (int i = 0; i < dimCount; i++) {
            wr.Write("[");
            wIndices.Add(wr.Fork());
            wr.Write("]");
          }
        }
      }
      return w;
    }

    // TODO: Generalize the EmitArraySelectAsLvalue API to be rid of this duplication
    protected override ConcreteSyntaxTree EmitArrayUpdate(List<string> indices, string rhs, Type elmtType, ConcreteSyntaxTree wr) {
      ConcreteSyntaxTree w;
      if (indices.Count == 1) {
        if (elmtType.IsTypeParameter) {
          wr.Write($"{FormatTypeDescriptorVariable(elmtType.AsTypeParameter)}.setArrayElement(");
          w = wr.Fork();
          wr.Write($", {DafnyHelpersClass}.toInt({indices[0]}), {rhs})");
        } else {
          w = wr.Fork();
          wr.Write($"[{DafnyHelpersClass}.toInt({indices[0]})] = {rhs}");
        }
      } else {
        if (elmtType.IsTypeParameter) {
          w = wr.Fork();
          wr.Write($".set({Util.Comma(indices, ix => $"{DafnyHelpersClass}.toInt({ix})")}, {rhs})");
        } else {
          wr.Write($"(({TypeName(elmtType, wr, Bpl.Token.NoToken)}{Repeat("[]", indices.Count)}) (");
          w = wr.Fork();
          wr.Write($").elmts){Util.Comma("", indices, ix => $"[{DafnyHelpersClass}.toInt({ix})]")} = {rhs}");
        }
      }
      return w;
    }

    protected override ILvalue EmitArraySelectAsLvalue(string array, List<string> indices, Type elmtType) {
      if (elmtType.IsTypeParameter) {
        return new GenericArrayElementLvalue(this, array, indices, elmtType.AsTypeParameter);
      } else {
        return SimpleLvalue(wr => {
          var wArray = EmitArraySelect(indices, elmtType, wr);
          wArray.Write(array);
        });
      }
    }

    private class GenericArrayElementLvalue : ILvalue {
      private readonly JavaCompiler Compiler;
      private readonly string Array;
      private readonly List<string> Indices;
      private readonly TypeParameter ElmtTypeParameter;

      public GenericArrayElementLvalue(JavaCompiler compiler, string array, List<string> indices, TypeParameter elmtTypeParameter) {
        Compiler = compiler;
        Array = array;
        Indices = indices;
        ElmtTypeParameter = elmtTypeParameter;
      }

      public void EmitRead(ConcreteSyntaxTree wr) {
        var wArray = Compiler.EmitArraySelect(Indices, new UserDefinedType(ElmtTypeParameter), wr);
        wArray.Write(Array);
      }

      public ConcreteSyntaxTree EmitWrite(ConcreteSyntaxTree wr) {
        ConcreteSyntaxTree w;
        if (Indices.Count == 1) {
          wr.Write($"{FormatTypeDescriptorVariable(ElmtTypeParameter)}.setArrayElement({Array}, {Indices[0]},");
          w = wr.Fork();
          wr.Write(")");
        } else {
          wr.Write($"{Array}.set({Util.Comma("", Indices, ix => $"[{DafnyHelpersClass}.toInt({ix})]")}), ");
          w = wr.Fork();
          wr.Write(")");
        }
        Compiler.EndStmt(wr);
        return w;
      }
    }

    protected override void EmitSeqSelectRange(Expression source, Expression lo, Expression hi, bool fromArray,
        bool inLetExprBody, ConcreteSyntaxTree wr, ConcreteSyntaxTree wStmts) {
      if (fromArray) {
        wr.Write($"{DafnySeqClass}.fromRawArrayRange({TypeDescriptor(source.Type.NormalizeExpand().TypeArgs[0], wr, source.tok)}, ");
      }
      TrParenExpr(source, wr, inLetExprBody, wStmts);
      if (fromArray) {
        wr.Write(", ");
        if (lo != null) {
          TrExprAsInt(lo, wr, inLetExprBody, wStmts);
        } else {
          wr.Write("0");
        }
        wr.Write(", ");
        if (hi != null) {
          TrExprAsInt(hi, wr, inLetExprBody, wStmts);
        } else {
          wr.Write("java.lang.reflect.Array.getLength");
          TrParenExpr(source, wr, inLetExprBody, wStmts);
        }
        wr.Write(")");
      } else {
        if (lo != null && hi != null) {
          wr.Write(".subsequence(");
          TrExprAsInt(lo, wr, inLetExprBody, wStmts);
          wr.Write(", ");
          TrExprAsInt(hi, wr, inLetExprBody, wStmts);
          wr.Write(")");
        } else if (lo != null) {
          wr.Write(".drop");
          TrParenExpr(lo, wr, inLetExprBody, wStmts);
        } else if (hi != null) {
          wr.Write(".take");
          TrParenExpr(hi, wr, inLetExprBody, wStmts);
        }
      }
    }

    protected override void EmitIndexCollectionSelect(Expression source, Expression index, bool inLetExprBody,
        ConcreteSyntaxTree wr, ConcreteSyntaxTree wStmts) {
      // Taken from C# compiler, assuming source is a DafnySequence type.
      if (source.Type.AsMultiSetType != null) {
        wr.Write($"{DafnyMultiSetClass}.<{BoxedTypeName(source.Type.AsMultiSetType.Arg, wr, Bpl.Token.NoToken)}>multiplicity(");
        TrParenExpr(source, wr, inLetExprBody, wStmts);
        wr.Write(", ");
        TrExpr(index, wr, inLetExprBody, wStmts);
        wr.Write(")");
      } else if (source.Type.AsMapType != null) {
        TrParenExpr(source, wr, inLetExprBody, wStmts);
        TrParenExpr(".get", index, wr, inLetExprBody, wStmts);
      } else {
        TrParenExpr(source, wr, inLetExprBody, wStmts);
        wr.Write(".select");
        TrParenExprAsInt(index, wr, inLetExprBody, wStmts);
      }
    }

    protected override void EmitMultiSetFormingExpr(MultiSetFormingExpr expr, bool inLetExprBody, ConcreteSyntaxTree wr,
        ConcreteSyntaxTree wStmts) {
      TrParenExpr(expr.E, wr, inLetExprBody, wStmts);
      wr.Write(".asDafnyMultiset()");
    }

    protected override void EmitIndexCollectionUpdate(Expression source, Expression index, Expression value,
        CollectionType resultCollectionType, bool inLetExprBody, ConcreteSyntaxTree wr, ConcreteSyntaxTree wStmts) {
      if (source.Type.AsSeqType != null) {
        wr.Write($"{DafnySeqClass}.<{BoxedTypeName(resultCollectionType.Arg, wr, Bpl.Token.NoToken)}>update(");
        TrExpr(source, wr, inLetExprBody, wStmts);
        wr.Write(", ");
        TrExprAsInt(index, wr, inLetExprBody, wStmts);
      } else if (source.Type.AsMapType != null) {
        var mapType = (MapType)resultCollectionType;
        wr.Write($"{DafnyMapClass}.<{BoxedTypeName(mapType.Domain, wr, Bpl.Token.NoToken)}, {BoxedTypeName(mapType.Range, wr, Bpl.Token.NoToken)}>update(");
        TrExpr(source, wr, inLetExprBody, wStmts);
        wr.Write(", ");
        TrExpr(index, wr, inLetExprBody, wStmts);
      } else if (source.Type.AsMultiSetType != null) {
        wr.Write($"{DafnyMultiSetClass}.<{BoxedTypeName(resultCollectionType.Arg, wr, Bpl.Token.NoToken)}>update(");
        TrExpr(source, wr, inLetExprBody, wStmts);
        wr.Write(", ");
        TrExpr(index, wr, inLetExprBody, wStmts);
      } else {
        TrParenExpr(source, wr, inLetExprBody, wStmts);
        wr.Write(".update(");
        TrExpr(index, wr, inLetExprBody, wStmts);
      }
      wr.Write(", ");
      TrExpr(value, wr, inLetExprBody, wStmts);
      wr.Write(")");
    }

    protected override void EmitRotate(Expression e0, Expression e1, bool isRotateLeft, ConcreteSyntaxTree wr,
      bool inLetExprBody, ConcreteSyntaxTree wStmts, FCE_Arg_Translator tr) {
      string nativeName = null, literalSuffix = null;
      bool needsCast = false;
      var nativeType = AsNativeType(e0.Type);
      if (nativeType != null) {
        GetNativeInfo(nativeType.Sel, out nativeName, out literalSuffix, out needsCast);
      }
      var leftShift = nativeType == null ? ".shiftLeft" : "<<";
      var rightShift = nativeType == null ? ".shiftRight" : ">>>";
      // ( e0 op1 e1) | (e0 op2 (width - e1))
      if (needsCast) {
        wr.Write("(" + nativeName + ")(" + CastIfSmallNativeType(e0.Type) + "(");
      }
      wr.Write("(");
      EmitShift(e0, e1, isRotateLeft ? leftShift : rightShift, isRotateLeft, nativeType, true, wr, inLetExprBody, wStmts, tr);
      wr.Write(")");
      if (nativeType == null) {
        wr.Write(".or");
      } else {
        wr.Write("|");
      }
      wr.Write("(");
      EmitShift(e0, e1, isRotateLeft ? rightShift : leftShift, !isRotateLeft, nativeType, false, wr, inLetExprBody, wStmts, tr);
      wr.Write(")))");
      if (needsCast) {
        wr.Write("))");
      }
    }

    void EmitShift(Expression e0, Expression e1, string op, bool truncate, NativeType nativeType /*?*/, bool firstOp,
        ConcreteSyntaxTree wr, bool inLetExprBody, ConcreteSyntaxTree wStmts, FCE_Arg_Translator tr) {
      var bv = e0.Type.AsBitVectorType;
      if (truncate) {
        wr = EmitBitvectorTruncation(bv, true, wr);
      }
      tr(e0, wr, inLetExprBody, wStmts);
      wr.Write($" {op} ");
      if (!firstOp) {
        wr.Write($"({bv.Width} - ");
      }
      wr.Write("((");
      tr(e1, wr, inLetExprBody, wStmts);
      wr.Write(")");
      if (AsNativeType(e1.Type) == null) {
        wr.Write(".intValue()");
      }
      if (!firstOp) {
        wr.Write(")");
      }
    }

    protected override ConcreteSyntaxTree EmitBitvectorTruncation(BitvectorType bvType, bool surroundByUnchecked, ConcreteSyntaxTree wr) {
      string nativeName = null, literalSuffix = null;
      bool needsCastAfterArithmetic = false;
      if (bvType.NativeType != null) {
        GetNativeInfo(bvType.NativeType.Sel, out nativeName, out literalSuffix, out needsCastAfterArithmetic);
      }
      // --- Before
      if (bvType.NativeType == null) {
        wr.Write("((");
      } else {
        wr.Write($"({nativeName}) {CastIfSmallNativeType(bvType)}((");
      }
      // --- Middle
      var middle = wr.Fork();
      // --- After
      // do the truncation, if needed
      if (bvType.NativeType == null) {
        wr.Write($").and((java.math.BigInteger.ONE.shiftLeft({bvType.Width})).subtract(java.math.BigInteger.ONE)))");
      } else {
        if (bvType.NativeType.Bitwidth != bvType.Width) {
          // print in hex, because that looks nice
          wr.Write($") & {CastIfSmallNativeType(bvType)}0x{(1UL << bvType.Width) - 1:X}{literalSuffix})");
        } else {
          wr.Write("))");  // close the parentheses for the cast
        }
      }
      return middle;
    }

    protected override bool CompareZeroUsingSign(Type type) {
      // Everything is boxed, so everything benefits from avoiding explicit 0
      return true;
    }

    protected override ConcreteSyntaxTree EmitSign(Type type, ConcreteSyntaxTree wr) {
      ConcreteSyntaxTree w;
      var nt = AsNativeType(type);
      if (nt == null) {
        w = wr.Fork();
        wr.Write(".signum()");
      } else if (nt.LowerBound >= 0) {
        wr.Write("(");
        w = wr.Fork();
        wr.Write(" == 0 ? 0 : 1)");
      } else {
        wr.Write($"{HelperClass(nt)}.signum(");
        w = wr.Fork();
        wr.Write(")");
      }
      return w;
    }

    protected override IClassWriter/*?*/ DeclareDatatype(DatatypeDecl dt, ConcreteSyntaxTree wr) {
      if (dt is TupleTypeDecl tupleDecl) {
        tuples.Add(tupleDecl.NonGhostDims);
        return null;
      } else {
        var w = CompileDatatypeBase(dt, wr);
        CompileDatatypeConstructors(dt, wr);
        return w;
      }
    }

    IClassWriter CompileDatatypeBase(DatatypeDecl dt, ConcreteSyntaxTree wr) {
      var DtT_TypeArgs = TypeParameters(dt.TypeArgs);
      var justTypeArgs = dt.TypeArgs.Count == 0 ? "" : " " + DtT_TypeArgs;
      var DtT_protected = IdName(dt) + DtT_TypeArgs;
      var filename = $"{ModulePath}/{IdName(dt)}.java";
      wr = wr.NewFile(filename);
      FileCount += 1;
      wr.WriteLine($"// Class {DtT_protected}");
      wr.WriteLine($"// Dafny class {DtT_protected} compiled into Java");
      wr.WriteLine($"package {ModuleName};");
      wr.WriteLine();
      EmitImports(wr, out _);
      wr.WriteLine();
      //TODO: Figure out how to resolve type checking warnings
      // from here on, write everything into the new block created here:
      EmitSuppression(wr);
      var btw = wr.NewNamedBlock("public{0} class {1}", dt.IsRecordType ? "" : " abstract", DtT_protected);
      wr = btw;

      // constructor
      if (dt.IsRecordType) {
        DatatypeFieldsAndConstructor(dt.Ctors[0], 0, wr);
      } else {
        wr.WriteLine($"public {IdName(dt)}() {{ }}");
      }

      var usedTypeArgs = UsedTypeParameters(dt);
      ConcreteSyntaxTree wDefault;
      wr.WriteLine();
      if (dt.TypeArgs.Count == 0) {
        wr.Write($"private static final {DtT_protected} theDefault = ");
        wDefault = wr.Fork();
        wr.WriteLine(";");
        var w = wr.NewBlock($"public static {DtT_protected} Default()");
        w.WriteLine("return theDefault;");
      } else {
        wr.Write($"public static{justTypeArgs} {DtT_protected} Default(");
        wr.Write(Util.Comma(usedTypeArgs, tp => $"{tp.CompileName} {FormatDefaultTypeParameterValue(tp)}"));
        var w = wr.NewBlock(")");
        w.Write("return ");
        wDefault = w.Fork();
        w.WriteLine(";");
      }
      var groundingCtor = dt.GetGroundingCtor();
      var nonGhostFormals = groundingCtor.Formals.Where(f => !f.IsGhost).ToList();
      var arguments = Util.Comma(nonGhostFormals, f => DefaultValue(f.Type, wDefault, f.tok));
      EmitDatatypeValue(dt, groundingCtor, null, dt is CoDatatypeDecl, arguments, wDefault);

      var targetTypeName = BoxedTypeName(UserDefinedType.FromTopLevelDecl(dt.tok, dt, null), wr, dt.tok);
      arguments = Util.Comma(usedTypeArgs, tp => DefaultValue(new UserDefinedType(tp), wDefault, dt.tok, true));
      EmitTypeMethod(dt, IdName(dt), dt.TypeArgs, usedTypeArgs, targetTypeName, $"Default({arguments})", wr);

      // create methods
      foreach (var ctor in dt.Ctors) {
        wr.Write("public static{0} {1} {2}(", justTypeArgs, DtT_protected, DtCreateName(ctor));
        WriteFormals("", ctor.Formals, wr);
        var w = wr.NewBlock(")");
        w.Write("return new {0}(", DtCtorDeclarationName(ctor, dt.TypeArgs));
        var sep = "";
        var i = 0;
        foreach (var arg in ctor.Formals) {
          if (!arg.IsGhost) {
            w.Write("{0}{1}", sep, FormalName(arg, i));
            sep = ", ";
            i++;
          }
        }
        w.WriteLine(");");
      }

      // query properties
      foreach (var ctor in dt.Ctors) {
        if (dt.IsRecordType) {
          wr.WriteLine($"public boolean is_{ctor.CompileName}() {{ return true; }}");
        } else {
          wr.WriteLine($"public boolean is_{ctor.CompileName}() {{ return this instanceof {dt.CompileName}_{ctor.CompileName}; }}");
        }
      }
      if (dt is CoDatatypeDecl) {
        wr.WriteLine($"public abstract {DtT_protected} Get();");
      }
      if (dt.HasFinitePossibleValues) {
        Contract.Assert(dt.TypeArgs.Count == 0);
        var w = wr.NewNamedBlock($"public static java.util.ArrayList<{DtT_protected}> AllSingletonConstructors()");
        string arraylist = "singleton_iterator";
        w.WriteLine($"java.util.ArrayList<{DtT_protected}> {arraylist} = new java.util.ArrayList<>();");
        foreach (var ctor in dt.Ctors) {
          Contract.Assert(ctor.Formals.Count == 0);
          w.WriteLine("{0}.add(new {1}{2}());", arraylist, DtT_protected, dt.IsRecordType ? "" : $"_{ctor.CompileName}");
        }
        w.WriteLine($"return {arraylist};");
      }
      // destructors
      foreach (var ctor in dt.Ctors) {
        foreach (var dtor in ctor.Destructors) {
          if (dtor.EnclosingCtors[0] == ctor) {
            var arg = dtor.CorrespondingFormals[0];
            if (!arg.IsGhost && arg.HasName) {
              var wDtor = wr.NewNamedBlock($"public {TypeName(arg.Type, wr, arg.tok)} dtor_{arg.CompileName}()");
              if (dt.IsRecordType) {
                wDtor.WriteLine($"return this.{IdName(arg)};");
              } else {
                wDtor.WriteLine("{0} d = this{1};", DtT_protected, dt is CoDatatypeDecl ? ".Get()" : "");
                var n = dtor.EnclosingCtors.Count;
                for (int i = 0; i < n - 1; i++) {
                  var ctor_i = dtor.EnclosingCtors[i];
                  Contract.Assert(arg.CompileName == dtor.CorrespondingFormals[i].CompileName);
                  wDtor.WriteLine("if (d instanceof {0}_{1}) {{ return (({0}_{1}{2})d).{3}; }}", dt.CompileName,
                    ctor_i.CompileName, DtT_TypeArgs, IdName(arg));
                }

                Contract.Assert(arg.CompileName == dtor.CorrespondingFormals[n - 1].CompileName);
                wDtor.WriteLine(
                  $"return (({dt.CompileName}_{dtor.EnclosingCtors[n - 1].CompileName}{DtT_TypeArgs})d).{IdName(arg)};");
              }
            }
          }
        }
      }

      // FIXME: This is dodgy.  We can set the constructor body writer to null
      // only because we don't expect to use it, which is only because we don't
      // expect there to be fields.
      return new ClassWriter(this, btw, ctorBodyWriter: null);
    }

    void CompileDatatypeConstructors(DatatypeDecl dt, ConcreteSyntaxTree wrx) {
      Contract.Requires(dt != null);
      string typeParams = TypeParameters(dt.TypeArgs);
      if (dt.IsRecordType) {
        // There is only one constructor, and it is populated by CompileDatatypeBase
        return;
      }
      int constructorIndex = 0; // used to give each constructor a different name
      foreach (DatatypeCtor ctor in dt.Ctors) {
        var filename = $"{ModulePath}/{DtCtorDeclarationName(ctor)}.java";
        var wr = wrx.NewFile(filename);
        FileCount += 1;
        wr.WriteLine($"// Class {DtCtorDeclarationName(ctor, dt.TypeArgs)}");
        wr.WriteLine($"// Dafny class {DtCtorDeclarationName(ctor, dt.TypeArgs)} compiled into Java");
        wr.WriteLine($"package {ModuleName};");
        wr.WriteLine();
        EmitImports(wr, out _);
        wr.WriteLine();
        EmitSuppression(wr);
        var w = wr.NewNamedBlock($"public class {DtCtorDeclarationName(ctor, dt.TypeArgs)} extends {IdName(dt)}{typeParams}");
        DatatypeFieldsAndConstructor(ctor, constructorIndex, w);
        constructorIndex++;
      }
      if (dt is CoDatatypeDecl) {
        var filename = $"{ModulePath}/{dt.CompileName}__Lazy.java";
        var wr = wrx.NewFile(filename);
        FileCount += 1;
        wr.WriteLine($"// Class {dt.CompileName}__Lazy");
        wr.WriteLine($"// Dafny class {dt.CompileName}__Lazy compiled into Java");
        wr.WriteLine($"package {ModuleName};");
        wr.WriteLine();
        EmitImports(wr, out _);
        wr.WriteLine();
        EmitSuppression(wr); //TODO: Fix implementations so they do not need this suppression
        var w = wr.NewNamedBlock($"public class {dt.CompileName}__Lazy{typeParams} extends {IdName(dt)}{typeParams}");
        w.WriteLine($"interface Computer {{ {dt.CompileName} run(); }}");
        w.WriteLine("Computer c;");
        w.WriteLine($"{dt.CompileName}{typeParams} d;");
        w.WriteLine($"public {dt.CompileName}__Lazy(Computer c) {{ this.c = c; }}");
        w.WriteLine($"public {dt.CompileName}{typeParams} Get() {{ if (c != null) {{ d = c.run(); c = null; }} return d; }}");
        w.WriteLine("public String toString() { return Get().toString(); }");
      }
    }

    void DatatypeFieldsAndConstructor(DatatypeCtor ctor, int constructorIndex, ConcreteSyntaxTree wr) {
      Contract.Requires(ctor != null);
      Contract.Requires(0 <= constructorIndex && constructorIndex < ctor.EnclosingDatatype.Ctors.Count);
      Contract.Requires(wr != null);
      var dt = ctor.EnclosingDatatype;
      var i = 0;
      foreach (Formal arg in ctor.Formals) {
        if (!arg.IsGhost) {
          wr.WriteLine($"public {TypeName(arg.Type, wr, arg.tok)} {FormalName(arg, i)};");
          i++;
        }
      }
      wr.Write($"public {DtCtorDeclarationName(ctor)} (");
      WriteFormals("", ctor.Formals, wr);
      {
        var w = wr.NewBlock(")");
        i = 0;
        foreach (Formal arg in ctor.Formals) {
          if (!arg.IsGhost) {
            w.WriteLine($"this.{FormalName(arg, i)} = {FormalName(arg, i)};");
            i++;
          }
        }
      }
      if (dt is CoDatatypeDecl) {
        string typeParams = TypeParameters(dt.TypeArgs);
        wr.WriteLine($"public {dt.CompileName}{typeParams} Get() {{ return this; }}");
      }
      // Equals method
      wr.WriteLine();
      wr.WriteLine("@Override");
      {
        var w = wr.NewBlock("public boolean equals(Object other)");
        w.WriteLine("if (this == other) return true;");
        w.WriteLine("if (other == null) return false;");
        w.WriteLine("if (getClass() != other.getClass()) return false;");
        string typeParams = TypeParameters(dt.TypeArgs);
        w.WriteLine("{0} o = ({0})other;", DtCtorDeclarationName(ctor, dt.TypeArgs));
        w.Write("return true");
        i = 0;
        foreach (Formal arg in ctor.Formals) {
          if (!arg.IsGhost) {
            string nm = FormalName(arg, i);
            w.Write(" && ");
            if (IsDirectlyComparable(arg.Type)) {
              w.Write($"this.{nm} == o.{nm}");
            } else {
              w.Write($"java.util.Objects.equals(this.{nm}, o.{nm})");
            }
            i++;
          }
        }
        w.WriteLine(";");
      }
      // GetHashCode method (Uses the djb2 algorithm)
      wr.WriteLine("@Override");
      {
        var w = wr.NewBlock("public int hashCode()");
        w.WriteLine("long hash = 5381;");
        w.WriteLine($"hash = ((hash << 5) + hash) + {constructorIndex};");
        i = 0;
        foreach (Formal arg in ctor.Formals) {
          if (!arg.IsGhost) {
            string nm = FormalName(arg, i);
            w.Write("hash = ((hash << 5) + hash) + ");
            if (IsJavaPrimitiveType(arg.Type)) {
              w.WriteLine($"{BoxedTypeName(arg.Type, w, Bpl.Token.NoToken)}.hashCode(this.{nm});");
            } else {
              w.WriteLine($"java.util.Objects.hashCode(this.{nm});");
            }
            i++;
          }
        }
        w.WriteLine("return (int)hash;");
      }

      wr.WriteLine();
      wr.WriteLine("@Override");
      {
        var w = wr.NewBlock("public String toString()");
        string nm;
        if (dt is TupleTypeDecl) {
          nm = "";
        } else {
          nm = (dt.EnclosingModuleDefinition.IsDefaultModule ? "" : dt.EnclosingModuleDefinition.Name + ".") + dt.Name + "." + ctor.Name;
        }
        if (dt is TupleTypeDecl && ctor.Formals.Count == 0) {
          // here we want parentheses and no name
          w.WriteLine("return \"()\";");
        } else if (dt is CoDatatypeDecl) {
          w.WriteLine($"return \"{nm}\";");
        } else {
          var tempVar = GenVarName("s", ctor.Formals);
          w.WriteLine($"StringBuilder {tempVar} = new StringBuilder();");
          w.WriteLine($"{tempVar}.append(\"{nm}\");");
          if (ctor.Formals.Count != 0) {
            w.WriteLine($"{tempVar}.append(\"(\");");
            i = 0;
            foreach (var arg in ctor.Formals) {
              if (!arg.IsGhost) {
                if (i != 0) {
                  w.WriteLine($"{tempVar}.append(\", \");");
                }
                w.Write($"{tempVar}.append(");
                var memberName = FormalName(arg, i);
                if (IsJavaPrimitiveType(arg.Type)) {
                  w.Write($"this.{memberName}");
                } else {
                  w.Write($"{DafnyHelpersClass}.toString(this.{memberName})");
                }
                w.WriteLine(");");
                i++;
              }
            }
            w.WriteLine($"{tempVar}.append(\")\");");
          }
          w.WriteLine($"return {tempVar}.toString();");
        }
      }
    }

    string DtCtorDeclarationName(DatatypeCtor ctor, List<TypeParameter>/*?*/ typeParams) {
      Contract.Requires(ctor != null);
      Contract.Ensures(Contract.Result<string>() != null);

      return DtCtorDeclarationName(ctor) + TypeParameters(typeParams);
    }
    string DtCtorDeclarationName(DatatypeCtor ctor) {
      Contract.Requires(ctor != null);
      Contract.Ensures(Contract.Result<string>() != null);

      var dt = ctor.EnclosingDatatype;
      return dt.IsRecordType ? IdName(dt) : dt.CompileName + "_" + ctor.CompileName;
    }
    string DtCtorName(DatatypeCtor ctor, List<Type> typeArgs, ConcreteSyntaxTree wr) {
      Contract.Requires(ctor != null);
      Contract.Ensures(Contract.Result<string>() != null);

      var s = DtCtorName(ctor);
      if (typeArgs != null && typeArgs.Count != 0) {
        s += "<" + BoxedTypeNames(typeArgs, wr, ctor.tok) + ">";
      }
      return s;
    }
    string DtCtorName(DatatypeCtor ctor) {
      Contract.Requires(ctor != null);
      Contract.Ensures(Contract.Result<string>() != null);

      var dt = ctor.EnclosingDatatype;
      if (dt is TupleTypeDecl tupleDecl) {
        return DafnyTupleClass(tupleDecl.NonGhostDims);
      }
      var dtName = IdProtect(dt.CompileName);
      return dt.IsRecordType ? dtName : dtName + "_" + ctor.CompileName;
    }
    string DtCreateName(DatatypeCtor ctor) {
      if (ctor.EnclosingDatatype.IsRecordType) {
        return "create";
      }
      return "create_" + ctor.CompileName;
    }

    protected override void EmitPrintStmt(ConcreteSyntaxTree wr, Expression arg) {
      var wStmts = wr.Fork();
      wr.Write("System.out.print(");
      EmitToString(wr, arg, wStmts);
      wr.WriteLine(");");
    }

    protected void EmitToString(ConcreteSyntaxTree wr, Expression arg, ConcreteSyntaxTree wStmts) {
      if (arg.Type.IsArrowType) {
        var expr = arg.Resolved;
        if (expr is IdentifierExpr id) {
          wr.Write(IdName(id.Var) + " == null ? null : \"Function\"");
        } else {
          wr.Write("\"Function\"");
        }
      } else if (AsNativeType(arg.Type) != null && AsNativeType(arg.Type).LowerBound >= 0) {
        var nativeName = GetNativeTypeName(AsNativeType(arg.Type));
        switch (AsNativeType(arg.Type).Sel) {
          case NativeType.Selection.Byte:
            wr.Write("Integer.toUnsignedString(Byte.toUnsignedInt(");
            TrExpr(arg, wr, false, wStmts);
            wr.Write("))");
            break;
          case NativeType.Selection.UShort:
            wr.Write("Integer.toUnsignedString(Short.toUnsignedInt(");
            TrExpr(arg, wr, false, wStmts);
            wr.Write("))");
            break;
          case NativeType.Selection.UInt:
            wr.Write("Integer.toUnsignedString(");
            TrExpr(arg, wr, false, wStmts);
            wr.Write(")");
            break;
          case NativeType.Selection.ULong:
            wr.Write("Long.toUnsignedString(");
            TrExpr(arg, wr, false, wStmts);
            wr.Write(")");
            break;
          default:
            // Should be an unsigned type by assumption
            Contract.Assert(false);
            throw new cce.UnreachableException();
        }
      } else {
        // TODO-RS: This doesn't handle strings printed out as part of datatypes
        bool isString = arg.Type.AsSeqType != null &&
                        arg.Type.AsSeqType.Arg.IsCharType;
        bool isGeneric = arg.Type.AsSeqType != null &&
                         arg.Type.AsSeqType.Arg.IsTypeParameter;
        if (isString) {
          TrParenExpr(arg, wr, false, wStmts);
          wr.Write(".verbatimString()");
        } else if (isGeneric) {
          wr.Write($"((java.util.function.Function<{DafnySeqClass}<?>,String>)(_s -> (_s.elementType().defaultValue().getClass() == java.lang.Character.class ? _s.verbatimString() : String.valueOf(_s)))).apply(");
          TrExpr(arg, wr, false, wStmts);
          wr.Write(")");
        } else {
          wr.Write("String.valueOf(");
          TrExpr(arg, wr, false, wStmts);
          wr.Write(")");
        }
      }
    }

    protected override string IdProtect(string name) {
      return PublicIdProtect(name);
    }

    public override string PublicIdProtect(string name) {
      name = name.Replace("_module", "_System");
      if (name == "" || name.First() == '_') {
        return name; // no need to further protect this name
      }

      // TODO: Finish with all the public IDs that need to be protected
      switch (name) {
        // keywords Java 8 and before
        // https://docs.oracle.com/javase/tutorial/java/nutsandbolts/_keywords.html
        case "abstract":
        case "assert":
        case "break":
        case "byte":
        case "case":
        case "catch":
        case "char":
        case "class":
        case "continue":
        case "default":
        case "do":
        case "double":
        case "else":
        case "enum":
        case "extends":
        case "final":
        case "finally":
        case "float":
        case "for":
        case "if":
        case "implements":
        case "import":
        case "instanceof":
        case "int":
        case "interface":
        case "long":
        case "native":
        case "new":
        case "package":
        case "private":
        case "protected":
        case "public":
        case "return":
        case "short":
        case "static":
        case "strictfp":
        case "super":
        case "switch":
        case "synchronized":
        case "this":
        case "throw":
        case "throws":
        case "transient":
        case "try":
        case "void":
        case "volatile":
        case "while":
        // keywords since Java 9
        case "exports":
        case "module":
        case "requires":
        // no longer used in Java but still reserved as keywords
        case "const":
        case "goto":
        // special identifiers since Java 10
        case "var":
        // literal values
        case "false":
        case "null":
        case "true":
        case "toString":
        case "equals":
        case "hashCode":
          return name + "_"; // TODO: figure out what to do here (C# uses @, Go uses _, JS uses _$$_)
        default:
          return name; // Package name is not a keyword, so it can be used
      }
    }

    private void EmitRuntimeJar(string targetDirectory) {
      // Since DafnyRuntime.jar is binary, we can't use ReadRuntimeSystem
      var jarName = "DafnyRuntime.jar";
      var assembly = System.Reflection.Assembly.GetExecutingAssembly();
      var stream = assembly.GetManifestResourceStream(jarName);
      if (stream is not null) {
        var fullJarName = $"{targetDirectory}/{jarName}";
        FileStream outStream = new FileStream(fullJarName, FileMode.Create, FileAccess.Write);
        stream.CopyTo(outStream);
        outStream.Close();
      }
    }

    public override bool CompileTargetProgram(string dafnyProgramName, string targetProgramText, string /*?*/ callToMain, string /*?*/ targetFilename,
      ReadOnlyCollection<string> otherFileNames, bool runAfterCompile, TextWriter outputWriter, out object compilationResult) {
      compilationResult = null;
      foreach (var otherFileName in otherFileNames) {
        if (Path.GetExtension(otherFileName) != ".java") {
          outputWriter.WriteLine($"Unrecognized file as extra input for Java compilation: {otherFileName}");
          return false;
        }
        if (!CopyExternLibraryIntoPlace(mainProgram: targetFilename, externFilename: otherFileName, outputWriter: outputWriter)) {
          return false;
        }
      }

      var targetDirectory = Path.GetDirectoryName(targetFilename);
      if (!DafnyOptions.O.UseRuntimeLib) {
        EmitRuntimeJar(targetDirectory);
      }

      var files = new List<string>();
      foreach (string file in Directory.EnumerateFiles(targetDirectory, "*.java", SearchOption.AllDirectories)) {
        files.Add($"\"{Path.GetFullPath(file)}\"");
      }
      var classpath = GetClassPath(targetFilename);
      var psi = new ProcessStartInfo("javac", string.Join(" ", files)) {
        CreateNoWindow = true,
        UseShellExecute = false,
        RedirectStandardOutput = true,
        RedirectStandardError = true,
        WorkingDirectory = Path.GetFullPath(Path.GetDirectoryName(targetFilename))
      };
      psi.EnvironmentVariables["CLASSPATH"] = classpath;
      var proc = Process.Start(psi)!;
      DataReceivedEventHandler printer = (sender, e) => {
        if (e.Data is not null) {
          outputWriter.WriteLine(e.Data);
        }
      };
      proc.ErrorDataReceived += printer;
      proc.OutputDataReceived += printer;
      proc.BeginErrorReadLine();
      proc.BeginOutputReadLine();
      proc.WaitForExit();

      if (proc.ExitCode != 0) {
        outputWriter.WriteLine($"Error while compiling Java files. Process exited with exit code {proc.ExitCode}");
        return false;
      }
      return true;
    }

    public override bool RunTargetProgram(string dafnyProgramName, string targetProgramText, string callToMain, string /*?*/ targetFilename,
     ReadOnlyCollection<string> otherFileNames, object compilationResult, TextWriter outputWriter) {
      var psi = new ProcessStartInfo("java", Path.GetFileNameWithoutExtension(targetFilename)) {
        CreateNoWindow = true,
        UseShellExecute = false,
        RedirectStandardOutput = true,
        RedirectStandardError = true,
        WorkingDirectory = Path.GetFullPath(Path.GetDirectoryName(targetFilename))
      };
      psi.EnvironmentVariables["CLASSPATH"] = GetClassPath(targetFilename);
      var proc = Process.Start(psi);
      while (!proc.StandardOutput.EndOfStream) {
        outputWriter.WriteLine(proc.StandardOutput.ReadLine());
      }
      while (!proc.StandardError.EndOfStream) {
        outputWriter.WriteLine(proc.StandardError.ReadLine());
      }
      proc.WaitForExit();
      if (proc.ExitCode != 0) {
        outputWriter.WriteLine($"Error while running Java file {targetFilename}. Process exited with exit code {proc.ExitCode}");
        return false;
      }
      return true;
    }

    protected string GetClassPath(string targetFilename) {
      var targetDirectory = Path.GetFullPath(Path.GetDirectoryName(targetFilename));
      return "." + Path.PathSeparator + targetDirectory + Path.PathSeparator + Path.Combine(targetDirectory, "DafnyRuntime.jar");
    }

    static bool CopyExternLibraryIntoPlace(string externFilename, string mainProgram, TextWriter outputWriter) {
      // Grossly, we need to look in the file to figure out where to put it
      var pkgName = FindPackageName(externFilename);
      if (pkgName == null) {
        outputWriter.WriteLine($"Unable to determine package name: {externFilename}");
        return false;
      }
      string baseName = Path.GetFileNameWithoutExtension(externFilename);
      var mainDir = Path.GetDirectoryName(mainProgram);
      Contract.Assert(mainDir != null);
      var tgtDir = Path.Combine(mainDir, pkgName);
      var tgtFilename = Path.Combine(tgtDir, baseName + ".java");
      Directory.CreateDirectory(tgtDir);
      FileInfo file = new FileInfo(externFilename);
      file.CopyTo(tgtFilename, true);
      if (DafnyOptions.O.CompileVerbose) {
        outputWriter.WriteLine($"Additional input {externFilename} copied to {tgtFilename}");
      }
      return true;
    }

    private static string FindPackageName(string externFilename) {
      using var rd = new StreamReader(new FileStream(externFilename, FileMode.Open, FileAccess.Read));
      while (rd.ReadLine() is string line) {
        var match = PackageLine.Match(line);
        if (match.Success) {
          return match.Groups[1].Value;
        }
      }
      return null;
    }

    protected override void EmitReturn(List<Formal> outParams, ConcreteSyntaxTree wr) {
      outParams = outParams.Where(f => !f.IsGhost).ToList();
      if (outParams.Count == 0) {
        wr.WriteLine("return;");
      } else if (outParams.Count == 1) {
        wr.WriteLine($"return {IdName(outParams[0])};");
      } else {
        tuples.Add(outParams.Count);
        wr.WriteLine($"return new {DafnyTupleClass(outParams.Count)}<>({Util.Comma(outParams, IdName)});");
      }
    }

    private static readonly Regex PackageLine = new Regex(@"^\s*package\s+([a-zA-Z0-9_]+)\s*;$");

    // TODO: See if more types need to be added
    bool IsDirectlyComparable(Type t) {
      Contract.Requires(t != null);
      return t.IsBoolType || t.IsCharType || t.IsRefType || AsJavaNativeType(t) != null;
    }

    protected override void EmitActualTypeArgs(List<Type> typeArgs, Bpl.IToken tok, ConcreteSyntaxTree wr) {
      if (typeArgs.Count != 0) {
        wr.Write("<" + BoxedTypeNames(typeArgs, wr, tok) + ">");
      }
    }

    protected override void EmitNameAndActualTypeArgs(string protectedName, List<Type> typeArgs, Bpl.IToken tok, ConcreteSyntaxTree wr) {
      EmitActualTypeArgs(typeArgs, tok, wr);
      wr.Write(protectedName);
    }

    protected override string GenerateLhsDecl(string target, Type type, ConcreteSyntaxTree wr, Bpl.IToken tok) {
      return TypeName(type, wr, tok) + " " + target;
    }

    protected override void EmitNew(Type type, Bpl.IToken tok, CallStmt initCall, ConcreteSyntaxTree wr, ConcreteSyntaxTree wStmts) {
      var ctor = (Constructor)initCall?.Method; // correctness of cast follows from precondition of "EmitNew"
      wr.Write($"new {TypeName(type, wr, tok)}(");
      var sep = "";
      if (type is UserDefinedType definedType) {
        var typeArguments = TypeArgumentInstantiation.ListFromClass(definedType.ResolvedClass, definedType.TypeArgs);
        EmitTypeDescriptorsActuals(typeArguments, tok, wr, ref sep);
      }
      wr.Write(ConstructorArguments(initCall, wStmts, ctor, sep));
      wr.Write(")");
    }

    /// <summary>
    /// Returns whether or not there is a run-time type descriptor corresponding to "tp".
    ///
    /// Note, one might thing that this method should return "tp.Characteristics.HasCompiledValue".
    /// However, currently, all built-in collection types in Java use type descriptors for their arguments.
    /// To get this threaded through everywhere, all type arguments must always be passed with a
    /// corresponding type descriptor. :(  Thus, this method returns "true".
    /// </summary>
    protected override bool NeedsTypeDescriptor(TypeParameter tp) {
      return true;
    }

    protected override void TypeArgDescriptorUse(bool isStatic, bool lookasideBody, TopLevelDeclWithMembers cl, out bool needsTypeParameter, out bool needsTypeDescriptor) {
      if (cl is DatatypeDecl) {
        needsTypeParameter = isStatic;
        needsTypeDescriptor = true;
      } else if (cl is TraitDecl) {
        needsTypeParameter = isStatic || lookasideBody;
        needsTypeDescriptor = isStatic || lookasideBody;
      } else {
        Contract.Assert(cl is ClassDecl);
        needsTypeParameter = isStatic;
        needsTypeDescriptor = isStatic;
      }
    }

    protected override string TypeDescriptor(Type type, ConcreteSyntaxTree wr, Bpl.IToken tok) {
      type = type.NormalizeExpandKeepConstraints();
      if (type is BoolType) {
        return $"{DafnyTypeDescriptor}.BOOLEAN";
      } else if (type is CharType) {
        return $"{DafnyTypeDescriptor}.CHAR";
      } else if (type is IntType) {
        return $"{DafnyTypeDescriptor}.BIG_INTEGER";
      } else if (type is BigOrdinalType) {
        return $"{DafnyTypeDescriptor}.BIG_INTEGER";
      } else if (type is RealType) {
        return $"{DafnyTypeDescriptor}.BIG_RATIONAL";
      } else if (type is BitvectorType) {
        var t = (BitvectorType)type;
        if (t.NativeType != null) {
          return GetNativeTypeDescriptor(AsNativeType(type));
        } else {
          return $"{DafnyTypeDescriptor}.BIG_INTEGER";
        }
      } else if (type.IsObjectQ || type.IsObject) {
        return $"{DafnyTypeDescriptor}.OBJECT";
      } else if (type.IsArrayType) {
        ArrayClassDecl at = type.AsArrayType;
        var elType = UserDefinedType.ArrayElementType(type);
        var elTypeName = TypeName(elType, wr, tok, true);
        if (at.Dims > 1) {
          arrays.Add(at.Dims);
          return $"{DafnyMultiArrayClass(at.Dims)}.<{elTypeName}>{TypeMethodName}()";
        } else if (elType.IsBoolType) {
          return $"{DafnyTypeDescriptor}.BOOLEAN_ARRAY";
        } else if (elType.IsCharType) {
          return $"{DafnyTypeDescriptor}.CHAR_ARRAY";
        } else if (AsNativeType(elType) != null) {
          switch (AsJavaNativeType(elType)) {
            case JavaNativeType.Byte: return $"{DafnyTypeDescriptor}.BYTE_ARRAY";
            case JavaNativeType.Short: return $"{DafnyTypeDescriptor}.SHORT_ARRAY";
            case JavaNativeType.Int: return $"{DafnyTypeDescriptor}.INT_ARRAY";
            case JavaNativeType.Long: return $"{DafnyTypeDescriptor}.LONG_ARRAY";
            default:
              Contract.Assert(false);
              throw new cce.UnreachableException();
          }
        } else {
          return $"(({DafnyTypeDescriptor}<{BoxedTypeName(type, wr, tok)}>)({TypeDescriptor(elType, wr, tok)}).arrayType())";
        }
      } else if (type.IsTypeParameter) {
        var tp = type.AsTypeParameter;
        Contract.Assert(tp != null);
        if (thisContext != null && thisContext.ParentFormalTypeParametersToActuals.TryGetValue(tp, out var instantiatedTypeParameter)) {
          return TypeDescriptor(instantiatedTypeParameter, wr, tok);
        }
        return FormatTypeDescriptorVariable(type.AsTypeParameter.CompileName);
      } else if (type.IsBuiltinArrowType && type.AsArrowType.Arity == 1) {
        // Can't go the usual route because java.util.function.Function doesn't have a _typeDescriptor() method
        var arrowType = type.AsArrowType;
        return $"{DafnyTypeDescriptor}.function({TypeDescriptor(arrowType.Args[0], wr, tok)}, {TypeDescriptor(arrowType.Result, wr, tok)})";
      } else if (type is UserDefinedType udt) {
        var s = FullTypeName(udt, null, true);
        var cl = udt.ResolvedClass;
        Contract.Assert(cl != null);
        bool isHandle = true;
        if (Attributes.ContainsBool(cl.Attributes, "handle", ref isHandle) && isHandle) {
          return $"{DafnyTypeDescriptor}.LONG";
        }

        if (cl.IsExtern(out _, out _)) {
          var td = $"{DafnyTypeDescriptor}.<{BoxedTypeName(type, wr, tok)}> findType({s}.class";
          if (udt.TypeArgs != null && udt.TypeArgs.Count > 0) {
            td += $", {Util.Comma(udt.TypeArgs, arg => TypeDescriptor(arg, wr, tok))}";
          }
          return td + ")";
        }

        List<Type> relevantTypeArgs;
        if (type.IsBuiltinArrowType) {
          relevantTypeArgs = type.TypeArgs;
        } else if (cl is DatatypeDecl dt) {
          relevantTypeArgs = UsedTypeParameters(dt, udt.TypeArgs).ConvertAll(ta => ta.Actual);
        } else {
          relevantTypeArgs = new List<Type>();
          for (int i = 0; i < cl.TypeArgs.Count; i++) {
            if (NeedsTypeDescriptor(cl.TypeArgs[i])) {
              relevantTypeArgs.Add(udt.TypeArgs[i]);
            }
          }
        }

        return AddTypeDescriptorArgs(s, udt.TypeArgs, relevantTypeArgs, wr, udt.tok);
      } else if (type is SetType setType) {
        var tp = new TypeParameter(tok, "T", TypeParameter.TPVarianceSyntax.Covariant_Permissive);
        return AddTypeDescriptorArgs(DafnySetClass, setType.TypeArgs, setType.TypeArgs, wr, tok);
      } else if (type is SeqType seqType) {
        var tp = new TypeParameter(tok, "T", TypeParameter.TPVarianceSyntax.Covariant_Permissive);
        return AddTypeDescriptorArgs(DafnySeqClass, seqType.TypeArgs, seqType.TypeArgs, wr, tok);
      } else if (type is MultiSetType multiSetType) {
        var tp = new TypeParameter(tok, "T", TypeParameter.TPVarianceSyntax.Covariant_Permissive);
        return AddTypeDescriptorArgs(DafnyMultiSetClass, multiSetType.TypeArgs, multiSetType.TypeArgs, wr, tok);
      } else if (type is MapType mapType) {
        var tp = new TypeParameter(tok, "T", TypeParameter.TPVarianceSyntax.Covariant_Permissive);
        return AddTypeDescriptorArgs(DafnyMapClass, mapType.TypeArgs, mapType.TypeArgs, wr, tok);
      } else {
        Contract.Assert(false); throw new cce.UnreachableException();
      }
    }

    private string GetNativeTypeDescriptor(NativeType nt) {
      switch (AsJavaNativeType(nt)) {
        case JavaNativeType.Byte: return $"{DafnyTypeDescriptor}.BYTE";
        case JavaNativeType.Short: return $"{DafnyTypeDescriptor}.SHORT";
        case JavaNativeType.Int: return $"{DafnyTypeDescriptor}.INT";
        case JavaNativeType.Long: return $"{DafnyTypeDescriptor}.LONG";
        default: Contract.Assert(false); throw new cce.UnreachableException();
      }
    }

    private string AddTypeDescriptorArgs(string fullCompileName, List<Type> typeArgs, List<Type> relevantTypeArgs, ConcreteSyntaxTree wr, Bpl.IToken tok) {
      Contract.Requires(fullCompileName != null);
      Contract.Requires(typeArgs != null);
      Contract.Requires(relevantTypeArgs != null);
      Contract.Requires(wr != null);
      Contract.Requires(tok != null);

      string s = $"{IdProtect(fullCompileName)}.";
      if (typeArgs != null && typeArgs.Count != 0) {
        s += $"<{BoxedTypeNames(typeArgs, wr, tok)}>";
      }
      s += $"{TypeMethodName}(";
      s += Util.Comma(relevantTypeArgs, arg => TypeDescriptor(arg, wr, tok));
      return s + ")";
    }

    protected override void EmitSetBuilder_New(ConcreteSyntaxTree wr, SetComprehension e, string collectionName) {
      wr.WriteLine($"java.util.ArrayList<{BoxedTypeName(e.Type.AsSetType.Arg, wr, e.tok)}> {collectionName} = new java.util.ArrayList<>();");
    }

    protected override void EmitMapBuilder_New(ConcreteSyntaxTree wr, MapComprehension e, string collectionName) {
      var mt = e.Type.AsMapType;
      var domType = mt.Domain;
      var ranType = mt.Range;
      wr.WriteLine($"java.util.HashMap<{BoxedTypeName(domType, wr, e.tok)}, {BoxedTypeName(ranType, wr, e.tok)}> {collectionName} = new java.util.HashMap<>();");
    }

    protected override void OrganizeModules(Program program, out List<ModuleDefinition> modules) {
      modules = new List<ModuleDefinition>();
      foreach (var m in program.CompileModules) {
        if (!m.IsDefaultModule && !m.Name.Equals("_System")) {
          modules.Add(m);
        }
      }
      foreach (var m in program.CompileModules) {
        if (m.Name.Equals("_System")) {
          modules.Add(m);
        }
      }
      foreach (var m in program.CompileModules) {
        if (m.IsDefaultModule) {
          modules.Add(m);
        }
      }
    }

    protected override void EmitDatatypeValue(DatatypeValue dtv, string arguments, ConcreteSyntaxTree wr) {
      var dt = dtv.Ctor.EnclosingDatatype;
      var typeArgs = SelectNonGhost(dt, dtv.InferredTypeArgs);
      EmitDatatypeValue(dt, dtv.Ctor, typeArgs, dtv.IsCoCall, arguments, wr);
    }

    void EmitDatatypeValue(DatatypeDecl dt, DatatypeCtor ctor, List<Type>/*?*/ typeArgs, bool isCoCall, string arguments, ConcreteSyntaxTree wr) {
      var dtName = dt is TupleTypeDecl tupleDecl ? DafnyTupleClass(tupleDecl.NonGhostDims) : dt.FullCompileName;
      var typeParams = typeArgs == null || typeArgs.Count == 0 ? "" : $"<{BoxedTypeNames(typeArgs, wr, dt.tok)}>";
      if (!isCoCall) {
        // For an ordinary constructor (that is, one that does not guard any co-recursive calls), generate:
        //   Dt.<T>create_Cons( args )
        wr.Write($"{dtName}.{typeParams}{DtCreateName(ctor)}({arguments})");
      } else {
        wr.Write($"new {dt.CompileName}__Lazy(");
        wr.Write("() -> { return ");
        wr.Write($"new {DtCtorName(ctor)}({arguments})");
        wr.Write("; })");
      }
    }

    protected override ConcreteSyntaxTree CreateLambda(List<Type> inTypes, Bpl.IToken tok, List<string> inNames,
        Type resultType, ConcreteSyntaxTree wr, ConcreteSyntaxTree wStmts, bool untyped = false) {
      if (inTypes.Count != 1) {
        functions.Add(inTypes.Count);
      }
      wr.Write('(');
      if (!untyped) {
        wr.Write("({0}<{1}{2}>)", DafnyFunctionIface(inTypes.Count), Util.Comma("", inTypes, t => BoxedTypeName(t, wr, tok) + ", "), BoxedTypeName(resultType, wr, tok));
      }
      wr.Write($"({inNames.Comma(nm => nm)}) ->");
      var w = wr.NewExprBlock("");
      wr.Write(")");
      return w;
    }

    protected override ConcreteSyntaxTree CreateIIFE0(Type resultType, Bpl.IToken resultTok, ConcreteSyntaxTree wr, ConcreteSyntaxTree wStmts) {
      functions.Add(0);
      wr.Write($"(({DafnyFunctionIface(0)}<{BoxedTypeName(resultType, wr, resultTok)}>)(() ->");
      var w = wr.NewBigExprBlock("", ")).apply()");
      return w;
    }

    protected override void EmitUnaryExpr(ResolvedUnaryOp op, Expression expr, bool inLetExprBody,
        ConcreteSyntaxTree wr, ConcreteSyntaxTree wStmts) {
      switch (op) {
        case ResolvedUnaryOp.BoolNot:
          TrParenExpr("!", expr, wr, inLetExprBody, wStmts);
          break;
        case ResolvedUnaryOp.BitwiseNot:
          if (AsNativeType(expr.Type) != null) {
            TrParenExpr(CastIfSmallNativeType(expr.Type) + "~", expr, wr, inLetExprBody, wStmts);
          } else {
            TrParenExpr("", expr, wr, inLetExprBody, wStmts);
            wr.Write(".not()");
          }
          break;
        case ResolvedUnaryOp.Cardinality:
          if (expr.Type.AsCollectionType is MultiSetType) {
            TrParenExpr("", expr, wr, inLetExprBody, wStmts);
            wr.Write(".cardinality()");
          } else if (expr.Type.AsCollectionType is SetType || expr.Type.AsCollectionType is MapType) {
            TrParenExpr("java.math.BigInteger.valueOf(", expr, wr, inLetExprBody, wStmts);
            wr.Write(".size())");
          } else if (expr.Type.IsArrayType) {
            TrParenExpr("java.math.BigInteger.valueOf(java.lang.reflect.Array.getLength", expr, wr, inLetExprBody, wStmts);
            wr.Write(")");
          } else {
            TrParenExpr("java.math.BigInteger.valueOf(", expr, wr, inLetExprBody, wStmts);
            wr.Write(".length())");
          }
          break;
        default:
          Contract.Assert(false); throw new cce.UnreachableException();  // unexpected unary expression
      }
    }

    // Find the class with static methods like "divideUnsigned" for the type
    private string HelperClass(NativeType nt) {
      return AsJavaNativeType(nt) == JavaNativeType.Long ? "Long" : "Integer";
    }

    protected override void CompileBinOp(BinaryExpr.ResolvedOpcode op, Expression e0, Expression e1, Bpl.IToken tok,
      Type resultType, out string opString,
      out string preOpString, out string postOpString, out string callString, out string staticCallString,
      out bool reverseArguments, out bool truncateResult, out bool convertE1_to_int, ConcreteSyntaxTree errorWr) {
      opString = null;
      preOpString = "";
      postOpString = "";
      callString = null;
      staticCallString = null;
      reverseArguments = false;
      truncateResult = false;
      convertE1_to_int = false;

      void doPossiblyNativeBinOp(string o, string name, out string preOpS, out string opS,
        out string postOpS, out string callS) {
        if (AsNativeType(resultType) != null) {
          var nativeName = GetNativeTypeName(AsNativeType(resultType));
          preOpS = $"({nativeName}) {CastIfSmallNativeType(resultType)} (";
          opS = o;
          postOpS = ")";
          callS = null;
        } else {
          callS = name;
          preOpS = "";
          opS = null;
          postOpS = "";
        }
      }

      switch (op) {
        case BinaryExpr.ResolvedOpcode.BitwiseAnd:
          doPossiblyNativeBinOp("&", "and", out preOpString, out opString, out postOpString, out callString);
          break;
        case BinaryExpr.ResolvedOpcode.BitwiseOr:
          doPossiblyNativeBinOp("|", "or", out preOpString, out opString, out postOpString, out callString);
          break;
        case BinaryExpr.ResolvedOpcode.BitwiseXor:
          doPossiblyNativeBinOp("^", "xor", out preOpString, out opString, out postOpString, out callString);
          break;
        case BinaryExpr.ResolvedOpcode.EqCommon: {
            if (IsHandleComparison(tok, e0, e1, errorWr)) {
              opString = "==";
            } else if (e0.Type.IsRefType) {
              opString = "== (Object) ";
            } else if (IsDirectlyComparable(e0.Type)) {
              opString = "==";
            } else {
              staticCallString = "java.util.Objects.equals";
            }
            break;
          }
        case BinaryExpr.ResolvedOpcode.NeqCommon: {
            if (IsHandleComparison(tok, e0, e1, errorWr)) {
              opString = "!=";
            } else if (e0.Type.IsRefType) {
              opString = "!= (Object) ";
            } else if (IsDirectlyComparable(e0.Type)) {
              opString = "!=";
            } else {
              preOpString = "!";
              staticCallString = "java.util.Objects.equals";
            }
            break;
          }
        case BinaryExpr.ResolvedOpcode.Lt:
        case BinaryExpr.ResolvedOpcode.Le:
        case BinaryExpr.ResolvedOpcode.Ge:
        case BinaryExpr.ResolvedOpcode.Gt:
          var call = false;
          var argNative = AsNativeType(e0.Type);
          if (argNative != null && argNative.LowerBound >= 0) {
            staticCallString = HelperClass(argNative) + ".compareUnsigned";
            call = true;
          } else if (argNative == null) {
            callString = "compareTo";
            call = true;
          }
          if (call) {
            switch (op) {
              case BinaryExpr.ResolvedOpcode.Lt:
                postOpString = " < 0";
                break;
              case BinaryExpr.ResolvedOpcode.Le:
                postOpString = " <= 0";
                break;
              case BinaryExpr.ResolvedOpcode.Ge:
                postOpString = " >= 0";
                break;
              case BinaryExpr.ResolvedOpcode.Gt:
                postOpString = " > 0";
                break;
              default:
                Contract.Assert(false);
                throw new cce.UnreachableException();
            }
          } else {
            switch (op) {
              case BinaryExpr.ResolvedOpcode.Lt:
                opString = "<";
                break;
              case BinaryExpr.ResolvedOpcode.Le:
                opString = "<=";
                break;
              case BinaryExpr.ResolvedOpcode.Ge:
                opString = ">=";
                break;
              case BinaryExpr.ResolvedOpcode.Gt:
                opString = ">";
                break;
              default:
                Contract.Assert(false);
                throw new cce.UnreachableException();
            }
          }
          break;
        case BinaryExpr.ResolvedOpcode.LeftShift:
          doPossiblyNativeBinOp("<<", "shiftLeft", out preOpString, out opString, out postOpString, out callString);
          truncateResult = true;
          convertE1_to_int = AsNativeType(e1.Type) == null;
          break;
        case BinaryExpr.ResolvedOpcode.RightShift:
          doPossiblyNativeBinOp(">>>", "shiftRight", out preOpString, out opString, out postOpString, out callString);
          convertE1_to_int = AsNativeType(e1.Type) == null;
          break;
        case BinaryExpr.ResolvedOpcode.Add:
          truncateResult = true;
          if (resultType.IsCharType) {
            preOpString = "(char) (";
            postOpString = ")";
            opString = "+";
          } else {
            doPossiblyNativeBinOp("+", "add", out preOpString, out opString, out postOpString, out callString);
          }
          break;
        case BinaryExpr.ResolvedOpcode.Sub:
          truncateResult = true;
          if (resultType.IsCharType) {
            preOpString = "(char) (";
            opString = "-";
            postOpString = ")";
          } else {
            doPossiblyNativeBinOp("-", "subtract", out preOpString, out opString, out postOpString, out callString);
          }
          break;
        case BinaryExpr.ResolvedOpcode.Mul:
          doPossiblyNativeBinOp("*", "multiply", out preOpString, out opString, out postOpString, out callString);
          truncateResult = true;
          break;
        case BinaryExpr.ResolvedOpcode.Div:
          if (resultType.IsIntegerType || (AsNativeType(resultType) != null && AsNativeType(resultType).LowerBound < BigInteger.Zero)) {
            staticCallString = $"{DafnyEuclideanClass}.EuclideanDivision";
          } else if (AsNativeType(resultType) != null) {
            var nt = AsNativeType(resultType);
            if (nt.Sel == NativeType.Selection.Byte) {
              staticCallString = $"{DafnyHelpersClass}.divideUnsignedByte";
            } else if (nt.Sel == NativeType.Selection.UShort) {
              staticCallString = $"{DafnyHelpersClass}.divideUnsignedShort";
            } else {
              preOpString = CastIfSmallNativeType(resultType);
              staticCallString = HelperClass(AsNativeType(resultType)) + ".divideUnsigned";
            }
          } else {
            callString = "divide";
          }
          break;
        case BinaryExpr.ResolvedOpcode.Mod:
          if (resultType.IsIntegerType || (AsNativeType(resultType) != null && AsNativeType(resultType).LowerBound < BigInteger.Zero)) {
            staticCallString = $"{DafnyEuclideanClass}.EuclideanModulus";
          } else if (AsNativeType(resultType) != null) {
            var nt = AsNativeType(resultType);
            if (nt.Sel == NativeType.Selection.Byte) {
              staticCallString = $"{DafnyHelpersClass}.remainderUnsignedByte";
            } else if (nt.Sel == NativeType.Selection.UShort) {
              staticCallString = $"{DafnyHelpersClass}.remainderUnsignedShort";
            } else {
              preOpString = CastIfSmallNativeType(resultType);
              staticCallString = HelperClass(AsNativeType(resultType)) + ".remainderUnsigned";
            }
          } else {
            callString = "mod";
          }
          break;
        case BinaryExpr.ResolvedOpcode.SetEq:
        case BinaryExpr.ResolvedOpcode.MultiSetEq:
        case BinaryExpr.ResolvedOpcode.SeqEq:
        case BinaryExpr.ResolvedOpcode.MapEq:
          callString = "equals";
          break;
        case BinaryExpr.ResolvedOpcode.ProperSubset:
        case BinaryExpr.ResolvedOpcode.ProperMultiSubset:
          callString = "isProperSubsetOf";
          break;
        case BinaryExpr.ResolvedOpcode.Subset:
        case BinaryExpr.ResolvedOpcode.MultiSubset:
          callString = "isSubsetOf";
          break;
        case BinaryExpr.ResolvedOpcode.Disjoint:
        case BinaryExpr.ResolvedOpcode.MultiSetDisjoint:
          callString = $"<{BoxedTypeName(e1.Type.AsCollectionType.Arg, errorWr, tok)}>disjoint";
          break;
        case BinaryExpr.ResolvedOpcode.InSet:
        case BinaryExpr.ResolvedOpcode.InMultiSet:
        case BinaryExpr.ResolvedOpcode.InMap:
          callString = $"<{BoxedTypeName(e0.Type, errorWr, tok)}>contains";
          reverseArguments = true;
          break;

        case BinaryExpr.ResolvedOpcode.Union:
          staticCallString = $"{DafnySetClass}.<{BoxedTypeName(resultType.AsSetType.Arg, errorWr, tok)}>union";
          break;
        case BinaryExpr.ResolvedOpcode.MultiSetUnion:
          staticCallString = $"{DafnyMultiSetClass}.<{BoxedTypeName(resultType.AsMultiSetType.Arg, errorWr, tok)}>union";
          break;
        case BinaryExpr.ResolvedOpcode.MapMerge:
          staticCallString = $"{DafnyMapClass}.<{BoxedTypeName(resultType.AsMapType.Domain, errorWr, tok)}, {BoxedTypeName(resultType.AsMapType.Range, errorWr, tok)}>merge";
          break;
        case BinaryExpr.ResolvedOpcode.Intersection:
          staticCallString = $"{DafnySetClass}.<{BoxedTypeName(resultType.AsSetType.Arg, errorWr, tok)}>intersection";
          break;
        case BinaryExpr.ResolvedOpcode.MultiSetIntersection:
          staticCallString = $"{DafnyMultiSetClass}.<{BoxedTypeName(resultType.AsMultiSetType.Arg, errorWr, tok)}>intersection";
          break;
        case BinaryExpr.ResolvedOpcode.SetDifference:
          staticCallString = $"{DafnySetClass}.<{BoxedTypeName(resultType.AsSetType.Arg, errorWr, tok)}>difference";
          break;
        case BinaryExpr.ResolvedOpcode.MultiSetDifference:
          staticCallString = $"{DafnyMultiSetClass}.<{BoxedTypeName(resultType.AsMultiSetType.Arg, errorWr, tok)}>difference";
          break;
        case BinaryExpr.ResolvedOpcode.MapSubtraction:
          staticCallString = $"{DafnyMapClass}.<{BoxedTypeName(resultType.AsMapType.Domain, errorWr, tok)}, {BoxedTypeName(resultType.AsMapType.Range, errorWr, tok)}>subtract";
          break;

        case BinaryExpr.ResolvedOpcode.ProperPrefix:
          callString = "isProperPrefixOf";
          break;
        case BinaryExpr.ResolvedOpcode.Prefix:
          callString = "isPrefixOf";
          break;
        case BinaryExpr.ResolvedOpcode.Concat:
          staticCallString = $"{DafnySeqClass}.<{BoxedTypeName(resultType.AsSeqType.Arg, errorWr, tok)}>concatenate";
          break;
        case BinaryExpr.ResolvedOpcode.InSeq:
          callString = "contains";
          reverseArguments = true;
          break;
        default:
          base.CompileBinOp(op, e0, e1, tok, resultType,
            out opString, out preOpString, out postOpString, out callString, out staticCallString, out reverseArguments, out truncateResult, out convertE1_to_int,
            errorWr);
          break;
      }
    }

    protected override void EmitFooter(Program program, ConcreteSyntaxTree wr) {
      // Emit tuples
      foreach (int i in tuples) {
        if (i == 2 || i == 3) {
          continue; // Tuple2 and Tuple3 already exist in DafnyRuntime.jar, so don't remake these files.
        }
        CreateTuple(i, wr);
      }

      // Emit function interfaces
      foreach (var i in functions) {
        CreateLambdaFunctionInterface(i, wr);
      }

      // Emit arrays
      foreach (var i in arrays) {
        CreateDafnyArrays(i, wr);
      }
    }

    private void CreateTuple(int i, ConcreteSyntaxTree outputWr) {
      Contract.Requires(0 <= i);
      Contract.Requires(outputWr != null);

      var wrTop = outputWr.NewFile(Path.Combine("dafny", $"Tuple{i}.java"));

      wrTop.WriteLine("package dafny;");
      wrTop.WriteLine();
      EmitSuppression(wrTop);
      wrTop.Write($"public class Tuple{i}");
      if (i != 0) {
        wrTop.Write("<{0}>", Util.Comma(i, j => $"T{j}"));
      }

      var wr = wrTop.NewBlock("");
      for (var j = 0; j < i; j++) {
        wr.WriteLine("private T{0} _{0};", j);
      }
      wr.WriteLine();

      wr.Write("public Tuple{0}({1}", i, Util.Comma(i, j => $"T{j} _{j}"));
      var wrCtor = wr.NewBlock(")");
      for (var j = 0; j < i; j++) {
        wrCtor.WriteLine("this._{0} = _{0};", j);
      }

      wr.WriteLine();
      var typeParams = new List<TypeParameter>();
      for (var j = 0; j < i; j++) {
        typeParams.Add(new TypeParameter(Bpl.Token.NoToken, $"T{j}", TypeParameter.TPVarianceSyntax.Covariant_Permissive));
      }
      var typeParamString = TypeParameters(typeParams);
      var initializer = string.Format("Default({0})", Util.Comma(i, j => $"_td_T{j}.defaultValue()"));
      EmitTypeMethod(null, $"Tuple{i}", typeParams, typeParams, $"Tuple{i}{typeParamString}", initializer, wr);

      // public static Tuple4<T0, T1, T2, T3> Default(dafny.TypeDescriptor<T0> _td_T0, dafny.TypeDescriptor<T1> _td_T1, dafny.TypeDescriptor<T2> _td_T2, dafny.TypeDescriptor<T3> _td_T3) {
      //   return new Tuple4<>(_td_T0.defaultValue(), _td_T1.defaultValue(), _td_T2.defaultValue(), _td_T3.defaultValue());
      // }
      wr.WriteLine();
      if (i == 0) {
        wr.Write("public static Tuple0");
      } else {
        wr.Write("public static <{1}> Tuple{0}<{1}>", i, Util.Comma(i, j => $"T{j}"));
      }
      wr.Write(" Default({0})", Util.Comma(i, j => $"T{j} {FormatDefaultTypeParameterValueName($"T{j}")}"));
      {
        var w = wr.NewBlock("");
        w.WriteLine("return create({0});", Util.Comma(i, j => $"{FormatDefaultTypeParameterValueName($"T{j}")}"));
      }

      // create method
      wr.WriteLine();
      if (i == 0) {
        wr.Write("public static Tuple0");
      } else {
        wr.Write("public static <{1}> Tuple{0}<{1}>", i, Util.Comma(i, j => $"T{j}"));
      }
      wr.Write(" create({0})", Util.Comma(i, j => $"T{j} _{j}"));
      {
        var w = wr.NewBlock("");
        w.WriteLine("return new Tuple{0}({1});", i, Util.Comma(i, j => $"_{j}"));
      }

      wr.WriteLine();
      wr.WriteLine("@Override");
      var wrEquals = wr.NewBlock("public boolean equals(Object obj)");
      wrEquals.WriteLine("if (this == obj) return true;");
      wrEquals.WriteLine("if (obj == null) return false;");
      wrEquals.WriteLine("if (getClass() != obj.getClass()) return false;");
      wrEquals.WriteLine($"Tuple{i} o = (Tuple{i}) obj;");
      if (i != 0) {
        wrEquals.WriteLine("return {0};", Util.Comma(" && ", i, j => $"java.util.Objects.equals(this._{j}, o._{j})"));
      } else {
        wrEquals.WriteLine("return true;");
      }

      wr.WriteLine();
      wr.WriteLine("@Override");
      var wrToString = wr.NewBlock("public String toString()");
      wrToString.WriteLine("StringBuilder sb = new StringBuilder();");
      wrToString.WriteLine("sb.append(\"(\");");
      for (int j = 0; j < i; j++) {
        wrToString.WriteLine($"sb.append(_{j} == null ? \"null\" : _{j}.toString());");
        if (j != i - 1) {
          wrToString.WriteLine("sb.append(\", \");");
        }
      }

      wrToString.WriteLine("sb.append(\")\");");
      wrToString.WriteLine("return sb.toString();");

      wr.WriteLine();
      wr.WriteLine("@Override");
      var wrHashCode = wr.NewBlock("public int hashCode()");
      wrHashCode.WriteLine("// GetHashCode method (Uses the djb2 algorithm)");
      wrHashCode.WriteLine(
        "// https://stackoverflow.com/questions/1579721/why-are-5381-and-33-so-important-in-the-djb2-algorithm");
      wrHashCode.WriteLine("long hash = 5381;");
      wrHashCode.WriteLine(
        "hash = ((hash << 5) + hash) + 0;"); // this is constructor 0 (in fact, it's the only constructor)
      for (int j = 0; j < i; j++) {
        wrHashCode.WriteLine("hash = ((hash << 5) + hash) + java.util.Objects.hashCode(this._" + j + ");");
      }

      wrHashCode.WriteLine("return (int)hash;");

      for (int j = 0; j < i; j++) {
        wr.WriteLine();
        wr.WriteLine("public T" + j + " dtor__" + j + "() { return this._" + j + "; }");
      }
    }

    protected override string TypeInitializationValue(Type type, ConcreteSyntaxTree wr, Bpl.IToken tok, bool usePlaceboValue, bool constructTypeParameterDefaultsFromTypeDescriptors) {
      var xType = type.NormalizeExpandKeepConstraints();
      if (xType is BoolType) {
        return "false";
      } else if (xType is CharType) {
        return CharType.DefaultValueAsString;
      } else if (xType is IntType || xType is BigOrdinalType) {
        return "java.math.BigInteger.ZERO";
      } else if (xType is RealType) {
        return $"{DafnyBigRationalClass}.ZERO";
      } else if (xType is BitvectorType) {
        var t = (BitvectorType)xType;
        return t.NativeType != null ? $"{CastIfSmallNativeType(t)}0" : "java.math.BigInteger.ZERO";
      } else if (xType is CollectionType collType) {
        string collName = CollectionTypeUnparameterizedName(collType);
        string argNames = BoxedTypeName(collType.Arg, wr, tok);
        if (xType is MapType mapType) {
          argNames += "," + BoxedTypeName(mapType.Range, wr, tok);
        }
        string td = "";
        if (xType is SeqType) {
          td = TypeDescriptor(collType.Arg, wr, tok);
        }
        return $"{collName}.<{argNames}> empty({td})";
      }

      var udt = (UserDefinedType)xType;
      var cl = udt.ResolvedClass;
      Contract.Assert(cl != null);
      if (cl is TypeParameter tp) {
        if (usePlaceboValue && !tp.Characteristics.HasCompiledValue) {
          return "null";
        } else if (constructTypeParameterDefaultsFromTypeDescriptors) {
          return $"{FormatTypeDescriptorVariable(tp.CompileName)}.defaultValue()";
        } else {
          return FormatDefaultTypeParameterValue(tp);
        }
      } else if (cl is OpaqueTypeDecl opaque) {
        return FormatDefaultTypeParameterValueName(opaque.CompileName);
      } else if (cl is NewtypeDecl) {
        var td = (NewtypeDecl)cl;
        if (td.Witness != null) {
          return FullTypeName(udt) + ".Witness";
        } else if (td.NativeType != null) {
          return GetNativeDefault(td.NativeType);
        } else {
          return TypeInitializationValue(td.BaseType, wr, tok, usePlaceboValue, constructTypeParameterDefaultsFromTypeDescriptors);
        }
      } else if (cl is SubsetTypeDecl) {
        var td = (SubsetTypeDecl)cl;
        if (td.WitnessKind == SubsetTypeDecl.WKind.Compiled) {
          return FullTypeName(udt) + ".defaultValue()";
        } else if (td.WitnessKind == SubsetTypeDecl.WKind.Special) {
          // WKind.Special is only used with -->, ->, and non-null types:
          Contract.Assert(ArrowType.IsPartialArrowTypeName(td.Name) || ArrowType.IsTotalArrowTypeName(td.Name) || td is NonNullTypeDecl);
          if (ArrowType.IsPartialArrowTypeName(td.Name)) {
            return $"(({BoxedTypeName(xType, wr, udt.tok)}) null)";
          } else if (ArrowType.IsTotalArrowTypeName(td.Name)) {
            var rangeDefaultValue = TypeInitializationValue(udt.TypeArgs.Last(), wr, tok, usePlaceboValue, constructTypeParameterDefaultsFromTypeDescriptors);
            // return the lambda expression ((Ty0 x0, Ty1 x1, Ty2 x2) -> rangeDefaultValue)
            return $"(({Util.Comma(udt.TypeArgs.Count - 1, i => $"{BoxedTypeName(udt.TypeArgs[i], wr, udt.tok)} x{i}")}) -> {rangeDefaultValue})";
          } else if (((NonNullTypeDecl)td).Class is ArrayClassDecl) {
            // non-null array type; we know how to initialize them
            var arrayClass = (ArrayClassDecl)((NonNullTypeDecl)td).Class;
            string newarr = "";
            string bareArray;
            var elType = udt.TypeArgs[0];

            if (elType.IsTypeParameter) {
              bareArray =
                $"(Object{Repeat("[]", arrayClass.Dims - 1)}) {TypeDescriptor(elType, wr, tok)}.newArray({Util.Comma(Enumerable.Repeat("0", arrayClass.Dims))})";
            } else {
              bareArray = $"new {TypeName(elType, wr, tok)}{Repeat("[0]", arrayClass.Dims)}";
            }
            if (arrayClass.Dims > 1) {
              arrays.Add(arrayClass.Dims);
              newarr += $"new {DafnyMultiArrayClass(arrayClass.Dims)}<>({TypeDescriptor(elType, wr, tok)}, ";
              for (int i = 0; i < arrayClass.Dims; i++) {
                newarr += "0, ";
              }
              newarr += $"{bareArray})";
            } else {
              newarr = bareArray;
            }
            return newarr;
          } else {
            return "null";
          }
        } else {
          return TypeInitializationValue(td.RhsWithArgument(udt.TypeArgs), wr, tok, usePlaceboValue, constructTypeParameterDefaultsFromTypeDescriptors);
        }
      } else if (cl is ClassDecl) {
        bool isHandle = true;
        if (Attributes.ContainsBool(cl.Attributes, "handle", ref isHandle) && isHandle) {
          return "0";
        } else {
          return $"({BoxedTypeName(xType, wr, udt.tok)}) null";
        }
      } else if (cl is DatatypeDecl dt) {
        var s = FullTypeName(udt);
        var typeargs = "";
        var nonGhostTypeArgs = SelectNonGhost(cl, udt.TypeArgs);
        if (nonGhostTypeArgs.Count != 0) {
          typeargs = $"<{BoxedTypeNames(nonGhostTypeArgs, wr, udt.tok)}>";
        }
        // In an auto-init context (like a field initializer), we may not have
        // access to all the type descriptors, so we can't construct the
        // default value, but then null is an acceptable default, since
        // Dafny proves the value won't be accessed.
        if (usePlaceboValue) {
          return $"({s}{typeargs})null";
        }
        var relevantTypeArgs = UsedTypeParameters(dt, udt.TypeArgs);
        return $"{s}.{typeargs}Default({Util.Comma(relevantTypeArgs, ta => DefaultValue(ta.Actual, wr, tok, constructTypeParameterDefaultsFromTypeDescriptors))})";
      } else {
        Contract.Assert(false);
        throw new cce.UnreachableException(); // unexpected type
      }
    }

    protected override ConcreteSyntaxTree DeclareLocalVar(string name, Type type, Bpl.IToken tok, ConcreteSyntaxTree wr) {
      wr.Write("{0} {1} = ", type != null ? TypeName(type, wr, tok, false, false, null) : "var", name);
      var w = wr.Fork();
      wr.WriteLine(";");
      return w;
    }

    protected override void DeclareLocalOutVar(string name, Type type, Bpl.IToken tok, string rhs, bool useReturnStyleOuts, ConcreteSyntaxTree wr) {
      DeclareLocalVar(name, type, tok, false, rhs, wr);
    }

    protected override IClassWriter CreateTrait(string name, bool isExtern, List<TypeParameter> typeParameters /*?*/,
      TopLevelDecl trait, List<Type> superClasses, Bpl.IToken tok, ConcreteSyntaxTree wr) {
      var filename = $"{ModulePath}/{IdProtect(name)}.java";
      var w = wr.NewFile(filename);
      FileCount += 1;
      w.WriteLine($"// Interface {name}");
      w.WriteLine($"// Dafny trait {name} compiled into Java");
      w.WriteLine($"package {ModuleName};");
      w.WriteLine();
      EmitImports(w, out _);
      w.WriteLine();
      EmitSuppression(w); //TODO: Fix implementations so they do not need this suppression
      var typeParamString = TypeParameters(typeParameters);
      w.Write($"public interface {IdProtect(name)}{typeParamString}");
      if (superClasses != null) {
        string sep = " extends ";
        foreach (var tr in superClasses) {
          if (!tr.IsObject) {
            w.Write($"{sep}{TypeName(tr, w, tok)}");
            sep = ", ";
          }
        }
      }
      var instanceMemberWriter = w.NewBlock("");
      //writing the _Companion class
      filename = $"{ModulePath}/_Companion_{name}.java";
      w = w.NewFile(filename);
      FileCount += 1;
      w.WriteLine($"// Interface {name}");
      w.WriteLine($"// Dafny trait {name} compiled into Java");
      w.WriteLine($"package {ModuleName};");
      w.WriteLine();
      EmitImports(w, out _);
      w.WriteLine();
      EmitSuppression(w); //TODO: Fix implementations so they do not need this suppression
      w.Write($"public class _Companion_{name}{typeParamString}");
      var staticMemberWriter = w.NewBlock("");
      var ctorBodyWriter = staticMemberWriter.NewBlock($"public _Companion_{name}()");

      EmitTypeMethod(null, name, typeParameters, typeParameters, name + typeParamString, initializer: null, staticMemberWriter);
      return new ClassWriter(this, instanceMemberWriter, ctorBodyWriter, staticMemberWriter);
    }

    protected override void EmitDestructor(string source, Formal dtor, int formalNonGhostIndex, DatatypeCtor ctor, List<Type> typeArgs, Type bvType, ConcreteSyntaxTree wr) {
      string dtorName;
      if (ctor.EnclosingDatatype is TupleTypeDecl) {
        dtorName = $"dtor__{dtor.NameForCompilation}()";
      } else if (int.TryParse(dtor.Name, out _)) {
        dtorName = $"dtor_{dtor.Name}()";
      } else {
        dtorName = FormalName(dtor, formalNonGhostIndex);
      }
      wr.Write("(({0}){1}{2}).{3}", DtCtorName(ctor, typeArgs, wr), source, ctor.EnclosingDatatype is CoDatatypeDecl ? ".Get()" : "", dtorName);
    }

    private void CreateLambdaFunctionInterface(int i, ConcreteSyntaxTree outputWr) {
      Contract.Requires(0 <= i);
      Contract.Requires(outputWr != null);

      var functionName = $"Function{i}";
      var wr = outputWr.NewFile(Path.Combine("dafny", $"{functionName}.java"));

      var typeArgs = "<" + Util.Comma(i + 1, j => $"T{j}") + ">";

      wr.WriteLine("package dafny;");
      wr.WriteLine();
      wr.WriteLine("@FunctionalInterface");
      wr.Write($"public interface {functionName}{typeArgs}");
      var wrMembers = wr.NewBlock("");
      wrMembers.Write($"public T{i} apply(");
      wrMembers.Write(Util.Comma(i, j => $"T{j} t{j}"));
      wrMembers.WriteLine(");");

      EmitSuppression(wrMembers);
      wrMembers.Write($"public static {typeArgs} {DafnyTypeDescriptor}<{functionName}{typeArgs}> {TypeMethodName}(");
      wrMembers.Write(Util.Comma(i + 1, j => $"{DafnyTypeDescriptor}<T{j}> t{j}"));
      var wrTypeBody = wrMembers.NewBlock(")", "");
      // XXX This seems to allow non-nullable types to have null values (since
      // arrow types are allowed as "(0)"-constrained type arguments), but it's
      // consistent with other backends.
      wrTypeBody.Write($"return ({DafnyTypeDescriptor}<{functionName}{typeArgs}>) ({DafnyTypeDescriptor}<?>) {DafnyTypeDescriptor}.reference({functionName}.class);");
    }

    private void CreateDafnyArrays(int i, ConcreteSyntaxTree outputWr) {
      Contract.Requires(0 <= i);
      Contract.Requires(outputWr != null);

      var wrTop = outputWr.NewFile(Path.Combine("dafny", $"Array{i}.java"));

      wrTop.WriteLine("package dafny;");
      wrTop.WriteLine();

      // All brackets on the underlying "real" array type, minus the innermost
      // pair.  The innermost array must be represented as an Object since it
      // could be of primitive type.
      var outerBrackets = Repeat("[]", i - 1);

      var dims = Enumerable.Range(0, i);
      var outerDims = Enumerable.Range(0, i - 1);

      var wr = wrTop.NewBlock($"public final class Array{i}<T>");

      wr.WriteLine($"public final Object{outerBrackets} elmts;");
      wr.WriteLine($"private final {DafnyTypeDescriptor}<T> elmtType;");

      foreach (var j in dims) {
        wr.WriteLine($"public final int dim{j};");
      }
      {
        var wrBody = wr.NewBlock($"public Array{i}({DafnyTypeDescriptor}<T> elmtType, {Util.Comma(dims, j => $"int dim{j}")}, Object{outerBrackets} elmts)");
        wrBody.WriteLine("assert elmts.getClass().isArray();");
        wrBody.WriteLine("this.elmtType = elmtType;");
        foreach (var j in dims) {
          wrBody.WriteLine($"this.dim{j} = dim{j};");
        }
        wrBody.WriteLine("this.elmts = elmts;");
      }

      {
        var wrBody = wr.NewBlock($"public T get({Util.Comma(dims, j => $"int i{j}")})");
        wrBody.Write("return elmtType.getArrayElement(elmts");
        foreach (var j in outerDims) {
          wrBody.Write($"[i{j}]");
        }
        wrBody.WriteLine($", i{i - 1});");
      }

      {
        var wrBody = wr.NewBlock($"public void set({Util.Comma(dims, j => $"int i{j}")}, T value)");
        wrBody.Write("elmtType.setArrayElement(elmts");
        foreach (var j in outerDims) {
          wrBody.Write($"[i{j}]");
        }
        wrBody.WriteLine($", i{i - 1}, value);");
      }

      {
        var body = wr.NewBlock("public void fill(T z)");
        var forBodyWr = body;
        for (int j = 0; j < i - 1; j++) {
          forBodyWr = forBodyWr.NewBlock($"for(int i{j} = 0; i{j} < dim{j}; i{j}++)");
        }
        forBodyWr.Write($"elmtType.fillArray(elmts");
        for (int j = 0; j < i - 1; j++) {
          forBodyWr.Write($"[i{j}]");
        }
        forBodyWr.WriteLine(", z);");
      }

      {
        var body = wr.NewBlock($"public Array{i} fillThenReturn(T z)");
        body.WriteLine("fill(z);");
        body.WriteLine("return this;");
      }

      EmitSuppression(wr);
      wr.WriteLine($"private static final {DafnyTypeDescriptor}<Array{i}<?>> TYPE = ({DafnyTypeDescriptor}<Array{i}<?>>) ({DafnyTypeDescriptor}<?>) {DafnyTypeDescriptor}.reference(Array{i}.class);");
      EmitSuppression(wr);
      var wrTypeMethod = wr.NewBlock($"public static <T> {DafnyTypeDescriptor}<Array{i}<T>> {TypeMethodName}()");
      wrTypeMethod.WriteLine($"return ({DafnyTypeDescriptor}<Array{i}<T>>) ({DafnyTypeDescriptor}<?>) TYPE;");
    }

    protected override ConcreteSyntaxTree EmitTailCallStructure(MemberDecl member, ConcreteSyntaxTree wr) {
      if (!member.IsStatic && !NeedsCustomReceiver(member)) {
        var receiverType = UserDefinedType.FromTopLevelDecl(member.tok, member.EnclosingClass);
        var receiverTypeName = TypeName(receiverType, wr, member.tok);
        if (member.EnclosingClass.IsExtern(out _, out _)) {
          receiverTypeName = FormatExternBaseClassName(receiverTypeName);
        }
        wr.WriteLine("{0} _this = this;", receiverTypeName);
      }
      return wr.NewBlock("TAIL_CALL_START: while (true)");
    }

    protected override void EmitJumpToTailCallStart(ConcreteSyntaxTree wr) {
      wr.WriteLine("continue TAIL_CALL_START;");
    }

    protected override ConcreteSyntaxTree CreateForeachLoop(
      string tmpVarName, Type collectionElementType, Bpl.IToken tok, out ConcreteSyntaxTree collectionWriter, ConcreteSyntaxTree wr) {

      wr.Write("for ({1} {0} : ", tmpVarName, TypeName(collectionElementType, wr, tok));
      collectionWriter = wr.Fork();
      var wwr = wr.NewBlock(")");
      return wwr;
    }

    protected override string GetSubtypeCondition(string tmpVarName, Type boundVarType, Bpl.IToken tok, ConcreteSyntaxTree wPreconditions) {
      string typeTest;

      if (boundVarType.IsRefType) {
        if (boundVarType.IsObject || boundVarType.IsObjectQ) {
          typeTest = "true";
        } else {
          typeTest = $"{tmpVarName} instanceof {TypeName(boundVarType, wPreconditions, tok)}";
        }
        if (boundVarType.IsNonNullRefType) {
          typeTest = $"{tmpVarName} != null && {typeTest}";
        } else {
          typeTest = $"{tmpVarName} == null || {typeTest}";
        }
      } else {
        typeTest = "true";
      }
      return typeTest;
    }

    protected override void EmitDowncastVariableAssignment(string boundVarName, Type boundVarType, string tmpVarName,
      Type collectionElementType, bool introduceBoundVar, Bpl.IToken tok, ConcreteSyntaxTree wr) {

      var typeName = TypeName(boundVarType, wr, tok);
      wr.WriteLine("{0}{1} = ({2}){3};", introduceBoundVar ? typeName + " " : "", boundVarName, typeName, tmpVarName);
    }

    protected override ConcreteSyntaxTree CreateForeachIngredientLoop(string boundVarName, int L, string tupleTypeArgs, out ConcreteSyntaxTree collectionWriter, ConcreteSyntaxTree wr) {
      wr.Write($"for ({DafnyTupleClass(L)}<{tupleTypeArgs}> {boundVarName} : ");
      collectionWriter = wr.Fork();
      return wr.NewBlock(")");
    }

    protected override void EmitSetBuilder_Add(CollectionType ct, string collName, Expression elmt, bool inLetExprBody, ConcreteSyntaxTree wr) {
      if (ct is SetType) {
        var wStmts = wr.Fork();
        wr.Write($"{collName}.add(");
        TrExpr(elmt, wr, inLetExprBody, wStmts);
        wr.WriteLine(");");
      } else {
        Contract.Assume(false);  // unexpected collection type
      }
    }

    protected override string GetCollectionBuilder_Build(CollectionType ct, Bpl.IToken tok, string collName, ConcreteSyntaxTree wr) {
      if (ct is SetType) {
        var typeName = BoxedTypeName(ct.Arg, wr, tok);
        return $"new {DafnySetClass}<{typeName}>({collName})";
      } else if (ct is MapType) {
        var mt = (MapType)ct;
        var domtypeName = BoxedTypeName(mt.Domain, wr, tok);
        var rantypeName = BoxedTypeName(mt.Range, wr, tok);
        return $"new {DafnyMapClass}<{domtypeName},{rantypeName}>({collName})";
      } else {
        Contract.Assume(false);  // unexpected collection type
        throw new cce.UnreachableException();  // please compiler
      }
    }

    protected override ConcreteSyntaxTree CreateLabeledCode(string label, bool createContinueLabel, ConcreteSyntaxTree wr) {
      var prefix = createContinueLabel ? "continue_" : "goto_";
      return wr.NewNamedBlock($"{prefix}{label}:");
    }

    protected override void EmitBreak(string label, ConcreteSyntaxTree wr) {
      wr.WriteLine(label == null ? "break;" : $"break goto_{label};");
    }

    protected override void EmitContinue(string label, ConcreteSyntaxTree wr) {
      wr.WriteLine($"break continue_{label};");
    }

    protected override void EmitAbsurd(string message, ConcreteSyntaxTree wr) {
      if (message == null) {
        message = "unexpected control point";
      }

      wr.WriteLine($"throw new IllegalArgumentException(\"{message}\");");
    }

    protected override void EmitAbsurd(string message, ConcreteSyntaxTree wr, bool needIterLimit) {
      if (!needIterLimit) {
        EmitAbsurd(message, wr);
      }
    }

    protected override void EmitHalt(Bpl.IToken tok, Expression messageExpr, ConcreteSyntaxTree wr) {
      var wStmts = wr.Fork();
      wr.Write("throw new dafny.DafnyHaltException(");
      if (tok != null) {
        wr.Write("\"" + Dafny.ErrorReporter.TokenToString(tok) + ": \" + ");
      }

      EmitToString(wr, messageExpr, wStmts);
      wr.WriteLine(");");
    }

    protected override IClassWriter DeclareNewtype(NewtypeDecl nt, ConcreteSyntaxTree wr) {
      var cw = (ClassWriter)CreateClass(IdProtect(nt.EnclosingModuleDefinition.CompileName), IdName(nt), nt, wr);
      var w = cw.StaticMemberWriter;
      if (nt.NativeType != null) {
        var nativeType = GetBoxedNativeTypeName(nt.NativeType);
        var wEnum = w.NewNamedBlock($"public static java.util.ArrayList<{nativeType}> IntegerRange(java.math.BigInteger lo, java.math.BigInteger hi)");
        wEnum.WriteLine($"java.util.ArrayList<{nativeType}> arr = new java.util.ArrayList<>();");
        var numberval = "intValue()";
        if (nativeType == "Byte" || nativeType == "Short") {
          numberval = $"{nativeType.ToLower()}Value()";
        }
        wEnum.WriteLine($"for (java.math.BigInteger j = lo; j.compareTo(hi) < 0; j = j.add(java.math.BigInteger.ONE)) {{ arr.add({nativeType}.valueOf(j.{numberval})); }}");
        wEnum.WriteLine("return arr;");
      }
      if (nt.WitnessKind == SubsetTypeDecl.WKind.Compiled) {
        var wStmts = w.Fork();
        var witness = new ConcreteSyntaxTree(w.RelativeIndentLevel);
        TrExpr(nt.Witness, witness, false, wStmts);
        if (nt.NativeType == null) {
          cw.DeclareField("Witness", nt, true, true, nt.BaseType, nt.tok, witness.ToString(), null);
        } else {
          var nativeType = GetNativeTypeName(nt.NativeType);
          // Hacky way of doing the conversion from any (including BigInteger) to any
          w.Write("public static {0} Witness = ((java.lang.Number) (", nativeType);
          w.Append(witness);
          w.WriteLine($")).{nativeType}Value();");
        }
      }
      return cw;
    }

    protected override string ArrayIndexToNativeInt(string s, Type type) {
      var nt = AsNativeType(type);
      if (nt == null) {
        return $"({s}).intValue()";
      } else if (nt.Sel == NativeType.Selection.Int || nt.Sel == NativeType.Selection.UInt) {
        return s;
      } else if (IsUnsignedJavaNativeType(nt)) {
        return $"{DafnyHelpersClass}.unsignedToInt({s})";
      } else {
        return $"{DafnyHelpersClass}.toInt({s})";
      }
    }

    // if checkRange is false, msg is ignored
    // if checkRange is true and msg is null and the value is out of range, a generic message is emitted
    // if checkRange is true and msg is not null and the value is out of range, msg is emitted in the error message
    private void TrExprAsInt(Expression expr, ConcreteSyntaxTree wr, bool inLetExprBody, ConcreteSyntaxTree wStmts,
        bool checkRange = false, string msg = null) {
      var nt = AsNativeType(expr.Type);
      if (nt == null) {
        wr.Write($"{DafnyHelpersClass}.toInt" + (checkRange ? "Checked(" : "("));
        TrParenExpr(expr, wr, inLetExprBody, wStmts);
        if (checkRange) {
          wr.Write(msg == null ? ", null" : $", \"{msg}\"");
        }

        wr.Write(")");
      } else if (nt.Sel == NativeType.Selection.Int || nt.Sel == NativeType.Selection.UInt) {
        TrExpr(expr, wr, inLetExprBody, wStmts);
      } else if (IsUnsignedJavaNativeType(nt)) {
        wr.Write($"{DafnyHelpersClass}.unsignedToInt" + (checkRange ? "Checked(" : "("));
        TrExpr(expr, wr, inLetExprBody, wStmts);
        if (checkRange) {
          wr.Write(msg == null ? ", null" : $", \"{msg}\"");
        }

        wr.Write(")");
      } else {
        wr.Write($"{DafnyHelpersClass}.toInt" + (checkRange ? "Checked(" : "("));
        TrExpr(expr, wr, inLetExprBody, wStmts);
        if (checkRange) {
          wr.Write(msg == null ? ", null" : $", \"{msg}\"");
        }

        wr.Write(")");
      }
    }

    private void TrParenExprAsInt(Expression expr, ConcreteSyntaxTree wr, bool inLetExprBody, ConcreteSyntaxTree wStmts) {
      wr.Write("(");
      TrExprAsInt(expr, wr, inLetExprBody, wStmts);
      wr.Write(")");
    }

    protected override void EmitNewArray(Type elmtType, Bpl.IToken tok, List<Expression> dimensions,
        bool mustInitialize, ConcreteSyntaxTree wr, ConcreteSyntaxTree wStmts) {
      // Where to put the array to be wrapped
      ConcreteSyntaxTree wBareArray;
      if (dimensions.Count > 1) {
        arrays.Add(dimensions.Count);
        wr.Write($"new {DafnyMultiArrayClass(dimensions.Count)}<>({TypeDescriptor(elmtType, wr, tok)}, ");
        foreach (var dim in dimensions) {
          TrExprAsInt(dim, wr, inLetExprBody: false, wStmts: wStmts, checkRange: true, msg: "Java arrays may be no larger than the maximum 32-bit signed int");
          wr.Write(", ");
        }
        wBareArray = wr.Fork();
        wr.Write(")");
        if (mustInitialize) {
          wr.Write($".fillThenReturn({DefaultValue(elmtType, wr, tok, true)})");
        }
      } else {
        if (!elmtType.IsTypeParameter) {
          wr.Write($"({ArrayTypeName(elmtType, dimensions.Count, wr, tok)}) ");
        }
        if (mustInitialize) {
          wr.Write($"{TypeDescriptor(elmtType, wr, tok)}.fillThenReturnArray(");
        }
        wBareArray = wr.Fork();
        if (mustInitialize) {
          wr.Write($", {DefaultValue(elmtType, wr, tok, true)})");
        }
      }

      if (dimensions.Count > 1) {
        wBareArray.Write($"(Object{Repeat("[]", dimensions.Count - 1)}) ");
      }
      wBareArray.Write($"{TypeDescriptor(elmtType, wr, tok)}.newArray(");
      var sep = "";
      foreach (var dim in dimensions) {
        wBareArray.Write(sep);
        TrExprAsInt(dim, wBareArray, inLetExprBody: false, wStmts: wStmts, checkRange: true, msg: "Java arrays may be no larger than the maximum 32-bit signed int");
        sep = ", ";
      }
      wBareArray.Write(")");
    }

    protected override bool TargetLambdaCanUseEnclosingLocals => false;

    protected override ConcreteSyntaxTree EmitBetaRedex(List<string> boundVars, List<Expression> arguments,
      List<Type> boundTypes, Type resultType, Bpl.IToken resultTok, bool inLetExprBody, ConcreteSyntaxTree wr,
      ref ConcreteSyntaxTree wStmts) {
      if (boundTypes.Count != 1) {
        functions.Add(boundTypes.Count);
      }
      wr.Write("(({0}<{1}{2}>)", DafnyFunctionIface(boundTypes.Count), Util.Comma("", boundTypes, t => BoxedTypeName(t, wr, resultTok) + ", "), BoxedTypeName(resultType, wr, resultTok));
      wr.Write($"({Util.Comma(boundVars)}) -> ");
      var w = wr.Fork();
      wr.Write(").apply");
      TrExprList(arguments, wr, inLetExprBody, wStmts);
      return w;
    }

    protected override ConcreteSyntaxTree CreateForLoop(string indexVar, string bound, ConcreteSyntaxTree wr) {
      return wr.NewNamedBlock($"for (java.math.BigInteger {indexVar} = java.math.BigInteger.ZERO; {indexVar}.compareTo({bound}) < 0; {indexVar} = {indexVar}.add(java.math.BigInteger.ONE))");
    }

    protected override ConcreteSyntaxTree EmitForStmt(Bpl.IToken tok, IVariable loopIndex, bool goingUp, string /*?*/ endVarName,
      List<Statement> body, LList<Label> labels, ConcreteSyntaxTree wr) {

      var nativeType = AsNativeType(loopIndex.Type);

      wr.Write($"for ({TypeName(loopIndex.Type, wr, tok)} {loopIndex.CompileName} = ");
      var startWr = wr.Fork();
      wr.Write($"; ");

      ConcreteSyntaxTree bodyWr;
      if (goingUp) {
        if (endVarName == null) {
          wr.Write("");
        } else if (nativeType == null) {
          wr.Write($"{loopIndex.CompileName}.compareTo({endVarName}) < 0");
        } else if (0 <= nativeType.LowerBound) {
          wr.Write($"{HelperClass(nativeType)}.compareUnsigned({loopIndex.CompileName}, {endVarName}) < 0");
        } else {
          wr.Write($"{loopIndex.CompileName} < {endVarName}");
        }
        if (nativeType == null) {
          bodyWr = wr.NewBlock($"; {loopIndex.CompileName} = {loopIndex.CompileName}.add(java.math.BigInteger.ONE))");
        } else {
          bodyWr = wr.NewBlock($"; {loopIndex.CompileName}++)");
        }
      } else {
        if (endVarName == null) {
          wr.Write("");
        } else if (nativeType == null) {
          wr.Write($"{endVarName}.compareTo({loopIndex.CompileName}) < 0");
        } else if (0 <= nativeType.LowerBound) {
          wr.Write($"{HelperClass(nativeType)}.compareUnsigned({endVarName}, {loopIndex.CompileName}) < 0");
        } else {
          wr.Write($"{endVarName} < {loopIndex.CompileName}");
        }
        bodyWr = wr.NewBlock($"; )");
        if (nativeType == null) {
          bodyWr.WriteLine($"{loopIndex.CompileName} = {loopIndex.CompileName}.subtract(java.math.BigInteger.ONE);");
        } else {
          bodyWr.WriteLine($"{loopIndex.CompileName}--;");
        }
      }
      bodyWr = EmitContinueLabel(labels, bodyWr);
      TrStmtList(body, bodyWr);

      return startWr;
    }

    protected override string GetHelperModuleName() => DafnyHelpersClass;

    protected override void EmitEmptyTupleList(string tupleTypeArgs, ConcreteSyntaxTree wr) {
      wr.WriteLine("new java.util.ArrayList<>();");
    }

    protected override void AddTupleToSet(int i) {
      tuples.Add(i);
    }

    protected override ConcreteSyntaxTree EmitAddTupleToList(string ingredients, string tupleTypeArgs, ConcreteSyntaxTree wr) {
      // FIXME: tupleTypeArgs is wrong because it already got generated from
      // TypeName (with unboxed being the default)  :-(
      wr.Write($"{ingredients}.add(new {DafnyTupleClassPrefix}");
      var wrTuple = wr.Fork();
      wr.Write("));");
      return wrTuple;
    }

    protected override void EmitExprAsInt(Expression expr, bool inLetExprBody, ConcreteSyntaxTree wr, ConcreteSyntaxTree wStmts) {
      TrParenExpr(expr, wr, inLetExprBody, wStmts);
      wr.Write(".intValue()");
    }

    protected override void EmitTupleSelect(string prefix, int i, ConcreteSyntaxTree wr) {
      wr.Write($"{prefix}.dtor__{i}()");
    }

    protected override void EmitApplyExpr(Type functionType, Bpl.IToken tok, Expression function, List<Expression> arguments, bool inLetExprBody, ConcreteSyntaxTree wr, ConcreteSyntaxTree wStmts) {
      TrParenExpr(function, wr, inLetExprBody, wStmts);
      wr.Write(".apply");
      TrExprList(arguments, wr, inLetExprBody, wStmts);
    }

    protected override bool NeedsCastFromTypeParameter => true;

    protected override bool IsCoercionNecessary(Type/*?*/ from, Type/*?*/ to) {
      if (from == null || to == null || !from.IsArrayType || !to.IsArrayType) {
        return false;
      }
      var dims = from.AsArrayType.Dims;
      Contract.Assert(dims == to.AsArrayType.Dims);
      if (dims > 1) {
        return false;
      }
      var udtFrom = (UserDefinedType)from.NormalizeExpand();
      var udtTo = (UserDefinedType)to.NormalizeExpand();
      if (!udtFrom.TypeArgs[0].IsTypeParameter || udtTo.TypeArgs[0].IsTypeParameter) {
        return false;
      }
      return true;
    }

    protected override ConcreteSyntaxTree EmitCoercionIfNecessary(Type/*?*/ from, Type/*?*/ to, Bpl.IToken tok, ConcreteSyntaxTree wr) {
      if (IsCoercionNecessary(from, to)) {
        return EmitDowncast(from, to, tok, wr);
      } else {
        return wr;
      }
    }

    protected override ConcreteSyntaxTree EmitDowncast(Type from, Type to, Bpl.IToken tok, ConcreteSyntaxTree wr) {
      wr.Write($"(({TypeName(to, wr, tok)})(");
      var w = wr.Fork();
      wr.Write("))");
      return w;
    }

    protected override ConcreteSyntaxTree EmitCoercionToNativeInt(ConcreteSyntaxTree wr) {
      wr.Write("((java.math.BigInteger)");
      var w = wr.Fork();
      wr.Write(").intValue()");
      return w;
    }

    protected override ConcreteSyntaxTree CreateDoublingForLoop(string indexVar, int start, ConcreteSyntaxTree wr) {
      return wr.NewNamedBlock($"for (java.math.BigInteger {indexVar} = java.math.BigInteger.valueOf({start}); ; {indexVar} = {indexVar}.multiply(new java.math.BigInteger(\"2\")))");
    }

    protected override void EmitIsZero(string varName, ConcreteSyntaxTree wr) {
      wr.Write($"{varName}.equals(java.math.BigInteger.ZERO)");
    }

    protected override void EmitDecrementVar(string varName, ConcreteSyntaxTree wr) {
      wr.WriteLine($"{varName} = {varName}.subtract(java.math.BigInteger.ONE);");
    }

    protected override void EmitIncrementVar(string varName, ConcreteSyntaxTree wr) {
      wr.WriteLine($"{varName} = {varName}.add(java.math.BigInteger.ONE);");
    }

    protected override void EmitSingleValueGenerator(Expression e, bool inLetExprBody, string type, ConcreteSyntaxTree wr, ConcreteSyntaxTree wStmts) {
      wr.Write("java.util.Arrays.asList");
      TrParenExpr(e, wr, inLetExprBody, wStmts);
    }

    protected override ConcreteSyntaxTree CreateIIFE1(int source, Type resultType, Bpl.IToken resultTok, string bvName,
        ConcreteSyntaxTree wr, ConcreteSyntaxTree wStmts) {
      wr.Write($"((java.util.function.Function<java.math.BigInteger, {BoxedTypeName(resultType, wr, resultTok)}>)(({bvName}) ->");
      var w = wr.NewBigExprBlock("", $")).apply(java.math.BigInteger.valueOf({source}))");
      return w;
    }

    protected override ConcreteSyntaxTree EmitMapBuilder_Add(MapType mt, Bpl.IToken tok, string collName, Expression term, bool inLetExprBody, ConcreteSyntaxTree wr) {
      var wStmts = wr.Fork();
      wr.Write($"{collName}.put(");
      var termLeftWriter = wr.Fork();
      wr.Write(",");
      TrExpr(term, wr, inLetExprBody, wStmts);
      wr.WriteLine(");");
      return termLeftWriter;
    }

    protected override void EmitSeqConstructionExpr(SeqConstructionExpr expr, bool inLetExprBody, ConcreteSyntaxTree wr, ConcreteSyntaxTree wStmts) {
      wr.Write($"{DafnySeqClass}.Create({TypeDescriptor(expr.Type.AsCollectionType.Arg, wr, expr.tok)}, ");
      TrExpr(expr.N, wr, inLetExprBody, wStmts);
      wr.Write(", ");
      TrExpr(expr.Initializer, wr, inLetExprBody, wStmts);
      wr.Write(")");
    }

    // Warning: NOT the same as NativeType.Bitwidth, which is zero except for
    // bitvector types
    private static int NativeTypeSize(NativeType nt) {
      switch (AsJavaNativeType(nt)) {
        case JavaNativeType.Byte: return 8;
        case JavaNativeType.Short: return 16;
        case JavaNativeType.Int: return 32;
        case JavaNativeType.Long: return 64;
        default: Contract.Assert(false); throw new cce.UnreachableException();
      }
    }

    protected override void EmitConversionExpr(ConversionExpr e, bool inLetExprBody, ConcreteSyntaxTree wr, ConcreteSyntaxTree wStmts) {
      Expression arg = e.E;
      Type fromType = e.E.Type;
      Type toType = e.ToType;
      if (fromType.IsNumericBased(Type.NumericPersuasion.Int) || fromType.IsBitVectorType || fromType.IsCharType) {
        if (toType.IsNumericBased(Type.NumericPersuasion.Real)) {
          // (int or bv or char) -> real
          Contract.Assert(AsNativeType(toType) == null);
          wr.Write($"new {DafnyBigRationalClass}(");
          if (AsNativeType(fromType) != null) {
            wr.Write("java.math.BigInteger.valueOf");
            TrParenExpr(arg, wr, inLetExprBody, wStmts);
            wr.Write(", java.math.BigInteger.ONE)");
          } else if (fromType.IsCharType) {
            TrExpr(arg, wr, inLetExprBody, wStmts);
            wr.Write(", 1)");
          } else {
            TrExpr(arg, wr, inLetExprBody, wStmts);
            wr.Write(", java.math.BigInteger.ONE)");
          }
        } else if (toType.IsCharType) {
          // (int or bv or char) -> char
          // Painfully, Java sign-extends bytes when casting to chars ...
          if (fromType.IsCharType) {
            TrParenExpr(arg, wr, inLetExprBody, wStmts);
          } else {
            var fromNative = AsNativeType(fromType);
            wr.Write("(char)");
            if (fromNative != null && fromNative.Sel == NativeType.Selection.Byte) {
              wr.Write("java.lang.Byte.toUnsignedInt");
              TrParenExpr(arg, wr, inLetExprBody, wStmts);
            } else {
              TrExprAsInt(arg, wr, inLetExprBody, wStmts);
            }
          }
        } else {
          // (int or bv or char) -> (int or bv or ORDINAL)
          var fromNative = AsNativeType(e.E.Type);
          var toNative = AsNativeType(e.ToType);
          if (fromNative == null && toNative == null) {
            if (fromType.IsCharType) {
              // char -> big-integer (int or bv or ORDINAL)
              wr.Write("java.math.BigInteger.valueOf");
              TrParenExpr(arg, wr, inLetExprBody, wStmts);
            } else {
              // big-integer (int or bv) -> big-integer (int or bv or ORDINAL), so identity will do
              TrExpr(arg, wr, inLetExprBody, wStmts);
            }
          } else if (fromNative != null && toNative == null) {
            // native (int or bv) -> big-integer (int or bv)
            if (fromNative.Sel == NativeType.Selection.ULong) {
              // Can't just use .longValue() because that may return a negative
              wr.Write($"{DafnyHelpersClass}.unsignedLongToBigInteger");
              TrParenExpr(arg, wr, inLetExprBody, wStmts);
            } else {
              wr.Write("java.math.BigInteger.valueOf(");
              if (fromNative.LowerBound >= 0) {
                TrParenExpr($"{GetBoxedNativeTypeName(fromNative)}.toUnsignedLong", arg, wr, inLetExprBody, wStmts);
              } else {
                TrParenExpr(arg, wr, inLetExprBody, wStmts);
              }
              wr.Write(")");
            }
          } else if (fromNative != null && NativeTypeSize(toNative) == NativeTypeSize(fromNative)) {
            // native (int or bv) -> native (int or bv)
            // Cast between signed and unsigned, which have the same Java type
            TrParenExpr(arg, wr, inLetExprBody, wStmts);
          } else {
            GetNativeInfo(toNative.Sel, out var toNativeName, out var toNativeSuffix, out var toNativeNeedsCast);
            // any (int or bv) -> native (int or bv)
            // A cast would do, but we also consider some optimizations
            var literal = PartiallyEvaluate(arg);
            UnaryOpExpr u = arg.Resolved as UnaryOpExpr;
            MemberSelectExpr m = arg.Resolved as MemberSelectExpr;
            if (literal != null) {
              // Optimize constant to avoid intermediate BigInteger
              EmitNativeIntegerLiteral((BigInteger)literal, toNative, wr);
            } else if (u != null && u.Op == UnaryOpExpr.Opcode.Cardinality) {
              // Optimize || to avoid intermediate BigInteger
              wr.Write(CastIfSmallNativeType(toType));
              TrParenExpr("", u.E, wr, inLetExprBody, wStmts);
              wr.Write(".cardinalityInt()");
            } else if (m != null && m.MemberName == "Length" && m.Obj.Type.IsArrayType) {
              // Optimize .length to avoid intermediate BigInteger
              wr.Write(CastIfSmallNativeType(toType));
              var elmtType = UserDefinedType.ArrayElementType(m.Obj.Type);
              ConcreteSyntaxTree w;
              if (elmtType.IsTypeParameter) {
                wr.Write($"{FormatTypeDescriptorVariable(elmtType.AsTypeParameter)}.getArrayLength(");
                w = wr.Fork();
                wr.Write(")");
              } else {
                w = wr.Fork();
                wr.Write(".length");
              }
              TrParenExpr(m.Obj, w, inLetExprBody, wStmts);
            } else {
              // no optimization applies; use the standard translation
              if (fromNative != null && fromNative.LowerBound >= 0 && NativeTypeSize(fromNative) < NativeTypeSize(toNative)) {
                // Widening an unsigned value; careful!!
                wr.Write($"{CastIfSmallNativeType(e.ToType)}{GetBoxedNativeTypeName(fromNative)}");
                if (NativeTypeSize(toNative) == 64) {
                  wr.Write(".toUnsignedLong");
                } else {
                  wr.Write(".toUnsignedInt");
                }
                TrParenExpr(arg, wr, inLetExprBody, wStmts);
              } else {
                if (fromNative == null && !fromType.IsCharType) {
                  TrParenExpr(arg, wr, inLetExprBody, wStmts);
                  wr.Write($".{toNativeName}Value()");
                } else {
                  wr.Write($"(({toNativeName}) ");
                  TrParenExpr(arg, wr, inLetExprBody, wStmts);
                  wr.Write(")");
                }
              }
            }
          }
        }
      } else if (fromType.IsNumericBased(Type.NumericPersuasion.Real)) {
        Contract.Assert(AsNativeType(fromType) == null);
        if (toType.IsNumericBased(Type.NumericPersuasion.Real)) {
          // real -> real
          Contract.Assert(AsNativeType(toType) == null);
          TrExpr(arg, wr, inLetExprBody, wStmts);
        } else if (toType.IsCharType) {
          // real -> char
          // Painfully, Java sign-extends bytes when casting to chars ...
          wr.Write("(char)");
          TrParenExpr(arg, wr, inLetExprBody, wStmts);
          wr.Write(".ToBigInteger().intValue()");
        } else if (toType.IsBigOrdinalType) {
          TrParenExpr(arg, wr, inLetExprBody, wStmts);
          wr.Write(".ToBigInteger()");
        } else {
          // real -> (int or bv)
          TrParenExpr(arg, wr, inLetExprBody, wStmts);
          wr.Write(".ToBigInteger()");
          if (AsNativeType(toType) != null) {
            wr.Write($".{GetNativeTypeName(AsNativeType(toType))}Value()");
          }
        }
      } else if (fromType.IsBigOrdinalType) {
        if (toType.IsNumericBased(Type.NumericPersuasion.Int) || toType.IsCharType) {
          // ordinal -> int, char
          if (AsNativeType(toType) != null) {
            TrParenExpr(arg, wr, inLetExprBody, wStmts);
            wr.Write($".{GetNativeTypeName(AsNativeType(toType))}Value()");
          } else if (toType.IsCharType) {
            wr.Write("(char)");
            TrParenExpr(arg, wr, inLetExprBody, wStmts);
            wr.Write(".intValue()");
          } else {
            TrParenExpr(arg, wr, inLetExprBody, wStmts);
          }
        } else if (toType.IsNumericBased(Type.NumericPersuasion.Real)) {
          // ordinal -> real
          wr.Write($"new {DafnyBigRationalClass}(");
          TrExpr(arg, wr, inLetExprBody, wStmts);
          wr.Write(", java.math.BigInteger.ONE)");
        } else if (toType.IsBitVectorType) {
          // ordinal -> bv
          if (AsNativeType(toType) != null) {
            TrParenExpr(arg, wr, inLetExprBody, wStmts);
            wr.Write($".{GetNativeTypeName(AsNativeType(toType))}Value()");
          } else {
            TrParenExpr(arg, wr, inLetExprBody, wStmts);
          }
        } else if (toType.IsBigOrdinalType) {
          TrParenExpr(arg, wr, inLetExprBody, wStmts);
        } else {
          Contract.Assert(false, $"not implemented for java: {fromType} -> {toType}");
        }
      } else {
        Contract.Assert(false, $"not implemented for java: {fromType} -> {toType}");
      }
    }

    protected override void EmitTypeTest(string localName, Type fromType, Type toType, Bpl.IToken tok, ConcreteSyntaxTree wr) {
      Contract.Requires(fromType.IsRefType);
      Contract.Requires(toType.IsRefType);

      // from T to U:   t instanceof U && ...
      // from T to U?:  t instanceof U && ...                 // since t is known to be non-null, this is fine
      // from T? to U:  t instanceof U && ...                 // note, "instanceof" implies non-null, so no need for explicit null check
      // from T? to U?: t == null || (t instanceof U && ...)
      if (!fromType.IsNonNullRefType && !toType.IsNonNullRefType) {
        wr.Write($"{localName} == null || (");
      }

      if (toType.IsObjectQ) {
        wr.Write("true");
      } else {
        var typeName = toType.IsObject ? "Object" : FullTypeName((UserDefinedType)toType.NormalizeExpand());
        wr.Write($"{localName} instanceof {typeName}");
        localName = $"(({typeName}){localName})";
      }

      var udtTo = (UserDefinedType)toType.NormalizeExpandKeepConstraints();
      if (udtTo.ResolvedClass is SubsetTypeDecl && !(udtTo.ResolvedClass is NonNullTypeDecl)) {
        // TODO: test constraints
        throw new NotImplementedException();
      }

      if (!fromType.IsNonNullRefType && !toType.IsNonNullRefType) {
        wr.Write(")");
      }
    }

    protected override bool IssueCreateStaticMain(Method m) {
      return true;
    }
    protected override ConcreteSyntaxTree CreateStaticMain(IClassWriter cw) {
      var wr = ((ClassWriter)cw).StaticMemberWriter;
      return wr.NewBlock("public static void __Main()");
    }

    protected override void CreateIIFE(string bvName, Type bvType, Bpl.IToken bvTok, Type bodyType, Bpl.IToken bodyTok,
      ConcreteSyntaxTree wr, ref ConcreteSyntaxTree wStmts, out ConcreteSyntaxTree wrRhs, out ConcreteSyntaxTree wrBody) {
      wr.Write("{0}.<{1}, {2}>Let(", DafnyHelpersClass, BoxedTypeName(bvType, wr, bvTok), BoxedTypeName(bodyType, wr, bodyTok));
      wrRhs = wr.Fork();
      wr.Write($", {bvName} -> ");
      wrBody = wr.Fork();
      wr.Write(")");
    }

    protected override string GetQuantifierName(string bvType) {
      return $"{DafnyHelpersClass}.Quantifier";
    }

    // ABSTRACT METHOD DECLARATIONS FOR THE SAKE OF BUILDING PROGRAM

    protected override void EmitYield(ConcreteSyntaxTree wr) {
      throw new NotImplementedException();
    }

    protected override ConcreteSyntaxTree CreateIterator(IteratorDecl iter, ConcreteSyntaxTree wr) {
      throw new NotImplementedException();
    }

    protected override void EmitHaltRecoveryStmt(Statement body, string haltMessageVarName, Statement recoveryBody, ConcreteSyntaxTree wr) {
      var tryBlock = wr.NewBlock("try");
      TrStmt(body, tryBlock);
      var catchBlock = wr.NewBlock("catch (dafny.DafnyHaltException e)");
      catchBlock.WriteLine($"dafny.DafnySequence<Character> {haltMessageVarName} = dafny.DafnySequence.asString(e.getMessage());");
      TrStmt(recoveryBody, catchBlock);
    }
  }
}<|MERGE_RESOLUTION|>--- conflicted
+++ resolved
@@ -320,15 +320,11 @@
     }
 
     // Only exists to make sure method is overriden
-<<<<<<< HEAD
-    protected override void EmitBuiltInDecls(Program program, BuiltIns builtIns, ConcreteSyntaxTree wr) { }
-=======
-    protected override void EmitBuiltInDecls(BuiltIns builtIns, ConcreteSyntaxTree wr) {
+    protected override void EmitBuiltInDecls(Program program, BuiltIns builtIns, ConcreteSyntaxTree wr) {
       if (builtIns.MaxNonGhostTupleSizeUsed > 20) {
         Reporter!.Error(MessageSource.Compiler, builtIns.MaxNonGhostTupleSizeToken, "Java back-end does not support tuples with more than 20 arguments.");
       }
     }
->>>>>>> 522fea23
 
     public override void EmitCallToMain(Method mainMethod, string baseName, ConcreteSyntaxTree wr) {
       var className = TransformToClassName(baseName);
