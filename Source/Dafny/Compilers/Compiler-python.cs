--- conflicted
+++ resolved
@@ -468,7 +468,6 @@
     }
 
     protected override string TypeDescriptor(Type type, ConcreteSyntaxTree wr, IToken tok) {
-<<<<<<< HEAD
       Contract.Requires(type != null);
       Contract.Requires(tok != null);
       Contract.Requires(wr != null);
@@ -494,9 +493,6 @@
         default:
           return "None";
       }
-=======
-      throw new UnsupportedFeatureException(Token.NoToken, Feature.RuntimeTypeDescriptors);
->>>>>>> 8792af1b
     }
 
     protected override ConcreteSyntaxTree EmitTailCallStructure(MemberDecl member, ConcreteSyntaxTree wr) {
@@ -1080,16 +1076,12 @@
 
     protected override void EmitIndexCollectionUpdate(Expression source, Expression index, Expression value,
       CollectionType resultCollectionType, bool inLetExprBody, ConcreteSyntaxTree wr, ConcreteSyntaxTree wStmts) {
-<<<<<<< HEAD
       TrParenExpr(source, wr, inLetExprBody, wStmts);
       wr.Write(".set(");
       TrExpr(index, wr, inLetExprBody, wStmts);
       wr.Write(", ");
       TrExpr(value, wr, inLetExprBody, wStmts);
       wr.Write(")");
-=======
-      throw new UnsupportedFeatureException(Token.NoToken, Feature.SequenceUpdateExpressions);
->>>>>>> 8792af1b
     }
 
     protected override void EmitSeqSelectRange(Expression source, Expression lo, Expression hi, bool fromArray,
@@ -1118,11 +1110,7 @@
 
     protected override void EmitMultiSetFormingExpr(MultiSetFormingExpr expr, bool inLetExprBody, ConcreteSyntaxTree wr,
       ConcreteSyntaxTree wStmts) {
-<<<<<<< HEAD
       TrParenExpr(DafnyMultiSetClass, expr.E, wr, inLetExprBody, wStmts);
-=======
-      throw new UnsupportedFeatureException(expr.tok, Feature.Multisets);
->>>>>>> 8792af1b
     }
 
     protected override void EmitApplyExpr(Type functionType, IToken tok, Expression function,
@@ -1428,13 +1416,8 @@
         SetType => DafnySetClass,
         SeqType => DafnySeqClass,
         MapType => DafnyMapClass,
-<<<<<<< HEAD
         MultiSetType => DafnyMultiSetClass,
         _ => throw new NotImplementedException()
-=======
-        MultiSetType => throw new UnsupportedFeatureException(Token.NoToken, Feature.Multisets),
-        _ => throw new cce.UnreachableException()
->>>>>>> 8792af1b
       };
     }
 
