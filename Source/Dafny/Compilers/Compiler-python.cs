using System;
using System.Collections.Generic;
using System.Collections.ObjectModel;
using System.Diagnostics;
using System.Diagnostics.Contracts;
using System.IO;
using System.Linq;
using System.Numerics;
using System.Text.RegularExpressions;
using JetBrains.Annotations;
using ExtensionMethods;
using Microsoft.BaseTypes;
using Microsoft.Boogie;

namespace ExtensionMethods {
  using Microsoft.Dafny;
  public static class PythonExtensions {
    public static ConcreteSyntaxTree NewBlockPy(this ConcreteSyntaxTree tree, string header = "", string footer = "",
      BlockStyle open = BlockStyle.Newline,
      BlockStyle close = BlockStyle.Nothing) {
      return tree.NewBlock(header, footer, open, close);
    }
  }
}

namespace Microsoft.Dafny.Compilers {
  public class PythonCompiler : SinglePassCompiler {
    public override void OnPreCompile(ErrorReporter reporter, ReadOnlyCollection<string> otherFileNames) {
      base.OnPreCompile(reporter, otherFileNames);
      if (DafnyOptions.O.CoverageLegendFile != null) {
        Imports.Add("DafnyProfiling");
      }
    }
    public override IReadOnlySet<string> SupportedExtensions => new HashSet<string> { ".py" };

    public override string TargetLanguage => "Python";
    public override string TargetExtension => "py";
    public override int TargetIndentSize => 4;

    public override string TargetBaseDir(string dafnyProgramName) =>
      $"{Path.GetFileNameWithoutExtension(dafnyProgramName)}-py";

    public override bool SupportsInMemoryCompilation => false;
    public override bool TextualTargetIsExecutable => true;

    public override IReadOnlySet<string> SupportedNativeTypes =>
      new HashSet<string> { "byte", "sbyte", "ushort", "short", "uint", "int", "number", "ulong", "long" };

    private readonly List<string> Imports = new List<string> { "module_" };

    public override IReadOnlySet<Feature> UnsupportedFeatures => new HashSet<Feature> {
      Feature.Iterators,
      Feature.StaticConstants,
      Feature.IntBoundedPool,
      Feature.SequenceUpdateExpressions,
      Feature.SequenceConstructionsWithNonLambdaInitializers,
      Feature.SubsetTypeTests,
      Feature.MethodSynthesis
    };

    private const string DafnyRuntimeModule = "_dafny";
    const string DafnySetClass = $"{DafnyRuntimeModule}.Set";
    const string DafnyMultiSetClass = $"{DafnyRuntimeModule}.MultiSet";
    const string DafnySeqClass = $"{DafnyRuntimeModule}.Seq";
    const string DafnyArrayClass = $"{DafnyRuntimeModule}.Array";
    const string DafnyMapClass = $"{DafnyRuntimeModule}.Map";
    const string DafnyDefaults = $"{DafnyRuntimeModule}.defaults";
    static string FormatDefaultTypeParameterValue(TopLevelDecl tp) {
      Contract.Requires(tp is TypeParameter or OpaqueTypeDecl);
      return $"default_{tp.CompileName}";
    }
    protected override string StmtTerminator { get => ""; }
    protected override string True { get => "True"; }
    protected override string False { get => "False"; }
    protected override string Conj { get => "and"; }
    protected override void EmitHeader(Program program, ConcreteSyntaxTree wr) {
      wr.WriteLine($"# Dafny program {program.Name} compiled into Python");
      ReadRuntimeSystem(program, "DafnyRuntime.py", wr.NewFile($"{DafnyRuntimeModule}.py"));
      Imports.Add(DafnyRuntimeModule);
      EmitImports(null, wr);
      wr.WriteLine();
    }

    public override void EmitCallToMain(Method mainMethod, string baseName, ConcreteSyntaxTree wr) {
      Coverage.EmitSetup(wr);
      wr.NewBlockPy("try:")
        .WriteLine($"{mainMethod.EnclosingClass.FullCompileName}.{(IssueCreateStaticMain(mainMethod) ? "Main" : IdName(mainMethod))}()");
      wr.NewBlockPy($"except {DafnyRuntimeModule}.HaltException as e:")
        .WriteLine($"{DafnyRuntimeModule}.print(\"[Program halted] \" + {DafnyRuntimeModule}.string_of(e.message) + \"\\n\")");
      Coverage.EmitTearDown(wr);
    }

    protected override ConcreteSyntaxTree CreateStaticMain(IClassWriter cw) {
      return ((ClassWriter)cw).MethodWriter.NewBlockPy("def Main():");
    }

    protected override ConcreteSyntaxTree CreateModule(string moduleName, bool isDefault, bool isExtern,
        string libraryName, ConcreteSyntaxTree wr) {
      moduleName = IdProtect(moduleName);
      var file = wr.NewFile($"{moduleName}.py");
      EmitImports(moduleName, file);
      return file;
    }

    private void EmitImports(string moduleName, ConcreteSyntaxTree wr) {
      wr.WriteLine("import sys");
      wr.WriteLine("from typing import Callable, Any, TypeVar, NamedTuple");
      wr.WriteLine("from math import floor");
      wr.WriteLine("from itertools import count");
      wr.WriteLine();
      Imports.Iter(module => wr.WriteLine($"import {module}"));
      if (moduleName != null) {
        wr.WriteLine();
        wr.WriteLine($"assert \"{moduleName}\" == __name__");
        wr.WriteLine($"{moduleName} = sys.modules[__name__]");

        Imports.Add(moduleName);
      }
    }

    protected override string GetHelperModuleName() => DafnyRuntimeModule;

    private static string MangleName(string name) {
      switch (name) {
        case "False":
        case "None":
        case "True":
        case "and":
        case "as":
        case "assert":
        case "async":
        case "await":
        case "break":
        case "class":
        case "continue":
        case "def":
        case "del":
        case "elif":
        case "else":
        case "except":
        case "finally":
        case "for":
        case "from":
        case "global":
        case "if":
        case "import":
        case "in":
        case "is":
        case "lambda":
        case "nonlocal":
        case "not":
        case "or":
        case "pass":
        case "raise":
        case "return":
        case "try":
        case "while":
        case "with":
        case "yield":
          name = $"{name}_";
          break;
        default:
          while (name.StartsWith("_")) {
            name = $"{name[1..]}_";
          }
          if (name.Length > 0 && char.IsDigit(name[0])) {
            name = $"_{name}";
          }
          break;
      }
      return name;
    }

    protected override IClassWriter CreateClass(string moduleName, string name, bool isExtern, string fullPrintName,
      List<TypeParameter> typeParameters, TopLevelDecl cls, List<Type> superClasses, IToken tok, ConcreteSyntaxTree wr) {
      var realSuperClasses = superClasses?.Where(trait => !trait.IsObject).ToList() ?? new List<Type>();
      var baseClasses = realSuperClasses.Any()
        ? $"({realSuperClasses.Comma(trait => TypeName(trait, wr, tok))})"
        : "";
      var methodWriter = wr.NewBlockPy(header: $"class {IdProtect(name)}{baseClasses}:");

      var relevantTypeParameters = typeParameters.Where(NeedsTypeDescriptor);
      var args = relevantTypeParameters.Comma(tp => tp.CompileName);
      if (!string.IsNullOrEmpty(args)) { args = $", {args}"; }
      var block = methodWriter.NewBlockPy(header: $"def  __init__(self{args}):", close: BlockStyle.Newline);
      foreach (var tp in relevantTypeParameters) {
        block.WriteLine("self.{0} = {0}", tp.CompileName);
      }
      var constructorWriter = block.Fork();
      block.WriteLine("pass");

      methodWriter.NewBlockPy("def __dafnystr__(self) -> str:")
        .WriteLine($"return \"{fullPrintName}\"");
      return new ClassWriter(this, constructorWriter, methodWriter);
    }

    protected override IClassWriter CreateTrait(string name, bool isExtern, List<TypeParameter> typeParameters,
      TopLevelDecl trait, List<Type> superClasses, IToken tok, ConcreteSyntaxTree wr) {
      var methodWriter = wr.NewBlockPy(header: $"class {IdProtect(name)}:");
      // Avoids problems with member-less traits 
      if (trait is TraitDecl tr && tr.Members.All(m => m.IsGhost)) {
        methodWriter.WriteLine("pass");
      }
      return new ClassWriter(this, methodWriter, methodWriter);
    }

    protected override ConcreteSyntaxTree CreateIterator(IteratorDecl iter, ConcreteSyntaxTree wr) {
      throw new UnsupportedFeatureException(Token.NoToken, Feature.Iterators);
    }

    protected override IClassWriter DeclareDatatype(DatatypeDecl dt, ConcreteSyntaxTree wr) {

      if (dt is TupleTypeDecl) {
        return null;
      }

      var DtT = dt.CompileName;

      var btw = wr.NewBlockPy($"class {DtT}:", close: BlockStyle.Newline);

      if (dt.HasFinitePossibleValues) {
        btw.WriteLine($"@{DafnyRuntimeModule}.classproperty");
        var w = btw.NewBlockPy(
          $"def AllSingletonConstructors(cls):");
        w.WriteLine($"return [{dt.Ctors.Select(ctor => $"{DtCtorDeclarationName(ctor, false)}()").Comma()}]");
      }

      btw.WriteLine($"@classmethod");
      var wDefault = btw.NewBlockPy($"def default(cls, {UsedTypeParameters(dt).Comma(FormatDefaultTypeParameterValue)}):");
      var arguments = dt.GetGroundingCtor().Formals.Where(f => !f.IsGhost).Comma(f => DefaultValue(f.Type, wDefault, f.tok));
      var constructorCall = $"{DtCtorDeclarationName(dt.GetGroundingCtor(), false)}({arguments})";
      if (dt is CoDatatypeDecl) {
        constructorCall = $"{dt.CompileName}__Lazy(lambda: {constructorCall})";
      }
      wDefault.WriteLine($"return lambda: {constructorCall}");

      // Ensures the inequality is based on equality defined in the constructor
      btw.NewBlockPy("def __ne__(self, __o: object) -> bool:")
        .WriteLine("return not self.__eq__(__o)");

      if (dt is CoDatatypeDecl) {
        var w = wr.NewBlockPy($"class {dt.CompileName}__Lazy({IdName(dt)}):");
        w.NewBlockPy("def __init__(self, c):")
          .WriteLine("self.c = c")
          .WriteLine("self.d = None");
        var get = w.NewBlockPy($"def _get(self):");
        get.NewBlockPy("if self.c is not None:")
          .WriteLine("self.d = self.c()")
          .WriteLine("self.c = None");
        get.WriteLine("return self.d");
        w.NewBlockPy("def __dafnystr__(self) -> str:")
          .WriteLine($"return {DafnyRuntimeModule}.string_of(self._get())");
        foreach (var destructor in from ctor in dt.Ctors
                                   let index = 0
                                   from dtor in ctor.Destructors
                                   where dtor.EnclosingCtors[0] == ctor
                                   select dtor.CorrespondingFormals[0] into arg
                                   where !arg.IsGhost
                                   select IdProtect(arg.CompileName)) {
          w.WriteLine("@property");
          w.NewBlockPy($"def {destructor}(self):")
            .WriteLine($"return self._get().{destructor}");
        }
      }

      foreach (var ctor in dt.Ctors) {
        var ctorName = IdProtect(ctor.CompileName);

        // Class-level fields don't work in all python version due to metaclasses.
        // Adding a more restrictive type would be desirable, but Python expects their definition to precede this.
        var argList = ctor.Destructors.Where(d => !d.IsGhost)
          .Select(d => $"('{IdProtect(d.CompileName)}', Any)").Comma();
        var namedtuple = $"NamedTuple('{ctorName}', [{argList}])";
        var header = $"class {DtCtorDeclarationName(ctor, false)}({DtT}, {namedtuple}):";
        var constructor = wr.NewBlockPy(header, close: BlockStyle.Newline);
        DatatypeFieldsAndConstructor(ctor, constructor);

        // @property
        // def is_Ctor0(self) -> bool:
        //   return isinstance(self, Dt_Ctor0) }
        btw.WriteLine("@property");
        btw.NewBlockPy($"def is_{ctorName}(self) -> bool:")
          .WriteLine($"return isinstance(self, {DtCtorDeclarationName(ctor)})");
      }

      return new ClassWriter(this, btw, btw);
    }

    private void DatatypeFieldsAndConstructor(DatatypeCtor ctor, ConcreteSyntaxTree wr) {
      var dt = ctor.EnclosingDatatype;

      // Dt.Ctor
      var fString = (dt.EnclosingModuleDefinition.IsDefaultModule ? "" : dt.EnclosingModuleDefinition.Name + ".") +
                dt.Name + "." + ctor.Name;

      // {self.Dtor0}, {self.Dtor1}, ..., {self.DtorN}
      var args = ctor.Formals
        .Where(f => !f.IsGhost)
        .Select(f => $"{{{DafnyRuntimeModule}.string_of(self.{IdProtect(f.CompileName)})}}")
        .Comma();

      if (args.Length > 0 && dt is not CoDatatypeDecl) {
        fString += $"({args})";
      }

      wr.NewBlockPy("def __dafnystr__(self) -> str:")
        .WriteLine($"return f\'{fString}\'");

      var argList = ctor.Formals
        .Where(f => !f.IsGhost)
        .Select(f => $"self.{IdProtect(f.CompileName)} == __o.{IdProtect(f.CompileName)}");
      var suffix = args.Length > 0 ? $" and {string.Join(" and ", argList)}" : "";

      wr.NewBlockPy("def __eq__(self, __o: object) -> bool:")
        .WriteLine($"return isinstance(__o, {DtCtorDeclarationName(ctor)}){suffix}");

      wr.NewBlockPy("def __hash__(self) -> int:")
        .WriteLine("return super().__hash__()");
    }

    private static string DtCtorDeclarationName(DatatypeCtor ctor, bool full = true) {
      var dt = ctor.EnclosingDatatype;
      return $"{(full ? dt.FullCompileName : dt.CompileName)}_{ctor.CompileName}";
    }

    protected IClassWriter DeclareType(TopLevelDecl d, SubsetTypeDecl.WKind witnessKind, Expression witness, ConcreteSyntaxTree wr) {
      var cw = (ClassWriter)CreateClass(IdProtect(d.EnclosingModuleDefinition.CompileName), IdName(d), d, wr);
      var w = cw.MethodWriter;
      var udt = UserDefinedType.FromTopLevelDecl(d.tok, d);
      w.WriteLine("@staticmethod");
      var block = w.NewBlockPy("def default():");
      var wStmts = block.Fork();
      block.Write("return ");
      if (witnessKind == SubsetTypeDecl.WKind.Compiled) {
        TrExpr(witness, block, false, wStmts);
      } else {
        block.Write(TypeInitializationValue(udt, wr, d.tok, false, false));
      }
      return cw;
    }

    protected override IClassWriter DeclareNewtype(NewtypeDecl nt, ConcreteSyntaxTree wr) {
      return DeclareType(nt, nt.WitnessKind, nt.Witness, wr);
    }

    protected override void DeclareSubsetType(SubsetTypeDecl sst, ConcreteSyntaxTree wr) {
      DeclareType(sst, sst.WitnessKind, sst.Witness, wr);
    }

    protected override void GetNativeInfo(NativeType.Selection sel, out string name, out string literalSuffix, out bool needsCastAfterArithmetic) {
      literalSuffix = "";
      needsCastAfterArithmetic = false;
      switch (sel) {
        case NativeType.Selection.Byte:
        case NativeType.Selection.SByte:
        case NativeType.Selection.UShort:
        case NativeType.Selection.Short:
        case NativeType.Selection.UInt:
        case NativeType.Selection.Int:
        case NativeType.Selection.Number:
        case NativeType.Selection.ULong:
        case NativeType.Selection.Long:
          name = "int"; break;
        default:
          Contract.Assert(false); // unexpected native type
          throw new cce.UnreachableException(); // to please the compiler
      }
    }

    protected class ClassWriter : IClassWriter {
      public readonly PythonCompiler Compiler;
      public readonly ConcreteSyntaxTree ConstructorWriter;
      public readonly ConcreteSyntaxTree MethodWriter;

      public ClassWriter(PythonCompiler compiler, ConcreteSyntaxTree constructorWriter, ConcreteSyntaxTree methodWriter) {
        Contract.Requires(compiler != null);
        Contract.Requires(methodWriter != null);
        Contract.Requires(constructorWriter != null);
        this.Compiler = compiler;
        this.ConstructorWriter = constructorWriter;
        this.MethodWriter = methodWriter;
      }

      public ConcreteSyntaxTree CreateMethod(Method m, List<TypeArgumentInstantiation> typeArgs, bool createBody,
        bool forBodyInheritance, bool lookasideBody) {
        return Compiler.CreateMethod(m, typeArgs, createBody, MethodWriter, forBodyInheritance, lookasideBody);
      }

      public ConcreteSyntaxTree SynthesizeMethod(Method m, List<TypeArgumentInstantiation> typeArgs, bool createBody, bool forBodyInheritance, bool lookasideBody) {
        throw new UnsupportedFeatureException(Token.NoToken, Feature.MethodSynthesis);
      }

      public ConcreteSyntaxTree CreateFunction(string name, List<TypeArgumentInstantiation> typeArgs,
          List<Formal> formals, Type resultType, IToken tok, bool isStatic, bool createBody, MemberDecl member,
          bool forBodyInheritance, bool lookasideBody) {
        return Compiler.CreateFunction(name, typeArgs, formals, resultType, tok, isStatic, createBody, member,
          MethodWriter, forBodyInheritance, lookasideBody);
      }

      public ConcreteSyntaxTree CreateGetter(string name, TopLevelDecl enclosingDecl, Type resultType, IToken tok,
          bool isStatic, bool isConst, bool createBody, MemberDecl member, bool forBodyInheritance) {
        return Compiler.CreateGetter(name, resultType, tok, isStatic, createBody, MethodWriter);
      }

      public ConcreteSyntaxTree CreateGetterSetter(string name, Type resultType, IToken tok, bool isStatic,
          bool createBody, MemberDecl member, out ConcreteSyntaxTree setterWriter, bool forBodyInheritance) {
        return Compiler.CreateGetterSetter(name, resultType, tok, isStatic, createBody, out setterWriter, methodWriter: MethodWriter);
      }

      public void DeclareField(string name, TopLevelDecl enclosingDecl, bool isStatic, bool isConst, Type type,
          IToken tok, string rhs, Field field) {
        Compiler.DeclareField(name, isStatic, isConst, type, tok, rhs, ConstructorWriter);
      }

      public void InitializeField(Field field, Type instantiatedFieldType, TopLevelDeclWithMembers enclosingClass) {
        throw new cce.UnreachableException();
      }

      public ConcreteSyntaxTree ErrorWriter() => MethodWriter;

      public void Finish() {

      }
    }

    private void DeclareField(string name, bool isStatic, bool isConst, Type type, IToken tok, string rhs,
        ConcreteSyntaxTree fieldWriter) {
      fieldWriter.Write($"self.{name}: {TypeName(type, fieldWriter, tok)}");
      if (rhs != null) {
        fieldWriter.Write($" = {rhs}");
      }
      fieldWriter.WriteLine();
    }

    private ConcreteSyntaxTree CreateGetterSetter(string name, Type resultType, IToken tok, bool isStatic,
      bool createBody, out ConcreteSyntaxTree setterWriter, ConcreteSyntaxTree methodWriter) {
      if (isStatic) {
        throw new UnsupportedFeatureException(Token.NoToken, Feature.StaticConstants);
      }
      methodWriter.WriteLine("@property");
      var getterWriter = methodWriter.NewBlockPy(header: $"def {name}(self):");
      methodWriter.WriteLine($"@{name}.setter");
      setterWriter = methodWriter.NewBlockPy(header: $"def {name}(self, value):");
      if (createBody) {
        return getterWriter;
      }
      getterWriter.WriteLine($"return self._{name}");
      setterWriter.WriteLine($"self._{name} = value");
      setterWriter = null;
      return null;
    }

    private ConcreteSyntaxTree CreateGetter(string name, Type resultType, IToken tok, bool isStatic, bool createBody, ConcreteSyntaxTree methodWriter) {
      if (!createBody) { return null; }
      methodWriter.WriteLine(isStatic ? $"@{DafnyRuntimeModule}.classproperty" : "@property");
      return methodWriter.NewBlockPy(header: $"def {name}({(isStatic ? "instance" : "self")}):");
    }

    private ConcreteSyntaxTree CreateMethod(Method m, List<TypeArgumentInstantiation> typeArgs, bool createBody,
        ConcreteSyntaxTree wr, bool forBodyInheritance, bool lookasideBody) {
      var customReceiver = !forBodyInheritance && NeedsCustomReceiver(m);
      if (m.IsStatic || customReceiver) { wr.WriteLine("@staticmethod"); }
      wr.Write($"def {IdName(m)}(");
      var sep = "";
      WriteFormals(m, ForTypeDescriptors(typeArgs, m, lookasideBody), m.Ins, m.IsStatic, customReceiver, ref sep, wr);
      var body = wr.NewBlockPy("):", close: BlockStyle.Newline);
      if (createBody) {
        return body;
      }
      body.WriteLine("pass");
      return null;
    }

    protected override ConcreteSyntaxTree EmitMethodReturns(Method m, ConcreteSyntaxTree wr) {
      if (m.Outs.Any(f => !f.IsGhost)) {
        var beforeReturnBlock = wr.Fork();
        EmitReturn(m.Outs, wr);
        return beforeReturnBlock;
      }
      return wr;
    }

    private void WriteFormals(MemberDecl member, List<TypeArgumentInstantiation> typeParams, List<Formal> formals, bool isStatic, bool customReceiver, ref string sep, ConcreteSyntaxTree wr) {
      if (!isStatic && !customReceiver) {
        wr.Write(sep + "self");
        sep = ", ";
      }
      WriteRuntimeTypeDescriptorsFormals(member, typeParams, wr, ref sep, FormatDefaultTypeParameterValue);
      if (customReceiver) {
        wr.Write(sep + "self");
        sep = ", ";
      }
      WriteFormals(sep, formals, wr);
    }

    private ConcreteSyntaxTree CreateFunction(string name, List<TypeArgumentInstantiation> typeArgs,
      List<Formal> formals, Type resultType, IToken tok, bool isStatic, bool createBody, MemberDecl member,
      ConcreteSyntaxTree wr, bool forBodyInheritance, bool lookasideBody) {
      if (!createBody) { return null; }
      var customReceiver = !forBodyInheritance && NeedsCustomReceiver(member);
      if (isStatic || customReceiver) { wr.WriteLine("@staticmethod"); }
      wr.Write($"def {name}(");
      var sep = "";
      WriteFormals(member, ForTypeDescriptors(typeArgs, member, lookasideBody), formals, isStatic, customReceiver, ref sep, wr);
      return wr.NewBlockPy("):", close: BlockStyle.Newline);
    }

    // Unlike the other compilers, we use lambdas to model type descriptors here.
    protected override string TypeDescriptor(Type type, ConcreteSyntaxTree wr, IToken tok) {
      Contract.Requires(type != null);
      Contract.Requires(tok != null);
      Contract.Requires(wr != null);

      return type.NormalizeExpandKeepConstraints() switch {
        var x when x.IsBuiltinArrowType => $"{DafnyDefaults}.pointer",
        // unresolved proxy; just treat as bool, since no particular type information is apparently needed for this type
        BoolType or TypeProxy => $"{DafnyDefaults}.bool",
        CharType => $"{DafnyDefaults}.char",
        IntType or BitvectorType => $"{DafnyDefaults}.int",
        RealType => $"{DafnyDefaults}.real",
        SeqType or SetType or MultiSetType or MapType => CollectionTypeDescriptor(),
        UserDefinedType udt => udt.ResolvedClass switch {
          TypeParameter tp => TypeParameterDescriptor(tp),
          ClassDecl or NonNullTypeDecl => $"{DafnyDefaults}.pointer",
          DatatypeDecl => DatatypeDescriptor(udt, udt.TypeArgs, udt.tok),
          NewtypeDecl or SubsetTypeDecl => CustomDescriptor(udt),
          _ => throw new cce.UnreachableException()
        },
        _ => throw new cce.UnreachableException()
      };

      string CollectionTypeDescriptor() {
        return TypeHelperName(type.NormalizeExpandKeepConstraints());
      }

      string TypeParameterDescriptor(TypeParameter typeParameter) {
        if (thisContext != null && typeParameter.Parent is ClassDecl and not TraitDecl) {
          return $"self.{typeParameter.CompileName}";
        }
        if (thisContext != null && thisContext.ParentFormalTypeParametersToActuals.TryGetValue(typeParameter, out var instantiatedTypeParameter)) {
          return TypeDescriptor(instantiatedTypeParameter, wr, tok);
        }
        return FormatDefaultTypeParameterValue(type.AsTypeParameter);
      }

      string CustomDescriptor(UserDefinedType userDefinedType) {
        return $"{TypeName_UDT(FullTypeName(userDefinedType), userDefinedType, wr, userDefinedType.tok)}.default";
      }

      string DatatypeDescriptor(UserDefinedType udt, List<Type> typeArgs, IToken tok) {
        var dt = (DatatypeDecl)udt.ResolvedClass;
        var w = new ConcreteSyntaxTree();
        if (dt is TupleTypeDecl) {
          w.Write($"{DafnyDefaults}.tuple(");
        } else {
          w.Write($"{TypeName_UDT(FullTypeName(udt), udt, wr, tok)}.default(");
        }
        EmitTypeDescriptorsActuals(UsedTypeParameters(dt, typeArgs), tok, w, true);
        w.Write(")");
        return w.ToString();
      }
    }

    protected override ConcreteSyntaxTree EmitTailCallStructure(MemberDecl member, ConcreteSyntaxTree wr) {
      if (!member.IsStatic && !NeedsCustomReceiver(member)) {
        wr.WriteLine("_this = self");
      }
      wr = wr.NewBlockPy($"while True:").NewBlockPy($"with {DafnyRuntimeModule}.label():");
      var body = wr.Fork();
      wr.WriteLine("break");
      return body;
    }

    protected override void EmitJumpToTailCallStart(ConcreteSyntaxTree wr) {
      wr.WriteLine($"raise {DafnyRuntimeModule}.TailCall()");
    }

    internal override string TypeName(Type type, ConcreteSyntaxTree wr, IToken tok, MemberDecl/*?*/ member = null) {
      return TypeName(type, wr, tok, boxed: false, member);
    }
    private string TypeName(Type type, ConcreteSyntaxTree wr, IToken tok, bool boxed, MemberDecl /*?*/ member = null) {
      return TypeName(type, wr, tok, boxed, false, member);
    }
    private string TypeName(Type type, ConcreteSyntaxTree wr, IToken tok, bool boxed, bool erased, MemberDecl/*?*/ member = null) {
      Contract.Ensures(Contract.Result<string>() != null);
      Contract.Assume(type != null);  // precondition; this ought to be declared as a Requires in the superclass

      var xType = type.NormalizeExpand();

      if (xType.IsObjectQ) {
        return "object";
      }

      switch (xType) {
        case BoolType:
          return "bool";
        case CharType:
          return "str";
        case IntType or BigOrdinalType or BitvectorType:
          return "int";
        case RealType:
          return $"{DafnyRuntimeModule}.BigRational";
        case UserDefinedType udt: {
            var s = FullTypeName(udt, member);
            return TypeName_UDT(s, udt, wr, udt.tok);
          }
        case CollectionType:
          return TypeHelperName(xType);
      }

      // TODO: I'm not 100% sure this is exhaustive yet
      Contract.Assert(false);
      throw new cce.UnreachableException();
    }

    protected override string TypeInitializationValue(Type type, ConcreteSyntaxTree wr, IToken tok,
        bool usePlaceboValue, bool constructTypeParameterDefaultsFromTypeDescriptors) {
      var xType = type.NormalizeExpandKeepConstraints();

      if (usePlaceboValue || xType.IsObjectQ) {
        return "None";
      }

      switch (xType) {
        case BoolType:
          return "False";
        case CharType:
          return CharType.DefaultValueAsString;
        case IntType or BigOrdinalType or BitvectorType:
          return "int(0)";
        case RealType:
          return $"{DafnyRuntimeModule}.BigRational()";
        case CollectionType:
          return $"{TypeHelperName(xType)}({{}})";
        case UserDefinedType udt: {
            var cl = udt.ResolvedClass;
            Contract.Assert(cl != null);
            switch (cl) {
              case SubsetTypeDecl td:
                switch (td.WitnessKind) {
                  case SubsetTypeDecl.WKind.Compiled:
                    return TypeName_UDT(FullTypeName(udt), udt, wr, udt.tok) + ".default()";
                  case SubsetTypeDecl.WKind.Special:
                    if (ArrowType.IsPartialArrowTypeName(td.Name)) {
                      return "None";
                    }
                    if (td is NonNullTypeDecl decl) {
                      if (decl.Class is ArrayClassDecl arr) {
                        return $"{DafnyArrayClass}.empty({arr.Dims})";
                      }
                      return "None";
                    }
                    Contract.Assert(udt.TypeArgs.Any() && ArrowType.IsTotalArrowTypeName(td.Name));
                    var rangeDefaultValue = TypeInitializationValue(udt.TypeArgs.Last(), wr, tok, usePlaceboValue,
                      constructTypeParameterDefaultsFromTypeDescriptors);
                    // The final TypeArg contains the result type
                    var arguments = udt.TypeArgs.SkipLast(1).Comma((_, i) => $"x{i}");
                    return $"(lambda {arguments}: {rangeDefaultValue})";
                  default:
                    return TypeInitializationValue(td.RhsWithArgument(udt.TypeArgs), wr, tok, usePlaceboValue,
                      constructTypeParameterDefaultsFromTypeDescriptors);
                }

              case NewtypeDecl td:
                if (td.Witness != null) {
                  return TypeName_UDT(FullTypeName(udt), udt, wr, udt.tok) + ".default()";
                } else {
                  return TypeInitializationValue(td.BaseType, wr, tok, usePlaceboValue, constructTypeParameterDefaultsFromTypeDescriptors);
                }

              case DatatypeDecl dt:
                var relevantTypeArgs = UsedTypeParameters(dt, udt.TypeArgs).ConvertAll(ta => ta.Actual);
                return dt is TupleTypeDecl
                  ? $"({relevantTypeArgs.Comma(arg => DefaultValue(arg, wr, tok, constructTypeParameterDefaultsFromTypeDescriptors))})"
                  : $"{DtCtorDeclarationName(dt.GetGroundingCtor())}.default({relevantTypeArgs.Comma(arg => TypeDescriptor(arg, wr, tok))})()";

              case TypeParameter tp:
                return constructTypeParameterDefaultsFromTypeDescriptors
                  ? $"{TypeDescriptor(udt, wr, tok)}()"
                  : $"{FormatDefaultTypeParameterValue(tp)}()";

              case ClassDecl:
                return "None";
            }
            break;
          }
      }

      Contract.Assert(false);
      throw new cce.UnreachableException();  // unexpected type
    }

    protected override string TypeName_UDT(string fullCompileName, List<TypeParameter.TPVariance> variance,
        List<Type> typeArgs, ConcreteSyntaxTree wr, IToken tok) {
      return fullCompileName;
    }

    protected override string TypeName_Companion(Type type, ConcreteSyntaxTree wr, IToken tok, MemberDecl member) {
      type = UserDefinedType.UpcastToMemberEnclosingType(type, member);
      return TypeName(type, wr, tok, member);
    }

    protected override void TypeArgDescriptorUse(bool isStatic, bool lookasideBody, TopLevelDeclWithMembers cl, out bool needsTypeParameter, out bool needsTypeDescriptor) {
      needsTypeDescriptor = false;
      needsTypeParameter = false;
      switch (cl) {
        case DatatypeDecl:
          needsTypeDescriptor = true;
          break;
        case TraitDecl:
          needsTypeDescriptor = isStatic || lookasideBody;
          break;
        case ClassDecl:
          needsTypeDescriptor = isStatic;
          break;
      }
    }

    protected override bool DeclareFormal(string prefix, string name, Type type, IToken tok, bool isInParam, ConcreteSyntaxTree wr) {
      if (isInParam) {
        wr.Write($"{prefix}{name}");
        return true;
      } else {
        return false;
      }
    }

    protected override void DeclareLocalVar(string name, Type type, IToken tok, bool leaveRoomForRhs, string rhs,
        ConcreteSyntaxTree wr) {
      wr.Write(name);
      if (type != null) { wr.Write($": {TypeName(type, wr, tok)}"); }
      if (rhs != null) { wr.Write($" = {rhs}"); }
      wr.WriteLine();
    }

    protected override ConcreteSyntaxTree DeclareLocalVar(string name, Type type, IToken tok, ConcreteSyntaxTree wr) {
      var w = new ConcreteSyntaxTree();
      wr.FormatLine($"{name} = {w}");
      return w;
    }

    protected override bool UseReturnStyleOuts(Method m, int nonGhostOutCount) => true;
    protected override bool SupportsMultipleReturns => true;

    protected override void DeclareLocalOutVar(string name, Type type, IToken tok, string rhs, bool useReturnStyleOuts,
        ConcreteSyntaxTree wr) {
      DeclareLocalVar(name, type, tok, false, rhs, wr);
    }

    protected override void EmitActualTypeArgs(List<Type> typeArgs, IToken tok, ConcreteSyntaxTree wr) {
      // emit nothing
    }

    protected override string GenerateLhsDecl(string target, Type type, ConcreteSyntaxTree wr, IToken tok) {
      return $"{target}: {TypeName(type, wr, tok)}";
    }

    protected override void EmitPrintStmt(ConcreteSyntaxTree wr, Expression arg) {
      var wStmts = wr.Fork();
      wr.Write($"{DafnyRuntimeModule}.print(");
      TrExpr(arg, wr, false, wStmts);
      wr.WriteLine(")");
    }

    protected override void EmitReturn(List<Formal> outParams, ConcreteSyntaxTree wr) {
      outParams = outParams.Where(f => !f.IsGhost).ToList();
      wr.Write("return");
      if (outParams.Count > 0) {
        wr.Write($" {outParams.Comma(IdName)}");
      }
      wr.WriteLine();
    }

    protected override ConcreteSyntaxTree CreateLabeledCode(string label, bool createContinueLabel, ConcreteSyntaxTree wr) {
      var manager = createContinueLabel ? "c_label" : "label";
      return wr.NewBlockPy($"with {DafnyRuntimeModule}.{manager}(\"{label}\"):");
    }

    protected override void EmitBreak(string label, ConcreteSyntaxTree wr) {
      wr.WriteLine(label != null ? $"raise {DafnyRuntimeModule}.Break(\"{label}\")" : "break");
    }

    protected override void EmitContinue(string label, ConcreteSyntaxTree wr) {
      wr.WriteLine($"raise {DafnyRuntimeModule}.Continue(\"{label}\")");
    }

    protected override void EmitYield(ConcreteSyntaxTree wr) {
      throw new UnsupportedFeatureException(Token.NoToken, Feature.Iterators);
    }

    protected override void EmitAbsurd(string message, ConcreteSyntaxTree wr) {
      if (message == null) {
        message = "unexpected control point";
      }
      wr.WriteLine($"raise Exception(\"{message}\")");
    }

    protected override void EmitHalt(IToken tok, Expression messageExpr, ConcreteSyntaxTree wr) {
      var wStmts = wr.Fork();
      wr.Write($"raise {DafnyRuntimeModule}.HaltException(");
      if (tok != null) {
        wr.Write($"{DafnyRuntimeModule}.Seq(\"{Dafny.ErrorReporter.TokenToString(tok)}: \") + ");
      }

      TrExpr(messageExpr, wr, false, wStmts);
      wr.WriteLine(")");
    }

    protected override ConcreteSyntaxTree EmitIf(out ConcreteSyntaxTree guardWriter, bool hasElse, ConcreteSyntaxTree wr) {
      wr.Write("if ");
      guardWriter = wr.Fork();
      return wr.NewBlockPy(":", hasElse ? "el" : "");
    }

    protected override ConcreteSyntaxTree EmitBlock(ConcreteSyntaxTree wr) {
      //This encoding does not provide a new scope
      return wr.NewBlockPy("if True:");
    }

    protected override ConcreteSyntaxTree EmitForStmt(IToken tok, IVariable loopIndex, bool goingUp, string endVarName,
      List<Statement> body, LList<Label> labels, ConcreteSyntaxTree wr) {
      string iterator;
      var lowWr = new ConcreteSyntaxTree();
      string argumentRemainder;
      if (endVarName == null) {
        iterator = "count";
        argumentRemainder = goingUp ? "" : "-1, -1";
      } else {
        iterator = "range";
        argumentRemainder = goingUp ? $", {endVarName}" : $"-1, {endVarName}-1, -1";
      }
      wr.Format($"for {IdName(loopIndex)} in {iterator}({lowWr}{argumentRemainder})");
      var bodyWr = wr.NewBlockPy($":");
      bodyWr = EmitContinueLabel(labels, bodyWr);
      TrStmtList(body, bodyWr);

      return lowWr;
    }

    protected override ConcreteSyntaxTree CreateWhileLoop(out ConcreteSyntaxTree guardWriter, ConcreteSyntaxTree wr) {
      wr.Write("while ");
      guardWriter = wr.Fork();
      var wBody = wr.NewBlockPy(":");
      return wBody;
    }

    protected override ConcreteSyntaxTree CreateForLoop(string indexVar, string bound, ConcreteSyntaxTree wr) {
      return wr.NewBlockPy($"for {indexVar} in range({bound}):");
    }

    protected override ConcreteSyntaxTree CreateDoublingForLoop(string indexVar, int start, ConcreteSyntaxTree wr) {
<<<<<<< HEAD
      return wr.NewBlockPy($"for {indexVar} in iter({DafnyRuntimeModule}.Doubler({start})):");
=======
      return wr.NewBlockPy($"for {indexVar} in {DafnyRuntimeModule}.Doubler({start}):");
>>>>>>> 97734a50
    }

    protected override void EmitIncrementVar(string varName, ConcreteSyntaxTree wr) {
      throw new UnsupportedFeatureException(Token.NoToken, Feature.IntBoundedPool);
    }

    protected override void EmitDecrementVar(string varName, ConcreteSyntaxTree wr) {
      wr.WriteLine($"{varName} -= 1");
    }

    protected override string GetQuantifierName(string bvType) {
      return $"{DafnyRuntimeModule}.quantifier";
    }

    protected override ConcreteSyntaxTree CreateForeachLoop(string tmpVarName, Type collectionElementType, IToken tok,
      out ConcreteSyntaxTree collectionWriter, ConcreteSyntaxTree wr) {
      collectionWriter = new ConcreteSyntaxTree();
      wr.WriteLine($"{tmpVarName}: {TypeName(collectionElementType, wr, tok)}")
        .Format($"for {tmpVarName} in {collectionWriter}:");
      return wr.NewBlockPy();
    }

    protected override void EmitDowncastVariableAssignment(string boundVarName, Type boundVarType, string tmpVarName,
      Type collectionElementType, bool introduceBoundVar, IToken tok, ConcreteSyntaxTree wr) {
      wr.WriteLine($"{boundVarName}{(introduceBoundVar ? $": {TypeName(boundVarType, wr, tok)}" : "")} = {tmpVarName}");
    }

    protected override ConcreteSyntaxTree CreateForeachIngredientLoop(string boundVarName, int L, string tupleTypeArgs,
        out ConcreteSyntaxTree collectionWriter, ConcreteSyntaxTree wr) {
      collectionWriter = new ConcreteSyntaxTree();
      return wr.Format($"for {boundVarName} in {collectionWriter}:").NewBlockPy();
    }

    protected override void EmitNew(Type type, IToken tok, CallStmt initCall, ConcreteSyntaxTree wr, ConcreteSyntaxTree wStmts) {
      var cl = ((UserDefinedType)type.NormalizeExpand()).ResolvedClass;
      var ctor = (Constructor)initCall?.Method;  // correctness of cast follows from precondition of "EmitNew"
      var sep = "";
      wr.Write($"{TypeName(type, wr, tok)}(");
      EmitTypeDescriptorsActuals(TypeArgumentInstantiation.ListFromClass(cl, type.TypeArgs), tok, wr, ref sep);
      wr.Write(ConstructorArguments(initCall, wStmts, ctor, sep));
      wr.Write(")");
    }

    protected override void EmitNewArray(Type elmtType, IToken tok, List<Expression> dimensions, bool mustInitialize,
        ConcreteSyntaxTree wr, ConcreteSyntaxTree wStmts) {
      var initValue = mustInitialize ? DefaultValue(elmtType, wr, tok, true) : "None";
      if (dimensions.Count == 1) {
        // handle the common case of 1-dimensional arrays separately
        wr.Write($"{DafnyArrayClass}([{initValue} for _ in range");
        TrParenExpr(dimensions[0], wr, false, wStmts);
        wr.Write("])");
      } else {
        wr.Write($"{DafnyRuntimeModule}.newArray({initValue}");
        foreach (var dim in dimensions) {
          wr.Write(", ");
          TrExpr(dim, wr, false, wStmts);
        }
        wr.Write(")");
      }
    }

    protected override void EmitLiteralExpr(ConcreteSyntaxTree wr, LiteralExpr e) {
      switch (e) {
        case CharLiteralExpr:
          wr.Write($"'{(string)e.Value}'");
          break;
        case StringLiteralExpr str:
          wr.Write($"{DafnyRuntimeModule}.Seq(");
          TrStringLiteral(str, wr);
          wr.Write(")");
          break;
        case StaticReceiverExpr:
          wr.Write(TypeName(e.Type, wr, e.tok));
          break;
        default:
          switch (e.Value) {
            case null:
              wr.Write("None");
              break;
            case bool value:
              wr.Write($"{value}");
              break;
            case BigInteger integer:
              wr.Write($"{integer}");
              break;
            case BigDec n:
              wr.Write($"{DafnyRuntimeModule}.BigRational('{n.Mantissa}e{n.Exponent}')");
              break;
            default:
              // TODO: This may not be exhaustive
              throw new cce.UnreachableException();
          }
          break;
      }
    }

    protected override void EmitStringLiteral(string str, bool isVerbatim, ConcreteSyntaxTree wr) {
      if (!isVerbatim) {
        wr.Write($"\"{str}\"");
      } else {
        var n = str.Length;
        wr.Write("\"");
        for (var i = 0; i < n; i++) {
          if (str[i] == '\"' && i + 1 < n && str[i + 1] == '\"') {
            wr.Write("\\\"");
            i++;
          } else if (str[i] == '\\') {
            wr.Write("\\\\");
          } else if (str[i] == '\n') {
            wr.Write("\\n");
          } else if (str[i] == '\r') {
            wr.Write("\\r");
          } else {
            wr.Write(str[i]);
          }
        }
        wr.Write("\"");
      }
    }

    protected override ConcreteSyntaxTree EmitBitvectorTruncation(BitvectorType bvType, bool surroundByUnchecked, ConcreteSyntaxTree wr) {
      var vec = wr.ForkInParens();
      wr.Write($" & ((1 << {bvType.Width}) - 1)");
      return vec;
    }

    protected override void EmitRotate(Expression e0, Expression e1, bool isRotateLeft, ConcreteSyntaxTree wr,
        bool inLetExprBody, ConcreteSyntaxTree wStmts, FCE_Arg_Translator tr) {
      // ( e0 op1 e1) | (e0 op2 (width - e1))
      EmitShift(e0, e1, isRotateLeft ? "<<" : ">>", isRotateLeft, true, wr.ForkInParens(), inLetExprBody, wStmts, tr);

      wr.Write(" | ");

      EmitShift(e0, e1, isRotateLeft ? ">>" : "<<", !isRotateLeft, false, wr.ForkInParens(), inLetExprBody, wStmts, tr);
    }

    void EmitShift(Expression e0, Expression e1, string op, bool truncate, bool firstOp, ConcreteSyntaxTree wr,
        bool inLetExprBody, ConcreteSyntaxTree wStmts, FCE_Arg_Translator tr) {
      var bv = e0.Type.AsBitVectorType;
      if (truncate) {
        wr = EmitBitvectorTruncation(bv, true, wr);
      }
      tr(e0, wr, inLetExprBody, wStmts);
      wr.Write($" {op} ");
      if (!firstOp) {
        wr = wr.ForkInParens().Write($"{bv.Width} - ");
      }

      tr(e1, wr.ForkInParens(), inLetExprBody, wStmts);
    }

    protected override void EmitEmptyTupleList(string tupleTypeArgs, ConcreteSyntaxTree wr) {
      wr.Write("[]");
    }

    protected override ConcreteSyntaxTree EmitAddTupleToList(string ingredients, string tupleTypeArgs, ConcreteSyntaxTree wr) {
      var wrTuple = new ConcreteSyntaxTree();
      wr.FormatLine($"{ingredients}.append(({wrTuple}))");
      return wrTuple;
    }

    protected override void EmitTupleSelect(string prefix, int i, ConcreteSyntaxTree wr) {
      wr.Write("{0}[{1}]", prefix, i);
    }

    protected override string IdProtect(string name) {
      return PublicIdProtect(name);
    }

    public override string PublicIdProtect(string name) {
      Contract.Requires(name != null);
      return name switch {
        _ => MangleName(name)
      };
    }

    protected override string FullTypeName(UserDefinedType udt, MemberDecl member = null) {
      if (udt is ArrowType) {
        //TODO: Add deeper types
        return "Callable";
      }

      var cl = udt.ResolvedClass;
      return cl switch {
        TypeParameter => $"TypeVar(\'{IdProtect(cl.CompileName)}\')",
        ArrayClassDecl => DafnyArrayClass,
        TupleTypeDecl => "tuple",
        _ => IdProtect(cl.FullCompileName)
      };
    }

    protected override void EmitThis(ConcreteSyntaxTree wr) {
      var isTailRecursive = enclosingMethod is { IsTailRecursive: true } || enclosingFunction is { IsTailRecursive: true };
      wr.Write(isTailRecursive ? "_this" : "self");
    }

    protected override void EmitNull(Type _, ConcreteSyntaxTree wr) {
      wr.Write("None");
    }

    protected override void EmitDatatypeValue(DatatypeValue dtv, string arguments, ConcreteSyntaxTree wr) {
      if (dtv.IsCoCall) {
        wr.Write($"{dtv.Ctor.EnclosingDatatype.FullCompileName}__Lazy(lambda: ");
        var end = wr.Fork();
        wr.Write(")");
        wr = end;
      }
      if (dtv.Ctor.EnclosingDatatype is not TupleTypeDecl) {
        wr.Write($"{DtCtorDeclarationName(dtv.Ctor)}");
      }
      wr.Write($"({arguments})");
    }

    protected override void GetSpecialFieldInfo(SpecialField.ID id, object idParam, Type receiverType,
        out string compiledName, out string preString, out string postString) {
      compiledName = "";
      preString = "";
      postString = "";
      switch (id) {
        case SpecialField.ID.UseIdParam:
          compiledName = IdProtect((string)idParam);
          break;
        case SpecialField.ID.Keys:
          compiledName = "keys";
          break;
        case SpecialField.ID.Values:
          compiledName = "values";
          break;
        case SpecialField.ID.Items:
          compiledName = "items";
          break;
        case SpecialField.ID.Floor:
          preString = "floor(";
          postString = ")";
          break;
        case SpecialField.ID.IsLimit:
          preString = $"{DafnyRuntimeModule}.BigOrdinal.is_limit(";
          postString = ")";
          break;
        case SpecialField.ID.IsSucc:
          preString = $"{DafnyRuntimeModule}.BigOrdinal.is_succ(";
          postString = ")";
          break;
        case SpecialField.ID.Offset:
          preString = $"{DafnyRuntimeModule}.BigOrdinal.offset(";
          postString = ")";
          break;
        case SpecialField.ID.IsNat:
          preString = $"{DafnyRuntimeModule}.BigOrdinal.is_nat(";
          postString = ")";
          break;
        case SpecialField.ID.ArrayLength:
        case SpecialField.ID.ArrayLengthInt:
          preString = "len(";
          postString = ")";
          if (idParam != null && (int)idParam > 0) {
            postString = string.Concat(Enumerable.Repeat("[0]", (int)idParam)) + postString;
          }
          break;
        default:
          Contract.Assert(false); // unexpected ID
          break;
      }
    }

    protected override ILvalue EmitMemberSelect(Action<ConcreteSyntaxTree> obj, Type objType, MemberDecl member,
      List<TypeArgumentInstantiation> typeArgs, Dictionary<TypeParameter, Type> typeMap, Type expectedType,
      string additionalCustomParameter = null, bool internalAccess = false) {
      switch (member) {
        case DatatypeDestructor dd: {
            var dest = dd.EnclosingClass switch {
              TupleTypeDecl => $"[{dd.Name}]",
              _ => $".{dd.CompileName}"
            };
            return SuffixLvalue(obj, dest);
          }
        case SpecialField sf: {
            GetSpecialFieldInfo(sf.SpecialId, sf.IdParam, objType, out var compiledName, out _, out _);
            return SimpleLvalue(w => {
              var customReceiver = NeedsCustomReceiver(sf) && sf.EnclosingClass is not TraitDecl;
              if (customReceiver) {
                w.Write(TypeName_Companion(objType, w, member.tok, member));
              } else {
                obj(w);
              }
              if (compiledName.Length > 0) {
                w.Write($".{(sf is ConstantField && internalAccess ? "_" : "")}{compiledName}");
              }
              var sep = "(";
              EmitTypeDescriptorsActuals(ForTypeDescriptors(typeArgs, member, false), member.tok, w, ref sep);
              if (customReceiver) {
                w.Write(sep + "self");
                sep = ", ";
              }
              if (sep != "(") {
                w.Write(")");
              }
            });
          }
        case Field: {
            return SimpleLvalue(w => {
              if (member.IsStatic) { w.Write(TypeName_Companion(objType, w, member.tok, member)); } else { obj(w); }
              w.Write($".{IdName(member)}");
            });
          }
        case Function fn: {
            if (additionalCustomParameter == null && typeArgs.Count == 0) {
              return SuffixLvalue(obj, $".{IdName(fn)}");
            }
            return SimpleLvalue(w => {
              var args = fn.Formals
                .Where(f => !f.IsGhost)
                .Select(_ => ProtectedFreshId("_eta"))
                .Comma();
              w.Write($"lambda {args}: ");
              obj(w);
              w.Write($".{IdName(fn)}(");
              var sep = "";
              EmitTypeDescriptorsActuals(ForTypeDescriptors(typeArgs, member, false), fn.tok, w, ref sep);
              if (additionalCustomParameter != null) {
                w.Write(sep + additionalCustomParameter);
                sep = ", ";
              }
              if (args.Length > 0) {
                w.Write(sep);
              }
              w.Write(args + ")");
            });
          }
        default:
          return SimpleLvalue(w => {
            w.Write($"{TypeName_Companion(objType, w, member.tok, member)}.{IdName(member)}({additionalCustomParameter ?? ""})");
          });
      }
    }

    protected override ConcreteSyntaxTree EmitArraySelect(List<string> indices, Type elmtType, ConcreteSyntaxTree wr) {
      Contract.Assert(indices != null && 1 <= indices.Count);
      var w = wr.Fork();
      foreach (var index in indices) {
        wr.Write($"[{index}]");
      }
      return w;
    }

    protected override ConcreteSyntaxTree EmitArraySelect(List<Expression> indices, Type elmtType, bool inLetExprBody,
        ConcreteSyntaxTree wr, ConcreteSyntaxTree wStmts) {
      Contract.Assert(indices != null);  // follows from precondition
      var strings = indices.Select(index => Expr(index, inLetExprBody, wStmts).ToString());
      return EmitArraySelect(strings.ToList(), elmtType, wr);
    }

    protected override void EmitExprAsInt(Expression expr, bool inLetExprBody, ConcreteSyntaxTree wr,
      ConcreteSyntaxTree wStmts) {
      // This is also used for bit shift operators, or more generally any binary operation where CompileBinOp()
      // sets the convertE1_to_int out parameter to true. This compiler always sets that to false, however,
      // so this method is only called for non-sequentializable forall statements.
      TrParenExpr("int", expr, wr, inLetExprBody, wStmts);
<<<<<<< HEAD

=======
>>>>>>> 97734a50
    }

    protected override void EmitIndexCollectionSelect(Expression source, Expression index, bool inLetExprBody,
      ConcreteSyntaxTree wr, ConcreteSyntaxTree wStmts) {
      TrParenExpr(source, wr, inLetExprBody, wStmts);
      wr.Write("[");
      TrExpr(index, wr, inLetExprBody, wStmts);
      wr.Write("]");
    }

    protected override void EmitIndexCollectionUpdate(Expression source, Expression index, Expression value,
      CollectionType resultCollectionType, bool inLetExprBody, ConcreteSyntaxTree wr, ConcreteSyntaxTree wStmts) {
      TrParenExpr(source, wr, inLetExprBody, wStmts);
      wr.Write(".set(");
      TrExpr(index, wr, inLetExprBody, wStmts);
      wr.Write(", ");
      TrExpr(value, wr, inLetExprBody, wStmts);
      wr.Write(")");
    }

    protected override void EmitSeqSelectRange(Expression source, Expression lo, Expression hi, bool fromArray,
      bool inLetExprBody, ConcreteSyntaxTree wr, ConcreteSyntaxTree wStmts) {
      wr.Write($"{DafnySeqClass}(");
      TrParenExpr(source, wr, inLetExprBody, wStmts);
      wr.Write("[");
      if (lo != null) { TrExpr(lo, wr, inLetExprBody, wStmts); }
      wr.Write(":");
      if (hi != null) { TrExpr(hi, wr, inLetExprBody, wStmts); }
      wr.Write(":])");
    }

    protected override void EmitSeqConstructionExpr(SeqConstructionExpr expr, bool inLetExprBody, ConcreteSyntaxTree wr,
      ConcreteSyntaxTree wStmts) {
      ConcreteSyntaxTree valueExpression;
      string binder;
      if (expr.Initializer is LambdaExpr lam) {
        valueExpression = Expr(lam.Body, inLetExprBody, wStmts);
        binder = IdProtect(lam.BoundVars[0].CompileName);
      } else {
        throw new UnsupportedFeatureException(expr.tok, Feature.SequenceConstructionsWithNonLambdaInitializers);
      }
      wr.Write($"{DafnySeqClass}([{valueExpression} for {binder} in range({Expr(expr.N, inLetExprBody, wStmts)})])");
    }

    protected override void EmitMultiSetFormingExpr(MultiSetFormingExpr expr, bool inLetExprBody, ConcreteSyntaxTree wr,
      ConcreteSyntaxTree wStmts) {
      TrParenExpr(DafnyMultiSetClass, expr.E, wr, inLetExprBody, wStmts);
    }

    protected override void EmitApplyExpr(Type functionType, IToken tok, Expression function,
        List<Expression> arguments, bool inLetExprBody, ConcreteSyntaxTree wr, ConcreteSyntaxTree wStmts) {
      TrExpr(function, wr, inLetExprBody, wStmts);
      TrExprList(arguments, wr, inLetExprBody, wStmts);
    }

    protected override ConcreteSyntaxTree EmitBetaRedex(List<string> boundVars, List<Expression> arguments,
      List<Type> boundTypes, Type resultType, IToken resultTok, bool inLetExprBody, ConcreteSyntaxTree wr,
      ref ConcreteSyntaxTree wStmts) {
      var functionName = ProtectedFreshId("_lambda");
      wr.Write($"{functionName}");
      TrExprList(arguments, wr, inLetExprBody, wStmts);
      var wrBody = wStmts.NewBlockPy($"def {functionName}({boundVars.Comma()}):", close: BlockStyle.Newline);
      wStmts = wrBody.Fork();
      return EmitReturnExpr(wrBody);
    }

    protected override void EmitDestructor(string source, Formal dtor, int formalNonGhostIndex, DatatypeCtor ctor,
        List<Type> typeArgs, Type bvType, ConcreteSyntaxTree wr) {
      wr.Write(source);
      wr.Write(ctor.EnclosingDatatype is TupleTypeDecl ? $"[{dtor.Name}]" : $".{IdProtect(dtor.CompileName)}");
    }

    protected override bool TargetLambdasRestrictedToExpressions => true;
    protected override ConcreteSyntaxTree CreateLambda(List<Type> inTypes, IToken tok, List<string> inNames,
        Type resultType, ConcreteSyntaxTree wr, ConcreteSyntaxTree wStmts, bool untyped = false) {
      var functionName = ProtectedFreshId("_lambda");
      wr.Write($"{functionName}");
      return wStmts.NewBlockPy($"def {functionName}({inNames.Comma()}):", close: BlockStyle.Newline);
    }

    protected override void CreateIIFE(string bvName, Type bvType, IToken bvTok, Type bodyType, IToken bodyTok,
      ConcreteSyntaxTree wr, ref ConcreteSyntaxTree wStmts, out ConcreteSyntaxTree wrRhs, out ConcreteSyntaxTree wrBody) {
      wrRhs = new ConcreteSyntaxTree();
      var functionName = ProtectedFreshId("_iife");
      wr.Format($"{functionName}({wrRhs})");
      wrBody = wStmts.NewBlockPy($"def {functionName}({bvName}):");
      wStmts = wrBody.Fork();
      wrBody = EmitReturnExpr(wrBody);
    }

    protected override ConcreteSyntaxTree CreateIIFE0(Type resultType, IToken resultTok, ConcreteSyntaxTree wr,
        ConcreteSyntaxTree wStmts) {
      var functionName = ProtectedFreshId("_iife");
      wr.WriteLine($"{functionName}()");
      return wStmts.NewBlockPy($"def {functionName}():");
    }

    protected override ConcreteSyntaxTree CreateIIFE1(int source, Type resultType, IToken resultTok, string bvName,
        ConcreteSyntaxTree wr, ConcreteSyntaxTree wStmts) {
      var functionName = ProtectedFreshId("_iife");
      wr.WriteLine($"{functionName}({source})");
      return wStmts.NewBlockPy($"def {functionName}({bvName}):");
    }

    protected override void EmitUnaryExpr(ResolvedUnaryOp op, Expression expr, bool inLetExprBody,
        ConcreteSyntaxTree wr, ConcreteSyntaxTree wStmts) {
      switch (op) {
        case ResolvedUnaryOp.Cardinality:
          TrParenExpr("len", expr, wr, inLetExprBody, wStmts);
          break;
        case ResolvedUnaryOp.BitwiseNot:
          TrParenExpr("~", expr, wr, inLetExprBody, wStmts);
          break;
        case ResolvedUnaryOp.BoolNot:
          TrParenExpr("not", expr, wr, inLetExprBody, wStmts);
          break;
        default:
          Contract.Assert(false); throw new cce.UnreachableException();  // unexpected unary expression
      }
    }

    protected override void CompileBinOp(BinaryExpr.ResolvedOpcode op,
      Expression e0, Expression e1, IToken tok, Type resultType,
      out string opString,
      out string preOpString,
      out string postOpString,
      out string callString,
      out string staticCallString,
      out bool reverseArguments,
      out bool truncateResult,
      out bool convertE1_to_int,
      ConcreteSyntaxTree errorWr) {

      opString = null;
      preOpString = "";
      postOpString = "";
      callString = null;
      staticCallString = null;
      reverseArguments = false;
      truncateResult = false;
      convertE1_to_int = false;

      switch (op) {
        case BinaryExpr.ResolvedOpcode.And:
          opString = "and";
          break;

        case BinaryExpr.ResolvedOpcode.Or:
          opString = "or";
          break;

        case BinaryExpr.ResolvedOpcode.Imp:
          preOpString = "not ";
          opString = "or";
          break;

        case BinaryExpr.ResolvedOpcode.LeftShift:
          opString = "<<";
          break;

        case BinaryExpr.ResolvedOpcode.RightShift:
          opString = ">>";
          break;

        case BinaryExpr.ResolvedOpcode.Add:
        case BinaryExpr.ResolvedOpcode.Concat:
          if (resultType.IsCharType) {
            staticCallString = $"{DafnyRuntimeModule}.plus_char";
          } else {
            if (resultType.IsNumericBased() || resultType.IsBitVectorType || resultType.IsBigOrdinalType) {
              truncateResult = true;
            }
            opString = "+";
          }
          break;

        case BinaryExpr.ResolvedOpcode.Sub:
        case BinaryExpr.ResolvedOpcode.SetDifference:
        case BinaryExpr.ResolvedOpcode.MultiSetDifference:
        case BinaryExpr.ResolvedOpcode.MapSubtraction:
          if (resultType.IsCharType) {
            staticCallString = $"{DafnyRuntimeModule}.minus_char";
          } else {
            if (resultType.IsNumericBased() || resultType.IsBitVectorType || resultType.IsBigOrdinalType) {
              truncateResult = true;
            }
            opString = "-";
          }
          break;

        case BinaryExpr.ResolvedOpcode.Mul:
          opString = "*";
          truncateResult = true;
          break;

        case BinaryExpr.ResolvedOpcode.Div:
          if (resultType.IsIntegerType || resultType.IsBitVectorType || resultType.AsNewtype != null) {
            staticCallString = $"{DafnyRuntimeModule}.euclidian_division";
          } else {
            opString = "/";
          }
          break;

        case BinaryExpr.ResolvedOpcode.Mod:
          staticCallString = $"{DafnyRuntimeModule}.euclidian_modulus"; break;

        case BinaryExpr.ResolvedOpcode.ProperPrefix:
          opString = "<"; break;

        case BinaryExpr.ResolvedOpcode.Prefix:
          opString = "<="; break;

        case BinaryExpr.ResolvedOpcode.SeqEq:
        case BinaryExpr.ResolvedOpcode.SetEq:
        case BinaryExpr.ResolvedOpcode.MapEq:
        case BinaryExpr.ResolvedOpcode.EqCommon:
        case BinaryExpr.ResolvedOpcode.MultiSetEq:
          opString = "=="; break;

        case BinaryExpr.ResolvedOpcode.NeqCommon:
        case BinaryExpr.ResolvedOpcode.SeqNeq:
        case BinaryExpr.ResolvedOpcode.SetNeq:
        case BinaryExpr.ResolvedOpcode.MapNeq:
        case BinaryExpr.ResolvedOpcode.MultiSetNeq:
          opString = "!="; break;

        case BinaryExpr.ResolvedOpcode.Union:
        case BinaryExpr.ResolvedOpcode.MultiSetUnion:
        case BinaryExpr.ResolvedOpcode.MapMerge:
          opString = "|"; break;

        case BinaryExpr.ResolvedOpcode.InSet:
        case BinaryExpr.ResolvedOpcode.InMultiSet:
        case BinaryExpr.ResolvedOpcode.InSeq:
        case BinaryExpr.ResolvedOpcode.InMap:
          opString = "in"; break;

        case BinaryExpr.ResolvedOpcode.NotInSet:
        case BinaryExpr.ResolvedOpcode.NotInMultiSet:
        case BinaryExpr.ResolvedOpcode.NotInSeq:
        case BinaryExpr.ResolvedOpcode.NotInMap:
          opString = "not in"; break;

        case BinaryExpr.ResolvedOpcode.Intersection:
        case BinaryExpr.ResolvedOpcode.MultiSetIntersection:
          callString = "intersection"; break;

        case BinaryExpr.ResolvedOpcode.Disjoint:
        case BinaryExpr.ResolvedOpcode.MultiSetDisjoint:
          callString = "isdisjoint"; break;

        case BinaryExpr.ResolvedOpcode.Subset:
        case BinaryExpr.ResolvedOpcode.MultiSubset:
          callString = "issubset"; break;

        case BinaryExpr.ResolvedOpcode.ProperSubset:
        case BinaryExpr.ResolvedOpcode.ProperMultiSubset:
          callString = "ispropersubset"; break;


        default:
          base.CompileBinOp(op, e0, e1, tok, resultType,
            out opString, out preOpString, out postOpString, out callString, out staticCallString, out reverseArguments,
            out truncateResult, out convertE1_to_int,
            errorWr);
          break;
      }
    }

    protected override void TrStmtList(List<Statement> stmts, ConcreteSyntaxTree writer) {
      Contract.Requires(cce.NonNullElements(stmts));
      Contract.Requires(writer != null);
      if (stmts.Count == 0) {
        writer.WriteLine("pass");
      }
      base.TrStmtList(stmts, writer);
    }

    protected override void EmitITE(Expression guard, Expression thn, Expression els, Type resultType, bool inLetExprBody, ConcreteSyntaxTree wr, ConcreteSyntaxTree wStmts) {
      Contract.Requires(guard != null);
      Contract.Requires(thn != null);
      Contract.Requires(thn.Type != null);
      Contract.Requires(els != null);
      Contract.Requires(resultType != null);
      Contract.Requires(wr != null);

      resultType = resultType.NormalizeExpand();
      var thenExpr = Expr(thn, inLetExprBody, wStmts);
      var castedThenExpr = resultType.Equals(thn.Type.NormalizeExpand()) ? thenExpr : Cast(resultType, thenExpr);
      var elseExpr = Expr(els, inLetExprBody, wStmts);
      var castedElseExpr = resultType.Equals(els.Type.NormalizeExpand()) ? elseExpr : Cast(resultType, elseExpr);
      wr.Format($"({castedThenExpr} if {Expr(guard, inLetExprBody, wStmts)} else {castedElseExpr})");
    }

    protected override void EmitIsZero(string varName, ConcreteSyntaxTree wr) {
      wr.Write($"{varName} == 0");
    }

    protected override void EmitConversionExpr(ConversionExpr e, bool inLetExprBody, ConcreteSyntaxTree wr, ConcreteSyntaxTree wStmts) {
      var (pre, post) = ("", "");
      if (e.E.Type.IsNumericBased(Type.NumericPersuasion.Int) || e.E.Type.IsBitVectorType) {
        if (e.ToType.IsNumericBased(Type.NumericPersuasion.Real)) {
          (pre, post) = ($"{DafnyRuntimeModule}.BigRational(", ", 1)");
        } else if (e.ToType.IsCharType) {
          (pre, post) = ("chr(", ")");
        }
      } else if (e.E.Type.IsCharType) {
        (pre, post) = ("ord(", ")");
      } else if (e.E.Type.IsNumericBased(Type.NumericPersuasion.Real)) {
        if (e.ToType.IsNumericBased(Type.NumericPersuasion.Int) || e.ToType.IsBitVectorType || e.ToType.IsBigOrdinalType) {
          (pre, post) = ("int(", ")");
        } else if (e.ToType.IsCharType) {
          (pre, post) = ("chr(floor(", "))");
        }
      }
      wr.Write(pre);
      TrExpr(e.E, wr, inLetExprBody, wStmts);
      wr.Write(post);
    }

    protected override void EmitTypeTest(string localName, Type fromType, Type toType, IToken tok, ConcreteSyntaxTree wr) {
      if (!fromType.IsNonNullRefType) {
        wr = wr.Write($"{localName} is {(toType.IsNonNullRefType ? "not None and" : "None or")} ").ForkInParens();
      }

      var toClass = toType.NormalizeExpand();
      wr.Write($"isinstance({localName}, {TypeName(toClass, wr, tok)})");

      var udtTo = (UserDefinedType)toType.NormalizeExpandKeepConstraints();
      if (udtTo.ResolvedClass is SubsetTypeDecl and not NonNullTypeDecl) {
        // TODO: test constraints
        throw new UnsupportedFeatureException(Token.NoToken, Feature.SubsetTypeTests);
      }
    }

    protected override void EmitCollectionDisplay(CollectionType ct, IToken tok, List<Expression> elements,
      bool inLetExprBody, ConcreteSyntaxTree wr, ConcreteSyntaxTree wStmts) {
      var (open, close) = ct switch {
        SeqType or MultiSetType => ("[", "]"),
        _ => ("{", "}")
      };
      wr.Write(TypeHelperName(ct));
      wr.Write("(");
      wr.Write(open);
      TrExprList(elements, wr, inLetExprBody, wStmts, parens: false);
      wr.Write(close);
      wr.Write(")");
    }

    private static string TypeHelperName(Type ct) {
      return ct switch {
        SetType => DafnySetClass,
        SeqType => DafnySeqClass,
        MapType => DafnyMapClass,
        MultiSetType => DafnyMultiSetClass,
        _ => throw new NotImplementedException()
      };
    }

    protected override void EmitMapDisplay(MapType mt, IToken tok, List<ExpressionPair> elements, bool inLetExprBody,
      ConcreteSyntaxTree wr, ConcreteSyntaxTree wStmts) {
      wr.Write($"{DafnyMapClass}({{");
      var sep = "";
      foreach (var p in elements) {
        wr.Write(sep);
        TrExpr(p.A, wr, inLetExprBody, wStmts);
        wr.Write(": ");
        TrExpr(p.B, wr, inLetExprBody, wStmts);
        sep = ", ";
      }
      wr.Write("})");
    }

    protected override void EmitSetBuilder_New(ConcreteSyntaxTree wr, SetComprehension e, string collectionName) {
      wr.WriteLine($"{collectionName} = {DafnySetClass}()");
    }

    protected override void EmitMapBuilder_New(ConcreteSyntaxTree wr, MapComprehension e, string collectionName) {
      wr.WriteLine($"{collectionName} = {DafnyMapClass}()");
    }

    protected override void EmitSetBuilder_Add(CollectionType ct, string collName, Expression elmt, bool inLetExprBody,
        ConcreteSyntaxTree wr) {
      var wStmts = wr.Fork();
      wr.WriteLine($"{collName} = {collName}.union({DafnySetClass}([{Expr(elmt, inLetExprBody, wStmts)}]))");
    }

    protected override ConcreteSyntaxTree EmitMapBuilder_Add(MapType mt, IToken tok, string collName, Expression term,
        bool inLetExprBody, ConcreteSyntaxTree wr) {
      var termLeftWriter = new ConcreteSyntaxTree();
      var wStmts = wr.Fork();
      wr.FormatLine($"{collName}[{termLeftWriter}] = {Expr(term, inLetExprBody, wStmts)}");
      return termLeftWriter;
    }

    [CanBeNull]
    protected override string GetSubtypeCondition(string tmpVarName, Type boundVarType, IToken tok, ConcreteSyntaxTree wPreconditions) {
<<<<<<< HEAD
      string typeTest;
      if (boundVarType.IsRefType) {
        if (boundVarType.IsObject || boundVarType.IsObjectQ) {
          typeTest = True;
        } else {
          typeTest = $"isinstance({tmpVarName}, {TypeName(boundVarType, wPreconditions, tok)})";
        }
        if (boundVarType.IsNonNullRefType) {
          typeTest = $"{tmpVarName} is not None and {typeTest}";
        } else {
          typeTest = $"{tmpVarName} is None or {typeTest}";
        }
      } else {
        typeTest = True;
      }

      return typeTest == True ? null : typeTest;
=======
      if (!boundVarType.IsRefType) {
        return null;
      }

      var typeTest = boundVarType.IsObject || boundVarType.IsObjectQ
        ? True
        : $"isinstance({tmpVarName}, {TypeName(boundVarType, wPreconditions, tok)})";
      return boundVarType.IsNonNullRefType
        ? $"{tmpVarName} is not None and {typeTest}"
        : $"{tmpVarName} is None or {typeTest}";
>>>>>>> 97734a50
    }

    protected override string GetCollectionBuilder_Build(CollectionType ct, IToken tok, string collName, ConcreteSyntaxTree wr) {
      return TypeHelperName(ct) + $"({collName})";
    }

    protected override Type EmitIntegerRange(Type type, out ConcreteSyntaxTree wLo, out ConcreteSyntaxTree wHi, ConcreteSyntaxTree wr) {
      wr.Write($"{DafnyRuntimeModule}.IntegerRange(");
      wLo = wr.Fork();
      wr.Write(", ");
      wHi = wr.Fork();
      wr.Write(')');
      return new IntType();
    }

    protected override void EmitSingleValueGenerator(Expression e, bool inLetExprBody, string type,
      ConcreteSyntaxTree wr, ConcreteSyntaxTree wStmts) {
      wr.Write("[");
      TrExpr(e, wr, inLetExprBody, wStmts);
      wr.Write("]");
    }

    protected override void EmitHaltRecoveryStmt(Statement body, string haltMessageVarName, Statement recoveryBody, ConcreteSyntaxTree wr) {
      var tryBlock = wr.NewBlockPy("try:");
      TrStmt(body, tryBlock);
      var exceptBlock = wr.NewBlockPy($"except {DafnyRuntimeModule}.HaltException as e:");
      exceptBlock.WriteLine($"{IdProtect(haltMessageVarName)} = {DafnyRuntimeModule}.string_of(e.message)");
      TrStmt(recoveryBody, exceptBlock);
    }

    private static readonly Regex ModuleLine = new(@"^\s*assert\s+""([a-zA-Z0-9_]+)""\s*==\s*__name__\s*$");

    private static string FindModuleName(string externFilename) {
      using var rd = new StreamReader(new FileStream(externFilename, FileMode.Open, FileAccess.Read));
      while (rd.ReadLine() is { } line) {
        var match = ModuleLine.Match(line);
        if (match.Success) {
          return match.Groups[1].Value;
        }
      }
      return null;
    }

    static bool CopyExternLibraryIntoPlace(string externFilename, string mainProgram, TextWriter outputWriter) {
      // Grossly, we need to look in the file to figure out where to put it
      var moduleName = FindModuleName(externFilename);
      if (moduleName == null) {
        outputWriter.WriteLine($"Unable to determine module name: {externFilename}");
        return false;
      }
      var mainDir = Path.GetDirectoryName(mainProgram);
      Contract.Assert(mainDir != null);
      var tgtFilename = Path.Combine(mainDir, moduleName + ".py");
      var file = new FileInfo(externFilename);
      file.CopyTo(tgtFilename, true);
      if (DafnyOptions.O.CompileVerbose) {
        outputWriter.WriteLine($"Additional input {externFilename} copied to {tgtFilename}");
      }
      return true;
    }

    public override bool CompileTargetProgram(string dafnyProgramName, string targetProgramText,
        string /*?*/ callToMain, string /*?*/ targetFilename, ReadOnlyCollection<string> otherFileNames,
        bool runAfterCompile, TextWriter outputWriter, out object compilationResult) {
      compilationResult = null;
      foreach (var otherFileName in otherFileNames) {
        if (Path.GetExtension(otherFileName) != ".py") {
          outputWriter.WriteLine($"Unrecognized file as extra input for Python compilation: {otherFileName}");
          return false;
        }
        if (!CopyExternLibraryIntoPlace(otherFileName, targetFilename, outputWriter)) {
          return false;
        }
      }
      return true;
    }

    public override bool RunTargetProgram(string dafnyProgramName, string targetProgramText, string /*?*/ callToMain,
      string targetFilename, ReadOnlyCollection<string> otherFileNames, object compilationResult, TextWriter outputWriter) {
      Contract.Requires(targetFilename != null || otherFileNames.Count == 0);

      var psi = new ProcessStartInfo("python3", targetFilename) {
        CreateNoWindow = true,
        UseShellExecute = false,
        RedirectStandardInput = true,
        RedirectStandardOutput = false,
        RedirectStandardError = false,
      };

      try {
        using var pythonProcess = Process.Start(psi);
        pythonProcess.StandardInput.Close();
        pythonProcess.WaitForExit();
        return pythonProcess.ExitCode == 0;
      } catch (Exception e) {
        outputWriter.WriteLine("Error: Unable to start python ({0}): {1}", psi.FileName, e.Message);
        return false;
      }
    }
  }
}<|MERGE_RESOLUTION|>--- conflicted
+++ resolved
@@ -849,11 +849,7 @@
     }
 
     protected override ConcreteSyntaxTree CreateDoublingForLoop(string indexVar, int start, ConcreteSyntaxTree wr) {
-<<<<<<< HEAD
-      return wr.NewBlockPy($"for {indexVar} in iter({DafnyRuntimeModule}.Doubler({start})):");
-=======
       return wr.NewBlockPy($"for {indexVar} in {DafnyRuntimeModule}.Doubler({start}):");
->>>>>>> 97734a50
     }
 
     protected override void EmitIncrementVar(string varName, ConcreteSyntaxTree wr) {
@@ -1212,10 +1208,6 @@
       // sets the convertE1_to_int out parameter to true. This compiler always sets that to false, however,
       // so this method is only called for non-sequentializable forall statements.
       TrParenExpr("int", expr, wr, inLetExprBody, wStmts);
-<<<<<<< HEAD
-
-=======
->>>>>>> 97734a50
     }
 
     protected override void EmitIndexCollectionSelect(Expression source, Expression index, bool inLetExprBody,
@@ -1613,25 +1605,6 @@
 
     [CanBeNull]
     protected override string GetSubtypeCondition(string tmpVarName, Type boundVarType, IToken tok, ConcreteSyntaxTree wPreconditions) {
-<<<<<<< HEAD
-      string typeTest;
-      if (boundVarType.IsRefType) {
-        if (boundVarType.IsObject || boundVarType.IsObjectQ) {
-          typeTest = True;
-        } else {
-          typeTest = $"isinstance({tmpVarName}, {TypeName(boundVarType, wPreconditions, tok)})";
-        }
-        if (boundVarType.IsNonNullRefType) {
-          typeTest = $"{tmpVarName} is not None and {typeTest}";
-        } else {
-          typeTest = $"{tmpVarName} is None or {typeTest}";
-        }
-      } else {
-        typeTest = True;
-      }
-
-      return typeTest == True ? null : typeTest;
-=======
       if (!boundVarType.IsRefType) {
         return null;
       }
@@ -1642,7 +1615,6 @@
       return boundVarType.IsNonNullRefType
         ? $"{tmpVarName} is not None and {typeTest}"
         : $"{tmpVarName} is None or {typeTest}";
->>>>>>> 97734a50
     }
 
     protected override string GetCollectionBuilder_Build(CollectionType ct, IToken tok, string collName, ConcreteSyntaxTree wr) {
