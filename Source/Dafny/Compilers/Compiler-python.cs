using System;
using System.Collections.Generic;
using System.Collections.ObjectModel;
using System.Diagnostics;
using System.Diagnostics.Contracts;
using System.IO;
using System.Linq;
using System.Numerics;
using System.Text.RegularExpressions;
using JetBrains.Annotations;
using ExtensionMethods;
using Microsoft.BaseTypes;
using Microsoft.Boogie;

namespace ExtensionMethods {
  using Microsoft.Dafny;
  public static class PythonExtensions {
    public static ConcreteSyntaxTree NewBlockPy(this ConcreteSyntaxTree tree, string header = "", string footer = "",
      BlockStyle open = BlockStyle.Newline,
      BlockStyle close = BlockStyle.Nothing) {
      return tree.NewBlock(header, footer, open, close);
    }
  }
}

namespace Microsoft.Dafny.Compilers {
  public class PythonCompiler : SinglePassCompiler {
    public override IReadOnlySet<string> SupportedExtensions => new HashSet<string> { ".py" };

    public override string TargetLanguage => "Python";
    public override string TargetExtension => "py";
    public override int TargetIndentSize => 4;

    public override string TargetBaseDir(string dafnyProgramName) =>
      $"{Path.GetFileNameWithoutExtension(dafnyProgramName)}-py";

    public override bool SupportsInMemoryCompilation => false;
    public override bool TextualTargetIsExecutable => true;

    public override IReadOnlySet<string> SupportedNativeTypes =>
      new HashSet<string> { "byte", "sbyte", "ushort", "short", "uint", "int", "number", "ulong", "long" };

    private readonly List<string> Imports = new List<string> { "module_" };

    public override IReadOnlySet<Feature> UnsupportedFeatures => new HashSet<Feature> {
      Feature.Iterators,
      Feature.StaticConstants,
      Feature.TupleInitialization,
      Feature.ContinueStatements,
      Feature.ForLoops,
      Feature.AssignSuchThatWithNonFiniteBounds,
      Feature.IntBoundedPool,
      Feature.NonSequentializableForallStatements,
      Feature.SequenceUpdateExpressions,
      Feature.SequenceConstructionsWithNonLambdaInitializers,
      Feature.SubsetTypeTests,
      Feature.SubtypeConstraintsInQuantifiers,
      Feature.ExactBoundedPool,
      Feature.MethodSynthesis
    };

    private const string DafnyRuntimeModule = "_dafny";
    const string DafnySetClass = $"{DafnyRuntimeModule}.Set";
    const string DafnyMultiSetClass = $"{DafnyRuntimeModule}.MultiSet";
    const string DafnySeqClass = $"{DafnyRuntimeModule}.Seq";
    const string DafnyArrayClass = $"{DafnyRuntimeModule}.Array";
    const string DafnyMapClass = $"{DafnyRuntimeModule}.Map";
    const string DafnyDefaults = $"{DafnyRuntimeModule}.defaults";
    static string FormatDefaultTypeParameterValue(TopLevelDecl tp) {
      Contract.Requires(tp is TypeParameter or OpaqueTypeDecl);
      return $"default_{tp.CompileName}";
    }
    protected override string StmtTerminator { get => ""; }
    protected override string True { get => "True"; }
    protected override string False { get => "False"; }
    protected override void EmitHeader(Program program, ConcreteSyntaxTree wr) {
      wr.WriteLine($"# Dafny program {program.Name} compiled into Python");
      ReadRuntimeSystem(program, "DafnyRuntime.py", wr.NewFile($"{DafnyRuntimeModule}.py"));
      Imports.Add(DafnyRuntimeModule);
      EmitImports(null, wr);
      wr.WriteLine();
    }

    public override void EmitCallToMain(Method mainMethod, string baseName, ConcreteSyntaxTree wr) {
      Coverage.EmitSetup(wr);
      wr.NewBlockPy("try:")
        .WriteLine($"{mainMethod.EnclosingClass.FullCompileName}.{(IssueCreateStaticMain(mainMethod) ? "Main" : IdName(mainMethod))}()");
      wr.NewBlockPy($"except {DafnyRuntimeModule}.HaltException as e:")
        .WriteLine($"{DafnyRuntimeModule}.print(\"[Program halted] \" + str(e) + \"\\n\")");
    }

    protected override ConcreteSyntaxTree CreateStaticMain(IClassWriter cw) {
      return ((ClassWriter)cw).MethodWriter.NewBlockPy("def Main():");
    }

    protected override ConcreteSyntaxTree CreateModule(string moduleName, bool isDefault, bool isExtern,
        string libraryName, ConcreteSyntaxTree wr) {
      moduleName = IdProtect(moduleName);
      var file = wr.NewFile($"{moduleName}.py");
      EmitImports(moduleName, file);
      return file;
    }

    private void EmitImports(string moduleName, ConcreteSyntaxTree wr) {
      wr.WriteLine("import sys");
      wr.WriteLine("from typing import Callable, Any, TypeVar, NamedTuple");
      wr.WriteLine("from math import floor");
      wr.WriteLine();
      Imports.Iter(module => wr.WriteLine($"import {module}"));
      if (moduleName != null) {
        wr.WriteLine();
        wr.WriteLine($"assert \"{moduleName}\" == __name__");
        wr.WriteLine($"{moduleName} = sys.modules[__name__]");

        Imports.Add(moduleName);
      }
    }

    protected override string GetHelperModuleName() => DafnyRuntimeModule;

    private static string MangleName(string name) {
      switch (name) {
        case "False":
        case "None":
        case "True":
        case "and":
        case "as":
        case "assert":
        case "async":
        case "await":
        case "break":
        case "class":
        case "continue":
        case "def":
        case "del":
        case "elif":
        case "else":
        case "except":
        case "finally":
        case "for":
        case "from":
        case "global":
        case "if":
        case "import":
        case "in":
        case "is":
        case "lambda":
        case "nonlocal":
        case "not":
        case "or":
        case "pass":
        case "raise":
        case "return":
        case "try":
        case "while":
        case "with":
        case "yield":
          name = $"{name}_";
          break;
        default:
          while (name.StartsWith("_")) {
            name = $"{name[1..]}_";
          }
          if (name.Length > 0 && char.IsDigit(name[0])) {
            name = $"_{name}";
          }
          break;
      }
      return name;
    }

    protected override IClassWriter CreateClass(string moduleName, string name, bool isExtern, string fullPrintName,
      List<TypeParameter> typeParameters, TopLevelDecl cls, List<Type> superClasses, IToken tok, ConcreteSyntaxTree wr) {
      var realSuperClasses = superClasses?.Where(trait => !trait.IsObject).ToList() ?? new List<Type>();
      var baseClasses = realSuperClasses.Any()
        ? $"({realSuperClasses.Comma(trait => TypeName(trait, wr, tok))})"
        : "";
      var methodWriter = wr.NewBlockPy(header: $"class {IdProtect(name)}{baseClasses}:");

<<<<<<< HEAD
      var args = typeParameters.Where(NeedsTypeDescriptor).Comma(tp => tp.CompileName);
      if (!string.IsNullOrEmpty(args)) { args = $", {args}"; }
      var block = methodWriter.NewBlockPy(header: $"def  __init__(self{args}):", close: BlockStyle.Newline);
      foreach (var tp in typeParameters.Where(NeedsTypeDescriptor)) {
        block.WriteLine("self.{0} = {0}", tp.CompileName);
      }
      var constructorWriter = block.Fork();
      block.WriteLine("pass");

=======
      var needsConstructor = cls is TopLevelDeclWithMembers decl
                             && decl.Members.Any(m => !m.IsGhost && ((m is Field && !m.IsStatic) || m is Constructor));
      ConcreteSyntaxTree constructorWriter = null;
      if (needsConstructor) {
        var block = methodWriter.NewBlockPy(header: "def  __init__(self):", close: BlockStyle.Newline);
        constructorWriter = block.Fork();
        block.WriteLine("pass");
      }
>>>>>>> a9c656fd
      methodWriter.NewBlockPy("def __str__(self) -> str:")
        .WriteLine($"return \"{fullPrintName}\"");
      return new ClassWriter(this, constructorWriter, methodWriter);
    }

    protected override IClassWriter CreateTrait(string name, bool isExtern, List<TypeParameter> typeParameters,
      TopLevelDecl trait, List<Type> superClasses, IToken tok, ConcreteSyntaxTree wr) {
      var methodWriter = wr.NewBlockPy(header: $"class {IdProtect(name)}:");
      // Avoids problems with member-less traits 
      if (trait is TraitDecl tr && tr.Members.All(m => m.IsGhost)) {
        methodWriter.WriteLine("pass");
      }
      return new ClassWriter(this, methodWriter, methodWriter);
    }

    protected override ConcreteSyntaxTree CreateIterator(IteratorDecl iter, ConcreteSyntaxTree wr) {
      throw new UnsupportedFeatureException(Token.NoToken, Feature.Iterators);
    }

    protected override IClassWriter DeclareDatatype(DatatypeDecl dt, ConcreteSyntaxTree wr) {

      if (dt is TupleTypeDecl) {
        return null;
      }

      var DtT = dt.CompileName;

      var btw = wr.NewBlockPy($"class {DtT}:", close: BlockStyle.Newline);

      if (dt.HasFinitePossibleValues) {
        btw.WriteLine($"@{DafnyRuntimeModule}.classproperty");
        var w = btw.NewBlockPy(
          $"def AllSingletonConstructors(cls):");
        w.WriteLine($"return [{dt.Ctors.Select(ctor => $"{DtCtorDeclarationName(ctor, false)}()").Comma()}]");
      }

      btw.WriteLine($"@classmethod");
      var wDefault = btw.NewBlockPy($"def default(cls, {UsedTypeParameters(dt).Comma(FormatDefaultTypeParameterValue)}):");
      var arguments = dt.GetGroundingCtor().Formals.Where(f => !f.IsGhost).Comma(f => DefaultValue(f.Type, wDefault, f.tok));
<<<<<<< HEAD
      var constructorCall = $"{DtCtorDeclarationName(dt.GetGroundingCtor(), false)}({arguments})";
      if (dt is CoDatatypeDecl) {
        constructorCall = $"{dt.CompileName}__Lazy(lambda: {constructorCall})";
      }
      wDefault.WriteLine($"return lambda: {constructorCall}");
=======
      wDefault.WriteLine($"return {DtCtorDeclarationName(dt.GetGroundingCtor(), false)}({arguments})");
>>>>>>> a9c656fd

      // Ensures the string representation from the constructor is chosen
      btw.NewBlockPy("def __repr__(self) -> str:")
        .WriteLine("return self.__str__()");

      // Ensures the inequality is based on equality defined in the constructor
      btw.NewBlockPy("def __ne__(self, __o: object) -> bool:")
        .WriteLine("return not self.__eq__(__o)");

      if (dt is CoDatatypeDecl) {
        var w = wr.NewBlockPy($"class {dt.CompileName}__Lazy({IdName(dt)}):");
        w.NewBlockPy("def __init__(self, c):")
          .WriteLine("self.c = c")
          .WriteLine("self.d = None");
        var get = w.NewBlockPy($"def _get(self):");
        get.NewBlockPy("if self.c is not None:")
          .WriteLine("self.d = self.c()")
          .WriteLine("self.c = None");
        get.WriteLine("return self.d");
        w.NewBlockPy("def __str__(self) -> str:")
          .WriteLine("return str(self._get())");
        foreach (var destructor in from ctor in dt.Ctors
                                   let index = 0
                                   from dtor in ctor.Destructors
                                   where dtor.EnclosingCtors[0] == ctor
                                   select dtor.CorrespondingFormals[0] into arg
                                   where !arg.IsGhost
                                   select IdProtect(arg.CompileName)) {
          w.WriteLine("@property");
          w.NewBlockPy($"def {destructor}(self):")
            .WriteLine($"return self._get().{destructor}");
        }
      }

      if (dt is CoDatatypeDecl) {
        var w = wr.NewBlockPy($"class {dt.CompileName}__Lazy({IdName(dt)}):");
        w.NewBlockPy("def __init__(self, c):")
          .WriteLine("self.c = c")
          .WriteLine("self.d = None");
        var get = w.NewBlockPy($"def _get(self):");
        get.NewBlockPy("if self.c is not None:")
          .WriteLine("self.d = self.c()")
          .WriteLine("self.c = None");
        get.WriteLine("return self.d");
        w.NewBlockPy("def __str__(self) -> str:")
          .WriteLine("return str(self._get())");
        foreach (var destructor in from ctor in dt.Ctors
                                   let index = 0
                                   from dtor in ctor.Destructors
                                   where dtor.EnclosingCtors[0] == ctor
                                   select dtor.CorrespondingFormals[0] into arg
                                   where !arg.IsGhost
                                   select IdProtect(arg.CompileName)) {
          w.WriteLine("@property");
          w.NewBlockPy($"def {destructor}(self):")
            .WriteLine($"return self._get().{destructor}");
        }
      }

      foreach (var ctor in dt.Ctors) {
        var ctorName = IdProtect(ctor.CompileName);

        // Class-level fields don't work in all python version due to metaclasses.
        // Adding a more restrictive type would be desirable, but Python expects their definition to precede this.
        var argList = ctor.Destructors.Where(d => !d.IsGhost)
          .Select(d => $"(\'{IdProtect(d.CompileName)}\', Any)").Comma();
        var namedtuple = $"NamedTuple(\'{ctorName}\', [{argList}])";
        var header = $"class {DtCtorDeclarationName(ctor, false)}({DtT}, {namedtuple}):";
        var constructor = wr.NewBlockPy(header, close: BlockStyle.Newline);
        DatatypeFieldsAndConstructor(ctor, constructor);

        // @property
        // def is_Ctor0(self) -> bool:
        //   return isinstance(self, Dt_Ctor0) }
        btw.WriteLine("@property");
        btw.NewBlockPy($"def is_{ctorName}(self) -> bool:")
          .WriteLine($"return isinstance(self, {DtCtorDeclarationName(ctor)})");
      }

      return new ClassWriter(this, btw, btw);
    }

    private void DatatypeFieldsAndConstructor(DatatypeCtor ctor, ConcreteSyntaxTree wr) {
      var dt = ctor.EnclosingDatatype;

      // Dt.Ctor
      var fString = (dt.EnclosingModuleDefinition.IsDefaultModule ? "" : dt.EnclosingModuleDefinition.Name + ".") +
                dt.Name + "." + ctor.Name;

      // {self.Dtor0}, {self.Dtor1}, ..., {self.DtorN}
      var args = ctor.Formals
        .Where(f => !f.IsGhost)
        .Select(f => $"{{self.{IdProtect(f.CompileName)}}}")
        .Comma();

      if (args.Length > 0 && dt is not CoDatatypeDecl) {
        fString += $"({args})";
      }

      wr.NewBlockPy("def __str__(self) -> str:")
        .WriteLine($"return f\'{fString}\'");

      var argList = ctor.Formals
        .Where(f => !f.IsGhost)
        .Select(f => $"self.{IdProtect(f.CompileName)} == __o.{IdProtect(f.CompileName)}");
      var suffix = args.Length > 0 ? $" and {string.Join(" and ", argList)}" : "";

      wr.NewBlockPy("def __eq__(self, __o: object) -> bool:")
        .WriteLine($"return isinstance(__o, {DtCtorDeclarationName(ctor)}){suffix}");

      wr.NewBlockPy("def __hash__(self) -> int:")
        .WriteLine("return super().__hash__()");
    }

    private static string DtCtorDeclarationName(DatatypeCtor ctor, bool full = true) {
      var dt = ctor.EnclosingDatatype;
      return $"{(full ? dt.FullCompileName : dt.CompileName)}_{ctor.CompileName}";
    }

    protected override IClassWriter DeclareNewtype(NewtypeDecl nt, ConcreteSyntaxTree wr) {
      var cw = (ClassWriter)CreateClass(IdProtect(nt.EnclosingModuleDefinition.CompileName), IdName(nt), nt, wr);
      var w = cw.MethodWriter;
      var udt = UserDefinedType.FromTopLevelDecl(nt.tok, nt);
<<<<<<< HEAD
      if (nt.WitnessKind == SubsetTypeDecl.WKind.Compiled) {
        w.WriteLine("@staticmethod");
        var block = w.NewBlockPy("def default():");
        var wStmts = block.Fork();
        block.Write("return ");
        TrExpr(nt.Witness, block, false, wStmts);
      } else {
        w.WriteLine($"default = staticmethod(lambda: {TypeInitializationValue(udt, wr, nt.tok, false, false)})");
      }
=======
      var d = TypeInitializationValue(udt, wr, nt.tok, false, false);

      w.WriteLine($"default = staticmethod(lambda: {d})");

>>>>>>> a9c656fd
      return cw;
    }

    protected override void DeclareSubsetType(SubsetTypeDecl sst, ConcreteSyntaxTree wr) {
      var cw = (ClassWriter)CreateClass(IdProtect(sst.EnclosingModuleDefinition.CompileName), IdName(sst), sst, wr);
      var w = cw.MethodWriter;
      var udt = UserDefinedType.FromTopLevelDecl(sst.tok, sst);
      if (sst.WitnessKind == SubsetTypeDecl.WKind.Compiled) {
        w.WriteLine("@staticmethod");
        var block = w.NewBlockPy("def default():");
        var wStmts = block.Fork();
        block.Write("return ");
        TrExpr(sst.Witness, block, false, wStmts);
      } else {
        w.WriteLine($"default = staticmethod(lambda: {TypeInitializationValue(udt, wr, sst.tok, false, false)})");
      }
    }

    protected override void GetNativeInfo(NativeType.Selection sel, out string name, out string literalSuffix, out bool needsCastAfterArithmetic) {
      literalSuffix = "";
      needsCastAfterArithmetic = false;
      switch (sel) {
        case NativeType.Selection.Byte:
        case NativeType.Selection.SByte:
        case NativeType.Selection.UShort:
        case NativeType.Selection.Short:
        case NativeType.Selection.UInt:
        case NativeType.Selection.Int:
        case NativeType.Selection.Number:
        case NativeType.Selection.ULong:
        case NativeType.Selection.Long:
          name = "int"; break;
        default:
          Contract.Assert(false); // unexpected native type
          throw new cce.UnreachableException(); // to please the compiler
      }
    }

    protected class ClassWriter : IClassWriter {
      public readonly PythonCompiler Compiler;
      public readonly ConcreteSyntaxTree ConstructorWriter;
      public readonly ConcreteSyntaxTree MethodWriter;

      public ClassWriter(PythonCompiler compiler, ConcreteSyntaxTree constructorWriter, ConcreteSyntaxTree methodWriter) {
        Contract.Requires(compiler != null);
        Contract.Requires(methodWriter != null);
        Contract.Requires(constructorWriter != null);
        this.Compiler = compiler;
        this.ConstructorWriter = constructorWriter;
        this.MethodWriter = methodWriter;
      }

      public ConcreteSyntaxTree CreateMethod(Method m, List<TypeArgumentInstantiation> typeArgs, bool createBody,
        bool forBodyInheritance, bool lookasideBody) {
        return Compiler.CreateMethod(m, typeArgs, createBody, MethodWriter, forBodyInheritance, lookasideBody);
      }

      public ConcreteSyntaxTree SynthesizeMethod(Method m, List<TypeArgumentInstantiation> typeArgs, bool createBody, bool forBodyInheritance, bool lookasideBody) {
        throw new UnsupportedFeatureException(Token.NoToken, Feature.MethodSynthesis);
      }

      public ConcreteSyntaxTree CreateFunction(string name, List<TypeArgumentInstantiation> typeArgs,
          List<Formal> formals, Type resultType, IToken tok, bool isStatic, bool createBody, MemberDecl member,
          bool forBodyInheritance, bool lookasideBody) {
        return Compiler.CreateFunction(name, typeArgs, formals, resultType, tok, isStatic, createBody, member,
          MethodWriter, forBodyInheritance, lookasideBody);
      }

      public ConcreteSyntaxTree CreateGetter(string name, TopLevelDecl enclosingDecl, Type resultType, IToken tok,
          bool isStatic, bool isConst, bool createBody, MemberDecl member, bool forBodyInheritance) {
        return Compiler.CreateGetter(name, resultType, tok, isStatic, createBody, MethodWriter);
      }

      public ConcreteSyntaxTree CreateGetterSetter(string name, Type resultType, IToken tok, bool isStatic,
          bool createBody, MemberDecl member, out ConcreteSyntaxTree setterWriter, bool forBodyInheritance) {
        return Compiler.CreateGetterSetter(name, resultType, tok, isStatic, createBody, out setterWriter, methodWriter: MethodWriter);
      }

      public void DeclareField(string name, TopLevelDecl enclosingDecl, bool isStatic, bool isConst, Type type,
          IToken tok, string rhs, Field field) {
        Compiler.DeclareField(name, isStatic, isConst, type, tok, rhs, ConstructorWriter);
      }

      public void InitializeField(Field field, Type instantiatedFieldType, TopLevelDeclWithMembers enclosingClass) {
        throw new cce.UnreachableException();
      }

      public ConcreteSyntaxTree ErrorWriter() => MethodWriter;

      public void Finish() {

      }
    }

    private void DeclareField(string name, bool isStatic, bool isConst, Type type, IToken tok, string rhs,
        ConcreteSyntaxTree fieldWriter) {
      fieldWriter.Write($"self.{name}: {TypeName(type, fieldWriter, tok)}");
      if (rhs != null) {
        fieldWriter.Write($" = {rhs}");
      }
      fieldWriter.WriteLine();
    }

    private ConcreteSyntaxTree CreateGetterSetter(string name, Type resultType, IToken tok, bool isStatic,
      bool createBody, out ConcreteSyntaxTree setterWriter, ConcreteSyntaxTree methodWriter) {
      if (isStatic) {
        throw new UnsupportedFeatureException(Token.NoToken, Feature.StaticConstants);
      }
      methodWriter.WriteLine("@property");
      var getterWriter = methodWriter.NewBlockPy(header: $"def {name}(self):");
      methodWriter.WriteLine($"@{name}.setter");
      setterWriter = methodWriter.NewBlockPy(header: $"def {name}(self, value):");
      if (createBody) {
        return getterWriter;
      }
      getterWriter.WriteLine($"return self._{name}");
      setterWriter.WriteLine($"self._{name} = value");
      setterWriter = null;
      return null;
    }

    private ConcreteSyntaxTree CreateGetter(string name, Type resultType, IToken tok, bool isStatic, bool createBody, ConcreteSyntaxTree methodWriter) {
      if (!createBody) { return null; }
      methodWriter.WriteLine(isStatic ? $"@{DafnyRuntimeModule}.classproperty" : "@property");
      return methodWriter.NewBlockPy(header: $"def {name}({(isStatic ? "instance" : "self")}):");
    }

    private ConcreteSyntaxTree CreateMethod(Method m, List<TypeArgumentInstantiation> typeArgs, bool createBody,
        ConcreteSyntaxTree wr, bool forBodyInheritance, bool lookasideBody) {
      var customReceiver = !forBodyInheritance && NeedsCustomReceiver(m);
      if (m.IsStatic || customReceiver) { wr.WriteLine("@staticmethod"); }
      wr.Write($"def {IdName(m)}(");
      var sep = "";
<<<<<<< HEAD
      WriteFormals(m, ForTypeDescriptors(typeArgs, m, lookasideBody), m.Ins, m.IsStatic, customReceiver, ref sep, wr);
=======
      WriteRuntimeTypeDescriptorsFormals(m, ForTypeDescriptors(typeArgs, m, lookasideBody), wr, ref sep, tp => tp.CompileName);
      WriteFormals(m.Ins, m.IsStatic, ref sep, wr);
>>>>>>> a9c656fd
      var body = wr.NewBlockPy("):", close: BlockStyle.Newline);
      if (createBody) {
        return body;
      }
      body.WriteLine("pass");
      return null;
    }

    protected override ConcreteSyntaxTree EmitMethodReturns(Method m, ConcreteSyntaxTree wr) {
      if (m.Outs.Any(f => !f.IsGhost)) {
        var beforeReturnBlock = wr.Fork();
        EmitReturn(m.Outs, wr);
        return beforeReturnBlock;
      }
      return wr;
    }

<<<<<<< HEAD
    private void WriteFormals(MemberDecl member, List<TypeArgumentInstantiation> typeParams, List<Formal> formals, bool isStatic, bool customReceiver, ref string sep, ConcreteSyntaxTree wr) {
      if (!isStatic && !customReceiver) {
        wr.Write(sep + "self");
        sep = ", ";
      }
      WriteRuntimeTypeDescriptorsFormals(member, typeParams, wr, ref sep, FormatDefaultTypeParameterValue);
      if (customReceiver) {
        wr.Write(sep + "self");
=======
    private void WriteFormals(List<Formal> formals, bool isStatic, ref string sep, ConcreteSyntaxTree wr) {
      if (!isStatic) {
        wr.Write("self");
>>>>>>> a9c656fd
        sep = ", ";
      }
      WriteFormals(sep, formals, wr);
    }

    private ConcreteSyntaxTree CreateFunction(string name, List<TypeArgumentInstantiation> typeArgs,
      List<Formal> formals, Type resultType, IToken tok, bool isStatic, bool createBody, MemberDecl member,
      ConcreteSyntaxTree wr, bool forBodyInheritance, bool lookasideBody) {
      if (!createBody) { return null; }
      var customReceiver = !forBodyInheritance && NeedsCustomReceiver(member);
      if (isStatic || customReceiver) { wr.WriteLine("@staticmethod"); }
      wr.Write($"def {name}(");
      var sep = "";
<<<<<<< HEAD
      WriteFormals(member, ForTypeDescriptors(typeArgs, member, lookasideBody), formals, isStatic, customReceiver, ref sep, wr);
=======
      WriteRuntimeTypeDescriptorsFormals(member, ForTypeDescriptors(typeArgs, member, lookasideBody), wr, ref sep, tp => tp.CompileName);
      WriteFormals(formals, isStatic && !NeedsCustomReceiver(member), ref sep, wr);
>>>>>>> a9c656fd
      return wr.NewBlockPy("):", close: BlockStyle.Newline);
    }

    // Unlike the other compilers, we use lambdas to model type descriptors here.
    protected override string TypeDescriptor(Type type, ConcreteSyntaxTree wr, IToken tok) {
      Contract.Requires(type != null);
      Contract.Requires(tok != null);
      Contract.Requires(wr != null);

<<<<<<< HEAD
      var customName = false;
      var name = type.NormalizeExpandKeepConstraints() switch {
        var x when x.IsBuiltinArrowType => "null",
        // unresolved proxy; just treat as bool, since no particular type information is apparently needed for this type
        BoolType or TypeProxy => "bool",
        CharType => "char",
        IntType or BitvectorType => "int",
        RealType => "real",
        SeqType or SetType or MultiSetType or MapType => CollectionTypeDescriptor(),
        UserDefinedType udt => udt.ResolvedClass switch {
          TypeParameter tp => TypeParameterDescriptor(tp),
          ClassDecl or NonNullTypeDecl => "null",
          DatatypeDecl => DatatypeDescriptor(udt, udt.TypeArgs, udt.tok),
          NewtypeDecl or SubsetTypeDecl => CustomDescriptor(udt),
=======
      return type.NormalizeExpandKeepConstraints() switch {
        // unresolved proxy; just treat as bool, since no particular type information is apparently needed for this type
        BoolType or TypeProxy => $"{DafnyDefaults}.bool",
        IntType or BitvectorType => $"{DafnyDefaults}.int",
        RealType => $"{DafnyDefaults}.real",
        UserDefinedType udt => udt.ResolvedClass switch {
          TypeParameter tp => TypeParameterDescriptor(tp),
          ClassDecl => $"{DafnyDefaults}.pointer",
          TupleTypeDecl tpl => TupleTypeDescriptor(tpl, udt.TypeArgs, udt.tok),
          NewtypeDecl => NewtypeDescriptor(udt),
>>>>>>> a9c656fd
          _ => throw new cce.UnreachableException()
        },
        _ => throw new cce.UnreachableException()
      };
<<<<<<< HEAD
      return (customName ? "" : DafnyDefaults + ".") + name;

      string CollectionTypeDescriptor() {
        customName = true;
        return TypeHelperName(type.NormalizeExpandKeepConstraints());
      }

      string TypeParameterDescriptor(TypeParameter typeParameter) {
        customName = true;
        if (thisContext != null && typeParameter.Parent is ClassDecl and not TraitDecl) {
          return $"self.{typeParameter.CompileName}";
        }
        if (thisContext != null && thisContext.ParentFormalTypeParametersToActuals.TryGetValue(typeParameter, out var instantiatedTypeParameter)) {
          return TypeDescriptor(instantiatedTypeParameter, wr, tok);
        }
        return FormatDefaultTypeParameterValue(type.AsTypeParameter);
      }

      string CustomDescriptor(UserDefinedType userDefinedType) {
        customName = true;
        return $"{TypeName_UDT(FullTypeName(userDefinedType), userDefinedType, wr, userDefinedType.tok)}.default";
      }

      string DatatypeDescriptor(UserDefinedType udt, List<Type> typeArgs, IToken tok) {
        var dt = (DatatypeDecl)udt.ResolvedClass;
        var w = new ConcreteSyntaxTree();
        if (dt is TupleTypeDecl) {
          w.Write("tuple(");
        } else {
          customName = true;
          w.Write($"{TypeName_UDT(FullTypeName(udt), udt, wr, tok)}.default(");
        }
        EmitTypeDescriptorsActuals(UsedTypeParameters(dt, typeArgs), tok, w, true);
=======

      string TypeParameterDescriptor(TypeParameter typeParameter) {
        //TODO: Support for generic classes
        Contract.Assert(!(thisContext != null && typeParameter.Parent is ClassDecl and not TraitDecl));
        return typeParameter.CompileName;
      }

      string NewtypeDescriptor(UserDefinedType userDefinedType) {
        return $"{TypeName_UDT(FullTypeName(userDefinedType), userDefinedType, wr, userDefinedType.tok)}.default";
      }

      string TupleTypeDescriptor(TupleTypeDecl tuple, List<Type> typeArgs, IToken tok) {
        var w = new ConcreteSyntaxTree();
        w.Write($"{DafnyDefaults}.tuple(");
        EmitTypeDescriptorsActuals(UsedTypeParameters(tuple, typeArgs), tok, w, true);
>>>>>>> a9c656fd
        w.Write(")");
        return w.ToString();
      }
    }

    protected override ConcreteSyntaxTree EmitTailCallStructure(MemberDecl member, ConcreteSyntaxTree wr) {
      if (!member.IsStatic && !NeedsCustomReceiver(member)) {
        wr.WriteLine("_this = self");
      }
      wr = wr.NewBlockPy($"while True:").NewBlockPy($"with {DafnyRuntimeModule}.label():");
      var body = wr.Fork();
      wr.WriteLine("break");
      return body;
    }

    protected override void EmitJumpToTailCallStart(ConcreteSyntaxTree wr) {
      wr.WriteLine($"{DafnyRuntimeModule}._tail_call()");
    }

    internal override string TypeName(Type type, ConcreteSyntaxTree wr, IToken tok, MemberDecl/*?*/ member = null) {
      return TypeName(type, wr, tok, boxed: false, member);
    }
    private string TypeName(Type type, ConcreteSyntaxTree wr, IToken tok, bool boxed, MemberDecl /*?*/ member = null) {
      return TypeName(type, wr, tok, boxed, false, member);
    }
    private string TypeName(Type type, ConcreteSyntaxTree wr, IToken tok, bool boxed, bool erased, MemberDecl/*?*/ member = null) {
      Contract.Ensures(Contract.Result<string>() != null);
      Contract.Assume(type != null);  // precondition; this ought to be declared as a Requires in the superclass

      var xType = type.NormalizeExpand();

      if (xType.IsObjectQ) {
        return "object";
      }

      switch (xType) {
        case BoolType:
          return "bool";
        case CharType:
          return "str";
        case IntType or BigOrdinalType or BitvectorType:
          return "int";
        case RealType:
          return $"{DafnyRuntimeModule}.BigRational";
        case UserDefinedType udt: {
            var s = FullTypeName(udt, member);
            return TypeName_UDT(s, udt, wr, udt.tok);
          }
        case CollectionType:
          return TypeHelperName(xType);
      }

      // TODO: I'm not 100% sure this is exhaustive yet
      Contract.Assert(false);
      throw new cce.UnreachableException();
    }

    protected override string TypeInitializationValue(Type type, ConcreteSyntaxTree wr, IToken tok,
        bool usePlaceboValue, bool constructTypeParameterDefaultsFromTypeDescriptors) {
      var xType = type.NormalizeExpandKeepConstraints();

      if (usePlaceboValue || xType.IsObjectQ) {
        return "None";
      }

      switch (xType) {
        case BoolType:
          return "False";
        case CharType:
          return CharType.DefaultValueAsString;
        case IntType or BigOrdinalType or BitvectorType:
          return "int(0)";
        case RealType:
          return $"{DafnyRuntimeModule}.BigRational()";
        case CollectionType:
          return $"{TypeHelperName(xType)}({{}})";
        case UserDefinedType udt: {
            var cl = udt.ResolvedClass;
            Contract.Assert(cl != null);
            switch (cl) {
              case SubsetTypeDecl td:
                switch (td.WitnessKind) {
                  case SubsetTypeDecl.WKind.Compiled:
                    return TypeName_UDT(FullTypeName(udt), udt, wr, udt.tok) + ".default()";
                  case SubsetTypeDecl.WKind.Special:
                    if (ArrowType.IsPartialArrowTypeName(td.Name)) {
                      return "None";
                    }
                    if (td is NonNullTypeDecl decl) {
                      if (decl.Class is ArrayClassDecl arr) {
                        return $"{DafnyArrayClass}.empty({arr.Dims})";
                      }
                      return "None";
                    }
                    Contract.Assert(udt.TypeArgs.Any() && ArrowType.IsTotalArrowTypeName(td.Name));
                    var rangeDefaultValue = TypeInitializationValue(udt.TypeArgs.Last(), wr, tok, usePlaceboValue,
                      constructTypeParameterDefaultsFromTypeDescriptors);
                    var arguments = udt.TypeArgs.SkipLast(1).Comma((_, i) => $"x{i}");
                    return $"(lambda {arguments}: {rangeDefaultValue})";
                  default:
                    return TypeInitializationValue(td.RhsWithArgument(udt.TypeArgs), wr, tok, usePlaceboValue,
                      constructTypeParameterDefaultsFromTypeDescriptors);
                }

              case NewtypeDecl td:
                if (td.Witness != null) {
                  return TypeName_UDT(FullTypeName(udt), udt, wr, udt.tok) + ".default()";
                } else {
                  return TypeInitializationValue(td.BaseType, wr, tok, usePlaceboValue, constructTypeParameterDefaultsFromTypeDescriptors);
                }

              case DatatypeDecl dt:
<<<<<<< HEAD
                var relevantTypeArgs = UsedTypeParameters(dt, udt.TypeArgs).ConvertAll(ta => ta.Actual);
                return dt is TupleTypeDecl
                  ? $"({relevantTypeArgs.Comma(arg => DefaultValue(arg, wr, tok, constructTypeParameterDefaultsFromTypeDescriptors))})"
                  : $"{DtCtorDeclarationName(dt.GetGroundingCtor())}.default({relevantTypeArgs.Comma(arg => TypeDescriptor(arg, wr, tok))})()";

              case TypeParameter tp:
                return constructTypeParameterDefaultsFromTypeDescriptors
                  ? $"{TypeDescriptor(udt, wr, tok)}()"
                  : $"{FormatDefaultTypeParameterValue(tp)}()";

=======
                var constructor = dt is TupleTypeDecl ? "" : DtCtorDeclarationName(dt.GetGroundingCtor());
                var relevantTypeArgs = UsedTypeParameters(dt, udt.TypeArgs).ConvertAll(ta => ta.Actual);
                return $"{constructor}({relevantTypeArgs.Comma(arg => DefaultValue(arg, wr, tok, constructTypeParameterDefaultsFromTypeDescriptors))})";

              case TypeParameter tp:
                return $"{tp.CompileName}()";

>>>>>>> a9c656fd
              case ClassDecl:
                return "None";
            }
            break;
          }
      }

      Contract.Assert(false);
      throw new cce.UnreachableException();  // unexpected type
    }

    protected override string TypeName_UDT(string fullCompileName, List<TypeParameter.TPVariance> variance,
        List<Type> typeArgs, ConcreteSyntaxTree wr, IToken tok) {
      return fullCompileName;
    }

    protected override string TypeName_Companion(Type type, ConcreteSyntaxTree wr, IToken tok, MemberDecl member) {
      type = UserDefinedType.UpcastToMemberEnclosingType(type, member);
      return TypeName(type, wr, tok, member);
    }

    protected override void TypeArgDescriptorUse(bool isStatic, bool lookasideBody, TopLevelDeclWithMembers cl, out bool needsTypeParameter, out bool needsTypeDescriptor) {
      needsTypeDescriptor = false;
      needsTypeParameter = false;
      switch (cl) {
        case DatatypeDecl:
          needsTypeDescriptor = true;
          break;
        case TraitDecl:
          needsTypeDescriptor = isStatic || lookasideBody;
          break;
        case ClassDecl:
          needsTypeDescriptor = isStatic;
          break;
      }
    }

    protected override bool DeclareFormal(string prefix, string name, Type type, IToken tok, bool isInParam, ConcreteSyntaxTree wr) {
      if (isInParam) {
        wr.Write($"{prefix}{name}");
        return true;
      } else {
        return false;
      }
    }

    protected override void DeclareLocalVar(string name, Type type, IToken tok, bool leaveRoomForRhs, string rhs,
        ConcreteSyntaxTree wr) {
      wr.Write(name);
      if (type != null) { wr.Write($": {TypeName(type, wr, tok)}"); }
      if (rhs != null) { wr.Write($" = {rhs}"); }
      wr.WriteLine();
    }

    protected override ConcreteSyntaxTree DeclareLocalVar(string name, Type type, IToken tok, ConcreteSyntaxTree wr) {
      var w = new ConcreteSyntaxTree();
      wr.FormatLine($"{name} = {w}");
      return w;
    }

    protected override bool UseReturnStyleOuts(Method m, int nonGhostOutCount) => true;
    protected override bool SupportsMultipleReturns => true;

    protected override void DeclareLocalOutVar(string name, Type type, IToken tok, string rhs, bool useReturnStyleOuts,
        ConcreteSyntaxTree wr) {
      DeclareLocalVar(name, type, tok, false, rhs, wr);
    }

    protected override void EmitActualTypeArgs(List<Type> typeArgs, IToken tok, ConcreteSyntaxTree wr) {
      // emit nothing
    }

    protected override string GenerateLhsDecl(string target, Type type, ConcreteSyntaxTree wr, IToken tok) {
      return $"{target}: {TypeName(type, wr, tok)}";
    }

    protected override void EmitPrintStmt(ConcreteSyntaxTree wr, Expression arg) {
      var wStmts = wr.Fork();
      wr.Write($"{DafnyRuntimeModule}.print(");
      TrExpr(arg, wr, false, wStmts);
      wr.WriteLine(")");
    }

    protected override void EmitReturn(List<Formal> outParams, ConcreteSyntaxTree wr) {
      outParams = outParams.Where(f => !f.IsGhost).ToList();
      wr.Write("return");
      if (outParams.Count > 0) {
        wr.Write($" {outParams.Comma(IdName)}");
      }
      wr.WriteLine();
    }

    protected override ConcreteSyntaxTree CreateLabeledCode(string label, bool createContinueLabel, ConcreteSyntaxTree wr) {
      if (createContinueLabel) {
        throw new UnsupportedFeatureException(Token.NoToken, Feature.ContinueStatements);
      }
      return wr.NewBlockPy($"with {DafnyRuntimeModule}.label(\"{label}\"):");
    }

    protected override void EmitBreak(string label, ConcreteSyntaxTree wr) {
      if (label != null) {
        wr.WriteLine($"{DafnyRuntimeModule}._break(\"{label}\")");
      } else {
        wr.WriteLine("break");
      }
    }

    protected override void EmitContinue(string label, ConcreteSyntaxTree wr) {
      throw new UnsupportedFeatureException(Token.NoToken, Feature.ContinueStatements);
    }

    protected override void EmitYield(ConcreteSyntaxTree wr) {
      throw new UnsupportedFeatureException(Token.NoToken, Feature.Iterators);
    }

    protected override void EmitAbsurd(string message, ConcreteSyntaxTree wr) {
      if (message == null) {
        message = "unexpected control point";
      }
      wr.WriteLine($"raise Exception(\"{message}\")");
    }

    protected override void EmitHalt(IToken tok, Expression messageExpr, ConcreteSyntaxTree wr) {
      var wStmts = wr.Fork();
      wr.Write($"raise {DafnyRuntimeModule}.HaltException(");
      if (tok != null) {
        wr.Write($"{DafnyRuntimeModule}.Seq(\"{Dafny.ErrorReporter.TokenToString(tok)}: \") + ");
      }

      TrExpr(messageExpr, wr, false, wStmts);
      wr.WriteLine(")");
    }

    protected override ConcreteSyntaxTree EmitIf(out ConcreteSyntaxTree guardWriter, bool hasElse, ConcreteSyntaxTree wr) {
      wr.Write("if ");
      guardWriter = wr.Fork();
      return wr.NewBlockPy(":", hasElse ? "el" : "");
    }

    protected override ConcreteSyntaxTree EmitBlock(ConcreteSyntaxTree wr) {
      //This encoding does not provide a new scope
      return wr.NewBlockPy("if True:");
    }

    protected override ConcreteSyntaxTree EmitForStmt(IToken tok, IVariable loopIndex, bool goingUp, string endVarName,
      List<Statement> body, LList<Label> labels, ConcreteSyntaxTree wr) {
      throw new UnsupportedFeatureException(tok, Feature.ForLoops);
    }

    protected override ConcreteSyntaxTree CreateWhileLoop(out ConcreteSyntaxTree guardWriter, ConcreteSyntaxTree wr) {
      wr.Write("while ");
      guardWriter = wr.Fork();
      var wBody = wr.NewBlockPy(":");
      return wBody;
    }

    protected override ConcreteSyntaxTree CreateForLoop(string indexVar, string bound, ConcreteSyntaxTree wr) {
      return wr.NewBlockPy($"for {indexVar} in range({bound}):");
    }

    protected override ConcreteSyntaxTree CreateDoublingForLoop(string indexVar, int start, ConcreteSyntaxTree wr) {
      throw new UnsupportedFeatureException(Token.NoToken, Feature.AssignSuchThatWithNonFiniteBounds);
    }

    protected override void EmitIncrementVar(string varName, ConcreteSyntaxTree wr) {
      throw new UnsupportedFeatureException(Token.NoToken, Feature.IntBoundedPool);
    }

    protected override void EmitDecrementVar(string varName, ConcreteSyntaxTree wr) {
      throw new UnsupportedFeatureException(Token.NoToken, Feature.AssignSuchThatWithNonFiniteBounds);
    }

    protected override string GetQuantifierName(string bvType) {
      return $"{DafnyRuntimeModule}.quantifier";
    }

    protected override ConcreteSyntaxTree CreateForeachLoop(string tmpVarName, Type collectionElementType, IToken tok,
      out ConcreteSyntaxTree collectionWriter, ConcreteSyntaxTree wr) {
      collectionWriter = new ConcreteSyntaxTree();
      wr.WriteLine($"{tmpVarName}: {TypeName(collectionElementType, wr, tok)}")
        .Format($"for {tmpVarName} in {collectionWriter}:");
      return wr.NewBlockPy();
    }

    protected override void EmitDowncastVariableAssignment(string boundVarName, Type boundVarType, string tmpVarName,
      Type collectionElementType, bool introduceBoundVar, IToken tok, ConcreteSyntaxTree wr) {
      wr.WriteLine($"{boundVarName}{(introduceBoundVar ? $": {TypeName(boundVarType, wr, tok)}" : "")} = {tmpVarName}");
    }

    protected override ConcreteSyntaxTree CreateForeachIngredientLoop(string boundVarName, int L, string tupleTypeArgs,
        out ConcreteSyntaxTree collectionWriter, ConcreteSyntaxTree wr) {
      throw new UnsupportedFeatureException(Token.NoToken, Feature.NonSequentializableForallStatements);
    }

    protected override void EmitNew(Type type, IToken tok, CallStmt initCall, ConcreteSyntaxTree wr, ConcreteSyntaxTree wStmts) {
      var cl = ((UserDefinedType)type.NormalizeExpand()).ResolvedClass;
      var ctor = (Constructor)initCall?.Method;  // correctness of cast follows from precondition of "EmitNew"
      var sep = "";
      wr.Write($"{TypeName(type, wr, tok)}(");
      EmitTypeDescriptorsActuals(TypeArgumentInstantiation.ListFromClass(cl, type.TypeArgs), tok, wr, ref sep);
      wr.Write(ConstructorArguments(initCall, wStmts, ctor, sep));
      wr.Write(")");
    }

    protected override void EmitNewArray(Type elmtType, IToken tok, List<Expression> dimensions, bool mustInitialize,
        ConcreteSyntaxTree wr, ConcreteSyntaxTree wStmts) {
      var initValue = mustInitialize ? DefaultValue(elmtType, wr, tok, true) : "None";
      if (dimensions.Count == 1) {
        // handle the common case of 1-dimensional arrays separately
        wr.Write($"{DafnyArrayClass}([{initValue} for _ in range");
        TrParenExpr(dimensions[0], wr, false, wStmts);
        wr.Write("])");
      } else {
        wr.Write($"{DafnyRuntimeModule}.newArray({initValue}");
        foreach (var dim in dimensions) {
          wr.Write(", ");
          TrExpr(dim, wr, false, wStmts);
        }
        wr.Write(")");
      }
    }

    protected override void EmitLiteralExpr(ConcreteSyntaxTree wr, LiteralExpr e) {
      switch (e) {
        case CharLiteralExpr:
          wr.Write($"'{(string)e.Value}'");
          break;
        case StringLiteralExpr str:
          wr.Write($"{DafnyRuntimeModule}.Seq(");
          TrStringLiteral(str, wr);
          wr.Write(")");
          break;
        case StaticReceiverExpr:
          wr.Write(TypeName(e.Type, wr, e.tok));
          break;
        default:
          switch (e.Value) {
            case null:
              wr.Write("None");
              break;
            case bool value:
              wr.Write($"{value}");
              break;
            case BigInteger integer:
              wr.Write($"{integer}");
              break;
            case BigDec n:
              wr.Write($"{DafnyRuntimeModule}.BigRational('{n.Mantissa}e{n.Exponent}')");
              break;
            default:
              // TODO: This may not be exhaustive
              throw new cce.UnreachableException();
          }
          break;
      }
    }

    protected override void EmitStringLiteral(string str, bool isVerbatim, ConcreteSyntaxTree wr) {
      if (!isVerbatim) {
        wr.Write($"\"{str}\"");
      } else {
        var n = str.Length;
        wr.Write("\"");
        for (var i = 0; i < n; i++) {
          if (str[i] == '\"' && i + 1 < n && str[i + 1] == '\"') {
            wr.Write("\\\"");
            i++;
          } else if (str[i] == '\\') {
            wr.Write("\\\\");
          } else if (str[i] == '\n') {
            wr.Write("\\n");
          } else if (str[i] == '\r') {
            wr.Write("\\r");
          } else {
            wr.Write(str[i]);
          }
        }
        wr.Write("\"");
      }
    }

    protected override ConcreteSyntaxTree EmitBitvectorTruncation(BitvectorType bvType, bool surroundByUnchecked, ConcreteSyntaxTree wr) {
      var vec = wr.ForkInParens();
      wr.Write($" & ((1 << {bvType.Width}) - 1)");
      return vec;
    }

    protected override void EmitRotate(Expression e0, Expression e1, bool isRotateLeft, ConcreteSyntaxTree wr,
        bool inLetExprBody, ConcreteSyntaxTree wStmts, FCE_Arg_Translator tr) {
      // ( e0 op1 e1) | (e0 op2 (width - e1))
      EmitShift(e0, e1, isRotateLeft ? "<<" : ">>", isRotateLeft, true, wr.ForkInParens(), inLetExprBody, wStmts, tr);

      wr.Write(" | ");

      EmitShift(e0, e1, isRotateLeft ? ">>" : "<<", !isRotateLeft, false, wr.ForkInParens(), inLetExprBody, wStmts, tr);
    }

    void EmitShift(Expression e0, Expression e1, string op, bool truncate, bool firstOp, ConcreteSyntaxTree wr,
        bool inLetExprBody, ConcreteSyntaxTree wStmts, FCE_Arg_Translator tr) {
      var bv = e0.Type.AsBitVectorType;
      if (truncate) {
        wr = EmitBitvectorTruncation(bv, true, wr);
      }
      tr(e0, wr, inLetExprBody, wStmts);
      wr.Write($" {op} ");
      if (!firstOp) {
        wr = wr.ForkInParens().Write($"{bv.Width} - ");
      }

      tr(e1, wr.ForkInParens(), inLetExprBody, wStmts);
    }

    protected override void EmitEmptyTupleList(string tupleTypeArgs, ConcreteSyntaxTree wr) {
      throw new UnsupportedFeatureException(Token.NoToken, Feature.NonSequentializableForallStatements);
    }

    protected override ConcreteSyntaxTree EmitAddTupleToList(string ingredients, string tupleTypeArgs, ConcreteSyntaxTree wr) {
      throw new UnsupportedFeatureException(Token.NoToken, Feature.NonSequentializableForallStatements);
    }

    protected override void EmitTupleSelect(string prefix, int i, ConcreteSyntaxTree wr) {
      throw new UnsupportedFeatureException(Token.NoToken, Feature.NonSequentializableForallStatements);
    }

    protected override string IdProtect(string name) {
      return PublicIdProtect(name);
    }

    public override string PublicIdProtect(string name) {
      Contract.Requires(name != null);
      return name switch {
        _ => MangleName(name)
      };
    }

    protected override string FullTypeName(UserDefinedType udt, MemberDecl member = null) {
      if (udt is ArrowType) {
        //TODO: Add deeper types
        return "Callable";
      }

      var cl = udt.ResolvedClass;
      return cl switch {
        TypeParameter => $"TypeVar(\'{IdProtect(cl.CompileName)}\')",
        ArrayClassDecl => DafnyArrayClass,
        TupleTypeDecl => "tuple",
        _ => IdProtect(cl.FullCompileName)
      };
    }

    protected override void EmitThis(ConcreteSyntaxTree wr) {
      var isTailRecursive = enclosingMethod is { IsTailRecursive: true } || enclosingFunction is { IsTailRecursive: true };
      wr.Write(isTailRecursive ? "_this" : "self");
    }

    protected override void EmitDatatypeValue(DatatypeValue dtv, string arguments, ConcreteSyntaxTree wr) {
      if (dtv.IsCoCall) {
        wr.Write($"{dtv.Ctor.EnclosingDatatype.FullCompileName}__Lazy(lambda: ");
        var end = wr.Fork();
        wr.Write(")");
        wr = end;
      }
      if (dtv.Ctor.EnclosingDatatype is not TupleTypeDecl) {
        wr.Write($"{DtCtorDeclarationName(dtv.Ctor)}");
      }
      wr.Write($"({arguments})");
    }

    protected override void GetSpecialFieldInfo(SpecialField.ID id, object idParam, Type receiverType,
        out string compiledName, out string preString, out string postString) {
      compiledName = "";
      preString = "";
      postString = "";
      switch (id) {
        case SpecialField.ID.UseIdParam:
          compiledName = IdProtect((string)idParam);
          break;
        case SpecialField.ID.Keys:
          compiledName = "keys";
          break;
        case SpecialField.ID.Values:
          compiledName = "values";
          break;
        case SpecialField.ID.Items:
          compiledName = "items";
          break;
        case SpecialField.ID.Floor:
          preString = "floor(";
          postString = ")";
          break;
        case SpecialField.ID.IsLimit:
          preString = $"{DafnyRuntimeModule}.BigOrdinal.is_limit(";
          postString = ")";
          break;
        case SpecialField.ID.IsSucc:
          preString = $"{DafnyRuntimeModule}.BigOrdinal.is_succ(";
          postString = ")";
          break;
        case SpecialField.ID.Offset:
          preString = $"{DafnyRuntimeModule}.BigOrdinal.offset(";
          postString = ")";
          break;
        case SpecialField.ID.IsNat:
          preString = $"{DafnyRuntimeModule}.BigOrdinal.is_nat(";
          postString = ")";
          break;
        case SpecialField.ID.ArrayLength:
        case SpecialField.ID.ArrayLengthInt:
          preString = "len(";
          postString = ")";
          if (idParam != null && (int)idParam > 0) {
            postString = string.Concat(Enumerable.Repeat("[0]", (int)idParam)) + postString;
          }
          break;
        default:
          Contract.Assert(false); // unexpected ID
          break;
      }
    }

    protected override ILvalue EmitMemberSelect(Action<ConcreteSyntaxTree> obj, Type objType, MemberDecl member,
      List<TypeArgumentInstantiation> typeArgs, Dictionary<TypeParameter, Type> typeMap, Type expectedType,
      string additionalCustomParameter = null, bool internalAccess = false) {
      switch (member) {
        case DatatypeDestructor dd: {
            var dest = dd.EnclosingClass switch {
              TupleTypeDecl => $"[{dd.Name}]",
              _ => $".{dd.CompileName}"
            };
            return SuffixLvalue(obj, dest);
          }
        case SpecialField sf: {
            GetSpecialFieldInfo(sf.SpecialId, sf.IdParam, objType, out var compiledName, out _, out _);
            return SimpleLvalue(w => {
              var customReceiver = NeedsCustomReceiver(sf) && sf.EnclosingClass is not TraitDecl;
              if (customReceiver) {
                w.Write(TypeName_Companion(objType, w, member.tok, member));
              } else {
                obj(w);
              }
              if (compiledName.Length > 0) {
                w.Write($".{(sf is ConstantField && internalAccess ? "_" : "")}{compiledName}");
              }
              var sep = "(";
              EmitTypeDescriptorsActuals(ForTypeDescriptors(typeArgs, member, false), member.tok, w, ref sep);
              if (customReceiver) {
                w.Write(sep + "self");
                sep = ", ";
              }
              if (sep != "(") {
                w.Write(")");
              }
            });
          }
        case Field: {
            return SimpleLvalue(w => {
              if (member.IsStatic) { w.Write(TypeName_Companion(objType, w, member.tok, member)); } else { obj(w); }
              w.Write($".{IdName(member)}");
            });
          }
        case Function fn: {
            if (additionalCustomParameter == null && typeArgs.Count == 0) {
              return SuffixLvalue(obj, $".{IdName(fn)}");
            }
            return SimpleLvalue(w => {
              var args = fn.Formals
                .Where(f => !f.IsGhost)
                .Select(_ => ProtectedFreshId("_eta"))
                .Comma();
              w.Write($"lambda {args}: ");
              obj(w);
              w.Write($".{IdName(fn)}(");
              var sep = "";
              EmitTypeDescriptorsActuals(ForTypeDescriptors(typeArgs, member, false), fn.tok, w, ref sep);
              if (additionalCustomParameter != null) {
                w.Write(sep + additionalCustomParameter);
                sep = ", ";
              }
              if (args.Length > 0) {
                w.Write(sep);
              }
              w.Write(args + ")");
            });
          }
        default:
          return SimpleLvalue(w => {
            w.Write($"{TypeName_Companion(objType, w, member.tok, member)}.{IdName(member)}({additionalCustomParameter ?? ""})");
          });
      }
    }

    protected override ConcreteSyntaxTree EmitArraySelect(List<string> indices, Type elmtType, ConcreteSyntaxTree wr) {
      Contract.Assert(indices != null && 1 <= indices.Count);
      var w = wr.Fork();
      foreach (var index in indices) {
        wr.Write($"[{index}]");
      }
      return w;
    }

    protected override ConcreteSyntaxTree EmitArraySelect(List<Expression> indices, Type elmtType, bool inLetExprBody,
        ConcreteSyntaxTree wr, ConcreteSyntaxTree wStmts) {
      Contract.Assert(indices != null && 1 <= indices.Count);  // follows from precondition
      var strings = indices.Select(index => Expr(indices[0], inLetExprBody, wStmts).ToString());
      return EmitArraySelect(strings.ToList(), elmtType, wr);
    }

    protected override void EmitExprAsInt(Expression expr, bool inLetExprBody, ConcreteSyntaxTree wr,
      ConcreteSyntaxTree wStmts) {
      // This is also used for bit shift operators, or more generally any binary operation where CompileBinOp()
      // sets the convertE1_to_int out parameter to true. This compiler always sets that to false, however,
      // so this method is only called for non-sequentializable forall statements.
      throw new UnsupportedFeatureException(Token.NoToken, Feature.NonSequentializableForallStatements);
    }

    protected override void EmitIndexCollectionSelect(Expression source, Expression index, bool inLetExprBody,
      ConcreteSyntaxTree wr, ConcreteSyntaxTree wStmts) {
      TrParenExpr(source, wr, inLetExprBody, wStmts);
      wr.Write("[");
      TrExpr(index, wr, inLetExprBody, wStmts);
      wr.Write("]");
    }

    protected override void EmitIndexCollectionUpdate(Expression source, Expression index, Expression value,
      CollectionType resultCollectionType, bool inLetExprBody, ConcreteSyntaxTree wr, ConcreteSyntaxTree wStmts) {
      TrParenExpr(source, wr, inLetExprBody, wStmts);
      wr.Write(".set(");
      TrExpr(index, wr, inLetExprBody, wStmts);
      wr.Write(", ");
      TrExpr(value, wr, inLetExprBody, wStmts);
      wr.Write(")");
    }

    protected override void EmitSeqSelectRange(Expression source, Expression lo, Expression hi, bool fromArray,
      bool inLetExprBody, ConcreteSyntaxTree wr, ConcreteSyntaxTree wStmts) {
      wr.Write($"{DafnySeqClass}(");
      TrParenExpr(source, wr, inLetExprBody, wStmts);
      wr.Write("[");
      if (lo != null) { TrExpr(lo, wr, inLetExprBody, wStmts); }
      wr.Write(":");
      if (hi != null) { TrExpr(hi, wr, inLetExprBody, wStmts); }
      wr.Write(":])");
    }

    protected override void EmitSeqConstructionExpr(SeqConstructionExpr expr, bool inLetExprBody, ConcreteSyntaxTree wr,
      ConcreteSyntaxTree wStmts) {
      ConcreteSyntaxTree valueExpression;
      string binder;
      if (expr.Initializer is LambdaExpr lam) {
        valueExpression = Expr(lam.Body, inLetExprBody, wStmts);
        binder = IdProtect(lam.BoundVars[0].CompileName);
      } else {
        throw new UnsupportedFeatureException(expr.tok, Feature.SequenceConstructionsWithNonLambdaInitializers);
      }
      wr.Write($"{DafnySeqClass}([{valueExpression} for {binder} in range({Expr(expr.N, inLetExprBody, wStmts)})])");
    }

    protected override void EmitMultiSetFormingExpr(MultiSetFormingExpr expr, bool inLetExprBody, ConcreteSyntaxTree wr,
      ConcreteSyntaxTree wStmts) {
      TrParenExpr(DafnyMultiSetClass, expr.E, wr, inLetExprBody, wStmts);
    }

    protected override void EmitApplyExpr(Type functionType, IToken tok, Expression function,
        List<Expression> arguments, bool inLetExprBody, ConcreteSyntaxTree wr, ConcreteSyntaxTree wStmts) {
      TrExpr(function, wr, inLetExprBody, wStmts);
      TrExprList(arguments, wr, inLetExprBody, wStmts);
    }

    protected override ConcreteSyntaxTree EmitBetaRedex(List<string> boundVars, List<Expression> arguments,
      List<Type> boundTypes, Type resultType, IToken resultTok, bool inLetExprBody, ConcreteSyntaxTree wr,
      ref ConcreteSyntaxTree wStmts) {
      var functionName = ProtectedFreshId("_lambda");
      wr.Write($"{functionName}");
      TrExprList(arguments, wr, inLetExprBody, wStmts);
      var wrBody = wStmts.NewBlockPy($"def {functionName}({boundVars.Comma()}):", close: BlockStyle.Newline);
      wStmts = wrBody.Fork();
      return EmitReturnExpr(wrBody);
    }

    protected override void EmitDestructor(string source, Formal dtor, int formalNonGhostIndex, DatatypeCtor ctor,
        List<Type> typeArgs, Type bvType, ConcreteSyntaxTree wr) {
      wr.Write(source);
      wr.Write(ctor.EnclosingDatatype is TupleTypeDecl ? $"[{dtor.Name}]" : $".{IdProtect(dtor.CompileName)}");
    }

    protected override bool TargetLambdasRestrictedToExpressions => true;
    protected override ConcreteSyntaxTree CreateLambda(List<Type> inTypes, IToken tok, List<string> inNames,
        Type resultType, ConcreteSyntaxTree wr, ConcreteSyntaxTree wStmts, bool untyped = false) {
      var functionName = ProtectedFreshId("_lambda");
      wr.Write($"{functionName}");
      return wStmts.NewBlockPy($"def {functionName}({inNames.Comma()}):", close: BlockStyle.Newline);
    }

    protected override void CreateIIFE(string bvName, Type bvType, IToken bvTok, Type bodyType, IToken bodyTok,
      ConcreteSyntaxTree wr, ref ConcreteSyntaxTree wStmts, out ConcreteSyntaxTree wrRhs, out ConcreteSyntaxTree wrBody) {
      wrRhs = new ConcreteSyntaxTree();
      var functionName = ProtectedFreshId("_iife");
      wr.Format($"{functionName}({wrRhs})");
      wrBody = wStmts.NewBlockPy($"def {functionName}({bvName}):");
      wStmts = wrBody.Fork();
      wrBody = EmitReturnExpr(wrBody);
    }

    protected override ConcreteSyntaxTree CreateIIFE0(Type resultType, IToken resultTok, ConcreteSyntaxTree wr,
        ConcreteSyntaxTree wStmts) {
      var functionName = ProtectedFreshId("_iife");
      wr.WriteLine($"{functionName}()");
      return wStmts.NewBlockPy($"def {functionName}():");
    }

    protected override ConcreteSyntaxTree CreateIIFE1(int source, Type resultType, IToken resultTok, string bvName,
        ConcreteSyntaxTree wr, ConcreteSyntaxTree wStmts) {
      var functionName = ProtectedFreshId("_iife");
      wr.WriteLine($"{functionName}({source})");
      return wStmts.NewBlockPy($"def {functionName}({bvName}):");
    }

    protected override void EmitUnaryExpr(ResolvedUnaryOp op, Expression expr, bool inLetExprBody,
        ConcreteSyntaxTree wr, ConcreteSyntaxTree wStmts) {
      switch (op) {
        case ResolvedUnaryOp.Cardinality:
          TrParenExpr("len", expr, wr, inLetExprBody, wStmts);
          break;
        case ResolvedUnaryOp.BitwiseNot:
          TrParenExpr("~", expr, wr, inLetExprBody, wStmts);
          break;
        case ResolvedUnaryOp.BoolNot:
          TrParenExpr("not", expr, wr, inLetExprBody, wStmts);
          break;
        default:
          Contract.Assert(false); throw new cce.UnreachableException();  // unexpected unary expression
      }
    }

    protected override void CompileBinOp(BinaryExpr.ResolvedOpcode op,
      Expression e0, Expression e1, IToken tok, Type resultType,
      out string opString,
      out string preOpString,
      out string postOpString,
      out string callString,
      out string staticCallString,
      out bool reverseArguments,
      out bool truncateResult,
      out bool convertE1_to_int,
      ConcreteSyntaxTree errorWr) {

      opString = null;
      preOpString = "";
      postOpString = "";
      callString = null;
      staticCallString = null;
      reverseArguments = false;
      truncateResult = false;
      convertE1_to_int = false;

      switch (op) {
        case BinaryExpr.ResolvedOpcode.And:
          opString = "and";
          break;

        case BinaryExpr.ResolvedOpcode.Or:
          opString = "or";
          break;

        case BinaryExpr.ResolvedOpcode.Imp:
          preOpString = "not ";
          opString = "or";
          break;

        case BinaryExpr.ResolvedOpcode.LeftShift:
          opString = "<<";
          break;

        case BinaryExpr.ResolvedOpcode.RightShift:
          opString = ">>";
          break;

        case BinaryExpr.ResolvedOpcode.Add:
        case BinaryExpr.ResolvedOpcode.Concat:
          if (resultType.IsCharType) {
            staticCallString = $"{DafnyRuntimeModule}.plus_char";
          } else {
            if (resultType.IsNumericBased() || resultType.IsBitVectorType || resultType.IsBigOrdinalType) {
              truncateResult = true;
            }
            opString = "+";
          }
          break;

        case BinaryExpr.ResolvedOpcode.Sub:
        case BinaryExpr.ResolvedOpcode.SetDifference:
        case BinaryExpr.ResolvedOpcode.MultiSetDifference:
        case BinaryExpr.ResolvedOpcode.MapSubtraction:
          if (resultType.IsCharType) {
            staticCallString = $"{DafnyRuntimeModule}.minus_char";
          } else {
            if (resultType.IsNumericBased() || resultType.IsBitVectorType || resultType.IsBigOrdinalType) {
              truncateResult = true;
            }
            opString = "-";
          }
          break;

        case BinaryExpr.ResolvedOpcode.Mul:
          opString = "*";
          truncateResult = true;
          break;

        case BinaryExpr.ResolvedOpcode.Div:
          if (resultType.IsIntegerType || resultType.IsBitVectorType || resultType.AsNewtype != null) {
            staticCallString = $"{DafnyRuntimeModule}.euclidian_division";
          } else {
            opString = "/";
          }
          break;

        case BinaryExpr.ResolvedOpcode.Mod:
          staticCallString = $"{DafnyRuntimeModule}.euclidian_modulus"; break;

        case BinaryExpr.ResolvedOpcode.ProperPrefix:
          opString = "<"; break;

        case BinaryExpr.ResolvedOpcode.Prefix:
          opString = "<="; break;

        case BinaryExpr.ResolvedOpcode.SeqEq:
        case BinaryExpr.ResolvedOpcode.SetEq:
        case BinaryExpr.ResolvedOpcode.MapEq:
        case BinaryExpr.ResolvedOpcode.EqCommon:
        case BinaryExpr.ResolvedOpcode.MultiSetEq:
          opString = "=="; break;

        case BinaryExpr.ResolvedOpcode.NeqCommon:
        case BinaryExpr.ResolvedOpcode.SeqNeq:
        case BinaryExpr.ResolvedOpcode.SetNeq:
        case BinaryExpr.ResolvedOpcode.MapNeq:
        case BinaryExpr.ResolvedOpcode.MultiSetNeq:
          opString = "!="; break;

        case BinaryExpr.ResolvedOpcode.Union:
        case BinaryExpr.ResolvedOpcode.MultiSetUnion:
        case BinaryExpr.ResolvedOpcode.MapMerge:
          opString = "|"; break;

        case BinaryExpr.ResolvedOpcode.InSet:
        case BinaryExpr.ResolvedOpcode.InMultiSet:
        case BinaryExpr.ResolvedOpcode.InSeq:
        case BinaryExpr.ResolvedOpcode.InMap:
          opString = "in"; break;

        case BinaryExpr.ResolvedOpcode.NotInSet:
        case BinaryExpr.ResolvedOpcode.NotInSeq:
          opString = "not in"; break;

        case BinaryExpr.ResolvedOpcode.Intersection:
        case BinaryExpr.ResolvedOpcode.MultiSetIntersection:
          callString = "intersection"; break;

        case BinaryExpr.ResolvedOpcode.Disjoint:
        case BinaryExpr.ResolvedOpcode.MultiSetDisjoint:
          callString = "isdisjoint"; break;

        case BinaryExpr.ResolvedOpcode.Subset:
        case BinaryExpr.ResolvedOpcode.MultiSubset:
          callString = "issubset"; break;

        case BinaryExpr.ResolvedOpcode.ProperSubset:
        case BinaryExpr.ResolvedOpcode.ProperMultiSubset:
          callString = "ispropersubset"; break;


        default:
          base.CompileBinOp(op, e0, e1, tok, resultType,
            out opString, out preOpString, out postOpString, out callString, out staticCallString, out reverseArguments,
            out truncateResult, out convertE1_to_int,
            errorWr);
          break;
      }
    }

    protected override void TrStmtList(List<Statement> stmts, ConcreteSyntaxTree writer) {
      Contract.Requires(cce.NonNullElements(stmts));
      Contract.Requires(writer != null);
      if (stmts.Count == 0) {
        writer.WriteLine("pass");
      }
      base.TrStmtList(stmts, writer);
    }

    protected override void EmitITE(Expression guard, Expression thn, Expression els, Type resultType, bool inLetExprBody, ConcreteSyntaxTree wr, ConcreteSyntaxTree wStmts) {
      Contract.Requires(guard != null);
      Contract.Requires(thn != null);
      Contract.Requires(thn.Type != null);
      Contract.Requires(els != null);
      Contract.Requires(resultType != null);
      Contract.Requires(wr != null);

      resultType = resultType.NormalizeExpand();
      var thenExpr = Expr(thn, inLetExprBody, wStmts);
      var castedThenExpr = resultType.Equals(thn.Type.NormalizeExpand()) ? thenExpr : Cast(resultType, thenExpr);
      var elseExpr = Expr(els, inLetExprBody, wStmts);
      var castedElseExpr = resultType.Equals(els.Type.NormalizeExpand()) ? elseExpr : Cast(resultType, elseExpr);
      wr.Format($"{castedThenExpr} if {Expr(guard, inLetExprBody, wStmts)} else {castedElseExpr}");
    }

    protected override void EmitIsZero(string varName, ConcreteSyntaxTree wr) {
      throw new UnsupportedFeatureException(Token.NoToken, Feature.AssignSuchThatWithNonFiniteBounds);
    }

    protected override void EmitConversionExpr(ConversionExpr e, bool inLetExprBody, ConcreteSyntaxTree wr, ConcreteSyntaxTree wStmts) {
      var (pre, post) = ("", "");
      if (e.E.Type.IsNumericBased(Type.NumericPersuasion.Int) || e.E.Type.IsBitVectorType) {
        if (e.ToType.IsNumericBased(Type.NumericPersuasion.Real)) {
          (pre, post) = ($"{DafnyRuntimeModule}.BigRational(", ", 1)");
        } else if (e.ToType.IsCharType) {
          (pre, post) = ("chr(", ")");
        }
      } else if (e.E.Type.IsCharType) {
        (pre, post) = ("ord(", ")");
      } else if (e.E.Type.IsNumericBased(Type.NumericPersuasion.Real)) {
        if (e.ToType.IsNumericBased(Type.NumericPersuasion.Int) || e.ToType.IsBitVectorType || e.ToType.IsBigOrdinalType) {
          (pre, post) = ("int(", ")");
        } else if (e.ToType.IsCharType) {
          (pre, post) = ("chr(floor(", "))");
        }
      }
      wr.Write(pre);
      TrExpr(e.E, wr, inLetExprBody, wStmts);
      wr.Write(post);
    }

    protected override void EmitTypeTest(string localName, Type fromType, Type toType, IToken tok, ConcreteSyntaxTree wr) {
      if (!fromType.IsNonNullRefType) {
        wr = wr.Write($"{localName} is {(toType.IsNonNullRefType ? "not None and" : "None or")} ").ForkInParens();
      }

      var toClass = toType.NormalizeExpand();
      wr.Write($"isinstance({localName}, {TypeName(toClass, wr, tok)})");

      var udtTo = (UserDefinedType)toType.NormalizeExpandKeepConstraints();
      if (udtTo.ResolvedClass is SubsetTypeDecl and not NonNullTypeDecl) {
        // TODO: test constraints
        throw new UnsupportedFeatureException(Token.NoToken, Feature.SubsetTypeTests);
      }
    }

    protected override void EmitCollectionDisplay(CollectionType ct, IToken tok, List<Expression> elements,
      bool inLetExprBody, ConcreteSyntaxTree wr, ConcreteSyntaxTree wStmts) {
      var (open, close) = ct switch {
        SeqType or MultiSetType => ("[", "]"),
        _ => ("{", "}")
      };
      wr.Write(TypeHelperName(ct));
      wr.Write("(");
      wr.Write(open);
      TrExprList(elements, wr, inLetExprBody, wStmts, parens: false);
      wr.Write(close);
      wr.Write(")");
    }

    private static string TypeHelperName(Type ct) {
      return ct switch {
        SetType => DafnySetClass,
        SeqType => DafnySeqClass,
        MapType => DafnyMapClass,
        MultiSetType => DafnyMultiSetClass,
        _ => throw new NotImplementedException()
      };
    }

    protected override void EmitMapDisplay(MapType mt, IToken tok, List<ExpressionPair> elements, bool inLetExprBody,
      ConcreteSyntaxTree wr, ConcreteSyntaxTree wStmts) {
      wr.Write($"{DafnyMapClass}({{");
      var sep = "";
      foreach (var p in elements) {
        wr.Write(sep);
        TrExpr(p.A, wr, inLetExprBody, wStmts);
        wr.Write(": ");
        TrExpr(p.B, wr, inLetExprBody, wStmts);
        sep = ", ";
      }
      wr.Write("})");
    }

    protected override void EmitSetBuilder_New(ConcreteSyntaxTree wr, SetComprehension e, string collectionName) {
      wr.WriteLine($"{collectionName} = {DafnySetClass}()");
    }

    protected override void EmitMapBuilder_New(ConcreteSyntaxTree wr, MapComprehension e, string collectionName) {
      wr.WriteLine($"{collectionName} = {DafnyMapClass}()");
    }

    protected override void EmitSetBuilder_Add(CollectionType ct, string collName, Expression elmt, bool inLetExprBody,
        ConcreteSyntaxTree wr) {
      var wStmts = wr.Fork();
      wr.WriteLine($"{collName} = {collName}.union({DafnySetClass}([{Expr(elmt, inLetExprBody, wStmts)}]))");
    }

    protected override ConcreteSyntaxTree EmitMapBuilder_Add(MapType mt, IToken tok, string collName, Expression term,
        bool inLetExprBody, ConcreteSyntaxTree wr) {
      var termLeftWriter = new ConcreteSyntaxTree();
      var wStmts = wr.Fork();
      wr.FormatLine($"{collName}[{termLeftWriter}] = {Expr(term, inLetExprBody, wStmts)}");
      return termLeftWriter;
    }

    [CanBeNull]
    protected override string GetSubtypeCondition(string tmpVarName, Type boundVarType, IToken tok, ConcreteSyntaxTree wPreconditions) {
      if (boundVarType.IsRefType) {
        throw new UnsupportedFeatureException(tok, Feature.SubtypeConstraintsInQuantifiers);
      }

      return True;
    }

    protected override string GetCollectionBuilder_Build(CollectionType ct, IToken tok, string collName, ConcreteSyntaxTree wr) {
      return TypeHelperName(ct) + $"({collName})";
    }

    protected override Type EmitIntegerRange(Type type, out ConcreteSyntaxTree wLo, out ConcreteSyntaxTree wHi, ConcreteSyntaxTree wr) {
      wr.Write("range(");
      wLo = wr.Fork();
      wr.Write(", ");
      wHi = wr.Fork();
      wr.Write(')');
      return AsNativeType(type) != null ? type : new IntType();
    }

    protected override void EmitSingleValueGenerator(Expression e, bool inLetExprBody, string type,
      ConcreteSyntaxTree wr, ConcreteSyntaxTree wStmts) {
      throw new UnsupportedFeatureException(Token.NoToken, Feature.ExactBoundedPool);
    }

    protected override void EmitHaltRecoveryStmt(Statement body, string haltMessageVarName, Statement recoveryBody, ConcreteSyntaxTree wr) {
      var tryBlock = wr.NewBlockPy("try:");
      TrStmt(body, tryBlock);
      var exceptBlock = wr.NewBlockPy($"except {DafnyRuntimeModule}.HaltException as e:");
      exceptBlock.WriteLine($"{IdProtect(haltMessageVarName)} = str(e)");
      TrStmt(recoveryBody, exceptBlock);
    }

    private static readonly Regex ModuleLine = new(@"^\s*assert\s+""([a-zA-Z0-9_]+)""\s*==\s*__name__\s*$");

    private static string FindModuleName(string externFilename) {
      using var rd = new StreamReader(new FileStream(externFilename, FileMode.Open, FileAccess.Read));
      while (rd.ReadLine() is { } line) {
        var match = ModuleLine.Match(line);
        if (match.Success) {
          return match.Groups[1].Value;
        }
      }
      return null;
    }

    static bool CopyExternLibraryIntoPlace(string externFilename, string mainProgram, TextWriter outputWriter) {
      // Grossly, we need to look in the file to figure out where to put it
      var moduleName = FindModuleName(externFilename);
      if (moduleName == null) {
        outputWriter.WriteLine($"Unable to determine module name: {externFilename}");
        return false;
      }
      var mainDir = Path.GetDirectoryName(mainProgram);
      Contract.Assert(mainDir != null);
      var tgtFilename = Path.Combine(mainDir, moduleName + ".py");
      var file = new FileInfo(externFilename);
      file.CopyTo(tgtFilename, true);
      if (DafnyOptions.O.CompileVerbose) {
        outputWriter.WriteLine($"Additional input {externFilename} copied to {tgtFilename}");
      }
      return true;
    }

    public override bool CompileTargetProgram(string dafnyProgramName, string targetProgramText,
        string /*?*/ callToMain, string /*?*/ targetFilename, ReadOnlyCollection<string> otherFileNames,
        bool runAfterCompile, TextWriter outputWriter, out object compilationResult) {
      compilationResult = null;
      foreach (var otherFileName in otherFileNames) {
        if (Path.GetExtension(otherFileName) != ".py") {
          outputWriter.WriteLine($"Unrecognized file as extra input for Python compilation: {otherFileName}");
          return false;
        }
        if (!CopyExternLibraryIntoPlace(otherFileName, targetFilename, outputWriter)) {
          return false;
        }
      }
      return true;
    }

    public override bool RunTargetProgram(string dafnyProgramName, string targetProgramText, string /*?*/ callToMain,
      string targetFilename, ReadOnlyCollection<string> otherFileNames, object compilationResult, TextWriter outputWriter) {
      Contract.Requires(targetFilename != null || otherFileNames.Count == 0);

      var psi = new ProcessStartInfo("python3", targetFilename) {
        CreateNoWindow = true,
        UseShellExecute = false,
        RedirectStandardInput = true,
        RedirectStandardOutput = false,
        RedirectStandardError = false,
      };

      try {
        using var pythonProcess = Process.Start(psi);
        pythonProcess.StandardInput.Close();
        pythonProcess.WaitForExit();
        return pythonProcess.ExitCode == 0;
      } catch (Exception e) {
        outputWriter.WriteLine("Error: Unable to start python ({0}): {1}", psi.FileName, e.Message);
        return false;
      }
    }
  }
}<|MERGE_RESOLUTION|>--- conflicted
+++ resolved
@@ -177,7 +177,6 @@
         : "";
       var methodWriter = wr.NewBlockPy(header: $"class {IdProtect(name)}{baseClasses}:");
 
-<<<<<<< HEAD
       var args = typeParameters.Where(NeedsTypeDescriptor).Comma(tp => tp.CompileName);
       if (!string.IsNullOrEmpty(args)) { args = $", {args}"; }
       var block = methodWriter.NewBlockPy(header: $"def  __init__(self{args}):", close: BlockStyle.Newline);
@@ -187,16 +186,6 @@
       var constructorWriter = block.Fork();
       block.WriteLine("pass");
 
-=======
-      var needsConstructor = cls is TopLevelDeclWithMembers decl
-                             && decl.Members.Any(m => !m.IsGhost && ((m is Field && !m.IsStatic) || m is Constructor));
-      ConcreteSyntaxTree constructorWriter = null;
-      if (needsConstructor) {
-        var block = methodWriter.NewBlockPy(header: "def  __init__(self):", close: BlockStyle.Newline);
-        constructorWriter = block.Fork();
-        block.WriteLine("pass");
-      }
->>>>>>> a9c656fd
       methodWriter.NewBlockPy("def __str__(self) -> str:")
         .WriteLine($"return \"{fullPrintName}\"");
       return new ClassWriter(this, constructorWriter, methodWriter);
@@ -236,15 +225,11 @@
       btw.WriteLine($"@classmethod");
       var wDefault = btw.NewBlockPy($"def default(cls, {UsedTypeParameters(dt).Comma(FormatDefaultTypeParameterValue)}):");
       var arguments = dt.GetGroundingCtor().Formals.Where(f => !f.IsGhost).Comma(f => DefaultValue(f.Type, wDefault, f.tok));
-<<<<<<< HEAD
       var constructorCall = $"{DtCtorDeclarationName(dt.GetGroundingCtor(), false)}({arguments})";
       if (dt is CoDatatypeDecl) {
         constructorCall = $"{dt.CompileName}__Lazy(lambda: {constructorCall})";
       }
       wDefault.WriteLine($"return lambda: {constructorCall}");
-=======
-      wDefault.WriteLine($"return {DtCtorDeclarationName(dt.GetGroundingCtor(), false)}({arguments})");
->>>>>>> a9c656fd
 
       // Ensures the string representation from the constructor is chosen
       btw.NewBlockPy("def __repr__(self) -> str:")
@@ -368,7 +353,6 @@
       var cw = (ClassWriter)CreateClass(IdProtect(nt.EnclosingModuleDefinition.CompileName), IdName(nt), nt, wr);
       var w = cw.MethodWriter;
       var udt = UserDefinedType.FromTopLevelDecl(nt.tok, nt);
-<<<<<<< HEAD
       if (nt.WitnessKind == SubsetTypeDecl.WKind.Compiled) {
         w.WriteLine("@staticmethod");
         var block = w.NewBlockPy("def default():");
@@ -378,12 +362,7 @@
       } else {
         w.WriteLine($"default = staticmethod(lambda: {TypeInitializationValue(udt, wr, nt.tok, false, false)})");
       }
-=======
-      var d = TypeInitializationValue(udt, wr, nt.tok, false, false);
-
-      w.WriteLine($"default = staticmethod(lambda: {d})");
-
->>>>>>> a9c656fd
+
       return cw;
     }
 
@@ -517,12 +496,7 @@
       if (m.IsStatic || customReceiver) { wr.WriteLine("@staticmethod"); }
       wr.Write($"def {IdName(m)}(");
       var sep = "";
-<<<<<<< HEAD
       WriteFormals(m, ForTypeDescriptors(typeArgs, m, lookasideBody), m.Ins, m.IsStatic, customReceiver, ref sep, wr);
-=======
-      WriteRuntimeTypeDescriptorsFormals(m, ForTypeDescriptors(typeArgs, m, lookasideBody), wr, ref sep, tp => tp.CompileName);
-      WriteFormals(m.Ins, m.IsStatic, ref sep, wr);
->>>>>>> a9c656fd
       var body = wr.NewBlockPy("):", close: BlockStyle.Newline);
       if (createBody) {
         return body;
@@ -540,7 +514,6 @@
       return wr;
     }
 
-<<<<<<< HEAD
     private void WriteFormals(MemberDecl member, List<TypeArgumentInstantiation> typeParams, List<Formal> formals, bool isStatic, bool customReceiver, ref string sep, ConcreteSyntaxTree wr) {
       if (!isStatic && !customReceiver) {
         wr.Write(sep + "self");
@@ -549,11 +522,6 @@
       WriteRuntimeTypeDescriptorsFormals(member, typeParams, wr, ref sep, FormatDefaultTypeParameterValue);
       if (customReceiver) {
         wr.Write(sep + "self");
-=======
-    private void WriteFormals(List<Formal> formals, bool isStatic, ref string sep, ConcreteSyntaxTree wr) {
-      if (!isStatic) {
-        wr.Write("self");
->>>>>>> a9c656fd
         sep = ", ";
       }
       WriteFormals(sep, formals, wr);
@@ -567,12 +535,7 @@
       if (isStatic || customReceiver) { wr.WriteLine("@staticmethod"); }
       wr.Write($"def {name}(");
       var sep = "";
-<<<<<<< HEAD
       WriteFormals(member, ForTypeDescriptors(typeArgs, member, lookasideBody), formals, isStatic, customReceiver, ref sep, wr);
-=======
-      WriteRuntimeTypeDescriptorsFormals(member, ForTypeDescriptors(typeArgs, member, lookasideBody), wr, ref sep, tp => tp.CompileName);
-      WriteFormals(formals, isStatic && !NeedsCustomReceiver(member), ref sep, wr);
->>>>>>> a9c656fd
       return wr.NewBlockPy("):", close: BlockStyle.Newline);
     }
 
@@ -582,47 +545,28 @@
       Contract.Requires(tok != null);
       Contract.Requires(wr != null);
 
-<<<<<<< HEAD
-      var customName = false;
-      var name = type.NormalizeExpandKeepConstraints() switch {
-        var x when x.IsBuiltinArrowType => "null",
+      return type.NormalizeExpandKeepConstraints() switch {
         // unresolved proxy; just treat as bool, since no particular type information is apparently needed for this type
-        BoolType or TypeProxy => "bool",
-        CharType => "char",
-        IntType or BitvectorType => "int",
-        RealType => "real",
+        BoolType or TypeProxy => $"{DafnyDefaults}.bool",
+        CharType => $"{DafnyDefaults}.char",
+        IntType or BitvectorType => $"{DafnyDefaults}.int",
+        RealType => $"{DafnyDefaults}.real",
         SeqType or SetType or MultiSetType or MapType => CollectionTypeDescriptor(),
         UserDefinedType udt => udt.ResolvedClass switch {
           TypeParameter tp => TypeParameterDescriptor(tp),
-          ClassDecl or NonNullTypeDecl => "null",
+          ClassDecl => $"{DafnyDefaults}.pointer",
           DatatypeDecl => DatatypeDescriptor(udt, udt.TypeArgs, udt.tok),
           NewtypeDecl or SubsetTypeDecl => CustomDescriptor(udt),
-=======
-      return type.NormalizeExpandKeepConstraints() switch {
-        // unresolved proxy; just treat as bool, since no particular type information is apparently needed for this type
-        BoolType or TypeProxy => $"{DafnyDefaults}.bool",
-        IntType or BitvectorType => $"{DafnyDefaults}.int",
-        RealType => $"{DafnyDefaults}.real",
-        UserDefinedType udt => udt.ResolvedClass switch {
-          TypeParameter tp => TypeParameterDescriptor(tp),
-          ClassDecl => $"{DafnyDefaults}.pointer",
-          TupleTypeDecl tpl => TupleTypeDescriptor(tpl, udt.TypeArgs, udt.tok),
-          NewtypeDecl => NewtypeDescriptor(udt),
->>>>>>> a9c656fd
           _ => throw new cce.UnreachableException()
         },
         _ => throw new cce.UnreachableException()
       };
-<<<<<<< HEAD
-      return (customName ? "" : DafnyDefaults + ".") + name;
 
       string CollectionTypeDescriptor() {
-        customName = true;
         return TypeHelperName(type.NormalizeExpandKeepConstraints());
       }
 
       string TypeParameterDescriptor(TypeParameter typeParameter) {
-        customName = true;
         if (thisContext != null && typeParameter.Parent is ClassDecl and not TraitDecl) {
           return $"self.{typeParameter.CompileName}";
         }
@@ -633,7 +577,6 @@
       }
 
       string CustomDescriptor(UserDefinedType userDefinedType) {
-        customName = true;
         return $"{TypeName_UDT(FullTypeName(userDefinedType), userDefinedType, wr, userDefinedType.tok)}.default";
       }
 
@@ -647,23 +590,6 @@
           w.Write($"{TypeName_UDT(FullTypeName(udt), udt, wr, tok)}.default(");
         }
         EmitTypeDescriptorsActuals(UsedTypeParameters(dt, typeArgs), tok, w, true);
-=======
-
-      string TypeParameterDescriptor(TypeParameter typeParameter) {
-        //TODO: Support for generic classes
-        Contract.Assert(!(thisContext != null && typeParameter.Parent is ClassDecl and not TraitDecl));
-        return typeParameter.CompileName;
-      }
-
-      string NewtypeDescriptor(UserDefinedType userDefinedType) {
-        return $"{TypeName_UDT(FullTypeName(userDefinedType), userDefinedType, wr, userDefinedType.tok)}.default";
-      }
-
-      string TupleTypeDescriptor(TupleTypeDecl tuple, List<Type> typeArgs, IToken tok) {
-        var w = new ConcreteSyntaxTree();
-        w.Write($"{DafnyDefaults}.tuple(");
-        EmitTypeDescriptorsActuals(UsedTypeParameters(tuple, typeArgs), tok, w, true);
->>>>>>> a9c656fd
         w.Write(")");
         return w.ToString();
       }
@@ -776,7 +702,6 @@
                 }
 
               case DatatypeDecl dt:
-<<<<<<< HEAD
                 var relevantTypeArgs = UsedTypeParameters(dt, udt.TypeArgs).ConvertAll(ta => ta.Actual);
                 return dt is TupleTypeDecl
                   ? $"({relevantTypeArgs.Comma(arg => DefaultValue(arg, wr, tok, constructTypeParameterDefaultsFromTypeDescriptors))})"
@@ -787,15 +712,6 @@
                   ? $"{TypeDescriptor(udt, wr, tok)}()"
                   : $"{FormatDefaultTypeParameterValue(tp)}()";
 
-=======
-                var constructor = dt is TupleTypeDecl ? "" : DtCtorDeclarationName(dt.GetGroundingCtor());
-                var relevantTypeArgs = UsedTypeParameters(dt, udt.TypeArgs).ConvertAll(ta => ta.Actual);
-                return $"{constructor}({relevantTypeArgs.Comma(arg => DefaultValue(arg, wr, tok, constructTypeParameterDefaultsFromTypeDescriptors))})";
-
-              case TypeParameter tp:
-                return $"{tp.CompileName}()";
-
->>>>>>> a9c656fd
               case ClassDecl:
                 return "None";
             }
