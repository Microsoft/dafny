--- conflicted
+++ resolved
@@ -15,14 +15,10 @@
 
     public override string TargetLanguage => "Python";
     const string DafnySetClass = "_dafny.Set";
-<<<<<<< HEAD
-
-=======
     const string DafnyMultiSetClass = "_dafny.MultiSet";
     const string DafnySeqClass = "_dafny.Seq";
     const string DafnyMapClass = "_dafny.Map";
     protected override string StmtTerminator { get => ""; }
->>>>>>> e5ef058c
     protected override void EmitHeader(Program program, ConcreteSyntaxTree wr) {
       wr.WriteLine("# Dafny program {0} compiled into Python", program.Name);
       ReadRuntimeSystem("DafnyRuntime.py", wr);
