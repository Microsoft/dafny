--- conflicted
+++ resolved
@@ -515,11 +515,7 @@
     protected override ConcreteSyntaxTree CreateWhileLoop(out ConcreteSyntaxTree guardWriter, ConcreteSyntaxTree wr) {
       wr.Write("while ");
       guardWriter = wr.Fork();
-<<<<<<< HEAD
-      var wBody = wr.NewBlockPy(":", "");
-=======
       var wBody = wr.NewBlockPy(":");
->>>>>>> 6efae20b
       return wBody;
     }
 
@@ -746,6 +742,7 @@
         case SpecialField.ID.IsNat:
           preString = "_dafny.BigOrdinal.is_nat(";
           postString = ")";
+          compiledName = "Keys";
           break;
         case SpecialField.ID.ArrayLength:
         case SpecialField.ID.ArrayLengthInt:
