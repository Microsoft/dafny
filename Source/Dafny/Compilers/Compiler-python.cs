using System;
using System.Collections.Generic;
using System.Collections.ObjectModel;
using System.Diagnostics;
using System.Diagnostics.Contracts;
using System.IO;
using System.Linq;
using System.Numerics;
using JetBrains.Annotations;
using ExtensionMethods;
using Microsoft.BaseTypes;
using Microsoft.Boogie;
using Bpl = Microsoft.Boogie;

namespace ExtensionMethods {
  using Microsoft.Dafny;
  public static class PythonExtensions {
    public static ConcreteSyntaxTree NewBlockPy(this ConcreteSyntaxTree tree, string header = "", string footer = "",
      BlockStyle open = BlockStyle.Newline,
      BlockStyle close = BlockStyle.Nothing) {
      return tree.NewBlock(header, footer, open, close);
    }
  }
}

namespace Microsoft.Dafny.Compilers {
  public class PythonCompiler : SinglePassCompiler {
    public override IReadOnlySet<string> SupportedExtensions => new HashSet<string> { ".py" };

    public override string TargetLanguage => "Python";
    public override string TargetExtension => "py";
    public override int TargetIndentSize => 4;

    public override string TargetBaseDir(string dafnyProgramName) =>
      $"{Path.GetFileNameWithoutExtension(dafnyProgramName)}-py";

    public override bool SupportsInMemoryCompilation => false;
    public override bool TextualTargetIsExecutable => true;

    public override IReadOnlySet<string> SupportedNativeTypes =>
      new HashSet<string> { "byte", "sbyte", "ushort", "short", "uint", "int", "number", "ulong", "long" };

    private readonly List<string> Imports = new List<string> { "module_" };

    private const string DafnyRuntimeModule = "_dafny";
    const string DafnySetClass = $"{DafnyRuntimeModule}.Set";
    const string DafnyMultiSetClass = $"{DafnyRuntimeModule}.MultiSet";
    const string DafnySeqClass = $"{DafnyRuntimeModule}.Seq";
    const string DafnyMapClass = $"{DafnyRuntimeModule}.Map";
    protected override string StmtTerminator { get => ""; }
    protected override string True { get => "True"; }
    protected override string False { get => "False"; }
    protected override void EmitHeader(Program program, ConcreteSyntaxTree wr) {
      wr.WriteLine($"# Dafny program {program.Name} compiled into Python");
      ReadRuntimeSystem("DafnyRuntime.py", wr.NewFile($"{DafnyRuntimeModule}.py"));
      Imports.Add(DafnyRuntimeModule);
      EmitImports(null, wr);
      wr.WriteLine();
    }

    public override void EmitCallToMain(Method mainMethod, string baseName, ConcreteSyntaxTree wr) {
      Coverage.EmitSetup(wr);
      wr.NewBlockPy("try:")
        .WriteLine("module_.default__.Main()");
      wr.NewBlockPy($"except {DafnyRuntimeModule}.HaltException as e:")
        .WriteLine($"{DafnyRuntimeModule}.print(\"[Program halted] \" + str(e) + \"\\n\")");
    }

    protected override ConcreteSyntaxTree CreateStaticMain(IClassWriter cw) {
      var wr = ((ClassWriter)cw).MethodWriter;
      return wr.WriteLine("def Main():");
    }

    protected override ConcreteSyntaxTree CreateModule(string moduleName, bool isDefault, bool isExtern,
        string libraryName, ConcreteSyntaxTree wr) {
      moduleName = IdProtect(moduleName);
      var file = wr.NewFile($"{moduleName}.py");
      EmitImports(moduleName, file);
      return file;
    }

    private void EmitImports(string moduleName, ConcreteSyntaxTree wr) {
      wr.WriteLine("import sys");
      wr.WriteLine("from typing import Callable, Any, TypeVar, NamedTuple");
      wr.WriteLine("from math import floor");
      wr.WriteLine();
      Imports.Iter(module => wr.WriteLine($"import {module}"));
      if (moduleName != null) {
        wr.WriteLine();
        wr.WriteLine($"assert \"{moduleName}\" == __name__");
        wr.WriteLine($"{moduleName} = sys.modules[__name__]");

        Imports.Add(moduleName);
      }
    }

    protected override string GetHelperModuleName() => DafnyRuntimeModule;

    private static string MangleName(string name) {
      switch (name) {
        case "False":
        case "None":
        case "True":
        case "and":
        case "as":
        case "assert":
        case "async":
        case "await":
        case "break":
        case "class":
        case "continue":
        case "def":
        case "del":
        case "elif":
        case "else":
        case "except":
        case "finally":
        case "for":
        case "from":
        case "global":
        case "if":
        case "import":
        case "in":
        case "is":
        case "lambda":
        case "nonlocal":
        case "not":
        case "or":
        case "pass":
        case "raise":
        case "return":
        case "try":
        case "while":
        case "with":
        case "yield":
          name = $"{name}_";
          break;
        default:
          while (name.StartsWith("_")) {
            name = $"{name[1..]}_";
          }
          if (name.Length > 0 && char.IsDigit(name[0])) {
            name = $"_{name}";
          }
          break;
      }
      return name;
    }

    protected override IClassWriter CreateClass(string moduleName, string name, bool isExtern, string fullPrintName,
        List<TypeParameter> typeParameters, TopLevelDecl cls, List<Type> superClasses, IToken tok, ConcreteSyntaxTree wr) {
      var methodWriter = wr.NewBlockPy(header: $"class {IdProtect(name)}:");

      var needsConstructor = cls is TopLevelDeclWithMembers decl && decl.Members.Any(m => !m.IsGhost && m is Field && !m.IsStatic);
      var constructorWriter = needsConstructor
        ? methodWriter.NewBlockPy(header: "def  __init__(self):", close: BlockStyle.Newline)
        : null;
      if (cls is ClassDecl d) {
        if (!needsConstructor && d.Members.All(m => m.IsGhost)) {
          methodWriter.WriteLine("pass");
        }
      }
      return new ClassWriter(this, constructorWriter, methodWriter);
    }

    protected override IClassWriter CreateTrait(string name, bool isExtern, List<TypeParameter> typeParameters,
      List<Type> superClasses, IToken tok,
      ConcreteSyntaxTree wr) {
      throw new NotImplementedException();
    }

    protected override ConcreteSyntaxTree CreateIterator(IteratorDecl iter, ConcreteSyntaxTree wr) {
      throw new NotImplementedException();
    }

    protected override IClassWriter DeclareDatatype(DatatypeDecl dt, ConcreteSyntaxTree wr) {

      if (dt is TupleTypeDecl) {
        return null;
      }

      var DtT = dt.CompileName;

      var btw = wr.NewBlockPy($"class {DtT}:", close: BlockStyle.Newline);

      if (dt.HasFinitePossibleValues) {
        btw.WriteLine($"@{DafnyRuntimeModule}.classproperty");
        var w = btw.NewBlockPy(
          $"def AllSingletonConstructors(instance):");
        w.WriteLine($"return [{dt.Ctors.Select(ctor => $"{DtCtorDeclarationName(ctor, false)}()").Comma()}]");
      }

      // Ensures the string representation from the constructor is chosen
      btw.NewBlockPy("def __repr__(self) -> str:")
        .WriteLine($"return self.__str__()");

      // Ensures the inequality is based on equality defined in the constructor
      btw.NewBlockPy("def __ne__(self, __o: object) -> bool:")
        .WriteLine($"return not self.__eq__(__o)");

      foreach (var ctor in dt.Ctors) {
        var ctorName = IdProtect(ctor.CompileName);

        // Class-level fields don't work in all python version due to metaclasses.
        var argList = ctor.Destructors.Select(d => $"(\'{IdProtect(d.CompileName)}\', {TypeName(d.Type, wr, d.tok)})").Comma();
        var namedtuple = $"NamedTuple(\'{ctorName}\', [{argList}])";
        var header = $"class {DtCtorDeclarationName(ctor, false)}({DtT}, {namedtuple}):";
        var constructor = wr.NewBlockPy(header, close: BlockStyle.Newline);
        DatatypeFieldsAndConstructor(ctor, constructor);

        // @property
        // def is_Ctor0(self) -> bool:
        //   return isinstance(self, Dt_Ctor0) }
        btw.WriteLine("@property");
        btw.NewBlockPy($"def is_{ctorName}(self) -> bool:")
          .WriteLine($"return isinstance(self, {DtCtorDeclarationName(ctor)})");
      }

      return new ClassWriter(this, btw, btw);
    }

    private void DatatypeFieldsAndConstructor(DatatypeCtor ctor, ConcreteSyntaxTree wr) {
      var dt = ctor.EnclosingDatatype;

      // Dt.Ctor
      var fString = (dt.EnclosingModuleDefinition.IsDefaultModule ? "" : dt.EnclosingModuleDefinition.Name + ".") +
                dt.Name + "." + ctor.Name;

      // {self.Dtor0}, {self.Dtor1}, ..., {self.DtorN}
      var args = ctor.Formals
        .Where(f => !f.IsGhost)
        .Select(f => $"{{self.{IdProtect(f.CompileName)}}}")
        .Comma();

      if (args.Length > 0) {
        fString += $"({args})";
      }

      wr.NewBlockPy("def __str__(self) -> str:")
        .WriteLine($"return f\'{fString}\'");

      var argList = ctor.Formals
        .Where(f => !f.IsGhost)
        .Select(f => $"self.{IdProtect(f.CompileName)} == __o.{IdProtect(f.CompileName)}");
      var suffix = args.Length > 0 ? $" and {string.Join(" and ", argList)}" : "";

      wr.NewBlockPy("def __eq__(self, __o: object) -> bool:")
        .WriteLine($"return isinstance(__o, {DtCtorDeclarationName(ctor)}){suffix}");

      wr.NewBlockPy("def __hash__(self) -> int:")
        .WriteLine("return super().__hash__()");
    }

    private static string DtCtorDeclarationName(DatatypeCtor ctor, bool full = true) {
      var dt = ctor.EnclosingDatatype;
      return $"{(full ? dt.FullCompileName : dt.CompileName)}_{ctor.CompileName}";
    }

    protected override IClassWriter DeclareNewtype(NewtypeDecl nt, ConcreteSyntaxTree wr) {
      var cw = (ClassWriter)CreateClass(IdProtect(nt.EnclosingModuleDefinition.CompileName), IdName(nt), nt, wr);
      var w = cw.MethodWriter;
      var udt = UserDefinedType.FromTopLevelDecl(nt.tok, nt);
      var d = TypeInitializationValue(udt, wr, nt.tok, false, false);

      w.WriteLine("@staticmethod");
      w.NewBlockPy("def default():", close: BlockStyle.Newline).WriteLine($"return {d}", "");

      return cw;
    }

    protected override void DeclareSubsetType(SubsetTypeDecl sst, ConcreteSyntaxTree wr) {
      var cw = (ClassWriter)CreateClass(IdProtect(sst.EnclosingModuleDefinition.CompileName), IdName(sst), sst, wr);
      var w = cw.MethodWriter;
      var udt = UserDefinedType.FromTopLevelDecl(sst.tok, sst);
      var d = TypeInitializationValue(udt, wr, sst.tok, false, false);

      w.WriteLine("@staticmethod");
      w.NewBlockPy("def default():").WriteLine($"return {d}");
    }

    protected override void GetNativeInfo(NativeType.Selection sel, out string name, out string literalSuffix, out bool needsCastAfterArithmetic) {
      literalSuffix = "";
      needsCastAfterArithmetic = false;
      switch (sel) {
        case NativeType.Selection.Byte:
        case NativeType.Selection.SByte:
        case NativeType.Selection.UShort:
        case NativeType.Selection.Short:
        case NativeType.Selection.UInt:
        case NativeType.Selection.Int:
        case NativeType.Selection.Number:
        case NativeType.Selection.ULong:
        case NativeType.Selection.Long:
          name = "int"; break;
        default:
          Contract.Assert(false); // unexpected native type
          throw new cce.UnreachableException(); // to please the compiler
      }
    }

    protected class ClassWriter : IClassWriter {
      public readonly PythonCompiler Compiler;
      public readonly ConcreteSyntaxTree ConstructorWriter;
      public readonly ConcreteSyntaxTree MethodWriter;

      public ClassWriter(PythonCompiler compiler, ConcreteSyntaxTree constructorWriter, ConcreteSyntaxTree methodWriter) {
        Contract.Requires(compiler != null);
        Contract.Requires(methodWriter != null);
        Contract.Requires(constructorWriter != null);
        this.Compiler = compiler;
        this.ConstructorWriter = constructorWriter;
        this.MethodWriter = methodWriter;
      }

      public ConcreteSyntaxTree CreateMethod(Method m, List<TypeArgumentInstantiation> typeArgs, bool createBody,
        bool forBodyInheritance, bool lookasideBody) {
        return Compiler.CreateMethod(m, typeArgs, createBody, MethodWriter, forBodyInheritance, lookasideBody);
      }

      public ConcreteSyntaxTree SynthesizeMethod(Method m, List<TypeArgumentInstantiation> typeArgs, bool createBody, bool forBodyInheritance, bool lookasideBody) {
        throw new NotImplementedException();
      }

      public ConcreteSyntaxTree CreateFunction(string name, List<TypeArgumentInstantiation> typeArgs,
          List<Formal> formals, Type resultType, IToken tok, bool isStatic, bool createBody, MemberDecl member,
          bool forBodyInheritance, bool lookasideBody) {
        return Compiler.CreateFunction(name, typeArgs, formals, resultType, tok, isStatic, createBody, member,
          MethodWriter, forBodyInheritance, lookasideBody);
      }

      public ConcreteSyntaxTree CreateGetter(string name, TopLevelDecl enclosingDecl, Type resultType, IToken tok,
          bool isStatic, bool isConst, bool createBody, MemberDecl member, bool forBodyInheritance) {
        return Compiler.CreateGetter(name, resultType, tok, isStatic, createBody, MethodWriter);
      }

      public ConcreteSyntaxTree CreateGetterSetter(string name, Type resultType, IToken tok, bool isStatic,
          bool createBody, MemberDecl member, out ConcreteSyntaxTree setterWriter, bool forBodyInheritance) {
        return Compiler.CreateGetterSetter(name, resultType, tok, isStatic, createBody, out setterWriter, methodWriter: MethodWriter);
      }

      public void DeclareField(string name, TopLevelDecl enclosingDecl, bool isStatic, bool isConst, Type type,
          IToken tok, string rhs, Field field) {
        Compiler.DeclareField(name, isStatic, isConst, type, tok, rhs, ConstructorWriter);
      }

      public void InitializeField(Field field, Type instantiatedFieldType, TopLevelDeclWithMembers enclosingClass) {
        throw new NotSupportedException();
      }

      public ConcreteSyntaxTree ErrorWriter() => MethodWriter;

      public void Finish() {

      }
    }

    private void DeclareField(string name, bool isStatic, bool isConst, Type type, IToken tok, string rhs,
        ConcreteSyntaxTree fieldWriter) {
      fieldWriter.Write($"self.{name}: {TypeName(type, fieldWriter, tok)}");
      if (rhs != null) {
        fieldWriter.Write($" = {rhs}");
      }
      fieldWriter.WriteLine();
    }

    private ConcreteSyntaxTree CreateGetterSetter(string name, Type resultType, IToken tok, bool isStatic,
        bool createBody, out ConcreteSyntaxTree setterWriter, ConcreteSyntaxTree methodWriter) {
      throw new NotImplementedException();
    }

    private ConcreteSyntaxTree CreateGetter(string name, Type resultType, IToken tok, bool isStatic, bool createBody,
        ConcreteSyntaxTree methodWriter) {
      methodWriter.WriteLine(isStatic ? $"@{DafnyRuntimeModule}.classproperty" : "@property");
      return methodWriter.NewBlockPy(header: $"def {name}({(isStatic ? "instance" : "self")}):");
    }

    private ConcreteSyntaxTree CreateMethod(Method m, List<TypeArgumentInstantiation> typeArgs, bool createBody,
        ConcreteSyntaxTree wr, bool forBodyInheritance, bool lookasideBody) {
      if (m.IsStatic) { wr.WriteLine("@staticmethod"); }
      wr.Write($"def {IdName(m)}(");
      WriteFormals(m.Ins, m.IsStatic, wr);
      return wr.NewBlockPy("):", close: BlockStyle.Newline);
    }

    protected override ConcreteSyntaxTree EmitMethodReturns(Method m, ConcreteSyntaxTree wr) {
      if (m.Outs.Any(f => !f.IsGhost)) {
        var beforeReturnBlock = wr.Fork();
        EmitReturn(m.Outs, wr);
        return beforeReturnBlock;
      }
      return wr;
    }

    private void WriteFormals(List<Formal> formals, bool isStatic, ConcreteSyntaxTree wr) {
      var self = wr.Fork();
      if (!isStatic) {
        self.Write("self");
      }
      if (WriteFormals("", formals, wr) > 0 && !isStatic) {
        self.Write(", ");
      }
    }

    private ConcreteSyntaxTree CreateFunction(string name, List<TypeArgumentInstantiation> typeArgs,
        List<Formal> formals, Type resultType, IToken tok, bool isStatic, bool createBody, MemberDecl member,
        ConcreteSyntaxTree wr, bool forBodyInheritance, bool lookasideBody) {
      if (isStatic || NeedsCustomReceiver(member)) { wr.WriteLine("@staticmethod"); }
      wr.Write($"def {name}(");
      WriteFormals(formals, isStatic, wr);
      return wr.NewBlockPy("):", close: BlockStyle.Newline);
    }


    protected override string TypeDescriptor(Type type, ConcreteSyntaxTree wr, IToken tok) {
      throw new NotImplementedException();
    }

    protected override ConcreteSyntaxTree EmitTailCallStructure(MemberDecl member, ConcreteSyntaxTree wr) {
      wr = wr.NewBlockPy($"while True:").NewBlockPy($"with {DafnyRuntimeModule}.label():");
      var body = wr.Fork();
      wr.WriteLine("break");
      return body;
    }

    protected override void EmitJumpToTailCallStart(ConcreteSyntaxTree wr) {
      wr.WriteLine($"{DafnyRuntimeModule}._tail_call()");
    }

    internal override string TypeName(Type type, ConcreteSyntaxTree wr, Bpl.IToken tok, MemberDecl/*?*/ member = null) {
      return TypeName(type, wr, tok, boxed: false, member);
    }
    private string TypeName(Type type, ConcreteSyntaxTree wr, Bpl.IToken tok, bool boxed, MemberDecl /*?*/ member = null) {
      return TypeName(type, wr, tok, boxed, false, member);
    }
    private string TypeName(Type type, ConcreteSyntaxTree wr, Bpl.IToken tok, bool boxed, bool erased, MemberDecl/*?*/ member = null) {
      Contract.Ensures(Contract.Result<string>() != null);
      Contract.Assume(type != null);  // precondition; this ought to be declared as a Requires in the superclass

      var xType = type.NormalizeExpand();

      switch (xType) {
        case BoolType:
          return "bool";
        case CharType:
          return "str";
        case IntType or BigOrdinalType or BitvectorType:
          return "int";
        case RealType:
          return $"{DafnyRuntimeModule}.BigRational";
        case UserDefinedType udt: {
            var s = FullTypeName(udt, member);
            return TypeName_UDT(s, udt, wr, udt.tok);
          }
        case CollectionType:
          return TypeHelperName(xType);
      }

      Contract.Assert(false);
      throw new NotImplementedException();
    }

    protected override string TypeInitializationValue(Type type, ConcreteSyntaxTree wr, IToken tok,
        bool usePlaceboValue, bool constructTypeParameterDefaultsFromTypeDescriptors) {
      var xType = type.NormalizeExpandKeepConstraints();

      switch (xType) {
        case BoolType:
          return "False";
        case CharType:
          return CharType.DefaultValueAsString;
        case IntType or BigOrdinalType or BitvectorType:
          return "int(0)";
        case RealType:
          return $"{DafnyRuntimeModule}.BigRational()";
        case CollectionType:
          return $"{TypeHelperName(xType)}({{}})";
        case UserDefinedType udt: {
            var cl = udt.ResolvedClass;
            Contract.Assert(cl != null);
            switch (cl) {
              case SubsetTypeDecl td:
                switch (td.WitnessKind) {
                  case SubsetTypeDecl.WKind.Special:
                    Contract.Assert(ArrowType.IsPartialArrowTypeName(td.Name) || ArrowType.IsTotalArrowTypeName(td.Name) || td is NonNullTypeDecl);
                    var rangeDefaultValue = TypeInitializationValue(udt.TypeArgs.Last(), wr, tok, usePlaceboValue, constructTypeParameterDefaultsFromTypeDescriptors);
                    var arguments = udt.TypeArgs.Comma((_, i) => $"x{i}");
                    return $"(lambda {arguments}: {rangeDefaultValue})";
                  default:
                    return TypeInitializationValue(td.RhsWithArgument(udt.TypeArgs), wr, tok, usePlaceboValue,
                      constructTypeParameterDefaultsFromTypeDescriptors);
                }

              case NewtypeDecl td:
                if (td.Witness != null) {
                  var wrWitness = new ConcreteSyntaxTree();
                  TrExpr(td.Witness, wrWitness, false, wrWitness);
                  return $"int({wrWitness})";
                } else {
                  return TypeInitializationValue(td.BaseType, wr, tok, usePlaceboValue, constructTypeParameterDefaultsFromTypeDescriptors);
                }

              case DatatypeDecl dt:
                if (dt is TupleTypeDecl) {
                  throw new NotImplementedException();
                }
                var s = DtCtorDeclarationName(dt.GetGroundingCtor());
                var relevantTypeArgs = UsedTypeParameters(dt, udt.TypeArgs).ConvertAll(ta => ta.Actual);
                return $"{s}({relevantTypeArgs.Comma(arg => DefaultValue(arg, wr, tok, constructTypeParameterDefaultsFromTypeDescriptors))})";

              case TypeParameter:
                return "None";
            }
            break;
          }
      }

      Contract.Assert(false);
      throw new cce.UnreachableException();  // unexpected type
    }

    protected override string TypeName_UDT(string fullCompileName, List<TypeParameter.TPVariance> variance,
        List<Type> typeArgs, ConcreteSyntaxTree wr, IToken tok) {
      return fullCompileName;
    }

    protected override string TypeName_Companion(Type type, ConcreteSyntaxTree wr, IToken tok, MemberDecl member) {
      type = UserDefinedType.UpcastToMemberEnclosingType(type, member);
      return TypeName(type, wr, tok, member);
    }

    protected override void TypeArgDescriptorUse(bool isStatic, bool lookasideBody, TopLevelDeclWithMembers cl, out bool needsTypeParameter, out bool needsTypeDescriptor) {
      needsTypeParameter = false;
      needsTypeDescriptor = false;
    }

    protected override bool DeclareFormal(string prefix, string name, Type type, IToken tok, bool isInParam, ConcreteSyntaxTree wr) {
      if (isInParam) {
        wr.Write($"{prefix}{name}");
        return true;
      } else {
        return false;
      }
    }

    protected override void DeclareLocalVar(string name, Type type, IToken tok, bool leaveRoomForRhs, string rhs,
        ConcreteSyntaxTree wr) {
      wr.Write(name);
      if (type != null) { wr.Write($": {TypeName(type, wr, tok)}"); }
      if (rhs != null) { wr.Write($" = {rhs}"); }
      wr.WriteLine();
    }

    protected override ConcreteSyntaxTree DeclareLocalVar(string name, Type type, IToken tok, ConcreteSyntaxTree wr) {
      var w = new ConcreteSyntaxTree();
      wr.FormatLine($"{name} = {w}");
      return w;
    }

    protected override bool UseReturnStyleOuts(Method m, int nonGhostOutCount) => true;
    protected override bool SupportsMultipleReturns => true;

    protected override void DeclareLocalOutVar(string name, Type type, IToken tok, string rhs, bool useReturnStyleOuts,
        ConcreteSyntaxTree wr) {
      DeclareLocalVar(name, type, tok, false, rhs, wr);
    }

    protected override void EmitActualTypeArgs(List<Type> typeArgs, IToken tok, ConcreteSyntaxTree wr) {
      // emit nothing
    }

    protected override string GenerateLhsDecl(string target, Type type, ConcreteSyntaxTree wr, IToken tok) {
      return $"{target}: {TypeName(type, wr, tok)}";
    }

    protected override void EmitPrintStmt(ConcreteSyntaxTree wr, Expression arg) {
      var wStmts = wr.Fork();
      wr.Write($"{DafnyRuntimeModule}.print(");
      TrExpr(arg, wr, false, wStmts);
      wr.WriteLine(")");
    }

    protected override void EmitReturn(List<Formal> outParams, ConcreteSyntaxTree wr) {
      outParams = outParams.Where(f => !f.IsGhost).ToList();
      wr.Write("return");
      if (outParams.Count > 0) {
        wr.Write($" {outParams.Comma(IdName)}");
      }
      wr.WriteLine();
    }

    protected override ConcreteSyntaxTree CreateLabeledCode(string label, bool createContinueLabel, ConcreteSyntaxTree wr) {
      if (createContinueLabel) { throw new NotImplementedException(); }
      return wr.NewBlockPy($"with {DafnyRuntimeModule}.label(\"{label}\"):");
    }

    protected override void EmitBreak(string label, ConcreteSyntaxTree wr) {
      if (label != null) {
        wr.WriteLine($"{DafnyRuntimeModule}._break(\"{label}\")");
      } else {
        wr.WriteLine("break");
      }
    }

    protected override void EmitContinue(string label, ConcreteSyntaxTree wr) {
      throw new NotImplementedException();
    }

    protected override void EmitYield(ConcreteSyntaxTree wr) {
      throw new NotImplementedException();
    }

    protected override void EmitAbsurd(string message, ConcreteSyntaxTree wr) {
      if (message == null) {
        message = "unexpected control point";
      }
      wr.WriteLine($"raise Exception(\"{message}\")");
    }

    protected override void EmitHalt(IToken tok, Expression messageExpr, ConcreteSyntaxTree wr) {
      var wStmts = wr.Fork();
      wr.Write($"raise {DafnyRuntimeModule}.HaltException(");
      if (tok != null) {
        wr.Write($"{DafnyRuntimeModule}.Seq(\"{Dafny.ErrorReporter.TokenToString(tok)}: \") + ");
      }

      TrExpr(messageExpr, wr, false, wStmts);
      wr.WriteLine(")");
    }

    protected override ConcreteSyntaxTree EmitIf(out ConcreteSyntaxTree guardWriter, bool hasElse, ConcreteSyntaxTree wr) {
      wr.Write("if ");
      guardWriter = wr.Fork();
      return wr.NewBlockPy(":", hasElse ? "el" : "");
    }

    protected override ConcreteSyntaxTree EmitBlock(ConcreteSyntaxTree wr) {
      //This encoding does not provide a new scope
      return wr.NewBlockPy("if True:");
    }

    protected override ConcreteSyntaxTree EmitForStmt(IToken tok, IVariable loopIndex, bool goingUp, string endVarName,
      List<Statement> body, LList<Label> labels, ConcreteSyntaxTree wr) {
      throw new NotImplementedException();
    }

    protected override ConcreteSyntaxTree CreateWhileLoop(out ConcreteSyntaxTree guardWriter, ConcreteSyntaxTree wr) {
      wr.Write("while ");
      guardWriter = wr.Fork();
      var wBody = wr.NewBlockPy(":");
      return wBody;
    }

    protected override ConcreteSyntaxTree CreateForLoop(string indexVar, string bound, ConcreteSyntaxTree wr) {
      return wr.NewBlockPy($"for {indexVar} in range({bound}):");
    }

    protected override ConcreteSyntaxTree CreateDoublingForLoop(string indexVar, int start, ConcreteSyntaxTree wr) {
      throw new NotImplementedException();
    }

    protected override void EmitIncrementVar(string varName, ConcreteSyntaxTree wr) {
      throw new NotImplementedException();
    }

    protected override void EmitDecrementVar(string varName, ConcreteSyntaxTree wr) {
      throw new NotImplementedException();
    }

    protected override string GetQuantifierName(string bvType) {
      return $"{DafnyRuntimeModule}.quantifier";
    }

    protected override ConcreteSyntaxTree CreateForeachLoop(string tmpVarName, Type collectionElementType, IToken tok,
      out ConcreteSyntaxTree collectionWriter, ConcreteSyntaxTree wr) {
      collectionWriter = new ConcreteSyntaxTree();
      wr.WriteLine($"{tmpVarName}: {TypeName(collectionElementType, wr, tok)}")
        .Format($"for {tmpVarName} in {collectionWriter}:");
      return wr.NewBlockPy();
    }

    protected override void EmitDowncastVariableAssignment(string boundVarName, Type boundVarType, string tmpVarName,
      Type collectionElementType, bool introduceBoundVar, IToken tok, ConcreteSyntaxTree wr) {
      wr.WriteLine($"{boundVarName}{(introduceBoundVar ? $": {TypeName(boundVarType, wr, tok)}" : "")} = {tmpVarName}");
    }

    protected override ConcreteSyntaxTree CreateForeachIngredientLoop(string boundVarName, int L, string tupleTypeArgs,
        out ConcreteSyntaxTree collectionWriter, ConcreteSyntaxTree wr) {
      throw new NotImplementedException();
    }

    protected override void EmitNew(Type type, IToken tok, CallStmt _, ConcreteSyntaxTree wr, ConcreteSyntaxTree wStmts) {
      wr.Write($"{TypeName(type, wr, tok)}()");
    }

    protected override void EmitNewArray(Type elmtType, IToken tok, List<Expression> dimensions, bool mustInitialize,
<<<<<<< HEAD
        ConcreteSyntaxTree wr, ConcreteSyntaxTree wStmts) {
      if (dimensions.Count != 1) {
        throw new NotImplementedException();
      }
      var initValue = mustInitialize ? DefaultValue(elmtType, wr, tok, true) : "None";
      wr.Write($"[{initValue} for _ in range");
      TrParenExpr(dimensions[0], wr, false, wStmts);
      wr.Write("]");
=======
      ConcreteSyntaxTree wr, ConcreteSyntaxTree wStmts) {
      var initValue = mustInitialize ? DefaultValue(elmtType, wr, tok, true) : "None";
      if (dimensions.Count == 1) {
        // handle the common case of 1-dimensional arrays separately
        wr.Write($"[{initValue} for _ in range");
        TrParenExpr(dimensions[0], wr, false, wStmts);
        wr.Write("]");
      } else {
        wr.Write($"{DafnyRuntimeModule}.newArray({initValue}");
        foreach (var dim in dimensions) {
          wr.Write(", int");
          TrParenExpr(dim, wr, false, wStmts);
        }
        wr.Write(")");
      }
>>>>>>> 2d5fbda6
    }

    protected override void EmitLiteralExpr(ConcreteSyntaxTree wr, LiteralExpr e) {
      switch (e) {
        case CharLiteralExpr:
          wr.Write($"'{(string)e.Value}'");
          break;
        case StringLiteralExpr str:
          wr.Write($"{DafnyRuntimeModule}.Seq(");
          TrStringLiteral(str, wr);
          wr.Write(")");
          break;
        case StaticReceiverExpr:
          wr.Write(TypeName(e.Type, wr, e.tok));
          break;
        default:
          switch (e.Value) {
            case null:
              wr.Write("None");
              break;
            case bool value:
              wr.Write($"{value}");
              break;
            case BigInteger integer:
              wr.Write($"{integer}");
              break;
            case BigDec n:
              wr.Write($"{DafnyRuntimeModule}.BigRational('{n.Mantissa}e{n.Exponent}')");
              break;
            case null:
              wr.Write("None");
              break;
            default:
              throw new NotImplementedException();
          }
          break;
      }
    }

    protected override void EmitStringLiteral(string str, bool isVerbatim, ConcreteSyntaxTree wr) {
      if (!isVerbatim) {
        wr.Write($"\"{str}\"");
      } else {
        var n = str.Length;
        wr.Write("\"");
        for (var i = 0; i < n; i++) {
          if (str[i] == '\"' && i + 1 < n && str[i + 1] == '\"') {
            wr.Write("\\\"");
            i++;
          } else if (str[i] == '\\') {
            wr.Write("\\\\");
          } else if (str[i] == '\n') {
            wr.Write("\\n");
          } else if (str[i] == '\r') {
            wr.Write("\\r");
          } else {
            wr.Write(str[i]);
          }
        }
        wr.Write("\"");
      }
    }

    protected override ConcreteSyntaxTree EmitBitvectorTruncation(BitvectorType bvType, bool surroundByUnchecked, ConcreteSyntaxTree wr) {
      var vec = wr.ForkInParens();
      wr.Write($" & ((1 << {bvType.Width}) - 1)");
      return vec;
    }

    protected override void EmitRotate(Expression e0, Expression e1, bool isRotateLeft, ConcreteSyntaxTree wr,
        bool inLetExprBody, ConcreteSyntaxTree wStmts, FCE_Arg_Translator tr) {
      // ( e0 op1 e1) | (e0 op2 (width - e1))
      EmitShift(e0, e1, isRotateLeft ? "<<" : ">>", isRotateLeft, true, wr.ForkInParens(), inLetExprBody, wStmts, tr);

      wr.Write(" | ");

      EmitShift(e0, e1, isRotateLeft ? ">>" : "<<", !isRotateLeft, false, wr.ForkInParens(), inLetExprBody, wStmts, tr);
    }

    void EmitShift(Expression e0, Expression e1, string op, bool truncate, bool firstOp, ConcreteSyntaxTree wr,
        bool inLetExprBody, ConcreteSyntaxTree wStmts, FCE_Arg_Translator tr) {
      var bv = e0.Type.AsBitVectorType;
      if (truncate) {
        wr = EmitBitvectorTruncation(bv, true, wr);
      }
      tr(e0, wr, inLetExprBody, wStmts);
      wr.Write($" {op} ");
      if (!firstOp) {
        wr = wr.ForkInParens().Write($"{bv.Width} - ");
      }

      tr(e1, wr.ForkInParens(), inLetExprBody, wStmts);
    }

    protected override void EmitEmptyTupleList(string tupleTypeArgs, ConcreteSyntaxTree wr) {
      throw new NotImplementedException();
    }

    protected override ConcreteSyntaxTree EmitAddTupleToList(string ingredients, string tupleTypeArgs, ConcreteSyntaxTree wr) {
      throw new NotImplementedException();
    }

    protected override void EmitTupleSelect(string prefix, int i, ConcreteSyntaxTree wr) {
      throw new NotImplementedException();
    }

    protected override string IdProtect(string name) {
      return PublicIdProtect(name);
    }

    public override string PublicIdProtect(string name) {
      Contract.Requires(name != null);
      return name switch {
        _ => MangleName(name)
      };
    }

    protected override string FullTypeName(UserDefinedType udt, MemberDecl member = null) {
      if (udt is ArrowType) {
        //TODO: Add deeper types
        return "Callable";
      }

      var cl = udt.ResolvedClass;
      return cl switch {
<<<<<<< HEAD
        TypeParameter => $"TypeVar(\'{IdProtect(cl.CompileName)}\')",
=======
        ArrayClassDecl => DafnySeqClass,
        TypeParameter => IdProtect(udt.CompileName),
>>>>>>> 2d5fbda6
        TupleTypeDecl => "tuple",
        ArrayClassDecl => $"{DafnyRuntimeModule}.Seq",
        _ => IdProtect(cl.FullCompileName)
      };
    }

    protected override void EmitThis(ConcreteSyntaxTree wr) {
      wr.Write("self");
    }

    protected override void EmitDatatypeValue(DatatypeValue dtv, string arguments, ConcreteSyntaxTree wr) {
      if (dtv.IsCoCall) {
        throw new NotImplementedException();
      } else {
        if (dtv.Ctor.EnclosingDatatype is not TupleTypeDecl) {
          wr.Write($"{DtCtorDeclarationName(dtv.Ctor)}");
        }
        wr.Write($"({arguments})");
      }
    }

    protected override void GetSpecialFieldInfo(SpecialField.ID id, object idParam, Type receiverType,
        out string compiledName, out string preString, out string postString) {
      compiledName = "";
      preString = "";
      postString = "";
      switch (id) {
        case SpecialField.ID.UseIdParam:
          compiledName = IdProtect((string)idParam);
          break;
        case SpecialField.ID.Keys:
          compiledName = "keys";
          break;
        case SpecialField.ID.ArrayLength:
        case SpecialField.ID.ArrayLengthInt:
          preString = "len(";
          postString = ")";
          break;
        case SpecialField.ID.Floor:
          preString = "floor(";
          postString = ")";
          break;
        case SpecialField.ID.IsLimit:
          preString = $"{DafnyRuntimeModule}.BigOrdinal.is_limit(";
          postString = ")";
          break;
        case SpecialField.ID.IsSucc:
          preString = $"{DafnyRuntimeModule}.BigOrdinal.is_succ(";
          postString = ")";
          break;
        case SpecialField.ID.Offset:
          preString = $"{DafnyRuntimeModule}.BigOrdinal.offset(";
          postString = ")";
          break;
        case SpecialField.ID.IsNat:
          preString = $"{DafnyRuntimeModule}.BigOrdinal.is_nat(";
          postString = ")";
          break;
        case SpecialField.ID.ArrayLength:
        case SpecialField.ID.ArrayLengthInt:
          preString = "len(";
          postString = ")";
          if (idParam != null && (int)idParam > 0) {
            postString = string.Concat(Enumerable.Repeat("[0]", (int)idParam)) + postString;
          }
          break;
        default:
          Contract.Assert(false); // unexpected ID
          break;
      }
    }

    protected override ILvalue EmitMemberSelect(Action<ConcreteSyntaxTree> obj, Type objType, MemberDecl member,
        List<TypeArgumentInstantiation> typeArgs, Dictionary<TypeParameter, Type> typeMap, Type expectedType,
        string additionalCustomParameter = null, bool internalAccess = false) {
      if (internalAccess) {
        return SimpleLvalue(w => {
          w.Write($"self._{member.CompileName}");
        });
      }
      switch (member) {
        case DatatypeDestructor dd: {
            var dest = dd.EnclosingClass switch {
              TupleTypeDecl => $"[{dd.Name}]",
              _ => $".{dd.CompileName}"
            };
            return SuffixLvalue(obj, dest);
          }
        case SpecialField sf: {
            GetSpecialFieldInfo(sf.SpecialId, sf.IdParam, objType, out var compiledName, out _, out _);
            if (compiledName.Length > 0) { compiledName = "." + compiledName; }
            return SuffixLvalue(obj, compiledName);
          }
        case Field: {
            return SimpleLvalue(w => {
              if (member.IsStatic) { w.Write(TypeName_Companion(objType, w, member.tok, member)); } else { obj(w); }
              w.Write($".{IdName(member)}");
            });
          }
        case Function fn: {
            if (additionalCustomParameter == null) {
              return SuffixLvalue(obj, $".{IdName(fn)}");
            }
            var args = fn.Formals
              .Where(f => !f.IsGhost)
              .Select(_ => ProtectedFreshId("_eta"))
              .Comma();
            if (args.Length > 0) { additionalCustomParameter += ", "; }
            return EnclosedLvalue($"lambda {args}: ", obj, $".{IdName(fn)}({additionalCustomParameter}{args})");
          }
        default:
          return SimpleLvalue(w => {
            w.Write($"{TypeName_Companion(objType, w, member.tok, member)}.{IdName(member)}({additionalCustomParameter ?? ""})");
          });
      }
    }

    protected override ConcreteSyntaxTree EmitArraySelect(List<string> indices, Type elmtType, ConcreteSyntaxTree wr) {
      Contract.Assert(indices != null && 1 <= indices.Count);
      var w = wr.Fork();
<<<<<<< HEAD
      if (indices.Count == 1) {
        wr.Write($"[{indices[0]}]");
      }
=======
      foreach (var index in indices) {
        wr.Write($"[{index}]");
      }

>>>>>>> 2d5fbda6
      return w;
    }

    protected override ConcreteSyntaxTree EmitArraySelect(List<Expression> indices, Type elmtType, bool inLetExprBody,
<<<<<<< HEAD
        ConcreteSyntaxTree wr, ConcreteSyntaxTree wStmts) {
      Contract.Assert(indices != null && 1 <= indices.Count);
=======
      ConcreteSyntaxTree wr, ConcreteSyntaxTree wStmts) {
      Contract.Assert(indices != null && 1 <= indices.Count);  // follows from precondition
>>>>>>> 2d5fbda6
      var strings = indices.Select(index => Expr(indices[0], inLetExprBody, wStmts).ToString());
      return EmitArraySelect(strings.ToList(), elmtType, wr);
    }

    protected override void EmitExprAsInt(Expression expr, bool inLetExprBody, ConcreteSyntaxTree wr,
      ConcreteSyntaxTree wStmts) {
      throw new NotImplementedException();
    }

    protected override void EmitIndexCollectionSelect(Expression source, Expression index, bool inLetExprBody,
      ConcreteSyntaxTree wr, ConcreteSyntaxTree wStmts) {
      TrParenExpr(source, wr, inLetExprBody, wStmts);
      wr.Write("[");
      TrExpr(index, wr, inLetExprBody, wStmts);
      wr.Write("]");
    }

    protected override void EmitIndexCollectionUpdate(Expression source, Expression index, Expression value,
      CollectionType resultCollectionType, bool inLetExprBody, ConcreteSyntaxTree wr, ConcreteSyntaxTree wStmts) {
      throw new NotImplementedException();
    }

    protected override void EmitSeqSelectRange(Expression source, Expression lo, Expression hi, bool fromArray,
      bool inLetExprBody, ConcreteSyntaxTree wr, ConcreteSyntaxTree wStmts) {
      wr.Write($"{DafnySeqClass}(");
      TrParenExpr(source, wr, inLetExprBody, wStmts);
      wr.Write("[");
      if (lo != null) { TrExpr(lo, wr, inLetExprBody, wStmts); }
      wr.Write(":");
      if (hi != null) { TrExpr(hi, wr, inLetExprBody, wStmts); }
      wr.Write(":])");
    }

    protected override void EmitSeqConstructionExpr(SeqConstructionExpr expr, bool inLetExprBody, ConcreteSyntaxTree wr,
      ConcreteSyntaxTree wStmts) {
      ConcreteSyntaxTree valueExpression;
      string binder;
      if (expr.Initializer is LambdaExpr lam) {
        valueExpression = Expr(lam.Body, inLetExprBody, wStmts);
        binder = IdProtect(lam.BoundVars[0].CompileName);
      } else {
        throw new NotImplementedException();
      }
      wr.Write($"{DafnySeqClass}([{valueExpression} for {binder} in range({Expr(expr.N, inLetExprBody, wStmts)})])");
    }

    protected override void EmitMultiSetFormingExpr(MultiSetFormingExpr expr, bool inLetExprBody, ConcreteSyntaxTree wr,
      ConcreteSyntaxTree wStmts) {
      throw new NotImplementedException();
    }

    protected override void EmitApplyExpr(Type functionType, IToken tok, Expression function,
        List<Expression> arguments, bool inLetExprBody, ConcreteSyntaxTree wr, ConcreteSyntaxTree wStmts) {
      TrExpr(function, wr, inLetExprBody, wStmts);
      TrExprList(arguments, wr, inLetExprBody, wStmts);
    }

    protected override ConcreteSyntaxTree EmitBetaRedex(List<string> boundVars, List<Expression> arguments,
        List<Type> boundTypes, Type resultType, IToken resultTok, bool inLetExprBody, ConcreteSyntaxTree wr, ConcreteSyntaxTree wStmts) {
      var functionName = ProtectedFreshId("_lambda");
      wr.Write($"{functionName}");
      TrExprList(arguments, wr, inLetExprBody, wStmts);
      return wStmts.NewBlockPy($"def {functionName}({boundVars.Comma()}):", close: BlockStyle.Newline);
    }

    protected override void EmitDestructor(string source, Formal dtor, int formalNonGhostIndex, DatatypeCtor ctor,
        List<Type> typeArgs, Type bvType, ConcreteSyntaxTree wr) {
      wr.Write(source);
      wr.Write(ctor.EnclosingDatatype is TupleTypeDecl ? $"[{dtor.Name}]" : $".{IdProtect(dtor.CompileName)}");
    }

    protected override bool TargetLambdasRestrictedToExpressions => true;
    protected override ConcreteSyntaxTree CreateLambda(List<Type> inTypes, IToken tok, List<string> inNames,
        Type resultType, ConcreteSyntaxTree wr, ConcreteSyntaxTree wStmts, bool untyped = false) {
      var functionName = ProtectedFreshId("_lambda");
      wr.Write($"{functionName}");
      return wStmts.NewBlockPy($"def {functionName}({inNames.Comma()}):", close: BlockStyle.Newline);
    }

    protected override void CreateIIFE(string bvName, Type bvType, IToken bvTok, Type bodyType, IToken bodyTok,
        ConcreteSyntaxTree wr, ConcreteSyntaxTree wStmts, out ConcreteSyntaxTree wrRhs, out ConcreteSyntaxTree wrBody) {
      wrRhs = new ConcreteSyntaxTree();
      var functionName = ProtectedFreshId("_iife");
      wr.Format($"{functionName}({wrRhs})");
      wrBody = wStmts.NewBlockPy($"def {functionName}({bvName}):");
    }

    protected override ConcreteSyntaxTree CreateIIFE0(Type resultType, IToken resultTok, ConcreteSyntaxTree wr,
        ConcreteSyntaxTree wStmts) {
      var functionName = ProtectedFreshId("_iife");
      wr.WriteLine($"{functionName}()");
      return wStmts.NewBlockPy($"def {functionName}():");
    }

    protected override ConcreteSyntaxTree CreateIIFE1(int source, Type resultType, IToken resultTok, string bvName,
        ConcreteSyntaxTree wr, ConcreteSyntaxTree wStmts) {
      var functionName = ProtectedFreshId("_iife");
      wr.WriteLine($"{functionName}({source})");
      return wStmts.NewBlockPy($"def {functionName}({bvName}):");
    }

    protected override void EmitUnaryExpr(ResolvedUnaryOp op, Expression expr, bool inLetExprBody,
        ConcreteSyntaxTree wr, ConcreteSyntaxTree wStmts) {
      switch (op) {
        case ResolvedUnaryOp.Cardinality:
          TrParenExpr("len", expr, wr, inLetExprBody, wStmts);
          break;
        case ResolvedUnaryOp.BitwiseNot:
          TrParenExpr("~", expr, wr, inLetExprBody, wStmts);
          break;
        case ResolvedUnaryOp.BoolNot:
          TrParenExpr("not", expr, wr, inLetExprBody, wStmts);
          break;
        default:
          Contract.Assert(false); throw new cce.UnreachableException();  // unexpected unary expression
      }
    }

    protected override void CompileBinOp(BinaryExpr.ResolvedOpcode op,
      Expression e0, Expression e1, Bpl.IToken tok, Type resultType,
      out string opString,
      out string preOpString,
      out string postOpString,
      out string callString,
      out string staticCallString,
      out bool reverseArguments,
      out bool truncateResult,
      out bool convertE1_to_int,
      ConcreteSyntaxTree errorWr) {

      opString = null;
      preOpString = "";
      postOpString = "";
      callString = null;
      staticCallString = null;
      reverseArguments = false;
      truncateResult = false;
      convertE1_to_int = false;

      switch (op) {
        case BinaryExpr.ResolvedOpcode.And:
          opString = "and";
          break;

        case BinaryExpr.ResolvedOpcode.Or:
          opString = "or";
          break;

        case BinaryExpr.ResolvedOpcode.Imp:
          preOpString = "not ";
          opString = "or";
          break;

        case BinaryExpr.ResolvedOpcode.LeftShift:
          opString = "<<";
          break;

        case BinaryExpr.ResolvedOpcode.RightShift:
          opString = ">>";
          break;

        case BinaryExpr.ResolvedOpcode.Add:
          if (!resultType.IsCharType) {
            truncateResult = true;
            opString = "+";
          } else {
            staticCallString = $"{DafnyRuntimeModule}.plus_char";
          }
          break;

        case BinaryExpr.ResolvedOpcode.Concat:
          opString = "+";
          break;

        case BinaryExpr.ResolvedOpcode.SetDifference:
        case BinaryExpr.ResolvedOpcode.Sub:
          if (!resultType.IsCharType) {
            if (resultType.IsNumericBased() || resultType.IsBitVectorType || resultType.IsBigOrdinalType) {
              truncateResult = true;
            }
            opString = "-";
          } else {
            staticCallString = $"{DafnyRuntimeModule}.minus_char";
          }
          break;

        case BinaryExpr.ResolvedOpcode.Mul:
          opString = "*";
          truncateResult = true;
          break;

        case BinaryExpr.ResolvedOpcode.Div:
          if (resultType.IsIntegerType || resultType.IsBitVectorType || resultType.AsNewtype != null) {
            staticCallString = $"{DafnyRuntimeModule}.euclidian_division";
          } else {
            opString = "/";
          }
          break;

        case BinaryExpr.ResolvedOpcode.Mod:
          staticCallString = $"{DafnyRuntimeModule}.euclidian_modulus"; break;

        case BinaryExpr.ResolvedOpcode.Lt:
          opString = "<"; break;

        case BinaryExpr.ResolvedOpcode.SeqEq:
        case BinaryExpr.ResolvedOpcode.SetEq:
        case BinaryExpr.ResolvedOpcode.MapEq:
        case BinaryExpr.ResolvedOpcode.EqCommon:
          opString = "=="; break;

        case BinaryExpr.ResolvedOpcode.NeqCommon:
        case BinaryExpr.ResolvedOpcode.SeqNeq:
          opString = "!="; break;

        case BinaryExpr.ResolvedOpcode.Union:
          opString = "|"; break;

        case BinaryExpr.ResolvedOpcode.InSet:
        case BinaryExpr.ResolvedOpcode.InSeq:
          opString = "in"; break;

        case BinaryExpr.ResolvedOpcode.NotInSet:
        case BinaryExpr.ResolvedOpcode.NotInSeq:
          opString = "not in"; break;


        default:
          base.CompileBinOp(op, e0, e1, tok, resultType,
            out opString, out preOpString, out postOpString, out callString, out staticCallString, out reverseArguments,
            out truncateResult, out convertE1_to_int,
            errorWr);
          break;
      }
    }

    protected override void TrStmtList(List<Statement> stmts, ConcreteSyntaxTree writer) {
      Contract.Requires(cce.NonNullElements(stmts));
      Contract.Requires(writer != null);
      if (stmts.Count == 0) {
        writer.WriteLine("pass");
      }
      base.TrStmtList(stmts, writer);
    }

    protected override void EmitITE(Expression guard, Expression thn, Expression els, Type resultType, bool inLetExprBody, ConcreteSyntaxTree wr, ConcreteSyntaxTree wStmts) {
      Contract.Requires(guard != null);
      Contract.Requires(thn != null);
      Contract.Requires(thn.Type != null);
      Contract.Requires(els != null);
      Contract.Requires(resultType != null);
      Contract.Requires(wr != null);

      resultType = resultType.NormalizeExpand();
      var thenExpr = Expr(thn, inLetExprBody, wStmts);
      var castedThenExpr = resultType.Equals(thn.Type.NormalizeExpand()) ? thenExpr : Cast(resultType, thenExpr);
      var elseExpr = Expr(els, inLetExprBody, wStmts);
      var castedElseExpr = resultType.Equals(els.Type.NormalizeExpand()) ? elseExpr : Cast(resultType, elseExpr);
      wr.Format($"{castedThenExpr} if {Expr(guard, inLetExprBody, wStmts)} else {castedElseExpr}");
    }

    protected override void EmitIsZero(string varName, ConcreteSyntaxTree wr) {
      throw new NotImplementedException();
    }

    protected override void EmitConversionExpr(ConversionExpr e, bool inLetExprBody, ConcreteSyntaxTree wr, ConcreteSyntaxTree wStmts) {
      var (pre, post) = ("", "");
      if (e.E.Type.IsNumericBased(Type.NumericPersuasion.Int) || e.E.Type.IsBitVectorType) {
        if (e.ToType.IsNumericBased(Type.NumericPersuasion.Real)) {
          (pre, post) = ($"{DafnyRuntimeModule}.BigRational(", ", 1)");
        } else if (e.ToType.IsCharType) {
          (pre, post) = ("chr(", ")");
        }
      } else if (e.E.Type.IsCharType) {
        (pre, post) = ("ord(", ")");
      } else if (e.E.Type.IsNumericBased(Type.NumericPersuasion.Real)) {
        if (e.ToType.IsNumericBased(Type.NumericPersuasion.Int) || e.ToType.IsBitVectorType || e.ToType.IsBigOrdinalType) {
          (pre, post) = ("int(", ")");
        } else if (e.ToType.IsCharType) {
          (pre, post) = ("chr(floor(", "))");
        }
      }
      wr.Write(pre);
      TrExpr(e.E, wr, inLetExprBody, wStmts);
      wr.Write(post);
    }

    protected override void EmitTypeTest(string localName, Type fromType, Type toType, IToken tok, ConcreteSyntaxTree wr) {
      throw new NotImplementedException();
    }

    protected override void EmitCollectionDisplay(CollectionType ct, IToken tok, List<Expression> elements,
      bool inLetExprBody, ConcreteSyntaxTree wr, ConcreteSyntaxTree wStmts) {
      var (open, close) = ct switch {
        SeqType => ("[", "]"),
        _ => ("{", "}")
      };
      wr.Write(TypeHelperName(ct));
      wr.Write("(");
      wr.Write(open);
      TrExprList(elements, wr, inLetExprBody, wStmts, parens: false);
      wr.Write(close);
      wr.Write(")");
    }

    private static string TypeHelperName(Type ct) {
      return ct switch {
        SetType => DafnySetClass,
        SeqType => DafnySeqClass,
        MapType => DafnyMapClass,
        _ => throw new NotImplementedException()
      };
    }

    protected override void EmitMapDisplay(MapType mt, IToken tok, List<ExpressionPair> elements, bool inLetExprBody,
      ConcreteSyntaxTree wr, ConcreteSyntaxTree wStmts) {
      wr.Write($"{DafnyMapClass}({{");
      var sep = "";
      foreach (var p in elements) {
        wr.Write(sep);
        TrExpr(p.A, wr, inLetExprBody, wStmts);
        wr.Write(": ");
        TrExpr(p.B, wr, inLetExprBody, wStmts);
        sep = ", ";
      }
      wr.Write("})");
    }

    protected override void EmitSetBuilder_New(ConcreteSyntaxTree wr, SetComprehension e, string collectionName) {
      wr.WriteLine($"{collectionName} = {DafnySetClass}()");
    }

    protected override void EmitMapBuilder_New(ConcreteSyntaxTree wr, MapComprehension e, string collectionName) {
      wr.WriteLine($"{collectionName} = {DafnyMapClass}()");
    }

    protected override void EmitSetBuilder_Add(CollectionType ct, string collName, Expression elmt, bool inLetExprBody,
        ConcreteSyntaxTree wr) {
      var wStmts = wr.Fork();
      wr.WriteLine($"{collName}.add({Expr(elmt, inLetExprBody, wStmts)})");
    }

    protected override ConcreteSyntaxTree EmitMapBuilder_Add(MapType mt, IToken tok, string collName, Expression term,
        bool inLetExprBody, ConcreteSyntaxTree wr) {
      var termLeftWriter = new ConcreteSyntaxTree();
      var wStmts = wr.Fork();
      wr.FormatLine($"{collName}[{termLeftWriter}] = {Expr(term, inLetExprBody, wStmts)}");
      return termLeftWriter;
    }

    [CanBeNull]
    protected override string GetSubtypeCondition(string tmpVarName, Type boundVarType, IToken tok, ConcreteSyntaxTree wPreconditions) {
      if (boundVarType.IsRefType) {
        throw new NotImplementedException();
      }

      return True;
    }

    protected override string GetCollectionBuilder_Build(CollectionType ct, IToken tok, string collName, ConcreteSyntaxTree wr) {
      return TypeHelperName(ct) + $"({collName})";
    }

    protected override Type EmitIntegerRange(Type type, out ConcreteSyntaxTree wLo, out ConcreteSyntaxTree wHi, ConcreteSyntaxTree wr) {
      wr.Write("range(");
      wLo = wr.Fork();
      wr.Write(", ");
      wHi = wr.Fork();
      wr.Write(')');
      return AsNativeType(type) != null ? type : new IntType();
    }

    protected override void EmitSingleValueGenerator(Expression e, bool inLetExprBody, string type,
      ConcreteSyntaxTree wr, ConcreteSyntaxTree wStmts) {
      throw new NotImplementedException();
    }

    protected override void EmitHaltRecoveryStmt(Statement body, string haltMessageVarName, Statement recoveryBody, ConcreteSyntaxTree wr) {
      var tryBlock = wr.NewBlockPy("try:");
      TrStmt(body, tryBlock);
      var exceptBlock = wr.NewBlockPy($"except {DafnyRuntimeModule}.HaltException as e:");
      exceptBlock.WriteLine($"{IdProtect(haltMessageVarName)} = str(e)");
      TrStmt(recoveryBody, exceptBlock);
    }

    public override bool CompileTargetProgram(string dafnyProgramName, string targetProgramText,
        string /*?*/ callToMain, string /*?*/ targetFilename, ReadOnlyCollection<string> otherFileNames,
        bool runAfterCompile, TextWriter outputWriter, out object compilationResult) {
      compilationResult = null;
      if (runAfterCompile) {
        Contract.Assert(callToMain != null); // this is part of the contract of CompileTargetProgram
        // Since the program is to be run soon, nothing further is done here. Any compilation errors (that is, any errors
        // in the emitted program--this should never happen if the compiler itself is correct) will be reported as 'python'
        // will run the program.
        return true;
      } else {
        // compile now
        return SendToNewPythonProcess(dafnyProgramName, targetProgramText, null, targetFilename, otherFileNames,
          outputWriter);
      }
    }

    public override bool RunTargetProgram(string dafnyProgramName, string targetProgramText, string /*?*/ callToMain,
        string targetFilename, ReadOnlyCollection<string> otherFileNames, object compilationResult, TextWriter outputWriter) {

      return SendToNewPythonProcess(dafnyProgramName, targetProgramText, callToMain, targetFilename, otherFileNames,
        outputWriter);
    }

    bool SendToNewPythonProcess(string dafnyProgramName, string targetProgramText, string /*?*/ callToMain,
        string targetFilename, ReadOnlyCollection<string> otherFileNames, TextWriter outputWriter) {
      Contract.Requires(targetFilename != null || otherFileNames.Count == 0);

      var psi = new ProcessStartInfo("python3", targetFilename) {
        CreateNoWindow = true,
        UseShellExecute = false,
        RedirectStandardInput = true,
        RedirectStandardOutput = false,
        RedirectStandardError = false,
      };

      try {
        using var pythonProcess = Process.Start(psi);
        pythonProcess.StandardInput.Close();
        pythonProcess.WaitForExit();
        return pythonProcess.ExitCode == 0;
      } catch (Exception e) {
        outputWriter.WriteLine("Error: Unable to start python ({0}): {1}", psi.FileName, e.Message);
        return false;
      }
    }
  }
}<|MERGE_RESOLUTION|>--- conflicted
+++ resolved
@@ -693,17 +693,7 @@
     }
 
     protected override void EmitNewArray(Type elmtType, IToken tok, List<Expression> dimensions, bool mustInitialize,
-<<<<<<< HEAD
         ConcreteSyntaxTree wr, ConcreteSyntaxTree wStmts) {
-      if (dimensions.Count != 1) {
-        throw new NotImplementedException();
-      }
-      var initValue = mustInitialize ? DefaultValue(elmtType, wr, tok, true) : "None";
-      wr.Write($"[{initValue} for _ in range");
-      TrParenExpr(dimensions[0], wr, false, wStmts);
-      wr.Write("]");
-=======
-      ConcreteSyntaxTree wr, ConcreteSyntaxTree wStmts) {
       var initValue = mustInitialize ? DefaultValue(elmtType, wr, tok, true) : "None";
       if (dimensions.Count == 1) {
         // handle the common case of 1-dimensional arrays separately
@@ -718,7 +708,6 @@
         }
         wr.Write(")");
       }
->>>>>>> 2d5fbda6
     }
 
     protected override void EmitLiteralExpr(ConcreteSyntaxTree wr, LiteralExpr e) {
@@ -844,14 +833,9 @@
 
       var cl = udt.ResolvedClass;
       return cl switch {
-<<<<<<< HEAD
         TypeParameter => $"TypeVar(\'{IdProtect(cl.CompileName)}\')",
-=======
         ArrayClassDecl => DafnySeqClass,
-        TypeParameter => IdProtect(udt.CompileName),
->>>>>>> 2d5fbda6
         TupleTypeDecl => "tuple",
-        ArrayClassDecl => $"{DafnyRuntimeModule}.Seq",
         _ => IdProtect(cl.FullCompileName)
       };
     }
@@ -970,27 +954,15 @@
     protected override ConcreteSyntaxTree EmitArraySelect(List<string> indices, Type elmtType, ConcreteSyntaxTree wr) {
       Contract.Assert(indices != null && 1 <= indices.Count);
       var w = wr.Fork();
-<<<<<<< HEAD
-      if (indices.Count == 1) {
-        wr.Write($"[{indices[0]}]");
-      }
-=======
       foreach (var index in indices) {
         wr.Write($"[{index}]");
       }
-
->>>>>>> 2d5fbda6
       return w;
     }
 
     protected override ConcreteSyntaxTree EmitArraySelect(List<Expression> indices, Type elmtType, bool inLetExprBody,
-<<<<<<< HEAD
         ConcreteSyntaxTree wr, ConcreteSyntaxTree wStmts) {
-      Contract.Assert(indices != null && 1 <= indices.Count);
-=======
-      ConcreteSyntaxTree wr, ConcreteSyntaxTree wStmts) {
       Contract.Assert(indices != null && 1 <= indices.Count);  // follows from precondition
->>>>>>> 2d5fbda6
       var strings = indices.Select(index => Expr(indices[0], inLetExprBody, wStmts).ToString());
       return EmitArraySelect(strings.ToList(), elmtType, wr);
     }
