--- conflicted
+++ resolved
@@ -57,14 +57,11 @@
 
     public override void EmitCallToMain(Method mainMethod, string baseName, ConcreteSyntaxTree wr) {
       Coverage.EmitSetup(wr);
-<<<<<<< HEAD
       wr.WriteLine("module_.default__.Main()");
-=======
       wr.NewBlockPy("try:")
-        .WriteLine("_module._default.Main()");
+        .WriteLine("module_.default__.Main()");
       wr.NewBlockPy("except _dafny.HaltException as e:")
         .WriteLine("_dafny.print(\"[Program halted] \" + str(e) + \"\\n\")");
->>>>>>> 2d0f2f6e
     }
 
     protected override ConcreteSyntaxTree CreateStaticMain(IClassWriter cw) {
@@ -196,11 +193,7 @@
 
         // Class-level fields don't work in all python version due to metaclasses.
         var argList = ctor.Destructors.Select(d => $"(\'{MangleName(d.CompileName)}\', {TypeName(d.Type, wr, d.tok)})").Comma();
-<<<<<<< HEAD
-        var namedtuple = $"NamedTuple(\"{MangleName(ctor.CompileName)}\", [{argList}])";
-=======
         var namedtuple = $"NamedTuple(\"{ctorName}\", [{argList}])";
->>>>>>> 2d0f2f6e
         var header = $"class {DtCtorDeclarationName(ctor, false)}({DtT}, {namedtuple}):";
         var constructor = wr.NewBlockPy(header, close: BlockStyle.Newline);
         DatatypeFieldsAndConstructor(ctor, constructor);
@@ -754,6 +747,7 @@
     protected override string IdProtect(string name) {
       return PublicIdProtect(name);
     }
+    
     public override string PublicIdProtect(string name) {
       Contract.Requires(name != null);
       return name switch {
@@ -927,29 +921,9 @@
       return wrBody;
     }
 
-    protected override void EmitConstructorCheck(string source, DatatypeCtor ctor, ConcreteSyntaxTree wr) {
-      wr.Write($"isinstance({source}, {DtCtorDeclarationName(ctor)})");
-    }
-
     protected override void EmitDestructor(string source, Formal dtor, int formalNonGhostIndex, DatatypeCtor ctor,
         List<Type> typeArgs, Type bvType, ConcreteSyntaxTree wr) {
-<<<<<<< HEAD
-      wr.Write($"{source}.{dtor.CompileName}");
-=======
-      string dtorName;
-      if (ctor.EnclosingDatatype is TupleTypeDecl) {
-        throw new NotImplementedException();
-      } else if (int.TryParse(dtor.Name, out _)) {
-        throw new NotImplementedException();
-      } else {
-        dtorName = FormalName(dtor, formalNonGhostIndex);
-      }
-
-      if (ctor.EnclosingDatatype is CoDatatypeDecl) {
-        throw new NotImplementedException();
-      }
-      wr.Write($"(({DtCtorDeclarationName(ctor)}){source}).{dtorName}");
->>>>>>> 2d0f2f6e
+      wr.Write($"{source}.{FormalName(dtor, formalNonGhostIndex)}");
     }
 
     protected override bool TargetLambdasRestrictedToExpressions => true;
@@ -1245,7 +1219,7 @@
       var tryBlock = wr.NewBlockPy("try:");
       TrStmt(body, tryBlock);
       var exceptBlock = wr.NewBlockPy("except _dafny.HaltException as e:");
-      exceptBlock.WriteLine($"{haltMessageVarName} = str(e)");
+      exceptBlock.WriteLine($"{IdProtect(haltMessageVarName)} = str(e)");
       TrStmt(recoveryBody, exceptBlock);
     }
 
