//-----------------------------------------------------------------------------
//
// Copyright (C) Microsoft Corporation.  All Rights Reserved.
// Copyright by the contributors to the Dafny Project
// SPDX-License-Identifier: MIT
//
//-----------------------------------------------------------------------------
using System;
using System.Collections.Generic;
using System.Linq;
using System.Numerics;
using System.IO;
using System.Diagnostics.Contracts;
using System.Reflection;
using System.Collections.ObjectModel;
using Bpl = Microsoft.Boogie;
using Microsoft.CodeAnalysis.CSharp;
using Microsoft.CodeAnalysis;
using System.Runtime.Loader;
using System.Text.Json;
using System.Text.RegularExpressions;
using Microsoft.BaseTypes;
using static Microsoft.Dafny.ConcreteSyntaxTreeUtils;

namespace Microsoft.Dafny {
  public class CsharpCompiler : Compiler {

    public CsharpCompiler(ErrorReporter reporter)
      : base(reporter) {
    }

    public override string TargetLanguage => "C#";

    const string DafnyISet = "Dafny.ISet";
    const string DafnyIMultiset = "Dafny.IMultiSet";
    const string DafnyISeq = "Dafny.ISequence";
    const string DafnyIMap = "Dafny.IMap";

    const string DafnySetClass = "Dafny.Set";
    const string DafnyMultiSetClass = "Dafny.MultiSet";
    const string DafnySeqClass = "Dafny.Sequence";
    const string DafnyMapClass = "Dafny.Map";

    const string DafnyHelpersClass = "Dafny.Helpers";

    static string FormatTypeDescriptorVariable(string typeVarName) => $"_td_{typeVarName}";
    static string FormatTypeDescriptorVariable(TypeParameter tp) => FormatTypeDescriptorVariable(tp.CompileName);
    const string TypeDescriptorMethodName = "_TypeDescriptor";

    static string FormatDefaultTypeParameterValue(TopLevelDecl tp) {
      Contract.Requires(tp is TypeParameter || tp is OpaqueTypeDecl);
      if (tp is OpaqueTypeDecl) {
        // This is unusual. Typically, the compiler never needs to compile an opaque type, but this opaque type
        // is apparently an :extern (or a compiler error has already been reported and we're just trying to get to
        // the end of compilation without crashing). It's difficult to say what the compiler could do in this situation, since
        // it doesn't know how to generate code that produces a legal value of the opaque type. If we don't do
        // anything different from the common case (the "else" branch below), then the code emitted will not
        // compile (see github issue #1151). So, to do something a wee bit better, we emit a placebo value. This
        // will only work when the opaque type is in the same module and has no type parameters.
        return $"default({tp.EnclosingModuleDefinition.CompileName + "." + tp.CompileName})";
      } else {
        // this is the common case
        return $"_default_{tp.CompileName}";
      }
    }

    protected override void EmitHeader(Program program, ConcreteSyntaxTree wr) {
      wr.WriteLine("// Dafny program {0} compiled into C#", program.Name);
      wr.WriteLine("// To recompile, you will need the libraries");
      wr.WriteLine("//     System.Runtime.Numerics.dll System.Collections.Immutable.dll");
      wr.WriteLine("// but the 'dotnet' tool in net6.0 should pick those up automatically.");
      wr.WriteLine("// Optionally, you may want to include compiler switches like");
      wr.WriteLine("//     /debug /nowarn:162,164,168,183,219,436,1717,1718");
      wr.WriteLine();
      wr.WriteLine("using System;");
      wr.WriteLine("using System.Numerics;");
      if (DafnyOptions.O.CompileMocks) {
        CsharpMockWriter.EmitImports(wr);
      }
      EmitDafnySourceAttribute(program, wr);
      ReadRuntimeSystem("DafnyRuntime.cs", wr);
    }

    void EmitDafnySourceAttribute(Program program, ConcreteSyntaxTree wr) {
      Contract.Requires(program != null);
      Contract.Requires(wr != null);

      var strwr = new StringWriter();
      strwr.NewLine = Environment.NewLine;
      new Printer(strwr, DafnyOptions.PrintModes.DllEmbed).PrintProgram(program, true);
      var programString = strwr.GetStringBuilder().Replace("\"", "\"\"").ToString();

      wr.WriteLine($"[assembly: DafnyAssembly.DafnySourceAttribute(@\"{programString}\")]");
      wr.WriteLine();
    }

    protected override void EmitBuiltInDecls(BuiltIns builtIns, ConcreteSyntaxTree wr) {
      var dafnyNamespace = CreateModule("Dafny", false, false, null, wr);
      EmitInitNewArrays(builtIns, dafnyNamespace);
      if (DafnyOptions.O.CompileMocks) {
        CsharpMockWriter.EmitMultiMatcher(dafnyNamespace);
      }
      EmitFuncExtensions(builtIns, wr);
    }

    // Generates casts for functions of those arities present in the program, like:
    //   public static class FuncExtensions {
    //     public static Func<U, UResult> DowncastClone<T, TResult, U, UResult>(this Func<T, TResult> F,
    //         Func<U, T> ArgConv, Func<TResult, UResult> ResConv) {
    //       return arg => ResConv(F(ArgConv(arg)));
    //     }
    //     ...
    //   }
    // They aren't in any namespace to make them universally accessible.
    private static void EmitFuncExtensions(BuiltIns builtIns, ConcreteSyntaxTree wr) {
      var funcExtensions = wr.NewNamedBlock("public static class FuncExtensions");
      foreach (var kv in builtIns.ArrowTypeDecls) {
        int arity = kv.Key;

        List<string> TypeParameterList(string prefix) {
          var l = arity switch {
            1 => new List<string> { prefix },
            _ => Enumerable.Range(1, arity).Select(i => $"{prefix}{i}").ToList()
          };
          l.Add($"{prefix}Result");
          return l;
        }

        var us = TypeParameterList("U");
        var ts = TypeParameterList("T");

        string ArgConvDecl((string u, string t) tp) => $"Func<{tp.u}, {tp.t}> ArgConv";
        var argConvDecls = arity switch {
          0 => "",
          1 => $"{ArgConvDecl(("U", "T"))}, ",
          _ => us.SkipLast(1).Zip(ts.SkipLast(1))
                 .Comma((tp, i) => $"{ArgConvDecl(tp)}{++i}")
               + ", "
        };

        var parameters = $"this Func<{ts.Comma()}> F, {argConvDecls}Func<TResult, UResult> ResConv";
        funcExtensions.Write($"public static Func<{us.Comma()}> DowncastClone<{ts.Concat(us).Comma()}>({parameters})");

        var binder = arity switch { 1 => "arg", _ => $"({Enumerable.Range(1, arity).Comma(i => $"arg{i}")})" };
        var argConvCalls = arity switch {
          1 => "ArgConv(arg)",
          _ => Enumerable.Range(1, arity).Comma(i => $"ArgConv{i}(arg{i})")
        };
        funcExtensions.NewBlock().WriteLine($"return {binder} => ResConv(F({argConvCalls}));");
      }
    }

    private void EmitInitNewArrays(BuiltIns builtIns, ConcreteSyntaxTree dafnyNamespace) {
      var arrayHelpers = dafnyNamespace.NewNamedBlock("internal class ArrayHelpers");
      foreach (var decl in builtIns.SystemModule.TopLevelDecls) {
        if (decl is ArrayClassDecl classDecl) {
          int dims = classDecl.Dims;

          // Here is an overloading of the method name, where there is an initialValue parameter
          // public static T[,] InitNewArray2<T>(T z, BigInteger size0, BigInteger size1) {
          arrayHelpers.Write(
            $"public static T[{Repeat("", dims, ",")}] InitNewArray{dims}<T>(T z, {Repeat("BigInteger size{0}", dims, ", ")})");

          var w = arrayHelpers.NewBlock();
          // int s0 = (int)size0;
          for (int i = 0; i < dims; i++) {
            w.WriteLine("int s{0} = (int)size{0};", i);
          }

          // T[,] a = new T[s0, s1];
          w.WriteLine($"T[{Repeat("", dims, ",")}] a = new T[{Repeat("s{0}", dims, ",")}];");

          // for (int i0 = 0; i0 < s0; i0++) {
          //   for (int i1 = 0; i1 < s1; i1++) {
          var wLoopNest = w;
          for (int i = 0; i < dims; i++) {
            wLoopNest = wLoopNest.NewNamedBlock("for (int i{0} = 0; i{0} < s{0}; i{0}++)", i);
          }

          // a[i0,i1] = z;
          wLoopNest.WriteLine($"a[{Repeat("i{0}", dims, ",")}] = z;");
          // return a;
          w.WriteLine("return a;");
        }
      }
    }

    protected override ConcreteSyntaxTree CreateStaticMain(IClassWriter cw) {
      var wr = ((ClassWriter)cw).StaticMemberWriter;
      // See EmitCallToMain() - this is named differently because otherwise C# tries
      // to resolve the reference to the instance-level Main method
      return wr.NewBlock("public static void _StaticMain()");
    }

    protected override ConcreteSyntaxTree CreateModule(string moduleName, bool isDefault, bool isExtern, string /*?*/ libraryName, ConcreteSyntaxTree wr) {
      return wr.NewBlock($"namespace {IdProtect(moduleName)}", " // end of " + $"namespace {IdProtect(moduleName)}");
    }

    protected override string GetHelperModuleName() => DafnyHelpersClass;

    const string DafnyTypeDescriptor = "Dafny.TypeDescriptor";

    internal string TypeParameters(List<TypeParameter>/*?*/ targs, bool addVariance = false, bool uniqueNames = false) {
      Contract.Requires(targs == null || cce.NonNullElements(targs));
      Contract.Ensures(Contract.Result<string>() != null);

      if (targs == null || targs.Count == 0) {
        return "";
      }

      string PrintVariance(TypeParameter.TPVariance variance) {
        if (addVariance) {
          switch (variance) {
            case TypeParameter.TPVariance.Co:
              return "out ";
            case TypeParameter.TPVariance.Contra:
              return "in ";
          }
        }
        return "";
      }

      string PrintTypeParameter(TypeParameter tArg) => $"{PrintVariance(tArg.Variance)}{(uniqueNames ? "__" : "")}{IdName(tArg)}";

      return $"<{targs.Comma(PrintTypeParameter)}>";
    }

    protected override IClassWriter CreateClass(string moduleName, string name, bool isExtern, string /*?*/ fullPrintName,
      List<TypeParameter> typeParameters, TopLevelDecl cls, List<Type>/*?*/ superClasses, Bpl.IToken tok, ConcreteSyntaxTree wr) {
      var wBody = WriteTypeHeader("partial class", name, typeParameters, superClasses, tok, wr);

      ConcreteSyntaxTree/*?*/ wCtorBody = null;
      if (cls is ClassDecl cl && !(cl is TraitDecl) && !cl.IsDefaultClass) {
        if (cl.Members.TrueForAll(member => !(member is Constructor ctor) || !ctor.IsExtern(out var _, out var _))) {
          // This is a (non-default) class with no :extern constructor, so emit a C# constructor for the target class
          var wTypeFields = wBody.Fork();

          var wCtorParams = new ConcreteSyntaxTree();
          wCtorBody = wBody.Format($"public {name}({wCtorParams})").NewBlock();

          if (typeParameters != null) {
            var sep = "";
            foreach (var ta in TypeArgumentInstantiation.ListFromFormals(typeParameters)) {
              if (NeedsTypeDescriptor(ta.Formal)) {
                var fieldName = FormatTypeDescriptorVariable(ta.Formal.CompileName);
                var decl = $"{DafnyTypeDescriptor}<{TypeName(ta.Actual, wTypeFields, ta.Formal.tok)}> {fieldName}";
                wTypeFields.WriteLine($"private {decl};");
                if (ta.Formal.Parent == cls) {
                  wCtorParams.Write($"{sep}{decl}");
                }

                wCtorBody.WriteLine($"this.{fieldName} = {TypeDescriptor(ta.Actual, wCtorBody, ta.Formal.tok)};");
                sep = ", ";
              }
            }
          }
        }
      }

      return new ClassWriter(this, wBody, wCtorBody);
    }

    /// <summary>
    /// Generate the "_TypeDescriptor" method for a generated class.
    /// </summary>
    private void EmitTypeDescriptorMethod(TopLevelDecl enclosingTypeDecl, ConcreteSyntaxTree wr) {
      Contract.Requires(enclosingTypeDecl != null);
      Contract.Requires(wr != null);

      var type = UserDefinedType.FromTopLevelDecl(enclosingTypeDecl.tok, enclosingTypeDecl);
      var initializer = TypeInitializationValue(type, wr, enclosingTypeDecl.tok, false, true);

      var targetTypeName = TypeName(type, wr, enclosingTypeDecl.tok);
      var typeDescriptorExpr = $"new {DafnyTypeDescriptor}<{targetTypeName}>({initializer})";

      if (enclosingTypeDecl.TypeArgs.Count == 0) {
        wr.WriteLine($"private static readonly {DafnyTypeDescriptor}<{targetTypeName}> _TYPE = {typeDescriptorExpr};");
        typeDescriptorExpr = "_TYPE"; // use the precomputed value
      }

      List<TypeParameter> typeDescriptorParams;
      if (enclosingTypeDecl is DatatypeDecl dtDecl) {
        typeDescriptorParams = UsedTypeParameters(dtDecl);
      } else {
        typeDescriptorParams = enclosingTypeDecl.TypeArgs.Where(NeedsTypeDescriptor).ToList();
      }

      var parameters = typeDescriptorParams.Comma(tp => $"{DafnyTypeDescriptor}<{tp.CompileName}> {FormatTypeDescriptorVariable(tp.CompileName)}");
      var wTypeMethodBody = wr.Write($"public static {DafnyTypeDescriptor}<{targetTypeName}> {TypeDescriptorMethodName}({parameters})").NewBlock();
      wTypeMethodBody.WriteLine($"return {typeDescriptorExpr};");
    }

    protected override IClassWriter CreateTrait(string name, bool isExtern, List<TypeParameter>/*?*/ typeParameters, List<Type>/*?*/ superClasses, Bpl.IToken tok, ConcreteSyntaxTree wr) {
      var instanceMemberWriter = WriteTypeHeader("interface", name, typeParameters, superClasses, tok, wr);

      //writing the _Companion class
      wr.Write($"public class _Companion_{name}{TypeParameters(typeParameters)}");
      var staticMemberWriter = wr.NewBlock();

      return new ClassWriter(this, instanceMemberWriter, null, staticMemberWriter);
    }

    private ConcreteSyntaxTree WriteTypeHeader(string kind, string name, List<TypeParameter> typeParameters, List<Type>/*?*/ superClasses, Bpl.IToken tok, ConcreteSyntaxTree wr) {
      wr.Write($"public {kind} {IdProtect(name)}{TypeParameters(typeParameters)}");
      var realSuperClasses = superClasses?.Where(trait => !trait.IsObject).ToList() ?? new List<Type>();
      if (realSuperClasses.Any()) {
        wr.Write($" : {realSuperClasses.Comma(trait => TypeName(trait, wr, tok))}");
      }
      return wr.NewBlock();
    }

    protected override ConcreteSyntaxTree CreateIterator(IteratorDecl iter, ConcreteSyntaxTree wr) {
      // An iterator is compiled as follows:
      //   public class MyIteratorExample<T>
      //   {
      //     public T q;  // in-parameter
      //     public T x;  // yield-parameter
      //     public int y;  // yield-parameter
      //     IEnumerator<object> _iter;
      //
      //     public void _MyIteratorExample(T q) {
      //       this.q = q;
      //       _iter = TheIterator();
      //     }
      //
      //     public bool MoveNext() {
      //       return _iter.MoveNext();
      //     }
      //
      //     private IEnumerator<object> TheIterator() {
      //       // the translation of the body of the iterator, with each "yield" turning into a "yield return null;"
      //       yield break;
      //     }
      //   }

      var cw = (ClassWriter)CreateClass(IdProtect(iter.EnclosingModuleDefinition.CompileName), IdName(iter), iter, wr);
      var w = cw.InstanceMemberWriter;
      // here come the fields

      var constructors = iter.Members.OfType<Constructor>().ToList();

      // we're expecting just one constructor 
      var enumerable = constructors.ToList();
      Contract.Assert(enumerable.Count == 1);
      Constructor ct = constructors[0];

      foreach (var member in iter.Members) {
        if (member is Field f && !f.IsGhost) {
          cw.DeclareField(IdName(f), iter, false, false, f.Type, f.tok, DefaultValue(f.Type, w, f.tok, true), f);
        }
      }

      w.WriteLine("System.Collections.Generic.IEnumerator<object> _iter;");

      // here we rely on the parameters and the corresponding fields having the same names
      var nonGhostFormals = ct.Ins.Where(p => !p.IsGhost).ToList();
      var parameters = nonGhostFormals.Comma(p => $"{TypeName(p.Type, w, p.tok)} {IdName(p)}");

      // here's the initializer method
      w.Write($"public void {IdName(ct)}({parameters})");
      var wBody = w.NewBlock();
      foreach (var p in nonGhostFormals) {
        wBody.WriteLine("this.{0} = {0};", IdName(p));
      }

      wBody.WriteLine("this._iter = TheIterator();");
      // here are the enumerator methods
      w.WriteLine("public bool MoveNext() { return _iter.MoveNext(); }");
      var wIter = w.NewBlock("private System.Collections.Generic.IEnumerator<object> TheIterator()");
      var beforeYield = wIter.Fork();
      wIter.WriteLine("yield break;");
      return beforeYield;
    }

    protected override IClassWriter/*?*/ DeclareDatatype(DatatypeDecl dt, ConcreteSyntaxTree wr) {
      var w = CompileDatatypeBase(dt, wr);
      CompileDatatypeConstructors(dt, wr);
      return w;
    }

    IClassWriter CompileDatatypeBase(DatatypeDecl dt, ConcreteSyntaxTree wr) {
      Contract.Requires(dt != null);
      Contract.Requires(wr != null);

      // public interface _IDt<T> { // T has variance modifier
      //   _IDt<T> _Get();  // for co-datatypes
      //
      //   bool is_Ctor0 { get; }
      //   ...
      //
      //   T0 dtor_Dtor0 { get; }
      //   ...
      //
      //   _IDt<U> DowncastClone<U>(Func<T0, U0> converter0, ...);
      //
      //   // Members that don't violate C# variance restrictions
      // }
      //
      // public abstract class Dt<T> : _IDt<T> {  // for record types: drop "abstract"
      //   public Dt() { }
      //   #if TypeArgs.Count == 0
      //     private static _IDt<T> theDefault = ...;
      //     public static _IDt<T> Default() {
      //       return theDefault;
      //     }
      //   #else
      //     public static _IDt<T> Default(values...) {
      //       return ...;
      //     }
      //   #endif
      //   public static TypeDescriptor<_IDt<T>> _TypeDescriptor(typeDescriptors...) {
      //     return new TypeDescriptor<_IDt<T>>(Default(typeDescriptors...));
      //   }
      //   public abstract _IDt<T> _Get();  // for co-datatypes
      //
      //   public static _IDt<T> create_Ctor0(field0, field1, ...) {  // for record types: create
      //     return new Dt_Ctor0(field0, field1, ...);                // for record types: new Dt
      //   }
      //   ...
      //
      //   public bool is_Ctor0 { get { return this is Dt_Ctor0; } }  // for record types: return true
      //   ...
      //
      //   // if the datatype HasFinitePossibleValues
      //   public static System.Collections.Generic.IEnumerable<_IDt<T>> AllSingletonConstructors { get {
      //     yield return _IDt<T>.create_Ctor0();
      //     ...
      //   }}
      //
      //   public T0 dtor_Dtor0 { get {
      //       var d = this;         // for inductive datatypes
      //       var d = this._Get();  // for co-inductive datatypes
      //       if (d is DT_Ctor0) { return ((DT_Ctor0)d).Dtor0; }
      //       if (d is DT_Ctor1) { return ((DT_Ctor1)d).Dtor0; }
      //       ...
      //       if (d is DT_Ctor(n-2)) { return ((DT_Ctor(n-2))d).Dtor0; }
      //       return ((DT_Ctor(n-1))d).Dtor0;  // for record types: drop cast
      //    }}
      //   ...
      //
      //   public abstract _IDt<U> DowncastClone<U>(Func<T0, U0> converter0, ...); // for record types: implementation
      //
      //   // Implementations of all members, but possibly (variance) rewritten to be static.
      // }
      var nonGhostTypeArgs = SelectNonGhost(dt, dt.TypeArgs);
      var DtT_TypeArgs = TypeParameters(nonGhostTypeArgs);
      var DtT_protected = IdName(dt) + DtT_TypeArgs;
      var IDtT_protected = "_I" + dt.CompileName + DtT_TypeArgs;

      // ContreteSyntaxTree for the interface
      var interfaceTree = wr.NewNamedBlock($"public interface _I{dt.CompileName}{TypeParameters(nonGhostTypeArgs, true)}");

      // from here on, write everything into the new block created here:
      var btw = wr.NewNamedBlock("public{0} class {1} : {2}", dt.IsRecordType ? "" : " abstract", DtT_protected, IDtT_protected);
      wr = btw;

      // constructor
      if (dt.IsRecordType) {
        DatatypeFieldsAndConstructor(dt.Ctors[0], 0, wr);
      } else {
        wr.WriteLine($"public {IdName(dt)}() {{ }}");
      }

      var wDefault = new ConcreteSyntaxTree();
      if (nonGhostTypeArgs.Count == 0) {
        wr.FormatLine($"private static readonly {IDtT_protected} theDefault = {wDefault};");
        var w = wr.NewBlock($"public static {IDtT_protected} Default()");
        w.WriteLine("return theDefault;");
      } else {
        var parameters = UsedTypeParameters(dt).Comma(tp => $"{tp.CompileName} {FormatDefaultTypeParameterValue(tp)}");
        wr.Write($"public static {IDtT_protected} Default({parameters})");
        var w = wr.NewBlock();
        w.FormatLine($"return {wDefault};");
      }

      var groundingCtor = dt.GetGroundingCtor();
      if (dt is CoDatatypeDecl) {
        var wCo = wDefault;
        wDefault = new ConcreteSyntaxTree();
        wCo.Format($"new {dt.CompileName}__Lazy{DtT_TypeArgs}(() => {{ return {wDefault}; }})");
      }

      wDefault.Write(DtCreateName(groundingCtor));
      var nonGhostFormals = groundingCtor.Formals.Where(f => !f.IsGhost);
      wDefault.Write($"({nonGhostFormals.Comma(f => DefaultValue(f.Type, wDefault, f.tok))})");

      EmitTypeDescriptorMethod(dt, wr);

      if (dt is CoDatatypeDecl) {
        interfaceTree.WriteLine($"{IDtT_protected} _Get();");
        wr.WriteLine($"public abstract {IDtT_protected} _Get();");
      }

      // create methods
      foreach (var ctor in dt.Ctors) {
        wr.Write($"public static {IDtT_protected} {DtCreateName(ctor)}(");
        WriteFormals("", ctor.Formals, wr);
        var w = wr.NewBlock(")");
        var arguments = ctor.Formals.Where(f => !f.IsGhost).Comma(FormalName);
        w.WriteLine($"return new {DtCtorDeclarationName(ctor)}{DtT_TypeArgs}({arguments});");
      }

      // query properties
      if (dt is TupleTypeDecl) {
        // omit the is_ property for tuples, since it cannot be used syntactically in the language
      } else {
        foreach (var ctor in dt.Ctors) {
          interfaceTree.WriteLine($"bool is_{ctor.CompileName} {{ get; }}");

          var returnValue = dt.IsRecordType
            // public bool is_Ctor0 { get { return true; } }
            ? "true"
            // public bool is_Ctor0 { get { return this is Dt_Ctor0; } }
            : $"this is {dt.CompileName}_{ctor.CompileName}{DtT_TypeArgs}";
          wr.WriteLine($"public bool is_{ctor.CompileName} {{ get {{ return {returnValue}; }} }}");
        }
      }

      if (dt.HasFinitePossibleValues) {
        Contract.Assert(nonGhostTypeArgs.Count == 0);
        var w = wr.NewNamedBlock(
          $"public static System.Collections.Generic.IEnumerable<{IDtT_protected}> AllSingletonConstructors");
        var wGet = w.NewBlock("get");
        foreach (var ctor in dt.Ctors) {
          Contract.Assert(ctor.Formals.Count == 0);
          wGet.WriteLine($"yield return {DtT_protected}.{DtCreateName(ctor)}();");
        }
      }

      CompileDatatypeDestructorsAndAddToInterface(dt, wr, interfaceTree, DtT_TypeArgs);

      CompileDatatypeDowncastClone(dt, interfaceTree, nonGhostTypeArgs, toInterface: true);
      if (!dt.IsRecordType) {
        CompileDatatypeDowncastClone(dt, wr, nonGhostTypeArgs);
      }

      CompileDatatypeInterfaceMembers(dt, interfaceTree);

      return new ClassWriter(this, btw, null);
    }

    /// <summary>
    /// Generate the "DowncastClone" code for a generated datatype. This includes the exported signature for the interface,
    /// the abstract method for the abstract class, and the actual implementations for the constructor classes. If the
    /// datatype is a record type, there is no abstract class, so the method is directly emitted. Contravariant type
    /// parameters require a CustomReceiver-like treatment involving static methods and can thus require a jump table in
    /// the abstract class.
    /// toInterface: just the signature for the interface
    /// lazy: convert the computer of a codatatype's "__Lazy" class
    /// ctor: constructor to generate the method for
    /// </summary>
    private void CompileDatatypeDowncastClone(DatatypeDecl datatype, ConcreteSyntaxTree wr,
        List<TypeParameter> nonGhostTypeArgs, bool toInterface = false, bool lazy = false, DatatypeCtor ctor = null) {
      bool InvalidType(Type ty, bool refTy) =>
        (ty.AsTypeParameter != null && refTy && datatype.TypeArgs.Contains(ty.AsTypeParameter))
        || ty.TypeArgs.Exists(arg => InvalidType(arg, refTy || ty.IsRefType));
      if (datatype.Ctors.Any(ctor => ctor.Formals.Any(f => !f.IsGhost && InvalidType(f.SyntacticType, false)))) { return; }
      var customReceiver = nonGhostTypeArgs.Any(ty => ty.Variance == TypeParameter.TPVariance.Contra);
      var uTypeArgs = TypeParameters(nonGhostTypeArgs, uniqueNames: true);
      var typeArgs = TypeParameters(nonGhostTypeArgs);
      var dtArgs = "_I" + datatype.CompileName + uTypeArgs;
      var converters = $"{nonGhostTypeArgs.Comma((_, i) => $"converter{i}")}";
      var lazyClass = $"{datatype.CompileName}__Lazy";
      string PrintConverter(TypeParameter tArg, int i) {
        var name = IdName(tArg);
        return $"Func<{name}, __{name}> converter{i}";
      }

      if (!toInterface) {
        string Modifiers(string abs, string single, string cons) =>
          (ctor != null || lazy) ? (datatype.IsRecordType ? single : cons) : abs;
        var modifiers = customReceiver
          ? Modifiers("static ", "static ", "new static ")
          : Modifiers("abstract ", "", "override ");
        wr.Write($"public {modifiers}");
      }

      if (!(toInterface && customReceiver)) {
        var receiver = customReceiver ? $"{"_I" + datatype.CompileName + typeArgs} _this, " : "";
        wr.Write($"{dtArgs} DowncastClone{uTypeArgs}({receiver}{nonGhostTypeArgs.Comma(PrintConverter)})");
      }

      if (ctor == null && !lazy) {
        if (!customReceiver) {
          wr.WriteLine(";");
        } else if (!toInterface) {
          var body = wr.NewBlock();

          ConcreteSyntaxTree NextBlock(string comp) { return body.NewBlock($"if (_this{comp})"); }

          void WriteReturn(ConcreteSyntaxTree wr, string staticClass) {
            wr.WriteLine($"return {staticClass}{typeArgs}.DowncastClone{uTypeArgs}(_this, {converters});");
          }

          if (datatype is CoDatatypeDecl) {
            WriteReturn(NextBlock($" is {lazyClass}{typeArgs}"), lazyClass);
          }

          for (int i = 0; i < datatype.Ctors.Count; i++) {
            var ret = body;
            //The final constructor is chosen as the default
            if (i + 1 < datatype.Ctors.Count) {
              ret = NextBlock($".is_{datatype.Ctors[i].CompileName}");
            }
            WriteReturn(ret, DtCtorDeclarationName(datatype.Ctors[i]));
          }
        }
        return;
      }

      string PrintInvocation(Formal f, int i) {
        var prefix = customReceiver
          ? datatype.IsRecordType || !f.HasName ? $"(({DtCtorDeclarationName(ctor)}{typeArgs}) _this)." : "_this.dtor_"
          : "";
        var (name, type) = ($"{prefix}{FormalName(f, i)}", f.Type);
        var constructorIndex = -1;
        bool ContainsTyVar(TypeParameter tp, Type ty)
          => (ty.AsTypeParameter != null && ty.AsTypeParameter.Equals(tp))
             || ty.TypeArgs.Exists(ty => ContainsTyVar(tp, ty));

        if ((constructorIndex = nonGhostTypeArgs.IndexOf(type.AsTypeParameter)) != -1) {
          return $"converter{constructorIndex}({name})";
        }

        if (nonGhostTypeArgs.Exists(ty => ContainsTyVar(ty, type))) {
          var map = nonGhostTypeArgs.ToDictionary(
            tp => tp,
            tp => (Type)new UserDefinedType(tp.tok, new TypeParameter(tp.tok, $"_{tp.Name}", tp.VarianceSyntax)));
          var to = Resolver.SubstType(type, map);
          var downcast = new ConcreteSyntaxTree();
          EmitDowncast(type, to, null, downcast).Write(name);
          return downcast.ToString();
        }

        return name;
      }

      var wBody = wr.NewBlock("").WriteLine($"if ({(customReceiver ? "_" : "")}this is {dtArgs} dt) {{ return dt; }}");
      var constructorArgs = lazy
        ? customReceiver
          ? $"() => {datatype.CompileName}{typeArgs}.DowncastClone{uTypeArgs}(_this._Get(), {converters})"
          : $"() => _Get().DowncastClone{uTypeArgs}({converters})"
        : ctor.Formals.Where(f => !f.IsGhost).Comma(PrintInvocation);

      var className = lazy ? lazyClass : DtCtorDeclarationName(ctor);
      wBody.WriteLine($"return new {className}{uTypeArgs}({constructorArgs});");
    }

    // Emits getters for both named and unnamed destructors. The named ones are grouped across constructors by their
    // name and thus QDtorM = DtorM. This is not possible for unnamed ones, as there is no guarantee about shared return
    // types, so they are treated individually and their names (QDtorM) are qualified by their respective constructors.
    private void CompileDatatypeDestructorsAndAddToInterface(DatatypeDecl dt, ConcreteSyntaxTree wr,
        ConcreteSyntaxTree interfaceTree, string DtT_TypeArgs) {
      foreach (var ctor in dt.Ctors) {
        var index = 0;
        foreach (var dtor in ctor.Destructors) {
          if (dtor.EnclosingCtors[0] == ctor) {
            var arg = dtor.CorrespondingFormals[0];
            if (!arg.IsGhost) {
              var DtorM = arg.HasName ? arg.CompileName : FormalName(arg, index);
              //   TN dtor_QDtorM { get; }
              interfaceTree.WriteLine($"{TypeName(arg.Type, wr, arg.tok)} {DestructorGetterName(arg, ctor, index)} {{ get; }}");

              //   public TN dtor_QDtorM { get {
              //       var d = this;         // for inductive datatypes
              //       var d = this._Get();  // for co-inductive datatypes
              //       if (d is DT_Ctor0) { return ((DT_Ctor0)d).DtorM; }
              //       if (d is DT_Ctor1) { return ((DT_Ctor1)d).DtorM; }
              //       ...
              //       if (d is DT_Ctor(n-2)) { return ((DT_Ctor(n-2))d).DtorM; }
              //       return ((DT_Ctor(n-1))d).DtorM;
              //    }}
              var wDtor =
                wr.NewNamedBlock($"public {TypeName(arg.Type, wr, arg.tok)} {DestructorGetterName(arg, ctor, index)}");
              var wGet = wDtor.NewBlock("get");
              if (dt.IsRecordType) {
                if (dt is CoDatatypeDecl) {
                  wGet.WriteLine($"return this._Get().{IdProtect(DtorM)};");
                } else {
                  wGet.WriteLine($"return this.{IdProtect(DtorM)};");
                }
              } else {
                if (dt is CoDatatypeDecl) {
                  wGet.WriteLine("var d = this._Get();");
                } else {
                  wGet.WriteLine("var d = this;");
                }

                var n = dtor.EnclosingCtors.Count;
                for (int i = 0; i < n - 1; i++) {
                  var ctor_i = dtor.EnclosingCtors[i];
                  Contract.Assert(arg.CompileName == dtor.CorrespondingFormals[i].CompileName);
                  var type = $"{dt.CompileName}_{ctor_i.CompileName}{DtT_TypeArgs}";
                  // TODO use pattern matching to replace cast.
                  wGet.WriteLine($"if (d is {type}) {{ return (({type})d).{IdProtect(DtorM)}; }}");
                }

                Contract.Assert(arg.CompileName == dtor.CorrespondingFormals[n - 1].CompileName);
                wGet.WriteLine(
                  $"return (({dt.CompileName}_{dtor.EnclosingCtors[n - 1].CompileName}{DtT_TypeArgs})d).{IdProtect(DtorM)};");
              }
              index++;
            }
          }
        }
      }
    }

    private void CompileDatatypeInterfaceMembers(DatatypeDecl dt, ConcreteSyntaxTree interfaceTree) {
      foreach (var member in dt.Members) {
        if (member.IsGhost || member.IsStatic) { continue; }
        if (member is Function fn && !NeedsCustomReceiver(member)) {
          CreateFunction(IdName(fn), CombineAllTypeArguments(fn), fn.Formals, fn.ResultType, fn.tok, fn.IsStatic,
            false, fn, interfaceTree, false, false);
        } else if (member is Method m && !NeedsCustomReceiver(member)) {
          CreateMethod(m, CombineAllTypeArguments(m), false, interfaceTree, false, false);
        } else if (member is ConstantField c && !NeedsCustomReceiver(member)) {
          CreateFunctionOrGetter(c, IdName(c), dt, false, false, false, new ClassWriter(this, interfaceTree, null));
        }
      }
    }

    string NeedsNew(TopLevelDeclWithMembers ty, string memberName) {
      Contract.Requires(ty != null);
      Contract.Requires(memberName != null);
      if (ty.Members.Exists(member => member.Name == memberName)) {
        return "new ";
      } else {
        return "";
      }
    }

    public override bool NeedsCustomReceiver(MemberDecl member) {
      Contract.Requires(member != null);
      //Dafny and C# have different ideas about variance, so not every datatype member can be in the interface.
      if (!member.IsStatic && member.EnclosingClass is DatatypeDecl d) {
        foreach (var tp in d.TypeArgs) {
          bool InvalidType(Type ty) => (ty.AsTypeParameter != null && ty.AsTypeParameter.Equals(tp))
                                       || ty.TypeArgs.Exists(InvalidType);
          bool InvalidFormal(Formal f) => !f.IsGhost && InvalidType(f.SyntacticType);
          switch (tp.Variance) {
            //Can only be in output
            case TypeParameter.TPVariance.Co:
              if ((member is Function f && f.Formals.Exists(InvalidFormal))
                  || (member is Method m && m.Ins.Exists(InvalidFormal))) { return true; }
              break;
            //Can only be in input
            case TypeParameter.TPVariance.Contra:
              if ((member is Function fn && InvalidType(fn.ResultType))
                  || (member is Method me && me.Outs.Exists(InvalidFormal))
                  || (member is ConstantField c && InvalidType(c.Type))) { return true; }
              break;
          }
        }
      }

      return base.NeedsCustomReceiver(member);
    }


    void CompileDatatypeConstructors(DatatypeDecl dt, ConcreteSyntaxTree wrx) {
      Contract.Requires(dt != null);
      var nonGhostTypeArgs = SelectNonGhost(dt, dt.TypeArgs);
      string typeParams = TypeParameters(nonGhostTypeArgs);
      if (dt is CoDatatypeDecl) {
        // public class Dt__Lazy<T> : Dt<T> {
        //   public delegate _IDt<T> Computer();
        //   Computer c;
        //   _IDt<T> d;
        //   public Dt__Lazy(Computer c) { this.c = c; }
        //   public override _IDt<U> DowncastClone<U>(Func<T0, U0> converter0, ...) {
        //     if (this is _IDt<U> dt) { return dt; }
        //     return new Dt__Lazy<U>(() => c().DowncastClone<U>(converter0, ...));
        //   }
        //   public override _IDt<T> _Get() { if (c != null) { d = c(); c = null; } return d; }
        //   public override string ToString() { return _Get().ToString(); }
        // }
        var w = wrx.NewNamedBlock($"public class {dt.CompileName}__Lazy{typeParams} : {IdName(dt)}{typeParams}");
        var ICompileName = "_I" + dt.CompileName;
        w.WriteLine($"public {NeedsNew(dt, "Computer")}delegate {ICompileName}{typeParams} Computer();");
        w.WriteLine($"{NeedsNew(dt, "c")}Computer c;");
        w.WriteLine($"{NeedsNew(dt, "d")}{ICompileName}{typeParams} d;");
        w.WriteLine($"public {dt.CompileName}__Lazy(Computer c) {{ this.c = c; }}");
        CompileDatatypeDowncastClone(dt, w, nonGhostTypeArgs, lazy: true);
        w.WriteLine($"public override {ICompileName}{typeParams} _Get() {{ if (c != null) {{ d = c(); c = null; }} return d; }}");
        w.WriteLine("public override string ToString() { return _Get().ToString(); }");
      }

      if (dt.IsRecordType) {
        // There is only one constructor, and it is populated by CompileDatatypeBase
        return;
      }

      int constructorIndex = 0; // used to give each constructor a different name
      foreach (DatatypeCtor ctor in dt.Ctors) {
        var wr = wrx.NewNamedBlock(
          $"public class {DtCtorDeclarationName(ctor)}{TypeParameters(nonGhostTypeArgs)} : {IdName(dt)}{typeParams}");
        DatatypeFieldsAndConstructor(ctor, constructorIndex, wr);
        constructorIndex++;
      }
    }

    void DatatypeFieldsAndConstructor(DatatypeCtor ctor, int constructorIndex, ConcreteSyntaxTree wr) {
      Contract.Requires(ctor != null);
      Contract.Requires(0 <= constructorIndex && constructorIndex < ctor.EnclosingDatatype.Ctors.Count);
      Contract.Requires(wr != null);

      var dt = ctor.EnclosingDatatype;
      // class Dt_Ctor<T> : Dt<T> {  // This line is to be added by the caller of DatatypeFieldsAndConstructor
      //   Fields;
      //   public Dt_Ctor(arguments) {  // for record types: Dt
      //     Fields = arguments;
      //   }
      //   public override _IDt<T> _Get() { return this; }  // for co-datatypes only
      //   public override _IDt<U> DowncastClone<U>(Func<T0, U0> converter0, ...) {
      //     if (this is _IDt<U> dt) {
      //       return dt;
      //     } else {
      //       return new Dt_Ctor<U>(converter0(_field0), ...);
      //     }
      //   }
      //   public override bool Equals(object other) {
      //     var oth = other as Dt_Ctor;  // for record types: Dt
      //     return oth != null && equals(_field0, oth._field0) && ... ;
      //   }
      //   public override int GetHashCode() {
      //     return base.GetHashCode();  // surely this can be improved
      //   }
      //   public override string ToString() {  // only for inductive datatypes
      //     // ...
      //   }
      // }

      var i = 0;
      foreach (Formal arg in ctor.Formals) {
        if (!arg.IsGhost) {
          wr.WriteLine($"public readonly {TypeName(arg.Type, wr, arg.tok)} {FormalName(arg, i)};");
          i++;
        }
      }

      wr.Write($"public {DtCtorDeclarationName(ctor)}(");
      WriteFormals("", ctor.Formals, wr);
      {
        var w = wr.NewBlock(")");
        i = 0;
        foreach (Formal arg in ctor.Formals) {
          if (!arg.IsGhost) {
            w.WriteLine($"this.{FormalName(arg, i)} = {FormalName(arg, i)};");
            i++;
          }
        }
      }

      var nonGhostTypeArgs = SelectNonGhost(dt, dt.TypeArgs);

      if (dt is CoDatatypeDecl) {
        string typeParams = TypeParameters(nonGhostTypeArgs);
        wr.WriteLine($"public override _I{dt.CompileName}{typeParams} _Get() {{ return this; }}");
      }

      CompileDatatypeDowncastClone(dt, wr, nonGhostTypeArgs, ctor: ctor);

      // Equals method
      {
        var w = wr.NewBlock("public override bool Equals(object other)");
        w.WriteLine($"var oth = other as {DtCtorName(ctor)}{TypeParameters(nonGhostTypeArgs)};");
        w.Write("return oth != null");
        i = 0;
        foreach (Formal arg in ctor.Formals) {
          if (!arg.IsGhost) {
            string nm = FormalName(arg, i);
            if (IsDirectlyComparable(arg.Type)) {
              w.Write($" && this.{nm} == oth.{nm}");
            } else {
              w.Write($" && object.Equals(this.{nm}, oth.{nm})");
            }

            i++;
          }
        }

        w.WriteLine(";");
      }

      // GetHashCode method (Uses the djb2 algorithm)
      {
        var w = wr.NewBlock("public override int GetHashCode()");
        w.WriteLine("ulong hash = 5381;");
        w.WriteLine($"hash = ((hash << 5) + hash) + {constructorIndex};");
        i = 0;
        foreach (Formal arg in ctor.Formals) {
          if (!arg.IsGhost) {
            string nm = FormalName(arg, i);
            w.WriteLine($"hash = ((hash << 5) + hash) + ((ulong){DafnyHelpersClass}.GetHashCode(this.{nm}));");
            i++;
          }
        }

        w.WriteLine("return (int) hash;");
      }

      {
        var w = wr.NewBlock("public override string ToString()");
        string nm;
        if (dt is TupleTypeDecl) {
          nm = "";
        } else {
          nm = (dt.EnclosingModuleDefinition.IsDefaultModule ? "" : dt.EnclosingModuleDefinition.Name + ".") + dt.Name + "." + ctor.Name;
        }

        switch (dt) {
          case TupleTypeDecl tupleDt when ctor.Formals.Count == 0:
            // here we want parentheses and no name
            w.WriteLine("return \"()\";");
            break;
          case CoDatatypeDecl _:
            w.WriteLine($"return \"{nm}\";");
            break;
          default:
            var tempVar = GenVarName("s", ctor.Formals);
            w.WriteLine($"string {tempVar} = \"{nm}\";");
            if (ctor.Formals.Count != 0) {
              w.WriteLine($"{tempVar} += \"(\";");
              i = 0;
              foreach (var arg in ctor.Formals) {
                if (!arg.IsGhost) {
                  if (i != 0) {
                    w.WriteLine($"{tempVar} += \", \";");
                  }

                  w.WriteLine($"{tempVar} += {DafnyHelpersClass}.ToString(this.{FormalName(arg, i)});");
                  i++;
                }
              }

              w.WriteLine($"{tempVar} += \")\";");
            }

            w.WriteLine($"return {tempVar};");
            break;
        }
      }
    }

    /// <summary>
    /// Returns a protected name.
    /// </summary>
    string DtCtorDeclarationName(DatatypeCtor ctor) {
      Contract.Requires(ctor != null);
      Contract.Ensures(Contract.Result<string>() != null);

      var dt = ctor.EnclosingDatatype;
      return dt.IsRecordType ? IdName(dt) : dt.CompileName + "_" + ctor.CompileName;
    }

    /// <summary>
    /// Returns a protected name with type parameters.
    /// </summary>
    string DtCtorName(DatatypeCtor ctor, List<Type> typeArgs, ConcreteSyntaxTree wr) {
      Contract.Requires(ctor != null);
      Contract.Ensures(Contract.Result<string>() != null);

      var s = DtCtorName(ctor);
      if (typeArgs != null && typeArgs.Count != 0) {
        s += $"<{TypeNames(typeArgs, wr, ctor.tok)}>";
      }

      return s;
    }

    /// <summary>
    /// Returns a protected name. (No type parameters.)
    /// </summary>
    string DtCtorName(DatatypeCtor ctor) {
      Contract.Requires(ctor != null);
      Contract.Ensures(Contract.Result<string>() != null);

      var dt = ctor.EnclosingDatatype;
      var dtName = dt.EnclosingModuleDefinition.IsDefaultModule ? IdName(dt) : dt.FullCompileName;
      return dt.IsRecordType ? dtName : dtName + "_" + ctor.CompileName;
    }

    string DtCreateName(DatatypeCtor ctor) {
      if (ctor.EnclosingDatatype.IsRecordType) {
        return "create";
      } else {
        return "create_" + ctor.CompileName;
      }
    }

    protected override IClassWriter DeclareNewtype(NewtypeDecl nt, ConcreteSyntaxTree wr) {
      var cw = (ClassWriter)CreateClass(IdProtect(nt.EnclosingModuleDefinition.CompileName), IdName(nt), nt, wr);
      var w = cw.StaticMemberWriter;
      if (nt.NativeType != null) {
        var wEnum = w.NewBlock($"public static System.Collections.Generic.IEnumerable<{GetNativeTypeName(nt.NativeType)}> IntegerRange(BigInteger lo, BigInteger hi)");
        wEnum.WriteLine($"for (var j = lo; j < hi; j++) {{ yield return ({GetNativeTypeName(nt.NativeType)})j; }}");
      }
      if (nt.WitnessKind == SubsetTypeDecl.WKind.Compiled) {
        var wrWitness = new ConcreteSyntaxTree();
        TrExpr(nt.Witness, wrWitness, false);
        var witness = wrWitness.ToString();
        string typeName;
        if (nt.NativeType == null) {
          typeName = TypeName(nt.BaseType, cw.StaticMemberWriter, nt.tok);
        } else {
          typeName = GetNativeTypeName(nt.NativeType);
          witness = $"({typeName})({witness})";
        }
        DeclareField("Witness", true, true, true, typeName, witness, cw);
      }
      EmitTypeDescriptorMethod(nt, w);
      return cw;
    }

    protected override void DeclareSubsetType(SubsetTypeDecl sst, ConcreteSyntaxTree wr) {
      var cw = (ClassWriter)CreateClass(IdProtect(sst.EnclosingModuleDefinition.CompileName), IdName(sst), sst, wr);
      if (sst.WitnessKind == SubsetTypeDecl.WKind.Compiled) {
        var sw = new ConcreteSyntaxTree(cw.InstanceMemberWriter.RelativeIndentLevel);
        TrExpr(sst.Witness, sw, false);
        var witness = sw.ToString();
        var typeName = TypeName(sst.Rhs, cw.StaticMemberWriter, sst.tok);
        if (sst.TypeArgs.Count == 0) {
          DeclareField("Witness", false, true, true, typeName, witness, cw);
          witness = "Witness";
        }
        var w = cw.StaticMemberWriter.NewBlock($"public static {typeName} Default()");
        w.WriteLine($"return {witness};");
      }
      EmitTypeDescriptorMethod(sst, cw.StaticMemberWriter);
    }

    protected override void GetNativeInfo(NativeType.Selection sel, out string name, out string literalSuffix, out bool needsCastAfterArithmetic) {
      switch (sel) {
        case NativeType.Selection.Byte:
          name = "byte";
          literalSuffix = "";
          needsCastAfterArithmetic = true;
          break;
        case NativeType.Selection.SByte:
          name = "sbyte";
          literalSuffix = "";
          needsCastAfterArithmetic = true;
          break;
        case NativeType.Selection.UShort:
          name = "ushort";
          literalSuffix = "";
          needsCastAfterArithmetic = true;
          break;
        case NativeType.Selection.Short:
          name = "short";
          literalSuffix = "";
          needsCastAfterArithmetic = true;
          break;
        case NativeType.Selection.UInt:
          name = "uint";
          literalSuffix = "U";
          needsCastAfterArithmetic = false;
          break;
        case NativeType.Selection.Int:
          name = "int";
          literalSuffix = "";
          needsCastAfterArithmetic = false;
          break;
        case NativeType.Selection.Number:
          name = "number";
          literalSuffix = "";
          needsCastAfterArithmetic = false;
          break;
        case NativeType.Selection.ULong:
          name = "ulong";
          literalSuffix = "UL";
          needsCastAfterArithmetic = false;
          break;
        case NativeType.Selection.Long:
          name = "long";
          literalSuffix = "L";
          needsCastAfterArithmetic = false;
          break;
        default:
          Contract.Assert(false); // unexpected native type
          throw new cce.UnreachableException(); // to please the compiler
      }
    }

    protected class ClassWriter : IClassWriter {
      public readonly CsharpCompiler Compiler;
      public readonly ConcreteSyntaxTree InstanceMemberWriter;
      public readonly ConcreteSyntaxTree StaticMemberWriter;
      public readonly ConcreteSyntaxTree CtorBodyWriter;
      private readonly CsharpMockWriter csharpMockWriter;

      public ClassWriter(CsharpCompiler compiler, ConcreteSyntaxTree instanceMemberWriter, ConcreteSyntaxTree/*?*/ ctorBodyWriter, ConcreteSyntaxTree/*?*/ staticMemberWriter = null) {
        Contract.Requires(compiler != null);
        Contract.Requires(instanceMemberWriter != null);
        this.Compiler = compiler;
        this.InstanceMemberWriter = instanceMemberWriter;
        this.CtorBodyWriter = ctorBodyWriter;
        this.StaticMemberWriter = staticMemberWriter ?? instanceMemberWriter;
        this.csharpMockWriter = new CsharpMockWriter(Compiler);
      }

      public ConcreteSyntaxTree Writer(bool isStatic, bool createBody, MemberDecl/*?*/ member) {
        if (createBody) {
          if (isStatic || (member?.EnclosingClass is TraitDecl && Compiler.NeedsCustomReceiver(member))) {
            return StaticMemberWriter;
          }
        }

        return InstanceMemberWriter;
      }

      public ConcreteSyntaxTree /*?*/ CreateMethod(Method m, List<TypeArgumentInstantiation> typeArgs, bool createBody, bool forBodyInheritance, bool lookasideBody) {
        return Compiler.CreateMethod(m, typeArgs, createBody, Writer(m.IsStatic, createBody, m), forBodyInheritance, lookasideBody);
      }

      public ConcreteSyntaxTree CreateFreshMethod(Method method) {
        return csharpMockWriter.CreateFreshMethod(method, Writer(method.IsStatic, true, method));
      }

      public ConcreteSyntaxTree CreateMockMethod(Method method, List<TypeArgumentInstantiation> typeArgs, bool createBody, bool forBodyInheritance,
        bool lookasideBody) {
        return csharpMockWriter.CreateMockMethod(method, typeArgs, createBody, Writer(method.IsStatic, createBody, method), forBodyInheritance, lookasideBody);
      }

      public ConcreteSyntaxTree /*?*/ CreateFunction(string name, List<TypeArgumentInstantiation> typeArgs, List<Formal> formals, Type resultType, Bpl.IToken tok, bool isStatic, bool createBody, MemberDecl member, bool forBodyInheritance, bool lookasideBody) {
        return Compiler.CreateFunction(name, typeArgs, formals, resultType, tok, isStatic, createBody, member, Writer(isStatic, createBody, member), forBodyInheritance, lookasideBody);
      }

      public ConcreteSyntaxTree /*?*/ CreateGetter(string name, TopLevelDecl enclosingDecl, Type resultType, Bpl.IToken tok, bool isStatic, bool isConst, bool createBody, MemberDecl /*?*/ member, bool forBodyInheritance) {
        return Compiler.CreateGetter(name, resultType, tok, isStatic, createBody, Writer(isStatic, createBody, member));
      }

      public ConcreteSyntaxTree /*?*/ CreateGetterSetter(string name, Type resultType, Bpl.IToken tok, bool isStatic, bool createBody, MemberDecl /*?*/ member, out ConcreteSyntaxTree setterWriter, bool forBodyInheritance) {
        return Compiler.CreateGetterSetter(name, resultType, tok, isStatic, createBody, out setterWriter, Writer(isStatic, createBody, member));
      }

      public void DeclareField(string name, TopLevelDecl enclosingDecl, bool isStatic, bool isConst, Type type, Bpl.IToken tok, string rhs, Field field) {
        var typeName = Compiler.TypeName(type, this.StaticMemberWriter, tok);
        Compiler.DeclareField(name, true, isStatic, isConst, typeName, rhs, this);
      }

      public void InitializeField(Field field, Type instantiatedFieldType, TopLevelDeclWithMembers enclosingClass) {
        throw new NotSupportedException(); // InitializeField should be called only for those compilers that set ClassesRedeclareInheritedFields to false.
      }

      public ConcreteSyntaxTree /*?*/ ErrorWriter() => InstanceMemberWriter;

      public void Finish() { }
    }

    protected ConcreteSyntaxTree/*?*/ CreateMethod(Method m, List<TypeArgumentInstantiation> typeArgs, bool createBody, ConcreteSyntaxTree wr, bool forBodyInheritance, bool lookasideBody) {
      var hasDllImportAttribute = ProcessDllImport(m, wr);
      var customReceiver = createBody && !forBodyInheritance && NeedsCustomReceiver(m);
      var keywords = Keywords(createBody, m.IsStatic || customReceiver, hasDllImportAttribute);
      var returnType = GetTargetReturnTypeReplacement(m, wr);
      AddTestCheckerIfNeeded(m.Name, m, wr);
      var typeParameters = TypeParameters(TypeArgumentInstantiation.ToFormals(ForTypeParameters(typeArgs, m, lookasideBody)));
      var parameters = GetMethodParameters(m, typeArgs, lookasideBody, customReceiver, returnType);

      if (!createBody && m is Constructor) { return null; }

      wr.Format($"{keywords}{returnType} {IdName(m)}{typeParameters}({parameters})");

      if (!createBody || hasDllImportAttribute) {
        wr.WriteLine(";");
        return null;
      }

      var block = wr.NewBlock(open: BraceStyle.Newline);
      if (returnType != "void" && !forBodyInheritance) {
        var beforeReturnBlock = block.Fork();
        EmitReturn(m.Outs, block);
        return beforeReturnBlock;
      }

      return block;
    }

    internal static string Keywords(bool isPublic = false, bool isStatic = false, bool isExtern = false) {
      return (isPublic ? "public " : "") + (isStatic ? "static " : "") + (isExtern ? "extern " : "") + (DafnyOptions.O.CompileMocks && !isStatic && isPublic ? "virtual " : "");
    }

    internal ConcreteSyntaxTree GetMethodParameters(Method m, List<TypeArgumentInstantiation> typeArgs, bool lookasideBody, bool customReceiver, string returnType) {
      var parameters = GetFunctionParameters(m.Ins, m, typeArgs, lookasideBody, customReceiver);
      if (returnType == "void") {
        WriteFormals(parameters.Nodes.Any() ? ", " : "", m.Outs, parameters);
      }
      return parameters;
    }

    private ConcreteSyntaxTree GetFunctionParameters(List<Formal> formals, MemberDecl m, List<TypeArgumentInstantiation> typeArgs, bool lookasideBody, bool customReceiver) {
      var parameters = new ConcreteSyntaxTree();
      var sep = "";
      WriteRuntimeTypeDescriptorsFormals(m, ForTypeDescriptors(typeArgs, m, lookasideBody), parameters, ref sep,
        tp => $"{DafnyTypeDescriptor}<{tp.CompileName}> {FormatTypeDescriptorVariable(tp)}");
      if (customReceiver) {
        var nt = m.EnclosingClass;
        var receiverType = UserDefinedType.FromTopLevelDecl(m.tok, nt);
        DeclareFormal(sep, "_this", receiverType, m.tok, true, parameters);
        sep = ", ";
      }

      WriteFormals(sep, formals, parameters);
      return parameters;
    }

    internal string GetTargetReturnTypeReplacement(Method m, ConcreteSyntaxTree wr) {
      string/*?*/ targetReturnTypeReplacement = null;
      foreach (var p in m.Outs) {
        if (!p.IsGhost) {
          if (targetReturnTypeReplacement == null) {
            targetReturnTypeReplacement = TypeName(p.Type, wr, p.tok);
          } else {
            // there's more than one out-parameter, so bail
            targetReturnTypeReplacement = null;
            break;
          }
        }
      }

      targetReturnTypeReplacement ??= "void";
      return targetReturnTypeReplacement;
    }

    protected ConcreteSyntaxTree/*?*/ CreateFunction(string name, List<TypeArgumentInstantiation> typeArgs, List<Formal> formals, Type resultType, Bpl.IToken tok, bool isStatic, bool createBody, MemberDecl member, ConcreteSyntaxTree wr, bool forBodyInheritance, bool lookasideBody) {
      var hasDllImportAttribute = ProcessDllImport(member, wr);

      var customReceiver = createBody && !forBodyInheritance && NeedsCustomReceiver(member);

      AddTestCheckerIfNeeded(name, member, wr);
      wr.Write(Keywords(createBody, isStatic || customReceiver, hasDllImportAttribute));

      var typeParameters = TypeParameters(TypeArgumentInstantiation.ToFormals(ForTypeParameters(typeArgs, member, lookasideBody)));
      var parameters = GetFunctionParameters(formals, member, typeArgs, lookasideBody, customReceiver);

      wr.Write($"{TypeName(resultType, wr, tok)} {name}{typeParameters}({parameters})");
      if (!createBody || hasDllImportAttribute) {
        wr.WriteLine(";");
        return null;
      }

      return wr.NewBlock(open: formals.Count > 1 ? BraceStyle.Newline : BraceStyle.Space);
    }

    protected ConcreteSyntaxTree/*?*/ CreateGetter(string name, Type resultType, Bpl.IToken tok, bool isStatic, bool createBody, ConcreteSyntaxTree wr) {
      ConcreteSyntaxTree/*?*/ result = null;
      var body = createBody ? Block(out result, close: BraceStyle.Nothing) : new ConcreteSyntaxTree().Write(";");
      wr.FormatLine($"{Keywords(createBody, isStatic)}{TypeName(resultType, wr, tok)} {name} {{ get{body} }}");
      return result;
    }

    protected ConcreteSyntaxTree/*?*/ CreateGetterSetter(string name, Type resultType, Bpl.IToken tok, bool isStatic, bool createBody, out ConcreteSyntaxTree setterWriter, ConcreteSyntaxTree wr) {
      wr.Write($"{Keywords(createBody, isStatic)}{TypeName(resultType, wr, tok)} {name}");
      if (createBody) {
        var w = wr.NewBlock();
        var wGet = w.NewBlock("get");
        var wSet = w.NewBlock("set");
        setterWriter = wSet;
        return wGet;
      } else {
        wr.WriteLine(" { get; set; }");
        setterWriter = null;
        return null;
      }
    }

    /// <summary>
    /// Process the declaration's "dllimport" attribute, if any, by emitting the corresponding .NET custom attribute.
    /// Returns "true" if the declaration has an active "dllimport" attribute; "false", otherwise.
    /// </summary>
    public bool ProcessDllImport(MemberDecl decl, ConcreteSyntaxTree wr) {
      Contract.Requires(decl != null);
      Contract.Requires(wr != null);

      var dllimportsArgs = Attributes.FindExpressions(decl.Attributes, "dllimport");
      if (!DafnyOptions.O.DisallowExterns && dllimportsArgs != null) {
        StringLiteralExpr libName = null;
        StringLiteralExpr entryPoint = null;
        if (dllimportsArgs.Count == 2) {
          libName = dllimportsArgs[0] as StringLiteralExpr;
          entryPoint = dllimportsArgs[1] as StringLiteralExpr;
        } else if (dllimportsArgs.Count == 1) {
          libName = dllimportsArgs[0] as StringLiteralExpr;
          // use the given name, not the .CompileName (if user needs something else, the user can supply it as a second argument to :dllimport)
          entryPoint = new StringLiteralExpr(decl.tok, decl.Name, false);
        }
        if (libName == null || entryPoint == null) {
          Error(decl.tok, "Expected arguments are {{:dllimport dllName}} or {{:dllimport dllName, entryPoint}} where dllName and entryPoint are strings: {0}", wr, decl.FullName);
        } else if ((decl is Method m && m.Body != null) || (decl is Function f && f.Body != null)) {
          Error(decl.tok, "A {0} declared with :dllimport is not allowed a body: {1}", wr, decl.WhatKind, decl.FullName);
        } else if (!decl.IsStatic) {
          Error(decl.tok, "A {0} declared with :dllimport must be static: {1}", wr, decl.WhatKind, decl.FullName);
        } else {
          wr.Write("[System.Runtime.InteropServices.DllImport(");
          TrStringLiteral(libName, wr);
          wr.Write(", EntryPoint=");
          TrStringLiteral(entryPoint, wr);
          wr.WriteLine(")]");
        }
        return true;
      }
      return false;
    }

    protected override ConcreteSyntaxTree EmitTailCallStructure(MemberDecl member, ConcreteSyntaxTree wr) {
      Contract.Assume((member is Method m0 && m0.IsTailRecursive) || (member is Function f0 && f0.IsTailRecursive)); // precondition
      if (!member.IsStatic && !NeedsCustomReceiver(member)) {
        wr.WriteLine("var _this = this;");
      }
      wr.Fork(-1).WriteLine("TAIL_CALL_START: ;");
      return wr;
    }

    protected override void EmitJumpToTailCallStart(ConcreteSyntaxTree wr) {
      wr.WriteLine("goto TAIL_CALL_START;");
    }

    internal override string TypeName(Type type, ConcreteSyntaxTree wr, Bpl.IToken tok, MemberDecl/*?*/ member = null) {
      Contract.Ensures(Contract.Result<string>() != null);
      Contract.Assume(type != null);  // precondition; this ought to be declared as a Requires in the superclass

      var xType = type.NormalizeExpand();
      if (xType is TypeProxy) {
        // unresolved proxy; just treat as ref, since no particular type information is apparently needed for this type
        return "object";
      }

      if (xType is BoolType) {
        return "bool";
      } else if (xType is CharType) {
        return "char";
      } else if (xType is IntType || xType is BigOrdinalType) {
        return "BigInteger";
      } else if (xType is RealType) {
        return "Dafny.BigRational";
      } else if (xType is BitvectorType) {
        var t = (BitvectorType)xType;
        return t.NativeType != null ? GetNativeTypeName(t.NativeType) : "BigInteger";
      } else if (xType.AsNewtype != null && member == null) {  // when member is given, use UserDefinedType case below
        var nativeType = xType.AsNewtype.NativeType;
        if (nativeType != null) {
          return GetNativeTypeName(nativeType);
        }
        return TypeName(xType.AsNewtype.BaseType, wr, tok);
      } else if (xType.IsObjectQ) {
        return "object";
      } else if (xType.IsArrayType) {
        ArrayClassDecl at = xType.AsArrayType;
        Contract.Assert(at != null);  // follows from type.IsArrayType
        Type elType = UserDefinedType.ArrayElementType(xType);
        TypeName_SplitArrayName(elType, wr, tok, out string typeNameSansBrackets, out string brackets);
        return typeNameSansBrackets + TypeNameArrayBrackets(at.Dims) + brackets;
      } else if (xType is UserDefinedType udt) {
        if (udt.ResolvedClass is TypeParameter tp) {
          if (thisContext != null && thisContext.ParentFormalTypeParametersToActuals.TryGetValue(tp, out var instantiatedTypeParameter)) {
            return TypeName(instantiatedTypeParameter, wr, tok, member);
          }
        }
        var s = FullTypeName(udt, member);
        var cl = udt.ResolvedClass;
        bool isHandle = true;
        if (cl != null && Attributes.ContainsBool(cl.Attributes, "handle", ref isHandle) && isHandle) {
          return "ulong";
        }
        return TypeName_UDT(s, udt, wr, udt.tok);
      } else if (xType is SetType) {
        Type argType = ((SetType)xType).Arg;
        return DafnyISet + "<" + TypeName(argType, wr, tok) + ">";
      } else if (xType is SeqType) {
        Type argType = ((SeqType)xType).Arg;
        return DafnyISeq + "<" + TypeName(argType, wr, tok) + ">";
      } else if (xType is MultiSetType) {
        Type argType = ((MultiSetType)xType).Arg;
        return DafnyIMultiset + "<" + TypeName(argType, wr, tok) + ">";
      } else if (xType is MapType) {
        Type domType = ((MapType)xType).Domain;
        Type ranType = ((MapType)xType).Range;
        return DafnyIMap + "<" + TypeName(domType, wr, tok) + "," + TypeName(ranType, wr, tok) + ">";
      } else {
        Contract.Assert(false); throw new cce.UnreachableException();  // unexpected type
      }
    }

    public string TypeHelperName(Type type, ConcreteSyntaxTree wr, Bpl.IToken tok, Type/*?*/ otherType = null) {
      var xType = type.NormalizeExpand();
      if (xType is SeqType seqType) {
        return "Dafny.Sequence" + "<" + CommonTypeName(seqType.Arg, otherType?.AsSeqType?.Arg, wr, tok) + ">";
      } else if (xType is SetType setType) {
        return $"{DafnySetClass}<{CommonTypeName(setType.Arg, otherType?.AsSetType?.Arg, wr, tok)}>";
      } else if (xType is MultiSetType msType) {
        return $"{DafnyMultiSetClass}<{CommonTypeName(msType.Arg, otherType?.AsMultiSetType?.Arg, wr, tok)}>";
      } else if (xType is MapType mapType) {
        var domainType = CommonTypeName(mapType.Domain, otherType?.AsMapType?.Domain, wr, tok);
        var rangeType = CommonTypeName(mapType.Range, otherType?.AsMapType?.Range, wr, tok);
        return $"{DafnyMapClass}<{domainType}, {rangeType}>";
      } else {
        return TypeName(type, wr, tok);
      }
    }

    public string CommonTypeName(Type a, Type /*?*/ b, ConcreteSyntaxTree wr, Bpl.IToken tok) {
      if (b == null) {
        return TypeName(a, wr, tok);
      }
      a = a.NormalizeExpand();
      b = b.NormalizeExpand();
      if (a.Equals(b)) {
        return TypeName(a, wr, tok);
      }
      // It would be nice to use Meet(a, b) here. Unfortunately, Resolver.Meet also needs a Builtins argument, which we
      // don't have here.
      Contract.Assert(a.IsRefType);
      Contract.Assert(b.IsRefType);
      return "object";
    }

    protected override string TypeInitializationValue(Type type, ConcreteSyntaxTree wr, Bpl.IToken tok, bool usePlaceboValue, bool constructTypeParameterDefaultsFromTypeDescriptors) {
      var xType = type.NormalizeExpandKeepConstraints();

      if (usePlaceboValue) {
        return $"default({TypeName(type, wr, tok)})";
      }

      if (xType is BoolType) {
        return "false";
      } else if (xType is CharType) {
        return CharType.DefaultValueAsString;
      } else if (xType is IntType || xType is BigOrdinalType) {
        return "BigInteger.Zero";
      } else if (xType is RealType) {
        return "Dafny.BigRational.ZERO";
      } else if (xType is BitvectorType) {
        var t = (BitvectorType)xType;
        return t.NativeType != null ? "0" : "BigInteger.Zero";
      } else if (xType is CollectionType) {
        return TypeHelperName(xType, wr, tok) + ".Empty";
      }

      var udt = (UserDefinedType)xType;
      var cl = udt.ResolvedClass;
      Contract.Assert(cl != null);
      if (cl is TypeParameter tp) {
        if (constructTypeParameterDefaultsFromTypeDescriptors) {
          return $"{FormatTypeDescriptorVariable(tp.CompileName)}.Default()";
        } else {
          return FormatDefaultTypeParameterValue(tp);
        }
      } else if (cl is OpaqueTypeDecl opaque) {
        return FormatDefaultTypeParameterValue(opaque);
      } else if (cl is NewtypeDecl) {
        var td = (NewtypeDecl)cl;
        if (td.Witness != null) {
          return TypeName_UDT(FullTypeName(udt), udt, wr, udt.tok) + ".Witness";
        } else if (td.NativeType != null) {
          return "0";
        } else {
          return TypeInitializationValue(td.BaseType, wr, tok, usePlaceboValue, constructTypeParameterDefaultsFromTypeDescriptors);
        }
      } else if (cl is SubsetTypeDecl) {
        var td = (SubsetTypeDecl)cl;
        if (td.WitnessKind == SubsetTypeDecl.WKind.Compiled) {
          return TypeName_UDT(FullTypeName(udt), udt, wr, udt.tok) + ".Default()";
        } else if (td.WitnessKind == SubsetTypeDecl.WKind.Special) {
          // WKind.Special is only used with -->, ->, and non-null types:
          Contract.Assert(ArrowType.IsPartialArrowTypeName(td.Name) || ArrowType.IsTotalArrowTypeName(td.Name) || td is NonNullTypeDecl);
          if (ArrowType.IsPartialArrowTypeName(td.Name)) {
            return $"(({TypeName(xType, wr, udt.tok)})null)";
          } else if (ArrowType.IsTotalArrowTypeName(td.Name)) {
            var rangeDefaultValue = TypeInitializationValue(udt.TypeArgs.Last(), wr, tok, usePlaceboValue, constructTypeParameterDefaultsFromTypeDescriptors);
            // return the lambda expression ((Ty0 x0, Ty1 x1, Ty2 x2) => rangeDefaultValue)
            var arguments = Util.Comma(udt.TypeArgs.Count - 1, i => $"{TypeName(udt.TypeArgs[i], wr, udt.tok)} x{i}");
            return $"(({arguments}) => {rangeDefaultValue})";
          } else if (((NonNullTypeDecl)td).Class is ArrayClassDecl) {
            // non-null array type; we know how to initialize them
            var arrayClass = (ArrayClassDecl)((NonNullTypeDecl)td).Class;
            TypeName_SplitArrayName(udt.TypeArgs[0], wr, udt.tok, out string typeNameSansBrackets, out string brackets);
            return $"new {typeNameSansBrackets}[{Util.Comma(arrayClass.Dims, _ => "0")}]{brackets}";
          } else {
            // non-null (non-array) type
            // even though the type doesn't necessarily have a known initializer, it could be that the the compiler needs to
            // lay down some bits to please the C#'s compiler's different definite-assignment rules.
            return $"default({TypeName(xType, wr, udt.tok)})";
          }
        } else {
          return TypeInitializationValue(td.RhsWithArgument(udt.TypeArgs), wr, tok, usePlaceboValue, constructTypeParameterDefaultsFromTypeDescriptors);
        }
      } else if (cl is ClassDecl) {
        bool isHandle = true;
        if (Attributes.ContainsBool(cl.Attributes, "handle", ref isHandle) && isHandle) {
          return "0";
        } else {
          return $"({TypeName(xType, wr, udt.tok)})null";
        }
      } else if (cl is DatatypeDecl dt) {
        var s = FullTypeName(udt, ignoreInterface: true);
        var nonGhostTypeArgs = SelectNonGhost(dt, udt.TypeArgs);
        if (nonGhostTypeArgs.Count != 0) {
          s += "<" + TypeNames(nonGhostTypeArgs, wr, udt.tok) + ">";
        }
        var relevantTypeArgs = UsedTypeParameters(dt, udt.TypeArgs);
        return string.Format($"{s}.Default({relevantTypeArgs.Comma(ta => DefaultValue(ta.Actual, wr, tok, constructTypeParameterDefaultsFromTypeDescriptors))})");
      } else {
        Contract.Assert(false); throw new cce.UnreachableException();  // unexpected type
      }
    }

    protected override string TypeName_UDT(string fullCompileName, List<TypeParameter.TPVariance> variance, List<Type> typeArgs, ConcreteSyntaxTree wr, Bpl.IToken tok) {
      Contract.Assume(fullCompileName != null);  // precondition; this ought to be declared as a Requires in the superclass
      Contract.Assume(variance != null);  // precondition; this ought to be declared as a Requires in the superclass
      Contract.Assume(typeArgs != null);  // precondition; this ought to be declared as a Requires in the superclass
      Contract.Assume(variance.Count == typeArgs.Count);
      string s = IdProtect(fullCompileName);
      if (typeArgs.Count != 0) {
        s += "<" + TypeNames(typeArgs, wr, tok) + ">";
      }
      return s;
    }

    protected override string TypeName_Companion(Type type, ConcreteSyntaxTree wr, Bpl.IToken tok, MemberDecl/*?*/ member) {
      type = UserDefinedType.UpcastToMemberEnclosingType(type, member);
      if (type is UserDefinedType udt) {
        var name = udt.ResolvedClass is TraitDecl ? udt.FullCompanionCompileName : FullTypeName(udt, member, true);
        return TypeName_UDT(name, udt, wr, tok);
      } else {
        return TypeName(type, wr, tok, member);
      }
    }

    protected override void TypeArgDescriptorUse(bool isStatic, bool lookasideBody, TopLevelDeclWithMembers cl, out bool needsTypeParameter, out bool needsTypeDescriptor) {
      if (cl is DatatypeDecl) {
        needsTypeParameter = false;
        needsTypeDescriptor = true;
      } else if (cl is TraitDecl) {
        needsTypeParameter = false;
        needsTypeDescriptor = isStatic || lookasideBody;
      } else {
        Contract.Assert(cl is ClassDecl);
        needsTypeParameter = false;
        needsTypeDescriptor = isStatic;
      }
    }

    protected override string TypeDescriptor(Type type, ConcreteSyntaxTree wr, Bpl.IToken tok) {
      type = type.NormalizeExpandKeepConstraints();
      if (type is BoolType) {
        return "Dafny.Helpers.BOOL";
      } else if (type is CharType) {
        return "Dafny.Helpers.CHAR";
      } else if (type is IntType || type is BigOrdinalType) {
        return "Dafny.Helpers.INT";
      } else if (type is RealType) {
        return "Dafny.Helpers.REAL";
      } else if (type is BitvectorType) {
        var t = (BitvectorType)type;
        if (t.NativeType != null) {
          return GetNativeTypeDescriptor(AsNativeType(type));
        } else {
          return "Dafny.Helpers.INT";
        }
      } else if (type is SetType setType) {
        return $"{DafnySetClass}<{TypeName(setType.Arg, wr, tok)}>.{TypeDescriptorMethodName}()";
      } else if (type is SeqType seqType) {
        return $"{DafnySeqClass}<{TypeName(seqType.Arg, wr, tok)}>.{TypeDescriptorMethodName}()";
      } else if (type is MultiSetType multisetType) {
        return $"{DafnyMultiSetClass}<{TypeName(multisetType.Arg, wr, tok)}>.{TypeDescriptorMethodName}()";
      } else if (type is MapType mapType) {
        return $"{DafnyMapClass}<{TypeName(mapType.Domain, wr, tok)}, {TypeName(mapType.Range, wr, tok)}>.{TypeDescriptorMethodName}()";
      } else if (type.IsRefType) {
        return $"Dafny.Helpers.NULL<{TypeName(type, wr, tok)}>()";
      } else if (type.IsArrayType) {
        ArrayClassDecl at = type.AsArrayType;
        var elType = UserDefinedType.ArrayElementType(type);
        var elTypeName = TypeName(elType, wr, tok);
        return $"Dafny.Helpers.ARRAY{(at.Dims == 1 ? "" : $"{at.Dims}")}<{elTypeName}>()";
      } else if (type.IsTypeParameter) {
        var tp = type.AsTypeParameter;
        Contract.Assert(tp != null);
        if (thisContext != null && thisContext.ParentFormalTypeParametersToActuals.TryGetValue(tp, out var instantiatedTypeParameter)) {
          return TypeDescriptor(instantiatedTypeParameter, wr, tok);
        }
        return FormatTypeDescriptorVariable(type.AsTypeParameter.CompileName);
      } else if (type.IsBuiltinArrowType) {
        return $"Dafny.Helpers.NULL<{TypeName(type, wr, tok)}>()";
      } else if (type is UserDefinedType udt) {
        var cl = udt.ResolvedClass;
        Contract.Assert(cl != null);
        bool isHandle = true;
        if (Attributes.ContainsBool(cl.Attributes, "handle", ref isHandle) && isHandle) {
          return "Dafny.Helpers.INT64";
        }

        List<Type> relevantTypeArgs;
        if (type.IsBuiltinArrowType) {
          relevantTypeArgs = type.TypeArgs;
        } else if (cl is DatatypeDecl dt) {
          relevantTypeArgs = UsedTypeParameters(dt, udt.TypeArgs).ConvertAll(ta => ta.Actual);
        } else {
          relevantTypeArgs = new List<Type>();
          for (int i = 0; i < cl.TypeArgs.Count; i++) {
            if (NeedsTypeDescriptor(cl.TypeArgs[i])) {
              relevantTypeArgs.Add(udt.TypeArgs[i]);
            }
          }
        }

        return AddTypeDescriptorArgs(FullTypeName(udt, ignoreInterface: true), udt, relevantTypeArgs, wr, tok);
      } else {
        Contract.Assert(false); throw new cce.UnreachableException();
      }
    }

    private string GetNativeTypeDescriptor(NativeType nt) {
      Contract.Assert(nt != null);
      switch (nt.Sel) {
        case NativeType.Selection.SByte:
          return $"Dafny.Helpers.INT8";
        case NativeType.Selection.Byte:
          return $"Dafny.Helpers.UINT8";
        case NativeType.Selection.Short:
          return $"Dafny.Helpers.INT16";
        case NativeType.Selection.UShort:
          return $"Dafny.Helpers.UINT16";
        case NativeType.Selection.Int:
          return $"Dafny.Helpers.INT32";
        case NativeType.Selection.UInt:
          return $"Dafny.Helpers.UINT32";
        case NativeType.Selection.Long:
          return $"Dafny.Helpers.INT64";
        case NativeType.Selection.ULong:
          return $"Dafny.Helpers.UINT64";
        default:
          Contract.Assert(false);
          throw new cce.UnreachableException();
      }
    }

    private string AddTypeDescriptorArgs(string fullCompileName, UserDefinedType udt, List<Type> typeDescriptors, ConcreteSyntaxTree wr, Bpl.IToken tok) {
      Contract.Requires(fullCompileName != null);
      Contract.Requires(udt != null);
      Contract.Requires(typeDescriptors != null);
      Contract.Requires(wr != null);
      Contract.Requires(tok != null);

      var s = TypeName_UDT(fullCompileName, udt, wr, tok);
      s += $"._TypeDescriptor({typeDescriptors.Comma(arg => TypeDescriptor(arg, wr, tok))})";
      return s;
    }

    // ----- Declarations -------------------------------------------------------------

    protected void DeclareField(string name, bool isPublic, bool isStatic, bool isConst, string typeName, string rhs, ClassWriter cw) {
      var publik = isPublic ? "public" : "private";
      var konst = isConst ? " readonly" : "";
      var virtuall = DafnyOptions.O.CompileMocks ? " virtual" : "";
      if (isStatic) {
        cw.StaticMemberWriter.Write($"{publik} static{konst} {typeName} {name}");
        if (rhs != null) {
          cw.StaticMemberWriter.Write($" = {rhs}");
        }
        cw.StaticMemberWriter.WriteLine(";");
      } else if (cw.CtorBodyWriter == null) {
        if (isPublic) {
          cw.InstanceMemberWriter.Write($"{publik}{konst}{virtuall} {typeName} {name} {{get; set;}}");
        } else {
          cw.InstanceMemberWriter.Write($"{publik}{konst} {typeName} {name}");
        }
        if (rhs != null) {
          cw.InstanceMemberWriter.Write($" = {rhs}");
        }
        cw.InstanceMemberWriter.WriteLine(";");
      } else {
        if (isPublic) {
          cw.InstanceMemberWriter.WriteLine($"{publik}{virtuall} {typeName} {name} {{get; set;}}");
        } else {
          cw.InstanceMemberWriter.WriteLine($"{publik} {typeName} {name};");
        }
        if (rhs != null) {
          cw.CtorBodyWriter.WriteLine($"this.{name} = {rhs};");
        }
      }
    }

    protected override bool DeclareFormal(string prefix, string name, Type type, Bpl.IToken tok, bool isInParam, ConcreteSyntaxTree wr) {
      wr.Write($"{prefix}{(isInParam ? "" : "out ")}{TypeName(type, wr, tok)} {name}");
      return true;
    }

    protected override void DeclareLocalVar(string name, Type/*?*/ type, Bpl.IToken/*?*/ tok, bool leaveRoomForRhs, string/*?*/ rhs, ConcreteSyntaxTree wr) {
      wr.Write($"{(type != null ? TypeName(type, wr, tok) : "var")} {name}");
      if (leaveRoomForRhs) {
        Contract.Assert(rhs == null);  // follows from precondition
      } else if (rhs != null) {
        wr.WriteLine($" = {rhs};");
      } else {
        wr.WriteLine(";");
      }
    }

    protected override ConcreteSyntaxTree DeclareLocalVar(string name, Type/*?*/ type, Bpl.IToken/*?*/ tok, ConcreteSyntaxTree wr) {
      var w = new ConcreteSyntaxTree();
      wr.FormatLine($"{(type != null ? TypeName(type, wr, tok) : "var")} {name} = {w};");
      return w;
    }

    protected override void DeclareOutCollector(string collectorVarName, ConcreteSyntaxTree wr) {
      wr.Write($"var {collectorVarName} = ");
    }

    protected override void DeclareLocalOutVar(string name, Type type, Bpl.IToken tok, string rhs, bool useReturnStyleOuts, ConcreteSyntaxTree wr) {
      if (useReturnStyleOuts) {
        DeclareLocalVar(name, type, tok, false, rhs, wr);
      } else {
        EmitAssignment(name, type, rhs, null, wr);
      }
    }

    protected override void EmitActualOutArg(string actualOutParamName, ConcreteSyntaxTree wr) {
      wr.Write($"out {actualOutParamName}");
    }

    protected override bool UseReturnStyleOuts(Method m, int nonGhostOutCount) {
      return nonGhostOutCount == 1;
    }

    protected override void EmitOutParameterSplits(string outCollector, List<string> actualOutParamNames, ConcreteSyntaxTree wr) {
      Contract.Assert(actualOutParamNames.Count == 1);
      EmitAssignment(actualOutParamNames[0], null, outCollector, null, wr);
    }

    protected override void EmitActualTypeArgs(List<Type> typeArgs, Bpl.IToken tok, ConcreteSyntaxTree wr) {
      if (typeArgs.Count != 0) {
        wr.Write("<" + TypeNames(typeArgs, wr, tok) + ">");
      }
    }

    protected override string GenerateLhsDecl(string target, Type/*?*/ type, ConcreteSyntaxTree wr, Bpl.IToken tok) {
      return (type != null ? TypeName(type, wr, tok) : "var") + " " + target;
    }

    // ----- Statements -------------------------------------------------------------

    protected override void EmitPrintStmt(ConcreteSyntaxTree wr, Expression arg) {
      var typeArgs = arg.Type.AsArrowType == null ? "" : $"<{TypeName(arg.Type, wr, null, null)}>";
      wr.WriteLine($"{DafnyHelpersClass}.Print{typeArgs}({Expr(arg, false)});");
    }

    protected override void EmitReturn(List<Formal> outParams, ConcreteSyntaxTree wr) {
      outParams = outParams.Where(f => !f.IsGhost).ToList();
      var returnExpr = outParams.Count == 1 ? IdName(outParams[0]) : "";
      wr.WriteLine($"return {returnExpr};");
    }

    protected override ConcreteSyntaxTree CreateLabeledCode(string label, bool createContinueLabel, ConcreteSyntaxTree wr) {
      var w = wr.Fork();
      var prefix = createContinueLabel ? "continue_" : "after_";
      wr.Fork(-1).WriteLine($"{prefix}{label}: ;");
      return w;
    }

    protected override void EmitBreak(string/*?*/ label, ConcreteSyntaxTree wr) {
      if (label == null) {
        wr.WriteLine("break;");
      } else {
        wr.WriteLine("goto after_{0};", label);
      }
    }

    protected override void EmitContinue(string label, ConcreteSyntaxTree wr) {
      wr.WriteLine("goto continue_{0};", label);
    }

    protected override void EmitYield(ConcreteSyntaxTree wr) {
      wr.WriteLine("yield return null;");
    }

    protected override void EmitAbsurd(string/*?*/ message, ConcreteSyntaxTree wr) {
      if (message == null) {
        message = "unexpected control point";
      }
      wr.WriteLine("throw new System.Exception(\"{0}\");", message);
    }

    protected override void EmitHalt(Bpl.IToken tok, Expression/*?*/ messageExpr, ConcreteSyntaxTree wr) {
      wr.Write("throw new Dafny.HaltException(");
      if (tok != null) {
        wr.Write(SymbolDisplay.FormatLiteral(ErrorReporter.TokenToString(tok) + ": ", true) + " + ");
      }

      TrExpr(messageExpr, wr, false);
      wr.WriteLine(");");
    }

    protected override ConcreteSyntaxTree EmitForStmt(Bpl.IToken tok, IVariable loopIndex, bool goingUp, string /*?*/ endVarName,
      List<Statement> body, LList<Label> labels, ConcreteSyntaxTree wr) {

      wr.Write($"for ({TypeName(loopIndex.Type, wr, tok)} {loopIndex.CompileName} = ");
      var startWr = wr.Fork();
      wr.Write($"; ");

      ConcreteSyntaxTree bodyWr;
      if (goingUp) {
        wr.Write(endVarName != null ? $"{loopIndex.CompileName} < {endVarName}" : "");
        bodyWr = wr.NewBlock($"; {loopIndex.CompileName}++)");
      } else {
        wr.Write(endVarName != null ? $"{endVarName} < {loopIndex.CompileName}" : "");
        bodyWr = wr.NewBlock($"; )");
        bodyWr.WriteLine($"{loopIndex.CompileName}--;");
      }
      bodyWr = EmitContinueLabel(labels, bodyWr);
      TrStmtList(body, bodyWr);

      return startWr;
    }

    protected override ConcreteSyntaxTree CreateForLoop(string indexVar, string bound, ConcreteSyntaxTree wr) {
      return wr.NewNamedBlock("for (var {0} = 0; {0} < {1}; {0}++)", indexVar, bound);
    }

    protected override ConcreteSyntaxTree CreateDoublingForLoop(string indexVar, int start, ConcreteSyntaxTree wr) {
      return wr.NewNamedBlock("for (var {0} = new BigInteger({1}); ; {0} *= 2)", indexVar, start);
    }

    protected override void EmitIncrementVar(string varName, ConcreteSyntaxTree wr) {
      wr.WriteLine($"{varName}++;");
    }

    protected override void EmitDecrementVar(string varName, ConcreteSyntaxTree wr) {
      wr.WriteLine($"{varName}--;");
    }

    protected override string GetQuantifierName(string bvType) {
      return string.Format($"{DafnyHelpersClass}.Quantifier<{bvType}>");
    }

    protected override ConcreteSyntaxTree CreateForeachLoop(string tmpVarName, Type collectionElementType, string boundVarName, Type boundVarType, bool introduceBoundVar,
      Bpl.IToken tok, out ConcreteSyntaxTree collectionWriter, ConcreteSyntaxTree wr) {
      collectionWriter = new ConcreteSyntaxTree();
      wr.Format($"foreach ({TypeName(collectionElementType, wr, tok)} {tmpVarName} in {collectionWriter})");
      var wwr = wr.NewBlock();

      if (boundVarType.IsRefType) {
        string typeTest;
        if (boundVarType.IsObject || boundVarType.IsObjectQ) {
          typeTest = "true";
        } else {
          typeTest = $"{tmpVarName} is {TypeName(boundVarType, wwr, tok)}";
        }
        if (boundVarType.IsNonNullRefType) {
          typeTest = $"{tmpVarName} != null && {typeTest}";
        } else {
          typeTest = $"{tmpVarName} == null || {typeTest}";
        }
        wwr = wwr.NewBlock($"if ({typeTest})");
      }
      var typeName = TypeName(boundVarType, wwr, tok);
      wwr.WriteLine("{0}{1} = ({2}){3};", introduceBoundVar ? typeName + " " : "", boundVarName, typeName, tmpVarName);
      return wwr;
    }

    protected override ConcreteSyntaxTree CreateForeachIngredientLoop(string boundVarName, int L, string tupleTypeArgs, out ConcreteSyntaxTree collectionWriter, ConcreteSyntaxTree wr) {
      collectionWriter = new ConcreteSyntaxTree();
      return wr.Format($"foreach (var {boundVarName} in {collectionWriter})").NewBlock();
    }

    // ----- Expressions -------------------------------------------------------------

    protected override void EmitNew(Type type, Bpl.IToken tok, CallStmt/*?*/ initCall, ConcreteSyntaxTree wr) {
      var cl = ((UserDefinedType)type.NormalizeExpand()).ResolvedClass;
      var ctor = initCall == null ? null : (Constructor)initCall.Method;  // correctness of cast follows from precondition of "EmitNew"
      var arguments = new ConcreteSyntaxTree();
      wr.Format($"new {TypeName(type, wr, tok)}({arguments})");
      var sep = "";
      EmitTypeDescriptorsActuals(TypeArgumentInstantiation.ListFromClass(cl, type.TypeArgs), tok, arguments, ref sep);
      if (ctor != null && ctor.IsExtern(out _, out _)) {
        // the arguments of any external constructor are placed here
        for (int i = 0; i < ctor.Ins.Count; i++) {
          Formal p = ctor.Ins[i];
          if (!p.IsGhost) {
            arguments.Write(sep);
            TrExpr(initCall.Args[i], arguments, false);
            sep = ", ";
          }
        }
      }
    }

    // if checkRange is false, msg is ignored
    // if checkRange is true and msg is null and the value is out of range, a generic message is emitted
    // if checkRange is true and msg is not null and the value is out of range, msg is emitted in the error message
    protected void TrExprAsInt(Expression expr, ConcreteSyntaxTree wr, bool inLetExprBody, bool checkRange = false,
      string msg = null) {
      wr.Write($"{GetHelperModuleName()}.ToIntChecked(");
      TrExpr(expr, wr, inLetExprBody);
      if (checkRange) {
        wr.Write(msg == null ? ", null" : $", \"{msg}\")");
      }
    }

    protected override void EmitNewArray(Type elmtType, Bpl.IToken tok, List<Expression> dimensions, bool mustInitialize, ConcreteSyntaxTree wr) {
      var wrs = EmitNewArray(elmtType, tok, dimensions.Count, mustInitialize, wr);
      for (int i = 0; i < wrs.Count; i++) {
        TrExprAsInt(dimensions[i], wrs[i], inLetExprBody: false, true, "C# arrays may not be larger than the max 32-bit integer");
      }
    }

    private List<ConcreteSyntaxTree> EmitNewArray(Type elmtType, Bpl.IToken tok, int dimCount, bool mustInitialize, ConcreteSyntaxTree wr) {
      var wrs = new List<ConcreteSyntaxTree>();
      if (!mustInitialize || HasSimpleZeroInitializer(elmtType)) {
        TypeName_SplitArrayName(elmtType, wr, tok, out string typeNameSansBrackets, out string brackets);
        wr.Write("new {0}", typeNameSansBrackets);
        string prefix = "[";
        for (var d = 0; d < dimCount; d++) {
          wr.Write($"{prefix}{DafnyHelpersClass}.ToIntChecked(");
          var w = wr.Fork();
          wrs.Add(w);
          wr.Write(",\"C# array size must not be larger than max 32-bit int\")");
          prefix = ", ";
        }
        wr.Write("]{0}", brackets);
      } else {
        wr.Write("Dafny.ArrayHelpers.InitNewArray{0}<{1}>", dimCount, TypeName(elmtType, wr, tok));
        var inParens = wr.ForkInParens();
        inParens.Write(DefaultValue(elmtType, inParens, tok, true));
        for (var d = 0; d < dimCount; d++) {
          inParens.Write(", ");
          var w = inParens.Fork();
          wrs.Add(w);
        }
      }
      return wrs;
    }

    /// <summary>
    /// Return "true" if the C# all-zero bit pattern is a meaningful value for a Dafny type "t".
    /// This method is allowed to be conservative; that is, it is allowed to return "false" more often
    /// than strictly needed.
    /// </summary>
    private bool HasSimpleZeroInitializer(Type t) {
      Contract.Requires(t != null);

      t = t.NormalizeExpandKeepConstraints();
      if (t is CharType) {
        // Okay, so '\0' _is_ a value of type "char", but it's so unpleasant to deal with in test files, etc.
        // By returning false here, a different value will be chosen.
        return false;
      } else if (t is BoolType || t is IntType || t is BigOrdinalType || t is RealType || t is BitvectorType) {
        return true;
      } else if (t is CollectionType) {
        return false;
      }

      var udt = (UserDefinedType)t;
      var cl = udt.ResolvedClass;
      Contract.Assert(cl != null);
      if (cl is NewtypeDecl) {
        var td = (NewtypeDecl)cl;
        return td.WitnessKind == SubsetTypeDecl.WKind.CompiledZero;
      } else if (cl is ClassDecl) {
        return true; // null is a value of this type
      } else {
        return false;
      }
    }

    protected override void EmitLiteralExpr(ConcreteSyntaxTree wr, LiteralExpr e) {
      if (e is StaticReceiverExpr) {
        wr.Write(TypeName(e.Type, wr, e.tok));
      } else if (e.Value == null) {
        var cl = (e.Type.NormalizeExpand() as UserDefinedType)?.ResolvedClass;
        bool isHandle = true;
        if (cl != null && Attributes.ContainsBool(cl.Attributes, "handle", ref isHandle) && isHandle) {
          wr.Write("0");
        } else {
          wr.Write("({0})null", TypeName(e.Type, wr, e.tok));
        }
      } else if (e.Value is bool) {
        wr.Write((bool)e.Value ? "true" : "false");
      } else if (e is CharLiteralExpr) {
        wr.Write("'{0}'", (string)e.Value);
      } else if (e is StringLiteralExpr str) {
        wr.Format($"{DafnySeqClass}<char>.FromString({StringLiteral(str)})");
      } else if (AsNativeType(e.Type) != null) {
        string nativeName = null, literalSuffix = null;
        bool needsCastAfterArithmetic = false;
        GetNativeInfo(AsNativeType(e.Type).Sel, out nativeName, out literalSuffix, out needsCastAfterArithmetic);
        wr.Write((BigInteger)e.Value + literalSuffix);
      } else if (e.Value is BigInteger bigInteger) {
        EmitIntegerLiteral(bigInteger, wr);
      } else if (e.Value is BigDec n) {
        if (0 <= n.Exponent) {
          wr.Write("new Dafny.BigRational(BigInteger.Parse(\"{0}", n.Mantissa);
          for (int i = 0; i < n.Exponent; i++) {
            wr.Write("0");
          }
          wr.Write("\"), BigInteger.One)");
        } else {
          wr.Write("new Dafny.BigRational(");
          EmitIntegerLiteral(n.Mantissa, wr);
          wr.Write(", BigInteger.Parse(\"1");
          for (int i = n.Exponent; i < 0; i++) {
            wr.Write("0");
          }
          wr.Write("\"))");
        }
      } else {
        Contract.Assert(false); throw new cce.UnreachableException();  // unexpected literal
      }
    }

    void EmitIntegerLiteral(BigInteger i, ConcreteSyntaxTree wr) {
      Contract.Requires(wr != null);
      if (i.IsZero) {
        wr.Write("BigInteger.Zero");
      } else if (i.IsOne) {
        wr.Write("BigInteger.One");
      } else if (int.MinValue <= i && i <= int.MaxValue) {
        wr.Write($"new BigInteger({i})");
      } else if (long.MinValue <= i && i <= long.MaxValue) {
        wr.Write($"new BigInteger({i}L)");
      } else if (ulong.MinValue <= i && i <= ulong.MaxValue) {
        wr.Write($"new BigInteger({i}UL)");
      } else {
        wr.Write($"BigInteger.Parse(\"{i}\")");
      }
    }

    protected override void EmitStringLiteral(string str, bool isVerbatim, ConcreteSyntaxTree wr) {
      wr.Write($"{(isVerbatim ? "@" : "")}\"{str}\"");
    }

    protected override ConcreteSyntaxTree EmitBitvectorTruncation(BitvectorType bvType, bool surroundByUnchecked, ConcreteSyntaxTree wr) {
      string nativeName = null, literalSuffix = null;
      bool needsCastAfterArithmetic = false;
      if (bvType.NativeType != null) {
        GetNativeInfo(bvType.NativeType.Sel, out nativeName, out literalSuffix, out needsCastAfterArithmetic);
      }

      // --- Before
      if (bvType.NativeType != null) {
        if (surroundByUnchecked) {
          // Unfortunately, the following will apply "unchecked" to all subexpressions as well.  There
          // shouldn't ever be any problem with this, but stylistically it would have been nice to have
          // applied the "unchecked" only to the actual operation that may overflow.
          wr = wr.Write("unchecked").ForkInParens();
        }
        wr.Write($"({nativeName})");
      }
      wr = wr.ForkInParens();
      // --- Middle
      var middle = wr.ForkInParens();
      // --- After
      // do the truncation, if needed
      if (bvType.NativeType == null) {
        wr.Write(" & ((new BigInteger(1) << {0}) - 1)", bvType.Width);
      } else {
        if (bvType.NativeType.Bitwidth != bvType.Width) {
          // print in hex, because that looks nice
          wr.Write(" & ({2})0x{0:X}{1}", (1UL << bvType.Width) - 1, literalSuffix, nativeName);
        }
      }

      return middle;
    }

    protected override void EmitRotate(Expression e0, Expression e1, bool isRotateLeft, ConcreteSyntaxTree wr, bool inLetExprBody, FCE_Arg_Translator tr) {
      string nativeName = null, literalSuffix = null;
      bool needsCast = false;
      var nativeType = AsNativeType(e0.Type);
      if (nativeType != null) {
        GetNativeInfo(nativeType.Sel, out nativeName, out literalSuffix, out needsCast);
      }

      // ( e0 op1 e1) | (e0 op2 (width - e1))
      if (needsCast) {
        wr = wr.Write("(" + nativeName + ")").ForkInParens();
      }
      EmitShift(e0, e1, isRotateLeft ? "<<" : ">>", isRotateLeft, nativeType, true, wr.ForkInParens(), inLetExprBody, tr);

      wr.Write(" | ");

      EmitShift(e0, e1, isRotateLeft ? ">>" : "<<", !isRotateLeft, nativeType, false, wr.ForkInParens(), inLetExprBody, tr);
    }

    void EmitShift(Expression e0, Expression e1, string op, bool truncate, NativeType/*?*/ nativeType, bool firstOp, ConcreteSyntaxTree wr, bool inLetExprBody, FCE_Arg_Translator tr) {
      var bv = e0.Type.AsBitVectorType;
      if (truncate) {
        wr = EmitBitvectorTruncation(bv, true, wr);
      }
      tr(e0, wr, inLetExprBody);
      wr.Write(" {0} ", op);
      if (!firstOp) {
        wr = wr.ForkInParens().Write("{0} - ", bv.Width);
      }

      wr.Write("(int)");
      tr(e1, wr.ForkInParens(), inLetExprBody);
    }

    protected override bool CompareZeroUsingSign(Type type) {
      return AsNativeType(type) == null;
    }

    protected override ConcreteSyntaxTree EmitSign(Type type, ConcreteSyntaxTree wr) {
      // Should only be called when CompareZeroUsingSign is true
      Contract.Assert(AsNativeType(type) == null);

      ConcreteSyntaxTree w = wr.Fork();
      wr.Write(".Sign");

      return w;
    }

    protected override void EmitEmptyTupleList(string tupleTypeArgs, ConcreteSyntaxTree wr) {
      wr.Write($"new System.Collections.Generic.List<System.Tuple<{tupleTypeArgs}>>()");
    }

    protected override ConcreteSyntaxTree EmitAddTupleToList(string ingredients, string tupleTypeArgs, ConcreteSyntaxTree wr) {
      var wrTuple = new ConcreteSyntaxTree();
      wr.FormatLine($"{ingredients}.Add(new System.Tuple<{tupleTypeArgs}>({wrTuple}));");
      return wrTuple;
    }

    protected override void EmitTupleSelect(string prefix, int i, ConcreteSyntaxTree wr) {
      wr.Write($"{prefix}.Item{i + 1}");
    }

    protected override string IdProtect(string name) {
      return PublicIdProtect(name);
    }
    public static string PublicIdProtect(string name) {
      if (name == "" || name.First() == '_') {
        return name;  // no need to further protect this name -- we know it's not a C# keyword
      }
      switch (name) {
        // keywords
        case "base":
        case "byte":
        case "catch":
        case "checked":
        case "continue":
        case "decimal":
        case "default":
        case "delegate":
        case "do":
        case "double":
        case "enum":
        case "event":
        case "explicit":
        case "extern":
        case "finally":
        case "fixed":
        case "float":
        case "for":
        case "foreach":
        case "goto":
        case "implicit":
        case "interface":
        case "internal":
        case "is":
        case "lock":
        case "long":
        case "namespace":
        case "operator":
        case "out":
        case "override":
        case "params":
        case "private":
        case "protected":
        case "public":
        case "readonly":
        case "ref":
        case "sbyte":
        case "sealed":
        case "short":
        case "sizeof":
        case "stackalloc":
        case "struct":
        case "switch":
        case "throw":
        case "try":
        case "typeof":
        case "uint":
        case "ulong":
        case "unchecked":
        case "unsafe":
        case "ushort":
        case "using":
        case "virtual":
        case "void":
        case "volatile":
        // contextual keywords
        case "add":
        case "alias":
        case "ascending":
        case "async":
        case "await":
        case "descending":
        case "dynamic":
        case "equals":
        case "from":
        case "get":
        case "global":
        case "group":
        case "into":
        case "join":
        case "let":
        case "nameof":
        case "on":
        case "orderby":
        case "partial":
        case "remove":
        case "select":
        case "set":
        case "value":
        case "when":
        case "where":
          return "@" + name;
        // methods with expected names
        case "ToString":
        case "GetHashCode":
        case "Main":
          return "_" + name;
        default:
          return name;
      }
    }

    protected override string FullTypeName(UserDefinedType udt, MemberDecl /*?*/ member = null) {
      return FullTypeName(udt, member);
    }
    private string FullTypeName(UserDefinedType udt, MemberDecl/*?*/ member = null, bool ignoreInterface = false) {
      Contract.Assume(udt != null);  // precondition; this ought to be declared as a Requires in the superclass
      if (udt is ArrowType) {
        return ArrowType.Arrow_FullCompileName;
      }

      if (member != null && member.IsExtern(out var qualification, out _) && qualification != null) {
        return qualification;
      }
      var cl = udt.ResolvedClass;
      if (cl is TypeParameter) {
        return IdProtect(udt.CompileName);
      }

      //Use the interface if applicable (not handwritten, or incompatible variance)
      if ((cl is DatatypeDecl)
          && !ignoreInterface
          && (member is null || !NeedsCustomReceiver(member))) {
        var prefix = cl.EnclosingModuleDefinition.IsDefaultModule ? "" : IdProtect(cl.EnclosingModuleDefinition.CompileName) + ".";
        return prefix + "_I" + cl.CompileName;
      }

      if (cl.EnclosingModuleDefinition.IsDefaultModule) {
        return IdProtect(cl.CompileName);
      }

      if (cl.IsExtern(out _, out _)) {
        return cl.EnclosingModuleDefinition.CompileName + "." + cl.CompileName;
      }
      return IdProtect(cl.EnclosingModuleDefinition.CompileName) + "." + IdProtect(cl.CompileName);
    }

    protected override void EmitThis(ConcreteSyntaxTree wr) {
      var custom =
        (enclosingMethod != null && enclosingMethod.IsTailRecursive) ||
        (enclosingFunction != null && (enclosingFunction.IsTailRecursive || NeedsCustomReceiver(enclosingFunction))) ||
        thisContext is NewtypeDecl ||
        thisContext is TraitDecl;
      wr.Write(custom ? "_this" : "this");
    }

    protected override void EmitDatatypeValue(DatatypeValue dtv, string arguments, ConcreteSyntaxTree wr) {
      var dt = dtv.Ctor.EnclosingDatatype;
      var dtName = "";
      if (!dt.EnclosingModuleDefinition.IsDefaultModule) { dtName += IdProtect(dt.EnclosingModuleDefinition.CompileName) + "."; }
      dtName += IdName(dt);

      var nonGhostInferredTypeArgs = SelectNonGhost(dt, dtv.InferredTypeArgs);
      var typeParams = nonGhostInferredTypeArgs.Count == 0 ? "" : $"<{TypeNames(nonGhostInferredTypeArgs, wr, dtv.tok)}>";
      if (!dtv.IsCoCall) {
        // For an ordinary constructor (that is, one that does not guard any co-recursive calls), generate:
        //   Dt.create_Cons<T>( args )
        wr.Write($"{dtName}{typeParams}.{DtCreateName(dtv.Ctor)}({arguments})");
      } else {
        // In the case of a co-recursive call, generate:
        //     new Dt__Lazy<T>( LAMBDA )
        // where LAMBDA is:
        //     () => { return Dt_Cons<T>( ...args... ); }
        wr.Write($"new {dtv.DatatypeName}__Lazy{typeParams}(");
        wr.Write("() => { return ");
        wr.Write("new {0}({1})", DtCtorName(dtv.Ctor, dtv.InferredTypeArgs, wr), arguments);
        wr.Write("; })");
      }
    }


    protected override void GetSpecialFieldInfo(SpecialField.ID id, object idParam, Type receiverType, out string compiledName, out string preString, out string postString) {
      compiledName = "";
      preString = "";
      postString = "";
      switch (id) {
        case SpecialField.ID.UseIdParam:
          compiledName = IdProtect((string)idParam);
          break;
        case SpecialField.ID.ArrayLength:
        case SpecialField.ID.ArrayLengthInt:
          compiledName = idParam == null ? "Length" : $"GetLength({(int)idParam})";
          if (id == SpecialField.ID.ArrayLength) {
            preString = "new BigInteger(";
            postString = ")";
          }
          break;
        case SpecialField.ID.Floor:
          compiledName = "ToBigInteger()";
          break;
        case SpecialField.ID.IsLimit:
          preString = "Dafny.BigOrdinal.IsLimit(";
          postString = ")";
          break;
        case SpecialField.ID.IsSucc:
          preString = "Dafny.BigOrdinal.IsSucc(";
          postString = ")";
          break;
        case SpecialField.ID.Offset:
          preString = "Dafny.BigOrdinal.Offset(";
          postString = ")";
          break;
        case SpecialField.ID.IsNat:
          preString = "Dafny.BigOrdinal.IsNat(";
          postString = ")";
          break;
        case SpecialField.ID.Keys:
          compiledName = "Keys";
          break;
        case SpecialField.ID.Values:
          compiledName = "Values";
          break;
        case SpecialField.ID.Items:
          var mapType = receiverType.AsMapType;
          Contract.Assert(mapType != null);
          var errorWr = new ConcreteSyntaxTree();
          var domainType = TypeName(mapType.Domain, errorWr, Bpl.Token.NoToken);
          var rangeType = TypeName(mapType.Range, errorWr, Bpl.Token.NoToken);
          preString = $"{DafnyMapClass}<{domainType}, {rangeType}>.Items(";
          postString = ")";
          break;
        case SpecialField.ID.Reads:
          compiledName = "_reads";
          break;
        case SpecialField.ID.Modifies:
          compiledName = "_modifies";
          break;
        case SpecialField.ID.New:
          compiledName = "_new";
          break;
        default:
          Contract.Assert(false); // unexpected ID
          break;
      }
    }

    protected override ILvalue EmitMemberSelect(Action<ConcreteSyntaxTree> obj, Type objType, MemberDecl member, List<TypeArgumentInstantiation> typeArgs, Dictionary<TypeParameter, Type> typeMap,
      Type expectedType, string/*?*/ additionalCustomParameter, bool internalAccess = false) {
      if (member is SpecialField sf && !(member is ConstantField)) {
        GetSpecialFieldInfo(sf.SpecialId, sf.IdParam, objType, out string compiledName, out string _, out string _);
        if (compiledName.Length != 0) {
          return SuffixLvalue(obj, ".{0}", compiledName);
        } else {
          // this member selection is handled by some kind of enclosing function call, so nothing to do here
          return SimpleLvalue(obj);
        }
      } else if (member is Function fn) {
        var wr = new ConcreteSyntaxTree();
        EmitNameAndActualTypeArgs(IdName(member), TypeArgumentInstantiation.ToActuals(ForTypeParameters(typeArgs, member, false)), member.tok, wr);
        if (typeArgs.Count == 0 && additionalCustomParameter == null) {
          var nameAndTypeArgs = wr.ToString();
          return SuffixLvalue(obj, $".{nameAndTypeArgs}");
        } else {
          // We need an eta conversion to adjust for the difference in arity.
          // (T0 a0, T1 a1, ...) => obj.F(additionalCustomParameter, a0, a1, ...)
          var callArguments = wr.ForkInParens();
          var sep = "";
          EmitTypeDescriptorsActuals(ForTypeDescriptors(typeArgs, member, false), fn.tok, callArguments, ref sep);
          if (additionalCustomParameter != null) {
            callArguments.Write($"{sep}{additionalCustomParameter}");
            sep = ", ";
          }
          var lambdaHeader = new ConcreteSyntaxTree();
          var prefixSep = "";
          var arguments = lambdaHeader.ForkInParens();
          lambdaHeader.Write(" => ");

          foreach (var arg in fn.Formals) {
            if (!arg.IsGhost) {
              var name = idGenerator.FreshId("_eta");
              var ty = Resolver.SubstType(arg.Type, typeMap);
              arguments.Write($"{prefixSep}{TypeName(ty, arguments, arg.tok)} {name}");
              callArguments.Write($"{sep}{name}");
              sep = ", ";
              prefixSep = ", ";
            }
          }
          return EnclosedLvalue(lambdaHeader.ToString(), obj, $".{wr}");
        }
      } else {
        Contract.Assert(member is Field);
        if (member.IsStatic) {
          return SimpleLvalue(w => {
            w.Write("{0}.{1}", TypeName_Companion(objType, w, member.tok, member), IdName(member));
            var sep = "(";
            EmitTypeDescriptorsActuals(ForTypeDescriptors(typeArgs, member, false), member.tok, w, ref sep);
            if (sep != "(") {
              w.Write(")");
            }
          });
        } else if (NeedsCustomReceiver(member) && !(member.EnclosingClass is TraitDecl)) {
          // instance const in a newtype or belongs to a datatype
          Contract.Assert(typeArgs.Count == 0 || member.EnclosingClass is DatatypeDecl);
          return SimpleLvalue(w => {
            w.Write("{0}.{1}(", TypeName_Companion(objType, w, member.tok, member), IdName(member));
            obj(w);
            w.Write(")");
          });
        } else if (internalAccess && (member is ConstantField || member.EnclosingClass is TraitDecl)) {
          return SuffixLvalue(obj, $"._{member.CompileName}");
        } else {
          return SimpleLvalue(w => {
            obj(w);
            w.Write(".{0}", IdName(member));
            var sep = "(";
            EmitTypeDescriptorsActuals(ForTypeDescriptors(typeArgs, member, false), member.tok, w, ref sep);
            if (sep != "(") {
              w.Write(")");
            }
          });
        }
      }
    }

    protected override ConcreteSyntaxTree EmitArraySelect(List<string> indices, Type elmtType, ConcreteSyntaxTree wr) {
      Contract.Assert(indices != null && 1 <= indices.Count);  // follows from precondition
      var w = wr.Fork();
      wr.Write("[");
      var sep = "";
      foreach (var index in indices) {
        wr.Write("{0}(int)({1})", sep, index);
        sep = ", ";
      }
      wr.Write("]");
      return w;
    }

    protected override ConcreteSyntaxTree EmitArraySelect(List<Expression> indices, Type elmtType, bool inLetExprBody, ConcreteSyntaxTree wr) {
      Contract.Assert(indices != null && 1 <= indices.Count);  // follows from precondition
      var w = wr.Fork();
      wr.Write("[");
      var sep = "";
      foreach (var index in indices) {
        wr.Write("{0}(int)", sep);
        TrParenExpr(index, wr, inLetExprBody);
        sep = ", ";
      }
      wr.Write("]");
      return w;
    }

    protected override void EmitExprAsInt(Expression expr, bool inLetExprBody, ConcreteSyntaxTree wr) {
      TrParenExpr("(int)", expr, wr, inLetExprBody);
    }

    protected override void EmitIndexCollectionSelect(Expression source, Expression index, bool inLetExprBody, ConcreteSyntaxTree wr) {
      var xType = source.Type.NormalizeExpand();
      if (xType is MapType) {
        var inner = wr.Write(TypeHelperName(xType, wr, source.tok) + ".Select").ForkInParens();
        TrExpr(source, inner, inLetExprBody);
        inner.Write(",");
        TrExpr(index, inner, inLetExprBody);
      } else {
        TrParenExpr(source, wr, inLetExprBody);
        TrParenExpr(".Select", index, wr, inLetExprBody);
      }
    }

    protected override void EmitIndexCollectionUpdate(Expression source, Expression index, Expression value, CollectionType resultCollectionType, bool inLetExprBody, ConcreteSyntaxTree wr) {
      var xType = source.Type.NormalizeExpand();
      if (xType is SeqType || xType is MapType) {
        wr.Write(TypeHelperName(xType, wr, source.tok) + ".Update");
        wr.Append(ParensList(
          Expr(source, inLetExprBody),
          Expr(index, inLetExprBody),
          Expr(value, inLetExprBody)));
      } else {
        TrParenExpr(source, wr, inLetExprBody);
        wr.Write(".Update");
        wr.Append(ParensList(
          Expr(index, inLetExprBody),
          Expr(value, inLetExprBody)));
      }
    }

    protected override void EmitSeqSelectRange(Expression source, Expression/*?*/ lo, Expression/*?*/ hi, bool fromArray, bool inLetExprBody, ConcreteSyntaxTree wr) {
      if (fromArray) {
        wr.Write($"{DafnyHelpersClass}.SeqFromArray");
      }
      TrParenExpr(source, wr, inLetExprBody);
      if (hi != null) {
        if (lo != null) {
          wr.Write(".Subsequence");
          wr.Append(ParensList(Expr(lo, inLetExprBody), Expr(hi, inLetExprBody)));
        } else {
          TrParenExpr(".Take", hi, wr, inLetExprBody);
        }
      } else {
        if (lo != null) {
          TrParenExpr(".Drop", lo, wr, inLetExprBody);
        }
      }
    }

    protected override void EmitSeqConstructionExpr(SeqConstructionExpr expr, bool inLetExprBody, ConcreteSyntaxTree wr) {
      if (expr.Initializer is LambdaExpr lam) {
        Contract.Assert(lam.BoundVars.Count == 1);
        EmitSeqConstructionExprFromLambda(expr.N, lam.BoundVars[0], lam.Body, inLetExprBody, wr);
      } else {
        wr.Write("{0}<{1}>.Create", DafnyISeq, TypeName(expr.Type.AsSeqType.Arg, wr, expr.tok));
        wr.Append(ParensList(Expr(expr.N, inLetExprBody), Expr(expr.Initializer, inLetExprBody)));
      }
    }

    // Construct a sequence for the Dafny expression seq(N, F) in the common
    // case that f is a lambda expression.  In that case, rather than
    // something like
    //
    //   var s = Dafny.Sequence.Create(N, i => ...);
    //
    // (which will call the lambda N times), we'd rather write
    //
    //   var dim = N;
    //   var arr = new T[dim];
    //   for (int i = 0; i < dim; i++) {
    //     arr[i] = ...;
    //   }
    //   var s = Dafny.Sequence<T>.FromArray(a);
    //
    // and thus avoid method calls.  Unfortunately, since we can't add
    // statements easily, we have to settle for the slightly clunkier
    //
    //   var s = ((System.Func<Dafny.Sequence<T>>) (() => {
    //     var dim = N;
    //     var arr = new T[dim];
    //     for (int i = 0; i < dim; i++) {
    //       arr[i] = ...;
    //     }
    //     return Dafny.Sequence<T>.FromArray(a);
    //   }))();
    private void EmitSeqConstructionExprFromLambda(Expression lengthExpr, BoundVar boundVar, Expression body, bool inLetExprBody, ConcreteSyntaxTree wr) {
      wr.Format($"((System.Func<{TypeName(new SeqType(body.Type), wr, body.tok)}>) (() =>{ExprBlock(out ConcreteSyntaxTree wrLamBody)}))()");

      var indexType = lengthExpr.Type;
      var lengthVar = FreshId("dim");
      DeclareLocalVar(lengthVar, indexType, lengthExpr.tok, lengthExpr, inLetExprBody, wrLamBody);
      var arrVar = FreshId("arr");
      wrLamBody.Write($"var {arrVar} = ");
      var wrDims = EmitNewArray(body.Type, body.tok, dimCount: 1, mustInitialize: false, wr: wrLamBody);
      Contract.Assert(wrDims.Count == 1);
      wrDims[0].Write(lengthVar);
      wrLamBody.WriteLine(";");

      var intIxVar = FreshId("i");
      var wrLoopBody = wrLamBody.NewBlock(string.Format("for (int {0} = 0; {0} < {1}; {0}++)", intIxVar, lengthVar));
      var ixVar = IdName(boundVar);
      wrLoopBody.WriteLine("var {0} = ({1}) {2};",
        ixVar, TypeName(indexType, wrLoopBody, body.tok), intIxVar);
      var wrArrName = EmitArrayUpdate(new List<string> { ixVar }, body, wrLoopBody);
      wrArrName.Write(arrVar);
      wrLoopBody.WriteLine(";");

      wrLamBody.WriteLine("return {0}<{1}>.FromArray({2});", DafnySeqClass, TypeName(body.Type, wr, body.tok), arrVar);
    }

    protected override void EmitMultiSetFormingExpr(MultiSetFormingExpr expr, bool inLetExprBody, ConcreteSyntaxTree wr) {
      wr.Write("{0}<{1}>", DafnyMultiSetClass, TypeName(expr.E.Type.AsCollectionType.Arg, wr, expr.tok));
      var eeType = expr.E.Type.NormalizeExpand();
      if (eeType is SeqType) {
        TrParenExpr(".FromSeq", expr.E, wr, inLetExprBody);
      } else if (eeType is SetType) {
        TrParenExpr(".FromSet", expr.E, wr, inLetExprBody);
      } else {
        Contract.Assert(false); throw new cce.UnreachableException();
      }
    }

    protected override void EmitApplyExpr(Type functionType, Bpl.IToken tok, Expression function, List<Expression> arguments, bool inLetExprBody, ConcreteSyntaxTree wr) {
      wr.Write($"{DafnyHelpersClass}.Id<{TypeName(functionType, wr, tok)}>({Expr(function, inLetExprBody)})");
      TrExprList(arguments, wr, inLetExprBody);
    }

    protected override ConcreteSyntaxTree EmitDowncast(Type from, Type to, Bpl.IToken tok, ConcreteSyntaxTree wr) {
      from = from.NormalizeExpand();
      to = to.NormalizeExpand();
      Contract.Assert(from.IsRefType == to.IsRefType);

      var w = new ConcreteSyntaxTree();
      if (to.IsRefType) {
        wr.Format($"({TypeName(to, wr, tok)})({w})");
      } else {
        Contract.Assert(Type.SameHead(from, to));

        var typeArgs = from.IsArrowType ? from.TypeArgs.Concat(to.TypeArgs) : to.TypeArgs;
        var wTypeArgs = typeArgs.Comma(ta => TypeName(ta, wr, tok));
        var argPairs = from.TypeArgs.Zip(to.TypeArgs);
        if (from.IsArrowType) {
          argPairs = argPairs.Select((tp, i) => ++i < to.TypeArgs.Count ? (tp.Second, tp.First) : tp);
        }
        var wConverters = argPairs.Comma(t => DowncastConverter(t.Item1, t.Item2, wr, tok));
        DatatypeDecl dt = from.AsDatatype;
        if ((dt != null) && SelectNonGhost(dt, dt.TypeArgs).Any(ty => ty.Variance == TypeParameter.TPVariance.Contra)) {
          wr.Format($"{TypeName_Companion(from, wr, tok, null)}.DowncastClone<{wTypeArgs}>({w}, {wConverters})");
        } else {
          wr.Format($"({w}).DowncastClone<{wTypeArgs}>({wConverters})");
        }
        Contract.Assert(from.TypeArgs.Count == to.TypeArgs.Count);
      }
      return w;
    }

    string DowncastConverter(Type from, Type to, ConcreteSyntaxTree errorWr, Bpl.IToken tok) {
      if (IsTargetSupertype(from, to, true)) {
        return $"Dafny.Helpers.Id<{TypeName(to, errorWr, tok)}>";
      }
      if (from.AsCollectionType != null) {
        var sTo = TypeName(to, errorWr, tok);
        // (from x) => { return x.DowncastClone<A, B, ...>(aConverter, bConverter, ...); }
        var wr = new ConcreteSyntaxTree();
        wr.Format($"({TypeName(@from, errorWr, tok)} x) => {{ return {Downcast(from, to, tok, (LineSegment)"x")}; }}");
        return wr.ToString();
      }
      // use a type
      return $"Dafny.Helpers.CastConverter<{TypeName(from, errorWr, tok)}, {TypeName(to, errorWr, tok)}>";
    }

    protected override bool TargetLambdaCanUseEnclosingLocals => false;

    protected override ConcreteSyntaxTree EmitBetaRedex(List<string> boundVars, List<Expression> arguments, List<Type> boundTypes, Type resultType, Bpl.IToken tok, bool inLetExprBody, ConcreteSyntaxTree wr) {
      var tas = Util.Snoc(boundTypes, resultType);
      var typeArgs = TypeName_UDT(ArrowType.Arrow_FullCompileName, tas.ConvertAll(_ => TypeParameter.TPVariance.Non), tas, wr, tok);
      var result = new ConcreteSyntaxTree();
      wr.Format($"{DafnyHelpersClass}.Id<{typeArgs}>(({boundVars.Comma()}) => {result})");
      TrExprList(arguments, wr, inLetExprBody);
      return result;
    }

    protected override void EmitDestructor(string source, Formal dtor, int formalNonGhostIndex, DatatypeCtor ctor, List<Type> typeArgs, Type bvType, ConcreteSyntaxTree wr) {
      wr.Write($"{source}.{DestructorGetterName(dtor, ctor, formalNonGhostIndex)}");
    }

    private string DestructorGetterName(Formal dtor, DatatypeCtor ctor, int index) {
      return $"dtor_{(dtor.HasName ? dtor.CompileName : ctor.CompileName + FormalName(dtor, index))}";
    }

    protected override ConcreteSyntaxTree CreateLambda(List<Type> inTypes, Bpl.IToken tok, List<string> inNames, Type resultType, ConcreteSyntaxTree wr, bool untyped = false) {
      // (
      //   (System.Func<inTypes,resultType>)  // cast, which tells C# what the various types involved are
      //   (
      //     (inNames) => {
      //       <<caller fills in body here; must end with a return statement>>
      //     }
      //   )
      // )
      wr = wr.ForkInParens();
      if (!untyped) {
        wr.Write($"(System.Func<{inTypes.Concat(new[] { resultType }).Comma(t => TypeName(t, wr, tok))}>)");
      }
      wr.Format($"(({inNames.Comma(nm => nm)}) =>{ExprBlock(out ConcreteSyntaxTree body)})");
      return body;
    }

    protected override void CreateIIFE(string bvName, Type bvType, Bpl.IToken bvTok, Type bodyType, Bpl.IToken bodyTok, ConcreteSyntaxTree wr, out ConcreteSyntaxTree wrRhs, out ConcreteSyntaxTree wrBody) {
      wrRhs = new ConcreteSyntaxTree();
      wrBody = new ConcreteSyntaxTree();
      wr.Format($"{DafnyHelpersClass}.Let<{TypeName(bvType, wr, bvTok)}, {TypeName(bodyType, wr, bodyTok)}>({wrRhs}, {bvName} => {wrBody})");
    }

    protected override ConcreteSyntaxTree CreateIIFE0(Type resultType, Bpl.IToken resultTok, ConcreteSyntaxTree wr) {
      // (
      //   (System.Func<resultType>)(() => <<body>>)
      // )()
      wr.Format($"((System.Func<{TypeName(resultType, wr, resultTok)}>)(() =>{ExprBlock(out ConcreteSyntaxTree result)}))()");
      return result;
    }

    protected override ConcreteSyntaxTree CreateIIFE1(int source, Type resultType, Bpl.IToken resultTok, string bvName, ConcreteSyntaxTree wr) {
      wr.Format($"{DafnyHelpersClass}.Let<int, {TypeName(resultType, wr, resultTok)}>({source}, {bvName} => {Block(out ConcreteSyntaxTree result)})");
      return result;
    }

    protected override void EmitUnaryExpr(ResolvedUnaryOp op, Expression expr, bool inLetExprBody, ConcreteSyntaxTree wr) {
      switch (op) {
        case ResolvedUnaryOp.BoolNot:
          TrParenExpr("!", expr, wr, inLetExprBody);
          break;
        case ResolvedUnaryOp.BitwiseNot:
          TrParenExpr("~", expr, wr, inLetExprBody);
          break;
        case ResolvedUnaryOp.Cardinality:
          TrParenExpr("new BigInteger(", expr, wr, inLetExprBody);
          wr.Write(".Count)");
          break;
        default:
          Contract.Assert(false); throw new cce.UnreachableException();  // unexpected unary expression
      }
    }

    static bool IsDirectlyComparable(Type t) {
      Contract.Requires(t != null);
      return t.IsBoolType || t.IsCharType || t.IsIntegerType || t.IsRealType || t.AsNewtype != null || t.IsBitVectorType || t.IsBigOrdinalType || t.IsRefType;
    }

    protected override void CompileBinOp(BinaryExpr.ResolvedOpcode op,
      Expression e0, Expression e1, Bpl.IToken tok, Type resultType,
      out string opString,
      out string preOpString,
      out string postOpString,
      out string callString,
      out string staticCallString,
      out bool reverseArguments,
      out bool truncateResult,
      out bool convertE1_to_int,
      ConcreteSyntaxTree errorWr) {

      opString = null;
      preOpString = "";
      postOpString = "";
      callString = null;
      staticCallString = null;
      reverseArguments = false;
      truncateResult = false;
      convertE1_to_int = false;

      switch (op) {
        case BinaryExpr.ResolvedOpcode.EqCommon: {
            if (IsHandleComparison(tok, e0, e1, errorWr)) {
              opString = "==";
            } else if (e0.Type.IsRefType) {
              // Dafny's type rules are slightly different C#, so we may need a cast here.
              // For example, Dafny allows x==y if x:array<T> and y:array<int> and T is some
              // type parameter.
              opString = "== (object)";
            } else if (IsDirectlyComparable(e0.Type)) {
              opString = "==";
            } else {
              staticCallString = "object.Equals";
            }
            break;
          }
        case BinaryExpr.ResolvedOpcode.NeqCommon: {
            if (IsHandleComparison(tok, e0, e1, errorWr)) {
              opString = "!=";
            } else if (e0.Type.IsRefType) {
              // Dafny's type rules are slightly different C#, so we may need a cast here.
              // For example, Dafny allows x==y if x:array<T> and y:array<int> and T is some
              // type parameter.
              opString = "!= (object)";
            } else if (IsDirectlyComparable(e0.Type)) {
              opString = "!=";
            } else {
              preOpString = "!";
              staticCallString = "object.Equals";
            }
            break;
          }

        case BinaryExpr.ResolvedOpcode.LeftShift:
          opString = "<<"; truncateResult = true; convertE1_to_int = true; break;
        case BinaryExpr.ResolvedOpcode.RightShift:
          opString = ">>"; convertE1_to_int = true; break;
        case BinaryExpr.ResolvedOpcode.Add:
          opString = "+"; truncateResult = true;
          if (resultType.IsCharType) {
            preOpString = "(char)(";
            postOpString = ")";
          }
          break;
        case BinaryExpr.ResolvedOpcode.Sub:
          opString = "-"; truncateResult = true;
          if (resultType.IsCharType) {
            preOpString = "(char)(";
            postOpString = ")";
          }
          break;
        case BinaryExpr.ResolvedOpcode.Mul:
          opString = "*"; truncateResult = true; break;
        case BinaryExpr.ResolvedOpcode.Div:
          if (resultType.IsIntegerType || (AsNativeType(resultType) != null && AsNativeType(resultType).LowerBound < BigInteger.Zero)) {
            var suffix = AsNativeType(resultType) != null ? "_" + GetNativeTypeName(AsNativeType(resultType)) : "";
            staticCallString = $"{DafnyHelpersClass}.EuclideanDivision{suffix}";
          } else {
            opString = "/";  // for reals
          }
          break;
        case BinaryExpr.ResolvedOpcode.Mod:
          if (resultType.IsIntegerType || (AsNativeType(resultType) != null && AsNativeType(resultType).LowerBound < BigInteger.Zero)) {
            var suffix = AsNativeType(resultType) != null ? "_" + GetNativeTypeName(AsNativeType(resultType)) : "";
            staticCallString = $"{DafnyHelpersClass}.EuclideanModulus{suffix}";
          } else {
            opString = "%";  // for reals
          }
          break;

        case BinaryExpr.ResolvedOpcode.SetEq:
        case BinaryExpr.ResolvedOpcode.MultiSetEq:
        case BinaryExpr.ResolvedOpcode.SeqEq:
        case BinaryExpr.ResolvedOpcode.MapEq:
          callString = "Equals"; break;

        case BinaryExpr.ResolvedOpcode.ProperSubset:
        case BinaryExpr.ResolvedOpcode.ProperMultiSubset:
          staticCallString = TypeHelperName(e0.Type, errorWr, tok, e1.Type) + ".IsProperSubsetOf"; break;
        case BinaryExpr.ResolvedOpcode.Subset:
        case BinaryExpr.ResolvedOpcode.MultiSubset:
          staticCallString = TypeHelperName(e0.Type, errorWr, tok, e1.Type) + ".IsSubsetOf"; break;

        case BinaryExpr.ResolvedOpcode.Disjoint:
        case BinaryExpr.ResolvedOpcode.MultiSetDisjoint:
          staticCallString = TypeHelperName(e0.Type, errorWr, tok, e1.Type) + ".IsDisjointFrom"; break;
        case BinaryExpr.ResolvedOpcode.InSet:
        case BinaryExpr.ResolvedOpcode.InMultiSet:
        case BinaryExpr.ResolvedOpcode.InMap:
          callString = "Contains"; reverseArguments = true; break;

        case BinaryExpr.ResolvedOpcode.Union:
        case BinaryExpr.ResolvedOpcode.MultiSetUnion:
          staticCallString = TypeHelperName(resultType, errorWr, tok) + ".Union"; break;
        case BinaryExpr.ResolvedOpcode.MapMerge:
          staticCallString = TypeHelperName(resultType, errorWr, tok) + ".Merge"; break;
        case BinaryExpr.ResolvedOpcode.Intersection:
        case BinaryExpr.ResolvedOpcode.MultiSetIntersection:
          staticCallString = TypeHelperName(resultType, errorWr, tok) + ".Intersect"; break;
        case BinaryExpr.ResolvedOpcode.SetDifference:
        case BinaryExpr.ResolvedOpcode.MultiSetDifference:
          staticCallString = TypeHelperName(resultType, errorWr, tok) + ".Difference"; break;

        case BinaryExpr.ResolvedOpcode.MapSubtraction:
          staticCallString = TypeHelperName(resultType, errorWr, tok) + ".Subtract"; break;

        case BinaryExpr.ResolvedOpcode.ProperPrefix:
          staticCallString = TypeHelperName(e0.Type, errorWr, e0.tok) + ".IsProperPrefixOf"; break;
        case BinaryExpr.ResolvedOpcode.Prefix:
          staticCallString = TypeHelperName(e0.Type, errorWr, e0.tok) + ".IsPrefixOf"; break;
        case BinaryExpr.ResolvedOpcode.Concat:
          staticCallString = TypeHelperName(e0.Type, errorWr, e0.tok) + ".Concat"; break;
        case BinaryExpr.ResolvedOpcode.InSeq:
          callString = "Contains"; reverseArguments = true; break;

        default:
          base.CompileBinOp(op, e0, e1, tok, resultType,
            out opString, out preOpString, out postOpString, out callString, out staticCallString, out reverseArguments, out truncateResult, out convertE1_to_int,
            errorWr);
          break;
      }
    }

    protected override void EmitIsZero(string varName, ConcreteSyntaxTree wr) {
      wr.Write("{0} == 0", varName);
    }

    protected override void EmitConversionExpr(ConversionExpr e, bool inLetExprBody, ConcreteSyntaxTree wr) {
      if (e.E.Type.IsNumericBased(Type.NumericPersuasion.Int) || e.E.Type.IsBitVectorType || e.E.Type.IsCharType) {
        if (e.ToType.IsNumericBased(Type.NumericPersuasion.Real)) {
          // (int or bv or char) -> real
          Contract.Assert(AsNativeType(e.ToType) == null);
          wr.Write("new Dafny.BigRational(");
          if (AsNativeType(e.E.Type) != null) {
            wr.Write("new BigInteger");
          }
          TrParenExpr(e.E, wr, inLetExprBody);
          wr.Write(", BigInteger.One)");
        } else if (e.ToType.IsCharType) {
          wr.Format($"(char)({Expr(e.E, inLetExprBody)})");
        } else {
          // (int or bv or char) -> (int or bv or ORDINAL)
          var fromNative = AsNativeType(e.E.Type);
          var toNative = AsNativeType(e.ToType);
          if (fromNative == null && toNative == null) {
            if (e.E.Type.IsCharType) {
              // char -> big-integer (int or bv or ORDINAL)
              wr.Write("new BigInteger");
              TrParenExpr(e.E, wr, inLetExprBody);
            } else {
              // big-integer (int or bv) -> big-integer (int or bv or ORDINAL), so identity will do
              TrExpr(e.E, wr, inLetExprBody);
            }
          } else if (fromNative != null && toNative == null) {
            // native (int or bv) -> big-integer (int or bv)
            wr.Write("new BigInteger");
            TrParenExpr(e.E, wr, inLetExprBody);
          } else {
            bool toNativeNeedsCast;
            GetNativeInfo(toNative.Sel, out string toNativeName, out string toNativeSuffix, out toNativeNeedsCast);
            // any (int or bv) -> native (int or bv)
            // A cast would do, but we also consider some optimizations
            wr.Write("({0})", toNativeName);

            var literal = PartiallyEvaluate(e.E);
            UnaryOpExpr u = e.E.Resolved as UnaryOpExpr;
            MemberSelectExpr m = e.E.Resolved as MemberSelectExpr;
            if (literal != null) {
              // Optimize constant to avoid intermediate BigInteger
              wr.Write("(" + literal + toNativeSuffix + ")");
            } else if (u != null && u.Op == UnaryOpExpr.Opcode.Cardinality) {
              // Optimize .Count to avoid intermediate BigInteger
              TrParenExpr(u.E, wr, inLetExprBody);
              if (toNative.UpperBound <= new BigInteger(0x80000000U)) {
                wr.Write(".Count");
              } else {
                wr.Write(".LongCount");
              }
            } else if (m != null && m.MemberName == "Length" && m.Obj.Type.IsArrayType) {
              // Optimize .Length to avoid intermediate BigInteger
              TrParenExpr(m.Obj, wr, inLetExprBody);
              if (toNative.UpperBound <= new BigInteger(0x80000000U)) {
                wr.Write(".Length");
              } else {
                wr.Write(".LongLength");
              }
            } else {
              // no optimization applies; use the standard translation
              TrParenExpr(e.E, wr, inLetExprBody);
            }
          }
        }
      } else if (e.E.Type.IsNumericBased(Type.NumericPersuasion.Real)) {
        Contract.Assert(AsNativeType(e.E.Type) == null);
        if (e.ToType.IsNumericBased(Type.NumericPersuasion.Real)) {
          // real -> real
          Contract.Assert(AsNativeType(e.ToType) == null);
          TrExpr(e.E, wr, inLetExprBody);
        } else {
          // real -> (int or bv or char or ordinal)
          if (e.ToType.IsCharType) {
            wr.Write("(char)");
          } else if (AsNativeType(e.ToType) != null) {
            wr.Write("({0})", GetNativeTypeName(AsNativeType(e.ToType)));
          }
          TrParenExpr(e.E, wr, inLetExprBody);
          wr.Write(".ToBigInteger()");
        }
      } else if (e.E.Type.IsBigOrdinalType) {
        if (e.ToType.IsNumericBased(Type.NumericPersuasion.Int) || e.ToType.IsBigOrdinalType) {
          TrExpr(e.E, wr, inLetExprBody);
        } else if (e.ToType.IsCharType) {
          wr.Write("(char)");
          TrParenExpr(e.E, wr, inLetExprBody);
        } else if (e.ToType.IsNumericBased(Type.NumericPersuasion.Real)) {
          wr.Write("new Dafny.BigRational(");
          if (AsNativeType(e.E.Type) != null) {
            wr.Write("new BigInteger");
            TrParenExpr(e.E, wr, inLetExprBody);
            wr.Write(", BigInteger.One)");
          } else {
            TrParenExpr(e.E, wr, inLetExprBody);
            wr.Write(", 1)");
          }
        } else if (e.ToType.IsBitVectorType) {
          // ordinal -> bv
          var typename = TypeName(e.ToType, wr, null, null);
          wr.Write($"({typename})");
          TrParenExpr(e.E, wr, inLetExprBody);
        } else {
          Contract.Assert(false, $"not implemented for C#: {e.E.Type} -> {e.ToType}");
        }
      } else {
        Contract.Assert(false, $"not implemented for C#: {e.E.Type} -> {e.ToType}");
      }
    }

    protected override void EmitTypeTest(string localName, Type fromType, Type toType, Bpl.IToken tok, ConcreteSyntaxTree wr) {
      Contract.Requires(fromType.IsRefType);
      Contract.Requires(toType.IsRefType);

      // from T to U:   t is U && ...
      // from T to U?:  t is U && ...                 // since t is known to be non-null, this is fine
      // from T? to U:  t is U && ...                 // note, "is" implies non-null, so no need for explicit null check
      // from T? to U?: t == null || (t is U && ...)
      if (!fromType.IsNonNullRefType && !toType.IsNonNullRefType) {
        wr = wr.Write($"{localName} == null || ").ForkInParens();
      }

      var toClass = toType.NormalizeExpand();
      wr.Write($"{localName} is {TypeName(toClass, wr, tok)}");

      localName = $"(({TypeName(toClass, wr, tok)}){localName})";
      var udtTo = (UserDefinedType)toType.NormalizeExpandKeepConstraints();
      if (udtTo.ResolvedClass is SubsetTypeDecl && !(udtTo.ResolvedClass is NonNullTypeDecl)) {
        // TODO: test constraints
        throw new NotImplementedException();
      }
    }

    protected override void EmitCollectionDisplay(CollectionType ct, Bpl.IToken tok, List<Expression> elements, bool inLetExprBody, ConcreteSyntaxTree wr) {
      wr.Write("{0}.FromElements", TypeHelperName(ct, wr, tok));
      TrExprList(elements, wr, inLetExprBody);
    }

    protected override void EmitMapDisplay(MapType mt, Bpl.IToken tok, List<ExpressionPair> elements, bool inLetExprBody, ConcreteSyntaxTree wr) {
      var arguments = elements.Select(p => {
        var result = new ConcreteSyntaxTree();
        result.Format($"new Dafny.Pair{BracketList((LineSegment)TypeName(p.A.Type, result, p.A.tok), (LineSegment)TypeName(p.B.Type, result, p.B.tok))}");
        result.Append(ParensList(Expr(p.A, inLetExprBody), Expr(p.B, inLetExprBody)));
        return result;
      }).ToArray<ICanRender>();
      wr.Write($"{TypeHelperName(mt, wr, tok)}.FromElements{ParensList(arguments)}");
    }

    protected override void EmitSetBuilder_New(ConcreteSyntaxTree wr, SetComprehension e, string collectionName) {
      var wrVarInit = DeclareLocalVar(collectionName, null, null, wr);
      wrVarInit.Write("new System.Collections.Generic.List<{0}>()", TypeName(e.Type.AsSetType.Arg, wrVarInit, e.tok));
    }

    protected override void EmitMapBuilder_New(ConcreteSyntaxTree wr, MapComprehension e, string collectionName) {
      var wrVarInit = DeclareLocalVar(collectionName, null, null, wr);
      var mt = e.Type.AsMapType;
      var domtypeName = TypeName(mt.Domain, wrVarInit, e.tok);
      var rantypeName = TypeName(mt.Range, wrVarInit, e.tok);
      wrVarInit.Write($"new System.Collections.Generic.List<Dafny.Pair<{domtypeName},{rantypeName}>>()");
    }

    protected override void EmitSetBuilder_Add(CollectionType ct, string collName, Expression elmt, bool inLetExprBody, ConcreteSyntaxTree wr) {
      if (ct is SetType) {
        wr.FormatLine($"{collName}.Add({Expr(elmt, inLetExprBody)});");
      } else {
        Contract.Assume(false);  // unexpected collection type
      }
    }

    protected override ConcreteSyntaxTree EmitMapBuilder_Add(MapType mt, Bpl.IToken tok, string collName, Expression term, bool inLetExprBody, ConcreteSyntaxTree wr) {
      var domtypeName = TypeName(mt.Domain, wr, tok);
      var rantypeName = TypeName(mt.Range, wr, tok);
      var termLeftWriter = new ConcreteSyntaxTree();
      wr.FormatLine($"{collName}.Add(new Dafny.Pair<{domtypeName},{rantypeName}>{ParensList(termLeftWriter, Expr(term, inLetExprBody))});");
      return termLeftWriter;
    }

    protected override string GetCollectionBuilder_Build(CollectionType ct, Bpl.IToken tok, string collName, ConcreteSyntaxTree wr) {
      if (ct is SetType) {
        var typeName = TypeName(ct.Arg, wr, tok);
        return string.Format($"{DafnySetClass}<{typeName}>.FromCollection({collName})");
      } else if (ct is MapType) {
        var mt = (MapType)ct;
        var domtypeName = TypeName(mt.Domain, wr, tok);
        var rantypeName = TypeName(mt.Range, wr, tok);
        return $"{DafnyMapClass}<{domtypeName},{rantypeName}>.FromCollection({collName})";
      } else {
        Contract.Assume(false);  // unexpected collection type
        throw new cce.UnreachableException();  // please compiler
      }
    }

    protected override void EmitSingleValueGenerator(Expression e, bool inLetExprBody, string type, ConcreteSyntaxTree wr) {
      wr.Write($"{DafnyHelpersClass}.SingleValue<{type}>");
      TrParenExpr(e, wr, inLetExprBody);
    }

    // ----- Target compilation and execution -------------------------------------------------------------

    private class CSharpCompilationResult {
      public Assembly CompiledAssembly;
    }

    public override bool CompileTargetProgram(string dafnyProgramName, string targetProgramText, string/*?*/ callToMain, string/*?*/ targetFilename, ReadOnlyCollection<string> otherFileNames,
      bool runAfterCompile, TextWriter outputWriter, out object compilationResult) {

      compilationResult = null;

      // .NET Core does not allow C# compilation on all platforms using System.CodeDom. You need to use Roslyn libraries. Context: https://github.com/dotnet/runtime/issues/18768
      var compilation = CSharpCompilation.Create(Path.GetFileNameWithoutExtension(dafnyProgramName))
        .WithOptions(new CSharpCompilationOptions(OutputKind.DynamicallyLinkedLibrary))
        .AddReferences(
          MetadataReference.CreateFromFile(typeof(object).GetTypeInfo().Assembly.Location),
          MetadataReference.CreateFromFile(Assembly.Load("mscorlib").Location));

      var inMemory = runAfterCompile;
      compilation = compilation.WithOptions(compilation.Options.WithOutputKind(callToMain != null ? OutputKind.ConsoleApplication : OutputKind.DynamicallyLinkedLibrary));

      var tempCompilationResult = new CSharpCompilationResult();
      var libPath = Path.GetDirectoryName(Assembly.GetExecutingAssembly().Location);
      if (DafnyOptions.O.UseRuntimeLib) {
        compilation = compilation.AddReferences(MetadataReference.CreateFromFile(Path.Join(libPath, "DafnyRuntime.dll")));
      }

      var standardLibraries = new List<string>() {
        "System.Runtime",
        "System.Runtime.Numerics",
        "System.Collections",
        "System.Collections.Immutable",
        "System.Console"
      };
      compilation = compilation.AddReferences(standardLibraries.Select(fileName => MetadataReference.CreateFromFile(Assembly.Load(fileName).Location)));

      if (DafnyOptions.O.Optimize) {
        compilation = compilation.WithOptions(compilation.Options.WithOptimizationLevel(
          DafnyOptions.O.Optimize ? OptimizationLevel.Release : OptimizationLevel.Debug));
      }

      var otherSourceFiles = new List<string>();
      foreach (var file in otherFileNames) {
        string extension = Path.GetExtension(file);
        if (extension != null) { extension = extension.ToLower(); }
        if (extension == ".cs") {
          var normalizedPath = Path.Combine(Path.GetDirectoryName(file), Path.GetFileName(file));
          if (File.Exists(normalizedPath)) {
            otherSourceFiles.Add(normalizedPath);
          } else {
            outputWriter.WriteLine("Errors compiling program: Could not find {0}", file);
            return false;
          }
        } else if (extension == ".dll") {
          compilation = compilation.AddReferences(MetadataReference.CreateFromFile(Path.GetFullPath(file)));
        }
      }

      var source = callToMain == null ? targetProgramText : targetProgramText + callToMain;
      compilation = compilation.AddSyntaxTrees(CSharpSyntaxTree.ParseText(source));
      foreach (var sourceFile in otherSourceFiles) {
        compilation = compilation.AddSyntaxTrees(CSharpSyntaxTree.ParseText(File.ReadAllText(sourceFile)));
      }
      var outputDir = targetFilename == null ? Directory.GetCurrentDirectory() : Path.GetDirectoryName(Path.GetFullPath(targetFilename));
      var outputPath = Path.Join(outputDir, Path.GetFileNameWithoutExtension(Path.GetFileName(dafnyProgramName)) + ".dll");
      var outputJson = Path.Join(outputDir, Path.GetFileNameWithoutExtension(Path.GetFileName(dafnyProgramName)) + ".runtimeconfig.json");
      if (inMemory) {
        using var stream = new MemoryStream();
        var emitResult = compilation.Emit(stream);
        if (emitResult.Success) {
          tempCompilationResult.CompiledAssembly = Assembly.Load(stream.GetBuffer());
        } else {
          outputWriter.WriteLine("Errors compiling program:");
          var errors = emitResult.Diagnostics.Where(d => d.Severity == DiagnosticSeverity.Error).ToList();
          foreach (var ce in errors) {
            outputWriter.WriteLine(ce.ToString());
            outputWriter.WriteLine();
          }
          return false;
        }
      } else {
        var emitResult = compilation.Emit(outputPath);

        if (emitResult.Success) {
          tempCompilationResult.CompiledAssembly = Assembly.LoadFile(outputPath);
          if (DafnyOptions.O.CompileVerbose) {
            outputWriter.WriteLine("Compiled assembly into {0}.dll", compilation.AssemblyName);
          }
          try {
            var configuration = JsonSerializer.Serialize(
              new {
                runtimeOptions = new {
                  tfm = "net6.0",
                  framework = new {
                    name = "Microsoft.NETCore.App",
                    version = "6.0.0",
                    rollForward = "LatestMinor"
                  }
                }
              }, new JsonSerializerOptions() { WriteIndented = true });
            File.WriteAllText(outputJson, configuration + Environment.NewLine);
          } catch (Exception e) {
            outputWriter.WriteLine($"Error trying to write '{outputJson}': {e.Message}");
            return false;
          }
        } else {
          outputWriter.WriteLine("Errors compiling program into {0}", compilation.AssemblyName);
          var errors = emitResult.Diagnostics.Where(d => d.Severity == DiagnosticSeverity.Error).ToList();
          foreach (var ce in errors) {
            outputWriter.WriteLine(ce.ToString());
            outputWriter.WriteLine();
          }
          return false;
        }
      }

      compilationResult = tempCompilationResult;
      return true;
    }

    public override bool RunTargetProgram(string dafnyProgramName, string targetProgramText, string callToMain, string/*?*/ targetFilename, ReadOnlyCollection<string> otherFileNames,
      object compilationResult, TextWriter outputWriter) {

      var crx = (CSharpCompilationResult)compilationResult;

      foreach (var otherFileName in otherFileNames) {
        if (Path.GetExtension(otherFileName) == ".dll") {
          AssemblyLoadContext.Default.LoadFromAssemblyPath(Path.GetFullPath(otherFileName));
        }
      }

      if (crx.CompiledAssembly == null) {
        throw new Exception("Cannot call run target program on a compilation that failed");
      }
      var entry = crx.CompiledAssembly.EntryPoint;
      if (entry == null) {
        throw new Exception("Cannot call run target on a compilation whose assembly has no entry.");
      }
      try {
        object[] parameters = entry.GetParameters().Length == 0 ? new object[] { } : new object[] { new string[0] };
        entry.Invoke(null, parameters);
        return true;
      } catch (System.Reflection.TargetInvocationException e) {
        outputWriter.WriteLine("Error: Execution resulted in exception: {0}", e.Message);
        outputWriter.WriteLine(e.InnerException.ToString());
      } catch (System.Exception e) {
        outputWriter.WriteLine("Error: Execution resulted in exception: {0}", e.Message);
        outputWriter.WriteLine(e.ToString());
      }
      return false;
    }

    private string WriteDafnyStructure(Method m, ConcreteSyntaxTree wr) {
      string res = "Dafny.ISequence<_System._ITuple" + m.Ins.Count.ToString() + "<";
      foreach (var o in m.Ins) {
        res += this.TypeName(o.Type, wr, o.tok);
        if (!o.Equals(m.Ins.Last())) {
          res += ", ";
        }
      }
      res += ">>";
      return res;
    }

    private void WriteGlueCode(ConcreteSyntaxTree wr, string methodName, string dafnyStructure, int tupleLength) {
      wr.WriteLine("public static System.Collections.Generic.IEnumerable<object[]> " + methodName + "Converter(" + dafnyStructure + " dafnyStructure) {");
      wr.WriteLine("System.Collections.Generic.List<object[]> newList = new ();");
      wr.WriteLine("foreach (var tuple in dafnyStructure.UniqueElements) {");
      wr.Write("newList.Add(new object[] {");
      for (int i = 0; i < tupleLength; i++) {
        string tupleValue = "tuple.dtor__" + i.ToString();
        wr.Write(tupleValue);
        if (i < tupleLength - 1) {
          wr.Write(", ");
        }
      }
      wr.WriteLine("});");
      wr.WriteLine("}");
      wr.WriteLine("return newList;");
      wr.WriteLine("}");

      wr.WriteLine("public static System.Collections.Generic.IEnumerable<object[]> _" + methodName + "() {");
      wr.WriteLine(dafnyStructure + " retValue =  " + methodName + "();");
      wr.WriteLine("return " + methodName + "Converter(retValue);");
      wr.WriteLine("}");

      wr.WriteLine("[Xunit.Theory]");
      wr.WriteLine("[Xunit.MemberData(nameof(_" + methodName + "))]");
    }

    private void AddTestCheckerIfNeeded(string name, Declaration decl, ConcreteSyntaxTree wr) {
      if (!Attributes.Contains(decl.Attributes, "test")) {
        return;
      }
      var args = Attributes.FindExpressions(decl.Attributes, "test");
      if (args.Count == 2 && args[0] is LiteralExpr && args[1] is LiteralExpr) {
        LiteralExpr sourceType = (LiteralExpr) args[0];
        if (sourceType.Value.ToString().Equals("MethodSource")) {
          Method m = (Method) decl;
          LiteralExpr methodNameExpr = (LiteralExpr) args[1];
          string dafnyStructure = WriteDafnyStructure(m, wr);
          WriteGlueCode(wr, methodNameExpr.Value.ToString(), dafnyStructure, m.Ins.Count);
          return;
        }
      }

      var firstReturnIsFailureCompatible = false;
      var returnTypesCount = 0;

      if (decl is Function func) {
        returnTypesCount = 1;
        firstReturnIsFailureCompatible =
          func.ResultType?.AsTopLevelTypeWithMembers?.Members?.Any(m => m.Name == "IsFailure") ?? false;
      } else if (decl is Method method) {
        returnTypesCount = method.Outs.Count;
        if (returnTypesCount > 0) {
          firstReturnIsFailureCompatible =
            method.Outs[0].Type?.AsTopLevelTypeWithMembers?.Members?.Any(m => m.Name == "IsFailure") ?? false;
        }
      }

      wr.WriteLine("[Xunit.Fact]");
      if (!firstReturnIsFailureCompatible) {
        return;
      }

      wr = wr.NewNamedBlock("public static void {0}_CheckForFailureForXunit()", name);
      var returnsString = string.Join(",", Enumerable.Range(0, returnTypesCount).Select(i => $"r{i}"));
      wr.FormatLine($"var {returnsString} = {name}();");
      wr.WriteLine("Xunit.Assert.False(r0.IsFailure(), \"Dafny test failed: \" + r0);");

    }

    public override void EmitCallToMain(Method mainMethod, string baseName, ConcreteSyntaxTree wr) {
      var companion = TypeName_Companion(UserDefinedType.FromTopLevelDeclWithAllBooleanTypeParameters(mainMethod.EnclosingClass), wr, mainMethod.tok, mainMethod);
      var wClass = wr.NewNamedBlock("class __CallToMain");
      var wBody = wClass.NewNamedBlock("public static void Main(string[] args)");
      var modName = mainMethod.EnclosingClass.EnclosingModuleDefinition.CompileName == "_module" ? "_module." : "";
      companion = modName + companion;

      var idName = IssueCreateStaticMain(mainMethod) ? "_StaticMain" : IdName(mainMethod);

      Coverage.EmitSetup(wBody);
      wBody.WriteLine($"{GetHelperModuleName()}.WithHaltHandling({companion}.{idName});");
      Coverage.EmitTearDown(wBody);
    }
<<<<<<< HEAD

    /// <summary>
    /// Below is the full grammar of ensures clauses that can specify
    /// the behavior of an object returned by the mock-annotated method:
    ///
    /// ENSURES =
    ///    FORALL
    ///  | EQUALS
    ///  | ENSURES && ENSURES;
    ///  | FRESH
    ///  
    /// FORALL = forall ARGS :: EXPRESSION ==> EQUALS
    ///  
    /// EQUALS =
    ///    FUNCTION_CALL == EXPRESSION
    ///  | FIELD_ACCESS == EXPRESSION
    /// 
    /// </summary>
    private class MockWriter {

      private readonly CsharpCompiler compiler;
      private int matcherCount;

      public MockWriter(CsharpCompiler compiler) {
        this.compiler = compiler;
      }

      /// <summary>
      /// Create a body for a method returning a fresh instance of an object 
      /// </summary>
      public ConcreteSyntaxTree CreateFreshMethod(Method m,
        ConcreteSyntaxTree wr) {
        var keywords = Keywords(true, true, false);
        var returnType = compiler.GetTargetReturnTypeReplacement(m, wr);
        wr.FormatLine($"{keywords}{returnType} {compiler.IdName(m)}() {{");
        wr.FormatLine($"return new {returnType}();");
        wr.WriteLine("}");
        return wr;
      }

      /// <summary>
      /// Create a body of a method that mocks one or more objects
      /// </summary>
      public ConcreteSyntaxTree CreateMockMethod(Method m,
        List<TypeArgumentInstantiation> typeArgs, bool createBody,
        ConcreteSyntaxTree wr, bool forBodyInheritance, bool lookasideBody) {
        var customReceiver = createBody &&
                             !forBodyInheritance &&
                             compiler.NeedsCustomReceiver(m);
        var keywords = Keywords(true, true, false);
        var returnType = compiler.GetTargetReturnTypeReplacement(m, wr);
        var typeParameters = compiler.TypeParameters(TypeArgumentInstantiation.
          ToFormals(compiler.ForTypeParameters(typeArgs, m, lookasideBody)));
        var parameters = compiler
          .GetMethodParameters(m, typeArgs, lookasideBody, customReceiver, returnType);
        wr.FormatLine($"{keywords}{returnType} {compiler.IdName(m)}{typeParameters}({parameters}) {{");
        // TODO: name collisions
        // TODO: ghost variables

        // Create the mocks:
        if (returnType != "void") {
          wr.FormatLine($"var {m.Outs[0].Name}Tmp = new Mock<{returnType}>();");
        } else {
          foreach (var o in m.Outs) {
            // TODO: keep same name?
            wr.FormatLine($"var {o.Name}Tmp = new Mock<{compiler.TypeName(o.Type, wr, o.tok)}>();");
          }
        }

        // populate the mocks according to the Dafny post-conditions:
        foreach (var ensureClause in m.Ens) {
          MockExpression(wr, ensureClause.E);
        }

        // Return the mocked objects:
        if (returnType != "void") {
          wr.FormatLine($"return {m.Outs[0].Name}Tmp.Object;");
        } else {
          foreach (var o in m.Outs) {
            wr.FormatLine($"{o.Name} = {m.Outs[0].Name}Tmp.Object;");
          }
        }
        wr.WriteLine("}");
        return wr;
      }

      private void MockExpression(ConcreteSyntaxTree wr, Expression expr) {
        switch (expr) {
          case LiteralExpr literalExpr:
            compiler.EmitLiteralExpr(wr, literalExpr);
            break;
          case ApplySuffix applySuffix:
            MockExpression(wr, applySuffix);
            break;
          case BinaryExpr binaryExpr:
            MockExpression(wr, binaryExpr);
            break;
          case ForallExpr forallExpr:
            MockExpression(wr, forallExpr);
            break;
          default:
            // TODO
            break;
        }
      }

      private void MockExpression(ConcreteSyntaxTree wr,
        ApplySuffix applySuffix, List<Tuple<IVariable, string>> bounds = null) {
        var receiver = ((NameSegment)((ExprDotName)applySuffix.Lhs).Lhs).Name;
        var method = ((ExprDotName)applySuffix.Lhs).SuffixName;
        wr.Format($"{receiver}Tmp.Setup(x => x.{method}(");
        for (int i = 0; i < applySuffix.Args.Count; i++) {
          if (bounds != null &&
              applySuffix.Args[i] is NameSegment) {
            var bound = bounds.Find(tuple =>
              (applySuffix.Args[i].Resolved as IdentifierExpr).Var.CompileName ==
              tuple.Item1.CompileName);
            if (bound == null) {
              continue;
            }
            wr.Write(bound.Item2);
          } else {
            compiler.TrExpr(applySuffix.Args[i], wr, false);
          }
          if (i != applySuffix.Args.Count - 1) {
            wr.Write(", ");
          }
        }
        wr.Write("))");
      }

      private void MockExpression(ConcreteSyntaxTree wr, BinaryExpr binaryExpr,
        List<Tuple<IVariable, string>> bounds = null) {
        if (binaryExpr.Op == BinaryExpr.Opcode.And) {
          MockExpression(wr, binaryExpr.E0);
          MockExpression(wr, binaryExpr.E1); // TODO: what if and is inside forall?
        }
        if (binaryExpr.Op != BinaryExpr.Opcode.Eq) {
          return;
        }
        if (binaryExpr.E0 is ExprDotName exprDotName) {
          var obj = ((NameSegment)(exprDotName).Lhs).Name; ;
          wr.Format($"{obj}Tmp.SetupGet({obj} => {obj}.@{exprDotName.SuffixName}).Returns( ");
          compiler.TrExpr(binaryExpr.E1, wr, false);
          wr.WriteLine(");");
        }
        if (binaryExpr.E0 is not ApplySuffix applySuffix) {
          return;
        }
        MockExpression(wr, applySuffix, bounds);
        wr.Write(".Returns(");
        var first = true;
        if (bounds != null && bounds.Count != 0) {
          wr.Write("(");
          foreach (var (variable, _) in bounds) {
            if (!first) {
              wr.Write(", ");
            }

            var typeName = compiler.TypeName(variable.Type, wr, variable.Tok);
            wr.Format($"{typeName} {variable.CompileName}");
            first = false;
          }
          wr.Write(")=>");
        }
        compiler.TrExpr(binaryExpr.E1, wr, false);
        wr.WriteLine(");");
      }

      private void MockExpression(ConcreteSyntaxTree wr, ForallExpr forallExpr) {
        if (forallExpr.Term is not BinaryExpr binaryExpr) { // we only handle binary expressions
          return;
        }
        var bounds = new List<Tuple<IVariable, string>>(); // initialize bounds list
        var declarations = new List<string>(); // initialize declarations list
        var matcherName = "matcher" + matcherCount++; // TODO
        for (int i = 0; i < forallExpr.BoundVars.Count; i++) { // Loop through bound variables
          var boundVar = forallExpr.BoundVars[i]; // get the var
          var varType = compiler.TypeName(boundVar.Type, wr, boundVar.tok); // get its type
          bounds.Add(new(boundVar,
            $"It.Is<{varType}>(x => {matcherName}.Match(x))")); // add to bounds list (tuple of variable, and ...)
          declarations.Add($"var {boundVar.CompileName} = ({varType}) o[{i}];"); // declare the variable and pull it from o - what is o???
        }

        // TODO: what if "o" shadows something?
        wr.WriteLine($"var {matcherName} = new Dafny.MultiMatcher({declarations.Count}, o => {{");
        foreach (var declaration in declarations) {
          wr.WriteLine($"\t{declaration}");
        }

        if (binaryExpr.Op == BinaryExpr.Opcode.Imp) {
          wr.Write("\treturn ");
          compiler.TrExpr(binaryExpr.E0, wr, false);
          wr.WriteLine(";");
          binaryExpr = (BinaryExpr)binaryExpr.E1;
        } else if (binaryExpr.Op == BinaryExpr.Opcode.Eq) {
          wr.WriteLine("\treturn true;");
        } // TODO: other cases
        wr.WriteLine("});");
        MockExpression(wr, binaryExpr, bounds);
      }
    }
=======
>>>>>>> 1c202bde
  }
}<|MERGE_RESOLUTION|>--- conflicted
+++ resolved
@@ -3308,7 +3308,6 @@
       wBody.WriteLine($"{GetHelperModuleName()}.WithHaltHandling({companion}.{idName});");
       Coverage.EmitTearDown(wBody);
     }
-<<<<<<< HEAD
 
     /// <summary>
     /// Below is the full grammar of ensures clauses that can specify
@@ -3511,7 +3510,5 @@
         MockExpression(wr, binaryExpr, bounds);
       }
     }
-=======
->>>>>>> 1c202bde
   }
 }