//-----------------------------------------------------------------------------
//
// Copyright (C) Microsoft Corporation.  All Rights Reserved.
// Copyright by the contributors to the Dafny Project
// SPDX-License-Identifier: MIT
//
//-----------------------------------------------------------------------------
using System;
using System.Collections.Generic;
using System.Linq;
using System.Numerics;
using System.IO;
using System.Diagnostics.Contracts;
using System.Reflection;
using System.Collections.ObjectModel;
using Bpl = Microsoft.Boogie;
using Microsoft.CodeAnalysis.CSharp;
using Microsoft.CodeAnalysis;
using System.Runtime.Loader;
using System.Text.Json;
using System.Text.RegularExpressions;
using Microsoft.BaseTypes;
using static Microsoft.Dafny.ConcreteSyntaxTreeUtils;

<<<<<<< HEAD
namespace Microsoft.Dafny {
  public class CsharpCompiler : Compiler {

    public CsharpCompiler(ErrorReporter reporter)
      : base(reporter) {
    }
=======
namespace Microsoft.Dafny.Compilers {
  public class CsharpCompiler : SinglePassCompiler {
    public override IReadOnlySet<string> SupportedExtensions => new HashSet<string> { ".cs", ".dll" };
>>>>>>> b133a187

    public override string TargetLanguage => "C#";
    public override string TargetExtension => "cs";

    public override string GetCompileName(bool isDefaultModule, string moduleName, string compileName) {
      return isDefaultModule ? PublicIdProtect(compileName) :
        base.GetCompileName(isDefaultModule, moduleName, compileName);
    }

    public override bool SupportsInMemoryCompilation => true;
    public override bool TextualTargetIsExecutable => false;

    const string DafnyISet = "Dafny.ISet";
    const string DafnyIMultiset = "Dafny.IMultiSet";
    const string DafnyISeq = "Dafny.ISequence";
    const string DafnyIMap = "Dafny.IMap";

    const string DafnySetClass = "Dafny.Set";
    const string DafnyMultiSetClass = "Dafny.MultiSet";
    const string DafnySeqClass = "Dafny.Sequence";
    const string DafnyMapClass = "Dafny.Map";

    const string DafnyHelpersClass = "Dafny.Helpers";

    static string FormatTypeDescriptorVariable(string typeVarName) => $"_td_{typeVarName}";
    static string FormatTypeDescriptorVariable(TypeParameter tp) => FormatTypeDescriptorVariable(tp.CompileName);
    const string TypeDescriptorMethodName = "_TypeDescriptor";

    static string FormatDefaultTypeParameterValue(TopLevelDecl tp) {
      Contract.Requires(tp is TypeParameter || tp is OpaqueTypeDecl);
      if (tp is OpaqueTypeDecl) {
        // This is unusual. Typically, the compiler never needs to compile an opaque type, but this opaque type
        // is apparently an :extern (or a compiler error has already been reported and we're just trying to get to
        // the end of compilation without crashing). It's difficult to say what the compiler could do in this situation, since
        // it doesn't know how to generate code that produces a legal value of the opaque type. If we don't do
        // anything different from the common case (the "else" branch below), then the code emitted will not
        // compile (see github issue #1151). So, to do something a wee bit better, we emit a placebo value. This
        // will only work when the opaque type is in the same module and has no type parameters.
        return $"default({tp.EnclosingModuleDefinition.CompileName + "." + tp.CompileName})";
      } else {
        // this is the common case
        return $"_default_{tp.CompileName}";
      }
    }

    protected override void EmitHeader(Program program, ConcreteSyntaxTree wr) {
      wr.WriteLine("// Dafny program {0} compiled into C#", program.Name);
      wr.WriteLine("// To recompile, you will need the libraries");
      wr.WriteLine("//     System.Runtime.Numerics.dll System.Collections.Immutable.dll");
      wr.WriteLine("// but the 'dotnet' tool in net6.0 should pick those up automatically.");
      wr.WriteLine("// Optionally, you may want to include compiler switches like");
      wr.WriteLine("//     /debug /nowarn:162,164,168,183,219,436,1717,1718");
      wr.WriteLine();
      wr.WriteLine("using System;");
      wr.WriteLine("using System.Numerics;");
      if (DafnyOptions.O.Synthesize) {
        CsharpSynthesizer.EmitImports(wr);
      }
      EmitDafnySourceAttribute(program, wr);
      ReadRuntimeSystem("DafnyRuntime.cs", wr);
    }

    void EmitDafnySourceAttribute(Program program, ConcreteSyntaxTree wr) {
      Contract.Requires(program != null);
      Contract.Requires(wr != null);

      var strwr = new StringWriter();
      strwr.NewLine = Environment.NewLine;
      new Printer(strwr, DafnyOptions.PrintModes.DllEmbed).PrintProgram(program, true);
      var programString = strwr.GetStringBuilder().Replace("\"", "\"\"").ToString();

      wr.WriteLine($"[assembly: DafnyAssembly.DafnySourceAttribute(@\"{programString}\")]");
      wr.WriteLine();
    }

    protected override void EmitBuiltInDecls(BuiltIns builtIns, ConcreteSyntaxTree wr) {
      var dafnyNamespace = CreateModule("Dafny", false, false, null, wr);
      EmitInitNewArrays(builtIns, dafnyNamespace);
      if (DafnyOptions.O.Synthesize) {
        CsharpSynthesizer.EmitMultiMatcher(dafnyNamespace);
      }
      EmitFuncExtensions(builtIns, wr);
    }

    // Generates casts for functions of those arities present in the program, like:
    //   public static class FuncExtensions {
    //     public static Func<U, UResult> DowncastClone<T, TResult, U, UResult>(this Func<T, TResult> F,
    //         Func<U, T> ArgConv, Func<TResult, UResult> ResConv) {
    //       return arg => ResConv(F(ArgConv(arg)));
    //     }
    //     ...
    //   }
    // They aren't in any namespace to make them universally accessible.
    private static void EmitFuncExtensions(BuiltIns builtIns, ConcreteSyntaxTree wr) {
      var funcExtensions = wr.NewNamedBlock("public static class FuncExtensions");
      foreach (var kv in builtIns.ArrowTypeDecls) {
        int arity = kv.Key;

        List<string> TypeParameterList(string prefix) {
          var l = arity switch {
            1 => new List<string> { prefix },
            _ => Enumerable.Range(1, arity).Select(i => $"{prefix}{i}").ToList()
          };
          l.Add($"{prefix}Result");
          return l;
        }

        var us = TypeParameterList("U");
        var ts = TypeParameterList("T");

        string ArgConvDecl((string u, string t) tp) => $"Func<{tp.u}, {tp.t}> ArgConv";
        var argConvDecls = arity switch {
          0 => "",
          1 => $"{ArgConvDecl(("U", "T"))}, ",
          _ => us.SkipLast(1).Zip(ts.SkipLast(1))
                 .Comma((tp, i) => $"{ArgConvDecl(tp)}{++i}")
               + ", "
        };

        var parameters = $"this Func<{ts.Comma()}> F, {argConvDecls}Func<TResult, UResult> ResConv";
        funcExtensions.Write($"public static Func<{us.Comma()}> DowncastClone<{ts.Concat(us).Comma()}>({parameters})");

        var binder = arity switch { 1 => "arg", _ => $"({Enumerable.Range(1, arity).Comma(i => $"arg{i}")})" };
        var argConvCalls = arity switch {
          1 => "ArgConv(arg)",
          _ => Enumerable.Range(1, arity).Comma(i => $"ArgConv{i}(arg{i})")
        };
        funcExtensions.NewBlock().WriteLine($"return {binder} => ResConv(F({argConvCalls}));");
      }
    }

    private void EmitInitNewArrays(BuiltIns builtIns, ConcreteSyntaxTree dafnyNamespace) {
      var arrayHelpers = dafnyNamespace.NewNamedBlock("internal class ArrayHelpers");
      foreach (var decl in builtIns.SystemModule.TopLevelDecls) {
        if (decl is ArrayClassDecl classDecl) {
          int dims = classDecl.Dims;

          // Here is an overloading of the method name, where there is an initialValue parameter
          // public static T[,] InitNewArray2<T>(T z, BigInteger size0, BigInteger size1) {
          arrayHelpers.Write(
            $"public static T[{Repeat("", dims, ",")}] InitNewArray{dims}<T>(T z, {Repeat("BigInteger size{0}", dims, ", ")})");

          var w = arrayHelpers.NewBlock();
          // int s0 = (int)size0;
          for (int i = 0; i < dims; i++) {
            w.WriteLine("int s{0} = (int)size{0};", i);
          }

          // T[,] a = new T[s0, s1];
          w.WriteLine($"T[{Repeat("", dims, ",")}] a = new T[{Repeat("s{0}", dims, ",")}];");

          // for (int i0 = 0; i0 < s0; i0++) {
          //   for (int i1 = 0; i1 < s1; i1++) {
          var wLoopNest = w;
          for (int i = 0; i < dims; i++) {
            wLoopNest = wLoopNest.NewNamedBlock("for (int i{0} = 0; i{0} < s{0}; i{0}++)", i);
          }

          // a[i0,i1] = z;
          wLoopNest.WriteLine($"a[{Repeat("i{0}", dims, ",")}] = z;");
          // return a;
          w.WriteLine("return a;");
        }
      }
    }

    protected override ConcreteSyntaxTree CreateStaticMain(IClassWriter cw) {
      var wr = ((ClassWriter)cw).StaticMemberWriter;
      // See EmitCallToMain() - this is named differently because otherwise C# tries
      // to resolve the reference to the instance-level Main method
      return wr.NewBlock("public static void _StaticMain()");
    }

    protected override ConcreteSyntaxTree CreateModule(string moduleName, bool isDefault, bool isExtern, string /*?*/ libraryName, ConcreteSyntaxTree wr) {
      return wr.NewBlock($"namespace {IdProtect(moduleName)}", " // end of " + $"namespace {IdProtect(moduleName)}");
    }

    protected override string GetHelperModuleName() => DafnyHelpersClass;

    const string DafnyTypeDescriptor = "Dafny.TypeDescriptor";

    internal string TypeParameters(List<TypeParameter>/*?*/ targs, bool addVariance = false, bool uniqueNames = false) {
      Contract.Requires(targs == null || cce.NonNullElements(targs));
      Contract.Ensures(Contract.Result<string>() != null);

      if (targs == null || targs.Count == 0) {
        return "";
      }

      string PrintVariance(TypeParameter.TPVariance variance) {
        if (addVariance) {
          switch (variance) {
            case TypeParameter.TPVariance.Co:
              return "out ";
            case TypeParameter.TPVariance.Contra:
              return "in ";
          }
        }
        return "";
      }

      string PrintTypeParameter(TypeParameter tArg) => $"{PrintVariance(tArg.Variance)}{(uniqueNames ? "__" : "")}{IdName(tArg)}";

      return $"<{targs.Comma(PrintTypeParameter)}>";
    }

    protected override IClassWriter CreateClass(string moduleName, string name, bool isExtern, string /*?*/ fullPrintName,
      List<TypeParameter> typeParameters, TopLevelDecl cls, List<Type>/*?*/ superClasses, Bpl.IToken tok, ConcreteSyntaxTree wr) {
      var wBody = WriteTypeHeader("partial class", name, typeParameters, superClasses, tok, wr);

      ConcreteSyntaxTree/*?*/ wCtorBody = null;
      if (cls is ClassDecl cl && !(cl is TraitDecl) && !cl.IsDefaultClass) {
        if (cl.Members.TrueForAll(member => !(member is Constructor ctor) || !ctor.IsExtern(out var _, out var _))) {
          // This is a (non-default) class with no :extern constructor, so emit a C# constructor for the target class
          var wTypeFields = wBody.Fork();

          var wCtorParams = new ConcreteSyntaxTree();
          wCtorBody = wBody.Format($"public {name}({wCtorParams})").NewBlock();

          if (typeParameters != null) {
            var sep = "";
            foreach (var ta in TypeArgumentInstantiation.ListFromFormals(typeParameters)) {
              if (NeedsTypeDescriptor(ta.Formal)) {
                var fieldName = FormatTypeDescriptorVariable(ta.Formal.CompileName);
                var decl = $"{DafnyTypeDescriptor}<{TypeName(ta.Actual, wTypeFields, ta.Formal.tok)}> {fieldName}";
                wTypeFields.WriteLine($"private {decl};");
                if (ta.Formal.Parent == cls) {
                  wCtorParams.Write($"{sep}{decl}");
                }

                wCtorBody.WriteLine($"this.{fieldName} = {TypeDescriptor(ta.Actual, wCtorBody, ta.Formal.tok)};");
                sep = ", ";
              }
            }
          }
        }
      }

      return new ClassWriter(this, wBody, wCtorBody);
    }

    /// <summary>
    /// Generate the "_TypeDescriptor" method for a generated class.
    /// </summary>
    private void EmitTypeDescriptorMethod(TopLevelDecl enclosingTypeDecl, ConcreteSyntaxTree wr) {
      Contract.Requires(enclosingTypeDecl != null);
      Contract.Requires(wr != null);

      var type = UserDefinedType.FromTopLevelDecl(enclosingTypeDecl.tok, enclosingTypeDecl);
      var initializer = TypeInitializationValue(type, wr, enclosingTypeDecl.tok, false, true);

      var targetTypeName = TypeName(type, wr, enclosingTypeDecl.tok);
      var typeDescriptorExpr = $"new {DafnyTypeDescriptor}<{targetTypeName}>({initializer})";

      if (enclosingTypeDecl.TypeArgs.Count == 0) {
        wr.WriteLine($"private static readonly {DafnyTypeDescriptor}<{targetTypeName}> _TYPE = {typeDescriptorExpr};");
        typeDescriptorExpr = "_TYPE"; // use the precomputed value
      }

      List<TypeParameter> typeDescriptorParams;
      if (enclosingTypeDecl is DatatypeDecl dtDecl) {
        typeDescriptorParams = UsedTypeParameters(dtDecl);
      } else {
        typeDescriptorParams = enclosingTypeDecl.TypeArgs.Where(NeedsTypeDescriptor).ToList();
      }

      var parameters = typeDescriptorParams.Comma(tp => $"{DafnyTypeDescriptor}<{tp.CompileName}> {FormatTypeDescriptorVariable(tp.CompileName)}");
      var wTypeMethodBody = wr.Write($"public static {DafnyTypeDescriptor}<{targetTypeName}> {TypeDescriptorMethodName}({parameters})").NewBlock();
      wTypeMethodBody.WriteLine($"return {typeDescriptorExpr};");
    }

    protected override IClassWriter CreateTrait(string name, bool isExtern, List<TypeParameter>/*?*/ typeParameters, List<Type>/*?*/ superClasses, Bpl.IToken tok, ConcreteSyntaxTree wr) {
      var instanceMemberWriter = WriteTypeHeader("interface", name, typeParameters, superClasses, tok, wr);

      //writing the _Companion class
      wr.Write($"public class _Companion_{name}{TypeParameters(typeParameters)}");
      var staticMemberWriter = wr.NewBlock();

      return new ClassWriter(this, instanceMemberWriter, null, staticMemberWriter);
    }

    private ConcreteSyntaxTree WriteTypeHeader(string kind, string name, List<TypeParameter> typeParameters, List<Type>/*?*/ superClasses, Bpl.IToken tok, ConcreteSyntaxTree wr) {
      wr.Write($"public {kind} {IdProtect(name)}{TypeParameters(typeParameters)}");
      var realSuperClasses = superClasses?.Where(trait => !trait.IsObject).ToList() ?? new List<Type>();
      if (realSuperClasses.Any()) {
        wr.Write($" : {realSuperClasses.Comma(trait => TypeName(trait, wr, tok))}");
      }
      return wr.NewBlock();
    }

    protected override ConcreteSyntaxTree CreateIterator(IteratorDecl iter, ConcreteSyntaxTree wr) {
      // An iterator is compiled as follows:
      //   public class MyIteratorExample<T>
      //   {
      //     public T q;  // in-parameter
      //     public T x;  // yield-parameter
      //     public int y;  // yield-parameter
      //     IEnumerator<object> _iter;
      //
      //     public void _MyIteratorExample(T q) {
      //       this.q = q;
      //       _iter = TheIterator();
      //     }
      //
      //     public bool MoveNext() {
      //       return _iter.MoveNext();
      //     }
      //
      //     private IEnumerator<object> TheIterator() {
      //       // the translation of the body of the iterator, with each "yield" turning into a "yield return null;"
      //       yield break;
      //     }
      //   }

      var cw = (ClassWriter)CreateClass(IdProtect(iter.EnclosingModuleDefinition.CompileName), IdName(iter), iter, wr);
      var w = cw.InstanceMemberWriter;
      // here come the fields

      var constructors = iter.Members.OfType<Constructor>().ToList();

      // we're expecting just one constructor 
      var enumerable = constructors.ToList();
      Contract.Assert(enumerable.Count == 1);
      Constructor ct = constructors[0];

      foreach (var member in iter.Members) {
        if (member is Field f && !f.IsGhost) {
          cw.DeclareField(IdName(f), iter, false, false, f.Type, f.tok, DefaultValue(f.Type, w, f.tok, true), f);
        }
      }

      w.WriteLine("System.Collections.Generic.IEnumerator<object> _iter;");

      // here we rely on the parameters and the corresponding fields having the same names
      var nonGhostFormals = ct.Ins.Where(p => !p.IsGhost).ToList();
      var parameters = nonGhostFormals.Comma(p => $"{TypeName(p.Type, w, p.tok)} {IdName(p)}");

      // here's the initializer method
      w.Write($"public void {IdName(ct)}({parameters})");
      var wBody = w.NewBlock();
      foreach (var p in nonGhostFormals) {
        wBody.WriteLine("this.{0} = {0};", IdName(p));
      }

      wBody.WriteLine("this._iter = TheIterator();");
      // here are the enumerator methods
      w.WriteLine("public bool MoveNext() { return _iter.MoveNext(); }");
      var wIter = w.NewBlock("private System.Collections.Generic.IEnumerator<object> TheIterator()");
      var beforeYield = wIter.Fork();
      wIter.WriteLine("yield break;");
      return beforeYield;
    }

    protected override IClassWriter/*?*/ DeclareDatatype(DatatypeDecl dt, ConcreteSyntaxTree wr) {
      var w = CompileDatatypeBase(dt, wr);
      CompileDatatypeConstructors(dt, wr);
      return w;
    }

    IClassWriter CompileDatatypeBase(DatatypeDecl dt, ConcreteSyntaxTree wr) {
      Contract.Requires(dt != null);
      Contract.Requires(wr != null);

      // public interface _IDt<T> { // T has variance modifier
      //   _IDt<T> _Get();  // for co-datatypes
      //
      //   bool is_Ctor0 { get; }
      //   ...
      //
      //   T0 dtor_Dtor0 { get; }
      //   ...
      //
      //   _IDt<U> DowncastClone<U>(Func<T0, U0> converter0, ...);
      //
      //   // Members that don't violate C# variance restrictions
      // }
      //
      // public abstract class Dt<T> : _IDt<T> {  // for record types: drop "abstract"
      //   public Dt() { }
      //   #if TypeArgs.Count == 0
      //     private static _IDt<T> theDefault = ...;
      //     public static _IDt<T> Default() {
      //       return theDefault;
      //     }
      //   #else
      //     public static _IDt<T> Default(values...) {
      //       return ...;
      //     }
      //   #endif
      //   public static TypeDescriptor<_IDt<T>> _TypeDescriptor(typeDescriptors...) {
      //     return new TypeDescriptor<_IDt<T>>(Default(typeDescriptors...));
      //   }
      //   public abstract _IDt<T> _Get();  // for co-datatypes
      //
      //   public static _IDt<T> create_Ctor0(field0, field1, ...) {  // for record types: create
      //     return new Dt_Ctor0(field0, field1, ...);                // for record types: new Dt
      //   }
      //   ...
      //
      //   public bool is_Ctor0 { get { return this is Dt_Ctor0; } }  // for record types: return true
      //   ...
      //
      //   // if the datatype HasFinitePossibleValues
      //   public static System.Collections.Generic.IEnumerable<_IDt<T>> AllSingletonConstructors { get {
      //     yield return _IDt<T>.create_Ctor0();
      //     ...
      //   }}
      //
      //   public T0 dtor_Dtor0 { get {
      //       var d = this;         // for inductive datatypes
      //       var d = this._Get();  // for co-inductive datatypes
      //       if (d is DT_Ctor0) { return ((DT_Ctor0)d).Dtor0; }
      //       if (d is DT_Ctor1) { return ((DT_Ctor1)d).Dtor0; }
      //       ...
      //       if (d is DT_Ctor(n-2)) { return ((DT_Ctor(n-2))d).Dtor0; }
      //       return ((DT_Ctor(n-1))d).Dtor0;  // for record types: drop cast
      //    }}
      //   ...
      //
      //   public abstract _IDt<U> DowncastClone<U>(Func<T0, U0> converter0, ...); // for record types: implementation
      //
      //   // Implementations of all members, but possibly (variance) rewritten to be static.
      // }
      var nonGhostTypeArgs = SelectNonGhost(dt, dt.TypeArgs);
      var DtT_TypeArgs = TypeParameters(nonGhostTypeArgs);
      var DtT_protected = IdName(dt) + DtT_TypeArgs;
      var IDtT_protected = "_I" + dt.CompileName + DtT_TypeArgs;

      // ContreteSyntaxTree for the interface
      var interfaceTree = wr.NewNamedBlock($"public interface _I{dt.CompileName}{TypeParameters(nonGhostTypeArgs, true)}");

      // from here on, write everything into the new block created here:
      var btw = wr.NewNamedBlock("public{0} class {1} : {2}", dt.IsRecordType ? "" : " abstract", DtT_protected, IDtT_protected);
      wr = btw;

      // constructor
      if (dt.IsRecordType) {
        DatatypeFieldsAndConstructor(dt.Ctors[0], 0, wr);
      } else {
        wr.WriteLine($"public {IdName(dt)}() {{ }}");
      }

      var wDefault = new ConcreteSyntaxTree();
      if (nonGhostTypeArgs.Count == 0) {
        wr.FormatLine($"private static readonly {IDtT_protected} theDefault = {wDefault};");
        var w = wr.NewBlock($"public static {IDtT_protected} Default()");
        w.WriteLine("return theDefault;");
      } else {
        var parameters = UsedTypeParameters(dt).Comma(tp => $"{tp.CompileName} {FormatDefaultTypeParameterValue(tp)}");
        wr.Write($"public static {IDtT_protected} Default({parameters})");
        var w = wr.NewBlock();
        w.FormatLine($"return {wDefault};");
      }

      var groundingCtor = dt.GetGroundingCtor();
      if (dt is CoDatatypeDecl) {
        var wCo = wDefault;
        wDefault = new ConcreteSyntaxTree();
        wCo.Format($"new {dt.CompileName}__Lazy{DtT_TypeArgs}(() => {{ return {wDefault}; }})");
      }

      wDefault.Write(DtCreateName(groundingCtor));
      var nonGhostFormals = groundingCtor.Formals.Where(f => !f.IsGhost);
      wDefault.Write($"({nonGhostFormals.Comma(f => DefaultValue(f.Type, wDefault, f.tok))})");

      EmitTypeDescriptorMethod(dt, wr);

      if (dt is CoDatatypeDecl) {
        interfaceTree.WriteLine($"{IDtT_protected} _Get();");
        wr.WriteLine($"public abstract {IDtT_protected} _Get();");
      }

      // create methods
      foreach (var ctor in dt.Ctors) {
        wr.Write($"public static {IDtT_protected} {DtCreateName(ctor)}(");
        WriteFormals("", ctor.Formals, wr);
        var w = wr.NewBlock(")");
        var arguments = ctor.Formals.Where(f => !f.IsGhost).Comma(FormalName);
        w.WriteLine($"return new {DtCtorDeclarationName(ctor)}{DtT_TypeArgs}({arguments});");
      }

      // query properties
      if (dt is TupleTypeDecl) {
        // omit the is_ property for tuples, since it cannot be used syntactically in the language
      } else {
        foreach (var ctor in dt.Ctors) {
          interfaceTree.WriteLine($"bool is_{ctor.CompileName} {{ get; }}");

          var returnValue = dt.IsRecordType
            // public bool is_Ctor0 { get { return true; } }
            ? "true"
            // public bool is_Ctor0 { get { return this is Dt_Ctor0; } }
            : $"this is {dt.CompileName}_{ctor.CompileName}{DtT_TypeArgs}";
          wr.WriteLine($"public bool is_{ctor.CompileName} {{ get {{ return {returnValue}; }} }}");
        }
      }

      if (dt.HasFinitePossibleValues) {
        Contract.Assert(nonGhostTypeArgs.Count == 0);
        var w = wr.NewNamedBlock(
          $"public static System.Collections.Generic.IEnumerable<{IDtT_protected}> AllSingletonConstructors");
        var wGet = w.NewBlock("get");
        foreach (var ctor in dt.Ctors) {
          Contract.Assert(ctor.Formals.Count == 0);
          wGet.WriteLine($"yield return {DtT_protected}.{DtCreateName(ctor)}();");
        }
      }

      CompileDatatypeDestructorsAndAddToInterface(dt, wr, interfaceTree, DtT_TypeArgs);

      CompileDatatypeDowncastClone(dt, interfaceTree, nonGhostTypeArgs, toInterface: true);
      if (!dt.IsRecordType) {
        CompileDatatypeDowncastClone(dt, wr, nonGhostTypeArgs);
      }

      CompileDatatypeInterfaceMembers(dt, interfaceTree);

      return new ClassWriter(this, btw, null);
    }

    /// <summary>
    /// Generate the "DowncastClone" code for a generated datatype. This includes the exported signature for the interface,
    /// the abstract method for the abstract class, and the actual implementations for the constructor classes. If the
    /// datatype is a record type, there is no abstract class, so the method is directly emitted. Contravariant type
    /// parameters require a CustomReceiver-like treatment involving static methods and can thus require a jump table in
    /// the abstract class.
    /// toInterface: just the signature for the interface
    /// lazy: convert the computer of a codatatype's "__Lazy" class
    /// ctor: constructor to generate the method for
    /// </summary>
    private void CompileDatatypeDowncastClone(DatatypeDecl datatype, ConcreteSyntaxTree wr,
        List<TypeParameter> nonGhostTypeArgs, bool toInterface = false, bool lazy = false, DatatypeCtor ctor = null) {
      bool InvalidType(Type ty, bool refTy) =>
        (ty.AsTypeParameter != null && refTy && datatype.TypeArgs.Contains(ty.AsTypeParameter))
        || ty.TypeArgs.Exists(arg => InvalidType(arg, refTy || ty.IsRefType));
      if (datatype.Ctors.Any(ctor => ctor.Formals.Any(f => !f.IsGhost && InvalidType(f.SyntacticType, false)))) { return; }
      var customReceiver = nonGhostTypeArgs.Any(ty => ty.Variance == TypeParameter.TPVariance.Contra);
      var uTypeArgs = TypeParameters(nonGhostTypeArgs, uniqueNames: true);
      var typeArgs = TypeParameters(nonGhostTypeArgs);
      var dtArgs = "_I" + datatype.CompileName + uTypeArgs;
      var converters = $"{nonGhostTypeArgs.Comma((_, i) => $"converter{i}")}";
      var lazyClass = $"{datatype.CompileName}__Lazy";
      string PrintConverter(TypeParameter tArg, int i) {
        var name = IdName(tArg);
        return $"Func<{name}, __{name}> converter{i}";
      }

      if (!toInterface) {
        string Modifiers(string abs, string single, string cons) =>
          (ctor != null || lazy) ? (datatype.IsRecordType ? single : cons) : abs;
        var modifiers = customReceiver
          ? Modifiers("static ", "static ", "new static ")
          : Modifiers("abstract ", "", "override ");
        wr.Write($"public {modifiers}");
      }

      if (!(toInterface && customReceiver)) {
        var receiver = customReceiver ? $"{"_I" + datatype.CompileName + typeArgs} _this, " : "";
        wr.Write($"{dtArgs} DowncastClone{uTypeArgs}({receiver}{nonGhostTypeArgs.Comma(PrintConverter)})");
      }

      if (ctor == null && !lazy) {
        if (!customReceiver) {
          wr.WriteLine(";");
        } else if (!toInterface) {
          var body = wr.NewBlock();

          ConcreteSyntaxTree NextBlock(string comp) { return body.NewBlock($"if (_this{comp})"); }

          void WriteReturn(ConcreteSyntaxTree wr, string staticClass) {
            wr.WriteLine($"return {staticClass}{typeArgs}.DowncastClone{uTypeArgs}(_this, {converters});");
          }

          if (datatype is CoDatatypeDecl) {
            WriteReturn(NextBlock($" is {lazyClass}{typeArgs}"), lazyClass);
          }

          for (int i = 0; i < datatype.Ctors.Count; i++) {
            var ret = body;
            //The final constructor is chosen as the default
            if (i + 1 < datatype.Ctors.Count) {
              ret = NextBlock($".is_{datatype.Ctors[i].CompileName}");
            }
            WriteReturn(ret, DtCtorDeclarationName(datatype.Ctors[i]));
          }
        }
        return;
      }

      string PrintInvocation(Formal f, int i) {
        var prefix = customReceiver
          ? datatype.IsRecordType || !f.HasName ? $"(({DtCtorDeclarationName(ctor)}{typeArgs}) _this)." : "_this.dtor_"
          : "";
        var (name, type) = ($"{prefix}{FormalName(f, i)}", f.Type);
        var constructorIndex = -1;
        bool ContainsTyVar(TypeParameter tp, Type ty)
          => (ty.AsTypeParameter != null && ty.AsTypeParameter.Equals(tp))
             || ty.TypeArgs.Exists(ty => ContainsTyVar(tp, ty));

        if ((constructorIndex = nonGhostTypeArgs.IndexOf(type.AsTypeParameter)) != -1) {
          return $"converter{constructorIndex}({name})";
        }

        if (nonGhostTypeArgs.Exists(ty => ContainsTyVar(ty, type))) {
          var map = nonGhostTypeArgs.ToDictionary(
            tp => tp,
            tp => (Type)new UserDefinedType(tp.tok, new TypeParameter(tp.tok, $"_{tp.Name}", tp.VarianceSyntax)));
          var to = Resolver.SubstType(type, map);
          var downcast = new ConcreteSyntaxTree();
          EmitDowncast(type, to, null, downcast).Write(name);
          return downcast.ToString();
        }

        return name;
      }

      var wBody = wr.NewBlock("").WriteLine($"if ({(customReceiver ? "_" : "")}this is {dtArgs} dt) {{ return dt; }}");
      var constructorArgs = lazy
        ? customReceiver
          ? $"() => {datatype.CompileName}{typeArgs}.DowncastClone{uTypeArgs}(_this._Get(), {converters})"
          : $"() => _Get().DowncastClone{uTypeArgs}({converters})"
        : ctor.Formals.Where(f => !f.IsGhost).Comma(PrintInvocation);

      var className = lazy ? lazyClass : DtCtorDeclarationName(ctor);
      wBody.WriteLine($"return new {className}{uTypeArgs}({constructorArgs});");
    }

    // Emits getters for both named and unnamed destructors. The named ones are grouped across constructors by their
    // name and thus QDtorM = DtorM. This is not possible for unnamed ones, as there is no guarantee about shared return
    // types, so they are treated individually and their names (QDtorM) are qualified by their respective constructors.
    private void CompileDatatypeDestructorsAndAddToInterface(DatatypeDecl dt, ConcreteSyntaxTree wr,
        ConcreteSyntaxTree interfaceTree, string DtT_TypeArgs) {
      foreach (var ctor in dt.Ctors) {
        var index = 0;
        foreach (var dtor in ctor.Destructors) {
          if (dtor.EnclosingCtors[0] == ctor) {
            var arg = dtor.CorrespondingFormals[0];
            if (!arg.IsGhost) {
              var DtorM = arg.HasName ? arg.CompileName : FormalName(arg, index);
              //   TN dtor_QDtorM { get; }
              interfaceTree.WriteLine($"{TypeName(arg.Type, wr, arg.tok)} {DestructorGetterName(arg, ctor, index)} {{ get; }}");

              //   public TN dtor_QDtorM { get {
              //       var d = this;         // for inductive datatypes
              //       var d = this._Get();  // for co-inductive datatypes
              //       if (d is DT_Ctor0) { return ((DT_Ctor0)d).DtorM; }
              //       if (d is DT_Ctor1) { return ((DT_Ctor1)d).DtorM; }
              //       ...
              //       if (d is DT_Ctor(n-2)) { return ((DT_Ctor(n-2))d).DtorM; }
              //       return ((DT_Ctor(n-1))d).DtorM;
              //    }}
              var wDtor =
                wr.NewNamedBlock($"public {TypeName(arg.Type, wr, arg.tok)} {DestructorGetterName(arg, ctor, index)}");
              var wGet = wDtor.NewBlock("get");
              if (dt.IsRecordType) {
                if (dt is CoDatatypeDecl) {
                  wGet.WriteLine($"return this._Get().{IdProtect(DtorM)};");
                } else {
                  wGet.WriteLine($"return this.{IdProtect(DtorM)};");
                }
              } else {
                if (dt is CoDatatypeDecl) {
                  wGet.WriteLine("var d = this._Get();");
                } else {
                  wGet.WriteLine("var d = this;");
                }

                var n = dtor.EnclosingCtors.Count;
                for (int i = 0; i < n - 1; i++) {
                  var ctor_i = dtor.EnclosingCtors[i];
                  Contract.Assert(arg.CompileName == dtor.CorrespondingFormals[i].CompileName);
                  var type = $"{dt.CompileName}_{ctor_i.CompileName}{DtT_TypeArgs}";
                  // TODO use pattern matching to replace cast.
                  wGet.WriteLine($"if (d is {type}) {{ return (({type})d).{IdProtect(DtorM)}; }}");
                }

                Contract.Assert(arg.CompileName == dtor.CorrespondingFormals[n - 1].CompileName);
                wGet.WriteLine(
                  $"return (({dt.CompileName}_{dtor.EnclosingCtors[n - 1].CompileName}{DtT_TypeArgs})d).{IdProtect(DtorM)};");
              }
              index++;
            }
          }
        }
      }
    }

    private void CompileDatatypeInterfaceMembers(DatatypeDecl dt, ConcreteSyntaxTree interfaceTree) {
      foreach (var member in dt.Members) {
        if (member.IsGhost || member.IsStatic) { continue; }
        if (member is Function fn && !NeedsCustomReceiver(member)) {
          CreateFunction(IdName(fn), CombineAllTypeArguments(fn), fn.Formals, fn.ResultType, fn.tok, fn.IsStatic,
            false, fn, interfaceTree, false, false);
        } else if (member is Method m && !NeedsCustomReceiver(member)) {
          CreateMethod(m, CombineAllTypeArguments(m), false, interfaceTree, false, false);
        } else if (member is ConstantField c && !NeedsCustomReceiver(member)) {
          CreateFunctionOrGetter(c, IdName(c), dt, false, false, false, new ClassWriter(this, interfaceTree, null));
        }
      }
    }

    string NeedsNew(TopLevelDeclWithMembers ty, string memberName) {
      Contract.Requires(ty != null);
      Contract.Requires(memberName != null);
      if (ty.Members.Exists(member => member.Name == memberName)) {
        return "new ";
      } else {
        return "";
      }
    }

    public override bool NeedsCustomReceiver(MemberDecl member) {
      Contract.Requires(member != null);
      //Dafny and C# have different ideas about variance, so not every datatype member can be in the interface.
      if (!member.IsStatic && member.EnclosingClass is DatatypeDecl d) {
        foreach (var tp in d.TypeArgs) {
          bool InvalidType(Type ty) => (ty.AsTypeParameter != null && ty.AsTypeParameter.Equals(tp))
                                       || ty.TypeArgs.Exists(InvalidType);
          bool InvalidFormal(Formal f) => !f.IsGhost && InvalidType(f.SyntacticType);
          switch (tp.Variance) {
            //Can only be in output
            case TypeParameter.TPVariance.Co:
              if ((member is Function f && f.Formals.Exists(InvalidFormal))
                  || (member is Method m && m.Ins.Exists(InvalidFormal))) { return true; }
              break;
            //Can only be in input
            case TypeParameter.TPVariance.Contra:
              if ((member is Function fn && InvalidType(fn.ResultType))
                  || (member is Method me && me.Outs.Exists(InvalidFormal))
                  || (member is ConstantField c && InvalidType(c.Type))) { return true; }
              break;
          }
        }
      }

      return base.NeedsCustomReceiver(member);
    }


    void CompileDatatypeConstructors(DatatypeDecl dt, ConcreteSyntaxTree wrx) {
      Contract.Requires(dt != null);
      var nonGhostTypeArgs = SelectNonGhost(dt, dt.TypeArgs);
      string typeParams = TypeParameters(nonGhostTypeArgs);
      if (dt is CoDatatypeDecl) {
        // public class Dt__Lazy<T> : Dt<T> {
        //   public delegate _IDt<T> Computer();
        //   Computer c;
        //   _IDt<T> d;
        //   public Dt__Lazy(Computer c) { this.c = c; }
        //   public override _IDt<U> DowncastClone<U>(Func<T0, U0> converter0, ...) {
        //     if (this is _IDt<U> dt) { return dt; }
        //     return new Dt__Lazy<U>(() => c().DowncastClone<U>(converter0, ...));
        //   }
        //   public override _IDt<T> _Get() { if (c != null) { d = c(); c = null; } return d; }
        //   public override string ToString() { return _Get().ToString(); }
        // }
        var w = wrx.NewNamedBlock($"public class {dt.CompileName}__Lazy{typeParams} : {IdName(dt)}{typeParams}");
        var ICompileName = "_I" + dt.CompileName;
        w.WriteLine($"public {NeedsNew(dt, "Computer")}delegate {ICompileName}{typeParams} Computer();");
        w.WriteLine($"{NeedsNew(dt, "c")}Computer c;");
        w.WriteLine($"{NeedsNew(dt, "d")}{ICompileName}{typeParams} d;");
        w.WriteLine($"public {dt.CompileName}__Lazy(Computer c) {{ this.c = c; }}");
        CompileDatatypeDowncastClone(dt, w, nonGhostTypeArgs, lazy: true);
        w.WriteLine($"public override {ICompileName}{typeParams} _Get() {{ if (c != null) {{ d = c(); c = null; }} return d; }}");
        w.WriteLine("public override string ToString() { return _Get().ToString(); }");
      }

      if (dt.IsRecordType) {
        // There is only one constructor, and it is populated by CompileDatatypeBase
        return;
      }

      int constructorIndex = 0; // used to give each constructor a different name
      foreach (DatatypeCtor ctor in dt.Ctors) {
        var wr = wrx.NewNamedBlock(
          $"public class {DtCtorDeclarationName(ctor)}{TypeParameters(nonGhostTypeArgs)} : {IdName(dt)}{typeParams}");
        DatatypeFieldsAndConstructor(ctor, constructorIndex, wr);
        constructorIndex++;
      }
    }

    void DatatypeFieldsAndConstructor(DatatypeCtor ctor, int constructorIndex, ConcreteSyntaxTree wr) {
      Contract.Requires(ctor != null);
      Contract.Requires(0 <= constructorIndex && constructorIndex < ctor.EnclosingDatatype.Ctors.Count);
      Contract.Requires(wr != null);

      var dt = ctor.EnclosingDatatype;
      // class Dt_Ctor<T> : Dt<T> {  // This line is to be added by the caller of DatatypeFieldsAndConstructor
      //   Fields;
      //   public Dt_Ctor(arguments) {  // for record types: Dt
      //     Fields = arguments;
      //   }
      //   public override _IDt<T> _Get() { return this; }  // for co-datatypes only
      //   public override _IDt<U> DowncastClone<U>(Func<T0, U0> converter0, ...) {
      //     if (this is _IDt<U> dt) {
      //       return dt;
      //     } else {
      //       return new Dt_Ctor<U>(converter0(_field0), ...);
      //     }
      //   }
      //   public override bool Equals(object other) {
      //     var oth = other as Dt_Ctor;  // for record types: Dt
      //     return oth != null && equals(_field0, oth._field0) && ... ;
      //   }
      //   public override int GetHashCode() {
      //     return base.GetHashCode();  // surely this can be improved
      //   }
      //   public override string ToString() {  // only for inductive datatypes
      //     // ...
      //   }
      // }

      var i = 0;
      foreach (Formal arg in ctor.Formals) {
        if (!arg.IsGhost) {
          wr.WriteLine($"public readonly {TypeName(arg.Type, wr, arg.tok)} {FormalName(arg, i)};");
          i++;
        }
      }

      wr.Write($"public {DtCtorDeclarationName(ctor)}(");
      WriteFormals("", ctor.Formals, wr);
      {
        var w = wr.NewBlock(")");
        i = 0;
        foreach (Formal arg in ctor.Formals) {
          if (!arg.IsGhost) {
            w.WriteLine($"this.{FormalName(arg, i)} = {FormalName(arg, i)};");
            i++;
          }
        }
      }

      var nonGhostTypeArgs = SelectNonGhost(dt, dt.TypeArgs);

      if (dt is CoDatatypeDecl) {
        string typeParams = TypeParameters(nonGhostTypeArgs);
        wr.WriteLine($"public override _I{dt.CompileName}{typeParams} _Get() {{ return this; }}");
      }

      CompileDatatypeDowncastClone(dt, wr, nonGhostTypeArgs, ctor: ctor);

      // Equals method
      {
        var w = wr.NewBlock("public override bool Equals(object other)");
        w.WriteLine($"var oth = other as {DtCtorName(ctor)}{TypeParameters(nonGhostTypeArgs)};");
        w.Write("return oth != null");
        i = 0;
        foreach (Formal arg in ctor.Formals) {
          if (!arg.IsGhost) {
            string nm = FormalName(arg, i);
            if (IsDirectlyComparable(arg.Type)) {
              w.Write($" && this.{nm} == oth.{nm}");
            } else {
              w.Write($" && object.Equals(this.{nm}, oth.{nm})");
            }

            i++;
          }
        }

        w.WriteLine(";");
      }

      // GetHashCode method (Uses the djb2 algorithm)
      {
        var w = wr.NewBlock("public override int GetHashCode()");
        w.WriteLine("ulong hash = 5381;");
        w.WriteLine($"hash = ((hash << 5) + hash) + {constructorIndex};");
        i = 0;
        foreach (Formal arg in ctor.Formals) {
          if (!arg.IsGhost) {
            string nm = FormalName(arg, i);
            w.WriteLine($"hash = ((hash << 5) + hash) + ((ulong){DafnyHelpersClass}.GetHashCode(this.{nm}));");
            i++;
          }
        }

        w.WriteLine("return (int) hash;");
      }

      {
        var w = wr.NewBlock("public override string ToString()");
        string nm;
        if (dt is TupleTypeDecl) {
          nm = "";
        } else {
          nm = (dt.EnclosingModuleDefinition.IsDefaultModule ? "" : dt.EnclosingModuleDefinition.Name + ".") + dt.Name + "." + ctor.Name;
        }

        switch (dt) {
          case TupleTypeDecl tupleDt when ctor.Formals.Count == 0:
            // here we want parentheses and no name
            w.WriteLine("return \"()\";");
            break;
          case CoDatatypeDecl _:
            w.WriteLine($"return \"{nm}\";");
            break;
          default:
            var tempVar = GenVarName("s", ctor.Formals);
            w.WriteLine($"string {tempVar} = \"{nm}\";");
            if (ctor.Formals.Count != 0) {
              w.WriteLine($"{tempVar} += \"(\";");
              i = 0;
              foreach (var arg in ctor.Formals) {
                if (!arg.IsGhost) {
                  if (i != 0) {
                    w.WriteLine($"{tempVar} += \", \";");
                  }

                  w.WriteLine($"{tempVar} += {DafnyHelpersClass}.ToString(this.{FormalName(arg, i)});");
                  i++;
                }
              }

              w.WriteLine($"{tempVar} += \")\";");
            }

            w.WriteLine($"return {tempVar};");
            break;
        }
      }
    }

    /// <summary>
    /// Returns a protected name.
    /// </summary>
    string DtCtorDeclarationName(DatatypeCtor ctor) {
      Contract.Requires(ctor != null);
      Contract.Ensures(Contract.Result<string>() != null);

      var dt = ctor.EnclosingDatatype;
      return dt.IsRecordType ? IdName(dt) : dt.CompileName + "_" + ctor.CompileName;
    }

    /// <summary>
    /// Returns a protected name with type parameters.
    /// </summary>
    string DtCtorName(DatatypeCtor ctor, List<Type> typeArgs, ConcreteSyntaxTree wr) {
      Contract.Requires(ctor != null);
      Contract.Ensures(Contract.Result<string>() != null);

      var s = DtCtorName(ctor);
      if (typeArgs != null && typeArgs.Count != 0) {
        s += $"<{TypeNames(typeArgs, wr, ctor.tok)}>";
      }

      return s;
    }

    /// <summary>
    /// Returns a protected name. (No type parameters.)
    /// </summary>
    string DtCtorName(DatatypeCtor ctor) {
      Contract.Requires(ctor != null);
      Contract.Ensures(Contract.Result<string>() != null);

      var dt = ctor.EnclosingDatatype;
      var dtName = dt.EnclosingModuleDefinition.IsDefaultModule ? IdName(dt) : dt.FullCompileName;
      return dt.IsRecordType ? dtName : dtName + "_" + ctor.CompileName;
    }

    string DtCreateName(DatatypeCtor ctor) {
      if (ctor.EnclosingDatatype.IsRecordType) {
        return "create";
      } else {
        return "create_" + ctor.CompileName;
      }
    }

    protected override IClassWriter DeclareNewtype(NewtypeDecl nt, ConcreteSyntaxTree wr) {
      var cw = (ClassWriter)CreateClass(IdProtect(nt.EnclosingModuleDefinition.CompileName), IdName(nt), nt, wr);
      var w = cw.StaticMemberWriter;
      if (nt.NativeType != null) {
        var wEnum = w.NewBlock($"public static System.Collections.Generic.IEnumerable<{GetNativeTypeName(nt.NativeType)}> IntegerRange(BigInteger lo, BigInteger hi)");
        wEnum.WriteLine($"for (var j = lo; j < hi; j++) {{ yield return ({GetNativeTypeName(nt.NativeType)})j; }}");
      }
      if (nt.WitnessKind == SubsetTypeDecl.WKind.Compiled) {
        var wrWitness = new ConcreteSyntaxTree();
        TrExpr(nt.Witness, wrWitness, false);
        var witness = wrWitness.ToString();
        string typeName;
        if (nt.NativeType == null) {
          typeName = TypeName(nt.BaseType, cw.StaticMemberWriter, nt.tok);
        } else {
          typeName = GetNativeTypeName(nt.NativeType);
          witness = $"({typeName})({witness})";
        }
        DeclareField("Witness", true, true, true, typeName, witness, cw);
      }
      EmitTypeDescriptorMethod(nt, w);
      return cw;
    }

    protected override void DeclareSubsetType(SubsetTypeDecl sst, ConcreteSyntaxTree wr) {
      var cw = (ClassWriter)CreateClass(IdProtect(sst.EnclosingModuleDefinition.CompileName), IdName(sst), sst, wr);
      if (sst.WitnessKind == SubsetTypeDecl.WKind.Compiled) {
        var sw = new ConcreteSyntaxTree(cw.InstanceMemberWriter.RelativeIndentLevel);
        TrExpr(sst.Witness, sw, false);
        var witness = sw.ToString();
        var typeName = TypeName(sst.Rhs, cw.StaticMemberWriter, sst.tok);
        if (sst.TypeArgs.Count == 0) {
          DeclareField("Witness", false, true, true, typeName, witness, cw);
          witness = "Witness";
        }
        var w = cw.StaticMemberWriter.NewBlock($"public static {typeName} Default()");
        w.WriteLine($"return {witness};");
      }
      EmitTypeDescriptorMethod(sst, cw.StaticMemberWriter);
    }

    protected override void GetNativeInfo(NativeType.Selection sel, out string name, out string literalSuffix, out bool needsCastAfterArithmetic) {
      switch (sel) {
        case NativeType.Selection.Byte:
          name = "byte";
          literalSuffix = "";
          needsCastAfterArithmetic = true;
          break;
        case NativeType.Selection.SByte:
          name = "sbyte";
          literalSuffix = "";
          needsCastAfterArithmetic = true;
          break;
        case NativeType.Selection.UShort:
          name = "ushort";
          literalSuffix = "";
          needsCastAfterArithmetic = true;
          break;
        case NativeType.Selection.Short:
          name = "short";
          literalSuffix = "";
          needsCastAfterArithmetic = true;
          break;
        case NativeType.Selection.UInt:
          name = "uint";
          literalSuffix = "U";
          needsCastAfterArithmetic = false;
          break;
        case NativeType.Selection.Int:
          name = "int";
          literalSuffix = "";
          needsCastAfterArithmetic = false;
          break;
        case NativeType.Selection.Number:
          name = "number";
          literalSuffix = "";
          needsCastAfterArithmetic = false;
          break;
        case NativeType.Selection.ULong:
          name = "ulong";
          literalSuffix = "UL";
          needsCastAfterArithmetic = false;
          break;
        case NativeType.Selection.Long:
          name = "long";
          literalSuffix = "L";
          needsCastAfterArithmetic = false;
          break;
        default:
          Contract.Assert(false); // unexpected native type
          throw new cce.UnreachableException(); // to please the compiler
      }
    }

    protected class ClassWriter : IClassWriter {
      public readonly CsharpCompiler Compiler;
      public readonly ConcreteSyntaxTree InstanceMemberWriter;
      public readonly ConcreteSyntaxTree StaticMemberWriter;
      public readonly ConcreteSyntaxTree CtorBodyWriter;
      private readonly CsharpSynthesizer csharpSynthesizer;

      public ClassWriter(CsharpCompiler compiler, ConcreteSyntaxTree instanceMemberWriter, ConcreteSyntaxTree/*?*/ ctorBodyWriter, ConcreteSyntaxTree/*?*/ staticMemberWriter = null) {
        Contract.Requires(compiler != null);
        Contract.Requires(instanceMemberWriter != null);
        this.Compiler = compiler;
        this.InstanceMemberWriter = instanceMemberWriter;
        this.CtorBodyWriter = ctorBodyWriter;
        this.StaticMemberWriter = staticMemberWriter ?? instanceMemberWriter;
        this.csharpSynthesizer = new CsharpSynthesizer(Compiler, ErrorWriter());
      }

      public ConcreteSyntaxTree Writer(bool isStatic, bool createBody, MemberDecl/*?*/ member) {
        if (createBody) {
          if (isStatic || (member?.EnclosingClass is TraitDecl && Compiler.NeedsCustomReceiver(member))) {
            return StaticMemberWriter;
          }
        }

        return InstanceMemberWriter;
      }

      public ConcreteSyntaxTree /*?*/ CreateMethod(Method m, List<TypeArgumentInstantiation> typeArgs, bool createBody, bool forBodyInheritance, bool lookasideBody) {
        return Compiler.CreateMethod(m, typeArgs, createBody, Writer(m.IsStatic, createBody, m), forBodyInheritance, lookasideBody);
      }

      public ConcreteSyntaxTree SynthesizeMethod(Method method, List<TypeArgumentInstantiation> typeArgs, bool createBody, bool forBodyInheritance,
        bool lookasideBody) {
        return csharpSynthesizer.SynthesizeMethod(method, typeArgs, createBody, Writer(method.IsStatic, createBody, method), forBodyInheritance, lookasideBody);
      }

      public ConcreteSyntaxTree /*?*/ CreateFunction(string name, List<TypeArgumentInstantiation> typeArgs, List<Formal> formals, Type resultType, Bpl.IToken tok, bool isStatic, bool createBody, MemberDecl member, bool forBodyInheritance, bool lookasideBody) {
        return Compiler.CreateFunction(name, typeArgs, formals, resultType, tok, isStatic, createBody, member, Writer(isStatic, createBody, member), forBodyInheritance, lookasideBody);
      }

      public ConcreteSyntaxTree /*?*/ CreateGetter(string name, TopLevelDecl enclosingDecl, Type resultType, Bpl.IToken tok, bool isStatic, bool isConst, bool createBody, MemberDecl /*?*/ member, bool forBodyInheritance) {
        return Compiler.CreateGetter(name, resultType, tok, isStatic, createBody, Writer(isStatic, createBody, member));
      }

      public ConcreteSyntaxTree /*?*/ CreateGetterSetter(string name, Type resultType, Bpl.IToken tok, bool isStatic, bool createBody, MemberDecl /*?*/ member, out ConcreteSyntaxTree setterWriter, bool forBodyInheritance) {
        return Compiler.CreateGetterSetter(name, resultType, tok, isStatic, createBody, out setterWriter, Writer(isStatic, createBody, member));
      }

      public void DeclareField(string name, TopLevelDecl enclosingDecl, bool isStatic, bool isConst, Type type, Bpl.IToken tok, string rhs, Field field) {
        var typeName = Compiler.TypeName(type, this.StaticMemberWriter, tok);
        Compiler.DeclareField(name, true, isStatic, isConst, typeName, rhs, this);
      }

      public void InitializeField(Field field, Type instantiatedFieldType, TopLevelDeclWithMembers enclosingClass) {
        throw new NotSupportedException(); // InitializeField should be called only for those compilers that set ClassesRedeclareInheritedFields to false.
      }

      public ConcreteSyntaxTree /*?*/ ErrorWriter() => InstanceMemberWriter;

      public void Finish() { }
    }

    protected ConcreteSyntaxTree/*?*/ CreateMethod(Method m, List<TypeArgumentInstantiation> typeArgs, bool createBody, ConcreteSyntaxTree wr, bool forBodyInheritance, bool lookasideBody) {
      var hasDllImportAttribute = ProcessDllImport(m, wr);
      var customReceiver = createBody && !forBodyInheritance && NeedsCustomReceiver(m);
      var keywords = Keywords(createBody, m.IsStatic || customReceiver, hasDllImportAttribute);
      var returnType = GetTargetReturnTypeReplacement(m, wr);
      AddTestCheckerIfNeeded(m.Name, m, wr);
      var typeParameters = TypeParameters(TypeArgumentInstantiation.ToFormals(ForTypeParameters(typeArgs, m, lookasideBody)));
      var parameters = GetMethodParameters(m, typeArgs, lookasideBody, customReceiver, returnType);

      if (!createBody && m is Constructor) { return null; }

      wr.Format($"{keywords}{returnType} {IdName(m)}{typeParameters}({parameters})");

      if (!createBody || hasDllImportAttribute) {
        wr.WriteLine(";");
        return null;
      }

      var block = wr.NewBlock(open: BlockStyle.NewlineBrace);
      if (returnType != "void" && !forBodyInheritance) {
        var beforeReturnBlock = block.Fork();
        EmitReturn(m.Outs, block);
        return beforeReturnBlock;
      }

      return block;
    }

    internal static string Keywords(bool isPublic = false, bool isStatic = false, bool isExtern = false) {
      return (isPublic ? "public " : "") + (isStatic ? "static " : "") + (isExtern ? "extern " : "") + (DafnyOptions.O.Synthesize && !isStatic && isPublic ? "virtual " : "");
    }

    internal ConcreteSyntaxTree GetMethodParameters(Method m, List<TypeArgumentInstantiation> typeArgs, bool lookasideBody, bool customReceiver, string returnType) {
      var parameters = GetFunctionParameters(m.Ins, m, typeArgs, lookasideBody, customReceiver);
      if (returnType == "void") {
        WriteFormals(parameters.Nodes.Any() ? ", " : "", m.Outs, parameters);
      }
      return parameters;
    }

    private ConcreteSyntaxTree GetFunctionParameters(List<Formal> formals, MemberDecl m, List<TypeArgumentInstantiation> typeArgs, bool lookasideBody, bool customReceiver) {
      var parameters = new ConcreteSyntaxTree();
      var sep = "";
      WriteRuntimeTypeDescriptorsFormals(m, ForTypeDescriptors(typeArgs, m, lookasideBody), parameters, ref sep,
        tp => $"{DafnyTypeDescriptor}<{tp.CompileName}> {FormatTypeDescriptorVariable(tp)}");
      if (customReceiver) {
        var nt = m.EnclosingClass;
        var receiverType = UserDefinedType.FromTopLevelDecl(m.tok, nt);
        DeclareFormal(sep, "_this", receiverType, m.tok, true, parameters);
        sep = ", ";
      }

      WriteFormals(sep, formals, parameters);
      return parameters;
    }

    internal string GetTargetReturnTypeReplacement(Method m, ConcreteSyntaxTree wr) {
      string/*?*/ targetReturnTypeReplacement = null;
      foreach (var p in m.Outs) {
        if (!p.IsGhost) {
          if (targetReturnTypeReplacement == null) {
            targetReturnTypeReplacement = TypeName(p.Type, wr, p.tok);
          } else {
            // there's more than one out-parameter, so bail
            targetReturnTypeReplacement = null;
            break;
          }
        }
      }

      targetReturnTypeReplacement ??= "void";
      return targetReturnTypeReplacement;
    }

    protected ConcreteSyntaxTree/*?*/ CreateFunction(string name, List<TypeArgumentInstantiation> typeArgs, List<Formal> formals, Type resultType, Bpl.IToken tok, bool isStatic, bool createBody, MemberDecl member, ConcreteSyntaxTree wr, bool forBodyInheritance, bool lookasideBody) {
      var hasDllImportAttribute = ProcessDllImport(member, wr);

      var customReceiver = createBody && !forBodyInheritance && NeedsCustomReceiver(member);

      AddTestCheckerIfNeeded(name, member, wr);
      wr.Write(Keywords(createBody, isStatic || customReceiver, hasDllImportAttribute));

      var typeParameters = TypeParameters(TypeArgumentInstantiation.ToFormals(ForTypeParameters(typeArgs, member, lookasideBody)));
      var parameters = GetFunctionParameters(formals, member, typeArgs, lookasideBody, customReceiver);

      wr.Write($"{TypeName(resultType, wr, tok)} {name}{typeParameters}({parameters})");
      if (!createBody || hasDllImportAttribute) {
        wr.WriteLine(";");
        return null;
      }

      return wr.NewBlock(open: formals.Count > 1 ? BlockStyle.NewlineBrace : BlockStyle.SpaceBrace);
    }

    protected ConcreteSyntaxTree/*?*/ CreateGetter(string name, Type resultType, Bpl.IToken tok, bool isStatic, bool createBody, ConcreteSyntaxTree wr) {
      ConcreteSyntaxTree/*?*/ result = null;
      var body = createBody ? Block(out result, close: BlockStyle.Brace) : new ConcreteSyntaxTree().Write(";");
      wr.FormatLine($"{Keywords(createBody, isStatic)}{TypeName(resultType, wr, tok)} {name} {{ get{body} }}");
      return result;
    }

    protected ConcreteSyntaxTree/*?*/ CreateGetterSetter(string name, Type resultType, Bpl.IToken tok, bool isStatic, bool createBody, out ConcreteSyntaxTree setterWriter, ConcreteSyntaxTree wr) {
      wr.Write($"{Keywords(createBody, isStatic)}{TypeName(resultType, wr, tok)} {name}");
      if (createBody) {
        var w = wr.NewBlock();
        var wGet = w.NewBlock("get");
        var wSet = w.NewBlock("set");
        setterWriter = wSet;
        return wGet;
      } else {
        wr.WriteLine(" { get; set; }");
        setterWriter = null;
        return null;
      }
    }

    /// <summary>
    /// Process the declaration's "dllimport" attribute, if any, by emitting the corresponding .NET custom attribute.
    /// Returns "true" if the declaration has an active "dllimport" attribute; "false", otherwise.
    /// </summary>
    public bool ProcessDllImport(MemberDecl decl, ConcreteSyntaxTree wr) {
      Contract.Requires(decl != null);
      Contract.Requires(wr != null);

      var dllimportsArgs = Attributes.FindExpressions(decl.Attributes, "dllimport");
      if (!DafnyOptions.O.DisallowExterns && dllimportsArgs != null) {
        StringLiteralExpr libName = null;
        StringLiteralExpr entryPoint = null;
        if (dllimportsArgs.Count == 2) {
          libName = dllimportsArgs[0] as StringLiteralExpr;
          entryPoint = dllimportsArgs[1] as StringLiteralExpr;
        } else if (dllimportsArgs.Count == 1) {
          libName = dllimportsArgs[0] as StringLiteralExpr;
          // use the given name, not the .CompileName (if user needs something else, the user can supply it as a second argument to :dllimport)
          entryPoint = new StringLiteralExpr(decl.tok, decl.Name, false);
        }
        if (libName == null || entryPoint == null) {
          Error(decl.tok, "Expected arguments are {{:dllimport dllName}} or {{:dllimport dllName, entryPoint}} where dllName and entryPoint are strings: {0}", wr, decl.FullName);
        } else if ((decl is Method m && m.Body != null) || (decl is Function f && f.Body != null)) {
          Error(decl.tok, "A {0} declared with :dllimport is not allowed a body: {1}", wr, decl.WhatKind, decl.FullName);
        } else if (!decl.IsStatic) {
          Error(decl.tok, "A {0} declared with :dllimport must be static: {1}", wr, decl.WhatKind, decl.FullName);
        } else {
          wr.Write("[System.Runtime.InteropServices.DllImport(");
          TrStringLiteral(libName, wr);
          wr.Write(", EntryPoint=");
          TrStringLiteral(entryPoint, wr);
          wr.WriteLine(")]");
        }
        return true;
      }
      return false;
    }

    protected override ConcreteSyntaxTree EmitTailCallStructure(MemberDecl member, ConcreteSyntaxTree wr) {
      Contract.Assume((member is Method m0 && m0.IsTailRecursive) || (member is Function f0 && f0.IsTailRecursive)); // precondition
      if (!member.IsStatic && !NeedsCustomReceiver(member)) {
        wr.WriteLine("var _this = this;");
      }
      wr.Fork(-1).WriteLine("TAIL_CALL_START: ;");
      return wr;
    }

    protected override void EmitJumpToTailCallStart(ConcreteSyntaxTree wr) {
      wr.WriteLine("goto TAIL_CALL_START;");
    }

    internal override string TypeName(Type type, ConcreteSyntaxTree wr, Bpl.IToken tok, MemberDecl/*?*/ member = null) {
      Contract.Ensures(Contract.Result<string>() != null);
      Contract.Assume(type != null);  // precondition; this ought to be declared as a Requires in the superclass

      var xType = type.NormalizeExpand();
      if (xType is TypeProxy) {
        // unresolved proxy; just treat as ref, since no particular type information is apparently needed for this type
        return "object";
      }

      if (xType is BoolType) {
        return "bool";
      } else if (xType is CharType) {
        return "char";
      } else if (xType is IntType || xType is BigOrdinalType) {
        return "BigInteger";
      } else if (xType is RealType) {
        return "Dafny.BigRational";
      } else if (xType is BitvectorType) {
        var t = (BitvectorType)xType;
        return t.NativeType != null ? GetNativeTypeName(t.NativeType) : "BigInteger";
      } else if (xType.AsNewtype != null && member == null) {  // when member is given, use UserDefinedType case below
        var nativeType = xType.AsNewtype.NativeType;
        if (nativeType != null) {
          return GetNativeTypeName(nativeType);
        }
        return TypeName(xType.AsNewtype.BaseType, wr, tok);
      } else if (xType.IsObjectQ) {
        return "object";
      } else if (xType.IsArrayType) {
        ArrayClassDecl at = xType.AsArrayType;
        Contract.Assert(at != null);  // follows from type.IsArrayType
        Type elType = UserDefinedType.ArrayElementType(xType);
        TypeName_SplitArrayName(elType, wr, tok, out string typeNameSansBrackets, out string brackets);
        return typeNameSansBrackets + TypeNameArrayBrackets(at.Dims) + brackets;
      } else if (xType is UserDefinedType udt) {
        if (udt.ResolvedClass is TypeParameter tp) {
          if (thisContext != null && thisContext.ParentFormalTypeParametersToActuals.TryGetValue(tp, out var instantiatedTypeParameter)) {
            return TypeName(instantiatedTypeParameter, wr, tok, member);
          }
        }
        var s = FullTypeName(udt, member);
        var cl = udt.ResolvedClass;
        bool isHandle = true;
        if (cl != null && Attributes.ContainsBool(cl.Attributes, "handle", ref isHandle) && isHandle) {
          return "ulong";
        }
        return TypeName_UDT(s, udt, wr, udt.tok);
      } else if (xType is SetType) {
        Type argType = ((SetType)xType).Arg;
        return DafnyISet + "<" + TypeName(argType, wr, tok) + ">";
      } else if (xType is SeqType) {
        Type argType = ((SeqType)xType).Arg;
        return DafnyISeq + "<" + TypeName(argType, wr, tok) + ">";
      } else if (xType is MultiSetType) {
        Type argType = ((MultiSetType)xType).Arg;
        return DafnyIMultiset + "<" + TypeName(argType, wr, tok) + ">";
      } else if (xType is MapType) {
        Type domType = ((MapType)xType).Domain;
        Type ranType = ((MapType)xType).Range;
        return DafnyIMap + "<" + TypeName(domType, wr, tok) + "," + TypeName(ranType, wr, tok) + ">";
      } else {
        Contract.Assert(false); throw new cce.UnreachableException();  // unexpected type
      }
    }

    public string TypeHelperName(Type type, ConcreteSyntaxTree wr, Bpl.IToken tok, Type/*?*/ otherType = null) {
      var xType = type.NormalizeExpand();
      if (xType is SeqType seqType) {
        return "Dafny.Sequence" + "<" + CommonTypeName(seqType.Arg, otherType?.AsSeqType?.Arg, wr, tok) + ">";
      } else if (xType is SetType setType) {
        return $"{DafnySetClass}<{CommonTypeName(setType.Arg, otherType?.AsSetType?.Arg, wr, tok)}>";
      } else if (xType is MultiSetType msType) {
        return $"{DafnyMultiSetClass}<{CommonTypeName(msType.Arg, otherType?.AsMultiSetType?.Arg, wr, tok)}>";
      } else if (xType is MapType mapType) {
        var domainType = CommonTypeName(mapType.Domain, otherType?.AsMapType?.Domain, wr, tok);
        var rangeType = CommonTypeName(mapType.Range, otherType?.AsMapType?.Range, wr, tok);
        return $"{DafnyMapClass}<{domainType}, {rangeType}>";
      } else {
        return TypeName(type, wr, tok);
      }
    }

    public string CommonTypeName(Type a, Type /*?*/ b, ConcreteSyntaxTree wr, Bpl.IToken tok) {
      if (b == null) {
        return TypeName(a, wr, tok);
      }
      a = a.NormalizeExpand();
      b = b.NormalizeExpand();
      if (a.Equals(b)) {
        return TypeName(a, wr, tok);
      }
      // It would be nice to use Meet(a, b) here. Unfortunately, Resolver.Meet also needs a Builtins argument, which we
      // don't have here.
      Contract.Assert(a.IsRefType);
      Contract.Assert(b.IsRefType);
      return "object";
    }

    protected override string TypeInitializationValue(Type type, ConcreteSyntaxTree wr, Bpl.IToken tok, bool usePlaceboValue, bool constructTypeParameterDefaultsFromTypeDescriptors) {
      var xType = type.NormalizeExpandKeepConstraints();

      if (usePlaceboValue) {
        return $"default({TypeName(type, wr, tok)})";
      }

      if (xType is BoolType) {
        return "false";
      } else if (xType is CharType) {
        return CharType.DefaultValueAsString;
      } else if (xType is IntType || xType is BigOrdinalType) {
        return "BigInteger.Zero";
      } else if (xType is RealType) {
        return "Dafny.BigRational.ZERO";
      } else if (xType is BitvectorType) {
        var t = (BitvectorType)xType;
        return t.NativeType != null ? "0" : "BigInteger.Zero";
      } else if (xType is CollectionType) {
        return TypeHelperName(xType, wr, tok) + ".Empty";
      }

      var udt = (UserDefinedType)xType;
      var cl = udt.ResolvedClass;
      Contract.Assert(cl != null);
      if (cl is TypeParameter tp) {
        if (constructTypeParameterDefaultsFromTypeDescriptors) {
          return $"{FormatTypeDescriptorVariable(tp.CompileName)}.Default()";
        } else {
          return FormatDefaultTypeParameterValue(tp);
        }
      } else if (cl is OpaqueTypeDecl opaque) {
        return FormatDefaultTypeParameterValue(opaque);
      } else if (cl is NewtypeDecl) {
        var td = (NewtypeDecl)cl;
        if (td.Witness != null) {
          return TypeName_UDT(FullTypeName(udt), udt, wr, udt.tok) + ".Witness";
        } else if (td.NativeType != null) {
          return "0";
        } else {
          return TypeInitializationValue(td.BaseType, wr, tok, usePlaceboValue, constructTypeParameterDefaultsFromTypeDescriptors);
        }
      } else if (cl is SubsetTypeDecl) {
        var td = (SubsetTypeDecl)cl;
        if (td.WitnessKind == SubsetTypeDecl.WKind.Compiled) {
          return TypeName_UDT(FullTypeName(udt), udt, wr, udt.tok) + ".Default()";
        } else if (td.WitnessKind == SubsetTypeDecl.WKind.Special) {
          // WKind.Special is only used with -->, ->, and non-null types:
          Contract.Assert(ArrowType.IsPartialArrowTypeName(td.Name) || ArrowType.IsTotalArrowTypeName(td.Name) || td is NonNullTypeDecl);
          if (ArrowType.IsPartialArrowTypeName(td.Name)) {
            return $"(({TypeName(xType, wr, udt.tok)})null)";
          } else if (ArrowType.IsTotalArrowTypeName(td.Name)) {
            var rangeDefaultValue = TypeInitializationValue(udt.TypeArgs.Last(), wr, tok, usePlaceboValue, constructTypeParameterDefaultsFromTypeDescriptors);
            // return the lambda expression ((Ty0 x0, Ty1 x1, Ty2 x2) => rangeDefaultValue)
            var arguments = Util.Comma(udt.TypeArgs.Count - 1, i => $"{TypeName(udt.TypeArgs[i], wr, udt.tok)} x{i}");
            return $"(({arguments}) => {rangeDefaultValue})";
          } else if (((NonNullTypeDecl)td).Class is ArrayClassDecl) {
            // non-null array type; we know how to initialize them
            var arrayClass = (ArrayClassDecl)((NonNullTypeDecl)td).Class;
            TypeName_SplitArrayName(udt.TypeArgs[0], wr, udt.tok, out string typeNameSansBrackets, out string brackets);
            return $"new {typeNameSansBrackets}[{Util.Comma(arrayClass.Dims, _ => "0")}]{brackets}";
          } else {
            // non-null (non-array) type
            // even though the type doesn't necessarily have a known initializer, it could be that the the compiler needs to
            // lay down some bits to please the C#'s compiler's different definite-assignment rules.
            return $"default({TypeName(xType, wr, udt.tok)})";
          }
        } else {
          return TypeInitializationValue(td.RhsWithArgument(udt.TypeArgs), wr, tok, usePlaceboValue, constructTypeParameterDefaultsFromTypeDescriptors);
        }
      } else if (cl is ClassDecl) {
        bool isHandle = true;
        if (Attributes.ContainsBool(cl.Attributes, "handle", ref isHandle) && isHandle) {
          return "0";
        } else {
          return $"(({TypeName(xType, wr, udt.tok)})null)";
        }
      } else if (cl is DatatypeDecl dt) {
        var s = FullTypeName(udt, ignoreInterface: true);
        var nonGhostTypeArgs = SelectNonGhost(dt, udt.TypeArgs);
        if (nonGhostTypeArgs.Count != 0) {
          s += "<" + TypeNames(nonGhostTypeArgs, wr, udt.tok) + ">";
        }
        var relevantTypeArgs = UsedTypeParameters(dt, udt.TypeArgs);
        return string.Format($"{s}.Default({relevantTypeArgs.Comma(ta => DefaultValue(ta.Actual, wr, tok, constructTypeParameterDefaultsFromTypeDescriptors))})");
      } else {
        Contract.Assert(false); throw new cce.UnreachableException();  // unexpected type
      }
    }

    protected override string TypeName_UDT(string fullCompileName, List<TypeParameter.TPVariance> variance, List<Type> typeArgs, ConcreteSyntaxTree wr, Bpl.IToken tok) {
      Contract.Assume(fullCompileName != null);  // precondition; this ought to be declared as a Requires in the superclass
      Contract.Assume(variance != null);  // precondition; this ought to be declared as a Requires in the superclass
      Contract.Assume(typeArgs != null);  // precondition; this ought to be declared as a Requires in the superclass
      Contract.Assume(variance.Count == typeArgs.Count);
      string s = IdProtect(fullCompileName);
      if (typeArgs.Count != 0) {
        s += "<" + TypeNames(typeArgs, wr, tok) + ">";
      }
      return s;
    }

    protected override string TypeName_Companion(Type type, ConcreteSyntaxTree wr, Bpl.IToken tok, MemberDecl/*?*/ member) {
      type = UserDefinedType.UpcastToMemberEnclosingType(type, member);
      if (type is UserDefinedType udt) {
        var name = udt.ResolvedClass is TraitDecl ? udt.FullCompanionCompileName : FullTypeName(udt, member, true);
        return TypeName_UDT(name, udt, wr, tok);
      } else {
        return TypeName(type, wr, tok, member);
      }
    }

    protected override void TypeArgDescriptorUse(bool isStatic, bool lookasideBody, TopLevelDeclWithMembers cl, out bool needsTypeParameter, out bool needsTypeDescriptor) {
      if (cl is DatatypeDecl) {
        needsTypeParameter = false;
        needsTypeDescriptor = true;
      } else if (cl is TraitDecl) {
        needsTypeParameter = false;
        needsTypeDescriptor = isStatic || lookasideBody;
      } else {
        Contract.Assert(cl is ClassDecl);
        needsTypeParameter = false;
        needsTypeDescriptor = isStatic;
      }
    }

    protected override string TypeDescriptor(Type type, ConcreteSyntaxTree wr, Bpl.IToken tok) {
      type = type.NormalizeExpandKeepConstraints();
      if (type is BoolType) {
        return "Dafny.Helpers.BOOL";
      } else if (type is CharType) {
        return "Dafny.Helpers.CHAR";
      } else if (type is IntType || type is BigOrdinalType) {
        return "Dafny.Helpers.INT";
      } else if (type is RealType) {
        return "Dafny.Helpers.REAL";
      } else if (type is BitvectorType) {
        var t = (BitvectorType)type;
        if (t.NativeType != null) {
          return GetNativeTypeDescriptor(AsNativeType(type));
        } else {
          return "Dafny.Helpers.INT";
        }
      } else if (type is SetType setType) {
        return $"{DafnySetClass}<{TypeName(setType.Arg, wr, tok)}>.{TypeDescriptorMethodName}()";
      } else if (type is SeqType seqType) {
        return $"{DafnySeqClass}<{TypeName(seqType.Arg, wr, tok)}>.{TypeDescriptorMethodName}()";
      } else if (type is MultiSetType multisetType) {
        return $"{DafnyMultiSetClass}<{TypeName(multisetType.Arg, wr, tok)}>.{TypeDescriptorMethodName}()";
      } else if (type is MapType mapType) {
        return $"{DafnyMapClass}<{TypeName(mapType.Domain, wr, tok)}, {TypeName(mapType.Range, wr, tok)}>.{TypeDescriptorMethodName}()";
      } else if (type.IsRefType) {
        return $"Dafny.Helpers.NULL<{TypeName(type, wr, tok)}>()";
      } else if (type.IsArrayType) {
        ArrayClassDecl at = type.AsArrayType;
        var elType = UserDefinedType.ArrayElementType(type);
        var elTypeName = TypeName(elType, wr, tok);
        return $"Dafny.Helpers.ARRAY{(at.Dims == 1 ? "" : $"{at.Dims}")}<{elTypeName}>()";
      } else if (type.IsTypeParameter) {
        var tp = type.AsTypeParameter;
        Contract.Assert(tp != null);
        if (thisContext != null && thisContext.ParentFormalTypeParametersToActuals.TryGetValue(tp, out var instantiatedTypeParameter)) {
          return TypeDescriptor(instantiatedTypeParameter, wr, tok);
        }
        return FormatTypeDescriptorVariable(type.AsTypeParameter.CompileName);
      } else if (type.IsBuiltinArrowType) {
        return $"Dafny.Helpers.NULL<{TypeName(type, wr, tok)}>()";
      } else if (type is UserDefinedType udt) {
        var cl = udt.ResolvedClass;
        Contract.Assert(cl != null);
        bool isHandle = true;
        if (Attributes.ContainsBool(cl.Attributes, "handle", ref isHandle) && isHandle) {
          return "Dafny.Helpers.INT64";
        }

        List<Type> relevantTypeArgs;
        if (type.IsBuiltinArrowType) {
          relevantTypeArgs = type.TypeArgs;
        } else if (cl is DatatypeDecl dt) {
          relevantTypeArgs = UsedTypeParameters(dt, udt.TypeArgs).ConvertAll(ta => ta.Actual);
        } else {
          relevantTypeArgs = new List<Type>();
          for (int i = 0; i < cl.TypeArgs.Count; i++) {
            if (NeedsTypeDescriptor(cl.TypeArgs[i])) {
              relevantTypeArgs.Add(udt.TypeArgs[i]);
            }
          }
        }

        return AddTypeDescriptorArgs(FullTypeName(udt, ignoreInterface: true), udt, relevantTypeArgs, wr, tok);
      } else {
        Contract.Assert(false); throw new cce.UnreachableException();
      }
    }

    private string GetNativeTypeDescriptor(NativeType nt) {
      Contract.Assert(nt != null);
      switch (nt.Sel) {
        case NativeType.Selection.SByte:
          return $"Dafny.Helpers.INT8";
        case NativeType.Selection.Byte:
          return $"Dafny.Helpers.UINT8";
        case NativeType.Selection.Short:
          return $"Dafny.Helpers.INT16";
        case NativeType.Selection.UShort:
          return $"Dafny.Helpers.UINT16";
        case NativeType.Selection.Int:
          return $"Dafny.Helpers.INT32";
        case NativeType.Selection.UInt:
          return $"Dafny.Helpers.UINT32";
        case NativeType.Selection.Long:
          return $"Dafny.Helpers.INT64";
        case NativeType.Selection.ULong:
          return $"Dafny.Helpers.UINT64";
        default:
          Contract.Assert(false);
          throw new cce.UnreachableException();
      }
    }

    private string AddTypeDescriptorArgs(string fullCompileName, UserDefinedType udt, List<Type> typeDescriptors, ConcreteSyntaxTree wr, Bpl.IToken tok) {
      Contract.Requires(fullCompileName != null);
      Contract.Requires(udt != null);
      Contract.Requires(typeDescriptors != null);
      Contract.Requires(wr != null);
      Contract.Requires(tok != null);

      var s = TypeName_UDT(fullCompileName, udt, wr, tok);
      s += $"._TypeDescriptor({typeDescriptors.Comma(arg => TypeDescriptor(arg, wr, tok))})";
      return s;
    }

    // ----- Declarations -------------------------------------------------------------

    protected void DeclareField(string name, bool isPublic, bool isStatic, bool isConst, string typeName, string rhs, ClassWriter cw) {
      var publik = isPublic ? "public" : "private";
      var konst = isConst ? " readonly" : "";
      var virtuall = DafnyOptions.O.Synthesize ? " virtual" : "";
      if (isStatic) {
        cw.StaticMemberWriter.Write($"{publik} static{konst} {typeName} {name}");
        if (rhs != null) {
          cw.StaticMemberWriter.Write($" = {rhs}");
        }
        cw.StaticMemberWriter.WriteLine(";");
      } else {
        string ending = "";
        if (isPublic) {
          if (isConst) {
            cw.InstanceMemberWriter.Write(
              $"{publik}{konst} {virtuall} {typeName} {name} {{get;}}");
          } else {
            cw.InstanceMemberWriter.Write(
              $"{publik} {virtuall} {typeName} {name} {{get; set;}}");
          }
        } else {
          cw.InstanceMemberWriter.WriteLine($"{publik}{konst} {typeName} {name}");
          ending = ";";
        }
        if (cw.CtorBodyWriter == null) {
          if (rhs != null) {
            cw.InstanceMemberWriter.Write($" = {rhs}");
            ending = ";";
          }
        } else {
          if (rhs != null) {
            cw.CtorBodyWriter.WriteLine($"this.{name} = {rhs};");
          }
        }
        cw.InstanceMemberWriter.WriteLine(ending);
      }
    }

    protected override bool DeclareFormal(string prefix, string name, Type type, Bpl.IToken tok, bool isInParam, ConcreteSyntaxTree wr) {
      wr.Write($"{prefix}{(isInParam ? "" : "out ")}{TypeName(type, wr, tok)} {name}");
      return true;
    }

    protected override void DeclareLocalVar(string name, Type/*?*/ type, Bpl.IToken/*?*/ tok, bool leaveRoomForRhs, string/*?*/ rhs, ConcreteSyntaxTree wr) {
      wr.Write($"{(type != null ? TypeName(type, wr, tok) : "var")} {name}");
      if (leaveRoomForRhs) {
        Contract.Assert(rhs == null);  // follows from precondition
      } else if (rhs != null) {
        wr.WriteLine($" = {rhs};");
      } else {
        wr.WriteLine(";");
      }
    }

    protected override ConcreteSyntaxTree DeclareLocalVar(string name, Type/*?*/ type, Bpl.IToken/*?*/ tok, ConcreteSyntaxTree wr) {
      var w = new ConcreteSyntaxTree();
      wr.FormatLine($"{(type != null ? TypeName(type, wr, tok) : "var")} {name} = {w};");
      return w;
    }

    protected override void DeclareOutCollector(string collectorVarName, ConcreteSyntaxTree wr) {
      wr.Write($"var {collectorVarName} = ");
    }

    protected override void DeclareLocalOutVar(string name, Type type, Bpl.IToken tok, string rhs, bool useReturnStyleOuts, ConcreteSyntaxTree wr) {
      if (useReturnStyleOuts) {
        DeclareLocalVar(name, type, tok, false, rhs, wr);
      } else {
        EmitAssignment(name, type, rhs, null, wr);
      }
    }

    protected override void EmitActualOutArg(string actualOutParamName, ConcreteSyntaxTree wr) {
      wr.Write($"out {actualOutParamName}");
    }

    protected override bool UseReturnStyleOuts(Method m, int nonGhostOutCount) {
      return nonGhostOutCount == 1;
    }

    protected override void EmitOutParameterSplits(string outCollector, List<string> actualOutParamNames, ConcreteSyntaxTree wr) {
      Contract.Assert(actualOutParamNames.Count == 1);
      EmitAssignment(actualOutParamNames[0], null, outCollector, null, wr);
    }

    protected override void EmitActualTypeArgs(List<Type> typeArgs, Bpl.IToken tok, ConcreteSyntaxTree wr) {
      if (typeArgs.Count != 0) {
        wr.Write("<" + TypeNames(typeArgs, wr, tok) + ">");
      }
    }

    protected override string GenerateLhsDecl(string target, Type/*?*/ type, ConcreteSyntaxTree wr, Bpl.IToken tok) {
      return (type != null ? TypeName(type, wr, tok) : "var") + " " + target;
    }

    // ----- Statements -------------------------------------------------------------

    protected override void EmitPrintStmt(ConcreteSyntaxTree wr, Expression arg) {
      var typeArgs = arg.Type.AsArrowType == null ? "" : $"<{TypeName(arg.Type, wr, null, null)}>";
      wr.WriteLine($"{DafnyHelpersClass}.Print{typeArgs}({Expr(arg, false)});");
    }

    protected override void EmitReturn(List<Formal> outParams, ConcreteSyntaxTree wr) {
      outParams = outParams.Where(f => !f.IsGhost).ToList();
      var returnExpr = outParams.Count == 1 ? IdName(outParams[0]) : "";
      wr.WriteLine($"return {returnExpr};");
    }

    protected override ConcreteSyntaxTree CreateLabeledCode(string label, bool createContinueLabel, ConcreteSyntaxTree wr) {
      var w = wr.Fork();
      var prefix = createContinueLabel ? "continue_" : "after_";
      wr.Fork(-1).WriteLine($"{prefix}{label}: ;");
      return w;
    }

    protected override void EmitBreak(string/*?*/ label, ConcreteSyntaxTree wr) {
      if (label == null) {
        wr.WriteLine("break;");
      } else {
        wr.WriteLine("goto after_{0};", label);
      }
    }

    protected override void EmitContinue(string label, ConcreteSyntaxTree wr) {
      wr.WriteLine("goto continue_{0};", label);
    }

    protected override void EmitYield(ConcreteSyntaxTree wr) {
      wr.WriteLine("yield return null;");
    }

    protected override void EmitAbsurd(string/*?*/ message, ConcreteSyntaxTree wr) {
      if (message == null) {
        message = "unexpected control point";
      }
      wr.WriteLine("throw new System.Exception(\"{0}\");", message);
    }

    protected override void EmitHalt(Bpl.IToken tok, Expression/*?*/ messageExpr, ConcreteSyntaxTree wr) {
      wr.Write("throw new Dafny.HaltException(");
      if (tok != null) {
        wr.Write(SymbolDisplay.FormatLiteral(ErrorReporter.TokenToString(tok) + ": ", true) + " + ");
      }

      TrExpr(messageExpr, wr, false);
      wr.WriteLine(");");
    }

    protected override ConcreteSyntaxTree EmitForStmt(Bpl.IToken tok, IVariable loopIndex, bool goingUp, string /*?*/ endVarName,
      List<Statement> body, LList<Label> labels, ConcreteSyntaxTree wr) {

      wr.Write($"for ({TypeName(loopIndex.Type, wr, tok)} {loopIndex.CompileName} = ");
      var startWr = wr.Fork();
      wr.Write($"; ");

      ConcreteSyntaxTree bodyWr;
      if (goingUp) {
        wr.Write(endVarName != null ? $"{loopIndex.CompileName} < {endVarName}" : "");
        bodyWr = wr.NewBlock($"; {loopIndex.CompileName}++)");
      } else {
        wr.Write(endVarName != null ? $"{endVarName} < {loopIndex.CompileName}" : "");
        bodyWr = wr.NewBlock($"; )");
        bodyWr.WriteLine($"{loopIndex.CompileName}--;");
      }
      bodyWr = EmitContinueLabel(labels, bodyWr);
      TrStmtList(body, bodyWr);

      return startWr;
    }

    protected override ConcreteSyntaxTree CreateForLoop(string indexVar, string bound, ConcreteSyntaxTree wr) {
      return wr.NewNamedBlock("for (var {0} = 0; {0} < {1}; {0}++)", indexVar, bound);
    }

    protected override ConcreteSyntaxTree CreateDoublingForLoop(string indexVar, int start, ConcreteSyntaxTree wr) {
      return wr.NewNamedBlock("for (var {0} = new BigInteger({1}); ; {0} *= 2)", indexVar, start);
    }

    protected override void EmitIncrementVar(string varName, ConcreteSyntaxTree wr) {
      wr.WriteLine($"{varName}++;");
    }

    protected override void EmitDecrementVar(string varName, ConcreteSyntaxTree wr) {
      wr.WriteLine($"{varName}--;");
    }

    protected override string GetQuantifierName(string bvType) {
      return string.Format($"{DafnyHelpersClass}.Quantifier<{bvType}>");
    }

    protected override ConcreteSyntaxTree CreateForeachLoop(string tmpVarName, Type collectionElementType, string boundVarName, Type boundVarType, bool introduceBoundVar,
      Bpl.IToken tok, out ConcreteSyntaxTree collectionWriter, ConcreteSyntaxTree wr) {
      collectionWriter = new ConcreteSyntaxTree();
      wr.Format($"foreach ({TypeName(collectionElementType, wr, tok)} {tmpVarName} in {collectionWriter})");
      var wwr = wr.NewBlock();

      if (boundVarType.IsRefType) {
        string typeTest;
        if (boundVarType.IsObject || boundVarType.IsObjectQ) {
          typeTest = "true";
        } else {
          typeTest = $"{tmpVarName} is {TypeName(boundVarType, wwr, tok)}";
        }
        if (boundVarType.IsNonNullRefType) {
          typeTest = $"{tmpVarName} != null && {typeTest}";
        } else {
          typeTest = $"{tmpVarName} == null || {typeTest}";
        }
        wwr = wwr.NewBlock($"if ({typeTest})");
      }
      var typeName = TypeName(boundVarType, wwr, tok);
      wwr.WriteLine("{0}{1} = ({2}){3};", introduceBoundVar ? typeName + " " : "", boundVarName, typeName, tmpVarName);
      return wwr;
    }

    protected override ConcreteSyntaxTree CreateForeachIngredientLoop(string boundVarName, int L, string tupleTypeArgs, out ConcreteSyntaxTree collectionWriter, ConcreteSyntaxTree wr) {
      collectionWriter = new ConcreteSyntaxTree();
      return wr.Format($"foreach (var {boundVarName} in {collectionWriter})").NewBlock();
    }

    // ----- Expressions -------------------------------------------------------------

    protected override void EmitNew(Type type, Bpl.IToken tok, CallStmt/*?*/ initCall, ConcreteSyntaxTree wr) {
      var cl = ((UserDefinedType)type.NormalizeExpand()).ResolvedClass;
      var ctor = initCall == null ? null : (Constructor)initCall.Method;  // correctness of cast follows from precondition of "EmitNew"
      var arguments = new ConcreteSyntaxTree();
      wr.Format($"new {TypeName(type, wr, tok)}({arguments})");
      var sep = "";
      EmitTypeDescriptorsActuals(TypeArgumentInstantiation.ListFromClass(cl, type.TypeArgs), tok, arguments, ref sep);
      if (ctor != null && ctor.IsExtern(out _, out _)) {
        // the arguments of any external constructor are placed here
        for (int i = 0; i < ctor.Ins.Count; i++) {
          Formal p = ctor.Ins[i];
          if (!p.IsGhost) {
            arguments.Write(sep);
            TrExpr(initCall.Args[i], arguments, false);
            sep = ", ";
          }
        }
      }
    }

    // if checkRange is false, msg is ignored
    // if checkRange is true and msg is null and the value is out of range, a generic message is emitted
    // if checkRange is true and msg is not null and the value is out of range, msg is emitted in the error message
    protected void TrExprAsInt(Expression expr, ConcreteSyntaxTree wr, bool inLetExprBody, bool checkRange = false,
      string msg = null) {
      wr.Write($"{GetHelperModuleName()}.ToIntChecked(");
      TrExpr(expr, wr, inLetExprBody);
      if (checkRange) {
        wr.Write(msg == null ? ", null" : $", \"{msg}\")");
      }
    }

    protected override void EmitNewArray(Type elmtType, Bpl.IToken tok, List<Expression> dimensions, bool mustInitialize, ConcreteSyntaxTree wr) {
      var wrs = EmitNewArray(elmtType, tok, dimensions.Count, mustInitialize, wr);
      for (int i = 0; i < wrs.Count; i++) {
        TrExprAsInt(dimensions[i], wrs[i], inLetExprBody: false, true, "C# arrays may not be larger than the max 32-bit integer");
      }
    }

    private List<ConcreteSyntaxTree> EmitNewArray(Type elmtType, Bpl.IToken tok, int dimCount, bool mustInitialize, ConcreteSyntaxTree wr) {
      var wrs = new List<ConcreteSyntaxTree>();
      if (!mustInitialize || HasSimpleZeroInitializer(elmtType)) {
        TypeName_SplitArrayName(elmtType, wr, tok, out string typeNameSansBrackets, out string brackets);
        wr.Write("new {0}", typeNameSansBrackets);
        string prefix = "[";
        for (var d = 0; d < dimCount; d++) {
          wr.Write($"{prefix}{DafnyHelpersClass}.ToIntChecked(");
          var w = wr.Fork();
          wrs.Add(w);
          wr.Write(",\"C# array size must not be larger than max 32-bit int\")");
          prefix = ", ";
        }
        wr.Write("]{0}", brackets);
      } else {
        wr.Write("Dafny.ArrayHelpers.InitNewArray{0}<{1}>", dimCount, TypeName(elmtType, wr, tok));
        var inParens = wr.ForkInParens();
        inParens.Write(DefaultValue(elmtType, inParens, tok, true));
        for (var d = 0; d < dimCount; d++) {
          inParens.Write(", ");
          var w = inParens.Fork();
          wrs.Add(w);
        }
      }
      return wrs;
    }

    /// <summary>
    /// Return "true" if the C# all-zero bit pattern is a meaningful value for a Dafny type "t".
    /// This method is allowed to be conservative; that is, it is allowed to return "false" more often
    /// than strictly needed.
    /// </summary>
    private bool HasSimpleZeroInitializer(Type t) {
      Contract.Requires(t != null);

      t = t.NormalizeExpandKeepConstraints();
      if (t is CharType) {
        // Okay, so '\0' _is_ a value of type "char", but it's so unpleasant to deal with in test files, etc.
        // By returning false here, a different value will be chosen.
        return false;
      } else if (t is BoolType || t is IntType || t is BigOrdinalType || t is RealType || t is BitvectorType) {
        return true;
      } else if (t is CollectionType) {
        return false;
      }

      var udt = (UserDefinedType)t;
      var cl = udt.ResolvedClass;
      Contract.Assert(cl != null);
      if (cl is NewtypeDecl) {
        var td = (NewtypeDecl)cl;
        return td.WitnessKind == SubsetTypeDecl.WKind.CompiledZero;
      } else if (cl is ClassDecl) {
        return true; // null is a value of this type
      } else {
        return false;
      }
    }

    protected override void EmitLiteralExpr(ConcreteSyntaxTree wr, LiteralExpr e) {
      if (e is StaticReceiverExpr) {
        wr.Write(TypeName(e.Type, wr, e.tok));
      } else if (e.Value == null) {
        var cl = (e.Type.NormalizeExpand() as UserDefinedType)?.ResolvedClass;
        bool isHandle = true;
        if (cl != null && Attributes.ContainsBool(cl.Attributes, "handle", ref isHandle) && isHandle) {
          wr.Write("0");
        } else {
          wr.Write("({0})null", TypeName(e.Type, wr, e.tok));
        }
      } else if (e.Value is bool) {
        wr.Write((bool)e.Value ? "true" : "false");
      } else if (e is CharLiteralExpr) {
        wr.Write("'{0}'", (string)e.Value);
      } else if (e is StringLiteralExpr str) {
        wr.Format($"{DafnySeqClass}<char>.FromString({StringLiteral(str)})");
      } else if (AsNativeType(e.Type) != null) {
        string nativeName = null, literalSuffix = null;
        bool needsCastAfterArithmetic = false;
        GetNativeInfo(AsNativeType(e.Type).Sel, out nativeName, out literalSuffix, out needsCastAfterArithmetic);
        wr.Write((BigInteger)e.Value + literalSuffix);
      } else if (e.Value is BigInteger bigInteger) {
        EmitIntegerLiteral(bigInteger, wr);
      } else if (e.Value is BigDec n) {
        if (0 <= n.Exponent) {
          wr.Write("new Dafny.BigRational(BigInteger.Parse(\"{0}", n.Mantissa);
          for (int i = 0; i < n.Exponent; i++) {
            wr.Write("0");
          }
          wr.Write("\"), BigInteger.One)");
        } else {
          wr.Write("new Dafny.BigRational(");
          EmitIntegerLiteral(n.Mantissa, wr);
          wr.Write(", BigInteger.Parse(\"1");
          for (int i = n.Exponent; i < 0; i++) {
            wr.Write("0");
          }
          wr.Write("\"))");
        }
      } else {
        Contract.Assert(false); throw new cce.UnreachableException();  // unexpected literal
      }
    }

    void EmitIntegerLiteral(BigInteger i, ConcreteSyntaxTree wr) {
      Contract.Requires(wr != null);
      if (i.IsZero) {
        wr.Write("BigInteger.Zero");
      } else if (i.IsOne) {
        wr.Write("BigInteger.One");
      } else if (int.MinValue <= i && i <= int.MaxValue) {
        wr.Write($"new BigInteger({i})");
      } else if (long.MinValue <= i && i <= long.MaxValue) {
        wr.Write($"new BigInteger({i}L)");
      } else if (ulong.MinValue <= i && i <= ulong.MaxValue) {
        wr.Write($"new BigInteger({i}UL)");
      } else {
        wr.Write($"BigInteger.Parse(\"{i}\")");
      }
    }

    protected override void EmitStringLiteral(string str, bool isVerbatim, ConcreteSyntaxTree wr) {
      wr.Write($"{(isVerbatim ? "@" : "")}\"{str}\"");
    }

    protected override ConcreteSyntaxTree EmitBitvectorTruncation(BitvectorType bvType, bool surroundByUnchecked, ConcreteSyntaxTree wr) {
      string nativeName = null, literalSuffix = null;
      bool needsCastAfterArithmetic = false;
      if (bvType.NativeType != null) {
        GetNativeInfo(bvType.NativeType.Sel, out nativeName, out literalSuffix, out needsCastAfterArithmetic);
      }

      // --- Before
      if (bvType.NativeType != null) {
        if (surroundByUnchecked) {
          // Unfortunately, the following will apply "unchecked" to all subexpressions as well.  There
          // shouldn't ever be any problem with this, but stylistically it would have been nice to have
          // applied the "unchecked" only to the actual operation that may overflow.
          wr = wr.Write("unchecked").ForkInParens();
        }
        wr.Write($"({nativeName})");
      }
      wr = wr.ForkInParens();
      // --- Middle
      var middle = wr.ForkInParens();
      // --- After
      // do the truncation, if needed
      if (bvType.NativeType == null) {
        wr.Write(" & ((new BigInteger(1) << {0}) - 1)", bvType.Width);
      } else {
        if (bvType.NativeType.Bitwidth != bvType.Width) {
          // print in hex, because that looks nice
          wr.Write(" & ({2})0x{0:X}{1}", (1UL << bvType.Width) - 1, literalSuffix, nativeName);
        }
      }

      return middle;
    }

    protected override void EmitRotate(Expression e0, Expression e1, bool isRotateLeft, ConcreteSyntaxTree wr, bool inLetExprBody, FCE_Arg_Translator tr) {
      string nativeName = null, literalSuffix = null;
      bool needsCast = false;
      var nativeType = AsNativeType(e0.Type);
      if (nativeType != null) {
        GetNativeInfo(nativeType.Sel, out nativeName, out literalSuffix, out needsCast);
      }

      // ( e0 op1 e1) | (e0 op2 (width - e1))
      if (needsCast) {
        wr = wr.Write("(" + nativeName + ")").ForkInParens();
      }
      EmitShift(e0, e1, isRotateLeft ? "<<" : ">>", isRotateLeft, nativeType, true, wr.ForkInParens(), inLetExprBody, tr);

      wr.Write(" | ");

      EmitShift(e0, e1, isRotateLeft ? ">>" : "<<", !isRotateLeft, nativeType, false, wr.ForkInParens(), inLetExprBody, tr);
    }

    void EmitShift(Expression e0, Expression e1, string op, bool truncate, NativeType/*?*/ nativeType, bool firstOp, ConcreteSyntaxTree wr, bool inLetExprBody, FCE_Arg_Translator tr) {
      var bv = e0.Type.AsBitVectorType;
      if (truncate) {
        wr = EmitBitvectorTruncation(bv, true, wr);
      }
      tr(e0, wr, inLetExprBody);
      wr.Write(" {0} ", op);
      if (!firstOp) {
        wr = wr.ForkInParens().Write("{0} - ", bv.Width);
      }

      wr.Write("(int)");
      tr(e1, wr.ForkInParens(), inLetExprBody);
    }

    protected override bool CompareZeroUsingSign(Type type) {
      return AsNativeType(type) == null;
    }

    protected override ConcreteSyntaxTree EmitSign(Type type, ConcreteSyntaxTree wr) {
      // Should only be called when CompareZeroUsingSign is true
      Contract.Assert(AsNativeType(type) == null);

      ConcreteSyntaxTree w = wr.Fork();
      wr.Write(".Sign");

      return w;
    }

    protected override void EmitEmptyTupleList(string tupleTypeArgs, ConcreteSyntaxTree wr) {
      wr.Write($"new System.Collections.Generic.List<System.Tuple<{tupleTypeArgs}>>()");
    }

    protected override ConcreteSyntaxTree EmitAddTupleToList(string ingredients, string tupleTypeArgs, ConcreteSyntaxTree wr) {
      var wrTuple = new ConcreteSyntaxTree();
      wr.FormatLine($"{ingredients}.Add(new System.Tuple<{tupleTypeArgs}>({wrTuple}));");
      return wrTuple;
    }

    protected override void EmitTupleSelect(string prefix, int i, ConcreteSyntaxTree wr) {
      wr.Write($"{prefix}.Item{i + 1}");
    }

    protected override string IdProtect(string name) {
      return PublicIdProtect(name);
    }
    public override string PublicIdProtect(string name) {
      if (name == "" || name.First() == '_') {
        return name;  // no need to further protect this name -- we know it's not a C# keyword
      }
      switch (name) {
        // keywords
        case "base":
        case "byte":
        case "catch":
        case "checked":
        case "continue":
        case "decimal":
        case "default":
        case "delegate":
        case "do":
        case "double":
        case "enum":
        case "event":
        case "explicit":
        case "extern":
        case "finally":
        case "fixed":
        case "float":
        case "for":
        case "foreach":
        case "goto":
        case "implicit":
        case "interface":
        case "internal":
        case "is":
        case "lock":
        case "long":
        case "namespace":
        case "operator":
        case "out":
        case "override":
        case "params":
        case "private":
        case "protected":
        case "public":
        case "readonly":
        case "ref":
        case "sbyte":
        case "sealed":
        case "short":
        case "sizeof":
        case "stackalloc":
        case "struct":
        case "switch":
        case "throw":
        case "try":
        case "typeof":
        case "uint":
        case "ulong":
        case "unchecked":
        case "unsafe":
        case "ushort":
        case "using":
        case "virtual":
        case "void":
        case "volatile":
        // contextual keywords
        case "add":
        case "alias":
        case "ascending":
        case "async":
        case "await":
        case "descending":
        case "dynamic":
        case "equals":
        case "from":
        case "get":
        case "global":
        case "group":
        case "into":
        case "join":
        case "let":
        case "nameof":
        case "on":
        case "orderby":
        case "partial":
        case "remove":
        case "select":
        case "set":
        case "value":
        case "when":
        case "where":
          return "@" + name;
        // methods with expected names
        case "ToString":
        case "GetHashCode":
        case "Main":
          return "_" + name;
        default:
          return name;
      }
    }

    protected override string FullTypeName(UserDefinedType udt, MemberDecl /*?*/ member = null) {
      return FullTypeName(udt, member);
    }
    private string FullTypeName(UserDefinedType udt, MemberDecl/*?*/ member = null, bool ignoreInterface = false) {
      Contract.Assume(udt != null);  // precondition; this ought to be declared as a Requires in the superclass
      if (udt is ArrowType) {
        return ArrowType.Arrow_FullCompileName;
      }

      if (member != null && member.IsExtern(out var qualification, out _) && qualification != null) {
        return qualification;
      }
      var cl = udt.ResolvedClass;
      if (cl is TypeParameter) {
        return IdProtect(udt.CompileName);
      }

      //Use the interface if applicable (not handwritten, or incompatible variance)
      if ((cl is DatatypeDecl)
          && !ignoreInterface
          && (member is null || !NeedsCustomReceiver(member))) {
        var prefix = cl.EnclosingModuleDefinition.IsDefaultModule ? "" : IdProtect(cl.EnclosingModuleDefinition.CompileName) + ".";
        return prefix + "_I" + cl.CompileName;
      }

      if (cl.EnclosingModuleDefinition.IsDefaultModule) {
        return IdProtect(cl.CompileName);
      }

      if (cl.IsExtern(out _, out _)) {
        return cl.EnclosingModuleDefinition.CompileName + "." + cl.CompileName;
      }
      return IdProtect(cl.EnclosingModuleDefinition.CompileName) + "." + IdProtect(cl.CompileName);
    }

    protected override void EmitThis(ConcreteSyntaxTree wr) {
      var custom =
        (enclosingMethod != null && enclosingMethod.IsTailRecursive) ||
        (enclosingFunction != null && (enclosingFunction.IsTailRecursive || NeedsCustomReceiver(enclosingFunction))) ||
        thisContext is NewtypeDecl ||
        thisContext is TraitDecl;
      wr.Write(custom ? "_this" : "this");
    }

    protected override void EmitDatatypeValue(DatatypeValue dtv, string arguments, ConcreteSyntaxTree wr) {
      var dt = dtv.Ctor.EnclosingDatatype;
      var dtName = "";
      if (!dt.EnclosingModuleDefinition.IsDefaultModule) { dtName += IdProtect(dt.EnclosingModuleDefinition.CompileName) + "."; }
      dtName += IdName(dt);

      var nonGhostInferredTypeArgs = SelectNonGhost(dt, dtv.InferredTypeArgs);
      var typeParams = nonGhostInferredTypeArgs.Count == 0 ? "" : $"<{TypeNames(nonGhostInferredTypeArgs, wr, dtv.tok)}>";
      if (!dtv.IsCoCall) {
        // For an ordinary constructor (that is, one that does not guard any co-recursive calls), generate:
        //   Dt.create_Cons<T>( args )
        wr.Write($"{dtName}{typeParams}.{DtCreateName(dtv.Ctor)}({arguments})");
      } else {
        // In the case of a co-recursive call, generate:
        //     new Dt__Lazy<T>( LAMBDA )
        // where LAMBDA is:
        //     () => { return Dt_Cons<T>( ...args... ); }
        wr.Write($"new {dtv.DatatypeName}__Lazy{typeParams}(");
        wr.Write("() => { return ");
        wr.Write("new {0}({1})", DtCtorName(dtv.Ctor, dtv.InferredTypeArgs, wr), arguments);
        wr.Write("; })");
      }
    }


    protected override void GetSpecialFieldInfo(SpecialField.ID id, object idParam, Type receiverType, out string compiledName, out string preString, out string postString) {
      compiledName = "";
      preString = "";
      postString = "";
      switch (id) {
        case SpecialField.ID.UseIdParam:
          compiledName = IdProtect((string)idParam);
          break;
        case SpecialField.ID.ArrayLength:
        case SpecialField.ID.ArrayLengthInt:
          compiledName = idParam == null ? "Length" : $"GetLength({(int)idParam})";
          if (id == SpecialField.ID.ArrayLength) {
            preString = "new BigInteger(";
            postString = ")";
          }
          break;
        case SpecialField.ID.Floor:
          compiledName = "ToBigInteger()";
          break;
        case SpecialField.ID.IsLimit:
          preString = "Dafny.BigOrdinal.IsLimit(";
          postString = ")";
          break;
        case SpecialField.ID.IsSucc:
          preString = "Dafny.BigOrdinal.IsSucc(";
          postString = ")";
          break;
        case SpecialField.ID.Offset:
          preString = "Dafny.BigOrdinal.Offset(";
          postString = ")";
          break;
        case SpecialField.ID.IsNat:
          preString = "Dafny.BigOrdinal.IsNat(";
          postString = ")";
          break;
        case SpecialField.ID.Keys:
          compiledName = "Keys";
          break;
        case SpecialField.ID.Values:
          compiledName = "Values";
          break;
        case SpecialField.ID.Items:
          var mapType = receiverType.AsMapType;
          Contract.Assert(mapType != null);
          var errorWr = new ConcreteSyntaxTree();
          var domainType = TypeName(mapType.Domain, errorWr, Bpl.Token.NoToken);
          var rangeType = TypeName(mapType.Range, errorWr, Bpl.Token.NoToken);
          preString = $"{DafnyMapClass}<{domainType}, {rangeType}>.Items(";
          postString = ")";
          break;
        case SpecialField.ID.Reads:
          compiledName = "_reads";
          break;
        case SpecialField.ID.Modifies:
          compiledName = "_modifies";
          break;
        case SpecialField.ID.New:
          compiledName = "_new";
          break;
        default:
          Contract.Assert(false); // unexpected ID
          break;
      }
    }

    protected override ILvalue EmitMemberSelect(Action<ConcreteSyntaxTree> obj, Type objType, MemberDecl member, List<TypeArgumentInstantiation> typeArgs, Dictionary<TypeParameter, Type> typeMap,
      Type expectedType, string/*?*/ additionalCustomParameter, bool internalAccess = false) {
      if (member is SpecialField sf && !(member is ConstantField)) {
        GetSpecialFieldInfo(sf.SpecialId, sf.IdParam, objType, out string compiledName, out string _, out string _);
        if (compiledName.Length != 0) {
          return SuffixLvalue(obj, ".{0}", compiledName);
        } else {
          // this member selection is handled by some kind of enclosing function call, so nothing to do here
          return SimpleLvalue(obj);
        }
      } else if (member is Function fn) {
        var wr = new ConcreteSyntaxTree();
        EmitNameAndActualTypeArgs(IdName(member), TypeArgumentInstantiation.ToActuals(ForTypeParameters(typeArgs, member, false)), member.tok, wr);
        if (typeArgs.Count == 0 && additionalCustomParameter == null) {
          var nameAndTypeArgs = wr.ToString();
          return SuffixLvalue(obj, $".{nameAndTypeArgs}");
        } else {
          // We need an eta conversion to adjust for the difference in arity.
          // (T0 a0, T1 a1, ...) => obj.F(additionalCustomParameter, a0, a1, ...)
          var callArguments = wr.ForkInParens();
          var sep = "";
          EmitTypeDescriptorsActuals(ForTypeDescriptors(typeArgs, member, false), fn.tok, callArguments, ref sep);
          if (additionalCustomParameter != null) {
            callArguments.Write($"{sep}{additionalCustomParameter}");
            sep = ", ";
          }
          var lambdaHeader = new ConcreteSyntaxTree();
          var prefixSep = "";
          var arguments = lambdaHeader.ForkInParens();
          lambdaHeader.Write(" => ");

          foreach (var arg in fn.Formals) {
            if (!arg.IsGhost) {
              var name = idGenerator.FreshId("_eta");
              var ty = Resolver.SubstType(arg.Type, typeMap);
              arguments.Write($"{prefixSep}{TypeName(ty, arguments, arg.tok)} {name}");
              callArguments.Write($"{sep}{name}");
              sep = ", ";
              prefixSep = ", ";
            }
          }
          return EnclosedLvalue(lambdaHeader.ToString(), obj, $".{wr}");
        }
      } else {
        Contract.Assert(member is Field);
        if (member.IsStatic) {
          return SimpleLvalue(w => {
            w.Write("{0}.{1}", TypeName_Companion(objType, w, member.tok, member), IdName(member));
            var sep = "(";
            EmitTypeDescriptorsActuals(ForTypeDescriptors(typeArgs, member, false), member.tok, w, ref sep);
            if (sep != "(") {
              w.Write(")");
            }
          });
        } else if (NeedsCustomReceiver(member) && !(member.EnclosingClass is TraitDecl)) {
          // instance const in a newtype or belongs to a datatype
          Contract.Assert(typeArgs.Count == 0 || member.EnclosingClass is DatatypeDecl);
          return SimpleLvalue(w => {
            w.Write("{0}.{1}(", TypeName_Companion(objType, w, member.tok, member), IdName(member));
            obj(w);
            w.Write(")");
          });
        } else if (internalAccess && (member is ConstantField || member.EnclosingClass is TraitDecl)) {
          return SuffixLvalue(obj, $"._{member.CompileName}");
        } else {
          return SimpleLvalue(w => {
            obj(w);
            w.Write(".{0}", IdName(member));
            var sep = "(";
            EmitTypeDescriptorsActuals(ForTypeDescriptors(typeArgs, member, false), member.tok, w, ref sep);
            if (sep != "(") {
              w.Write(")");
            }
          });
        }
      }
    }

    protected override ConcreteSyntaxTree EmitArraySelect(List<string> indices, Type elmtType, ConcreteSyntaxTree wr) {
      Contract.Assert(indices != null && 1 <= indices.Count);  // follows from precondition
      var w = wr.Fork();
      wr.Write("[");
      var sep = "";
      foreach (var index in indices) {
        wr.Write("{0}(int)({1})", sep, index);
        sep = ", ";
      }
      wr.Write("]");
      return w;
    }

    protected override ConcreteSyntaxTree EmitArraySelect(List<Expression> indices, Type elmtType, bool inLetExprBody, ConcreteSyntaxTree wr) {
      Contract.Assert(indices != null && 1 <= indices.Count);  // follows from precondition
      var w = wr.Fork();
      wr.Write("[");
      var sep = "";
      foreach (var index in indices) {
        wr.Write("{0}(int)", sep);
        TrParenExpr(index, wr, inLetExprBody);
        sep = ", ";
      }
      wr.Write("]");
      return w;
    }

    protected override void EmitExprAsInt(Expression expr, bool inLetExprBody, ConcreteSyntaxTree wr) {
      TrParenExpr("(int)", expr, wr, inLetExprBody);
    }

    protected override void EmitIndexCollectionSelect(Expression source, Expression index, bool inLetExprBody, ConcreteSyntaxTree wr) {
      var xType = source.Type.NormalizeExpand();
      if (xType is MapType) {
        var inner = wr.Write(TypeHelperName(xType, wr, source.tok) + ".Select").ForkInParens();
        TrExpr(source, inner, inLetExprBody);
        inner.Write(",");
        TrExpr(index, inner, inLetExprBody);
      } else {
        TrParenExpr(source, wr, inLetExprBody);
        TrParenExpr(".Select", index, wr, inLetExprBody);
      }
    }

    protected override void EmitIndexCollectionUpdate(Expression source, Expression index, Expression value, CollectionType resultCollectionType, bool inLetExprBody, ConcreteSyntaxTree wr) {
      var xType = source.Type.NormalizeExpand();
      if (xType is SeqType || xType is MapType) {
        wr.Write(TypeHelperName(xType, wr, source.tok) + ".Update");
        wr.Append(ParensList(
          Expr(source, inLetExprBody),
          Expr(index, inLetExprBody),
          Expr(value, inLetExprBody)));
      } else {
        TrParenExpr(source, wr, inLetExprBody);
        wr.Write(".Update");
        wr.Append(ParensList(
          Expr(index, inLetExprBody),
          Expr(value, inLetExprBody)));
      }
    }

    protected override void EmitSeqSelectRange(Expression source, Expression/*?*/ lo, Expression/*?*/ hi, bool fromArray, bool inLetExprBody, ConcreteSyntaxTree wr) {
      if (fromArray) {
        wr.Write($"{DafnyHelpersClass}.SeqFromArray");
      }
      TrParenExpr(source, wr, inLetExprBody);
      if (hi != null) {
        if (lo != null) {
          wr.Write(".Subsequence");
          wr.Append(ParensList(Expr(lo, inLetExprBody), Expr(hi, inLetExprBody)));
        } else {
          TrParenExpr(".Take", hi, wr, inLetExprBody);
        }
      } else {
        if (lo != null) {
          TrParenExpr(".Drop", lo, wr, inLetExprBody);
        }
      }
    }

    protected override void EmitSeqConstructionExpr(SeqConstructionExpr expr, bool inLetExprBody, ConcreteSyntaxTree wr) {
      if (expr.Initializer is LambdaExpr lam) {
        Contract.Assert(lam.BoundVars.Count == 1);
        EmitSeqConstructionExprFromLambda(expr.N, lam.BoundVars[0], lam.Body, inLetExprBody, wr);
      } else {
        wr.Write("{0}<{1}>.Create", DafnyISeq, TypeName(expr.Type.AsSeqType.Arg, wr, expr.tok));
        wr.Append(ParensList(Expr(expr.N, inLetExprBody), Expr(expr.Initializer, inLetExprBody)));
      }
    }

    // Construct a sequence for the Dafny expression seq(N, F) in the common
    // case that f is a lambda expression.  In that case, rather than
    // something like
    //
    //   var s = Dafny.Sequence.Create(N, i => ...);
    //
    // (which will call the lambda N times), we'd rather write
    //
    //   var dim = N;
    //   var arr = new T[dim];
    //   for (int i = 0; i < dim; i++) {
    //     arr[i] = ...;
    //   }
    //   var s = Dafny.Sequence<T>.FromArray(a);
    //
    // and thus avoid method calls.  Unfortunately, since we can't add
    // statements easily, we have to settle for the slightly clunkier
    //
    //   var s = ((System.Func<Dafny.Sequence<T>>) (() => {
    //     var dim = N;
    //     var arr = new T[dim];
    //     for (int i = 0; i < dim; i++) {
    //       arr[i] = ...;
    //     }
    //     return Dafny.Sequence<T>.FromArray(a);
    //   }))();
    private void EmitSeqConstructionExprFromLambda(Expression lengthExpr, BoundVar boundVar, Expression body, bool inLetExprBody, ConcreteSyntaxTree wr) {
      wr.Format($"((System.Func<{TypeName(new SeqType(body.Type), wr, body.tok)}>) (() =>{ExprBlock(out ConcreteSyntaxTree wrLamBody)}))()");

      var indexType = lengthExpr.Type;
      var lengthVar = idGenerator.FreshId("dim");
      DeclareLocalVar(lengthVar, indexType, lengthExpr.tok, lengthExpr, inLetExprBody, wrLamBody);
      var arrVar = idGenerator.FreshId("arr");
      wrLamBody.Write($"var {arrVar} = ");
      var wrDims = EmitNewArray(body.Type, body.tok, dimCount: 1, mustInitialize: false, wr: wrLamBody);
      Contract.Assert(wrDims.Count == 1);
      wrDims[0].Write(lengthVar);
      wrLamBody.WriteLine(";");

      var intIxVar = idGenerator.FreshId("i");
      var wrLoopBody = wrLamBody.NewBlock(string.Format("for (int {0} = 0; {0} < {1}; {0}++)", intIxVar, lengthVar));
      var ixVar = IdName(boundVar);
      wrLoopBody.WriteLine("var {0} = ({1}) {2};",
        ixVar, TypeName(indexType, wrLoopBody, body.tok), intIxVar);
      var wrArrName = EmitArrayUpdate(new List<string> { ixVar }, body, wrLoopBody);
      wrArrName.Write(arrVar);
      wrLoopBody.WriteLine(";");

      wrLamBody.WriteLine("return {0}<{1}>.FromArray({2});", DafnySeqClass, TypeName(body.Type, wr, body.tok), arrVar);
    }

    protected override void EmitMultiSetFormingExpr(MultiSetFormingExpr expr, bool inLetExprBody, ConcreteSyntaxTree wr) {
      wr.Write("{0}<{1}>", DafnyMultiSetClass, TypeName(expr.E.Type.AsCollectionType.Arg, wr, expr.tok));
      var eeType = expr.E.Type.NormalizeExpand();
      if (eeType is SeqType) {
        TrParenExpr(".FromSeq", expr.E, wr, inLetExprBody);
      } else if (eeType is SetType) {
        TrParenExpr(".FromSet", expr.E, wr, inLetExprBody);
      } else {
        Contract.Assert(false); throw new cce.UnreachableException();
      }
    }

    protected override void EmitApplyExpr(Type functionType, Bpl.IToken tok, Expression function, List<Expression> arguments, bool inLetExprBody, ConcreteSyntaxTree wr) {
      wr.Write($"{DafnyHelpersClass}.Id<{TypeName(functionType, wr, tok)}>({Expr(function, inLetExprBody)})");
      TrExprList(arguments, wr, inLetExprBody);
    }

    protected override ConcreteSyntaxTree EmitDowncast(Type from, Type to, Bpl.IToken tok, ConcreteSyntaxTree wr) {
      from = from.NormalizeExpand();
      to = to.NormalizeExpand();
      Contract.Assert(from.IsRefType == to.IsRefType);

      var w = new ConcreteSyntaxTree();
      if (to.IsRefType) {
        wr.Format($"(({TypeName(to, wr, tok)})({w}))");
      } else {
        Contract.Assert(Type.SameHead(from, to));

        var typeArgs = from.IsArrowType ? from.TypeArgs.Concat(to.TypeArgs) : to.TypeArgs;
        var wTypeArgs = typeArgs.Comma(ta => TypeName(ta, wr, tok));
        var argPairs = from.TypeArgs.Zip(to.TypeArgs);
        if (from.IsArrowType) {
          argPairs = argPairs.Select((tp, i) => ++i < to.TypeArgs.Count ? (tp.Second, tp.First) : tp);
        }
        var wConverters = argPairs.Comma(t => DowncastConverter(t.Item1, t.Item2, wr, tok));
        DatatypeDecl dt = from.AsDatatype;
        if ((dt != null) && SelectNonGhost(dt, dt.TypeArgs).Any(ty => ty.Variance == TypeParameter.TPVariance.Contra)) {
          wr.Format($"{TypeName_Companion(from, wr, tok, null)}.DowncastClone<{wTypeArgs}>({w}, {wConverters})");
        } else {
          wr.Format($"({w}).DowncastClone<{wTypeArgs}>({wConverters})");
        }
        Contract.Assert(from.TypeArgs.Count == to.TypeArgs.Count);
      }
      return w;
    }

    string DowncastConverter(Type from, Type to, ConcreteSyntaxTree errorWr, Bpl.IToken tok) {
      if (IsTargetSupertype(from, to, true)) {
        return $"Dafny.Helpers.Id<{TypeName(to, errorWr, tok)}>";
      }
      if (from.AsCollectionType != null) {
        var sTo = TypeName(to, errorWr, tok);
        // (from x) => { return x.DowncastClone<A, B, ...>(aConverter, bConverter, ...); }
        var wr = new ConcreteSyntaxTree();
        wr.Format($"({TypeName(@from, errorWr, tok)} x) => {{ return {Downcast(from, to, tok, (LineSegment)"x")}; }}");
        return wr.ToString();
      }
      // use a type
      return $"Dafny.Helpers.CastConverter<{TypeName(from, errorWr, tok)}, {TypeName(to, errorWr, tok)}>";
    }

    protected override bool TargetLambdaCanUseEnclosingLocals => false;

    protected override ConcreteSyntaxTree EmitBetaRedex(List<string> boundVars, List<Expression> arguments, List<Type> boundTypes, Type resultType, Bpl.IToken tok, bool inLetExprBody, ConcreteSyntaxTree wr) {
      var tas = Util.Snoc(boundTypes, resultType);
      var typeArgs = TypeName_UDT(ArrowType.Arrow_FullCompileName, tas.ConvertAll(_ => TypeParameter.TPVariance.Non), tas, wr, tok);
      var result = new ConcreteSyntaxTree();
      wr.Format($"{DafnyHelpersClass}.Id<{typeArgs}>(({boundVars.Comma()}) => {result})");
      TrExprList(arguments, wr, inLetExprBody);
      return result;
    }

    protected override void EmitDestructor(string source, Formal dtor, int formalNonGhostIndex, DatatypeCtor ctor, List<Type> typeArgs, Type bvType, ConcreteSyntaxTree wr) {
      wr.Write($"{source}.{DestructorGetterName(dtor, ctor, formalNonGhostIndex)}");
    }

    private string DestructorGetterName(Formal dtor, DatatypeCtor ctor, int index) {
      return $"dtor_{(dtor.HasName ? dtor.CompileName : ctor.CompileName + FormalName(dtor, index))}";
    }

    protected override ConcreteSyntaxTree CreateLambda(List<Type> inTypes, Bpl.IToken tok, List<string> inNames, Type resultType, ConcreteSyntaxTree wr, bool untyped = false) {
      // (
      //   (System.Func<inTypes,resultType>)  // cast, which tells C# what the various types involved are
      //   (
      //     (inNames) => {
      //       <<caller fills in body here; must end with a return statement>>
      //     }
      //   )
      // )
      wr = wr.ForkInParens();
      if (!untyped) {
        wr.Write($"(System.Func<{inTypes.Concat(new[] { resultType }).Comma(t => TypeName(t, wr, tok))}>)");
      }
      wr.Format($"(({inNames.Comma(nm => nm)}) =>{ExprBlock(out ConcreteSyntaxTree body)})");
      return body;
    }

    protected override void CreateIIFE(string bvName, Type bvType, Bpl.IToken bvTok, Type bodyType, Bpl.IToken bodyTok, ConcreteSyntaxTree wr, out ConcreteSyntaxTree wrRhs, out ConcreteSyntaxTree wrBody) {
      wrRhs = new ConcreteSyntaxTree();
      wrBody = new ConcreteSyntaxTree();
      wr.Format($"{DafnyHelpersClass}.Let<{TypeName(bvType, wr, bvTok)}, {TypeName(bodyType, wr, bodyTok)}>({wrRhs}, {bvName} => {wrBody})");
    }

    protected override ConcreteSyntaxTree CreateIIFE0(Type resultType, Bpl.IToken resultTok, ConcreteSyntaxTree wr) {
      // (
      //   (System.Func<resultType>)(() => <<body>>)
      // )()
      wr.Format($"((System.Func<{TypeName(resultType, wr, resultTok)}>)(() =>{ExprBlock(out ConcreteSyntaxTree result)}))()");
      return result;
    }

    protected override ConcreteSyntaxTree CreateIIFE1(int source, Type resultType, Bpl.IToken resultTok, string bvName, ConcreteSyntaxTree wr) {
      wr.Format($"{DafnyHelpersClass}.Let<int, {TypeName(resultType, wr, resultTok)}>({source}, {bvName} => {Block(out ConcreteSyntaxTree result)})");
      return result;
    }

    protected override void EmitUnaryExpr(ResolvedUnaryOp op, Expression expr, bool inLetExprBody, ConcreteSyntaxTree wr) {
      switch (op) {
        case ResolvedUnaryOp.BoolNot:
          TrParenExpr("!", expr, wr, inLetExprBody);
          break;
        case ResolvedUnaryOp.BitwiseNot:
          TrParenExpr("~", expr, wr, inLetExprBody);
          break;
        case ResolvedUnaryOp.Cardinality:
          TrParenExpr("new BigInteger(", expr, wr, inLetExprBody);
          wr.Write(".Count)");
          break;
        default:
          Contract.Assert(false); throw new cce.UnreachableException();  // unexpected unary expression
      }
    }

    static bool IsDirectlyComparable(Type t) {
      Contract.Requires(t != null);
      return t.IsBoolType || t.IsCharType || t.IsIntegerType || t.IsRealType || t.AsNewtype != null || t.IsBitVectorType || t.IsBigOrdinalType || t.IsRefType;
    }

    protected override void CompileBinOp(BinaryExpr.ResolvedOpcode op,
      Expression e0, Expression e1, Bpl.IToken tok, Type resultType,
      out string opString,
      out string preOpString,
      out string postOpString,
      out string callString,
      out string staticCallString,
      out bool reverseArguments,
      out bool truncateResult,
      out bool convertE1_to_int,
      ConcreteSyntaxTree errorWr) {

      opString = null;
      preOpString = "";
      postOpString = "";
      callString = null;
      staticCallString = null;
      reverseArguments = false;
      truncateResult = false;
      convertE1_to_int = false;

      switch (op) {
        case BinaryExpr.ResolvedOpcode.EqCommon: {
            if (IsHandleComparison(tok, e0, e1, errorWr)) {
              opString = "==";
            } else if (e0.Type.IsRefType) {
              // Dafny's type rules are slightly different C#, so we may need a cast here.
              // For example, Dafny allows x==y if x:array<T> and y:array<int> and T is some
              // type parameter.
              opString = "== (object)";
            } else if (IsDirectlyComparable(e0.Type)) {
              opString = "==";
            } else {
              staticCallString = "object.Equals";
            }
            break;
          }
        case BinaryExpr.ResolvedOpcode.NeqCommon: {
            if (IsHandleComparison(tok, e0, e1, errorWr)) {
              opString = "!=";
            } else if (e0.Type.IsRefType) {
              // Dafny's type rules are slightly different C#, so we may need a cast here.
              // For example, Dafny allows x==y if x:array<T> and y:array<int> and T is some
              // type parameter.
              opString = "!= (object)";
            } else if (IsDirectlyComparable(e0.Type)) {
              opString = "!=";
            } else {
              preOpString = "!";
              staticCallString = "object.Equals";
            }
            break;
          }

        case BinaryExpr.ResolvedOpcode.LeftShift:
          opString = "<<"; truncateResult = true; convertE1_to_int = true; break;
        case BinaryExpr.ResolvedOpcode.RightShift:
          opString = ">>"; convertE1_to_int = true; break;
        case BinaryExpr.ResolvedOpcode.Add:
          opString = "+"; truncateResult = true;
          if (resultType.IsCharType) {
            preOpString = "(char)(";
            postOpString = ")";
          }
          break;
        case BinaryExpr.ResolvedOpcode.Sub:
          opString = "-"; truncateResult = true;
          if (resultType.IsCharType) {
            preOpString = "(char)(";
            postOpString = ")";
          }
          break;
        case BinaryExpr.ResolvedOpcode.Mul:
          opString = "*"; truncateResult = true; break;
        case BinaryExpr.ResolvedOpcode.Div:
          if (resultType.IsIntegerType || (AsNativeType(resultType) != null && AsNativeType(resultType).LowerBound < BigInteger.Zero)) {
            var suffix = AsNativeType(resultType) != null ? "_" + GetNativeTypeName(AsNativeType(resultType)) : "";
            staticCallString = $"{DafnyHelpersClass}.EuclideanDivision{suffix}";
          } else {
            opString = "/";  // for reals
          }
          break;
        case BinaryExpr.ResolvedOpcode.Mod:
          if (resultType.IsIntegerType || (AsNativeType(resultType) != null && AsNativeType(resultType).LowerBound < BigInteger.Zero)) {
            var suffix = AsNativeType(resultType) != null ? "_" + GetNativeTypeName(AsNativeType(resultType)) : "";
            staticCallString = $"{DafnyHelpersClass}.EuclideanModulus{suffix}";
          } else {
            opString = "%";  // for reals
          }
          break;

        case BinaryExpr.ResolvedOpcode.SetEq:
        case BinaryExpr.ResolvedOpcode.MultiSetEq:
        case BinaryExpr.ResolvedOpcode.SeqEq:
        case BinaryExpr.ResolvedOpcode.MapEq:
          callString = "Equals"; break;

        case BinaryExpr.ResolvedOpcode.ProperSubset:
        case BinaryExpr.ResolvedOpcode.ProperMultiSubset:
          staticCallString = TypeHelperName(e0.Type, errorWr, tok, e1.Type) + ".IsProperSubsetOf"; break;
        case BinaryExpr.ResolvedOpcode.Subset:
        case BinaryExpr.ResolvedOpcode.MultiSubset:
          staticCallString = TypeHelperName(e0.Type, errorWr, tok, e1.Type) + ".IsSubsetOf"; break;

        case BinaryExpr.ResolvedOpcode.Disjoint:
        case BinaryExpr.ResolvedOpcode.MultiSetDisjoint:
          staticCallString = TypeHelperName(e0.Type, errorWr, tok, e1.Type) + ".IsDisjointFrom"; break;
        case BinaryExpr.ResolvedOpcode.InSet:
        case BinaryExpr.ResolvedOpcode.InMultiSet:
        case BinaryExpr.ResolvedOpcode.InMap:
          callString = "Contains"; reverseArguments = true; break;

        case BinaryExpr.ResolvedOpcode.Union:
        case BinaryExpr.ResolvedOpcode.MultiSetUnion:
          staticCallString = TypeHelperName(resultType, errorWr, tok) + ".Union"; break;
        case BinaryExpr.ResolvedOpcode.MapMerge:
          staticCallString = TypeHelperName(resultType, errorWr, tok) + ".Merge"; break;
        case BinaryExpr.ResolvedOpcode.Intersection:
        case BinaryExpr.ResolvedOpcode.MultiSetIntersection:
          staticCallString = TypeHelperName(resultType, errorWr, tok) + ".Intersect"; break;
        case BinaryExpr.ResolvedOpcode.SetDifference:
        case BinaryExpr.ResolvedOpcode.MultiSetDifference:
          staticCallString = TypeHelperName(resultType, errorWr, tok) + ".Difference"; break;

        case BinaryExpr.ResolvedOpcode.MapSubtraction:
          staticCallString = TypeHelperName(resultType, errorWr, tok) + ".Subtract"; break;

        case BinaryExpr.ResolvedOpcode.ProperPrefix:
          staticCallString = TypeHelperName(e0.Type, errorWr, e0.tok) + ".IsProperPrefixOf"; break;
        case BinaryExpr.ResolvedOpcode.Prefix:
          staticCallString = TypeHelperName(e0.Type, errorWr, e0.tok) + ".IsPrefixOf"; break;
        case BinaryExpr.ResolvedOpcode.Concat:
          staticCallString = TypeHelperName(e0.Type, errorWr, e0.tok) + ".Concat"; break;
        case BinaryExpr.ResolvedOpcode.InSeq:
          callString = "Contains"; reverseArguments = true; break;

        default:
          base.CompileBinOp(op, e0, e1, tok, resultType,
            out opString, out preOpString, out postOpString, out callString, out staticCallString, out reverseArguments, out truncateResult, out convertE1_to_int,
            errorWr);
          break;
      }
    }

    protected override void EmitIsZero(string varName, ConcreteSyntaxTree wr) {
      wr.Write("{0} == 0", varName);
    }

    protected override void EmitConversionExpr(ConversionExpr e, bool inLetExprBody, ConcreteSyntaxTree wr) {
      if (e.E.Type.IsNumericBased(Type.NumericPersuasion.Int) || e.E.Type.IsBitVectorType || e.E.Type.IsCharType) {
        if (e.ToType.IsNumericBased(Type.NumericPersuasion.Real)) {
          // (int or bv or char) -> real
          Contract.Assert(AsNativeType(e.ToType) == null);
          wr.Write("new Dafny.BigRational(");
          if (AsNativeType(e.E.Type) != null) {
            wr.Write("new BigInteger");
          }
          TrParenExpr(e.E, wr, inLetExprBody);
          wr.Write(", BigInteger.One)");
        } else if (e.ToType.IsCharType) {
          wr.Format($"(char)({Expr(e.E, inLetExprBody)})");
        } else {
          // (int or bv or char) -> (int or bv or ORDINAL)
          var fromNative = AsNativeType(e.E.Type);
          var toNative = AsNativeType(e.ToType);
          if (fromNative == null && toNative == null) {
            if (e.E.Type.IsCharType) {
              // char -> big-integer (int or bv or ORDINAL)
              wr.Write("new BigInteger");
              TrParenExpr(e.E, wr, inLetExprBody);
            } else {
              // big-integer (int or bv) -> big-integer (int or bv or ORDINAL), so identity will do
              TrExpr(e.E, wr, inLetExprBody);
            }
          } else if (fromNative != null && toNative == null) {
            // native (int or bv) -> big-integer (int or bv)
            wr.Write("new BigInteger");
            TrParenExpr(e.E, wr, inLetExprBody);
          } else {
            bool toNativeNeedsCast;
            GetNativeInfo(toNative.Sel, out string toNativeName, out string toNativeSuffix, out toNativeNeedsCast);
            // any (int or bv) -> native (int or bv)
            // A cast would do, but we also consider some optimizations
            wr.Write("({0})", toNativeName);

            var literal = PartiallyEvaluate(e.E);
            UnaryOpExpr u = e.E.Resolved as UnaryOpExpr;
            MemberSelectExpr m = e.E.Resolved as MemberSelectExpr;
            if (literal != null) {
              // Optimize constant to avoid intermediate BigInteger
              wr.Write("(" + literal + toNativeSuffix + ")");
            } else if (u != null && u.Op == UnaryOpExpr.Opcode.Cardinality) {
              // Optimize .Count to avoid intermediate BigInteger
              TrParenExpr(u.E, wr, inLetExprBody);
              if (toNative.UpperBound <= new BigInteger(0x80000000U)) {
                wr.Write(".Count");
              } else {
                wr.Write(".LongCount");
              }
            } else if (m != null && m.MemberName == "Length" && m.Obj.Type.IsArrayType) {
              // Optimize .Length to avoid intermediate BigInteger
              TrParenExpr(m.Obj, wr, inLetExprBody);
              if (toNative.UpperBound <= new BigInteger(0x80000000U)) {
                wr.Write(".Length");
              } else {
                wr.Write(".LongLength");
              }
            } else {
              // no optimization applies; use the standard translation
              TrParenExpr(e.E, wr, inLetExprBody);
            }
          }
        }
      } else if (e.E.Type.IsNumericBased(Type.NumericPersuasion.Real)) {
        Contract.Assert(AsNativeType(e.E.Type) == null);
        if (e.ToType.IsNumericBased(Type.NumericPersuasion.Real)) {
          // real -> real
          Contract.Assert(AsNativeType(e.ToType) == null);
          TrExpr(e.E, wr, inLetExprBody);
        } else {
          // real -> (int or bv or char or ordinal)
          if (e.ToType.IsCharType) {
            wr.Write("(char)");
          } else if (AsNativeType(e.ToType) != null) {
            wr.Write("({0})", GetNativeTypeName(AsNativeType(e.ToType)));
          }
          TrParenExpr(e.E, wr, inLetExprBody);
          wr.Write(".ToBigInteger()");
        }
      } else if (e.E.Type.IsBigOrdinalType) {
        if (e.ToType.IsNumericBased(Type.NumericPersuasion.Int) || e.ToType.IsBigOrdinalType) {
          TrExpr(e.E, wr, inLetExprBody);
        } else if (e.ToType.IsCharType) {
          wr.Write("(char)");
          TrParenExpr(e.E, wr, inLetExprBody);
        } else if (e.ToType.IsNumericBased(Type.NumericPersuasion.Real)) {
          wr.Write("new Dafny.BigRational(");
          if (AsNativeType(e.E.Type) != null) {
            wr.Write("new BigInteger");
            TrParenExpr(e.E, wr, inLetExprBody);
            wr.Write(", BigInteger.One)");
          } else {
            TrParenExpr(e.E, wr, inLetExprBody);
            wr.Write(", 1)");
          }
        } else if (e.ToType.IsBitVectorType) {
          // ordinal -> bv
          var typename = TypeName(e.ToType, wr, null, null);
          wr.Write($"({typename})");
          TrParenExpr(e.E, wr, inLetExprBody);
        } else {
          Contract.Assert(false, $"not implemented for C#: {e.E.Type} -> {e.ToType}");
        }
      } else {
        Contract.Assert(false, $"not implemented for C#: {e.E.Type} -> {e.ToType}");
      }
    }

    protected override void EmitTypeTest(string localName, Type fromType, Type toType, Bpl.IToken tok, ConcreteSyntaxTree wr) {
      Contract.Requires(fromType.IsRefType);
      Contract.Requires(toType.IsRefType);

      // from T to U:   t is U && ...
      // from T to U?:  t is U && ...                 // since t is known to be non-null, this is fine
      // from T? to U:  t is U && ...                 // note, "is" implies non-null, so no need for explicit null check
      // from T? to U?: t == null || (t is U && ...)
      if (!fromType.IsNonNullRefType && !toType.IsNonNullRefType) {
        wr = wr.Write($"{localName} == null || ").ForkInParens();
      }

      var toClass = toType.NormalizeExpand();
      wr.Write($"{localName} is {TypeName(toClass, wr, tok)}");

      localName = $"(({TypeName(toClass, wr, tok)}){localName})";
      var udtTo = (UserDefinedType)toType.NormalizeExpandKeepConstraints();
      if (udtTo.ResolvedClass is SubsetTypeDecl && !(udtTo.ResolvedClass is NonNullTypeDecl)) {
        // TODO: test constraints
        throw new NotImplementedException();
      }
    }

    protected override void EmitCollectionDisplay(CollectionType ct, Bpl.IToken tok, List<Expression> elements, bool inLetExprBody, ConcreteSyntaxTree wr) {
      wr.Write("{0}.FromElements", TypeHelperName(ct, wr, tok));
      TrExprList(elements, wr, inLetExprBody);
    }

    protected override void EmitMapDisplay(MapType mt, Bpl.IToken tok, List<ExpressionPair> elements, bool inLetExprBody, ConcreteSyntaxTree wr) {
      var arguments = elements.Select(p => {
        var result = new ConcreteSyntaxTree();
        result.Format($"new Dafny.Pair{BracketList((LineSegment)TypeName(p.A.Type, result, p.A.tok), (LineSegment)TypeName(p.B.Type, result, p.B.tok))}");
        result.Append(ParensList(Expr(p.A, inLetExprBody), Expr(p.B, inLetExprBody)));
        return result;
      }).ToArray<ICanRender>();
      wr.Write($"{TypeHelperName(mt, wr, tok)}.FromElements{ParensList(arguments)}");
    }

    protected override void EmitSetBuilder_New(ConcreteSyntaxTree wr, SetComprehension e, string collectionName) {
      var wrVarInit = DeclareLocalVar(collectionName, null, null, wr);
      wrVarInit.Write("new System.Collections.Generic.List<{0}>()", TypeName(e.Type.AsSetType.Arg, wrVarInit, e.tok));
    }

    protected override void EmitMapBuilder_New(ConcreteSyntaxTree wr, MapComprehension e, string collectionName) {
      var wrVarInit = DeclareLocalVar(collectionName, null, null, wr);
      var mt = e.Type.AsMapType;
      var domtypeName = TypeName(mt.Domain, wrVarInit, e.tok);
      var rantypeName = TypeName(mt.Range, wrVarInit, e.tok);
      wrVarInit.Write($"new System.Collections.Generic.List<Dafny.Pair<{domtypeName},{rantypeName}>>()");
    }

    protected override void EmitSetBuilder_Add(CollectionType ct, string collName, Expression elmt, bool inLetExprBody, ConcreteSyntaxTree wr) {
      if (ct is SetType) {
        wr.FormatLine($"{collName}.Add({Expr(elmt, inLetExprBody)});");
      } else {
        Contract.Assume(false);  // unexpected collection type
      }
    }

    protected override ConcreteSyntaxTree EmitMapBuilder_Add(MapType mt, Bpl.IToken tok, string collName, Expression term, bool inLetExprBody, ConcreteSyntaxTree wr) {
      var domtypeName = TypeName(mt.Domain, wr, tok);
      var rantypeName = TypeName(mt.Range, wr, tok);
      var termLeftWriter = new ConcreteSyntaxTree();
      wr.FormatLine($"{collName}.Add(new Dafny.Pair<{domtypeName},{rantypeName}>{ParensList(termLeftWriter, Expr(term, inLetExprBody))});");
      return termLeftWriter;
    }

    protected override string GetCollectionBuilder_Build(CollectionType ct, Bpl.IToken tok, string collName, ConcreteSyntaxTree wr) {
      if (ct is SetType) {
        var typeName = TypeName(ct.Arg, wr, tok);
        return string.Format($"{DafnySetClass}<{typeName}>.FromCollection({collName})");
      } else if (ct is MapType) {
        var mt = (MapType)ct;
        var domtypeName = TypeName(mt.Domain, wr, tok);
        var rantypeName = TypeName(mt.Range, wr, tok);
        return $"{DafnyMapClass}<{domtypeName},{rantypeName}>.FromCollection({collName})";
      } else {
        Contract.Assume(false);  // unexpected collection type
        throw new cce.UnreachableException();  // please compiler
      }
    }

    protected override void EmitSingleValueGenerator(Expression e, bool inLetExprBody, string type, ConcreteSyntaxTree wr) {
      wr.Write($"{DafnyHelpersClass}.SingleValue<{type}>");
      TrParenExpr(e, wr, inLetExprBody);
    }

    // ----- Target compilation and execution -------------------------------------------------------------

    private class CSharpCompilationResult {
      public Assembly CompiledAssembly;
    }

    public override bool CompileTargetProgram(string dafnyProgramName, string targetProgramText, string/*?*/ callToMain, string/*?*/ targetFilename, ReadOnlyCollection<string> otherFileNames,
      bool runAfterCompile, TextWriter outputWriter, out object compilationResult) {

      compilationResult = null;

      // .NET Core does not allow C# compilation on all platforms using System.CodeDom. You need to use Roslyn libraries. Context: https://github.com/dotnet/runtime/issues/18768
      var compilation = CSharpCompilation.Create(Path.GetFileNameWithoutExtension(dafnyProgramName))
        .WithOptions(new CSharpCompilationOptions(OutputKind.DynamicallyLinkedLibrary))
        .AddReferences(
          MetadataReference.CreateFromFile(typeof(object).GetTypeInfo().Assembly.Location),
          MetadataReference.CreateFromFile(Assembly.Load("mscorlib").Location));

      var inMemory = runAfterCompile;
      compilation = compilation.WithOptions(compilation.Options.WithOutputKind(callToMain != null ? OutputKind.ConsoleApplication : OutputKind.DynamicallyLinkedLibrary));

      var tempCompilationResult = new CSharpCompilationResult();
      var libPath = Path.GetDirectoryName(Assembly.GetExecutingAssembly().Location);
      if (DafnyOptions.O.UseRuntimeLib) {
        compilation = compilation.AddReferences(MetadataReference.CreateFromFile(Path.Join(libPath, "DafnyRuntime.dll")));
      }

      var standardLibraries = new List<string>() {
        "System.Runtime",
        "System.Runtime.Numerics",
        "System.Collections",
        "System.Collections.Immutable",
        "System.Console"
      };
      compilation = compilation.AddReferences(standardLibraries.Select(fileName => MetadataReference.CreateFromFile(Assembly.Load(fileName).Location)));

      if (DafnyOptions.O.Optimize) {
        compilation = compilation.WithOptions(compilation.Options.WithOptimizationLevel(
          DafnyOptions.O.Optimize ? OptimizationLevel.Release : OptimizationLevel.Debug));
      }

      var otherSourceFiles = new List<string>();
      foreach (var file in otherFileNames) {
        string extension = Path.GetExtension(file);
        if (extension != null) { extension = extension.ToLower(); }
        if (extension == ".cs") {
          var normalizedPath = Path.Combine(Path.GetDirectoryName(file), Path.GetFileName(file));
          if (File.Exists(normalizedPath)) {
            otherSourceFiles.Add(normalizedPath);
          } else {
            outputWriter.WriteLine("Errors compiling program: Could not find {0}", file);
            return false;
          }
        } else if (extension == ".dll") {
          compilation = compilation.AddReferences(MetadataReference.CreateFromFile(Path.GetFullPath(file)));
        }
      }

      var source = callToMain == null ? targetProgramText : targetProgramText + callToMain;
      compilation = compilation.AddSyntaxTrees(CSharpSyntaxTree.ParseText(source));
      foreach (var sourceFile in otherSourceFiles) {
        compilation = compilation.AddSyntaxTrees(CSharpSyntaxTree.ParseText(File.ReadAllText(sourceFile)));
      }
      var outputDir = targetFilename == null ? Directory.GetCurrentDirectory() : Path.GetDirectoryName(Path.GetFullPath(targetFilename));
      var outputPath = Path.Join(outputDir, Path.GetFileNameWithoutExtension(Path.GetFileName(dafnyProgramName)) + ".dll");
      var outputJson = Path.Join(outputDir, Path.GetFileNameWithoutExtension(Path.GetFileName(dafnyProgramName)) + ".runtimeconfig.json");
      if (inMemory) {
        using var stream = new MemoryStream();
        var emitResult = compilation.Emit(stream);
        if (emitResult.Success) {
          tempCompilationResult.CompiledAssembly = Assembly.Load(stream.GetBuffer());
        } else {
          outputWriter.WriteLine("Errors compiling program:");
          var errors = emitResult.Diagnostics.Where(d => d.Severity == DiagnosticSeverity.Error).ToList();
          foreach (var ce in errors) {
            outputWriter.WriteLine(ce.ToString());
            outputWriter.WriteLine();
          }
          return false;
        }
      } else {
        var emitResult = compilation.Emit(outputPath);

        if (emitResult.Success) {
          tempCompilationResult.CompiledAssembly = Assembly.LoadFile(outputPath);
          if (DafnyOptions.O.CompileVerbose) {
            outputWriter.WriteLine("Compiled assembly into {0}.dll", compilation.AssemblyName);
          }
          try {
            var configuration = JsonSerializer.Serialize(
              new {
                runtimeOptions = new {
                  tfm = "net6.0",
                  framework = new {
                    name = "Microsoft.NETCore.App",
                    version = "6.0.0",
                    rollForward = "LatestMinor"
                  }
                }
              }, new JsonSerializerOptions() { WriteIndented = true });
            File.WriteAllText(outputJson, configuration + Environment.NewLine);
          } catch (Exception e) {
            outputWriter.WriteLine($"Error trying to write '{outputJson}': {e.Message}");
            return false;
          }
        } else {
          outputWriter.WriteLine("Errors compiling program into {0}", compilation.AssemblyName);
          var errors = emitResult.Diagnostics.Where(d => d.Severity == DiagnosticSeverity.Error).ToList();
          foreach (var ce in errors) {
            outputWriter.WriteLine(ce.ToString());
            outputWriter.WriteLine();
          }
          return false;
        }
      }

      compilationResult = tempCompilationResult;
      return true;
    }

    public override bool RunTargetProgram(string dafnyProgramName, string targetProgramText, string callToMain, string/*?*/ targetFilename, ReadOnlyCollection<string> otherFileNames,
      object compilationResult, TextWriter outputWriter) {

      var crx = (CSharpCompilationResult)compilationResult;

      foreach (var otherFileName in otherFileNames) {
        if (Path.GetExtension(otherFileName) == ".dll") {
          AssemblyLoadContext.Default.LoadFromAssemblyPath(Path.GetFullPath(otherFileName));
        }
      }

      if (crx.CompiledAssembly == null) {
        throw new Exception("Cannot call run target program on a compilation that failed");
      }
      var entry = crx.CompiledAssembly.EntryPoint;
      if (entry == null) {
        throw new Exception("Cannot call run target on a compilation whose assembly has no entry.");
      }
      try {
        object[] parameters = entry.GetParameters().Length == 0 ? new object[] { } : new object[] { new string[0] };
        entry.Invoke(null, parameters);
        return true;
      } catch (System.Reflection.TargetInvocationException e) {
        outputWriter.WriteLine("Error: Execution resulted in exception: {0}", e.Message);
        outputWriter.WriteLine(e.InnerException.ToString());
      } catch (System.Exception e) {
        outputWriter.WriteLine("Error: Execution resulted in exception: {0}", e.Message);
        outputWriter.WriteLine(e.ToString());
      }
      return false;
    }

    private void AddTestCheckerIfNeeded(string name, Declaration decl, ConcreteSyntaxTree wr) {
      if (!Attributes.Contains(decl.Attributes, "test")) {
        return;
      }

      var firstReturnIsFailureCompatible = false;
      var returnTypesCount = 0;

      if (decl is Function func) {
        returnTypesCount = 1;
        firstReturnIsFailureCompatible =
          func.ResultType?.AsTopLevelTypeWithMembers?.Members?.Any(m => m.Name == "IsFailure") ?? false;
      } else if (decl is Method method) {
        returnTypesCount = method.Outs.Count;
        if (returnTypesCount > 0) {
          firstReturnIsFailureCompatible =
            method.Outs[0].Type?.AsTopLevelTypeWithMembers?.Members?.Any(m => m.Name == "IsFailure") ?? false;
        }
      }

      wr.WriteLine("[Xunit.Fact]");
      if (!firstReturnIsFailureCompatible) {
        return;
      }

      wr = wr.NewNamedBlock("public static void {0}_CheckForFailureForXunit()", name);
      var returnsString = string.Join(",", Enumerable.Range(0, returnTypesCount).Select(i => $"r{i}"));
      wr.FormatLine($"var {returnsString} = {name}();");
      wr.WriteLine("Xunit.Assert.False(r0.IsFailure(), \"Dafny test failed: \" + r0);");

    }

    public override void EmitCallToMain(Method mainMethod, string baseName, ConcreteSyntaxTree wr) {
      var companion = TypeName_Companion(UserDefinedType.FromTopLevelDeclWithAllBooleanTypeParameters(mainMethod.EnclosingClass), wr, mainMethod.tok, mainMethod);
      var wClass = wr.NewNamedBlock("class __CallToMain");
      var wBody = wClass.NewNamedBlock("public static void Main(string[] args)");
      var modName = mainMethod.EnclosingClass.EnclosingModuleDefinition.CompileName == "_module" ? "_module." : "";
      companion = modName + companion;

      var idName = IssueCreateStaticMain(mainMethod) ? "_StaticMain" : IdName(mainMethod);

      Coverage.EmitSetup(wBody);
      wBody.WriteLine($"{GetHelperModuleName()}.WithHaltHandling({companion}.{idName});");
      Coverage.EmitTearDown(wBody);
    }
  }
}<|MERGE_RESOLUTION|>--- conflicted
+++ resolved
@@ -22,18 +22,9 @@
 using Microsoft.BaseTypes;
 using static Microsoft.Dafny.ConcreteSyntaxTreeUtils;
 
-<<<<<<< HEAD
-namespace Microsoft.Dafny {
-  public class CsharpCompiler : Compiler {
-
-    public CsharpCompiler(ErrorReporter reporter)
-      : base(reporter) {
-    }
-=======
 namespace Microsoft.Dafny.Compilers {
   public class CsharpCompiler : SinglePassCompiler {
     public override IReadOnlySet<string> SupportedExtensions => new HashSet<string> { ".cs", ".dll" };
->>>>>>> b133a187
 
     public override string TargetLanguage => "C#";
     public override string TargetExtension => "cs";
