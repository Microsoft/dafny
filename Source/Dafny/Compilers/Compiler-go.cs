//-----------------------------------------------------------------------------
//
// Copyright by the contributors to the Dafny Project
// SPDX-License-Identifier: MIT
//
//-----------------------------------------------------------------------------
using System;
using System.Collections.Generic;
using System.Linq;
using System.Numerics;
using System.IO;
using System.Diagnostics.Contracts;
using System.Collections.ObjectModel;
using System.Diagnostics;
using System.Runtime.InteropServices;
using System.Text.RegularExpressions;
using JetBrains.Annotations;
using static Microsoft.Dafny.ConcreteSyntaxTreeUtils;

namespace Microsoft.Dafny.Compilers {
  public class GoCompiler : SinglePassCompiler {
    public override void OnPreCompile(ErrorReporter reporter, ReadOnlyCollection<string> otherFileNames) {
      base.OnPreCompile(reporter, otherFileNames);
      if (DafnyOptions.O.CoverageLegendFile != null) {
        Imports.Add(new Import { Name = "DafnyProfiling", Path = "DafnyProfiling" });
      }
    }

    public override IReadOnlySet<string> SupportedExtensions => new HashSet<string> { ".go" };

    public override IReadOnlySet<Feature> UnsupportedFeatures => new HashSet<Feature> {
      Feature.MethodSynthesis,
      Feature.ExternalConstructors,
      Feature.SubsetTypeTests,
      Feature.AllUnderscoreExternalModuleNames
    };


    public override string TargetLanguage => "Go";
    public override string TargetExtension => "go";
    public override string TargetBaseDir(string dafnyProgramName) =>
      $"{Path.GetFileNameWithoutExtension(dafnyProgramName)}-go/src";

    public override bool SupportsInMemoryCompilation => false;
    public override bool TextualTargetIsExecutable => false;

    static string FormatDefaultTypeParameterValue(TopLevelDecl tp) {
      Contract.Requires(tp is TypeParameter || tp is OpaqueTypeDecl);
      return $"_default_{tp.CompileName}";
    }

    private readonly List<Import> Imports = new List<Import>(StandardImports);
    private string ModuleName;
    private ConcreteSyntaxTree RootImportWriter;
    private ConcreteSyntaxTree RootImportDummyWriter;

    private string MainModuleName;
    private static List<Import> StandardImports =
      new List<Import> {
        new Import { Name = "_dafny", Path = "dafny" },
      };
    private static string DummyTypeName = "Dummy__";

    private struct Import {
      public string Name, Path;
      public bool SuppressDummy;
    }

    protected override void EmitHeader(Program program, ConcreteSyntaxTree wr) {
      wr.WriteLine("// Dafny program {0} compiled into Go", program.Name);

      ModuleName = MainModuleName = program.MainMethod != null ? "main" : Path.GetFileNameWithoutExtension(program.Name);

      wr.WriteLine("package {0}", ModuleName);
      wr.WriteLine();
      // Keep the import writers so that we can import subsequent modules into the main one
      EmitImports(wr, out RootImportWriter, out RootImportDummyWriter);

      var rt = wr.NewFile("dafny/dafny.go");
      ReadRuntimeSystem(program, "DafnyRuntime.go", rt);
    }

    protected override void EmitBuiltInDecls(BuiltIns builtIns, ConcreteSyntaxTree wr) {
    }

    const string DafnyTypeDescriptor = "_dafny.TypeDescriptor";

    void EmitModuleHeader(ConcreteSyntaxTree wr) {
      wr.WriteLine("// Package {0}", ModuleName);
      wr.WriteLine("// Dafny module {0} compiled into Go", ModuleName);
      wr.WriteLine();
      wr.WriteLine("package {0}", ModuleName);
      wr.WriteLine();
      // This is a non-main module; it only imports things declared before it, so we don't need these writers
      EmitImports(wr, out _, out _);
      wr.WriteLine();
      wr.WriteLine("type {0} struct{{}}", DummyTypeName);
      wr.WriteLine();
    }

    void EmitImports(ConcreteSyntaxTree wr, out ConcreteSyntaxTree importWriter, out ConcreteSyntaxTree importDummyWriter) {
      wr.WriteLine("import (");
      importWriter = wr.Fork(1);
      wr.WriteLine(")");
      importDummyWriter = wr.Fork();

      foreach (var import in Imports) {
        EmitImport(import, importWriter, importDummyWriter);
      }
    }

    public override void EmitCallToMain(Method mainMethod, string baseName, ConcreteSyntaxTree wr) {
      var companion = TypeName_Companion(UserDefinedType.FromTopLevelDeclWithAllBooleanTypeParameters(mainMethod.EnclosingClass), wr, mainMethod.tok, mainMethod);

      var wBody = wr.NewNamedBlock("func main()");
      wBody.WriteLine("defer _dafny.CatchHalt()");

      var idName = IssueCreateStaticMain(mainMethod) ? "Main" : IdName(mainMethod);

      Coverage.EmitSetup(wBody);
      wBody.WriteLine("{0}.{1}()", companion, idName);
      Coverage.EmitTearDown(wBody);
    }

    ConcreteSyntaxTree CreateDescribedSection(string desc, ConcreteSyntaxTree wr, params object[] args) {
      var body = wr.Fork();
      var str = string.Format(desc, args);
      body.WriteLine("// Definition of {0}", str);
      wr.WriteLine("// End of {0}", str);
      return body;
    }

    protected override ConcreteSyntaxTree CreateStaticMain(IClassWriter cw) {
      var wr = ((GoCompiler.ClassWriter)cw).ConcreteMethodWriter;
      return wr.NewNamedBlock("func (_this * {0}) Main()", FormatCompanionTypeName(((GoCompiler.ClassWriter)cw).ClassName));
    }

    protected override ConcreteSyntaxTree CreateModule(string moduleName, bool isDefault, bool isExtern, string/*?*/ libraryName, ConcreteSyntaxTree wr) {
      if (isDefault) {
        // Fold the default module into the main module
        return wr;
      }

      string pkgName;
      if (libraryName != null) {
        pkgName = libraryName;
      } else {
        // Go ignores all filenames starting with underscores.  So we're forced
        // to rewrite "__default" to "default__".
        pkgName = moduleName;
        if (pkgName != "" && pkgName.All(c => c == '_')) {
<<<<<<< HEAD
          Error(Token.NoToken, "Cannot have a package name with only underscores: {0}", wr, pkgName);
=======
          UnsupportedFeatureError(Bpl.Token.NoToken, Feature.AllUnderscoreExternalModuleNames,
            "Cannot have a package name with only underscores: {0}", wr, pkgName);
>>>>>>> 743d145e
          return wr;
        }
        while (pkgName.StartsWith("_")) {
          pkgName = pkgName.Substring(1) + "_";
        }
      }

      var import = new Import { Name = moduleName, Path = pkgName };
      if (isExtern) {
        // Allow the library name to be "" to import built-in things like the error type
        if (pkgName != "") {
          import.SuppressDummy = true;
          AddImport(import);
        }
        return new ConcreteSyntaxTree(); // ignore contents of extern module
      } else {
        var filename = string.Format("{0}/{0}.go", pkgName);
        var w = wr.NewFile(filename);
        ModuleName = moduleName;
        EmitModuleHeader(w);

        AddImport(import);

        return w;
      }
    }

    protected override void FinishModule() {
      ModuleName = MainModuleName;
    }

    private void AddImport(Import import) {
      // Import in root module
      EmitImport(import, RootImportWriter, RootImportDummyWriter);
      // Import in all subsequent modules
      Imports.Add(import);
    }

    private void EmitImport(Import import, ConcreteSyntaxTree importWriter, ConcreteSyntaxTree importDummyWriter) {
      var id = IdProtect(import.Name);
      var path = import.Path;

      importWriter.WriteLine("{0} \"{1}\"", id, path);

      if (!import.SuppressDummy) {
        importDummyWriter.WriteLine("var _ {0}.{1}", id, DummyTypeName);
      }
    }

    protected override string GetHelperModuleName() => "_dafny";

    protected override IClassWriter CreateClass(string moduleName, string name, bool isExtern, string/*?*/ fullPrintName,
      List<TypeParameter> typeParameters, TopLevelDecl cls, List<Type>/*?*/ superClasses, IToken tok, ConcreteSyntaxTree wr) {
      var isDefaultClass = cls is ClassDecl c && c.IsDefaultClass;
      return CreateClass(name, isExtern, fullPrintName, typeParameters, superClasses, tok, wr, includeRtd: !isDefaultClass, includeEquals: true);
    }

    // TODO Consider splitting this into two functions; most things seem to bepassing includeRtd: false and includeEquals: false.
    private GoCompiler.ClassWriter CreateClass(string name, bool isExtern, string/*?*/ fullPrintName, List<TypeParameter>/*?*/ typeParameters, List<Type>/*?*/ superClasses, IToken tok, ConcreteSyntaxTree wr, bool includeRtd, bool includeEquals) {
      // See docs/Compilation/ReferenceTypes.md for a description of how instance members of classes and traits are compiled into Go.
      //
      // func New_Class_(Type0 _dafny.TypeDescriptor, Type1 _dafny.TypeDescriptor) *Class {
      //   _this := Class{}
      //
      //   // Have to do it this way because some default values (namely type
      //   // parameters) assume that _this points to the current value
      //   _this.Type0 = Type0
      //   _this.Type1 = Type1
      //   _this.Field0 = ...
      //   _this.Field1 = ...
      //   return &_this
      // }
      //
      // func (_this *Class) InstanceMethod(param0 type0, ...) returnType {
      //   ...
      // }
      //
      // func (_this *CompanionStruct_Class) StaticMethod(param0 type0, ...) returnType {
      //   ...
      // }
      //
      // func (*Class) String() string {
      //   return "module.Class"
      // }
      //
      // func Type_Class_(Type0 _dafny.TypeDescriptor, Type1 _dafny.TypeDescriptor) _dafny.TypeDescriptor {
      //   return type_Class_{Type0, Type1}
      // }
      //
      // type type_Class_ struct{
      //   Type0 _dafny.TypeDescriptor
      //   Type1 _dafny.TypeDescriptor
      // }
      //
      // func (_this type_Class_) Default() interface{} {
      //   return (*Class)(nil)
      // }
      //
      // func (_this type_Class_) String() string {
      //   return "module.Class"
      // }
      //
      name = Capitalize(name);

      var w = CreateDescribedSection("class {0}", wr, name);

      var instanceFieldWriter = w.NewBlock(string.Format("type {0} struct", name));

      w.WriteLine();
      CreateInitializer(name, w, out var instanceFieldInitWriter, out var traitInitWriter, out var rtdParamWriter);

      if (typeParameters != null) {
        WriteRuntimeTypeDescriptorsFields(typeParameters, false, instanceFieldWriter, instanceFieldInitWriter, rtdParamWriter);
      }

      w.WriteLine();
      var staticFieldWriter = w.NewNamedBlock("type {0} struct", FormatCompanionTypeName(name));
      var staticFieldInitWriter = w.NewNamedBlock("var {0} = {1}", FormatCompanionName(name), FormatCompanionTypeName(name));

      if (includeEquals) {
        // This Equals() is so simple that we could just use == instead, but uniformity is good and it'll get inlined anyway.

        w.WriteLine();
        var wEquals = w.NewNamedBlock("func (_this *{0}) Equals(other *{0}) bool", name);
        wEquals.WriteLine("return _this == other");

        w.WriteLine();
        var wEqualsGeneric = w.NewNamedBlock("func (_this *{0}) EqualsGeneric(x interface{{}}) bool", name);
        wEqualsGeneric.WriteLine("other, ok := x.(*{0})", name);
        wEqualsGeneric.WriteLine("return ok && _this.Equals(other)");
      }

      w.WriteLine();
      var wString = w.NewNamedBlock("func (*{0}) String() string", name);
      // Be consistent with other back ends, which don't fold _module into the main module
      var module = ModuleName == MainModuleName ? "_module" : ModuleName;
      wString.WriteLine("return \"{0}.{1}\"", module, name);

      if (includeRtd) {
        ConcreteSyntaxTree wDefault;
        CreateRTD(name, typeParameters, out wDefault, w);

        wDefault.WriteLine("return (*{0})(nil)", name);
      }

      var cw = new ClassWriter(this, name, isExtern, null, w, instanceFieldWriter, instanceFieldInitWriter, traitInitWriter, staticFieldWriter, staticFieldInitWriter);

      if (superClasses != null) {
        superClasses = superClasses.Where(trait => !trait.IsObject).ToList();

        // Emit a method that returns the ID of each parent trait
        var parentTraitsWriter = w.NewBlock($"func (_this *{name}) ParentTraits_() []*_dafny.TraitID");
        parentTraitsWriter.WriteLine("return [](*_dafny.TraitID){{{0}}};", Util.Comma(superClasses, parent => {
          var trait = ((UserDefinedType)parent).ResolvedClass;
          return TypeName_Companion(trait, parentTraitsWriter, tok) + ".TraitID_";
        }));

        foreach (Type typ in superClasses) {
          // Emit a compile-time sanity check that the class emitted does indeed have the methods required by the parent trait
          w.WriteLine("var _ {0} = &{1}{{}}", TypeName(typ, w, tok), name);
        }

        w.WriteLine("var _ _dafny.TraitOffspring = &{0}{{}}", name);
      }
      return cw;
    }

    protected override IClassWriter CreateTrait(string name, bool isExtern, List<TypeParameter> typeParameters /*?*/,
      TopLevelDecl trait, List<Type> superClasses /*?*/, IToken tok, ConcreteSyntaxTree wr) {
      //
      // type Trait interface {
      //   AbstractMethod0(param0 type0, ...) returnType0
      //   ...
      // }
      //
      // type companionStruct_Trait_ struct {
      //   StaticField0 type0
      //   StaticField1 type1
      //   ...
      // }
      //
      // var Companion_Trait_ = companionStruct_Trait{
      //   StaticField0: ...,
      //   StaticField1: ...,
      // }
      //
      // func (_static *companionStruct_Trait) CastTo_(x interface{}) Trait {
      //   var t Trait
      //   t, _ = x.(Trait)
      //   return t
      // }
      //
      // func (_static *companionStruct_Trait) ConcreteInstanceMethod(_this Trait, ...) ... {
      //   ...
      // }
      //
      // func (_static *companionStruct_Trait) StaticMethod(...) ... {
      //   ...
      // }
      wr = CreateDescribedSection("trait {0}", wr, name);
      var abstractMethodWriter = wr.NewNamedBlock("type {0} interface", name);
      var concreteMethodWriter = wr.Fork();

      var staticFieldWriter = wr.NewNamedBlock("type {0} struct", FormatCompanionTypeName(name));
      var staticFieldInitWriter = wr.NewNamedBlock("var {0} = {1}", FormatCompanionName(name), FormatCompanionTypeName(name));
      var wCastTo = wr.NewNamedBlock("func ({0}) CastTo_(x interface{{}}) {1}", FormatCompanionTypeName(name), name);
      wCastTo.WriteLine("var t {0}", name);
      wCastTo.WriteLine("t, _ = x.({0})", name);
      wCastTo.WriteLine("return t");

      var cw = new ClassWriter(this, name, isExtern, abstractMethodWriter, concreteMethodWriter, null, null, null, staticFieldWriter, staticFieldInitWriter);
      staticFieldWriter.WriteLine("TraitID_ *_dafny.TraitID");
      staticFieldInitWriter.WriteLine("TraitID_: &_dafny.TraitID{},");
      return cw;
    }

    protected void CreateInitializer(string name, ConcreteSyntaxTree wr, out ConcreteSyntaxTree instanceFieldInitWriter, out ConcreteSyntaxTree traitInitWriter, out ConcreteSyntaxTree rtdParamWriter) {
      wr.Write("func {0}(", FormatInitializerName(name));
      rtdParamWriter = wr.Fork();
      var w = wr.NewNamedBlock(") *{0}", name);
      w.WriteLine("_this := {0}{{}}", name);

      w.WriteLine();
      instanceFieldInitWriter = w.Fork();
      traitInitWriter = w.Fork();
      w.WriteLine("return &_this");
    }

    protected override bool SupportsProperties => false;

    protected override ConcreteSyntaxTree CreateIterator(IteratorDecl iter, ConcreteSyntaxTree wr) {
      // FIXME: There should be tests to make sure that the finalizer mechanism achieves what I hope it does, namely allowing the iterator's goroutine to be garbage-collected along with the iterator.
      //
      // type MyIteratorExample struct {
      //   cont chan<- struct{}
      //   yielded <-chan struct{}
      //
      //   // Fields
      // }
      //
      // func (_this * MyIteratorExample) Ctor__(/* params */) {
      //   _cont := make(chan struct{})
      //   _yielded := make(chan struct{})
      //   _this.cont = _cont
      //   _this.yielded = _yielded
      //   // assign params
      //
      //   go _this.run(_cont, _yielded)
      //
      //   _dafny.SetFinalizer(this_, func(_ MyIteratorExample) {
      //     close(_cont) // will cause the iterator to return and close _yielded
      //   })
      // }
      //
      // func (_this * MyIteratorExample) MoveNext() bool {
      //   _this.cont <- struct{}{}
      //   _, ok <- _this.yielded
      //
      //   return ok
      // }
      //
      // func (_this * MyIteratorExample) run(_cont <-chan struct{}, _yielded chan<- struct{}) {
      //   defer close(_yielded)
      //
      //   var _ok bool
      //   _, _ok = <- _cont
      //   if !_ok { return }
      //
      //   // Statements ... yield becomes:
      //   _yielded <- struct{}{}
      //   _, _ok = <- _cont
      //   if !_ok { return }
      //
      //   // break becomes:
      //   return
      // }()
      var cw = CreateClass(IdName(iter), false, null, iter.TypeArgs, null, null, wr, includeRtd: false, includeEquals: false);

      cw.InstanceFieldWriter.WriteLine("cont chan<- struct{}");
      cw.InstanceFieldWriter.WriteLine("yielded <-chan struct{}");

      Constructor ct = null;
      foreach (var member in iter.Members) {
        if (member is Field f && !f.IsGhost) {
          cw.DeclareField(IdName(f), iter, false, false, f.Type, f.tok, PlaceboValue(f.Type, wr, f.tok, true), f);
        } else if (member is Constructor c) {
          Contract.Assert(ct == null);
          ct = c;
        }
      }
      Contract.Assert(ct != null);

      cw.ConcreteMethodWriter.Write("func (_this * {0}) {1}(", IdName(iter), IdName(ct));
      string sep = "";
      foreach (var p in ct.Ins) {
        if (!p.IsGhost) {
          // here we rely on the parameters and the corresponding fields having the same names
          cw.ConcreteMethodWriter.Write("{0}{1} {2}", sep, IdName(p), TypeName(p.Type, wr, p.tok));
          sep = ", ";
        }
      }
      var wCtor = cw.ConcreteMethodWriter.NewBlock(")");
      wCtor.WriteLine("_cont := make(chan struct{})");
      wCtor.WriteLine("_yielded := make(chan struct{})");
      wCtor.WriteLine("_this.cont = _cont");
      wCtor.WriteLine("_this.yielded = _yielded");
      wCtor.WriteLine();
      foreach (var p in ct.Ins) {
        if (!p.IsGhost) {
          wCtor.WriteLine("_this.{0} = {1}", Capitalize(IdName(p)), IdName(p));
        }
      }
      wCtor.WriteLine();
      wCtor.WriteLine("go _this.run(_cont, _yielded)");
      wCtor.WriteLine();
      wCtor.WriteLine("_dafny.SetFinalizer(_this, func(_ * {0}) {{ close(_cont) }})", IdName(iter));

      var wMoveNext = cw.ConcreteMethodWriter.NewNamedBlock("func (_this * {0}) MoveNext() bool", IdName(iter));
      wMoveNext.WriteLine("_this.cont <- struct{}{}");
      wMoveNext.WriteLine("_, ok := <- _this.yielded");
      wMoveNext.WriteLine();
      wMoveNext.WriteLine("return ok");

      var wRun = cw.ConcreteMethodWriter.NewNamedBlock("func (_this * {0}) run(_cont <-chan struct{{}}, _yielded chan<- struct{{}})", IdName(iter));
      wRun.WriteLine("defer close(_yielded)");
      wRun.WriteLine();
      wRun.WriteLine("_, _ok := <- _cont");
      wRun.WriteLine("if !_ok { return }");
      wRun.WriteLine();

      return wRun;
    }

    protected override IClassWriter/*?*/ DeclareDatatype(DatatypeDecl dt, ConcreteSyntaxTree wr) {
      // ===== For inductive datatypes:
      //
      // type Dt struct {
      //   Data_Dt_
      // }
      //
      // type Data_Dt_ interface {
      //   isDt()
      // }
      //
      // // For uniformity with co-datatypes
      // func (_this Dt) Get() Data_Dt_ {
      //   return _this.Data_Dt_
      // }
      //
      // type CompanionStruct_Dt_ struct {}
      //
      // var Companion_Dt_ = CompanionStruct_Dt_ {}
      //
      // ...
      //
      // type Dt_Ctor0 struct {
      //   Field0 type0
      //   Field1 type1
      //   ...
      // }
      //
      // func (Dt_Ctor0) isDt() {}
      //
      // func (_ CompanionStruct_Dt_) CreateCtor0(field0 type0, field1 type1) Dt {
      //   return Dt{Dt_Ctor0{type0, type1}}
      // }
      //
      // func (_this Dt) IsCtor0() bool {
      //   _, ok := _this.Data_Dt_.(Dt_Ctor0)
      //   return ok
      // }
      //
      // type Dt_Ctor1 struct {
      //   ...
      // }
      //
      // ...
      //
      // func (_this Dt) DtorDtor0() (dtor0Type, bool) {
      //   return _this.Data_Dt_.(Dt_Ctor0).Field0
      // }
      //
      // func (_this Dt) DtorDtor1() (dtor1Type, bool) {
      //   switch data := _this.Data_Dt_.(type) {
      //   case Dt_Ctor0:
      //     return data.Field1
      //   default:
      //     return data.(Dt_Ctor1).Field0
      //   }
      // }
      //
      // func (_this Dt) String() { ... }
      //
      // func (_this Dt) EqualsGeneric(other interface{}) bool { ... }
      //
      // func (CompanionStruct_Dt_) AllSingletonConstructors() _dafny.Iterator {
      //   i := -1
      //   return func() (interface{}, bool) {
      //     i++
      //     switch i {
      //       case 0:
      //         return Companion_Dt_.Create_Ctor0(), true
      //       case 1:
      //         return Companion_Dt_.Create_Ctor1(), true
      //       ...
      //       default:
      //         return Dt{}, false
      //     }
      //   }
      // }
      //
      // func Type_Dt_(tyArg0 Type, tyArg1 Type, ...) _dafny.TypeDescriptor {
      //   return type_Dt_{tyArg0, tyArg1, ...}
      // }
      //
      // type type_Dt_ struct {
      //   tyArg0 Type
      //   tyArg1 Type
      // }
      //
      // func (ty type_Dt_) Default() interface{} {
      //   tyArg0 := ty.tyArg0
      //   tyArg1 := ty.tyArg1
      //   return Companion_Dt_.Create_CtorK(...)
      // }
      //
      // func (ty type_Dt_) String() string {
      //   return "module.Dt"
      // }
      //
      // TODO Optimize record types
      //
      // ===== For co-inductive datatypes:
      //
      // type Dt struct {
      //   Iface_Dt_
      // }
      //
      // type Iface_Dt_ interface {
      //   Get() Data_Dt_
      // }
      //
      // type lazyDt struct {
      //   value Iface_Dt_
      //   init func() Dt
      // }
      //
      // func (_this * lazyDt) Get() *Iface_Dt {
      //   if _this.value == nil {
      //      _this.value = _this.init().Get()
      //      _this.init = nil // allow GC of values in closure
      //   }
      //   return _this.value
      // }
      //
      // ...
      //
      // func (_ CompanionStruct_Dt_) LazyDt(f func() Dt) Dt {
      //   return Dt{*lazyDt{nil, f}}
      // }
      //
      // func (_ CompanionStruct_Dt_) CreateCtor0(field0 type0, field1 type1) Dt {
      //   return Dt{*Dt_Ctor0{type0, type1}}
      // }
      //
      // func (_this * Dt_Ctor0) Get() Dt {
      //   return _this
      // }
      if (dt is TupleTypeDecl) {
        // Tuple types are declared once and for all in DafnyRuntime.go
        return null;
      }

      string name = Capitalize(dt.CompileName);
      string companionTypeName = FormatCompanionTypeName(name);
      string dataName = FormatDatatypeInterfaceName(name);
      string ifaceName = FormatLazyInterfaceName(name);

      Func<DatatypeCtor, string> structOfCtor = ctor =>
        string.Format("{0}{1}_{2}", dt is CoDatatypeDecl ? "*" : "", name, ctor.CompileName);

      // from here on, write everything into the new block created here:
      wr = CreateDescribedSection("{0} {1}", wr, dt.WhatKind, name);

      if (dt is IndDatatypeDecl) {
        var wStruct = wr.NewNamedBlock("type {0} struct", name);
        wStruct.WriteLine(dataName);

        wr.WriteLine();
        var wGet = wr.NewNamedBlock("func (_this {0}) Get() {1}", name, dataName);
        wGet.WriteLine("return _this.{0}", dataName);
      } else {
        var wDt = wr.NewNamedBlock("type {0} struct", name);
        wDt.WriteLine(ifaceName);

        wr.WriteLine();
        var wIface = wr.NewNamedBlock("type {0} interface", ifaceName);
        wIface.WriteLine("Get() {0}", dataName);

        wr.WriteLine();
        var wLazy = wr.NewNamedBlock("type lazy_{0}_ struct", name);
        wLazy.WriteLine("value {0}", dataName);
        wLazy.WriteLine("init func() {0}", name);

        wr.WriteLine();
        var wLazyGet = wr.NewNamedBlock("func (_this *lazy_{0}_) Get() {1}", name, dataName);
        var wIf = wLazyGet.NewBlock("if _this.value == nil");
        wIf.WriteLine("_this.value = _this.init().Get()");
        wIf.WriteLine("_this.init = nil"); // allow GC of values in closure

        wLazyGet.WriteLine("return _this.value");

        wr.WriteLine();
        var wLazyCreate = wr.NewNamedBlock("func ({0}) {1}(f func () {2}) {2}", companionTypeName, FormatLazyConstructorName(name), name, name);
        wLazyCreate.WriteLine("return {0}{{&lazy_{0}_{{nil, f}}}}", name);
      }

      {
        wr.WriteLine();
        var wIface = wr.NewNamedBlock("type {0} interface", dataName);
        wIface.WriteLine("is{0}()", name);
      }

      wr.WriteLine();
      var staticFieldWriter = wr.NewNamedBlock("type {0} struct", companionTypeName);
      var staticFieldInitWriter = wr.NewNamedBlock("var {0} = {1}", FormatCompanionName(name), companionTypeName);

      foreach (var ctor in dt.Ctors) {
        var ctorStructName = name + "_" + ctor.CompileName;
        wr.WriteLine();
        var wStruct = wr.NewNamedBlock("type {0} struct", ctorStructName);
        var k = 0;
        foreach (var formal in ctor.Formals) {
          if (!formal.IsGhost) {
            wStruct.WriteLine("{0} {1}", DatatypeFieldName(formal, k), TypeName(formal.Type, wr, formal.Tok));
            k++;
          }
        }

        wr.WriteLine();
        wr.WriteLine("func ({0}{1}) is{2}() {{}}", dt is CoDatatypeDecl ? "*" : "", ctorStructName, name);
        wr.WriteLine();

        wr.Write("func ({0}) {1}(", companionTypeName, FormatDatatypeConstructorName(ctor.CompileName));
        var argNames = new List<string>();
        k = 0;
        foreach (var formal in ctor.Formals) {
          if (!formal.IsGhost) {
            var formalName = DatatypeFieldName(formal, k);

            wr.Write("{0}{1} {2}", k > 0 ? ", " : "", formalName, TypeName(formal.Type, wr, formal.Tok));

            argNames.Add(formalName);
            k++;
          }
        }
        var wCreateBody = wr.NewNamedBlock(") {0}", name);
        wCreateBody.WriteLine("return {0}{{{1}{2}{{{3}}}}}", name, dt is CoDatatypeDecl ? "&" : "", ctorStructName, Util.Comma(argNames));

        wr.WriteLine();
        var wCheck = wr.NewNamedBlock("func (_this {0}) {1}() bool", name, FormatDatatypeConstructorCheckName(ctor.CompileName));
        wCheck.WriteLine("_, ok := _this.Get().({0})", structOfCtor(ctor));
        wCheck.WriteLine("return ok");

        if (dt is CoDatatypeDecl) {
          wr.WriteLine();
          var wGet = wr.NewNamedBlock("func (_this *{0}) Get() {1}", ctorStructName, dataName);
          wGet.WriteLine("return _this");
        }
      }

      /* func (_static CompanionStruct_Dt_) Default(_default_A interface{}, _default_B interface{}) Dt {
       *   return Dt{Dt_GroundingCtor{...}}
       * }
       */
      wr.WriteLine();
      wr.Write($"func ({companionTypeName}) Default(");
      wr.Write(Util.Comma(UsedTypeParameters(dt), tp => $"{FormatDefaultTypeParameterValue(tp)} interface{{}}"));
      {
        var wDefault = wr.NewBlock($") {name}");
        wDefault.Write("return ");
        var groundingCtor = dt.GetGroundingCtor();
        var nonGhostFormals = groundingCtor.Formals.Where(f => !f.IsGhost).ToList();
        var arguments = Util.Comma(nonGhostFormals, f => DefaultValue(f.Type, wDefault, f.tok));
        EmitDatatypeValue(dt, groundingCtor, dt is CoDatatypeDecl, arguments, wDefault);
        wDefault.WriteLine();
      }

      if (dt.HasFinitePossibleValues) {
        wr.WriteLine();
        var wSingles = wr.NewNamedBlock("func (_ {0}) AllSingletonConstructors() _dafny.Iterator", companionTypeName);
        wSingles.WriteLine("i := -1");
        wSingles = wSingles.NewNamedBlock("return func() (interface{{}}, bool)");
        wSingles.WriteLine("i++");
        wSingles = wSingles.NewNamedBlock("switch i");
        var i = 0;
        foreach (var ctor in dt.Ctors) {
          wSingles.WriteLine("case {0}: return {1}.{2}(), true", i, FormatCompanionName(name), FormatDatatypeConstructorName(ctor.CompileName));
          i++;
        }
        wSingles.WriteLine("default: return {0}{{}}, false", name);
      }

      // destructors
      foreach (var ctor in dt.Ctors) {
        foreach (var dtor in ctor.Destructors) {
          if (dtor.EnclosingCtors[0] == ctor) {
            var arg = dtor.CorrespondingFormals[0];
            if (!arg.IsGhost && arg.HasName) {
              wr.WriteLine();
              var wDtor = wr.NewNamedBlock("func (_this {0}) {1}() {2}", name, FormatDatatypeDestructorName(arg.CompileName), TypeName(arg.Type, wr, arg.tok));
              var n = dtor.EnclosingCtors.Count;
              if (n == 1) {
                wDtor.WriteLine("return _this.Get().({0}).{1}", structOfCtor(dtor.EnclosingCtors[0]), DatatypeFieldName(arg));
              } else {
                wDtor = wDtor.NewBlock("switch data := _this.Get().(type)");
                for (int i = 0; i < n - 1; i++) {
                  var ctor_i = dtor.EnclosingCtors[i];
                  Contract.Assert(arg.CompileName == dtor.CorrespondingFormals[i].CompileName);
                  wDtor.WriteLine("case {0}: return data.{1}", structOfCtor(ctor_i), DatatypeFieldName(arg));
                }
                Contract.Assert(arg.CompileName == dtor.CorrespondingFormals[n - 1].CompileName);
                wDtor.WriteLine("default: return data.({0}).{1}", structOfCtor(dtor.EnclosingCtors[n - 1]), DatatypeFieldName(arg));
              }
            }
          }
        }
      }

      {
        // String() method
        wr.WriteLine();
        var w = wr.NewNamedBlock("func (_this {0}) String() string", name);
        // TODO Avoid switch if only one branch
        var needData = dt is IndDatatypeDecl && dt.Ctors.Exists(ctor => ctor.Formals.Exists(arg => !arg.IsGhost));
        w = w.NewNamedBlock("switch {0}_this.Get().(type)", needData ? "data := " : "");
        w.WriteLine("case nil: return \"null\"");
        foreach (var ctor in dt.Ctors) {
          var wCase = w.NewNamedBlock("case {0}:", structOfCtor(ctor));
          var nm = (dt.EnclosingModuleDefinition.IsDefaultModule ? "" : dt.EnclosingModuleDefinition.Name + ".") + dt.Name + "." + ctor.Name;
          if (dt is CoDatatypeDecl) {
            wCase.WriteLine("return \"{0}\"", nm);
          } else {
            wCase.Write("return \"{0}\"", nm);
            var sep = " + \"(\" + ";
            var anyFormals = false;
            var k = 0;
            foreach (var arg in ctor.Formals) {
              if (!arg.IsGhost) {
                anyFormals = true;
                wCase.Write("{0}_dafny.String(data.{1})", sep, DatatypeFieldName(arg, k));
                sep = " + \", \" + ";
                k++;
              }
            }
            if (anyFormals) {
              wCase.Write(" + \")\"");
            }
            wCase.WriteLine();
          }
        }
        var wDefault = w.NewBlock("default:");
        if (dt is CoDatatypeDecl) {
          wDefault.WriteLine("return \"{0}.{1}.unexpected\"", dt.EnclosingModuleDefinition.CompileName, dt.CompileName);
        } else {
          wDefault.WriteLine("return \"<unexpected>\"");
        }
      }

      // Equals method
      {
        wr.WriteLine();
        var wEquals = wr.NewNamedBlock("func (_this {0}) Equals(other {0}) bool", name);
        // TODO: Way to implement shortcut check for address equality?
        var needData1 = dt.Ctors.Exists(ctor => ctor.Formals.Exists(arg => !arg.IsGhost));

        wEquals = wEquals.NewNamedBlock("switch {0}_this.Get().(type)", needData1 ? "data1 := " : "");
        foreach (var ctor in dt.Ctors) {
          var wCase = wEquals.NewNamedBlock("case {0}:", structOfCtor(ctor));

          var needData2 = ctor.Formals.Exists(arg => !arg.IsGhost);

          wCase.WriteLine("{0}, ok := other.Get().({1})", needData2 ? "data2" : "_", structOfCtor(ctor));
          wCase.Write("return ok");
          var k = 0;
          foreach (Formal arg in ctor.Formals) {
            if (!arg.IsGhost) {
              wCase.Write(" && ");
              string nm = DatatypeFieldName(arg, k);
              if (IsDirectlyComparable(arg.Type)) {
                wCase.Write("data1.{0} == data2.{0}", nm);
              } else if (IsOrderedByCmp(arg.Type)) {
                wCase.Write("data1.{0}.Cmp(data2.{0}) == 0", nm);
              } else if (IsComparedByEquals(arg.Type)) {
                wCase.Write("data1.{0}.Equals(data2.{0})", nm);
              } else {
                wCase.Write("_dafny.AreEqual(data1.{0}, data2.{0})", nm);
              }
              k++;
            }
          }
          wCase.WriteLine();
        }
        var wDefault = wEquals.NewNamedBlock("default:");
        wDefault.WriteLine("return false; // unexpected");

        wr.WriteLine();
        var wEqualsGeneric = wr.NewNamedBlock("func (_this {0}) EqualsGeneric(other interface{{}}) bool", name);
        wEqualsGeneric.WriteLine("typed, ok := other.({0})", name);
        wEqualsGeneric.WriteLine("return ok && _this.Equals(typed)");
      }

      // RTD
      {
        var usedTypeParams = UsedTypeParameters(dt);
        CreateRTD(name, usedTypeParams, out var wDefault, wr);

        WriteRuntimeTypeDescriptorsLocals(usedTypeParams, true, wDefault);

        var arguments = Util.Comma(UsedTypeParameters(dt), tp => DefaultValue(new UserDefinedType(tp), wDefault, dt.tok, true));
        wDefault.WriteLine($"return {TypeName_Companion(dt, wr, dt.tok)}.Default({arguments});");
      }

      return new ClassWriter(this, name, dt.IsExtern(out _, out _), null, wr, wr, wr, wr, staticFieldWriter, staticFieldInitWriter);
    }

    protected override IClassWriter DeclareNewtype(NewtypeDecl nt, ConcreteSyntaxTree wr) {
      var cw = CreateClass(IdName(nt), false, null, null, null, null, wr, includeRtd: false, includeEquals: false);
      var w = cw.ConcreteMethodWriter;
      var nativeType = nt.NativeType != null ? GetNativeTypeName(nt.NativeType) : null;
      if (nt.NativeType != null) {
        var wIntegerRangeBody = w.NewNamedBlock("func (_this *{0}) IntegerRange(lo _dafny.Int, hi _dafny.Int) _dafny.Iterator", FormatCompanionTypeName(IdName(nt)));
        wIntegerRangeBody.WriteLine("iter := _dafny.IntegerRange(lo, hi)");
        var wIterFuncBody = wIntegerRangeBody.NewBlock("return func() (interface{}, bool)");
        wIterFuncBody.WriteLine("next, ok := iter()");
        wIterFuncBody.WriteLine("if !ok {{ return {0}(0), false }}", nativeType);
        wIterFuncBody.WriteLine("return next.(_dafny.Int).{0}(), true", Capitalize(nativeType));
      }
      if (nt.WitnessKind == SubsetTypeDecl.WKind.Compiled) {
        var retType = nativeType ?? TypeName(nt.BaseType, w, nt.tok);
        var wWitness = w.NewNamedBlock("func (_this *{0}) Witness() {1}", FormatCompanionTypeName(IdName(nt)), retType);
        var wStmts = wWitness.Fork();
        wWitness.Write("return ");
        if (nt.NativeType == null) {
          TrExpr(nt.Witness, wWitness, false, wStmts);
          wWitness.WriteLine();
        } else {
          TrParenExpr(nt.Witness, wWitness, false, wStmts);
          wWitness.WriteLine(".{0}()", Capitalize(GetNativeTypeName(nt.NativeType)));
        }
      }
      // RTD
      {
        CreateRTD(IdName(nt), null, out var wDefaultBody, wr);
        var udt = new UserDefinedType(nt.tok, nt.Name, nt, new List<Type>());
        var d = TypeInitializationValue(udt, wr, nt.tok, false, true);
        wDefaultBody.WriteLine("return {0}", d);
      }
      return cw;
    }

    protected override void DeclareSubsetType(SubsetTypeDecl sst, ConcreteSyntaxTree wr) {
      var cw = CreateClass(IdName(sst), false, null, sst.TypeArgs, null, null, wr, includeRtd: false, includeEquals: false);
      var w = cw.ConcreteMethodWriter;
      if (sst.WitnessKind == SubsetTypeDecl.WKind.Compiled) {
        var witness = new ConcreteSyntaxTree(w.RelativeIndentLevel);
        var wStmts = w.Fork();
        TrExpr(sst.Witness, witness, false, wStmts);
        DeclareField("Witness", false, true, true, sst.Rhs, sst.tok, witness.ToString(), cw.ClassName, cw.StaticFieldWriter, cw.StaticFieldInitWriter, cw.ConcreteMethodWriter);
      }
      // RTD
      {
        CreateRTD(IdName(sst), null, out var wDefaultBody, wr);
        var udt = UserDefinedType.FromTopLevelDecl(sst.tok, sst);
        var d = TypeInitializationValue(udt, wr, sst.tok, false, true);
        wDefaultBody.WriteLine("return {0}", d);
      }
    }

    private void CreateRTD(string typeName, List<TypeParameter>/*?*/ usedParams, out ConcreteSyntaxTree wDefaultBody, ConcreteSyntaxTree wr) {
      Contract.Requires(typeName != null);
      Contract.Requires(wr != null);
      Contract.Ensures(Contract.ValueAtReturn(out wDefaultBody) != null);

      if (usedParams == null) {
        usedParams = new List<TypeParameter>();
      }
      wr.WriteLine();
      wr.Write("func {0}(", FormatRTDName(typeName));
      WriteRuntimeTypeDescriptorsFormals(usedParams, true, wr);
      var wTypeMethod = wr.NewBlock($") {DafnyTypeDescriptor}");
      wTypeMethod.WriteLine("return type_{0}_{{{1}}}", typeName, Util.Comma(usedParams, tp => FormatRTDName(tp.CompileName)));

      wr.WriteLine();
      var wType = wr.NewNamedBlock("type type_{0}_ struct", typeName);
      WriteRuntimeTypeDescriptorsFields(usedParams, true, wType, null, null);

      wr.WriteLine();
      wDefaultBody = wr.NewNamedBlock("func (_this type_{0}_) Default() interface{{}}", typeName);

      wr.WriteLine();
      var wString = wr.NewNamedBlock("func (_this type_{0}_) String() string", typeName);
      wString.WriteLine("return \"{0}.{1}\"", ModuleName, typeName);
    }

    protected override void GetNativeInfo(NativeType.Selection sel, out string name, out string literalSuffix, out bool needsCastAfterArithmetic) {
      literalSuffix = "";
      needsCastAfterArithmetic = false;
      switch (sel) {
        case NativeType.Selection.Byte:
          name = "uint8";
          break;
        case NativeType.Selection.SByte:
          name = "int8";
          break;
        case NativeType.Selection.UShort:
          name = "uint16";
          break;
        case NativeType.Selection.Short:
          name = "int16";
          break;
        case NativeType.Selection.UInt:
          name = "uint32";
          break;
        case NativeType.Selection.Int:
          name = "int32";
          break;
        case NativeType.Selection.ULong:
          name = "uint64";
          break;
        case NativeType.Selection.Long:
          name = "int64";
          break;
        default:
          Contract.Assert(false);  // unexpected native type
          throw new cce.UnreachableException();  // to please the compiler
      }
    }
    protected class ClassWriter : IClassWriter {
      public readonly GoCompiler Compiler;
      public readonly string ClassName;
      public readonly bool IsExtern;
      public readonly ConcreteSyntaxTree/*?*/ AbstractMethodWriter, ConcreteMethodWriter, InstanceFieldWriter, InstanceFieldInitWriter, TraitInitWriter, StaticFieldWriter, StaticFieldInitWriter;
      public bool AnyInstanceFields { get; private set; } = false;

      public ClassWriter(GoCompiler compiler, string className, bool isExtern, ConcreteSyntaxTree abstractMethodWriter, ConcreteSyntaxTree concreteMethodWriter,
        ConcreteSyntaxTree/*?*/ instanceFieldWriter, ConcreteSyntaxTree/*?*/ instanceFieldInitWriter, ConcreteSyntaxTree/*?*/ traitInitWriter,
        ConcreteSyntaxTree staticFieldWriter, ConcreteSyntaxTree staticFieldInitWriter) {
        Contract.Requires(compiler != null);
        Contract.Requires(className != null);
        this.Compiler = compiler;
        this.ClassName = className;
        this.IsExtern = isExtern;
        this.AbstractMethodWriter = abstractMethodWriter;
        this.ConcreteMethodWriter = concreteMethodWriter;
        this.InstanceFieldWriter = instanceFieldWriter;
        this.InstanceFieldInitWriter = instanceFieldInitWriter;
        this.TraitInitWriter = traitInitWriter;
        this.StaticFieldWriter = staticFieldWriter;
        this.StaticFieldInitWriter = staticFieldInitWriter;
      }

      public ConcreteSyntaxTree FieldWriter(bool isStatic) {
        return isStatic ? StaticFieldWriter : InstanceFieldWriter;
      }

      public ConcreteSyntaxTree FieldInitWriter(bool isStatic) {
        return isStatic ? StaticFieldInitWriter : InstanceFieldInitWriter;
      }

      public ConcreteSyntaxTree/*?*/ CreateMethod(Method m, List<TypeArgumentInstantiation> typeArgs, bool createBody, bool forBodyInheritance, bool lookasideBody) {
        return Compiler.CreateMethod(m, typeArgs, createBody, ClassName, AbstractMethodWriter, ConcreteMethodWriter, forBodyInheritance, lookasideBody);
      }

      public ConcreteSyntaxTree SynthesizeMethod(Method m, List<TypeArgumentInstantiation> typeArgs, bool createBody, bool forBodyInheritance, bool lookasideBody) {
        throw new UnsupportedFeatureException(m.tok, Feature.MethodSynthesis);
      }

      public ConcreteSyntaxTree/*?*/ CreateFunction(string name, List<TypeArgumentInstantiation> typeArgs, List<Formal> formals, Type resultType, IToken tok, bool isStatic, bool createBody, MemberDecl member, bool forBodyInheritance, bool lookasideBody) {
        return Compiler.CreateFunction(name, typeArgs, formals, resultType, tok, isStatic, createBody, member, ClassName, AbstractMethodWriter, ConcreteMethodWriter, forBodyInheritance, lookasideBody);
      }
      public ConcreteSyntaxTree/*?*/ CreateGetter(string name, TopLevelDecl enclosingDecl, Type resultType, IToken tok, bool isStatic, bool isConst, bool createBody, MemberDecl/*?*/ member, bool forBodyInheritance) {
        return Compiler.CreateGetter(name, resultType, tok, isStatic, createBody, member, ClassName, AbstractMethodWriter, ConcreteMethodWriter, forBodyInheritance);
      }
      public ConcreteSyntaxTree/*?*/ CreateGetterSetter(string name, Type resultType, IToken tok, bool isStatic, bool createBody, MemberDecl/*?*/ member, out ConcreteSyntaxTree setterWriter, bool forBodyInheritance) {
        return Compiler.CreateGetterSetter(name, resultType, tok, isStatic, createBody, member, ClassName, out setterWriter, AbstractMethodWriter, ConcreteMethodWriter, forBodyInheritance);
      }
      public void DeclareField(string name, TopLevelDecl enclosingDecl, bool isStatic, bool isConst, Type type, IToken tok, string rhs, Field field) {
        // FIXME: This should probably be done in Compiler.DeclareField().
        // Should just have these delegate methods take the ClassWriter as an
        // argument.
        if (!isStatic) {
          AnyInstanceFields = true;
        }
        Compiler.DeclareField(name, IsExtern, isStatic, isConst, type, tok, rhs, ClassName, FieldWriter(isStatic), FieldInitWriter(isStatic), ConcreteMethodWriter);
      }

      public void InitializeField(Field field, Type instantiatedFieldType, TopLevelDeclWithMembers enclosingClass) {
        var tok = field.tok;
        var lvalue = Compiler.EmitMemberSelect(w => w.Write("_this"), UserDefinedType.FromTopLevelDecl(tok, enclosingClass), field,
        new List<TypeArgumentInstantiation>(), enclosingClass.ParentFormalTypeParametersToActuals, instantiatedFieldType);
        var wRHS = lvalue.EmitWrite(FieldInitWriter(false));
        Compiler.EmitCoercionIfNecessary(instantiatedFieldType, field.Type, tok, wRHS);
        wRHS.Write(Compiler.PlaceboValue(instantiatedFieldType, ErrorWriter(), tok));
      }

      public ConcreteSyntaxTree/*?*/ ErrorWriter() => ConcreteMethodWriter;

      public void Finish() {
        Compiler.FinishClass(this);
      }
    }

    protected ConcreteSyntaxTree/*?*/ CreateMethod(Method m, List<TypeArgumentInstantiation> typeArgs, bool createBody, string ownerName, ConcreteSyntaxTree abstractWriter, ConcreteSyntaxTree concreteWriter, bool forBodyInheritance, bool lookasideBody) {
      var overriddenIns = m.EnclosingClass is TraitDecl && !forBodyInheritance ? null : m.OverriddenMethod?.Original.Ins;
      var overriddenOuts = m.EnclosingClass is TraitDecl && !forBodyInheritance ? null : m.OverriddenMethod?.Original.Outs;
      return CreateSubroutine(IdName(m), typeArgs, m.Ins, m.Outs, null,
        overriddenIns, overriddenOuts, null,
        m.tok, m.IsStatic, createBody, ownerName, m, abstractWriter, concreteWriter, forBodyInheritance, lookasideBody);
    }

    protected ConcreteSyntaxTree/*?*/ CreateFunction(string name, List<TypeArgumentInstantiation> typeArgs, List<Formal> formals, Type resultType, IToken tok, bool isStatic, bool createBody,
      MemberDecl member, string ownerName, ConcreteSyntaxTree abstractWriter, ConcreteSyntaxTree concreteWriter, bool forBodyInheritance, bool lookasideBody) {

      var fnOverridden = (member as Function)?.OverriddenFunction?.Original;
      return CreateSubroutine(name, typeArgs, formals, new List<Formal>(), resultType,
        fnOverridden?.Formals, fnOverridden == null ? null : new List<Formal>(), fnOverridden?.ResultType,
        tok, isStatic, createBody, ownerName, member, abstractWriter, concreteWriter, forBodyInheritance, lookasideBody);
    }

    private ConcreteSyntaxTree CreateSubroutine(string name, List<TypeArgumentInstantiation> typeArgs,
      List<Formal> inParams, List<Formal> outParams, Type/*?*/ resultType,
      List<Formal>/*?*/ overriddenInParams, List<Formal>/*?*/ overriddenOutParams, Type/*?*/ overriddenResultType,
      IToken tok, bool isStatic, bool createBody, string ownerName, MemberDecl/*?*/ member, ConcreteSyntaxTree abstractWriter, ConcreteSyntaxTree concreteWriter,
      bool forBodyInheritance, bool lookasideBody) {
      Contract.Requires(name != null);
      Contract.Requires(typeArgs != null);
      Contract.Requires(inParams != null);
      Contract.Requires(outParams != null);
      Contract.Requires(overriddenInParams == null || overriddenInParams.Count == inParams.Count);
      Contract.Requires(overriddenOutParams == null || overriddenOutParams.Count == outParams.Count);
      Contract.Requires(tok != null);
      Contract.Requires(ownerName != null);
      Contract.Requires(abstractWriter != null || concreteWriter != null);

      var customReceiver = createBody && !forBodyInheritance && member != null && NeedsCustomReceiver(member);
      ConcreteSyntaxTree wr;
      if (createBody || abstractWriter == null) {
        wr = concreteWriter;
        string receiver = isStatic || customReceiver ? FormatCompanionTypeName(ownerName) : ownerName;
        if (member != null && member.EnclosingClass is DatatypeDecl) {
          wr.Write("func ({0} {1}) ", isStatic ? "_static" : "_this", receiver);
        } else {
          wr.Write("func ({0} *{1}) ", isStatic || customReceiver ? "_static" : "_this", receiver);
        }
      } else {
        wr = abstractWriter;
      }
      wr.Write("{0}(", name);
      var prefix = "";
      var nTypes = WriteRuntimeTypeDescriptorsFormals(member, ForTypeDescriptors(typeArgs, member, lookasideBody), wr, ref prefix, tp => $"{FormatRTDName(tp.CompileName)} {DafnyTypeDescriptor}");
      if (customReceiver) {
        wr.Write("{0}_this {1}", nTypes != 0 ? ", " : "", TypeName(UserDefinedType.FromTopLevelDecl(tok, member.EnclosingClass), wr, tok));
      }
      var _ = WriteFormals(nTypes != 0 || customReceiver ? ", " : "", overriddenInParams ?? inParams, wr, inParams);
      wr.Write(")");

      // TODO: Maybe consider using named result parameters, since they're actually close to how Dafny method outs work
      if (overriddenOutParams != null) {
        WriteOutTypes(overriddenOutParams, overriddenResultType, wr, tok);
      } else {
        WriteOutTypes(outParams, resultType, wr, tok);
      }

      if (createBody) {
        var w = wr.NewBlock("");
        // Go doesn't have type parameters. Instead, the empty interface type is used as the type of what would have been type parameters.
        // If this is a routine inherited from a trait, then the Dafny signature of the method may have replaced the trait's type parameters.
        // Go has no direct support for this idiom. Instead, we re-declare the in-parameters with the actual type, let the re-declarations
        // shadow the given (generic) in-parameters, and then do a cast on entry to the body.
        // If the routine only contains a call to an inherited body, then we omit the conversions here.
        if (forBodyInheritance) {
          // don't do any conversions
        } else if (thisContext != null) {
          w = w.NewBlock("", open: BlockStyle.Brace);
          for (var i = 0; i < inParams.Count; i++) {
            var p = (overriddenInParams ?? inParams)[i];
            var instantiatedType = Resolver.SubstType(p.Type, thisContext.ParentFormalTypeParametersToActuals);
            if (!instantiatedType.Equals(p.Type)) {
              // var p instantiatedType = p.(instantiatedType)
              var pName = IdName(inParams[i]);
              DeclareLocalVar(pName, instantiatedType, p.tok, true, null, w);
              var wRhs = EmitAssignmentRhs(w);
              wRhs = EmitCoercionIfNecessary(p.Type, instantiatedType, p.tok, wRhs);
              wRhs.Write(pName);
              EmitDummyVariableUse(pName, w);
            }
          }
        } else {
          Contract.Assert(overriddenInParams == null);
        }
        if (outParams.Any() && !forBodyInheritance) {
          var beforeReturn = w.Fork(0);
          EmitReturnWithCoercions(outParams, overriddenOutParams, thisContext?.ParentFormalTypeParametersToActuals, w);
          return beforeReturn;
        }
        return w;
      } else {
        wr.WriteLine();
        return null;
      }
    }

    protected void WriteOutTypes(List<Formal> outParams, Type/*?*/ resultType, ConcreteSyntaxTree wr, IToken tok) {
      var outTypes = new List<Type>();
      if (resultType != null) {
        outTypes.Add(resultType);
      }

      foreach (Formal f in outParams) {
        if (!f.IsGhost) {
          outTypes.Add(f.Type);
        }
      }
      if (outTypes.Count > 0) {
        wr.Write(' ');
        if (outTypes.Count > 1) {
          wr.Write('(');
        }
        wr.Write(Util.Comma(outTypes, ty => TypeName(ty, wr, tok)));
        if (outTypes.Count > 1) {
          wr.Write(')');
        }
      }
    }

    void WriteRuntimeTypeDescriptorsFields(List<TypeParameter> typeParams, bool useAllTypeArgs, ConcreteSyntaxTree/*?*/ wr, ConcreteSyntaxTree/*?*/ wInit, ConcreteSyntaxTree/*?*/ wParams) {
      Contract.Requires(typeParams != null);

      var sep = "";
      foreach (var tp in typeParams) {
        if (useAllTypeArgs || NeedsTypeDescriptor(tp)) {
          var name = FormatRTDName(tp.CompileName);

          if (wr != null) {
            wr.WriteLine($"{name} {DafnyTypeDescriptor}");
          }

          if (wInit != null) {
            wInit.WriteLine("_this.{0} = {0}", name);
          }

          if (wParams != null) {
            wParams.Write($"{sep}{name} {DafnyTypeDescriptor}");
            sep = ", ";
          }
        }
      }
    }

    void WriteRuntimeTypeDescriptorsFormals(List<TypeParameter> typeParams, bool useAllTypeArgs, ConcreteSyntaxTree wr) {
      Contract.Requires(typeParams != null);
      Contract.Requires(wr != null);

      var prefix = "";
      foreach (var tp in typeParams) {
        if (useAllTypeArgs || NeedsTypeDescriptor(tp)) {
          wr.Write($"{prefix}{FormatRTDName(tp.CompileName)} {DafnyTypeDescriptor}");
          prefix = ", ";
        }
      }
    }

    void WriteRuntimeTypeDescriptorsLocals(List<TypeParameter> typeParams, bool useAllTypeArgs, ConcreteSyntaxTree wr) {
      Contract.Requires(typeParams != null);
      Contract.Requires(wr != null);

      foreach (var tp in typeParams) {
        if (useAllTypeArgs || NeedsTypeDescriptor(tp)) {
          wr.WriteLine("{0} := _this.{0}", FormatRTDName(tp.CompileName));
          EmitDummyVariableUse(FormatRTDName(tp.CompileName), wr);
        }
      }
    }

    protected override void TypeArgDescriptorUse(bool isStatic, bool lookasideBody, TopLevelDeclWithMembers cl, out bool needsTypeParameter, out bool needsTypeDescriptor) {
      if (cl is DatatypeDecl) {
        needsTypeParameter = false;
        needsTypeDescriptor = true;
      } else if (cl is TraitDecl) {
        needsTypeParameter = false;
        needsTypeDescriptor = isStatic || lookasideBody;
      } else {
        Contract.Assert(cl is ClassDecl);
        needsTypeParameter = false;
        needsTypeDescriptor = isStatic;
      }
    }

    protected override string TypeDescriptor(Type type, ConcreteSyntaxTree wr, IToken tok) {
      var xType = type.NormalizeExpandKeepConstraints();
      if (xType is BoolType) {
        return "_dafny.BoolType";
      } else if (xType is CharType) {
        return "_dafny.CharType";
      } else if (xType is IntType) {
        return "_dafny.IntType";
      } else if (xType is BigOrdinalType) {
        return "_dafny.IntType";
      } else if (xType is RealType) {
        return "_dafny.RealType";
      } else if (xType is BitvectorType) {
        var t = (BitvectorType)xType;
        if (t.NativeType != null) {
          return string.Format("_dafny.{0}Type", Capitalize(GetNativeTypeName(t.NativeType)));
        } else {
          return "_dafny.IntType";
        }
      } else if (xType is SetType) {
        return "_dafny.SetType";
      } else if (xType is MultiSetType) {
        return "_dafny.MultiSetType";
      } else if (xType is SeqType) {
        return "_dafny.SeqType";
      } else if (xType is MapType) {
        return "_dafny.MapType";
      } else if (xType.IsRefType) {
        return string.Format("_dafny.CreateStandardTypeDescriptor({0})", TypeInitializationValue(xType, wr, tok, false, true));
      } else if (xType.IsArrayType) {
        return "_dafny.ArrayType";
      } else if (xType.IsTypeParameter) {
        var tp = type.AsTypeParameter;
        Contract.Assert(tp != null);
        return string.Format("{0}{1}", thisContext != null && tp.Parent is ClassDecl && !(tp.Parent is TraitDecl) ? "_this." : "", FormatRTDName(tp.CompileName));
      } else if (xType.IsBuiltinArrowType) {
        return string.Format("_dafny.CreateStandardTypeDescriptor({0})", TypeInitializationValue(xType, wr, tok, false, true));
      } else if (xType is UserDefinedType udt) {
        var cl = udt.ResolvedClass;
        Contract.Assert(cl != null);
        bool isHandle = true;
        if (Attributes.ContainsBool(cl.Attributes, "handle", ref isHandle) && isHandle) {
          return "_dafny.Int64Type";
        } else if (cl is ClassDecl || cl is DatatypeDecl) {
          var w = new ConcreteSyntaxTree();
          w.Write("{0}(", cl is TupleTypeDecl ? "_dafny.TupleType" : TypeName_RTD(xType, w, tok));
          var typeArgs = cl is DatatypeDecl dt ? UsedTypeParameters(dt, udt.TypeArgs) : TypeArgumentInstantiation.ListFromClass(cl, udt.TypeArgs);
          EmitTypeDescriptorsActuals(typeArgs, udt.tok, w, true);
          w.Write(")");
          return w.ToString();
        } else if (xType.IsNonNullRefType) {
          // what we emit here will only be used to construct a dummy value that programmer-supplied code will overwrite later
          return "_dafny.PossiblyNullType/*not used*/";
        } else {
          Contract.Assert(cl is NewtypeDecl || cl is SubsetTypeDecl);
          return TypeName_RTD(xType, wr, udt.tok) + "()";
        }
      } else {
        Contract.Assert(false); throw new cce.UnreachableException();  // unexpected type
      }
    }

    protected ConcreteSyntaxTree/*?*/ CreateGetter(string name, Type resultType, IToken tok, bool isStatic, bool createBody, MemberDecl/*?*/ member, string ownerName, ConcreteSyntaxTree abstractWriter, ConcreteSyntaxTree concreteWriter, bool forBodyInheritance) {
      return CreateFunction(name, new List<TypeArgumentInstantiation>(), new List<Formal>(), resultType, tok, isStatic, createBody, member, ownerName, abstractWriter, concreteWriter, forBodyInheritance, false);
    }

    protected ConcreteSyntaxTree/*?*/ CreateGetterSetter(string name, Type resultType, IToken tok, bool isStatic, bool createBody, MemberDecl/*?*/ member, string ownerName,
      out ConcreteSyntaxTree setterWriter, ConcreteSyntaxTree abstractWriter, ConcreteSyntaxTree concreteWriter, bool forBodyInheritance) {

      var getterWriter = CreateGetter(name, resultType, tok, isStatic, createBody, member, ownerName, abstractWriter, concreteWriter, forBodyInheritance);

      var valueParam = new Formal(tok, "value", resultType, true, false, null);
      setterWriter = CreateSubroutine(name + "_set_", new List<TypeArgumentInstantiation>(), new List<Formal>() { valueParam }, new List<Formal>(), null,
        new List<Formal>() { valueParam }, new List<Formal>(), null, tok, isStatic, createBody, ownerName, member,
        abstractWriter, concreteWriter, forBodyInheritance, false);
      return getterWriter;
    }

    protected override bool SupportsStaticsInGenericClasses => false;
    protected override bool TraitRepeatsInheritedDeclarations => true;

    private void FinishClass(GoCompiler.ClassWriter cw) {
      // Go gets weird about zero-length structs.  In particular, it likes to
      // make all pointers to a zero-length struct the same.  Irritatingly, this
      // forces us to waste space here.
      if (!cw.AnyInstanceFields) {
        cw.InstanceFieldWriter.WriteLine("dummy byte");
      }
    }

    protected override ConcreteSyntaxTree EmitTailCallStructure(MemberDecl member, ConcreteSyntaxTree wr) {
      wr.WriteLine("goto TAIL_CALL_START");
      wr.WriteLine("TAIL_CALL_START:");
      return wr;
    }

    protected override void EmitJumpToTailCallStart(ConcreteSyntaxTree wr) {
      wr.WriteLine("goto TAIL_CALL_START");
    }

    internal override string TypeName(Type type, ConcreteSyntaxTree wr, IToken tok, MemberDecl/*?*/ member = null) {
      Contract.Ensures(Contract.Result<string>() != null);
      Contract.Assume(type != null);  // precondition; this ought to be declared as a Requires in the superclass

      var xType = type.NormalizeExpand();
      if (xType is TypeProxy) {
        // unresolved proxy; just treat as ref, since no particular type information is apparently needed for this type
        return "interface{}";
      }

      if (xType is SpecialNativeType snt) {
        return snt.Name;
      } else if (xType is BoolType) {
        return "bool";
      } else if (xType is CharType) {
        return "_dafny.Char";
      } else if (xType is IntType) {
        return "_dafny.Int";
      } else if (xType is BigOrdinalType) {
        return "_dafny.Ord";
      } else if (xType is RealType) {
        return "_dafny.Real";
      } else if (xType is BitvectorType) {
        var t = (BitvectorType)xType;
        return t.NativeType != null ? GetNativeTypeName(t.NativeType) : "_dafny.BV";
      } else if (xType.AsNewtype != null && member == null) {  // when member is given, use UserDefinedType case below
        NativeType nativeType = xType.AsNewtype.NativeType;
        if (nativeType != null) {
          return GetNativeTypeName(nativeType);
        }
        return TypeName(xType.AsNewtype.BaseType, wr, tok);
      } else if (xType.IsObjectQ) {
        return "interface{}";
      } else if (xType.IsArrayType) {
        return "*_dafny.Array";
      } else if (xType is UserDefinedType udt) {
        var s = FullTypeName(udt, member);
        var cl = udt.ResolvedClass;
        bool isHandle = true;
        if (cl != null && Attributes.ContainsBool(cl.Attributes, "handle", ref isHandle) && isHandle) {
          return "ulong";
        } else if (xType is ArrowType at) {
          return string.Format("func ({0}) {1}", Util.Comma(at.Args, arg => TypeName(arg, wr, tok)), TypeName(at.Result, wr, tok));
        } else if (cl is TupleTypeDecl) {
          return "_dafny.Tuple";
        } else if (udt.IsTypeParameter) {
          return "interface{}";
        }
        if (udt.IsTraitType && udt.ResolvedClass.IsExtern(out _, out _)) {
          // To use an external interface, we need to have values of the
          // interface type, so we treat an extern trait as a plain interface
          // value, not a pointer (a Go interface value is basically a typed
          // pointer anyway).
          //
          // Also don't use IdProtect so that we can have it be a built-in
          // name like error.
          return s;
        } else if (udt.IsDatatype || udt.IsTraitType) {
          // Don't return a pointer to the datatype because the datatype is
          // already represented using a pointer
          return IdProtect(s);
        } else {
          return "*" + IdProtect(s);
        }
      } else if (xType is SetType) {
        return "_dafny.Set";
      } else if (xType is SeqType) {
        return "_dafny.Seq";
      } else if (xType is MultiSetType) {
        return "_dafny.MultiSet";
      } else if (xType is MapType) {
        return "_dafny.Map";
      } else {
        Contract.Assert(false); throw new cce.UnreachableException();  // unexpected type
      }
    }

    protected override string TypeInitializationValue(Type type, ConcreteSyntaxTree wr, IToken tok, bool usePlaceboValue, bool constructTypeParameterDefaultsFromTypeDescriptors) {
      // When returning nil, explicitly cast the nil so that type assertions work
      string nil() {
        return string.Format("({0})(nil)", TypeName(type, wr, tok));
      }

      var xType = type.NormalizeExpandKeepConstraints();
      if (xType is BoolType) {
        return "false";
      } else if (xType is CharType) {
        return $"_dafny.Char({CharType.DefaultValueAsString})";
      } else if (xType is IntType || xType is BigOrdinalType) {
        return "_dafny.Zero";
      } else if (xType is RealType) {
        return "_dafny.ZeroReal";
      } else if (xType is BitvectorType) {
        var t = (BitvectorType)xType;
        return t.NativeType != null ? "0" : "_dafny.Zero";
      } else if (xType is SetType) {
        return "_dafny.EmptySet";
      } else if (xType is MultiSetType) {
        return "_dafny.EmptyMultiSet";
      } else if (xType is SeqType seq) {
        if (seq.Arg.IsCharType) {
          return "_dafny.EmptySeq.SetString()";
        }
        return "_dafny.EmptySeq";
      } else if (xType is MapType) {
        return "_dafny.EmptyMap";
      }

      var udt = (UserDefinedType)xType;
      var cl = udt.ResolvedClass;
      Contract.Assert(cl != null);
      if (cl is TypeParameter tp) {
        if (usePlaceboValue && !tp.Characteristics.HasCompiledValue) {
          return nil();
        } else if (constructTypeParameterDefaultsFromTypeDescriptors) {
          var w = new ConcreteSyntaxTree();
          w = EmitCoercionIfNecessary(from: null, to: xType, tok: tok, wr: w);
          w.Write(TypeDescriptor(udt, wr, udt.tok));
          w.Write(".Default()");
          return w.ToString();
        } else {
          return FormatDefaultTypeParameterValue(tp);
        }
      } else if (cl is OpaqueTypeDecl opaque) {
        return FormatDefaultTypeParameterValue(opaque);
      } else if (cl is NewtypeDecl) {
        var td = (NewtypeDecl)cl;
        if (td.Witness != null) {
          return TypeName_Companion(cl, wr, tok) + ".Witness()";
        } else if (td.NativeType != null) {
          return GetNativeTypeName(td.NativeType) + "(0)";
        } else {
          return TypeInitializationValue(td.BaseType, wr, tok, usePlaceboValue, constructTypeParameterDefaultsFromTypeDescriptors);
        }
      } else if (cl is SubsetTypeDecl) {
        var td = (SubsetTypeDecl)cl;
        if (td.WitnessKind == SubsetTypeDecl.WKind.Compiled) {
          return TypeName_Companion(cl, wr, tok) + ".Witness()";
        } else if (td.WitnessKind == SubsetTypeDecl.WKind.Special) {
          // WKind.Special is only used with -->, ->, and non-null types:
          Contract.Assert(ArrowType.IsPartialArrowTypeName(td.Name) || ArrowType.IsTotalArrowTypeName(td.Name) || td is NonNullTypeDecl);
          if (ArrowType.IsPartialArrowTypeName(td.Name)) {
            return nil();
          } else if (ArrowType.IsTotalArrowTypeName(td.Name)) {
            var rangeDefaultValue = TypeInitializationValue(udt.TypeArgs.Last(), wr, tok, usePlaceboValue, constructTypeParameterDefaultsFromTypeDescriptors);
            // return the lambda expression ((Ty0 x0, Ty1 x1, Ty2 x2) => rangeDefaultValue)
            return string.Format("func ({0}) {1} {{ return {2}; }}", Util.Comma(udt.TypeArgs.GetRange(0, udt.TypeArgs.Count - 1), tp => TypeName(tp, wr, tok)), TypeName(udt.TypeArgs.Last(), wr, tok), rangeDefaultValue);
          } else if (((NonNullTypeDecl)td).Class is ArrayClassDecl arrayClass) {
            // non-null array type; we know how to initialize them
            return string.Format("_dafny.NewArrayWithValue(nil, {0})", Util.Comma(arrayClass.Dims, d => string.Format("_dafny.IntOf(0)")));
          } else {
            return nil();
          }
        } else {
          return TypeInitializationValue(td.RhsWithArgument(udt.TypeArgs), wr, tok, usePlaceboValue, constructTypeParameterDefaultsFromTypeDescriptors);
        }
      } else if (cl is ClassDecl) {
        bool isHandle = true;
        if (Attributes.ContainsBool(cl.Attributes, "handle", ref isHandle) && isHandle) {
          return "0";
        } else {
          return nil();
        }
      } else if (cl is DatatypeDecl) {
        var dt = (DatatypeDecl)cl;
        // In an auto-init context (like a field initializer), we may not have
        // access to all the type descriptors, so we can't construct the
        // default value, but then an empty structure is an acceptable default, since
        // Dafny proves the value won't be accessed.
        if (usePlaceboValue) {
          return string.Format("{0}{{}}", TypeName(udt, wr, tok));
        }
        var n = dt is TupleTypeDecl ? "_dafny.TupleOf" : $"{TypeName_Companion(dt, wr, tok)}.Default";
        var relevantTypeArgs = UsedTypeParameters(dt, udt.TypeArgs);
        return $"{n}({Util.Comma(relevantTypeArgs, ta => DefaultValue(ta.Actual, wr, tok, constructTypeParameterDefaultsFromTypeDescriptors))})";
      } else {
        Contract.Assert(false); throw new cce.UnreachableException();  // unexpected type
      }
    }

    protected override string TypeName_UDT(string fullCompileName, List<TypeParameter.TPVariance> variance, List<Type> typeArgs, ConcreteSyntaxTree wr, IToken tok) {
      Contract.Assume(fullCompileName != null);  // precondition; this ought to be declared as a Requires in the superclass
      Contract.Assume(typeArgs != null);  // precondition; this ought to be declared as a Requires in the superclass
      string s = "*" + IdProtect(fullCompileName);
      return s;
    }

    protected static string FormatCompanionName(string clsName) =>
      string.Format("Companion_{0}_", clsName);
    protected static string FormatCompanionTypeName(string clsName) =>
      // Need to export this because it could be for a trait that could be
      // derived from in another module
      string.Format("CompanionStruct_{0}_", clsName);
    protected static string FormatDatatypeConstructorName(string ctorName) =>
      string.Format("Create_{0}_", ctorName);
    protected static string FormatDatatypeConstructorCheckName(string ctorName) =>
      string.Format("Is_{0}", ctorName);
    protected static string FormatDatatypeDestructorName(string dtorName) =>
      string.Format("Dtor_{0}", dtorName);
    protected static string FormatDatatypeInterfaceName(string typeName) =>
      string.Format("Data_{0}_", typeName);
    protected static string FormatDefaultName(string typeName) =>
      string.Format("Default_{0}_", typeName);
    protected static string FormatInitializerName(string clsName) =>
      string.Format("New_{0}_", clsName);
    protected static string FormatLazyConstructorName(string datatypeName) =>
      string.Format("Lazy_{0}_", datatypeName);
    protected static string FormatLazyInterfaceName(string traitName) =>
      string.Format("Iface_{0}_", traitName);
    protected static string FormatRTDName(string formalName) =>
      string.Format("Type_{0}_", formalName);

    protected string TypeName_Related(Func<string, string> formatter, Type type, ConcreteSyntaxTree wr, IToken tok, MemberDecl/*?*/ member = null) {
      Contract.Requires(formatter != null);
      Contract.Requires(type != null);
      Contract.Ensures(Contract.Result<string>() != null);

      // FIXME This is a hacky bit of string munging.

      string name = ClassName(type, wr, tok, member);
      string prefix, baseName;
      var periodIx = name.LastIndexOf('.');
      if (periodIx >= 0) {
        prefix = name.Substring(0, periodIx + 1);
        baseName = name.Substring(periodIx + 1);
      } else {
        prefix = "";
        baseName = name;
      }

      return prefix + formatter(baseName);
    }

    protected string TypeName_Constructor(DatatypeCtor ctor, ConcreteSyntaxTree wr) {
      var ptr = ctor.EnclosingDatatype is CoDatatypeDecl ? "*" : "";
      return string.Format("{0}{1}_{2}", ptr, TypeName(UserDefinedType.FromTopLevelDecl(ctor.tok, ctor.EnclosingDatatype), wr, ctor.tok), ctor.CompileName);
    }

    protected override string TypeName_Companion(Type type, ConcreteSyntaxTree wr, IToken tok, MemberDecl/*?*/ member) {
      type = UserDefinedType.UpcastToMemberEnclosingType(type, member);
      // XXX This duplicates some of the logic in UserDefinedTypeName, but if we
      // don't do it here, we end up passing the name of the module to
      // FormatCompanionName, which doesn't help anyone
      if (type is UserDefinedType udt && udt.ResolvedClass != null && IsExternMemberOfExternModule(member, udt.ResolvedClass)) {
        // omit the default class name ("_default") in extern modules, when the class is used to qualify an extern member
        Contract.Assert(!udt.ResolvedClass.EnclosingModuleDefinition.IsDefaultModule);  // default module is not marked ":extern"
        return IdProtect(udt.ResolvedClass.EnclosingModuleDefinition.CompileName);
      }
      return TypeName_Related(FormatCompanionName, type, wr, tok, member);
    }

    protected string TypeName_CompanionType(Type type, ConcreteSyntaxTree wr, IToken tok) {
      return TypeName_Related(FormatCompanionTypeName, type, wr, tok);
    }

    protected string TypeName_Initializer(Type type, ConcreteSyntaxTree wr, IToken tok) {
      return TypeName_Related(FormatInitializerName, type, wr, tok);
    }

    protected string TypeName_RTD(Type type, ConcreteSyntaxTree wr, IToken tok) {
      return TypeName_Related(FormatRTDName, type, wr, tok);
    }

    protected string ClassName(Type type, ConcreteSyntaxTree wr, IToken tok, MemberDecl/*?*/ member = null) {
      return type is UserDefinedType udt ? FullTypeName(udt, member) : TypeName(type, wr, tok, member);
    }

    protected string UnqualifiedClassName(Type type, ConcreteSyntaxTree wr, IToken tok) {
      return type is UserDefinedType udt ? UnqualifiedTypeName(udt) : TypeName(type, wr, tok);
    }

    protected string DatatypeFieldName(Formal formal, int formalNonGhostIndex) {
      // Don't rely on base.FormalName because it needlessly (for us) passes the
      // value through IdProtect when we're going to capitalize it
      return formal.HasName ? Capitalize(formal.CompileName) : "A" + formalNonGhostIndex + "_";
    }

    protected string DatatypeFieldName(Formal formal) {
      Contract.Assert(formal.HasName);
      return Capitalize(formal.CompileName);
    }

    protected override Type NativeForm(Type type) {
      if (type.AsSeqType is SeqType st && st.Arg.IsCharType) {
        return NativeStringType;
      } else {
        return type;
      }
    }

    /// A type which is rendered to Go exactly as specified.  Used to represent the native string type.
    private class SpecialNativeType : UserDefinedType {
      internal SpecialNativeType(string name) : base(Token.NoToken, name, null) { }
    }

    private readonly static SpecialNativeType NativeStringType = new SpecialNativeType("string");

    // ----- Declarations -------------------------------------------------------------

    protected void DeclareField(string name, bool isExtern, bool isStatic, bool isConst, Type type, IToken tok, string/*?*/ rhs, string className, ConcreteSyntaxTree wr, ConcreteSyntaxTree initWriter, ConcreteSyntaxTree concreteMethodWriter) {
      if (isExtern) {
        Error(tok, "Unsupported field {0} in extern trait", wr, name);
      }

      if (isConst && rhs != null) {
        var receiver = isStatic ? FormatCompanionTypeName(className) : className;
        var wBody = concreteMethodWriter.NewNamedBlock("func (_this *{0}) {1}() {2}", receiver, name, TypeName(type, concreteMethodWriter, tok));
        wBody.WriteLine("return {0}", rhs);
      } else {
        wr.WriteLine("{0} {1}", name, TypeName(type, initWriter, tok));

        if (isStatic) {
          initWriter.WriteLine("{0}: {1},", name, rhs ?? PlaceboValue(type, initWriter, tok));
        } else if (rhs != null) {
          initWriter.WriteLine("_this.{0} = {1}", name, rhs);
        }
      }
    }

    protected override bool DeclareFormal(string prefix, string name, Type type, IToken tok, bool isInParam, ConcreteSyntaxTree wr) {
      if (isInParam) {
        wr.Write("{0}{1} {2}", prefix, name, TypeName(type, wr, tok));
        return true;
      } else {
        return false;
      }
    }

    private ConcreteSyntaxTree/*?*/ DeclareLocalVar(string name, Type/*?*/ type, IToken/*?*/ tok, bool includeRhs, bool leaveRoomForRhs, ConcreteSyntaxTree wr) {
      wr.Write("var {0}", name);

      if (type != null) {
        // Always specify the type in case the rhs is nil
        wr.Write(" {0}", TypeName(type, wr, tok));
      }

      ConcreteSyntaxTree w;
      if (includeRhs) {
        if (!leaveRoomForRhs) {
          wr.Write(" = ");
        }
        w = wr.Fork();
      } else {
        w = null;
      }

      if (!leaveRoomForRhs) {
        wr.WriteLine();
        EmitDummyVariableUse(name, wr);
      }

      return w;
    }

    void EmitDummyVariableUse(string variableName, ConcreteSyntaxTree wr) {
      Contract.Requires(variableName != null);
      Contract.Requires(wr != null);

      wr.WriteLine("_ = {0}", variableName);
    }

    protected override void DeclareLocalVar(string name, Type type, IToken tok, bool leaveRoomForRhs, string rhs, ConcreteSyntaxTree wr) {
      var w = DeclareLocalVar(name, type, tok, includeRhs: (rhs != null || leaveRoomForRhs), leaveRoomForRhs: leaveRoomForRhs, wr: wr);
      if (rhs != null) {
        w.Write(rhs);
      }
    }

    protected override ConcreteSyntaxTree DeclareLocalVar(string name, Type/*?*/ type, IToken/*?*/ tok, ConcreteSyntaxTree wr) {
      return DeclareLocalVar(name, type, tok, includeRhs: true, leaveRoomForRhs: false, wr: wr);
    }

    protected override bool UseReturnStyleOuts(Method m, int nonGhostOutCount) => true;

    protected override bool NeedsCastFromTypeParameter => true;
    protected override bool SupportsMultipleReturns => true;
    protected override string StmtTerminator => "";

    protected override void DeclareLocalOutVar(string name, Type type, IToken tok, string rhs, bool useReturnStyleOuts, ConcreteSyntaxTree wr) {
      DeclareLocalVar(name, type, tok, false, rhs, wr);
    }

    protected override void EmitActualTypeArgs(List<Type> typeArgs, IToken tok, ConcreteSyntaxTree wr) {
      // emit nothing; this is only for actual parametric polymorphism, not RTDs
    }

    protected override string GenerateLhsDecl(string target, Type/*?*/ type, ConcreteSyntaxTree wr, IToken tok) {
      return "var " + target;
    }

    // ----- Statements -------------------------------------------------------------

    protected override void EmitMultiAssignment(List<Expression> lhsExprs, List<ILvalue> wLhss, List<Type> lhsTypes, out List<ConcreteSyntaxTree> wRhss, List<Type> rhsTypes, ConcreteSyntaxTree wr) {
      // TODO Go actually supports multi-assignment, but that will only work
      // in the simple (but very typical) case where an lvalue represents an
      // actual lvalue that is written via an assignment statement.  (Actually,
      // currently *all* Go lvalues work this way, but in the future we could
      // implement getters and setters via ILvalueWriter.)
      //
      // Given a way to inquire whether a given lvalue is an actual lvalue in
      // the target, we could implement multi-assignment for the special case
      // where all lvalues are real lvalues.
      base.EmitMultiAssignment(lhsExprs, wLhss, lhsTypes, out wRhss, rhsTypes, wr);
    }

    protected override void EmitPrintStmt(ConcreteSyntaxTree wr, Expression arg) {
      bool isString = arg.Type.AsSeqType != null &&
                      arg.Type.AsSeqType.Arg.IsCharType;
      var wStmts = wr.Fork();
      if (!isString ||
          (arg.Resolved is MemberSelectExpr mse &&
           mse.Member.IsExtern(out _, out _))) {
        wr.Write("_dafny.Print(");
        TrExpr(arg, wr, false, wStmts);
        wr.WriteLine(")");
      } else {
        wr.Write("_dafny.Print((");
        TrExpr(arg, wr, false, wStmts);
        wr.WriteLine(").SetString())");
      }
    }

    protected override void EmitReturn(List<Formal> outParams, ConcreteSyntaxTree wr) {
      EmitReturnWithCoercions(outParams, null, null, wr);
    }

    protected override void EmitReturnExpr(Expression expr, Type resultType, bool inLetExprBody, ConcreteSyntaxTree wr) {
      var wStmts = wr.Fork();
      var w = EmitReturnExpr(wr);
      var fromType = thisContext == null ? expr.Type : Resolver.SubstType(expr.Type, thisContext.ParentFormalTypeParametersToActuals);
      w = EmitCoercionIfNecessary(fromType, resultType, expr.tok, w);
      TrExpr(expr, w, inLetExprBody, wStmts);
    }

    protected void EmitReturnWithCoercions(List<Formal> outParams, List<Formal>/*?*/ overriddenOutParams, Dictionary<TypeParameter, Type>/*?*/ typeMap, ConcreteSyntaxTree wr) {
      wr.Write("return");
      var sep = " ";
      for (var i = 0; i < outParams.Count; i++) {
        var f = outParams[i];
        if (!f.IsGhost) {
          wr.Write(sep);
          ConcreteSyntaxTree wOutParam;
          if (overriddenOutParams == null && typeMap != null) {
            wOutParam = EmitCoercionIfNecessary(Resolver.SubstType(f.Type, typeMap), f.Type, f.tok, wr);
          } else if (overriddenOutParams != null) {
            // ignore typeMap
            wOutParam = EmitCoercionIfNecessary(f.Type, overriddenOutParams[i].Type, f.tok, wr);
          } else {
            wOutParam = wr;
          }
          wOutParam.Write(IdName(f));
          sep = ", ";
        }
      }
      wr.WriteLine();
    }

    protected override ConcreteSyntaxTree CreateLabeledCode(string label, bool createContinueLabel, ConcreteSyntaxTree wr) {
      var w = wr.Fork();
      var prefix = createContinueLabel ? "C" : "L";
      wr.WriteLine($"goto {prefix}{label};");
      wr.Fork(-1).WriteLine($"{prefix}{label}:");
      return w;
    }

    protected override void EmitBreak(string/*?*/ label, ConcreteSyntaxTree wr) {
      if (label == null) {
        wr.WriteLine("break");
      } else {
        wr.WriteLine("goto L{0}", label);
      }
    }

    protected override void EmitContinue(string label, ConcreteSyntaxTree wr) {
      wr.WriteLine("goto C{0};", label);
    }

    protected override void EmitYield(ConcreteSyntaxTree wr) {
      wr.WriteLine("_yielded <- struct{}{}");
      wr.WriteLine("_, _ok = <- _cont");
      wr.WriteLine("if !_ok { return }");
    }

    protected override void EmitAbsurd(string/*?*/ message, ConcreteSyntaxTree wr) {
      if (message == null) {
        message = "unexpected control point";
      }
      wr.WriteLine("panic(\"{0}\")", message);
    }

    protected override void EmitHalt(IToken tok, Expression messageExpr, ConcreteSyntaxTree wr) {
      var wStmts = wr.Fork();
      wr.Write("panic(");
      if (tok != null) {
        wr.Write("\"" + Dafny.ErrorReporter.TokenToString(tok) + ": \" + ");
      }

      wr.Write("(");
      TrExpr(messageExpr, wr, false, wStmts);
      wr.WriteLine(").String())");
    }

    protected override ConcreteSyntaxTree CreateWhileLoop(out ConcreteSyntaxTree guardWriter, ConcreteSyntaxTree wr) {
      wr.Write("for ");
      guardWriter = wr.Fork();
      var wBody = wr.NewBlock("");
      return wBody;
    }

    protected override ConcreteSyntaxTree EmitForStmt(IToken tok, IVariable loopIndex, bool goingUp, string /*?*/ endVarName,
      List<Statement> body, LList<Label> labels, ConcreteSyntaxTree wr) {

      wr.Write($"for {loopIndex.CompileName} := ");
      var startWr = wr.Fork();
      wr.Write($"; ");

      ConcreteSyntaxTree bodyWr;
      if (goingUp) {
        if (endVarName == null) {
          wr.Write("true");
        } else if (IsOrderedByCmp(loopIndex.Type)) {
          wr.Write($"{loopIndex.CompileName}.Cmp({endVarName}) < 0");
        } else {
          wr.Write($"{loopIndex.CompileName} < {endVarName}");
        }
        if (AsNativeType(loopIndex.Type) == null) {
          bodyWr = wr.NewBlock($"; {loopIndex.CompileName} = {loopIndex.CompileName}.Plus(_dafny.One)");
        } else {
          bodyWr = wr.NewBlock($"; {loopIndex.CompileName}++");
        }
      } else {
        if (endVarName == null) {
          wr.Write("true");
        } else if (IsOrderedByCmp(loopIndex.Type)) {
          wr.Write($"{endVarName}.Cmp({loopIndex.CompileName}) < 0");
        } else {
          wr.Write($"{endVarName} < {loopIndex.CompileName}");
        }
        bodyWr = wr.NewBlock($"; ");
        if (AsNativeType(loopIndex.Type) == null) {
          bodyWr.WriteLine($"{loopIndex.CompileName} = {loopIndex.CompileName}.Minus(_dafny.One)");
        } else {
          bodyWr.WriteLine($"{loopIndex.CompileName}--");
        }
      }
      bodyWr = EmitContinueLabel(labels, bodyWr);
      TrStmtList(body, bodyWr);

      return startWr;
    }

    protected override ConcreteSyntaxTree CreateForLoop(string indexVar, string bound, ConcreteSyntaxTree wr) {
      return wr.NewNamedBlock("for {0} := _dafny.Zero; {0}.Cmp({1}) < 0; {0} = {0}.Plus(_dafny.One)", indexVar, bound);
    }

    protected override ConcreteSyntaxTree CreateDoublingForLoop(string indexVar, int start, ConcreteSyntaxTree wr) {
      return wr.NewNamedBlock("for {0} := _dafny.IntOf({1}); ; {0} = {0}.Times(_dafny.Two)", indexVar, start);
    }

    protected override void EmitIncrementVar(string varName, ConcreteSyntaxTree wr) {
      wr.WriteLine("{0} = {0}.Plus(_dafny.One)", varName);
    }

    protected override void EmitDecrementVar(string varName, ConcreteSyntaxTree wr) {
      wr.WriteLine("{0} = {0}.Minus(_dafny.One)", varName);
    }

    protected override string GetQuantifierName(string bvType) {
      return "_dafny.Quantifier";
    }

    protected override ConcreteSyntaxTree CreateForeachLoop(string tmpVarName, Type collectionElementType, IToken tok,
      out ConcreteSyntaxTree collectionWriter, ConcreteSyntaxTree wr) {

      var okVar = idGenerator.FreshId("_ok");
      var iterVar = idGenerator.FreshId("_iter");
      wr.Write("for {0} := _dafny.Iterate(", iterVar);
      collectionWriter = wr.Fork();
      var wBody = wr.NewBlock(");;");
      wBody.WriteLine("{0}, {1} := {2}()", tmpVarName, okVar, iterVar);
      wBody.WriteLine("if !{0} {{ break }}", okVar);
      return wBody;
    }

    [CanBeNull]
    protected override string GetSubtypeCondition(string tmpVarName, Type boundVarType, IToken tok, ConcreteSyntaxTree wPreconditions) {
      var conditions = new List<string> { };
      if (boundVarType.IsNonNullRefType) {
        conditions.Add($"!_dafny.IsDafnyNull({tmpVarName})");
      }

      if (boundVarType.IsRefType) {
        if (boundVarType.IsObject || boundVarType.IsObjectQ) {
          // Nothing more to test
        } else if (boundVarType.IsTraitType) {
          var trait = boundVarType.AsTraitType;
          conditions.Add(
            $"_dafny.InstanceOfTrait/*1*/({tmpVarName}.(_dafny.TraitOffspring), {TypeName_Companion(trait, wPreconditions, tok)}.TraitID_)");
        } else {
          var typeAssertSucceeds = idGenerator.FreshId("_typeAssertSucceeds");
          wPreconditions.WriteLine(
            $@"{typeAssertSucceeds} := func(param interface{{}}) bool {{ var ok bool; _, ok = param.({TypeName(boundVarType, wPreconditions, tok)}); return ok}}");
          conditions.Add($"{typeAssertSucceeds}({tmpVarName})");
        }
      }

      if (!conditions.Any()) {
        conditions.Add("true");
      }

      var typeTest = string.Join("&&", conditions);
      if (boundVarType.IsRefType && !boundVarType.IsNonNullRefType && typeTest != "true") {
        typeTest = $"_dafny.IsDafnyNull({tmpVarName}) || " + typeTest;
      }
      return typeTest == "true" ? null : typeTest;
    }

    protected override void EmitDowncastVariableAssignment(string boundVarName, Type boundVarType, string tmpVarName,
      Type collectionElementType, bool introduceBoundVar, IToken tok, ConcreteSyntaxTree wr) {

      if (introduceBoundVar) {
        wr.WriteLine("var {0} {1}", boundVarName, TypeName(boundVarType, wr, tok));
      }

      var wrAssign = wr;
      if (boundVarType.IsRefType && !boundVarType.IsNonNullRefType) {
        var wIf = EmitIf($"_dafny.IsDafnyNull({tmpVarName})", true, wr);
        wIf.WriteLine("{0} = ({1})(nil)", boundVarName, TypeName(boundVarType, wr, tok));
        wrAssign = wr.NewBlock("", open: BlockStyle.Brace);
      }

      var cast = $".({TypeName(boundVarType, wrAssign, tok)})";
      tmpVarName = $"interface{{}}({tmpVarName})";
      wrAssign.WriteLine("{0} = {1}{2}", boundVarName, tmpVarName, cast);
    }

    protected override ConcreteSyntaxTree CreateForeachIngredientLoop(string boundVarName, int L, string tupleTypeArgs, out ConcreteSyntaxTree collectionWriter, ConcreteSyntaxTree wr) {
      var okVar = idGenerator.FreshId("_ok");
      var iterVar = idGenerator.FreshId("_iter");
      wr.Write("for {0} := _dafny.Iterate(", iterVar);
      collectionWriter = wr.Fork();
      var wBody = wr.NewBlock(");;");
      wBody.WriteLine("{0}, {1} := {2}()", boundVarName, okVar, iterVar);
      wBody.WriteLine("if !{0} {{ break }}", okVar);
      return wBody;
    }

    // ----- Expressions -------------------------------------------------------------

    protected override void EmitNew(Type type, IToken tok, CallStmt initCall /*?*/, ConcreteSyntaxTree wr,
      ConcreteSyntaxTree wStmts) {
      var cl = ((UserDefinedType)type.NormalizeExpand()).ResolvedClass;
      Contract.Assert(cl != null);
      if (cl is ClassDecl clsDecl && clsDecl.IsObjectTrait) {
        wr.Write("_dafny.New_Object()");
      } else {
        wr.Write("{0}(", TypeName_Initializer(type, wr, tok));
        EmitTypeDescriptorsActuals(TypeArgumentInstantiation.ListFromClass(cl, type.TypeArgs), tok, wr);
        wr.Write(")");
      }
    }

    protected override void EmitNewArray(Type elmtType, IToken tok, List<Expression> dimensions,
        bool mustInitialize, ConcreteSyntaxTree wr, ConcreteSyntaxTree wStmts) {
      var initValue = DefaultValue(elmtType, wr, tok, true);

      string sep;
      if (!mustInitialize) {
        wr.Write("_dafny.NewArray(");
        sep = "";
      } else {
        wr.Write("_dafny.NewArrayWithValue({0}", initValue);
        sep = ", ";
      }

      foreach (Expression dim in dimensions) {
        wr.Write(sep);
        TrExpr(dim, wr, false, wStmts);
        sep = ", ";
      }

      wr.Write(")");
    }

    protected override void EmitLiteralExpr(ConcreteSyntaxTree wr, LiteralExpr e) {
      if (e is StaticReceiverExpr) {
        wr.Write("{0}", TypeName_Companion(((UserDefinedType)e.Type).ResolvedClass, wr, e.tok));
      } else if (e.Value == null) {
        wr.Write("({0})(nil)", TypeName(e.Type, wr, e.tok));
      } else if (e.Value is bool) {
        wr.Write((bool)e.Value ? "true" : "false");
      } else if (e is CharLiteralExpr) {
        var v = (string)e.Value;
        wr.Write("_dafny.Char('{0}')", TranslateEscapes(v, isChar: true));
      } else if (e is StringLiteralExpr) {
        var str = (StringLiteralExpr)e;
        wr.Write("_dafny.SeqOfString(");
        TrStringLiteral(str, wr);
        wr.Write(")");
      } else if (AsNativeType(e.Type) is NativeType nt) {
        wr.Write("{0}({1})", GetNativeTypeName(nt), (BigInteger)e.Value);
      } else if (e.Value is BigInteger i) {
        EmitIntegerLiteral(i, wr);
      } else if (e.Value is BaseTypes.BigDec n) {
        var zeros = Repeat("0", Math.Abs(n.Exponent));
        string str;
        if (n.Exponent >= 0) {
          str = n.Mantissa + zeros;
        } else {
          str = n.Mantissa + "/1" + zeros;
        }
        wr.Write("_dafny.RealOfString(\"{0}\")", str);
      } else {
        Contract.Assert(false); throw new cce.UnreachableException();  // unexpected literal
      }
    }
    void EmitIntegerLiteral(BigInteger i, ConcreteSyntaxTree wr) {
      Contract.Requires(wr != null);
      if (i.IsZero) {
        wr.Write("_dafny.Zero");
      } else if (i.IsOne) {
        wr.Write("_dafny.One");
      } else if (long.MinValue <= i && i <= long.MaxValue) {
        wr.Write("_dafny.IntOfInt64({0})", i);
      } else {
        wr.Write("_dafny.IntOfString(\"{0}\")", i);
      }
    }

    protected override void EmitStringLiteral(string str, bool isVerbatim, ConcreteSyntaxTree wr) {
      var n = str.Length;
      if (!isVerbatim) {
        wr.Write("\"{0}\"", TranslateEscapes(str, isChar: false));
      } else {
        wr.Write("\"");
        for (var i = 0; i < n; i++) {
          if (str[i] == '\"' && i + 1 < n && str[i + 1] == '\"') {
            wr.Write("\\\"");
            i++;
          } else if (str[i] == '\\') {
            wr.Write("\\\\");
          } else if (str[i] == '\n') {
            wr.Write("\\n");
          } else if (str[i] == '\r') {
            wr.Write("\\r");
          } else {
            wr.Write(str[i]);
          }
        }
        wr.Write("\"");
      }
    }

    private static string TranslateEscapes(string s, bool isChar) {
      if (isChar) {
        s = s.Replace("\\\"", "\"");
      } else {
        s = s.Replace("\\'", "'");
      }

      // Painfully, Go doesn't support octal escapes with fewer than three
      // digits, so we have to expand them.
      s = ShortOctalEscape.Replace(s, match => {
        switch (match.Length) {
          case 2: return "\\00" + match.Groups[1];
          case 3: return "\\0" + match.Groups[1];
          default: throw new Exception("Unexpected match of length " + match.Length);
        }
      });

      // Similarly with hex escapes with only one digit
      s = ShortHexEscape.Replace(s, match => "\\x0" + match.Groups[1]);

      return s;
    }

    private static Regex ShortOctalEscape = new Regex(@"(?<!\\)\\([0-7][0-7]?)(?![0-7])");
    private static Regex ShortHexEscape = new Regex(@"(?<!\\)\\([0-9a-fA-F])(?![0-9a-fA-F])");

    protected override ConcreteSyntaxTree EmitBitvectorTruncation(BitvectorType bvType, bool surroundByUnchecked, ConcreteSyntaxTree wr) {
      string literalSuffix = null;
      if (bvType.NativeType != null) {
        GetNativeInfo(bvType.NativeType.Sel, out _, out literalSuffix, out _);
      }

      if (bvType.NativeType == null) {
        wr.Write('(');
        var middle = wr.Fork();
        wr.Write(").Modulo(_dafny.One.Lsh(_dafny.IntOf({0})))", bvType.Width);
        return middle;
      } else if (bvType.NativeType.Bitwidth == bvType.Width) {
        // no truncation needed
        return wr;
      } else {
        wr.Write("((");
        var middle = wr.Fork();
        // print in hex, because that looks nice
        wr.Write(") & 0x{0:X}{1})", (1UL << bvType.Width) - 1, literalSuffix);
        return middle;
      }
    }

    protected override void EmitRotate(Expression e0, Expression e1, bool isRotateLeft, ConcreteSyntaxTree wr,
        bool inLetExprBody, ConcreteSyntaxTree wStmts, FCE_Arg_Translator tr) {
      bool needsCast = false;
      var nativeType = AsNativeType(e0.Type);
      if (nativeType != null) {
        GetNativeInfo(nativeType.Sel, out _, out _, out needsCast);
      }

      var bv = e0.Type.AsBitVectorType;
      if (bv.Width == 0) {
        tr(e0, wr, inLetExprBody, wStmts);
      } else {
        ConcreteSyntaxTree wFirstArg;
        if (bv.NativeType != null) {
          wr.Write("_dafny.{0}{1}(", isRotateLeft ? "Lrot" : "Rrot", Capitalize(GetNativeTypeName(bv.NativeType)));
          wFirstArg = wr.Fork();
          wr.Write(", ");
        } else {
          wr.Write('(');
          wFirstArg = wr.Fork();
          wr.Write(").{0}(", isRotateLeft ? "Lrot" : "Rrot");
        }
        TrExpr(e0, wFirstArg, inLetExprBody, wStmts);
        TrExpr(e1, wr, inLetExprBody, wStmts);
        wr.Write(", {0})", bv.Width);

        if (needsCast) {
          wr.Write(".Int64()");
        }
      }
    }

    protected override bool CompareZeroUsingSign(Type type) {
      return AsNativeType(type) == null;
    }

    protected override ConcreteSyntaxTree EmitSign(Type type, ConcreteSyntaxTree wr) {
      // This is only called when CompareZeroUsingSign returns true
      Contract.Assert(AsNativeType(type) == null);

      var w = wr.Fork();
      wr.Write(".Sign()");
      return w;
    }

    protected override void EmitEmptyTupleList(string tupleTypeArgs, ConcreteSyntaxTree wr) {
      wr.Write("_dafny.NewBuilder()");
    }

    protected override ConcreteSyntaxTree EmitAddTupleToList(string ingredients, string tupleTypeArgs, ConcreteSyntaxTree wr) {
      wr.Write("{0}.Add(_dafny.TupleOf(", ingredients);
      var wrTuple = wr.Fork();
      wr.WriteLine("))");
      return wrTuple;
    }

    protected override void EmitTupleSelect(string prefix, int i, ConcreteSyntaxTree wr) {
      wr.Write("(*({0}).IndexInt({1}))", prefix, i);
    }

    protected override string IdName(TopLevelDecl d) {
      return IdName((Declaration)d);
    }

    protected override string IdName(MemberDecl member) {
      return IdName((Declaration)member);
    }

    private string IdName(Declaration decl) {
      if (HasCapitalizationConflict(decl)) {
        // Don't use Go_ because Capitalize might use it and we know there's a conflict
        return "Go__" + decl.CompileName;
      } else {
        return Capitalize(decl.CompileName);
      }
    }

    protected override string PrefixForForcedCapitalization => "Go_";

    protected override string IdMemberName(MemberSelectExpr mse) {
      return Capitalize(mse.MemberName);
    }

    protected override string IdProtect(string name) {
      return PublicIdProtect(name);
    }
    public override string PublicIdProtect(string name) {
      Contract.Requires(name != null);

      switch (name) {
        // Keywords
        case "break":
        case "case":
        case "chan":
        case "const":
        case "continue":
        case "default":
        case "defer":
        case "else":
        case "fallthrough":
        case "for":
        case "func":
        case "go":
        case "goto":
        case "if":
        case "import":
        case "interface":
        case "map":
        case "package":
        case "range":
        case "return":
        case "select":
        case "struct":
        case "switch":
        case "type":
        case "var":

        // Built-in functions
        case "append":
        case "cap":
        case "close":
        case "complex":
        case "copy":
        case "delete":
        case "imag":
        case "len":
        case "make":
        case "new":
        case "panic":
        case "print":
        case "println":
        case "real":
        case "recover":

        case "String":
        case "Equals":
        case "EqualsGeneric":

        // Built-in types (can also be used as functions)
        case "bool":
        case "byte":
        case "complex64":
        case "complex128":
        case "error":
        case "float32":
        case "float64":
        case "int":
        case "int8":
        case "int16":
        case "int32":
        case "int64":
        case "rune":
        case "string":
        case "uint":
        case "uint8":
        case "uint16":
        case "uint32":
        case "uint64":
        case "uintptr":
          return name + "_";
        default:
          return name;
      }
    }

    protected override string FullTypeName(UserDefinedType udt, MemberDecl/*?*/ member = null) {
      return UserDefinedTypeName(udt, full: true, member: member);
    }

    private string UnqualifiedTypeName(UserDefinedType udt, MemberDecl/*?*/ member = null) {
      return UserDefinedTypeName(udt, full: false, member: member);
    }

    private string UserDefinedTypeName(UserDefinedType udt, bool full, MemberDecl/*?*/ member = null) {
      Contract.Requires(udt != null);
      if (udt is ArrowType) {
        return ArrowType.Arrow_FullCompileName;
      }
      var cl = udt.ResolvedClass;
      if (cl is TypeParameter) {
        return IdProtect(udt.CompileName);
      } else {
        return UserDefinedTypeName(cl, full, member);
      }
    }

    private string UserDefinedTypeName(TopLevelDecl cl, bool full, MemberDecl/*?*/ member = null) {
      if (IsExternMemberOfExternModule(member, cl)) {
        // omit the default class name ("_default") in extern modules, when the class is used to qualify an extern member
        Contract.Assert(!cl.EnclosingModuleDefinition.IsDefaultModule);  // default module is not marked ":extern"
        return IdProtect(cl.EnclosingModuleDefinition.CompileName);
      } else {
        if (cl.IsExtern(out var qual, out _)) {
          // No need to take into account the second argument to extern, since
          // it'll already be cl.CompileName
          if (qual == null) {
            qual = cl.EnclosingModuleDefinition.CompileName;
          }
          // Don't use IdName since that'll capitalize, which is unhelpful for
          // built-in types
          return qual + (qual == "" ? "" : ".") + cl.CompileName;
        } else if (!full || cl.EnclosingModuleDefinition.IsDefaultModule || this.ModuleName == cl.EnclosingModuleDefinition.CompileName) {
          return IdName(cl);
        } else {
          return cl.EnclosingModuleDefinition.CompileName + "." + IdName(cl);
        }
      }
    }

    private bool IsExternMemberOfExternModule(MemberDecl/*?*/ member, TopLevelDecl cl) {
      return member != null && cl is ClassDecl cdecl && cdecl.IsDefaultClass && Attributes.Contains(cdecl.EnclosingModuleDefinition.Attributes, "extern") && member.IsExtern(out _, out _);
    }

    protected override void EmitThis(ConcreteSyntaxTree wr) {
      wr.Write("_this");
    }

    protected override void EmitNull(Type type, ConcreteSyntaxTree wr) {
      if (type.IsIntegerType || type.IsBitVectorType || type.AsNewtype != null) {
        wr.Write("_dafny.NilInt");
      } else if (type.IsRealType) {
        wr.Write("_dafny.NilReal");
      } else {
        wr.Write("({0})(nil)", TypeName(type, wr, tok: null));
      }
    }

    protected override void EmitITE(Expression guard, Expression thn, Expression els, Type resultType, bool inLetExprBody,
        ConcreteSyntaxTree wr, ConcreteSyntaxTree wStmts) {
      wr.Write("(func () {0} {{ if ", TypeName(resultType, wr, null));
      TrExpr(guard, wr, inLetExprBody, wStmts);
      wr.Write(" { return ");
      var wBranch = EmitCoercionIfNecessary(thn.Type, resultType, thn.tok, wr);
      TrExpr(thn, wBranch, inLetExprBody, wStmts);
      wr.Write(" }; return ");
      wBranch = EmitCoercionIfNecessary(els.Type, resultType, thn.tok, wr);
      TrExpr(els, wBranch, inLetExprBody, wStmts);
      wr.Write(" })() ");
    }

    protected override void EmitDatatypeValue(DatatypeValue dtv, string arguments, ConcreteSyntaxTree wr) {
      var dt = dtv.Ctor.EnclosingDatatype;
      EmitDatatypeValue(dt, dtv.Ctor, dtv.IsCoCall, arguments, wr);
    }

    void EmitDatatypeValue(DatatypeDecl dt, DatatypeCtor ctor, bool isCoCall, string arguments, ConcreteSyntaxTree wr) {
      var ctorName = ctor.CompileName;
      var companionName = TypeName_Companion(dt, wr, dt.tok);

      if (dt is TupleTypeDecl) {
        wr.Write("_dafny.TupleOf({0})", arguments);
      } else if (!isCoCall) {
        // Ordinary constructor (that is, one that does not guard any co-recursive calls)
        // Generate: Companion_Dt_.CreateCtor(args)
        wr.Write("{0}.{1}({2})", companionName, FormatDatatypeConstructorName(ctorName), arguments);
      } else {
        // Co-recursive call
        // Generate:  Companion_Dt_.LazyDt(func () Dt => Companion_Dt_.CreateCtor(args))
        wr.Write("{0}.{1}(func () {2} ", companionName, FormatLazyConstructorName(dt.CompileName), IdName(dt));
        wr.Write("{{ return {0}.{1}({2}) }}", companionName, FormatDatatypeConstructorName(ctorName), arguments);
        wr.Write(')');
      }
    }

    protected override void GetSpecialFieldInfo(SpecialField.ID id, object idParam, Type receiverType, out string compiledName, out string preString, out string postString) {
      compiledName = "";
      preString = "";
      postString = "";
      switch (id) {
        case SpecialField.ID.UseIdParam:
          compiledName = IdProtect((string)idParam);
          break;
        case SpecialField.ID.ArrayLength:
        case SpecialField.ID.ArrayLengthInt:
          compiledName = string.Format("Len({0})", idParam == null ? 0 : (int)idParam);
          if (id == SpecialField.ID.ArrayLengthInt) {
            postString = ".Int()";
          }
          break;
        case SpecialField.ID.Floor:
          compiledName = "Int()";
          break;
        case SpecialField.ID.IsLimit:
          compiledName = "IsLimitOrd()";
          break;
        case SpecialField.ID.IsSucc:
          compiledName = "IsSuccOrd()";
          break;
        case SpecialField.ID.Offset:
          compiledName = "OrdOffset()";
          break;
        case SpecialField.ID.IsNat:
          compiledName = "IsNatOrd()";
          break;
        case SpecialField.ID.Keys:
          compiledName = "Keys()";
          break;
        case SpecialField.ID.Values:
          compiledName = "Values()";
          break;
        case SpecialField.ID.Items:
          compiledName = "Items()";
          break;
        case SpecialField.ID.Reads:
          compiledName = "_reads";
          break;
        case SpecialField.ID.Modifies:
          compiledName = "_modifies";
          break;
        case SpecialField.ID.New:
          compiledName = "_new";
          break;
        default:
          Contract.Assert(false); // unexpected ID
          break;
      }
    }

    protected override ILvalue EmitMemberSelect(Action<ConcreteSyntaxTree> obj, Type objType, MemberDecl member, List<TypeArgumentInstantiation> typeArgs, Dictionary<TypeParameter, Type> typeMap,
      Type expectedType, string/*?*/ additionalCustomParameter = null, bool internalAccess = false) {
      if (member is DatatypeDestructor dtor) {
        return SimpleLvalue(wr => {
          wr = EmitCoercionIfNecessary(dtor.Type, expectedType, Token.NoToken, wr);
          if (dtor.EnclosingClass is TupleTypeDecl) {
            Contract.Assert(dtor.CorrespondingFormals.Count == 1);
            var formal = dtor.CorrespondingFormals[0];
            wr.Write("(*(");
            obj(wr);
            wr.Write(").IndexInt({0}))", formal.NameForCompilation);
          } else {
            obj(wr);
            wr.Write(".{0}()", FormatDatatypeDestructorName(dtor.CompileName));
          }
        });
      } else if (member is SpecialField sf && sf.SpecialId != SpecialField.ID.UseIdParam) {
        return SimpleLvalue(wr => {
          wr = EmitCoercionIfNecessary(sf.Type, expectedType, Token.NoToken, wr);
          obj(wr);
          string compiledName;
          GetSpecialFieldInfo(sf.SpecialId, sf.IdParam, objType, out compiledName, out _, out _);
          if (compiledName.Length != 0) {
            wr.Write(".{0}", Capitalize(compiledName));
          } else {
            // this member selection is handled by some kind of enclosing function call, so nothing to do here
          }
        });
      } else if (member is SpecialField sf2 && sf2.SpecialId == SpecialField.ID.UseIdParam && sf2.IdParam is string fieldName && fieldName.StartsWith("is_")) {
        // sf2 is needed here only because the scope rules for these pattern matches are asinine: sf is *still in scope* but it's useless because it may not have been assigned to!
        return SimpleLvalue(wr => {
          wr = EmitCoercionIfNecessary(sf2.Type, expectedType, Token.NoToken, wr);
          obj(wr);
          // FIXME This is a pretty awful string hack.
          wr.Write(".{0}()", FormatDatatypeConstructorCheckName(fieldName.Substring(3)));
        });
      } else if (member is Function fn) {
        typeArgs = typeArgs.Where(ta => NeedsTypeDescriptor(ta.Formal)).ToList();
        if (typeArgs.Count == 0 && additionalCustomParameter == null) {
          var lvalue = SuffixLvalue(obj, ".{0}", IdName(member));
          return CoercedLvalue(lvalue, fn.GetMemberType((ArrowTypeDecl)expectedType.AsArrowType.ResolvedClass), expectedType);
        } else {
          // We need an eta conversion to adjust for the difference in arity.
          // func (a0 T0, a1 T1, ...) ResultType { return obj.F(rtd0, rtd1, ..., a0, a1, ...); }
          // Start by writing to the suffix:  F(rtd0, rtd1, ...
          var suffixWr = new ConcreteSyntaxTree();
          suffixWr.Write(IdName(member));
          suffixWr.Write("(");
          var suffixSep = "";
          EmitTypeDescriptorsActuals(ForTypeDescriptors(typeArgs, member, false), fn.tok, suffixWr, ref suffixSep);
          if (additionalCustomParameter != null) {
            suffixWr.Write("{0}{1}", suffixSep, additionalCustomParameter);
            suffixSep = ", ";
          }
          // Write the prefix and the rest of the suffix
          var prefixWr = new ConcreteSyntaxTree();
          var prefixSep = "";
          prefixWr.Write("func (");
          foreach (var arg in fn.Formals) {
            if (!arg.IsGhost) {
              var name = idGenerator.FreshId("_eta");
              var ty = Resolver.SubstType(arg.Type, typeMap);
              prefixWr.Write($"{prefixSep}{name} {TypeName(ty, prefixWr, arg.tok)}");
              suffixWr.Write("{0}{1}", suffixSep, name);
              suffixSep = ", ";
              prefixSep = ", ";
            }
          }
          var resultType = Resolver.SubstType(fn.ResultType, typeMap);
          prefixWr.Write(") {0} {{ return ", TypeName(resultType, prefixWr, fn.tok));
          suffixWr.Write(")");
          var suffix = suffixWr.ToString();
          return EnclosedLvalue(
            prefixWr.ToString(),
            wr => {
              var wCall = EmitCoercionIfNecessary(fn.ResultType, resultType, Token.NoToken, wr: wr);
              obj(wCall);
              wCall.Write(".");
              wCall.Write(suffix);
              wr.Write("; }");
            },
            "");
        }
      } else {
        var field = (Field)member;
        ILvalue lvalue;
        if (member.IsStatic) {
          lvalue = SimpleLvalue(w => {
            w.Write("{0}.{1}(", TypeName_Companion(objType, w, member.tok, member), IdName(member));
            EmitTypeDescriptorsActuals(ForTypeDescriptors(typeArgs, member, false), member.tok, w);
            w.Write(")");
          });
        } else if (NeedsCustomReceiver(member) && !(member.EnclosingClass is TraitDecl)) {
          // instance const in a newtype
          Contract.Assert(typeArgs.Count == 0);
          lvalue = SimpleLvalue(w => {
            w.Write("{0}.{1}(", TypeName_Companion(objType, w, member.tok, member), IdName(member));
            obj(w);
            w.Write(")");
          });
        } else if (internalAccess && (member is ConstantField || member.EnclosingClass is TraitDecl)) {
          lvalue = SuffixLvalue(obj, $"._{member.CompileName}");
        } else if (internalAccess) {
          lvalue = SuffixLvalue(obj, $".{IdName(member)}");
        } else if (member is ConstantField) {
          lvalue = SimpleLvalue(w => {
            obj(w);
            w.Write(".{0}(", IdName(member));
            EmitTypeDescriptorsActuals(ForTypeDescriptors(typeArgs, member, false), member.tok, w);
            w.Write(")");
          });
        } else if (member.EnclosingClass is TraitDecl) {
          lvalue = GetterSetterLvalue(obj, IdName(member), $"{IdName(member)}_set_");
        } else {
          lvalue = SuffixLvalue(obj, $".{IdName(member)}");
        }
        return CoercedLvalue(lvalue, field.Type, expectedType);
      }
    }

    // TODO We might be able to be more consistent about whether indices are ints or Ints and avoid this
    private static string IntOfAny(string i) {
      return string.Format("_dafny.IntOfAny({0})", i);
    }

    protected override ConcreteSyntaxTree EmitArraySelect(List<string> indices, Type elmtType, ConcreteSyntaxTree wr) {
      wr = EmitCoercionIfNecessary(null, elmtType, Token.NoToken, wr);
      wr.Write("*(");
      var w = wr.Fork();
      wr.Write(".Index({0}))", Util.Comma(indices, IntOfAny));
      return w;
    }

    protected override ConcreteSyntaxTree EmitArraySelect(List<Expression> indices, Type elmtType, bool inLetExprBody,
        ConcreteSyntaxTree wr, ConcreteSyntaxTree wStmts) {
      Contract.Assert(indices != null && 1 <= indices.Count);  // follows from precondition
      wr = EmitCoercionIfNecessary(null, elmtType, Token.NoToken, wr);
      wr.Write("(*");
      var w = wr.Fork();
      wr.Write(".Index(");
      var sep = "";
      foreach (var index in indices) {
        wr.Write(sep);
        if (!index.Type.IsIntegerType) {
          wr.Write("_dafny.IntOfAny");
        }
        // No need for IntOfAny; things coming from user code are presumed Ints
        TrParenExpr(index, wr, inLetExprBody, wStmts);
        sep = ", ";
      }
      wr.Write("))");
      return w;
    }

    protected override ILvalue EmitArraySelectAsLvalue(string array, List<string> indices, Type elmtType) {
      return SimpleLvalue(wr =>
        wr.Write("*({0}.Index({1}))", array, Util.Comma(indices, IntOfAny))
      );
    }

    protected override ConcreteSyntaxTree EmitArrayUpdate(List<string> indices, string rhs, Type elmtType, ConcreteSyntaxTree wr) {
      wr.Write("*(");
      var w = wr.Fork();
      wr.Write(".Index({0})) = {1}", Util.Comma(indices, IntOfAny), rhs);
      return w;
    }

    protected override void EmitExprAsInt(Expression expr, bool inLetExprBody, ConcreteSyntaxTree wr, ConcreteSyntaxTree wStmts) {
      if (expr is LiteralExpr lit) {
        wr.Write(lit.Value.ToString());
      } else {
        TrParenExpr(expr, wr, inLetExprBody, wStmts);
        if (AsNativeType(expr.Type) == null) {
          wr.Write(".Int()");
        }
      }
    }

    protected override void EmitIndexCollectionSelect(Expression source, Expression index, bool inLetExprBody,
        ConcreteSyntaxTree wr, ConcreteSyntaxTree wStmts) {
      var type = source.Type.NormalizeExpand();
      if (type is SeqType seqType) {
        TrParenExpr(source, wr, inLetExprBody, wStmts);
        wr.Write(".Index(");
        TrExprToBigInt(index, wr, inLetExprBody);
        wr.Write(").({0})", TypeName(seqType.Arg, wr, null));
      } else if (type is MultiSetType) {
        TrParenExpr(source, wr, inLetExprBody, wStmts);
        wr.Write(".Multiplicity(");
        TrExpr(index, wr, inLetExprBody, wStmts);
        wr.Write(")");
      } else {
        Contract.Assert(type is MapType);
        // map or imap
        TrParenExpr(source, wr, inLetExprBody, wStmts);
        wr.Write(".Get(");
        TrExpr(index, wr, inLetExprBody, wStmts);
        wr.Write(").({0})", TypeName(((MapType)type).Range, wr, null));
      }
    }

    protected override void EmitIndexCollectionUpdate(Expression source, Expression index, Expression value,
        CollectionType resultCollectionType, bool inLetExprBody, ConcreteSyntaxTree wr, ConcreteSyntaxTree wStmts) {
      EmitIndexCollectionUpdate(out var wSource, out var wIndex, out var wValue, wr, false);
      TrParenExpr(source, wSource, inLetExprBody, wSource);
      if (source.Type.AsSeqType != null) {
        TrExprToBigInt(index, wIndex, inLetExprBody);
      } else {
        TrExpr(index, wIndex, inLetExprBody, wSource);
      }
      TrExpr(value, wValue, inLetExprBody, wSource);
    }

    protected override void EmitIndexCollectionUpdate(out ConcreteSyntaxTree wSource, out ConcreteSyntaxTree wIndex, out ConcreteSyntaxTree wValue, ConcreteSyntaxTree wr, bool nativeIndex) {
      wSource = wr.Fork();
      wr.Write(nativeIndex ? ".UpdateInt(" : ".Update(");
      wIndex = wr.Fork();
      wr.Write(", ");
      wValue = wr.Fork();
      wr.Write(")");
    }

    protected override void EmitSeqSelectRange(Expression source, Expression lo /*?*/, Expression hi /*?*/,
        bool fromArray, bool inLetExprBody, ConcreteSyntaxTree wr, ConcreteSyntaxTree wStmts) {
      TrParenExpr(source, wr, inLetExprBody, wStmts);
      wr.Write(fromArray ? ".RangeToSeq(" : ".Subseq(");

      if (lo == null) {
        wr.Write("_dafny.NilInt");
      } else {
        TrExprToBigInt(lo, wr, inLetExprBody);
      }

      wr.Write(", ");

      if (hi == null) {
        wr.Write("_dafny.NilInt");
      } else {
        TrExprToBigInt(hi, wr, inLetExprBody);
      }

      wr.Write(")");
    }

    void TrExprToBigInt(Expression e, ConcreteSyntaxTree wr, bool inLetExprBody) {
      var wStmts = wr.Fork();
      var nativeType = AsNativeType(e.Type);
      if (nativeType != null) {
        switch (nativeType.Sel) {
          case NativeType.Selection.Byte:
            wr.Write("_dafny.IntOfUint8(");
            break;
          case NativeType.Selection.UShort:
            wr.Write("_dafny.IntOfUint16(");
            break;
          case NativeType.Selection.UInt:
            wr.Write("_dafny.IntOfUint32(");
            break;
          case NativeType.Selection.ULong:
            wr.Write("_dafny.IntOfUint64(");
            break;
          case NativeType.Selection.SByte:
            wr.Write("_dafny.IntOfInt8(");
            break;
          case NativeType.Selection.Short:
            wr.Write("_dafny.IntOfInt16(");
            break;
          case NativeType.Selection.Int:
            wr.Write("_dafny.IntOfInt32(");
            break;
          case NativeType.Selection.Long:
            wr.Write("_dafny.IntOfInt64(");
            break;
          default:
            throw new cce.UnreachableException();  // unexpected nativeType.Selection value
        }
      }

      TrParenExpr(e, wr, inLetExprBody, wStmts);

      if (nativeType != null) {
        wr.Write(")");
      }
    }

    protected override void EmitSeqConstructionExpr(SeqConstructionExpr expr, bool inLetExprBody, ConcreteSyntaxTree wr, ConcreteSyntaxTree wStmts) {
      wr.Write("_dafny.SeqCreate(");
      TrExpr(expr.N, wr, inLetExprBody, wStmts);
      wr.Write(", ");
      var fromType = (ArrowType)expr.Initializer.Type.NormalizeExpand();
      var atd = (ArrowTypeDecl)fromType.ResolvedClass;
      var tParam = new UserDefinedType(expr.tok, new TypeParameter(expr.tok, "X", TypeParameter.TPVarianceSyntax.NonVariant_Strict));
      var toType = new ArrowType(expr.tok, atd, new List<Type>() { Type.Int }, tParam);
      var initWr = EmitCoercionIfNecessary(fromType, toType, expr.tok, wr);
      TrExpr(expr.Initializer, initWr, inLetExprBody, wStmts);
      wr.Write(")");
      if (fromType.Result.IsCharType) {
        wr.Write(".SetString()");
      }
    }

    protected override void EmitMultiSetFormingExpr(MultiSetFormingExpr expr, bool inLetExprBody, ConcreteSyntaxTree wr, ConcreteSyntaxTree wStmts) {
      var eeType = expr.E.Type.NormalizeExpand();
      if (eeType is SeqType) {
        TrParenExpr("_dafny.MultiSetFromSeq", expr.E, wr, inLetExprBody, wStmts);
      } else if (eeType is SetType) {
        TrParenExpr("_dafny.MultiSetFromSet", expr.E, wr, inLetExprBody, wStmts);
      } else {
        Contract.Assert(false); throw new cce.UnreachableException();
      }
    }

    protected override void EmitApplyExpr(Type functionType, IToken tok, Expression function, List<Expression> arguments,
        bool inLetExprBody, ConcreteSyntaxTree wr, ConcreteSyntaxTree wStmts) {
      TrParenExpr(function, wr, inLetExprBody, wStmts);
      TrExprList(arguments, wr, inLetExprBody, wStmts);
    }

    protected override ConcreteSyntaxTree EmitBetaRedex(List<string> boundVars, List<Expression> arguments,
      List<Type> boundTypes, Type type, IToken tok, bool inLetExprBody, ConcreteSyntaxTree wr,
      ref ConcreteSyntaxTree wStmts) {
      Contract.Assert(boundVars.Count == boundTypes.Count);
      wr.Write("(func (");
      for (int i = 0; i < boundVars.Count; i++) {
        if (i > 0) {
          wr.Write(", ");
        }
        wr.Write("{0} {1}", boundVars[i], TypeName(boundTypes[i], wr, tok));
      }

      wr.Write(") {0}", TypeName(type, wr, tok));
      var wLambdaBody = wr.NewBigExprBlock("", ")");
      var w = EmitReturnExpr(wLambdaBody);
      TrExprList(arguments, wr, inLetExprBody, wStmts);
      return w;
    }

    protected override void EmitConstructorCheck(string source, DatatypeCtor ctor, ConcreteSyntaxTree wr) {
      wr.Write("{0}.{1}()", source, FormatDatatypeConstructorCheckName(ctor.CompileName));
    }

    protected override void EmitDestructor(string source, Formal dtor, int formalNonGhostIndex, DatatypeCtor ctor, List<Type> typeArgs, Type bvType, ConcreteSyntaxTree wr) {
      if (ctor.EnclosingDatatype is TupleTypeDecl) {
        wr.Write("(*({0}).IndexInt({1})).({2})", source, formalNonGhostIndex, TypeName(typeArgs[formalNonGhostIndex], wr, Token.NoToken));
      } else {
        var dtorName = DatatypeFieldName(dtor, formalNonGhostIndex);
        wr = EmitCoercionIfNecessary(from: dtor.Type, to: bvType, tok: dtor.tok, wr: wr);
        wr.Write("{0}.Get().({1}).{2}", source, TypeName_Constructor(ctor, wr), dtorName);
      }
    }

    protected override ConcreteSyntaxTree CreateLambda(List<Type> inTypes, IToken tok, List<string> inNames,
      Type resultType, ConcreteSyntaxTree wr, ConcreteSyntaxTree wStmts, bool untyped = false) {
      wr.Write("func (");
      Contract.Assert(inTypes.Count == inNames.Count);  // guaranteed by precondition
      for (var i = 0; i < inNames.Count; i++) {
        wr.Write("{0}{1} {2}", i == 0 ? "" : ", ", inNames[i], TypeName(inTypes[i], wr, tok));
      }
      var w = wr.NewExprBlock(") {0}", TypeName(resultType, wr, tok));
      return w;
    }

    protected override void CreateIIFE(string bvName, Type bvType, IToken bvTok, Type bodyType, IToken bodyTok,
      ConcreteSyntaxTree wr, ref ConcreteSyntaxTree wStmts, out ConcreteSyntaxTree wrRhs, out ConcreteSyntaxTree wrBody) {
      var w = wr.NewExprBlock("func ({0} {1}) {2}", bvName, TypeName(bvType, wr, bvTok), TypeName(bodyType, wr, bodyTok));
      wStmts = w.Fork();
      w.Write("return ");
      wrBody = w.Fork();
      w.WriteLine();
      wr.Write('(');
      wrRhs = wr.Fork();
      wr.Write(')');
    }

    protected override ConcreteSyntaxTree CreateIIFE0(Type resultType, IToken resultTok, ConcreteSyntaxTree wr,
      ConcreteSyntaxTree wStmts) {
      var w = wr.NewBigExprBlock("func () " + TypeName(resultType, wr, resultTok), "()");
      return w;
    }

    protected override ConcreteSyntaxTree CreateIIFE1(int source, Type resultType, IToken resultTok, string bvName,
        ConcreteSyntaxTree wr, ConcreteSyntaxTree wStmts) {
      var w = wr.NewExprBlock("func ({0} int) {1}", bvName, TypeName(resultType, wr, resultTok));
      wr.Write("({0})", source);
      return w;
    }

    protected override void EmitUnaryExpr(ResolvedUnaryOp op, Expression expr, bool inLetExprBody, ConcreteSyntaxTree wr, ConcreteSyntaxTree wStmts) {
      switch (op) {
        case ResolvedUnaryOp.BoolNot:
          TrParenExpr("!", expr, wr, inLetExprBody, wStmts);
          break;
        case ResolvedUnaryOp.BitwiseNot:
          if (AsNativeType(expr.Type) != null) {
            wr.Write("^ ");
            TrParenExpr(expr, wr, inLetExprBody, wStmts);
          } else {
            TrParenExpr(expr, wr, inLetExprBody, wStmts);
            wr.Write(".Not()");
          }
          break;
        case ResolvedUnaryOp.Cardinality:
          TrParenExpr(expr, wr, inLetExprBody, wStmts);
          wr.Write(".Cardinality()");
          break;
        default:
          Contract.Assert(false); throw new cce.UnreachableException();  // unexpected unary expression
      }
    }

    private bool IsDirectlyComparable(Type t) {
      Contract.Requires(t != null);
      return t.IsBoolType || t.IsCharType || AsNativeType(t) != null ||
             (t.NormalizeExpand() is UserDefinedType udt && !t.IsArrowType && !t.IsTraitType && udt.ResolvedClass is ClassDecl);
    }

    private bool IsOrderedByCmp(Type t) {
      return t.IsIntegerType || t.IsRealType || (t.IsBitVectorType && t.AsBitVectorType.NativeType == null) || (t.AsNewtype is NewtypeDecl nt && nt.NativeType == null);
    }

    private bool IsComparedByEquals(Type t) {
      return t.IsArrayType || t.IsIndDatatype || t.NormalizeExpand() is CollectionType;
    }

    protected override void CompileBinOp(BinaryExpr.ResolvedOpcode op,
      Expression e0, Expression e1, IToken tok, Type resultType,
      out string opString,
      out string preOpString,
      out string postOpString,
      out string callString,
      out string staticCallString,
      out bool reverseArguments,
      out bool truncateResult,
      out bool convertE1_to_int,
      ConcreteSyntaxTree errorWr) {

      opString = null;
      preOpString = "";
      postOpString = "";
      callString = null;
      staticCallString = null;
      reverseArguments = false;
      truncateResult = false;
      convertE1_to_int = false;

      switch (op) {
        case BinaryExpr.ResolvedOpcode.BitwiseAnd:
          if (AsNativeType(resultType) != null) {
            opString = "&";
          } else {
            callString = "And";
          }
          break;
        case BinaryExpr.ResolvedOpcode.BitwiseOr:
          if (AsNativeType(resultType) != null) {
            opString = "|";
          } else {
            callString = "Or";
          }
          break;
        case BinaryExpr.ResolvedOpcode.BitwiseXor:
          if (AsNativeType(resultType) != null) {
            opString = "^";
          } else {
            callString = "Xor";
          }
          break;

        case BinaryExpr.ResolvedOpcode.EqCommon: {
            if (IsHandleComparison(tok, e0, e1, errorWr)) {
              opString = "==";
            } else if (!EqualsUpToParameters(e0.Type, e1.Type)) {
              staticCallString = "_dafny.AreEqual";
            } else if (IsOrderedByCmp(e0.Type)) {
              callString = "Cmp";
              postOpString = " == 0";
            } else if (IsComparedByEquals(e0.Type)) {
              callString = "Equals";
            } else if (IsDirectlyComparable(e0.Type)) {
              opString = "==";
            } else {
              staticCallString = "_dafny.AreEqual";
            }
            break;
          }
        case BinaryExpr.ResolvedOpcode.NeqCommon: {
            if (IsHandleComparison(tok, e0, e1, errorWr)) {
              opString = "!=";
              postOpString = "/* handle */";
            } else if (!EqualsUpToParameters(e0.Type, e1.Type)) {
              preOpString = "!";
              staticCallString = "_dafny.AreEqual";
            } else if (IsDirectlyComparable(e0.Type)) {
              opString = "!=";
              postOpString = "/* dircomp */";
            } else if (IsOrderedByCmp(e0.Type)) {
              callString = "Cmp";
              postOpString = " != 0";
            } else if (IsComparedByEquals(e0.Type)) {
              preOpString = "!";
              callString = "Equals";
            } else {
              preOpString = "!";
              staticCallString = "_dafny.AreEqual";
            }
            break;
          }

        case BinaryExpr.ResolvedOpcode.Lt:
          if (IsOrderedByCmp(e0.Type)) {
            callString = "Cmp";
            postOpString = " < 0";
          } else {
            opString = "<";
          }
          break;
        case BinaryExpr.ResolvedOpcode.Le:
          if (IsOrderedByCmp(e0.Type)) {
            callString = "Cmp";
            postOpString = " <= 0";
          } else {
            opString = "<=";
          }
          break;
        case BinaryExpr.ResolvedOpcode.Ge:
          if (IsOrderedByCmp(e0.Type)) {
            callString = "Cmp";
            postOpString = " >= 0";
          } else {
            opString = ">=";
          }
          break;
        case BinaryExpr.ResolvedOpcode.Gt:
          if (IsOrderedByCmp(e0.Type)) {
            callString = "Cmp";
            postOpString = " > 0";
          } else {
            opString = ">";
          }
          break;
        case BinaryExpr.ResolvedOpcode.LeftShift:
          if (resultType.IsBitVectorType) {
            truncateResult = true;
          }
          if (AsNativeType(resultType) != null) {
            opString = "<<";
            if (AsNativeType(e1.Type) == null) {
              postOpString = ".Uint64()";
            }
          } else {
            if (AsNativeType(e1.Type) != null) {
              callString = "Lsh(_dafny.IntOfUint64(uint64";
              postOpString = "))";
            } else {
              callString = "Lsh";
            }
          }
          break;
        case BinaryExpr.ResolvedOpcode.RightShift:
          if (AsNativeType(resultType) != null) {
            opString = ">>";
            if (AsNativeType(e1.Type) == null) {
              postOpString = ".Uint64()";
            }
          } else {
            if (AsNativeType(e1.Type) != null) {
              callString = "Rsh(_dafny.IntOfUint64(uint64";
              postOpString = "))";
            } else {
              callString = "Rsh";
            }
          }
          break;
        case BinaryExpr.ResolvedOpcode.Add:
          if (resultType.IsBitVectorType) {
            truncateResult = true;
          }
          if (resultType.IsCharType || AsNativeType(resultType) != null) {
            opString = "+";
          } else {
            callString = "Plus";
          }
          break;
        case BinaryExpr.ResolvedOpcode.Sub:
          if (resultType.IsBitVectorType) {
            truncateResult = true;
          }
          if (AsNativeType(resultType) != null) {
            if (AsNativeType(resultType).LowerBound == BigInteger.Zero) {
              // Go is a PITA about subtracting unsigned integers---it complains
              // if they're constant and the substraction underflows.  Hiding
              // one of the arguments behind a thunk is kind of hideous but
              // it does prevent constant folding.
              opString = string.Format("- (func () {0} {{ return ", GetNativeTypeName(AsNativeType(resultType)));
              postOpString = " })()";
            } else {
              opString = "-";
            }
          } else if (resultType.IsCharType) {
            opString = "-";
          } else {
            callString = "Minus";
          }
          break;
        case BinaryExpr.ResolvedOpcode.Mul:
          if (resultType.IsBitVectorType) {
            truncateResult = true;
          }
          if (AsNativeType(resultType) != null) {
            opString = "*";
          } else {
            callString = "Times";
          }
          break;
        case BinaryExpr.ResolvedOpcode.Div:
          if (AsNativeType(resultType) != null) {
            var nt = AsNativeType(resultType);
            if (nt.LowerBound < BigInteger.Zero) {
              // Want Euclidean division for signed types
              staticCallString = "_dafny.Div" + Capitalize(GetNativeTypeName(AsNativeType(resultType)));
            } else {
              // Native division is fine for unsigned
              opString = "/";
            }
          } else {
            callString = "DivBy";
          }
          break;
        case BinaryExpr.ResolvedOpcode.Mod:
          if (AsNativeType(resultType) != null) {
            var nt = AsNativeType(resultType);
            if (nt.LowerBound < BigInteger.Zero) {
              // Want Euclidean division for signed types
              staticCallString = "_dafny.Mod" + Capitalize(GetNativeTypeName(AsNativeType(resultType)));
            } else {
              // Native division is fine for unsigned
              opString = "%";
            }
          } else {
            callString = "Modulo";
          }
          break;
        case BinaryExpr.ResolvedOpcode.SetEq:
        case BinaryExpr.ResolvedOpcode.MultiSetEq:
        case BinaryExpr.ResolvedOpcode.MapEq:
        case BinaryExpr.ResolvedOpcode.SeqEq:
          callString = "Equals"; break;
        case BinaryExpr.ResolvedOpcode.ProperSubset:
        case BinaryExpr.ResolvedOpcode.ProperMultiSubset:
          callString = "IsProperSubsetOf"; break;
        case BinaryExpr.ResolvedOpcode.Subset:
        case BinaryExpr.ResolvedOpcode.MultiSubset:
          callString = "IsSubsetOf"; break;
        case BinaryExpr.ResolvedOpcode.Disjoint:
        case BinaryExpr.ResolvedOpcode.MultiSetDisjoint:
          callString = "IsDisjointFrom"; break;
        case BinaryExpr.ResolvedOpcode.InSet:
        case BinaryExpr.ResolvedOpcode.InMultiSet:
        case BinaryExpr.ResolvedOpcode.InMap:
          callString = "Contains"; reverseArguments = true; break;
        case BinaryExpr.ResolvedOpcode.Union:
        case BinaryExpr.ResolvedOpcode.MultiSetUnion:
          callString = "Union"; break;
        case BinaryExpr.ResolvedOpcode.MapMerge:
          callString = "Merge"; break;
        case BinaryExpr.ResolvedOpcode.Intersection:
        case BinaryExpr.ResolvedOpcode.MultiSetIntersection:
          callString = "Intersection"; break;
        case BinaryExpr.ResolvedOpcode.SetDifference:
        case BinaryExpr.ResolvedOpcode.MultiSetDifference:
          callString = "Difference"; break;
        case BinaryExpr.ResolvedOpcode.MapSubtraction:
          callString = "Subtract"; break;

        case BinaryExpr.ResolvedOpcode.ProperPrefix:
          callString = "IsProperPrefixOf"; break;
        case BinaryExpr.ResolvedOpcode.Prefix:
          callString = "IsPrefixOf"; break;
        case BinaryExpr.ResolvedOpcode.Concat:
          callString = "Concat"; break;
        case BinaryExpr.ResolvedOpcode.InSeq:
          callString = "Contains"; reverseArguments = true; break;

        default:
          base.CompileBinOp(op, e0, e1, tok, resultType,
            out opString, out preOpString, out postOpString, out callString, out staticCallString, out reverseArguments, out truncateResult, out convertE1_to_int,
            errorWr);
          break;
      }
    }

    protected override void EmitIsZero(string varName, ConcreteSyntaxTree wr) {
      wr.Write("{0}.Cmp(_dafny.Zero) == 0", varName);
    }

    protected override void EmitConversionExpr(ConversionExpr e, bool inLetExprBody, ConcreteSyntaxTree wr, ConcreteSyntaxTree wStmts) {
      if (e.ToType.Equals(e.E.Type)) {
        TrParenExpr(e.E, wr, inLetExprBody, wStmts);
      } else if (e.E.Type.IsNumericBased(Type.NumericPersuasion.Int) || e.E.Type.IsBitVectorType || e.E.Type.IsCharType || e.E.Type.IsBigOrdinalType) {
        if (e.ToType.IsNumericBased(Type.NumericPersuasion.Real)) {
          // (int or bv or char) -> real
          Contract.Assert(AsNativeType(e.ToType) == null);
          wr.Write("_dafny.RealOfFrac(");
          ConcreteSyntaxTree w;
          if (e.E.Type.IsCharType) {
            wr.Write("_dafny.IntOfInt32(rune");
            w = wr.Fork();
            wr.Write(")");
          } else if (AsNativeType(e.E.Type) is NativeType nt) {
            wr.Write("_dafny.IntOf{0}(", Capitalize(GetNativeTypeName(nt)));
            w = wr.Fork();
            wr.Write(")");
          } else {
            w = wr;
          }
          TrParenExpr(e.E, w, inLetExprBody, wStmts);
          wr.Write(", _dafny.One)");
        } else if (e.ToType.IsCharType) {
          wr.Write("_dafny.Char(");
          TrParenExpr(e.E, wr, inLetExprBody, wStmts);
          if (AsNativeType(e.E.Type) == null) {
            wr.Write(".Int32()");
          }
          wr.Write(")");
        } else {
          // (int or bv or char) -> (int or bv or ORDINAL)
          var fromNative = AsNativeType(e.E.Type);
          var toNative = AsNativeType(e.ToType);
          if (fromNative != null && toNative != null) {
            // from a native, to a native -- simple!
            wr.Write(GetNativeTypeName(toNative));
            TrParenExpr(e.E, wr, inLetExprBody, wStmts);
          } else if (e.E.Type.IsCharType) {
            Contract.Assert(fromNative == null);
            if (toNative == null) {
              // char -> big-integer (int or bv or ORDINAL)
              wr.Write("_dafny.IntOfInt32(rune(");
              TrExpr(e.E, wr, inLetExprBody, wStmts);
              wr.Write("))");
            } else {
              // char -> native
              wr.Write(GetNativeTypeName(toNative));
              TrParenExpr(e.E, wr, inLetExprBody, wStmts);
            }
          } else if (fromNative == null && toNative == null) {
            // big-integer (int or bv) -> big-integer (int or bv or ORDINAL), so identity will do
            TrExpr(e.E, wr, inLetExprBody, wStmts);
          } else if (fromNative != null) {
            Contract.Assert(toNative == null); // follows from other checks
            // native (int or bv) -> big-integer (int or bv)
            wr.Write("_dafny.IntOf{0}(", Capitalize(GetNativeTypeName(fromNative)));
            TrExpr(e.E, wr, inLetExprBody, wStmts);
            wr.Write(')');
          } else {
            // any (int or bv) -> native (int or bv)
            // Consider some optimizations
            var literal = PartiallyEvaluate(e.E);
            UnaryOpExpr u = e.E.Resolved as UnaryOpExpr;
            MemberSelectExpr m = e.E.Resolved as MemberSelectExpr;
            if (literal != null) {
              // Optimize constant to avoid intermediate BigInteger
              wr.Write("{0}({1})", GetNativeTypeName(toNative), literal);
            } else if (u != null && u.Op == UnaryOpExpr.Opcode.Cardinality) {
              // Optimize .Count to avoid intermediate BigInteger
              wr.Write("{0}(", GetNativeTypeName(toNative));
              TrParenExpr(u.E, wr, inLetExprBody, wStmts);
              wr.Write(".CardinalityInt())");
            } else if (m != null && m.MemberName == "Length" && m.Obj.Type.IsArrayType) {
              // Optimize .Length to avoid intermediate BigInteger
              wr.Write("{0}(", GetNativeTypeName(toNative));
              TrParenExpr(m.Obj, wr, inLetExprBody, wStmts);
              wr.Write(".LenInt(0))");
            } else {
              // no optimization applies; use the standard translation
              TrParenExpr(e.E, wr, inLetExprBody, wStmts);
              wr.Write(".{0}()", Capitalize(GetNativeTypeName(toNative)));
            }
          }
        }
      } else if (e.E.Type.IsNumericBased(Type.NumericPersuasion.Real)) {
        Contract.Assert(AsNativeType(e.E.Type) == null);
        if (e.ToType.IsNumericBased(Type.NumericPersuasion.Real)) {
          // real -> real
          Contract.Assert(AsNativeType(e.ToType) == null);
          TrExpr(e.E, wr, inLetExprBody, wStmts);
        } else if (e.ToType.IsCharType) {
          wr.Write("_dafny.Char(");
          TrParenExpr(e.E, wr, inLetExprBody, wStmts);
          wr.Write(".Int().Int32())");
        } else {
          // real -> (int or bv)
          TrParenExpr(e.E, wr, inLetExprBody, wStmts);
          wr.Write(".Int()");
          if (AsNativeType(e.ToType) is NativeType nt) {
            wr.Write(".{0}()", Capitalize(GetNativeTypeName(nt)));
          }
        }
      } else {
        Contract.Assert(false, $"not implemented for go: {e.E.Type} -> {e.ToType}");
      }
    }

    protected override void EmitTypeTest(string localName, Type fromType, Type toType, IToken tok, ConcreteSyntaxTree wr) {
      Contract.Requires(fromType.IsRefType);
      Contract.Requires(toType.IsRefType);

      if (!fromType.IsNonNullRefType) {
        if (toType.IsNonNullRefType) {
          wr.Write($"!_dafny.IsDafnyNull({localName}) && ");
        } else {
          wr.Write($"_dafny.IsDafnyNull({localName}) || (");
        }
      }

      if (fromType.IsSubtypeOf(toType, true, true)) {
        wr.Write("true");
      } else if (toType.IsTraitType) {
        wr.Write($"_dafny.InstanceOfTrait({localName}.(_dafny.TraitOffspring), {TypeName_Companion(toType.AsTraitType, wr, tok)}.TraitID_)");
      } else {
        wr.Write($"_dafny.InstanceOf({localName}, ({TypeName(toType, wr, tok)})(nil))");
      }

      var udtTo = (UserDefinedType)toType.NormalizeExpandKeepConstraints();
      if (udtTo.ResolvedClass is SubsetTypeDecl && !(udtTo.ResolvedClass is NonNullTypeDecl)) {
        // TODO: test constraints
        throw new UnsupportedFeatureException(tok, Feature.SubsetTypeTests);
      }

      if (!fromType.IsNonNullRefType && !toType.IsNonNullRefType) {
        wr.Write(")");
      }
    }

    private static bool EqualsUpToParameters(Type type1, Type type2) {
      // TODO Consider whether Type.SameHead should return true in this case
      return Type.SameHead(type1, type2) || (type1.IsArrayType && type1.IsArrayType);
    }

    protected override ConcreteSyntaxTree EmitCoercionIfNecessary(Type/*?*/ from, Type/*?*/ to, IToken tok, ConcreteSyntaxTree wr) {
      if (to == null) {
        return wr;
      }

      from = from?.NormalizeExpand();
      to = to.NormalizeExpand();
      if (from != null && from.IsArrowType && to.IsArrowType && !from.Equals(to)) {
        // Need to convert functions more often, so do this before the
        // EqualsUpToParameters check below
        ArrowType fat = from.AsArrowType, tat = to.AsArrowType;
        // We must wrap the whole conversion in an IIFE to avoid capturing the source expression
        var bvName = idGenerator.FreshId("coer");
        // Nothing interesting should be written to wStmts
        var blackHole = new ConcreteSyntaxTree();
        CreateIIFE(bvName, fat, tok, tat, tok, wr, ref blackHole, out var ans, out wr);

        wr.Write("func (");
        var sep = "";
        var args = new List<string>();
        foreach (Type toArgType in tat.Args) {
          var arg = idGenerator.FreshId("arg");
          args.Add(arg);
          wr.Write("{0}{1} {2}", sep, arg, TypeName(toArgType, wr, tok));
          sep = ", ";
        }
        wr.Write(')');
        if (tat.Result != null) {
          wr.Write(" {0}", TypeName(tat.Result, wr, tok));
        }
        var wBody = wr.NewExprBlock("");
        ConcreteSyntaxTree wCall;
        if (fat.Result == null) {
          wCall = wBody;
        } else {
          wBody.Write("return ");
          wCall = EmitCoercionIfNecessary(@from: fat.Result, to: tat.Result, tok: tok, wr: wBody);
        }
        wCall.Write("{0}(", bvName);
        Contract.Assert(fat.Args.Count == tat.Args.Count);
        sep = "";
        for (int i = 0; i < fat.Args.Count; i++) {
          var fromArgType = fat.Args[i];
          var toArgType = tat.Args[i];
          wCall.Write(sep);
          var w = EmitCoercionIfNecessary(@from: toArgType, to: fromArgType, tok: tok, wr: wCall);
          w.Write(args[i]);
          sep = ", ";
        }
        wCall.Write(')');
        wBody.WriteLine();
        return ans;
      } else if (to.IsTypeParameter || (from != null && EqualsUpToParameters(from, to))) {
        // do nothing
        return wr;
      } else if (from != null && from.IsSubtypeOf(to, true, true)) {
        // upcast
        return wr;
      } else if (from == null || from.IsTypeParameter || to.IsSubtypeOf(from, true, true)) {
        // downcast (allowed?) or implicit cast from parameter
        if (to.IsObjectQ || to.IsObject) {
          // a cast to interface{} can be omitted
          return wr;
        } else if (to.IsTraitType) {
          wr.Write("{0}.CastTo_(", TypeName_Companion(to.AsTraitType, wr, tok));
          var w = wr.Fork();
          wr.Write(")");
          return w;
        } else {
          var w = wr.Fork();
          wr.Write(".({0})", TypeName(to, wr, tok));
          return w;
        }
      } else {
        // It's unclear to me whether it's possible to hit this case with a valid Dafny program,
        // so I'm not using UnsupportedFeatureError for now.
        Error(tok, "Cannot convert from {0} to {1}", wr, from, to);
        return wr;
      }
    }

    protected override ConcreteSyntaxTree EmitCoercionToNativeForm(Type from, IToken tok, ConcreteSyntaxTree wr) {
      // Don't expand!  We want to distinguish string from seq<char> here
      from = from.Normalize();
      if (from is UserDefinedType udt && udt.Name == "string") {
        wr.Write('(');
        var w = wr.Fork();
        wr.Write(").String()");
        return w;
      } else {
        return wr;
      }
    }

    protected override ConcreteSyntaxTree EmitCoercionFromNativeForm(Type to, IToken tok, ConcreteSyntaxTree wr) {
      // Don't expand! We want to distinguish string from seq<char> here
      to = to.Normalize();
      if (to is UserDefinedType udt && udt.Name == "string") {
        wr.Write("_dafny.SeqOfString(");
        var w = wr.Fork();
        wr.Write(")");
        return w;
      } else {
        return wr;
      }
    }

    protected override ConcreteSyntaxTree EmitCoercionToNativeInt(ConcreteSyntaxTree wr) {
      var w = wr.Fork();
      wr.Write(".(int)");
      return w;
    }

    protected override ConcreteSyntaxTree EmitCoercionToArbitraryTuple(ConcreteSyntaxTree wr) {
      var w = wr.Fork();
      wr.Write(".(_dafny.Tuple)");
      return w;
    }

    protected override void EmitCollectionDisplay(CollectionType ct, IToken tok, List<Expression> elements,
        bool inLetExprBody, ConcreteSyntaxTree wr, ConcreteSyntaxTree wStmts) {
      if (ct is SetType) {
        wr.Write("_dafny.SetOf");
      } else if (ct is MultiSetType) {
        wr.Write("_dafny.MultiSetOf");
      } else {
        Contract.Assert(ct is SeqType);  // follows from precondition
        if (ct.Arg.IsCharType) {
          wr.Write("_dafny.SeqOfChars");
        } else {
          wr.Write("_dafny.SeqOf");
        }
      }
      TrExprList(elements, wr, inLetExprBody, wStmts, type: ct.TypeArgs[0]);
    }

    protected override void EmitMapDisplay(MapType mt, IToken tok, List<ExpressionPair> elements,
        bool inLetExprBody, ConcreteSyntaxTree wr, ConcreteSyntaxTree wStmts) {
      wr.Write("_dafny.NewMapBuilder()");
      foreach (ExpressionPair p in elements) {
        wr.Write(".Add(");
        TrExpr(p.A, wr, inLetExprBody, wStmts);
        wr.Write(", ");
        TrExpr(p.B, wr, inLetExprBody, wStmts);
        wr.Write(')');
      }
      wr.Write(".ToMap()");
    }

    protected override void EmitSetBuilder_New(ConcreteSyntaxTree wr, SetComprehension e, string collectionName) {
      var wrVarInit = DeclareLocalVar(collectionName, null, null, wr);
      wrVarInit.Write("_dafny.NewBuilder()");
    }

    protected override void EmitMapBuilder_New(ConcreteSyntaxTree wr, MapComprehension e, string collectionName) {
      var wrVarInit = DeclareLocalVar(collectionName, null, null, wr);
      wrVarInit.Write("_dafny.NewMapBuilder()");
    }

    protected override void EmitSetBuilder_Add(CollectionType ct, string collName, Expression elmt, bool inLetExprBody, ConcreteSyntaxTree wr) {
      Contract.Assume(ct is SetType || ct is MultiSetType);  // follows from precondition
      var wStmts = wr.Fork();
      wr.Write("{0}.Add(", collName);
      TrExpr(elmt, wr, inLetExprBody, wStmts);
      wr.WriteLine(")");
    }

    protected override ConcreteSyntaxTree EmitMapBuilder_Add(MapType mt, IToken tok, string collName, Expression term, bool inLetExprBody, ConcreteSyntaxTree wr) {
      var wStmts = wr.Fork();
      wr.Write("{0}.Add(", collName);
      var termLeftWriter = wr.Fork();
      wr.Write(",");
      TrExpr(term, wr, inLetExprBody, wStmts);
      wr.WriteLine(")");
      return termLeftWriter;
    }

    protected override string GetCollectionBuilder_Build(CollectionType ct, IToken tok, string collName, ConcreteSyntaxTree wr) {
      if (ct is SetType) {
        return collName + ".ToSet()";
      } else {
        Contract.Assert(ct is MapType);
        return collName + ".ToMap()";
      }
    }

    protected override Type EmitIntegerRange(Type type, out ConcreteSyntaxTree wLo, out ConcreteSyntaxTree wHi, ConcreteSyntaxTree wr) {
      Type result;
      if (AsNativeType(type) != null) {
        wr.Write("{0}.IntegerRange(", TypeName_Companion(type.AsNewtype, wr, tok: Token.NoToken));
        result = type;
      } else {
        wr.Write("_dafny.IntegerRange(");
        result = new IntType();
      }
      wLo = wr.Fork();
      wr.Write(", ");
      wHi = wr.Fork();
      wr.Write(')');
      return result;
    }

    protected override void EmitSingleValueGenerator(Expression e, bool inLetExprBody, string type, ConcreteSyntaxTree wr, ConcreteSyntaxTree wStmts) {
      TrParenExpr("_dafny.SingleValue", e, wr, inLetExprBody, wStmts);
    }

    protected override void EmitHaltRecoveryStmt(Statement body, string haltMessageVarName, Statement recoveryBody, ConcreteSyntaxTree wr) {
      var funcBlock = wr.NewBlock("func()", close: BlockStyle.Brace);
      var deferBlock = funcBlock.NewBlock("defer func()", close: BlockStyle.Brace);
      var ifRecoverBlock = deferBlock.NewBlock("if r := recover(); r != nil");
      ifRecoverBlock.WriteLine($"var {haltMessageVarName} = _dafny.SeqOfString(r.(string))");
      TrStmt(recoveryBody, ifRecoverBlock);
      funcBlock.WriteLine("()");
      TrStmt(body, funcBlock);
      wr.WriteLine("()");
    }

    // ----- Target compilation and execution -------------------------------------------------------------

    public override bool CompileTargetProgram(string dafnyProgramName, string targetProgramText, string/*?*/ callToMain, string/*?*/ targetFilename, ReadOnlyCollection<string> otherFileNames,
      bool runAfterCompile, TextWriter outputWriter, out object compilationResult) {
      compilationResult = null;
      if (runAfterCompile) {
        Contract.Assert(callToMain != null);  // this is part of the contract of CompileTargetProgram
        // Since the program is to be run soon, nothing further is done here. Any compilation errors (that is, any errors
        // in the emitted program--this should never happen if the compiler itself is correct) will be reported as 'go run'
        // will run the program.
        return true;
      } else {
        // compile now
        return SendToNewGoProcess(dafnyProgramName, targetFilename, otherFileNames, outputWriter, callToMain != null, run: false);
      }
    }

    public override bool RunTargetProgram(string dafnyProgramName, string targetProgramText, string/*?*/ callToMain, string targetFilename, ReadOnlyCollection<string> otherFileNames,
      object compilationResult, TextWriter outputWriter) {

      return SendToNewGoProcess(dafnyProgramName, targetFilename, otherFileNames, outputWriter, hasMain: true, run: true);
    }

    private bool SendToNewGoProcess(string dafnyProgramName, string targetFilename, ReadOnlyCollection<string> otherFileNames,
      TextWriter outputWriter, bool hasMain, bool run) {
      Contract.Requires(targetFilename != null);

      foreach (var otherFileName in otherFileNames) {
        if (Path.GetExtension(otherFileName) != ".go") {
          outputWriter.WriteLine("Unrecognized file as extra input for Go compilation: {0}", otherFileName);
          return false;
        }

        if (!CopyExternLibraryIntoPlace(mainProgram: targetFilename, externFilename: otherFileName, outputWriter: outputWriter)) {
          return false;
        }
      }

      string verb;
      if (run) {
        verb = "run";
      } else {
        string output;
        var outputToFile = !DafnyOptions.O.RunAfterCompile;

        if (outputToFile) {
          string extension;
          if (hasMain) {
            switch (Environment.OSVersion.Platform) {
              case PlatformID.Unix:
              case PlatformID.MacOSX:
              case (PlatformID)128: // early Mono
                extension = null;
                break;
              default:
                extension = "exe";
                break;
            }
          } else {
            extension = "a";
          }
          output = Path.ChangeExtension(dafnyProgramName, extension);
        } else {
          switch (Environment.OSVersion.Platform) {
            case PlatformID.Unix:
            case PlatformID.MacOSX:
            case (PlatformID)128: // early Mono
              output = "/dev/null";
              break;
            default:
              output = "NUL";
              break;
          }
        }

        verb = string.Format("build -o \"{0}\"", output);
      }

      var args = string.Format("{0} \"{1}\"", verb, targetFilename);
      var psi = new ProcessStartInfo("go", args) {
        CreateNoWindow = Environment.OSVersion.Platform != PlatformID.Win32NT,
        UseShellExecute = false,
        RedirectStandardInput = false,
        RedirectStandardOutput = false,
        RedirectStandardError = false,
      };
      psi.EnvironmentVariables["GOPATH"] = GoPath(targetFilename);
      // Dafny compiles to the old Go package system, whereas Go has moved on to a module
      // system. Until Dafny's Go compiler catches up, the GO111MODULE variable has to be set.
      psi.EnvironmentVariables["GO111MODULE"] = "auto";
      if (RuntimeInformation.IsOSPlatform(OSPlatform.Windows)) {
        // On Windows, Path.GetTempPath() returns "c:\Windows" which, being not writable, crashes Go.
        // Hence we set up a local temporary directory
        var localAppData = Environment.GetFolderPath(Environment.SpecialFolder.LocalApplicationData);
        psi.EnvironmentVariables["GOTMPDIR"] = localAppData + @"\Temp";
        psi.EnvironmentVariables["LOCALAPPDATA"] = localAppData + @"\go-build";
      }

      try {
        using var process = Process.Start(psi);
        if (process == null) {
          return false;
        }
        process.WaitForExit();
        return process.ExitCode == 0;
      } catch (System.ComponentModel.Win32Exception e) {
        outputWriter.WriteLine("Error: Unable to start go ({0}): {1}", psi.FileName, e.Message);
        return false;
      }
    }

    static string GoPath(string filename) {
      var dirName = Path.GetDirectoryName(Path.GetDirectoryName(filename));

      Contract.Assert(dirName != null);

      // Filename is Foo-go/src/Foo.go, so go two directories up
      return Path.GetFullPath(dirName);
    }

    static bool CopyExternLibraryIntoPlace(string externFilename, string mainProgram, TextWriter outputWriter) {
      // Grossly, we need to look in the file to figure out where to put it
      var pkgName = FindPackageName(externFilename);
      if (pkgName == null) {
        outputWriter.WriteLine("Unable to determine package name: {0}", externFilename);
        return false;
      }
      if (pkgName.StartsWith("_")) {
        // Check this here because otherwise Go acts like the package simply doesn't exist, which is confusing
        outputWriter.WriteLine("Go packages can't start with underscores: {0}", pkgName);
        return false;
      }

      var mainDir = Path.GetDirectoryName(mainProgram);

      Contract.Assert(mainDir != null);

      var tgtDir = Path.Combine(mainDir, pkgName);
      var tgtFilename = Path.Combine(tgtDir, pkgName + ".go");

      Directory.CreateDirectory(tgtDir);
      File.Copy(externFilename, tgtFilename, overwrite: true);

      string relTgtFilename;
      var cwd = Directory.GetCurrentDirectory();
      if (tgtFilename.StartsWith(cwd)) {
        relTgtFilename = tgtFilename.Substring(cwd.Length + 1); // chop off relative path and '/'
      } else {
        relTgtFilename = tgtFilename;
      }
      if (DafnyOptions.O.CompileVerbose) {
        outputWriter.WriteLine("Additional input {0} copied to {1}", externFilename, relTgtFilename);
      }
      return true;
    }

    private static string FindPackageName(string externFilename) {
      using var rd = new StreamReader(new FileStream(externFilename, FileMode.Open, FileAccess.Read));
      while (rd.ReadLine() is string line) {
        var match = PackageLine.Match(line);
        if (match.Success) {
          return match.Groups[1].Value;
        }
      }
      return null;
    }

    private static readonly Regex PackageLine = new Regex(@"^\s*package\s+([a-zA-Z0-9_]+)\s*$");
  }
}<|MERGE_RESOLUTION|>--- conflicted
+++ resolved
@@ -149,12 +149,8 @@
         // to rewrite "__default" to "default__".
         pkgName = moduleName;
         if (pkgName != "" && pkgName.All(c => c == '_')) {
-<<<<<<< HEAD
-          Error(Token.NoToken, "Cannot have a package name with only underscores: {0}", wr, pkgName);
-=======
-          UnsupportedFeatureError(Bpl.Token.NoToken, Feature.AllUnderscoreExternalModuleNames,
+          UnsupportedFeatureError(Token.NoToken, Feature.AllUnderscoreExternalModuleNames,
             "Cannot have a package name with only underscores: {0}", wr, pkgName);
->>>>>>> 743d145e
           return wr;
         }
         while (pkgName.StartsWith("_")) {
