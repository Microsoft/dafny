<Project Sdk="Microsoft.NET.Sdk">

    <PropertyGroup>
        <TargetFramework>net6.0</TargetFramework>

        <IsPackable>false</IsPackable>
    </PropertyGroup>

    <ItemGroup>
<<<<<<< HEAD
        <PackageReference Include="Microsoft.NET.Test.Sdk" Version="16.11.0" />
        <PackageReference Include="xunit" Version="2.4.2" />
        <PackageReference Include="xunit.extensibility.core" Version="2.4.2" />
        <PackageReference Include="xunit.runner.visualstudio" Version="2.4.3">
            <IncludeAssets>runtime; build; native; contentfiles; analyzers; buildtransitive</IncludeAssets>
            <PrivateAssets>all</PrivateAssets>
        </PackageReference>
        <PackageReference Include="coverlet.collector" Version="3.0.2" />
=======
        <PackageReference Include="Microsoft.NET.Test.Sdk" Version="16.9.4" />
        <PackageReference Include="MSTest.TestAdapter" Version="2.2.3" />
        <PackageReference Include="MSTest.TestFramework" Version="2.2.3" />
        <PackageReference Include="coverlet.collector" Version="3.2.0" />
>>>>>>> 5b3cf602
    </ItemGroup>

    <ItemGroup>
        <ProjectReference Include="..\DafnyRuntime\DafnyRuntime.csproj" />
        <ProjectReference Include="..\DafnyTestGeneration\DafnyTestGeneration.csproj" />
    </ItemGroup>

    <ItemGroup>
        <Content Include="..\..\Binaries\z3\**\*.*" LinkBase="z3">
            <CopyToOutputDirectory>PreserveNewest</CopyToOutputDirectory>
        </Content>
    </ItemGroup>
</Project><|MERGE_RESOLUTION|>--- conflicted
+++ resolved
@@ -7,7 +7,6 @@
     </PropertyGroup>
 
     <ItemGroup>
-<<<<<<< HEAD
         <PackageReference Include="Microsoft.NET.Test.Sdk" Version="16.11.0" />
         <PackageReference Include="xunit" Version="2.4.2" />
         <PackageReference Include="xunit.extensibility.core" Version="2.4.2" />
@@ -15,13 +14,7 @@
             <IncludeAssets>runtime; build; native; contentfiles; analyzers; buildtransitive</IncludeAssets>
             <PrivateAssets>all</PrivateAssets>
         </PackageReference>
-        <PackageReference Include="coverlet.collector" Version="3.0.2" />
-=======
-        <PackageReference Include="Microsoft.NET.Test.Sdk" Version="16.9.4" />
-        <PackageReference Include="MSTest.TestAdapter" Version="2.2.3" />
-        <PackageReference Include="MSTest.TestFramework" Version="2.2.3" />
         <PackageReference Include="coverlet.collector" Version="3.2.0" />
->>>>>>> 5b3cf602
     </ItemGroup>
 
     <ItemGroup>
