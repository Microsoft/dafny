using System;
using System.Collections.Generic;
using System.IO;
using System.Linq;
using System.Text.RegularExpressions;
using System.Threading.Tasks;
using DafnyTestGeneration.Inlining;
using Microsoft.Dafny;
using Xunit;
using Xunit.Abstractions;

namespace DafnyTestGeneration.Test {

  public class Various: Setup {
    private readonly TextWriter output;

    public Various(ITestOutputHelper output) {
      this.output = new WriterFromOutputHelper(output);
    }

    [Theory][MemberData(nameof(OptionSettings))]
    public async Task NoInlining(List<Action<DafnyOptions>> optionSettings) {
      var source = @"
module M {
  class Inlining {
    method {:testEntry} b (i:int) returns (r:int) {
      if (i == 0) {
          return 7;
      } else {
          return 81;
      }
    }
    method {:testEntry} a (i:int) returns (r:int) {
      r := b(i);
    }
  }
}
".TrimStart();
<<<<<<< HEAD
      var program = Utils.Parse(Setup.GetDafnyOptions(optionSettings, output), source, false);
=======
      var program = Utils.Parse(GetDafnyOptions(optionSettings, output), source);
>>>>>>> 549c5ede
      var methods = await Main.GetTestMethodsForProgram(program).ToListAsync();
      Assert.True(3 <= methods.Count);
      Assert.True(2 <= methods.Count(m => m.MethodName == "M.Inlining.b"));
      Assert.Equal(1, methods.Count(m => m.MethodName == "M.Inlining.a"));
      Assert.True(methods.All(m => !m.DafnyInfo.IsStatic("M.Inlining.b")));
      Assert.True(methods.All(m => !m.DafnyInfo.IsStatic("M.Inlining.a")));
      Assert.True(methods.All(m => m.ArgValues.Count == 2));
      Assert.True(methods.All(m => m.ValueCreation.Count == 1));
      Assert.True(methods.Exists(m => m.ArgValues[1] == "0"));
      Assert.True(methods.Count(m => m.ArgValues[1] != "0") is 1 or 2);
      Assert.True(methods.All(m =>
        Regex.IsMatch(m.ArgValues[1], "-?[0-9]+")));
    }

    [Theory][MemberData(nameof(OptionSettings))]
    public async Task Inlining(List<Action<DafnyOptions>> optionSettings) {
      var source = @"
module M {
  class Inlining {
    method {:testInline 1} b (i:int) returns (r:int) {
      if (i == 0) {
          return 7;
      } else {
          return 81;
      }
    }
    method {:testEntry} a (i:int) returns (r:int) {
      r := b(i);
    }
  }
}
".TrimStart();
<<<<<<< HEAD
      var options = Setup.GetDafnyOptions(optionSettings, output);
      var program = Utils.Parse(options, source, false);
=======
      var options = GetDafnyOptions(optionSettings, output);
      var program = Utils.Parse(options, source);
      options.TestGenOptions.TargetMethod = "M.Inlining.a";
>>>>>>> 549c5ede
      var methods = await Main.GetTestMethodsForProgram(program).ToListAsync();
      Assert.True(methods.Count >= 2);
      Assert.True(methods.All(m => m.MethodName == "M.Inlining.a"));
      Assert.True(methods.All(m => !m.DafnyInfo.IsStatic("M.Inlining.a")));
      Assert.True(methods.All(m => m.ArgValues.Count == 2));
      Assert.True(methods.All(m => m.ValueCreation.Count == 1));
      Assert.True(methods.Exists(m => m.ArgValues[1] == "0"));
      Assert.True(methods.Exists(m =>
        Regex.IsMatch(m.ArgValues[1], "-?[1-9][0-9]*")));
    }

    [Theory][MemberData(nameof(OptionSettings))]
    public async Task NestedInlining(List<Action<DafnyOptions>> optionSettings) {
      var source = @"
module M {
  class Inlining {
    function {:testInline 1} min (a:int, b:int):int {
      if a < b then a else b
    }
    function {:testInline 1} max (a:int, b:int):int {
      min(b, a)
    }
    method {:testEntry} test (a:int, b:int) returns (r:int) {
      r := max(a, b);
    }
  }
}
".TrimStart();
<<<<<<< HEAD
      var options = Setup.GetDafnyOptions(optionSettings, output);
      var program = Utils.Parse(options, source, false);
=======
      var options = GetDafnyOptions(optionSettings, output);
      var program = Utils.Parse(options, source);
      options.TestGenOptions.TargetMethod = "M.Inlining.test";
>>>>>>> 549c5ede
      var methods = await Main.GetTestMethodsForProgram(program).ToListAsync();
      Assert.True(methods.Count >= 2);
    }

    [Theory][MemberData(nameof(OptionSettings))]
    public async Task SelectiveInlining(List<Action<DafnyOptions>> optionSettings) {
      var source = @"
module M {
  class Inlining {
    function {:testInline 1} min (a:int, b:int):int {
      if a < b then a else b
    }
    function max (a:int, b:int):int {
      if a > b then a else b
    }
    method {:testEntry} test(a:int, b:int) returns (r:int) {
      r := max(a, b);
    }
  }
}
".TrimStart();
<<<<<<< HEAD
      var options = Setup.GetDafnyOptions(optionSettings, output);
      var program = Utils.Parse(options, source, false);
      var methods = await Main.GetTestMethodsForProgram(program).ToListAsync();
      Assert.True(methods.Count == 1);
    }
    
    [Theory][MemberData(nameof(Setup.EncodingConfigurations))]
    public async Task FunctionCallInAMethodTranslation(List<Action<DafnyOptions>> optionSettings) {
      var source = @"
module M {
  class Inlining {
    function max (a:int, b:int):int {
      if a > b then a else b
    }
    method {:testEntry} test(a:int, b:int) returns (r:int) {
      r := max(a, b);
    }
  }
}
".TrimStart();
      var options = Setup.GetDafnyOptions(optionSettings, output);
      var program = Utils.Parse(options, source, false);
=======
      var options = GetDafnyOptions(optionSettings, output);
      var program = Utils.Parse(options, source);
      options.TestGenOptions.TargetMethod = "M.Inlining.test";
>>>>>>> 549c5ede
      var methods = await Main.GetTestMethodsForProgram(program).ToListAsync();
      Assert.True(methods.Count == 1);
    }

    [Theory][MemberData(nameof(OptionSettings))]
    public async Task InliningRecursion(List<Action<DafnyOptions>> optionSettings) {
      var source = @"
module M {
  class Inlining {
    function {:testInline 2} mod3 (n:int):int 
      requires n >= 0
      decreases n
    {
      if n == 0 then 0 else
      if n == 1 then 1 else
      if n == 2 then 2 else
      mod3(n-3)
    }
    method {:testEntry} test(n:int) returns (r:int) 
      requires n >= 3
    {
      r := mod3(n);
    }
  }
}
".TrimStart();
<<<<<<< HEAD
      var options = Setup.GetDafnyOptions(optionSettings, output);
      var program = Utils.Parse(options, source, false);
=======
      var options = GetDafnyOptions(optionSettings, output);
      var program = Utils.Parse(options, source);
      options.TestGenOptions.TargetMethod = "M.Inlining.test";
>>>>>>> 549c5ede
      var methods = await Main.GetTestMethodsForProgram(program).ToListAsync();
      Assert.True(methods.Count >= 3);
    }

    [Theory][MemberData(nameof(OptionSettings))]
    public async Task InliningNoRecursion(List<Action<DafnyOptions>> optionSettings) {
      var source = @"
module M {
  class Inlining {
    function {:testInline 1} mod3 (n:int):int 
      requires n >= 0
      decreases n
    {
      if n == 0 then 0 else
      if n == 1 then 1 else
      if n == 2 then 2 else
      mod3(n-3)
    }
    method {:testEntry} test(n:int) returns (r:int) 
      requires n >= 3
    {
      r := mod3(n);
    }
  }
}
".TrimStart();
<<<<<<< HEAD
      var options = Setup.GetDafnyOptions(optionSettings, output);
      var program = Utils.Parse(options, source, false);
=======
      var options = GetDafnyOptions(optionSettings, output);
      var program = Utils.Parse(options, source);
      options.TestGenOptions.TargetMethod = "M.Inlining.test";
>>>>>>> 549c5ede
      var methods = await Main.GetTestMethodsForProgram(program).ToListAsync();
      Assert.True(methods.Count < 3);
    }

    [Theory][MemberData(nameof(OptionSettings))]
    public async Task PathBasedTests(List<Action<DafnyOptions>> optionSettings) {
      var source = @"
module Paths {
  method {:testEntry} eightPaths (i:int)
    returns (divBy2:bool, divBy3:bool, divBy5:bool)
  {
    if (i % 2 == 0) {
      divBy2 := true;
    } else {
      divBy2 := false;
    }
    if (i % 3 == 0) {
      divBy3 := true;
    } else {
      divBy3 := false;
    }
    if (i % 5 == 0) {
      divBy5 := true;
    } else {
      divBy5 := false;
    }
  }
}
".TrimStart();
<<<<<<< HEAD
      var options = Setup.GetDafnyOptions(optionSettings, output);
      var program = Utils.Parse(options, source, false);
=======
      var options = GetDafnyOptions(optionSettings, output);
      var program = Utils.Parse(options, source);
>>>>>>> 549c5ede
      options.TestGenOptions.Mode =
        TestGenerationOptions.Modes.Path;
      var methods = await Main.GetTestMethodsForProgram(program).ToListAsync();
      Assert.Equal(8, methods.Count);
      Assert.True(methods.All(m => m.MethodName == "Paths.eightPaths"));
      Assert.True(methods.All(m => m.DafnyInfo.IsStatic("Paths.eightPaths")));
      Assert.True(methods.All(m => m.ArgValues.Count == 1));
      Assert.True(methods.All(m => m.ValueCreation.Count == 0));
      var values = methods.Select(m =>
          int.TryParse(m.ArgValues[0], out var result) ? (int?)result : null)
        .ToList();
      Assert.True(values.All(i => i != null));
      Assert.True(values.Exists(i => i % 2 == 0 && i % 3 == 0 && i % 5 == 0));
      Assert.True(values.Exists(i => i % 2 == 0 && i % 3 == 0 && i % 5 != 0));
      Assert.True(values.Exists(i => i % 2 == 0 && i % 3 != 0 && i % 5 == 0));
      Assert.True(values.Exists(i => i % 2 == 0 && i % 3 != 0 && i % 5 != 0));
      Assert.True(values.Exists(i => i % 2 != 0 && i % 3 == 0 && i % 5 == 0));
      Assert.True(values.Exists(i => i % 2 != 0 && i % 3 == 0 && i % 5 != 0));
      Assert.True(values.Exists(i => i % 2 != 0 && i % 3 != 0 && i % 5 == 0));
      Assert.True(values.Exists(i => i % 2 != 0 && i % 3 != 0 && i % 5 != 0));
    }

    [Theory][MemberData(nameof(OptionSettings))]
    public async Task BlockBasedTests(List<Action<DafnyOptions>> optionSettings) {
      var source = @"
module Paths {
  method {:testEntry} eightPaths (i:int) returns (divBy2:bool, divBy3:bool, divBy5:bool) {
    if (i % 2 == 0) {
      divBy2 := true;
    } else {
      divBy2 := false;
    }
    if (i % 3 == 0) {
      divBy3 := true;
    } else {
      divBy3 := false;
    }
    if (i % 5 == 0) {
      divBy5 := true;
    } else {
      divBy5 := false;
    }
  }
}
".TrimStart();
<<<<<<< HEAD
      var options = Setup.GetDafnyOptions(optionSettings, output);
      var program = Utils.Parse(options, source, false);
=======
      var program = Utils.Parse(GetDafnyOptions(optionSettings, output), source);
>>>>>>> 549c5ede
      var methods = await Main.GetTestMethodsForProgram(program).ToListAsync();
      Assert.True(methods.Count is >= 2 and <= 6);
      Assert.True(methods.All(m => m.MethodName == "Paths.eightPaths"));
      Assert.True(methods.All(m => m.DafnyInfo.IsStatic("Paths.eightPaths")));
      Assert.True(methods.All(m => m.ArgValues.Count == 1));
      Assert.True(methods.All(m => m.ValueCreation.Count == 0));
      var values = methods.Select(m =>
          int.TryParse(m.ArgValues[0], out var result) ? (int?)result : null)
        .ToList();
      Assert.True(values.All(i => i != null));
      Assert.True(values.Exists(i => i % 2 == 0));
      Assert.True(values.Exists(i => i % 2 != 0));
      Assert.True(values.Exists(i => i % 3 == 0));
      Assert.True(values.Exists(i => i % 3 != 0));
      Assert.True(values.Exists(i => i % 5 == 0));
      Assert.True(values.Exists(i => i % 5 != 0));
    }

    [Theory][MemberData(nameof(OptionSettings))]
    public async Task RecursivelyExtractObjectFields(List<Action<DafnyOptions>> optionSettings) {
      var source = @"
module Objects {
  class Node {
      var next: Node?;
      constructor (next:Node?) {
          this.next := next;
      }
  }
  class List {
    static method {:testEntry} IsACircleOfTwoOrLessNodes(node: Node) returns (b: bool) {
        if node.next == null { 
          return false;
        } else if node.next == node { 
          return true;
        } else if node.next.next == null || node.next.next == node.next {
          return false;
        } else if node.next.next == node { 
          return true;
        }
        return false;
    }
  }
}
".TrimStart();
<<<<<<< HEAD
      var options = Setup.GetDafnyOptions(optionSettings, output);
      var program = Utils.Parse(options, source, false);
=======
      var options = GetDafnyOptions(optionSettings, output);
      var program = Utils.Parse(options, source);
      options.TestGenOptions.TargetMethod =
        "Objects.List.IsACircleOfTwoOrLessNodes";
>>>>>>> 549c5ede
      var methods = await Main.GetTestMethodsForProgram(program).ToListAsync();
      Assert.True(methods.Count >= 5);
      Assert.True(methods.All(m =>
        m.MethodName == "Objects.List.IsACircleOfTwoOrLessNodes"));
      Assert.True(methods.All(m =>
        m.DafnyInfo.IsStatic("Objects.List.IsACircleOfTwoOrLessNodes")));
      Assert.True(methods.All(m => m.ArgValues.Count == 1));
      // First return statement:
      Assert.True(methods.Exists(m =>
        (m.Assignments.Count == 1 && m.ValueCreation.Count == 1 &&
         m.Assignments.Last() == ("node0", "next", "null"))));
      // Second return statement:
      Assert.True(methods.Exists(m =>
        (m.Assignments.Count == 1 && m.ValueCreation.Count == 1 &&
         m.Assignments.Last() == ("node0", "next", "node0"))));
      // Third return statement:
      Assert.True(methods.Exists(m =>
        (m.Assignments.Count == 2 && m.ValueCreation.Count == 2 &&
         m.Assignments.Last() == ("node0", "next", "node1") &&
         (m.Assignments[^2] == ("node1", "next", "null") || 
          m.Assignments[^2] == ("node1", "next", "node1")))));
      // Fourth return statements:
      Assert.True(methods.Exists(m =>
        (m.Assignments.Count == 2 && m.ValueCreation.Count == 2 &&
         m.Assignments.Last() == ("node0", "next", "node1") &&
         m.Assignments[^2] == ("node1", "next", "node0"))));
      // Final return statements:
      Assert.True(methods.Exists(m =>
        (m.Assignments.Count > 2 && m.ValueCreation.Count > 2 &&
         m.Assignments.Last() == ("node0", "next", "node1") &&
         m.Assignments[^2] == ("node1", "next", "node2"))));
    }

    /// <summary>
    /// This test addresses the situation in which there is a class-type object
    /// that does not matter for the construction of a counterexample.
    /// Furthermore, this class-type object is self-referential,
    /// with a field of the same type. Test generation must not enter infinite
    /// loop and must figure out that it needs to set the field of the object
    /// to itself.
    /// </summary>
    [Theory][MemberData(nameof(OptionSettings))]
    public async Task TestByDefaultConstructionOfSelfReferentialValue(List<Action<DafnyOptions>> optionSettings) {
      var source = @"
module M {

    class LoopingList {

        var next:LoopingList;
        var value:int;

        constructor() {
            value := 0;
            next := this;
        }

        method {:testEntry} getValue() returns (value:int) {
            return this.value;
        }
    }
}
".TrimStart();
<<<<<<< HEAD
      var options = Setup.GetDafnyOptions(optionSettings, output);
      var program = Utils.Parse(options, source, false);
=======
      var options = GetDafnyOptions(optionSettings, output);
      var program = Utils.Parse(options, source);
      options.TestGenOptions.TargetMethod =
        "M.LoopingList.getValue";
>>>>>>> 549c5ede
      var methods = await Main.GetTestMethodsForProgram(program).ToListAsync();
      Assert.Single(methods);
    }

    [Theory][MemberData(nameof(OptionSettings))]
    public async Task RecursivelyExtractDatatypeFields(List<Action<DafnyOptions>> optionSettings) {
      var source = @"
module DataTypes {
  datatype Node = Cons(next:Node) | Nil
  class List {
    static method {:testEntry} Depth(node: Node) returns (i:int) {
      if (node.Nil?) {
        return 0;
      } else if (node.next.Nil?) {
        return 1;
      } else {
        return 2;
      }
    }
  }
}
".TrimStart();
<<<<<<< HEAD
      var options = Setup.GetDafnyOptions(optionSettings, output);
      var program = Utils.Parse(options, source, false);
=======
      var options = GetDafnyOptions(optionSettings, output);
      var program = Utils.Parse(options, source);
      options.TestGenOptions.TargetMethod =
        "DataTypes.List.Depth";
>>>>>>> 549c5ede
      var methods = await Main.GetTestMethodsForProgram(program).ToListAsync();
      Assert.True(3 <= methods.Count);
      Assert.True(methods.All(m =>
        m.MethodName == "DataTypes.List.Depth"));
      Assert.True(methods.All(m =>
        m.DafnyInfo.IsStatic("DataTypes.List.Depth")));
      Assert.True(methods.All(m => m.ArgValues.Count == 1));
      Assert.True(methods.All(m => m.ValueCreation[0].value == "DataTypes.Node.Nil"));
      Assert.True(methods.Exists(m =>
        m.ValueCreation.Count == 1));
      Assert.True(methods.Exists(m =>
        m.ValueCreation.Count == 2 &&
        m.ValueCreation[1].value == $"DataTypes.Node.Cons(next:={m.ValueCreation[0].id})"));
      Assert.True(methods.Exists(m =>
        m.ValueCreation.Count == 3 &&
        m.ValueCreation[1].value == $"DataTypes.Node.Cons(next:={m.ValueCreation[0].id})" &&
        m.ValueCreation[2].value == $"DataTypes.Node.Cons(next:={m.ValueCreation[1].id})"));
    }

    [Theory][MemberData(nameof(OptionSettings))]
    public async Task NonNullableObjects(List<Action<DafnyOptions>> optionSettings) {
      var source = @"
module Module {
  class Value<T> {
    var v:T;
    constructor(v:T) {
      this.v := v;
    }
  }
  method {:testEntry} ignoreNonNullableObject(v:Value<char>, b:bool) returns (b2:bool) {
    return b;
  }
}
".TrimStart();
<<<<<<< HEAD
      var options = Setup.GetDafnyOptions(optionSettings, output);
      var program = Utils.Parse(options, source, false);
=======
      var options = GetDafnyOptions(optionSettings, output);
      var program = Utils.Parse(options, source);
      options.TestGenOptions.TargetMethod =
        "Module.ignoreNonNullableObject";
>>>>>>> 549c5ede
      var methods = await Main.GetTestMethodsForProgram(program).ToListAsync();
      Assert.Single(methods);
      var m = methods[0];
      Assert.Equal("Module.ignoreNonNullableObject", m.MethodName);
      Assert.True(m.DafnyInfo.IsStatic("Module.ignoreNonNullableObject"));
      Assert.Equal(2, m.ArgValues.Count);
      Assert.Single(m.ValueCreation);
      Assert.Equal("Module.Value<char>", m.ValueCreation[0].type.ToString());
    }

    [Theory][MemberData(nameof(OptionSettings))]
    public async Task DeadCode(List<Action<DafnyOptions>> optionSettings) {
      var source = @"
module M {
  method {:testEntry} m(a:int) returns (b:int)
    requires a > 0
  {
    if (a == 0) {
      return 0;
    }
    return 1;
  }
}
".TrimStart();
<<<<<<< HEAD
      var options = Setup.GetDafnyOptions(optionSettings, output);
      var program = Utils.Parse(options, source, false);
=======
      var options = GetDafnyOptions(optionSettings, output);
      var program = Utils.Parse(options, source);
>>>>>>> 549c5ede
      options.TestGenOptions.WarnDeadCode = true;
      var stats = await Main.GetDeadCodeStatistics(program).ToListAsync();
      Assert.Contains(stats, s => s.Contains("(6,14) is potentially unreachable."));
      Assert.Equal(2, stats.Count); // second is line with stats
    }

    [Theory][MemberData(nameof(OptionSettings))]
    public async Task NoDeadCode(List<Action<DafnyOptions>> optionSettings) {
      var source = @"
method {:testEntry} m(a:int) returns (b:int)
{
  if (a == 0) {
    return 0;
  }
  return 1;
}
".TrimStart();
<<<<<<< HEAD
      var options = Setup.GetDafnyOptions(optionSettings, output);
      var program = Utils.Parse(options, source, false);
=======
      var options = GetDafnyOptions(optionSettings, output);
      var program = Utils.Parse(options, source);
>>>>>>> 549c5ede
      options.TestGenOptions.WarnDeadCode = true;
      var stats = await Main.GetDeadCodeStatistics(program).ToListAsync();
      Assert.Single(stats); // the only line with stats
    }

    [Theory][MemberData(nameof(OptionSettings))]
    public async Task TypePolymorphism(List<Action<DafnyOptions>> optionSettings) {
      var source = @"
module Test {
  method {:testEntry} IsEvenLength<K>(s: seq<K>) returns (isEven: bool)
  {
    if (|s| % 2 == 0) {
      return true;
    } else {
      return false;
    }
  }
}
".TrimStart();
<<<<<<< HEAD
      var options = Setup.GetDafnyOptions(optionSettings, output);
      var program = Utils.Parse(options, source, false);
=======
      var options = GetDafnyOptions(optionSettings, output);
      var program = Utils.Parse(options, source);
      options.TestGenOptions.TargetMethod = "Test.IsEvenLength";
>>>>>>> 549c5ede
      options.TestGenOptions.SeqLengthLimit = 1;
      var methods = await Main.GetTestMethodsForProgram(program).ToListAsync();
      Assert.True(2 <= methods.Count);
      Assert.True(methods.All(m => m.MethodName == "Test.IsEvenLength"));
      Assert.True(methods.All(m => m.DafnyInfo.IsStatic("Test.IsEvenLength")));
      Assert.True(methods.All(m => m.ArgValues.Count == 1));
      Assert.True(methods.All(m => m.ValueCreation.Count == 1));
      Assert.True(methods.All(m => m.NOfTypeArgs == 1));
      Assert.True(methods.Exists(m => m.ValueCreation[0].value == "[]"));
      Assert.True(methods.Exists(m =>
        Regex.IsMatch(m.ValueCreation[0].value, "\\[[0-9]+\\]")));
    }

    [Theory][MemberData(nameof(OptionSettings))]
    public async Task FunctionMethod(List<Action<DafnyOptions>> optionSettings) {
      var source = @"
module Math {
  function {:testInline 1} Max(a:int, b:int):int {
    if (a > b) then a else b
  }
  function {:testEntry} Min(a:int, b:int):int {
    -Max(-a, -b)
  }
}
".TrimStart();
<<<<<<< HEAD
      var options = Setup.GetDafnyOptions(optionSettings, output);
      var program = Utils.Parse(options, source, false);
=======
      var options = GetDafnyOptions(optionSettings, output);
      var program = Utils.Parse(options, source);
      options.TestGenOptions.TargetMethod = "Math.Min";
>>>>>>> 549c5ede
      var methods = await Main.GetTestMethodsForProgram(program).ToListAsync();
      Assert.True(2 <= methods.Count);
      Assert.True(methods.All(m => m.MethodName == "Math.Min"));
      Assert.True(methods.All(m => m.DafnyInfo.IsStatic("Math.Min")));
      Assert.True(methods.All(m => m.ArgValues.Count == 2));
      Assert.True(methods.All(m => m.ValueCreation.Count == 0));
      Assert.True(methods.All(m => m.NOfTypeArgs == 0));
      Assert.True(methods.Exists(m => int.Parse(m.ArgValues[0]) < int.Parse(m.ArgValues[1])));
      Assert.True(methods.Exists(m => int.Parse(m.ArgValues[1]) >= int.Parse(m.ArgValues[0])));
    }

<<<<<<< HEAD
    [Theory][MemberData(nameof(Setup.EncodingConfigurations))]
=======
    [Theory(Skip = "Current Implementation of Inlining does not pass this test with some configurations")][MemberData(nameof(OptionSettings))]
>>>>>>> 549c5ede
    public async Task FunctionMethodShortCircuit(List<Action<DafnyOptions>> optionSettings) {
      var source = @"
module ShortCircuit {
  function {:testEntry} Or(a:bool):bool {
    a || OnlyFalse(a)
  }
  function {:testInline 1} OnlyFalse(a:bool):bool
    requires !a
  {
    false
  }
}
".TrimStart();
<<<<<<< HEAD
      var options = Setup.GetDafnyOptions(optionSettings, output);
      var program = Utils.Parse(options, source, false);
=======
      var options = GetDafnyOptions(optionSettings, output);
      var program = Utils.Parse(options, source);
      options.TestGenOptions.TargetMethod = "ShortCircuit.Or";
>>>>>>> 549c5ede
      var methods = await Main.GetTestMethodsForProgram(program).ToListAsync();
      Assert.True(2 <= methods.Count);
      Assert.True(methods.All(m => m.MethodName == "ShortCircuit.Or"));
      Assert.True(methods.All(m => m.DafnyInfo.IsStatic("ShortCircuit.Or")));
      Assert.True(methods.All(m => m.ArgValues.Count == 1));
      Assert.True(methods.All(m => m.ValueCreation.Count == 0));
      Assert.True(methods.All(m => m.NOfTypeArgs == 0));
      Assert.True(methods.Exists(m => m.ArgValues[0] == "true"));
      Assert.True(methods.Exists(m => m.ArgValues[0] == "false"));
    }

    [Theory][MemberData(nameof(Setup.EncodingConfigurations))]
    public async Task TestConstructorAttribute(List<Action<DafnyOptions>> optionSettings) {
      var source = @"
module M {
  class String { 
    var s:string;
    var len:int;
    constructor(s:string, len:int) 
      requires |s| == len
    {
      this.s := s;
      this.len := len;
    }
    static method {:testConstructor} getString() returns (s:String) {
      s := new String(" + "\"example\"" + @", 7);
    }
  }
  method {:testEntry} ToTest(s:String?) returns (b:bool) { 
    if s == null {
      return false;
    } 
    return true;
  }
}
".TrimStart();
      var options = Setup.GetDafnyOptions(optionSettings, output);
      var program = Utils.Parse(options, source, false);
      var methods = await Main.GetTestMethodsForProgram(program).ToListAsync();
      Assert.True(2 <= methods.Count);
      Assert.True(methods.All(m => m.MethodName == "M.ToTest"));
      Assert.True(methods.All(m => m.DafnyInfo.IsStatic("M.ToTest")));
      Assert.True(methods.Exists(m => m.ValueCreation.Count == 1));
      Assert.True(methods.Exists(m => m.ValueCreation.Count == 0));
    }

    /// <summary>
    /// If this fails, consider amending ProgramModifier.MergeBoogiePrograms
    /// </summary>
    [Theory][MemberData(nameof(OptionSettings))]
    public async Task MultipleModules(List<Action<DafnyOptions>> optionSettings) {
      var source = @"
module A {
  function {:testEntry} m(i:int):int requires i == 0 { i }
}
module B {
  function {:testEntry} m(c:char):char requires c == '0' { c }
}
module C {
  function {:testEntry} m(r:real):real requires r == 0.0 { r }
}
".TrimStart();
<<<<<<< HEAD
      var options = Setup.GetDafnyOptions(optionSettings, output);
      var program = Utils.Parse(options, source, false);
=======
      var options = GetDafnyOptions(optionSettings, output);
      var program = Utils.Parse(options, source);
>>>>>>> 549c5ede
      var methods = await Main.GetTestMethodsForProgram(program).ToListAsync();
      Assert.Equal(3, methods.Count);
      Assert.True(methods.Exists(m => m.MethodName == "A.m" &&
                                        m.DafnyInfo.IsStatic("A.m") &&
                                        m.ValueCreation.Count == 0 &&
                                        m.Assignments.Count == 0 &&
                                        m.ArgValues.Count == 1 &&
                                        m.ArgValues[0] == "0"));
      Assert.True(methods.Exists(m => m.MethodName == "B.m" &&
                                        m.DafnyInfo.IsStatic("B.m") &&
                                        m.ValueCreation.Count == 0 &&
                                        m.Assignments.Count == 0 &&
                                        m.ArgValues.Count == 1 &&
                                        m.ArgValues[0] == "'0'"));
      Assert.True(methods.Exists(m => m.MethodName == "C.m" &&
                                        m.DafnyInfo.IsStatic("C.m") &&
                                        m.ValueCreation.Count == 0 &&
                                        m.Assignments.Count == 0 &&
                                        m.ArgValues.Count == 1 &&
                                        m.ArgValues[0] == "0.0"));
    }

    [Theory][MemberData(nameof(OptionSettings))]
    public async Task Oracles(List<Action<DafnyOptions>> optionSettings) {
      var source = @"
module M {
  class Instance {  
    var i:int;
    method {:testEntry} setI(i:int) 
      requires i == 10
      ensures this.i == i 
      modifies this
    { 
      this.i := i;
    }    
  }  
}
".TrimStart();
<<<<<<< HEAD
      var program = Utils.Parse(Setup.GetDafnyOptions(optionSettings, output), source, false);
=======
      var program = Utils.Parse(GetDafnyOptions(optionSettings, output), source);
>>>>>>> 549c5ede
      var methods = await Main.GetTestMethodsForProgram(program).ToListAsync();
      Assert.Single(methods);
      Assert.True(methods.All(m =>
        m.MethodName == "M.Instance.setI"));
      Assert.True(methods.All(m =>
        !m.DafnyInfo.IsStatic("M.Instance.setI")));
      Assert.True(methods.All(m => m.ArgValues.Count == 2));
      Assert.True(methods.All(m => m.ToString().Contains("expect instance0.i == 10")));
    }

    /// <summary>
    /// This test may fail if function to method translation implemented by AddByMethodRewriter
    /// does not use the cloner to copy the body of the function
    /// </summary>
    [Theory][MemberData(nameof(OptionSettings))]
    public async Task FunctionToMethodTranslation(List<Action<DafnyOptions>> optionSettings) {
      var source = @"
module M {

  function {:testEntry} test(b: bool): bool {
      assert true by {
        calc { true; }
      }
      true
  }
}
".TrimStart();
<<<<<<< HEAD
      var program = Utils.Parse(Setup.GetDafnyOptions(optionSettings, output), source, false);
=======
      var program = Utils.Parse(GetDafnyOptions(optionSettings, output), source);
>>>>>>> 549c5ede
      await Main.GetTestMethodsForProgram(program).ToListAsync();
    }

  }
}<|MERGE_RESOLUTION|>--- conflicted
+++ resolved
@@ -4,21 +4,21 @@
 using System.Linq;
 using System.Text.RegularExpressions;
 using System.Threading.Tasks;
-using DafnyTestGeneration.Inlining;
 using Microsoft.Dafny;
 using Xunit;
 using Xunit.Abstractions;
 
 namespace DafnyTestGeneration.Test {
 
-  public class Various: Setup {
+  public class Various : Setup {
     private readonly TextWriter output;
 
     public Various(ITestOutputHelper output) {
       this.output = new WriterFromOutputHelper(output);
     }
 
-    [Theory][MemberData(nameof(OptionSettings))]
+    [Theory]
+    [MemberData(nameof(OptionSettings))]
     public async Task NoInlining(List<Action<DafnyOptions>> optionSettings) {
       var source = @"
 module M {
@@ -36,11 +36,8 @@
   }
 }
 ".TrimStart();
-<<<<<<< HEAD
-      var program = Utils.Parse(Setup.GetDafnyOptions(optionSettings, output), source, false);
-=======
-      var program = Utils.Parse(GetDafnyOptions(optionSettings, output), source);
->>>>>>> 549c5ede
+      var options = GetDafnyOptions(optionSettings, output);
+      var program = Utils.Parse(options, source, false);
       var methods = await Main.GetTestMethodsForProgram(program).ToListAsync();
       Assert.True(3 <= methods.Count);
       Assert.True(2 <= methods.Count(m => m.MethodName == "M.Inlining.b"));
@@ -55,7 +52,8 @@
         Regex.IsMatch(m.ArgValues[1], "-?[0-9]+")));
     }
 
-    [Theory][MemberData(nameof(OptionSettings))]
+    [Theory]
+    [MemberData(nameof(OptionSettings))]
     public async Task Inlining(List<Action<DafnyOptions>> optionSettings) {
       var source = @"
 module M {
@@ -73,14 +71,8 @@
   }
 }
 ".TrimStart();
-<<<<<<< HEAD
-      var options = Setup.GetDafnyOptions(optionSettings, output);
-      var program = Utils.Parse(options, source, false);
-=======
-      var options = GetDafnyOptions(optionSettings, output);
-      var program = Utils.Parse(options, source);
-      options.TestGenOptions.TargetMethod = "M.Inlining.a";
->>>>>>> 549c5ede
+      var options = GetDafnyOptions(optionSettings, output);
+      var program = Utils.Parse(options, source, false);
       var methods = await Main.GetTestMethodsForProgram(program).ToListAsync();
       Assert.True(methods.Count >= 2);
       Assert.True(methods.All(m => m.MethodName == "M.Inlining.a"));
@@ -92,7 +84,8 @@
         Regex.IsMatch(m.ArgValues[1], "-?[1-9][0-9]*")));
     }
 
-    [Theory][MemberData(nameof(OptionSettings))]
+    [Theory]
+    [MemberData(nameof(OptionSettings))]
     public async Task NestedInlining(List<Action<DafnyOptions>> optionSettings) {
       var source = @"
 module M {
@@ -109,19 +102,14 @@
   }
 }
 ".TrimStart();
-<<<<<<< HEAD
-      var options = Setup.GetDafnyOptions(optionSettings, output);
-      var program = Utils.Parse(options, source, false);
-=======
-      var options = GetDafnyOptions(optionSettings, output);
-      var program = Utils.Parse(options, source);
-      options.TestGenOptions.TargetMethod = "M.Inlining.test";
->>>>>>> 549c5ede
+      var options = GetDafnyOptions(optionSettings, output);
+      var program = Utils.Parse(options, source, false);
       var methods = await Main.GetTestMethodsForProgram(program).ToListAsync();
       Assert.True(methods.Count >= 2);
     }
 
-    [Theory][MemberData(nameof(OptionSettings))]
+    [Theory]
+    [MemberData(nameof(OptionSettings))]
     public async Task SelectiveInlining(List<Action<DafnyOptions>> optionSettings) {
       var source = @"
 module M {
@@ -138,14 +126,14 @@
   }
 }
 ".TrimStart();
-<<<<<<< HEAD
       var options = Setup.GetDafnyOptions(optionSettings, output);
       var program = Utils.Parse(options, source, false);
       var methods = await Main.GetTestMethodsForProgram(program).ToListAsync();
       Assert.True(methods.Count == 1);
     }
-    
-    [Theory][MemberData(nameof(Setup.EncodingConfigurations))]
+
+    [Theory]
+    [MemberData(nameof(Setup.OptionSettings))]
     public async Task FunctionCallInAMethodTranslation(List<Action<DafnyOptions>> optionSettings) {
       var source = @"
 module M {
@@ -159,18 +147,14 @@
   }
 }
 ".TrimStart();
-      var options = Setup.GetDafnyOptions(optionSettings, output);
-      var program = Utils.Parse(options, source, false);
-=======
-      var options = GetDafnyOptions(optionSettings, output);
-      var program = Utils.Parse(options, source);
-      options.TestGenOptions.TargetMethod = "M.Inlining.test";
->>>>>>> 549c5ede
+      var options = GetDafnyOptions(optionSettings, output);
+      var program = Utils.Parse(options, source, false);
       var methods = await Main.GetTestMethodsForProgram(program).ToListAsync();
       Assert.True(methods.Count == 1);
     }
 
-    [Theory][MemberData(nameof(OptionSettings))]
+    [Theory]
+    [MemberData(nameof(OptionSettings))]
     public async Task InliningRecursion(List<Action<DafnyOptions>> optionSettings) {
       var source = @"
 module M {
@@ -192,19 +176,14 @@
   }
 }
 ".TrimStart();
-<<<<<<< HEAD
-      var options = Setup.GetDafnyOptions(optionSettings, output);
-      var program = Utils.Parse(options, source, false);
-=======
-      var options = GetDafnyOptions(optionSettings, output);
-      var program = Utils.Parse(options, source);
-      options.TestGenOptions.TargetMethod = "M.Inlining.test";
->>>>>>> 549c5ede
+      var options = GetDafnyOptions(optionSettings, output);
+      var program = Utils.Parse(options, source, false);
       var methods = await Main.GetTestMethodsForProgram(program).ToListAsync();
       Assert.True(methods.Count >= 3);
     }
 
-    [Theory][MemberData(nameof(OptionSettings))]
+    [Theory]
+    [MemberData(nameof(OptionSettings))]
     public async Task InliningNoRecursion(List<Action<DafnyOptions>> optionSettings) {
       var source = @"
 module M {
@@ -226,19 +205,14 @@
   }
 }
 ".TrimStart();
-<<<<<<< HEAD
-      var options = Setup.GetDafnyOptions(optionSettings, output);
-      var program = Utils.Parse(options, source, false);
-=======
-      var options = GetDafnyOptions(optionSettings, output);
-      var program = Utils.Parse(options, source);
-      options.TestGenOptions.TargetMethod = "M.Inlining.test";
->>>>>>> 549c5ede
+      var options = GetDafnyOptions(optionSettings, output);
+      var program = Utils.Parse(options, source, false);
       var methods = await Main.GetTestMethodsForProgram(program).ToListAsync();
       Assert.True(methods.Count < 3);
     }
 
-    [Theory][MemberData(nameof(OptionSettings))]
+    [Theory]
+    [MemberData(nameof(OptionSettings))]
     public async Task PathBasedTests(List<Action<DafnyOptions>> optionSettings) {
       var source = @"
 module Paths {
@@ -263,13 +237,8 @@
   }
 }
 ".TrimStart();
-<<<<<<< HEAD
-      var options = Setup.GetDafnyOptions(optionSettings, output);
-      var program = Utils.Parse(options, source, false);
-=======
-      var options = GetDafnyOptions(optionSettings, output);
-      var program = Utils.Parse(options, source);
->>>>>>> 549c5ede
+      var options = GetDafnyOptions(optionSettings, output);
+      var program = Utils.Parse(options, source, false);
       options.TestGenOptions.Mode =
         TestGenerationOptions.Modes.Path;
       var methods = await Main.GetTestMethodsForProgram(program).ToListAsync();
@@ -292,7 +261,8 @@
       Assert.True(values.Exists(i => i % 2 != 0 && i % 3 != 0 && i % 5 != 0));
     }
 
-    [Theory][MemberData(nameof(OptionSettings))]
+    [Theory]
+    [MemberData(nameof(OptionSettings))]
     public async Task BlockBasedTests(List<Action<DafnyOptions>> optionSettings) {
       var source = @"
 module Paths {
@@ -315,12 +285,8 @@
   }
 }
 ".TrimStart();
-<<<<<<< HEAD
-      var options = Setup.GetDafnyOptions(optionSettings, output);
-      var program = Utils.Parse(options, source, false);
-=======
-      var program = Utils.Parse(GetDafnyOptions(optionSettings, output), source);
->>>>>>> 549c5ede
+      var options = GetDafnyOptions(optionSettings, output);
+      var program = Utils.Parse(options, source, false);
       var methods = await Main.GetTestMethodsForProgram(program).ToListAsync();
       Assert.True(methods.Count is >= 2 and <= 6);
       Assert.True(methods.All(m => m.MethodName == "Paths.eightPaths"));
@@ -339,7 +305,8 @@
       Assert.True(values.Exists(i => i % 5 != 0));
     }
 
-    [Theory][MemberData(nameof(OptionSettings))]
+    [Theory]
+    [MemberData(nameof(OptionSettings))]
     public async Task RecursivelyExtractObjectFields(List<Action<DafnyOptions>> optionSettings) {
       var source = @"
 module Objects {
@@ -365,15 +332,8 @@
   }
 }
 ".TrimStart();
-<<<<<<< HEAD
-      var options = Setup.GetDafnyOptions(optionSettings, output);
-      var program = Utils.Parse(options, source, false);
-=======
-      var options = GetDafnyOptions(optionSettings, output);
-      var program = Utils.Parse(options, source);
-      options.TestGenOptions.TargetMethod =
-        "Objects.List.IsACircleOfTwoOrLessNodes";
->>>>>>> 549c5ede
+      var options = GetDafnyOptions(optionSettings, output);
+      var program = Utils.Parse(options, source, false);
       var methods = await Main.GetTestMethodsForProgram(program).ToListAsync();
       Assert.True(methods.Count >= 5);
       Assert.True(methods.All(m =>
@@ -393,7 +353,7 @@
       Assert.True(methods.Exists(m =>
         (m.Assignments.Count == 2 && m.ValueCreation.Count == 2 &&
          m.Assignments.Last() == ("node0", "next", "node1") &&
-         (m.Assignments[^2] == ("node1", "next", "null") || 
+         (m.Assignments[^2] == ("node1", "next", "null") ||
           m.Assignments[^2] == ("node1", "next", "node1")))));
       // Fourth return statements:
       Assert.True(methods.Exists(m =>
@@ -415,7 +375,8 @@
     /// loop and must figure out that it needs to set the field of the object
     /// to itself.
     /// </summary>
-    [Theory][MemberData(nameof(OptionSettings))]
+    [Theory]
+    [MemberData(nameof(OptionSettings))]
     public async Task TestByDefaultConstructionOfSelfReferentialValue(List<Action<DafnyOptions>> optionSettings) {
       var source = @"
 module M {
@@ -436,20 +397,14 @@
     }
 }
 ".TrimStart();
-<<<<<<< HEAD
-      var options = Setup.GetDafnyOptions(optionSettings, output);
-      var program = Utils.Parse(options, source, false);
-=======
-      var options = GetDafnyOptions(optionSettings, output);
-      var program = Utils.Parse(options, source);
-      options.TestGenOptions.TargetMethod =
-        "M.LoopingList.getValue";
->>>>>>> 549c5ede
+      var options = GetDafnyOptions(optionSettings, output);
+      var program = Utils.Parse(options, source, false);
       var methods = await Main.GetTestMethodsForProgram(program).ToListAsync();
       Assert.Single(methods);
     }
 
-    [Theory][MemberData(nameof(OptionSettings))]
+    [Theory]
+    [MemberData(nameof(OptionSettings))]
     public async Task RecursivelyExtractDatatypeFields(List<Action<DafnyOptions>> optionSettings) {
       var source = @"
 module DataTypes {
@@ -467,15 +422,8 @@
   }
 }
 ".TrimStart();
-<<<<<<< HEAD
-      var options = Setup.GetDafnyOptions(optionSettings, output);
-      var program = Utils.Parse(options, source, false);
-=======
-      var options = GetDafnyOptions(optionSettings, output);
-      var program = Utils.Parse(options, source);
-      options.TestGenOptions.TargetMethod =
-        "DataTypes.List.Depth";
->>>>>>> 549c5ede
+      var options = GetDafnyOptions(optionSettings, output);
+      var program = Utils.Parse(options, source, false);
       var methods = await Main.GetTestMethodsForProgram(program).ToListAsync();
       Assert.True(3 <= methods.Count);
       Assert.True(methods.All(m =>
@@ -495,7 +443,8 @@
         m.ValueCreation[2].value == $"DataTypes.Node.Cons(next:={m.ValueCreation[1].id})"));
     }
 
-    [Theory][MemberData(nameof(OptionSettings))]
+    [Theory]
+    [MemberData(nameof(OptionSettings))]
     public async Task NonNullableObjects(List<Action<DafnyOptions>> optionSettings) {
       var source = @"
 module Module {
@@ -510,15 +459,8 @@
   }
 }
 ".TrimStart();
-<<<<<<< HEAD
-      var options = Setup.GetDafnyOptions(optionSettings, output);
-      var program = Utils.Parse(options, source, false);
-=======
-      var options = GetDafnyOptions(optionSettings, output);
-      var program = Utils.Parse(options, source);
-      options.TestGenOptions.TargetMethod =
-        "Module.ignoreNonNullableObject";
->>>>>>> 549c5ede
+      var options = GetDafnyOptions(optionSettings, output);
+      var program = Utils.Parse(options, source, false);
       var methods = await Main.GetTestMethodsForProgram(program).ToListAsync();
       Assert.Single(methods);
       var m = methods[0];
@@ -529,7 +471,8 @@
       Assert.Equal("Module.Value<char>", m.ValueCreation[0].type.ToString());
     }
 
-    [Theory][MemberData(nameof(OptionSettings))]
+    [Theory]
+    [MemberData(nameof(OptionSettings))]
     public async Task DeadCode(List<Action<DafnyOptions>> optionSettings) {
       var source = @"
 module M {
@@ -543,20 +486,16 @@
   }
 }
 ".TrimStart();
-<<<<<<< HEAD
-      var options = Setup.GetDafnyOptions(optionSettings, output);
-      var program = Utils.Parse(options, source, false);
-=======
-      var options = GetDafnyOptions(optionSettings, output);
-      var program = Utils.Parse(options, source);
->>>>>>> 549c5ede
+      var options = GetDafnyOptions(optionSettings, output);
+      var program = Utils.Parse(options, source, false);
       options.TestGenOptions.WarnDeadCode = true;
       var stats = await Main.GetDeadCodeStatistics(program).ToListAsync();
       Assert.Contains(stats, s => s.Contains("(6,14) is potentially unreachable."));
       Assert.Equal(2, stats.Count); // second is line with stats
     }
 
-    [Theory][MemberData(nameof(OptionSettings))]
+    [Theory]
+    [MemberData(nameof(OptionSettings))]
     public async Task NoDeadCode(List<Action<DafnyOptions>> optionSettings) {
       var source = @"
 method {:testEntry} m(a:int) returns (b:int)
@@ -567,19 +506,15 @@
   return 1;
 }
 ".TrimStart();
-<<<<<<< HEAD
-      var options = Setup.GetDafnyOptions(optionSettings, output);
-      var program = Utils.Parse(options, source, false);
-=======
-      var options = GetDafnyOptions(optionSettings, output);
-      var program = Utils.Parse(options, source);
->>>>>>> 549c5ede
+      var options = GetDafnyOptions(optionSettings, output);
+      var program = Utils.Parse(options, source, false);
       options.TestGenOptions.WarnDeadCode = true;
       var stats = await Main.GetDeadCodeStatistics(program).ToListAsync();
       Assert.Single(stats); // the only line with stats
     }
 
-    [Theory][MemberData(nameof(OptionSettings))]
+    [Theory]
+    [MemberData(nameof(OptionSettings))]
     public async Task TypePolymorphism(List<Action<DafnyOptions>> optionSettings) {
       var source = @"
 module Test {
@@ -593,14 +528,8 @@
   }
 }
 ".TrimStart();
-<<<<<<< HEAD
-      var options = Setup.GetDafnyOptions(optionSettings, output);
-      var program = Utils.Parse(options, source, false);
-=======
-      var options = GetDafnyOptions(optionSettings, output);
-      var program = Utils.Parse(options, source);
-      options.TestGenOptions.TargetMethod = "Test.IsEvenLength";
->>>>>>> 549c5ede
+      var options = GetDafnyOptions(optionSettings, output);
+      var program = Utils.Parse(options, source, false);
       options.TestGenOptions.SeqLengthLimit = 1;
       var methods = await Main.GetTestMethodsForProgram(program).ToListAsync();
       Assert.True(2 <= methods.Count);
@@ -614,7 +543,8 @@
         Regex.IsMatch(m.ValueCreation[0].value, "\\[[0-9]+\\]")));
     }
 
-    [Theory][MemberData(nameof(OptionSettings))]
+    [Theory]
+    [MemberData(nameof(OptionSettings))]
     public async Task FunctionMethod(List<Action<DafnyOptions>> optionSettings) {
       var source = @"
 module Math {
@@ -626,14 +556,7 @@
   }
 }
 ".TrimStart();
-<<<<<<< HEAD
-      var options = Setup.GetDafnyOptions(optionSettings, output);
-      var program = Utils.Parse(options, source, false);
-=======
-      var options = GetDafnyOptions(optionSettings, output);
-      var program = Utils.Parse(options, source);
-      options.TestGenOptions.TargetMethod = "Math.Min";
->>>>>>> 549c5ede
+      var program = Utils.Parse(GetDafnyOptions(optionSettings, output), source, false);
       var methods = await Main.GetTestMethodsForProgram(program).ToListAsync();
       Assert.True(2 <= methods.Count);
       Assert.True(methods.All(m => m.MethodName == "Math.Min"));
@@ -645,11 +568,8 @@
       Assert.True(methods.Exists(m => int.Parse(m.ArgValues[1]) >= int.Parse(m.ArgValues[0])));
     }
 
-<<<<<<< HEAD
-    [Theory][MemberData(nameof(Setup.EncodingConfigurations))]
-=======
-    [Theory(Skip = "Current Implementation of Inlining does not pass this test with some configurations")][MemberData(nameof(OptionSettings))]
->>>>>>> 549c5ede
+    [Theory]
+    [MemberData(nameof(OptionSettings))]
     public async Task FunctionMethodShortCircuit(List<Action<DafnyOptions>> optionSettings) {
       var source = @"
 module ShortCircuit {
@@ -663,14 +583,7 @@
   }
 }
 ".TrimStart();
-<<<<<<< HEAD
-      var options = Setup.GetDafnyOptions(optionSettings, output);
-      var program = Utils.Parse(options, source, false);
-=======
-      var options = GetDafnyOptions(optionSettings, output);
-      var program = Utils.Parse(options, source);
-      options.TestGenOptions.TargetMethod = "ShortCircuit.Or";
->>>>>>> 549c5ede
+      var program = Utils.Parse(GetDafnyOptions(optionSettings, output), source, false);
       var methods = await Main.GetTestMethodsForProgram(program).ToListAsync();
       Assert.True(2 <= methods.Count);
       Assert.True(methods.All(m => m.MethodName == "ShortCircuit.Or"));
@@ -682,7 +595,8 @@
       Assert.True(methods.Exists(m => m.ArgValues[0] == "false"));
     }
 
-    [Theory][MemberData(nameof(Setup.EncodingConfigurations))]
+    [Theory]
+    [MemberData(nameof(OptionSettings))]
     public async Task TestConstructorAttribute(List<Action<DafnyOptions>> optionSettings) {
       var source = @"
 module M {
@@ -720,7 +634,8 @@
     /// <summary>
     /// If this fails, consider amending ProgramModifier.MergeBoogiePrograms
     /// </summary>
-    [Theory][MemberData(nameof(OptionSettings))]
+    [Theory]
+    [MemberData(nameof(OptionSettings))]
     public async Task MultipleModules(List<Action<DafnyOptions>> optionSettings) {
       var source = @"
 module A {
@@ -733,13 +648,7 @@
   function {:testEntry} m(r:real):real requires r == 0.0 { r }
 }
 ".TrimStart();
-<<<<<<< HEAD
-      var options = Setup.GetDafnyOptions(optionSettings, output);
-      var program = Utils.Parse(options, source, false);
-=======
-      var options = GetDafnyOptions(optionSettings, output);
-      var program = Utils.Parse(options, source);
->>>>>>> 549c5ede
+      var program = Utils.Parse(GetDafnyOptions(optionSettings, output), source, false);
       var methods = await Main.GetTestMethodsForProgram(program).ToListAsync();
       Assert.Equal(3, methods.Count);
       Assert.True(methods.Exists(m => m.MethodName == "A.m" &&
@@ -762,7 +671,8 @@
                                         m.ArgValues[0] == "0.0"));
     }
 
-    [Theory][MemberData(nameof(OptionSettings))]
+    [Theory]
+    [MemberData(nameof(OptionSettings))]
     public async Task Oracles(List<Action<DafnyOptions>> optionSettings) {
       var source = @"
 module M {
@@ -778,11 +688,7 @@
   }  
 }
 ".TrimStart();
-<<<<<<< HEAD
-      var program = Utils.Parse(Setup.GetDafnyOptions(optionSettings, output), source, false);
-=======
-      var program = Utils.Parse(GetDafnyOptions(optionSettings, output), source);
->>>>>>> 549c5ede
+      var program = Utils.Parse(GetDafnyOptions(optionSettings, output), source, false);
       var methods = await Main.GetTestMethodsForProgram(program).ToListAsync();
       Assert.Single(methods);
       Assert.True(methods.All(m =>
@@ -797,7 +703,8 @@
     /// This test may fail if function to method translation implemented by AddByMethodRewriter
     /// does not use the cloner to copy the body of the function
     /// </summary>
-    [Theory][MemberData(nameof(OptionSettings))]
+    [Theory]
+    [MemberData(nameof(OptionSettings))]
     public async Task FunctionToMethodTranslation(List<Action<DafnyOptions>> optionSettings) {
       var source = @"
 module M {
@@ -810,11 +717,7 @@
   }
 }
 ".TrimStart();
-<<<<<<< HEAD
-      var program = Utils.Parse(Setup.GetDafnyOptions(optionSettings, output), source, false);
-=======
-      var program = Utils.Parse(GetDafnyOptions(optionSettings, output), source);
->>>>>>> 549c5ede
+      var program = Utils.Parse(GetDafnyOptions(optionSettings, output), source, false);
       await Main.GetTestMethodsForProgram(program).ToListAsync();
     }
 
