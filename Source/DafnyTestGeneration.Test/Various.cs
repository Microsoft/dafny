using System.IO;
using System.Linq;
using System.Text.RegularExpressions;
using System.Threading.Tasks;
using Microsoft.Dafny;
using Xunit;
using Xunit.Abstractions;

namespace DafnyTestGeneration.Test {

  public class Various {
    private readonly TextWriter output;

    public Various(ITestOutputHelper output) {
      this.output = new WriterFromOutputHelper(output);
    }

    [Fact]
    public async Task NoInlining() {
      var source = @"
module M {
  class Inlining {
    method b (i:int) returns (r:int) {
      if (i == 0) {
          return 7;
      } else {
          return 81;
      }
    }
    method a (i:int) returns (r:int) {
      r := b(i);
    }
  }
}
".TrimStart();
      var program = Utils.Parse(Setup.GetDafnyOptions(output), source);
      var methods = await Main.GetTestMethodsForProgram(program).ToListAsync();
      Assert.Equal(3, methods.Count);
      Assert.Equal(2, methods.Count(m => m.MethodName == "M.Inlining.b"));
      Assert.Equal(1, methods.Count(m => m.MethodName == "M.Inlining.a"));
      Assert.True(methods.All(m => !m.DafnyInfo.IsStatic("M.Inlining.b")));
      Assert.True(methods.All(m => !m.DafnyInfo.IsStatic("M.Inlining.a")));
      Assert.True(methods.All(m => m.ArgValues.Count == 2));
      Assert.True(methods.All(m => m.ValueCreation.Count == 1));
      Assert.True(methods.Exists(m => m.ArgValues[1] == "0"));
      Assert.True(methods.Count(m => m.ArgValues[1] != "0") is 1 or 2);
      Assert.True(methods.All(m =>
        Regex.IsMatch(m.ArgValues[1], "-?[0-9]+")));
    }

    [Fact]
    public async Task Inlining() {
      var source = @"
module M {
  class Inlining {
    method {:testInline 1} b (i:int) returns (r:int) {
      if (i == 0) {
          return 7;
      } else {
          return 81;
      }
    }
    method a (i:int) returns (r:int) {
      r := b(i);
    }
  }
}
".TrimStart();
      var options = Setup.GetDafnyOptions(output);
      var program = Utils.Parse(options, source);
      options.TestGenOptions.TargetMethod = "M.Inlining.a";
      var methods = await Main.GetTestMethodsForProgram(program).ToListAsync();
      Assert.True(methods.Count >= 2);
      Assert.True(methods.All(m => m.MethodName == "M.Inlining.a"));
      Assert.True(methods.All(m => !m.DafnyInfo.IsStatic("M.Inlining.a")));
      Assert.True(methods.All(m => m.ArgValues.Count == 2));
      Assert.True(methods.All(m => m.ValueCreation.Count == 1));
      Assert.True(methods.Exists(m => m.ArgValues[1] == "0"));
      Assert.True(methods.Exists(m =>
        Regex.IsMatch(m.ArgValues[1], "-?[1-9][0-9]*")));
    }

    [Fact]
    public async Task NestedInlining() {
      var source = @"
module M {
  class Inlining {
    function {:testInline 1} min (a:int, b:int):int {
      if a < b then a else b
    }
    function {:testInline 1} max (a:int, b:int):int {
      min(b, a)
    }
    method test (a:int, b:int) returns (r:int) {
      r := max(a, b);
    }
  }
}
".TrimStart();
<<<<<<< HEAD
      var options = Setup.GetDafnyOptions();
=======
      var options = Setup.GetDafnyOptions(output);
>>>>>>> bbac2833
      var program = Utils.Parse(options, source);
      options.TestGenOptions.TargetMethod = "M.Inlining.test";
      var methods = await Main.GetTestMethodsForProgram(program).ToListAsync();
      Assert.True(methods.Count >= 2);
    }

    [Fact]
    public async Task SelectiveInlining() {
      var source = @"
module M {
  class Inlining {
    function {:testInline 1} min (a:int, b:int):int {
      if a < b then a else b
    }
    function max (a:int, b:int):int {
      if a > b then a else b
    }
    method test(a:int, b:int) returns (r:int) {
      r := max(a, b);
    }
  }
}
".TrimStart();
<<<<<<< HEAD
      var options = Setup.GetDafnyOptions();
=======
      var options = Setup.GetDafnyOptions(output);
>>>>>>> bbac2833
      var program = Utils.Parse(options, source);
      options.TestGenOptions.TargetMethod = "M.Inlining.test";
      var methods = await Main.GetTestMethodsForProgram(program).ToListAsync();
      Assert.True(methods.Count == 1);
    }

    [Fact]
    public async Task InliningRecursion() {
      var source = @"
module M {
  class Inlining {
    function {:testInline 2} mod3 (n:int):int 
      requires n >= 0
      decreases n
    {
      if n == 0 then 0 else
      if n == 1 then 1 else
      if n == 2 then 2 else
      mod3(n-3)
    }
    method test(n:int) returns (r:int) 
      requires n >= 3
    {
      r := mod3(n);
    }
  }
}
".TrimStart();
<<<<<<< HEAD
      var options = Setup.GetDafnyOptions();
=======
      var options = Setup.GetDafnyOptions(output);
>>>>>>> bbac2833
      var program = Utils.Parse(options, source);
      options.TestGenOptions.TargetMethod = "M.Inlining.test";
      var methods = await Main.GetTestMethodsForProgram(program).ToListAsync();
      Assert.True(methods.Count >= 3);
    }

    [Fact]
    public async Task InliningNoRecursion() {
      var source = @"
module M {
  class Inlining {
    function {:testInline 1} mod3 (n:int):int 
      requires n >= 0
      decreases n
    {
      if n == 0 then 0 else
      if n == 1 then 1 else
      if n == 2 then 2 else
      mod3(n-3)
    }
    method test(n:int) returns (r:int) 
      requires n >= 3
    {
      r := mod3(n);
    }
  }
}
".TrimStart();
<<<<<<< HEAD
      var options = Setup.GetDafnyOptions();
=======
      var options = Setup.GetDafnyOptions(output);
>>>>>>> bbac2833
      var program = Utils.Parse(options, source);
      options.TestGenOptions.TargetMethod = "M.Inlining.test";
      var methods = await Main.GetTestMethodsForProgram(program).ToListAsync();
      Assert.True(methods.Count < 3);
    }

    [Fact]
    public async Task PathBasedTests() {
      var source = @"
module Paths {
  method eightPaths (i:int)
    returns (divBy2:bool, divBy3:bool, divBy5:bool)
  {
    if (i % 2 == 0) {
      divBy2 := true;
    } else {
      divBy2 := false;
    }
    if (i % 3 == 0) {
      divBy3 := true;
    } else {
      divBy3 := false;
    }
    if (i % 5 == 0) {
      divBy5 := true;
    } else {
      divBy5 := false;
    }
  }
}
".TrimStart();
      var options = Setup.GetDafnyOptions(output);
      var program = Utils.Parse(options, source);
      options.TestGenOptions.Mode =
        TestGenerationOptions.Modes.Path;
      var methods = await Main.GetTestMethodsForProgram(program).ToListAsync();
      Assert.Equal(8, methods.Count);
      Assert.True(methods.All(m => m.MethodName == "Paths.eightPaths"));
      Assert.True(methods.All(m => m.DafnyInfo.IsStatic("Paths.eightPaths")));
      Assert.True(methods.All(m => m.ArgValues.Count == 1));
      Assert.True(methods.All(m => m.ValueCreation.Count == 0));
      var values = methods.Select(m =>
          int.TryParse(m.ArgValues[0], out var result) ? (int?)result : null)
        .ToList();
      Assert.True(values.All(i => i != null));
      Assert.True(values.Exists(i => i % 2 == 0 && i % 3 == 0 && i % 5 == 0));
      Assert.True(values.Exists(i => i % 2 == 0 && i % 3 == 0 && i % 5 != 0));
      Assert.True(values.Exists(i => i % 2 == 0 && i % 3 != 0 && i % 5 == 0));
      Assert.True(values.Exists(i => i % 2 == 0 && i % 3 != 0 && i % 5 != 0));
      Assert.True(values.Exists(i => i % 2 != 0 && i % 3 == 0 && i % 5 == 0));
      Assert.True(values.Exists(i => i % 2 != 0 && i % 3 == 0 && i % 5 != 0));
      Assert.True(values.Exists(i => i % 2 != 0 && i % 3 != 0 && i % 5 == 0));
      Assert.True(values.Exists(i => i % 2 != 0 && i % 3 != 0 && i % 5 != 0));
    }

    [Fact]
    public async Task BlockBasedTests() {
      var source = @"
module Paths {
  method eightPaths (i:int) returns (divBy2:bool, divBy3:bool, divBy5:bool) {
    if (i % 2 == 0) {
      divBy2 := true;
    } else {
      divBy2 := false;
    }
    if (i % 3 == 0) {
      divBy3 := true;
    } else {
      divBy3 := false;
    }
    if (i % 5 == 0) {
      divBy5 := true;
    } else {
      divBy5 := false;
    }
  }
}
".TrimStart();
      var program = Utils.Parse(Setup.GetDafnyOptions(output), source);
      var methods = await Main.GetTestMethodsForProgram(program).ToListAsync();
      Assert.True(methods.Count is >= 2 and <= 6);
      Assert.True(methods.All(m => m.MethodName == "Paths.eightPaths"));
      Assert.True(methods.All(m => m.DafnyInfo.IsStatic("Paths.eightPaths")));
      Assert.True(methods.All(m => m.ArgValues.Count == 1));
      Assert.True(methods.All(m => m.ValueCreation.Count == 0));
      var values = methods.Select(m =>
          int.TryParse(m.ArgValues[0], out var result) ? (int?)result : null)
        .ToList();
      Assert.True(values.All(i => i != null));
      Assert.True(values.Exists(i => i % 2 == 0));
      Assert.True(values.Exists(i => i % 2 != 0));
      Assert.True(values.Exists(i => i % 3 == 0));
      Assert.True(values.Exists(i => i % 3 != 0));
      Assert.True(values.Exists(i => i % 5 == 0));
      Assert.True(values.Exists(i => i % 5 != 0));
    }

    [Fact]
    public async Task RecursivelyExtractObjectFields() {
      var source = @"
module Objects {
  class Node {
      var next: Node?;
      constructor (next2:Node) {
          next := next2;
      }
  }
  class List {
    static method IsACircleOfLessThanThree(node: Node) returns (b: bool) {
        var curr:Node? := node.next;
        var counter:int := 1;
        while ((counter < 3) && (curr != null) && (curr != node))
            invariant counter <= 3
            decreases 3 - counter {
            curr := curr.next;
            counter := counter + 1;
        }
        return curr == node;
    }
  }
}
".TrimStart();
      var options = Setup.GetDafnyOptions(output);
      var program = Utils.Parse(options, source);
      options.TestGenOptions.TargetMethod =
        "Objects.List.IsACircleOfLessThanThree";
      var methods = await Main.GetTestMethodsForProgram(program).ToListAsync();
      Assert.True(methods.Count >= 2);
      Assert.True(methods.All(m =>
        m.MethodName == "Objects.List.IsACircleOfLessThanThree"));
      Assert.True(methods.All(m =>
        m.DafnyInfo.IsStatic("Objects.List.IsACircleOfLessThanThree")));
      Assert.True(methods.All(m => m.ArgValues.Count == 1));
      // This test is too specific. A test input may be valid and still not satisfy it.
      /*
      Assert.True(methods.Exists(m =>
        (m.Assignments.Count == 1 && m.Assignments[0] == ("node0", "next", "node0") &&
        m.ValueCreation.Count == 1) ||
        (m.Assignments.Count == 2 && m.Assignments[1] == ("node0", "next", "node1") &&
        m.Assignments[0] == ("node1", "next", "node0") &&
        m.ValueCreation.Count == 2)));
        */
      Assert.True(methods.Exists(m =>
        (m.Assignments.Count > 2 && m.ValueCreation.Count > 2 &&
        m.Assignments.Last() == ("node0", "next", "node1") &&
        m.Assignments[^2] == ("node1", "next", "node2")) ||
        (m.Assignments.Count == 2 && m.ValueCreation.Count == 2 &&
        m.Assignments[1] == ("node0", "next", "node1") &&
        m.Assignments[0] == ("node1", "next", "node1"))));
      Assert.True(methods.Exists(m =>
        (m.Assignments.Count == 1 &&
        m.Assignments[0] == ("node0", "next", "null") &&
        m.ValueCreation.Count == 1) ||
        (m.Assignments.Count == 2 && m.Assignments[1] == ("node0", "next", "node1") &&
        m.Assignments[0] == ("node1", "next", "null") &&
        m.ValueCreation.Count == 2)));
    }

    /// <summary>
    /// This test addresses the situation in which there is a class-type object
    /// that does not matter for the construction of a counterexample.
    /// Furthermore, this class-type object is self-referential,
    /// with a field of the same type. Test generation must not enter infinite
    /// loop and must figure out that it needs to set the field of the object
    /// to itself.
    /// </summary>
    [Fact]
    public async Task TestByDefaultConstructionOfSelfReferentialValue() {
      var source = @"
module M {

    class LoopingList {

        var next:LoopingList;
        var value:int;

        constructor() {
            value := 0;
            next := this;
        }

        method getValue() returns (value:int) {
            return this.value;
        }
    }
}
".TrimStart();
      var options = Setup.GetDafnyOptions();
      var program = Utils.Parse(options, source);
      options.TestGenOptions.TargetMethod =
        "M.LoopingList.getValue";
      var methods = await Main.GetTestMethodsForProgram(program).ToListAsync();
      Assert.Single(methods);
    }

    [Fact]
    public async Task RecursivelyExtractDatatypeFields() {
      var source = @"
module DataTypes {
  datatype Node = Cons(next:Node) | Nil
  class List {
    static method Depth(node: Node) returns (i:int) {
      if (node.Nil?) {
        return 0;
      } else if (node.next.Nil?) {
        return 1;
      } else {
        return 2;
      }
    }
  }
}
".TrimStart();
      var options = Setup.GetDafnyOptions(output);
      var program = Utils.Parse(options, source);
      options.TestGenOptions.TargetMethod =
        "DataTypes.List.Depth";
      var methods = await Main.GetTestMethodsForProgram(program).ToListAsync();
      Assert.Equal(3, methods.Count);
      Assert.True(methods.All(m =>
        m.MethodName == "DataTypes.List.Depth"));
      Assert.True(methods.All(m =>
        m.DafnyInfo.IsStatic("DataTypes.List.Depth")));
      Assert.True(methods.All(m => m.ArgValues.Count == 1));
      Assert.True(methods.All(m => m.ValueCreation[0].value == "DataTypes.Node.Nil"));
      Assert.True(methods.Exists(m =>
        m.ValueCreation.Count == 1));
      Assert.True(methods.Exists(m =>
        m.ValueCreation.Count == 2 &&
        m.ValueCreation[1].value == $"DataTypes.Node.Cons(next:={m.ValueCreation[0].id})"));
      Assert.True(methods.Exists(m =>
        m.ValueCreation.Count == 3 &&
        m.ValueCreation[1].value == $"DataTypes.Node.Cons(next:={m.ValueCreation[0].id})" &&
        m.ValueCreation[2].value == $"DataTypes.Node.Cons(next:={m.ValueCreation[1].id})"));
    }

    [Fact]
    public async Task NonNullableObjects() {
      var source = @"
module Module {
  class Value<T> {
    var v:T;
    constructor(v:T) {
      this.v := v;
    }
  }
  method ignoreNonNullableObject(v:Value<char>, b:bool) {
    assert b;
  }
}
".TrimStart();
      var options = Setup.GetDafnyOptions(output);
      var program = Utils.Parse(options, source);
      options.TestGenOptions.TargetMethod =
        "Module.ignoreNonNullableObject";
      var methods = await Main.GetTestMethodsForProgram(program).ToListAsync();
      Assert.Single(methods);
      var m = methods[0];
      Assert.Equal("Module.ignoreNonNullableObject", m.MethodName);
      Assert.True(m.DafnyInfo.IsStatic("Module.ignoreNonNullableObject"));
      Assert.Equal(2, m.ArgValues.Count);
      Assert.Single(m.ValueCreation);
      Assert.Equal("Module.Value<char>", m.ValueCreation[0].type.ToString());
    }

    [Fact]
    public async Task DeadCode() {
      var source = @"
module M {
  method m(a:int) returns (b:int)
    requires a > 0
  {
    if (a == 0) {
      return 0;
    }
    return 1;
  }
}
".TrimStart();
      var options = Setup.GetDafnyOptions(output);
      var program = Utils.Parse(options, source);
      options.TestGenOptions.WarnDeadCode = true;
      var stats = await Main.GetDeadCodeStatistics(program).ToListAsync();
      Assert.Contains(stats, s => s.Contains("(6,14) is potentially unreachable."));
      Assert.Equal(2, stats.Count); // second is line with stats
    }

    [Fact]
    public async Task NoDeadCode() {
      var source = @"
method m(a:int) returns (b:int)
{
  if (a == 0) {
    return 0;
  }
  return 1;
}
".TrimStart();
      var options = Setup.GetDafnyOptions(output);
      var program = Utils.Parse(options, source);
      options.TestGenOptions.WarnDeadCode = true;
      var stats = await Main.GetDeadCodeStatistics(program).ToListAsync();
      Assert.Single(stats); // the only line with stats
    }

    [Fact]
    public async Task TypePolymorphism() {
      var source = @"
module Test {
  method IsEvenLength<K>(s: seq<K>) returns (isEven: bool)
  {
    if (|s| % 2 == 0) {
      return true;
    } else {
      return false;
    }
  }
}
".TrimStart();
      var options = Setup.GetDafnyOptions(output);
      var program = Utils.Parse(options, source);
      options.TestGenOptions.TargetMethod = "Test.IsEvenLength";
      options.TestGenOptions.SeqLengthLimit = 1;
      var methods = await Main.GetTestMethodsForProgram(program).ToListAsync();
      Assert.Equal(2, methods.Count);
      Assert.True(methods.All(m => m.MethodName == "Test.IsEvenLength"));
      Assert.True(methods.All(m => m.DafnyInfo.IsStatic("Test.IsEvenLength")));
      Assert.True(methods.All(m => m.ArgValues.Count == 1));
      Assert.True(methods.All(m => m.ValueCreation.Count == 1));
      Assert.True(methods.All(m => m.NOfTypeArgs == 1));
      Assert.True(methods.Exists(m => m.ValueCreation[0].value == "[]"));
      Assert.True(methods.Exists(m =>
        Regex.IsMatch(m.ValueCreation[0].value, "\\[[0-9]+\\]")));
    }

    [Fact]
    public async Task FunctionMethod() {
      var source = @"
module Math {
  function {:testInline 1} Max(a:int, b:int):int {
    if (a > b) then a else b
  }
  function Min(a:int, b:int):int {
    -Max(-a, -b)
  }
}
".TrimStart();
      var options = Setup.GetDafnyOptions(output);
      var program = Utils.Parse(options, source);
      options.TestGenOptions.TargetMethod = "Math.Min";
      var methods = await Main.GetTestMethodsForProgram(program).ToListAsync();
      Assert.True(2 <= methods.Count);
      Assert.True(methods.All(m => m.MethodName == "Math.Min"));
      Assert.True(methods.All(m => m.DafnyInfo.IsStatic("Math.Min")));
      Assert.True(methods.All(m => m.ArgValues.Count == 2));
      Assert.True(methods.All(m => m.ValueCreation.Count == 0));
      Assert.True(methods.All(m => m.NOfTypeArgs == 0));
      Assert.True(methods.Exists(m => int.Parse(m.ArgValues[0]) < int.Parse(m.ArgValues[1])));
      Assert.True(methods.Exists(m => int.Parse(m.ArgValues[1]) <= int.Parse(m.ArgValues[0])));
    }

    [Fact]
    public async Task FunctionMethodShortCircuit() {
      var source = @"
module ShortCircuit {
  function Or(a:bool):bool {
    a || OnlyFalse(a)
  }
  function {:testInline 1} OnlyFalse(a:bool):bool
    requires !a
  {
    false
  }
}
".TrimStart();
      var options = Setup.GetDafnyOptions(output);
      var program = Utils.Parse(options, source);
      options.TestGenOptions.TargetMethod = "ShortCircuit.Or";
      var methods = await Main.GetTestMethodsForProgram(program).ToListAsync();
      Assert.True(2 <= methods.Count);
      Assert.True(methods.All(m => m.MethodName == "ShortCircuit.Or"));
      Assert.True(methods.All(m => m.DafnyInfo.IsStatic("ShortCircuit.Or")));
      Assert.True(methods.All(m => m.ArgValues.Count == 1));
      Assert.True(methods.All(m => m.ValueCreation.Count == 0));
      Assert.True(methods.All(m => m.NOfTypeArgs == 0));
      Assert.True(methods.Exists(m => m.ArgValues[0] == "true"));
      Assert.True(methods.Exists(m => m.ArgValues[0] == "false"));
    }

    /// <summary>
    /// If this fails, consider amending ProgramModifier.MergeBoogiePrograms
    /// </summary>
    [Fact]
    public async Task MultipleModules() {
      var source = @"
module A {
  function m(i:int):int requires i == 0 { i }
}
module B {
  function m(c:char):char requires c == '0' { c }
}
module C {
  function m(r:real):real requires r == 0.0 { r }
}
".TrimStart();
      var options = Setup.GetDafnyOptions(output);
      var program = Utils.Parse(options, source);
      var methods = await Main.GetTestMethodsForProgram(program).ToListAsync();
      Assert.Equal(3, methods.Count);
      Assert.True(methods.Exists(m => m.MethodName == "A.m" &&
                                        m.DafnyInfo.IsStatic("A.m") &&
                                        m.ValueCreation.Count == 0 &&
                                        m.Assignments.Count == 0 &&
                                        m.ArgValues.Count == 1 &&
                                        m.ArgValues[0] == "0"));
      Assert.True(methods.Exists(m => m.MethodName == "B.m" &&
                                        m.DafnyInfo.IsStatic("B.m") &&
                                        m.ValueCreation.Count == 0 &&
                                        m.Assignments.Count == 0 &&
                                        m.ArgValues.Count == 1 &&
                                        m.ArgValues[0] == "'0'"));
      Assert.True(methods.Exists(m => m.MethodName == "C.m" &&
                                        m.DafnyInfo.IsStatic("C.m") &&
                                        m.ValueCreation.Count == 0 &&
                                        m.Assignments.Count == 0 &&
                                        m.ArgValues.Count == 1 &&
                                        m.ArgValues[0] == "0.0"));
    }

    [Fact]
    public async Task Oracles() {
      var source = @"
module M {
  class Instance {  
    var i:int;
    method setI(i:int) 
      requires i == 10
      ensures this.i == i 
      modifies this
    { 
      this.i := i;
    }    
  }  
}
".TrimStart();
      var program = Utils.Parse(Setup.GetDafnyOptions(output), source);
      var methods = await Main.GetTestMethodsForProgram(program).ToListAsync();
      Assert.Single(methods);
      Assert.True(methods.All(m =>
        m.MethodName == "M.Instance.setI"));
      Assert.True(methods.All(m =>
        !m.DafnyInfo.IsStatic("M.Instance.setI")));
      Assert.True(methods.All(m => m.ArgValues.Count == 2));
      Assert.True(methods.All(m => m.ToString().Contains("expect instance0.i == 10")));
    }

  }
}<|MERGE_RESOLUTION|>--- conflicted
+++ resolved
@@ -97,11 +97,7 @@
   }
 }
 ".TrimStart();
-<<<<<<< HEAD
-      var options = Setup.GetDafnyOptions();
-=======
-      var options = Setup.GetDafnyOptions(output);
->>>>>>> bbac2833
+      var options = Setup.GetDafnyOptions(output);
       var program = Utils.Parse(options, source);
       options.TestGenOptions.TargetMethod = "M.Inlining.test";
       var methods = await Main.GetTestMethodsForProgram(program).ToListAsync();
@@ -125,11 +121,7 @@
   }
 }
 ".TrimStart();
-<<<<<<< HEAD
-      var options = Setup.GetDafnyOptions();
-=======
-      var options = Setup.GetDafnyOptions(output);
->>>>>>> bbac2833
+      var options = Setup.GetDafnyOptions(output);
       var program = Utils.Parse(options, source);
       options.TestGenOptions.TargetMethod = "M.Inlining.test";
       var methods = await Main.GetTestMethodsForProgram(program).ToListAsync();
@@ -158,11 +150,7 @@
   }
 }
 ".TrimStart();
-<<<<<<< HEAD
-      var options = Setup.GetDafnyOptions();
-=======
-      var options = Setup.GetDafnyOptions(output);
->>>>>>> bbac2833
+      var options = Setup.GetDafnyOptions(output);
       var program = Utils.Parse(options, source);
       options.TestGenOptions.TargetMethod = "M.Inlining.test";
       var methods = await Main.GetTestMethodsForProgram(program).ToListAsync();
@@ -191,11 +179,7 @@
   }
 }
 ".TrimStart();
-<<<<<<< HEAD
-      var options = Setup.GetDafnyOptions();
-=======
-      var options = Setup.GetDafnyOptions(output);
->>>>>>> bbac2833
+      var options = Setup.GetDafnyOptions(output);
       var program = Utils.Parse(options, source);
       options.TestGenOptions.TargetMethod = "M.Inlining.test";
       var methods = await Main.GetTestMethodsForProgram(program).ToListAsync();
@@ -383,7 +367,7 @@
     }
 }
 ".TrimStart();
-      var options = Setup.GetDafnyOptions();
+      var options = Setup.GetDafnyOptions(output);
       var program = Utils.Parse(options, source);
       options.TestGenOptions.TargetMethod =
         "M.LoopingList.getValue";
