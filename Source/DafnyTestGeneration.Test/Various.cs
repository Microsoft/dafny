using System.Collections.Generic;
using System.Linq;
using System.Text.RegularExpressions;
using System.Threading.Tasks;
using Microsoft.Dafny;
using Xunit;

namespace DafnyTestGeneration.Test {

  public class Various {


    [Fact]
    public async Task NoInlining() {
      var source = @"
module M {
  class Inlining {
    method b (i:int) returns (r:int) {
      if (i == 0) {
          return 7;
      } else {
          return 81;
      }
    }
    method a (i:int) returns (r:int) {
      r := b(i);
    }
  }
}
".TrimStart();
      var program = Utils.Parse(Setup.GetDafnyOptions(), source);
      var methods = await Main.GetTestMethodsForProgram(program).ToListAsync();
      Assert.Equal(3, methods.Count);
      Assert.Equal(2, methods.Count(m => m.MethodName == "M.Inlining.b"));
      Assert.Equal(1, methods.Count(m => m.MethodName == "M.Inlining.a"));
      Assert.True(methods.All(m => !m.DafnyInfo.IsStatic("M.Inlining.b")));
      Assert.True(methods.All(m => !m.DafnyInfo.IsStatic("M.Inlining.a")));
      Assert.True(methods.All(m => m.ArgValues.Count == 2));
      Assert.True(methods.All(m => m.ValueCreation.Count == 1));
      Assert.True(methods.Exists(m => m.ArgValues[1] == "0"));
      Assert.True(methods.Count(m => m.ArgValues[1] != "0") is 1 or 2);
      Assert.True(methods.All(m =>
        Regex.IsMatch(m.ArgValues[1], "-?[0-9]+")));
    }

    [Fact]
    public async Task Inlining() {
      var source = @"
module M {
  class Inlining {
    method b (i:int) returns (r:int) {
      if (i == 0) {
          return 7;
      } else {
          return 81;
      }
    }
    method a (i:int) returns (r:int) {
      r := b(i);
    }
  }
}
".TrimStart();
      var options = Setup.GetDafnyOptions();
      var program = Utils.Parse(options, source);
      options.TestGenOptions.TargetMethod = "M.Inlining.a";
      options.TestGenOptions.TestInlineDepth = 2;
      var methods = await Main.GetTestMethodsForProgram(program).ToListAsync();
      Assert.Equal(2, methods.Count);
      Assert.True(methods.All(m => m.MethodName == "M.Inlining.a"));
      Assert.True(methods.All(m => !m.DafnyInfo.IsStatic("M.Inlining.a")));
      Assert.True(methods.All(m => m.ArgValues.Count == 2));
      Assert.True(methods.All(m => m.ValueCreation.Count == 1));
      Assert.True(methods.Exists(m => m.ArgValues[1] == "0"));
      Assert.True(methods.Exists(m =>
        Regex.IsMatch(m.ArgValues[1], "-?[1-9][0-9]*")));
    }

<<<<<<< HEAD
    [TestMethod]
    public async Task SelectiveInlining() {
      var source = @"
module M {
  class Inlining {
    static function max(a:int, b:int):(c:int) {
      if (a > b) then a else b
    }
    static function min(a:int, b:int):(c:int) {
      if (a < b) then a else b
    }
    static method test(a:int, b:int, c:int, d:int) returns (r:int) {
      r := max(c, d);
      r := min(a, b);
    }
  }
}
".TrimStart();
      var options = Setup.GetDafnyOptions();
      var program = Utils.Parse(options, source);
      options.TestGenOptions.TargetMethod = "M.Inlining.test";
      options.TestGenOptions.TestInline = new List<string>() { "M.Inlining.min" };
      var methods = await Main.GetTestMethodsForProgram(program).ToListAsync();
      Assert.AreEqual(2, methods.Count);
    }

    [TestMethod]
=======
    [Fact]
>>>>>>> 5f9db2e5
    public async Task PathBasedTests() {
      var source = @"
module Paths {
  static method eightPaths (i:int)
    returns (divBy2:bool, divBy3:bool, divBy5:bool)
  {
    if (i % 2 == 0) {
      divBy2 := true;
    } else {
      divBy2 := false;
    }
    if (i % 3 == 0) {
      divBy3 := true;
    } else {
      divBy3 := false;
    }
    if (i % 5 == 0) {
      divBy5 := true;
    } else {
      divBy5 := false;
    }
  }
}
".TrimStart();
      var options = Setup.GetDafnyOptions();
      var program = Utils.Parse(options, source);
      options.TestGenOptions.Mode =
        TestGenerationOptions.Modes.Path;
      var methods = await Main.GetTestMethodsForProgram(program).ToListAsync();
      Assert.Equal(8, methods.Count);
      Assert.True(methods.All(m => m.MethodName == "Paths.eightPaths"));
      Assert.True(methods.All(m => m.DafnyInfo.IsStatic("Paths.eightPaths")));
      Assert.True(methods.All(m => m.ArgValues.Count == 1));
      Assert.True(methods.All(m => m.ValueCreation.Count == 0));
      var values = methods.Select(m =>
          int.TryParse(m.ArgValues[0], out var result) ? (int?)result : null)
        .ToList();
      Assert.True(values.All(i => i != null));
      Assert.True(values.Exists(i => i % 2 == 0 && i % 3 == 0 && i % 5 == 0));
      Assert.True(values.Exists(i => i % 2 == 0 && i % 3 == 0 && i % 5 != 0));
      Assert.True(values.Exists(i => i % 2 == 0 && i % 3 != 0 && i % 5 == 0));
      Assert.True(values.Exists(i => i % 2 == 0 && i % 3 != 0 && i % 5 != 0));
      Assert.True(values.Exists(i => i % 2 != 0 && i % 3 == 0 && i % 5 == 0));
      Assert.True(values.Exists(i => i % 2 != 0 && i % 3 == 0 && i % 5 != 0));
      Assert.True(values.Exists(i => i % 2 != 0 && i % 3 != 0 && i % 5 == 0));
      Assert.True(values.Exists(i => i % 2 != 0 && i % 3 != 0 && i % 5 != 0));
    }

    [Fact]
    public async Task BlockBasedTests() {
      var source = @"
module Paths {
  static method eightPaths (i:int) returns (divBy2:bool, divBy3:bool, divBy5:bool) {
    if (i % 2 == 0) {
      divBy2 := true;
    } else {
      divBy2 := false;
    }
    if (i % 3 == 0) {
      divBy3 := true;
    } else {
      divBy3 := false;
    }
    if (i % 5 == 0) {
      divBy5 := true;
    } else {
      divBy5 := false;
    }
  }
}
".TrimStart();
      var program = Utils.Parse(Setup.GetDafnyOptions(), source);
      var methods = await Main.GetTestMethodsForProgram(program).ToListAsync();
      Assert.True(methods.Count is >= 2 and <= 6);
      Assert.True(methods.All(m => m.MethodName == "Paths.eightPaths"));
      Assert.True(methods.All(m => m.DafnyInfo.IsStatic("Paths.eightPaths")));
      Assert.True(methods.All(m => m.ArgValues.Count == 1));
      Assert.True(methods.All(m => m.ValueCreation.Count == 0));
      var values = methods.Select(m =>
          int.TryParse(m.ArgValues[0], out var result) ? (int?)result : null)
        .ToList();
      Assert.True(values.All(i => i != null));
      Assert.True(values.Exists(i => i % 2 == 0));
      Assert.True(values.Exists(i => i % 2 != 0));
      Assert.True(values.Exists(i => i % 3 == 0));
      Assert.True(values.Exists(i => i % 3 != 0));
      Assert.True(values.Exists(i => i % 5 == 0));
      Assert.True(values.Exists(i => i % 5 != 0));
    }

    [Fact]
    public async Task RecursivelyExtractObjectFields() {
      var source = @"
module Objects {
  class Node {
      var next: Node?;
      constructor (next2:Node) {
          next := next2;
      }
  }
  class List {
    static method IsACircleOfLessThanThree(node: Node) returns (b: bool) {
        var curr:Node? := node.next;
        var counter:int := 1;
        while ((counter < 3) && (curr != null) && (curr != node))
            invariant counter <= 3
            decreases 3 - counter {
            curr := curr.next;
            counter := counter + 1;
        }
        return curr == node;
    }
  }
}
".TrimStart();
      var options = Setup.GetDafnyOptions();
      var program = Utils.Parse(options, source);
      options.TestGenOptions.TargetMethod =
        "Objects.List.IsACircleOfLessThanThree";
      var methods = await Main.GetTestMethodsForProgram(program).ToListAsync();
      Assert.True(methods.Count >= 2);
      Assert.True(methods.All(m =>
        m.MethodName == "Objects.List.IsACircleOfLessThanThree"));
      Assert.True(methods.All(m =>
        m.DafnyInfo.IsStatic("Objects.List.IsACircleOfLessThanThree")));
      Assert.True(methods.All(m => m.ArgValues.Count == 1));
      // This test is too specific. A test input may be valid and still not satisfy it.
      /*
      Assert.True(methods.Exists(m =>
        (m.Assignments.Count == 1 && m.Assignments[0] == ("v0", "next", "v0") &&
        m.ValueCreation.Count == 1) ||
        (m.Assignments.Count == 2 && m.Assignments[1] == ("v0", "next", "v1") &&
        m.Assignments[0] == ("v1", "next", "v0") &&
        m.ValueCreation.Count == 2)));
        */
      Assert.True(methods.Exists(m =>
        (m.Assignments.Count > 2 && m.ValueCreation.Count > 2 &&
        m.Assignments.Last() == ("v0", "next", "v1") &&
        m.Assignments[^2] == ("v1", "next", "v2")) ||
        (m.Assignments.Count == 2 && m.ValueCreation.Count == 2 &&
        m.Assignments[1] == ("v0", "next", "v1") &&
        m.Assignments[0] == ("v1", "next", "v1"))));
      Assert.True(methods.Exists(m =>
        (m.Assignments.Count == 1 &&
        m.Assignments[0] == ("v0", "next", "null") &&
        m.ValueCreation.Count == 1) ||
        (m.Assignments.Count == 2 && m.Assignments[1] == ("v0", "next", "v1") &&
        m.Assignments[0] == ("v1", "next", "null") &&
        m.ValueCreation.Count == 2)));
    }

    [Fact]
    public async Task RecursivelyExtractDatatypeFields() {
      var source = @"
module DataTypes {
  datatype Node = Cons(next:Node) | Nil
  class List {
    static method Depth(node: Node) returns (i:int) {
      if (node.Nil?) {
        return 0;
      } else if (node.next.Nil?) {
        return 1;
      } else {
        return 2;
      }
    }
  }
}
".TrimStart();
      var options = Setup.GetDafnyOptions();
      var program = Utils.Parse(options, source);
      options.TestGenOptions.TargetMethod =
        "DataTypes.List.Depth";
      var methods = await Main.GetTestMethodsForProgram(program).ToListAsync();
      Assert.Equal(3, methods.Count);
      Assert.True(methods.All(m =>
        m.MethodName == "DataTypes.List.Depth"));
      Assert.True(methods.All(m =>
        m.DafnyInfo.IsStatic("DataTypes.List.Depth")));
      Assert.True(methods.All(m => m.ArgValues.Count == 1));
      Assert.True(methods.All(m => m.ValueCreation[0].value == "DataTypes.Node.Nil"));
      Assert.True(methods.Exists(m =>
        m.ValueCreation.Count == 1));
      Assert.True(methods.Exists(m =>
        m.ValueCreation.Count == 2 &&
        m.ValueCreation[1].value == $"DataTypes.Node.Cons(next:={m.ValueCreation[0].id})"));
      Assert.True(methods.Exists(m =>
        m.ValueCreation.Count == 3 &&
        m.ValueCreation[1].value == $"DataTypes.Node.Cons(next:={m.ValueCreation[0].id})" &&
        m.ValueCreation[2].value == $"DataTypes.Node.Cons(next:={m.ValueCreation[1].id})"));
    }

    [Fact]
    public async Task NonNullableObjects() {
      var source = @"
module Module {
  class Value<T> {
    var v:T;
    constructor(v:T) {
      this.v := v;
    }
  }
  method ignoreNonNullableObject(v:Value<char>, b:bool) {
    assert b;
  }
}
".TrimStart();
      var options = Setup.GetDafnyOptions();
      var program = Utils.Parse(options, source);
      options.TestGenOptions.TargetMethod =
        "Module.ignoreNonNullableObject";
      var methods = await Main.GetTestMethodsForProgram(program).ToListAsync();
      Assert.Single(methods);
      var m = methods[0];
      Assert.Equal("Module.ignoreNonNullableObject", m.MethodName);
      Assert.True(m.DafnyInfo.IsStatic("Module.ignoreNonNullableObject"));
      Assert.Equal(2, m.ArgValues.Count);
      Assert.Single(m.ValueCreation);
      Assert.Equal("Module.Value<char>", m.ValueCreation[0].type.ToString());
    }

    [Fact]
    public async Task DeadCode() {
      var source = @"
module M {
  method m(a:int) returns (b:int)
    requires a > 0
  {
    if (a == 0) {
      return 0;
    }
    return 1;
  }
}
".TrimStart();
      var options = Setup.GetDafnyOptions();
      var program = Utils.Parse(options, source);
      options.TestGenOptions.WarnDeadCode = true;
      var stats = await Main.GetDeadCodeStatistics(program).ToListAsync();
      Assert.Contains("Code at (6,14) is potentially unreachable.", stats);
      Assert.Equal(2, stats.Count); // second is line with stats
    }

    [Fact]
    public async Task NoDeadCode() {
      var source = @"
method m(a:int) returns (b:int)
{
  if (a == 0) {
    return 0;
  }
  return 1;
}
".TrimStart();
      var options = Setup.GetDafnyOptions();
      var program = Utils.Parse(options, source);
      options.TestGenOptions.WarnDeadCode = true;
      var stats = await Main.GetDeadCodeStatistics(program).ToListAsync();
      Assert.Single(stats); // the only line with stats
    }

    [Fact]
    public async Task TypePolymorphism() {
      var source = @"
module Test {
  method IsEvenLength<K>(s: seq<K>) returns (isEven: bool)
  {
    if (|s| % 2 == 0) {
      return true;
    } else {
      return false;
    }
  }
}
".TrimStart();
      var options = Setup.GetDafnyOptions();
      var program = Utils.Parse(options, source);
      options.TestGenOptions.TargetMethod = "Test.IsEvenLength";
      options.TestGenOptions.SeqLengthLimit = 1;
      var methods = await Main.GetTestMethodsForProgram(program).ToListAsync();
      Assert.Equal(2, methods.Count);
      Assert.True(methods.All(m => m.MethodName == "Test.IsEvenLength"));
      Assert.True(methods.All(m => m.DafnyInfo.IsStatic("Test.IsEvenLength")));
      Assert.True(methods.All(m => m.ArgValues.Count == 1));
      Assert.True(methods.All(m => m.ValueCreation.Count == 1));
      Assert.True(methods.All(m => m.NOfTypeArgs == 1));
      Assert.True(methods.Exists(m => m.ValueCreation[0].value == "[]"));
      Assert.True(methods.Exists(m =>
        Regex.IsMatch(m.ValueCreation[0].value, "\\[[0-9]+\\]")));
    }

    [Fact]
    public async Task FunctionMethod() {
      var source = @"
module Math {
  function Max(a:int, b:int):int {
    if (a > b) then a else b
  }
  function Min(a:int, b:int):int {
    -Max(-a, -b)
  }
}
".TrimStart();
      var options = Setup.GetDafnyOptions();
      var program = Utils.Parse(options, source);
      options.TestGenOptions.TestInlineDepth = 2;
      options.TestGenOptions.TargetMethod = "Math.Min";
      var methods = await Main.GetTestMethodsForProgram(program).ToListAsync();
      Assert.True(2 <= methods.Count);
      Assert.True(methods.All(m => m.MethodName == "Math.Min"));
      Assert.True(methods.All(m => m.DafnyInfo.IsStatic("Math.Min")));
      Assert.True(methods.All(m => m.ArgValues.Count == 2));
      Assert.True(methods.All(m => m.ValueCreation.Count == 0));
      Assert.True(methods.All(m => m.NOfTypeArgs == 0));
      Assert.True(methods.Exists(m => int.Parse(m.ArgValues[0]) < int.Parse(m.ArgValues[1])));
      Assert.True(methods.Exists(m => int.Parse(m.ArgValues[1]) <= int.Parse(m.ArgValues[0])));
    }

    [Fact]
    public async Task FunctionMethodShortCircuit() {
      var source = @"
module ShortCircuit {
  function Or(a:bool):bool {
    a || OnlyFalse(a)
  }
  function OnlyFalse(a:bool):bool
    requires !a
  {
    false
  }
}
".TrimStart();
      var options = Setup.GetDafnyOptions();
      var program = Utils.Parse(options, source);
      options.TestGenOptions.TestInlineDepth = 1;
      options.TestGenOptions.TargetMethod = "ShortCircuit.Or";
      var methods = await Main.GetTestMethodsForProgram(program).ToListAsync();
      Assert.Equal(2, methods.Count);
      Assert.True(methods.All(m => m.MethodName == "ShortCircuit.Or"));
      Assert.True(methods.All(m => m.DafnyInfo.IsStatic("ShortCircuit.Or")));
      Assert.True(methods.All(m => m.ArgValues.Count == 1));
      Assert.True(methods.All(m => m.ValueCreation.Count == 0));
      Assert.True(methods.All(m => m.NOfTypeArgs == 0));
      Assert.True(methods.Exists(m => m.ArgValues[0] == "true"));
      Assert.True(methods.Exists(m => m.ArgValues[0] == "false"));
    }

    /// <summary>
    /// If this fails, consider amending ProgramModifier.MergeBoogiePrograms
    /// </summary>
    [Fact]
    public async Task MultipleModules() {
      var source = @"
module A {
  function m(i:int):int requires i == 0 { i }
}
module B {
  function m(c:char):char requires c == '0' { c }
}
module C {
  function m(r:real):real requires r == 0.0 { r }
}
".TrimStart();
      var options = Setup.GetDafnyOptions();
      var program = Utils.Parse(options, source);
      var methods = await Main.GetTestMethodsForProgram(program).ToListAsync();
      Assert.Equal(3, methods.Count);
      Assert.True(methods.Exists(m => m.MethodName == "A.m" &&
                                        m.DafnyInfo.IsStatic("A.m") &&
                                        m.ValueCreation.Count == 0 &&
                                        m.Assignments.Count == 0 &&
                                        m.ArgValues.Count == 1 &&
                                        m.ArgValues[0] == "0"));
      Assert.True(methods.Exists(m => m.MethodName == "B.m" &&
                                        m.DafnyInfo.IsStatic("B.m") &&
                                        m.ValueCreation.Count == 0 &&
                                        m.Assignments.Count == 0 &&
                                        m.ArgValues.Count == 1 &&
                                        m.ArgValues[0] == "'0'"));
      Assert.True(methods.Exists(m => m.MethodName == "C.m" &&
                                        m.DafnyInfo.IsStatic("C.m") &&
                                        m.ValueCreation.Count == 0 &&
                                        m.Assignments.Count == 0 &&
                                        m.ArgValues.Count == 1 &&
                                        m.ArgValues[0] == "0.0"));
    }

    [Fact]
    public async Task Oracles() {
      var source = @"
module M {
  class Instance {  
    var i:int;
    method setI(i:int) 
      requires i == 10
      ensures this.i == i 
      modifies this
    { 
      this.i := i;
    }    
  }  
}
".TrimStart();
      var program = Utils.Parse(Setup.GetDafnyOptions(), source);
      var methods = await Main.GetTestMethodsForProgram(program).ToListAsync();
      Assert.Single(methods);
      Assert.True(methods.All(m =>
        m.MethodName == "M.Instance.setI"));
      Assert.True(methods.All(m =>
        !m.DafnyInfo.IsStatic("M.Instance.setI")));
      Assert.True(methods.All(m => m.ArgValues.Count == 2));
      Assert.True(methods.All(m => m.ToString().Contains("expect v0.i == 10")));
    }

  }
}<|MERGE_RESOLUTION|>--- conflicted
+++ resolved
@@ -76,8 +76,7 @@
         Regex.IsMatch(m.ArgValues[1], "-?[1-9][0-9]*")));
     }
 
-<<<<<<< HEAD
-    [TestMethod]
+    [Fact]
     public async Task SelectiveInlining() {
       var source = @"
 module M {
@@ -100,13 +99,10 @@
       options.TestGenOptions.TargetMethod = "M.Inlining.test";
       options.TestGenOptions.TestInline = new List<string>() { "M.Inlining.min" };
       var methods = await Main.GetTestMethodsForProgram(program).ToListAsync();
-      Assert.AreEqual(2, methods.Count);
-    }
-
-    [TestMethod]
-=======
-    [Fact]
->>>>>>> 5f9db2e5
+      Assert.Equal(2, methods.Count);
+    }
+
+    [Fact]
     public async Task PathBasedTests() {
       var source = @"
 module Paths {
