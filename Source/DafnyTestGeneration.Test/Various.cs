using System.Linq;
using System.Text.RegularExpressions;
using System.Threading.Tasks;
using Microsoft.Dafny;
using Xunit;

namespace DafnyTestGeneration.Test {

  public class Various {


    [Fact]
    public async Task NoInlining() {
      var source = @"
module M {
  class Inlining {
    method b (i:int) returns (r:int) {
      if (i == 0) {
          return 7;
      } else {
          return 81;
      }
    }
    method a (i:int) returns (r:int) {
      r := b(i);
    }
  }
}
".TrimStart();
      var program = Utils.Parse(Setup.GetDafnyOptions(), source);
      var methods = await Main.GetTestMethodsForProgram(program).ToListAsync();
      Assert.Equal(3, methods.Count);
      Assert.Equal(2, methods.Count(m => m.MethodName == "M.Inlining.b"));
      Assert.Equal(1, methods.Count(m => m.MethodName == "M.Inlining.a"));
      Assert.True(methods.All(m => !m.DafnyInfo.IsStatic("M.Inlining.b")));
      Assert.True(methods.All(m => !m.DafnyInfo.IsStatic("M.Inlining.a")));
      Assert.True(methods.All(m => m.ArgValues.Count == 2));
      Assert.True(methods.All(m => m.ValueCreation.Count == 1));
      Assert.True(methods.Exists(m => m.ArgValues[1] == "0"));
      Assert.True(methods.Count(m => m.ArgValues[1] != "0") is 1 or 2);
      Assert.True(methods.All(m =>
        Regex.IsMatch(m.ArgValues[1], "-?[0-9]+")));
    }

    [Fact]
    public async Task Inlining() {
      var source = @"
module M {
  class Inlining {
    method b (i:int) returns (r:int) {
      if (i == 0) {
          return 7;
      } else {
          return 81;
      }
    }
    method a (i:int) returns (r:int) {
      r := b(i);
    }
  }
}
".TrimStart();
      var options = Setup.GetDafnyOptions();
      var program = Utils.Parse(options, source);
      options.TestGenOptions.TargetMethod = "M.Inlining.a";
      options.TestGenOptions.TestInlineDepth = 2;
      var methods = await Main.GetTestMethodsForProgram(program).ToListAsync();
      Assert.Equal(2, methods.Count);
      Assert.True(methods.All(m => m.MethodName == "M.Inlining.a"));
      Assert.True(methods.All(m => !m.DafnyInfo.IsStatic("M.Inlining.a")));
      Assert.True(methods.All(m => m.ArgValues.Count == 2));
      Assert.True(methods.All(m => m.ValueCreation.Count == 1));
      Assert.True(methods.Exists(m => m.ArgValues[1] == "0"));
      Assert.True(methods.Exists(m =>
        Regex.IsMatch(m.ArgValues[1], "-?[1-9][0-9]*")));
    }

    [Fact]
    public async Task PathBasedTests() {
      var source = @"
module Paths {
  static method eightPaths (i:int)
    returns (divBy2:bool, divBy3:bool, divBy5:bool)
  {
    if (i % 2 == 0) {
      divBy2 := true;
    } else {
      divBy2 := false;
    }
    if (i % 3 == 0) {
      divBy3 := true;
    } else {
      divBy3 := false;
    }
    if (i % 5 == 0) {
      divBy5 := true;
    } else {
      divBy5 := false;
    }
  }
}
".TrimStart();
      var options = Setup.GetDafnyOptions();
      var program = Utils.Parse(options, source);
      options.TestGenOptions.Mode =
        TestGenerationOptions.Modes.Path;
      var methods = await Main.GetTestMethodsForProgram(program).ToListAsync();
      Assert.Equal(8, methods.Count);
      Assert.True(methods.All(m => m.MethodName == "Paths.eightPaths"));
      Assert.True(methods.All(m => m.DafnyInfo.IsStatic("Paths.eightPaths")));
      Assert.True(methods.All(m => m.ArgValues.Count == 1));
      Assert.True(methods.All(m => m.ValueCreation.Count == 0));
      var values = methods.Select(m =>
          int.TryParse(m.ArgValues[0], out var result) ? (int?)result : null)
        .ToList();
      Assert.True(values.All(i => i != null));
      Assert.True(values.Exists(i => i % 2 == 0 && i % 3 == 0 && i % 5 == 0));
      Assert.True(values.Exists(i => i % 2 == 0 && i % 3 == 0 && i % 5 != 0));
      Assert.True(values.Exists(i => i % 2 == 0 && i % 3 != 0 && i % 5 == 0));
      Assert.True(values.Exists(i => i % 2 == 0 && i % 3 != 0 && i % 5 != 0));
      Assert.True(values.Exists(i => i % 2 != 0 && i % 3 == 0 && i % 5 == 0));
      Assert.True(values.Exists(i => i % 2 != 0 && i % 3 == 0 && i % 5 != 0));
      Assert.True(values.Exists(i => i % 2 != 0 && i % 3 != 0 && i % 5 == 0));
      Assert.True(values.Exists(i => i % 2 != 0 && i % 3 != 0 && i % 5 != 0));
    }

    [Fact]
    public async Task BlockBasedTests() {
      var source = @"
module Paths {
  static method eightPaths (i:int) returns (divBy2:bool, divBy3:bool, divBy5:bool) {
    if (i % 2 == 0) {
      divBy2 := true;
    } else {
      divBy2 := false;
    }
    if (i % 3 == 0) {
      divBy3 := true;
    } else {
      divBy3 := false;
    }
    if (i % 5 == 0) {
      divBy5 := true;
    } else {
      divBy5 := false;
    }
  }
}
".TrimStart();
      var program = Utils.Parse(Setup.GetDafnyOptions(), source);
      var methods = await Main.GetTestMethodsForProgram(program).ToListAsync();
      Assert.True(methods.Count is >= 2 and <= 6);
      Assert.True(methods.All(m => m.MethodName == "Paths.eightPaths"));
      Assert.True(methods.All(m => m.DafnyInfo.IsStatic("Paths.eightPaths")));
      Assert.True(methods.All(m => m.ArgValues.Count == 1));
      Assert.True(methods.All(m => m.ValueCreation.Count == 0));
      var values = methods.Select(m =>
          int.TryParse(m.ArgValues[0], out var result) ? (int?)result : null)
        .ToList();
      Assert.True(values.All(i => i != null));
      Assert.True(values.Exists(i => i % 2 == 0));
      Assert.True(values.Exists(i => i % 2 != 0));
      Assert.True(values.Exists(i => i % 3 == 0));
      Assert.True(values.Exists(i => i % 3 != 0));
      Assert.True(values.Exists(i => i % 5 == 0));
      Assert.True(values.Exists(i => i % 5 != 0));
    }

    [Fact]
    public async Task RecursivelyExtractObjectFields() {
      var source = @"
module Objects {
  class Node {
      var next: Node?;
      constructor (next2:Node) {
          next := next2;
      }
  }
  class List {
    static method IsACircleOfLessThanThree(node: Node) returns (b: bool) {
        var curr:Node? := node.next;
        var counter:int := 1;
        while ((counter < 3) && (curr != null) && (curr != node))
            invariant counter <= 3
            decreases 3 - counter {
            curr := curr.next;
            counter := counter + 1;
        }
        return curr == node;
    }
  }
}
".TrimStart();
      var options = Setup.GetDafnyOptions();
      var program = Utils.Parse(options, source);
      options.TestGenOptions.TargetMethod =
        "Objects.List.IsACircleOfLessThanThree";
      var methods = await Main.GetTestMethodsForProgram(program).ToListAsync();
      Assert.True(methods.Count >= 2);
      Assert.True(methods.All(m =>
        m.MethodName == "Objects.List.IsACircleOfLessThanThree"));
      Assert.True(methods.All(m =>
        m.DafnyInfo.IsStatic("Objects.List.IsACircleOfLessThanThree")));
      Assert.True(methods.All(m => m.ArgValues.Count == 1));
      // This test is too specific. A test input may be valid and still not satisfy it.
      /*
<<<<<<< HEAD
      Assert.IsTrue(methods.Exists(m =>
        (m.Assignments.Count == 1 && m.Assignments[0] == ("node0", "next", "node0") &&
=======
      Assert.True(methods.Exists(m =>
        (m.Assignments.Count == 1 && m.Assignments[0] == ("v0", "next", "v0") &&
>>>>>>> 5f9db2e5
        m.ValueCreation.Count == 1) ||
        (m.Assignments.Count == 2 && m.Assignments[1] == ("node0", "next", "node1") &&
        m.Assignments[0] == ("node1", "next", "node0") &&
        m.ValueCreation.Count == 2)));
        */
      Assert.True(methods.Exists(m =>
        (m.Assignments.Count > 2 && m.ValueCreation.Count > 2 &&
        m.Assignments.Last() == ("node0", "next", "node1") &&
        m.Assignments[^2] == ("node1", "next", "node2")) ||
        (m.Assignments.Count == 2 && m.ValueCreation.Count == 2 &&
<<<<<<< HEAD
        m.Assignments[1] == ("node0", "next", "node1") &&
        m.Assignments[0] == ("node1", "next", "node1"))));
      Assert.IsTrue(methods.Exists(m =>
=======
        m.Assignments[1] == ("v0", "next", "v1") &&
        m.Assignments[0] == ("v1", "next", "v1"))));
      Assert.True(methods.Exists(m =>
>>>>>>> 5f9db2e5
        (m.Assignments.Count == 1 &&
        m.Assignments[0] == ("node0", "next", "null") &&
        m.ValueCreation.Count == 1) ||
        (m.Assignments.Count == 2 && m.Assignments[1] == ("node0", "next", "node1") &&
        m.Assignments[0] == ("node1", "next", "null") &&
        m.ValueCreation.Count == 2)));
    }

    [Fact]
    public async Task RecursivelyExtractDatatypeFields() {
      var source = @"
module DataTypes {
  datatype Node = Cons(next:Node) | Nil
  class List {
    static method Depth(node: Node) returns (i:int) {
      if (node.Nil?) {
        return 0;
      } else if (node.next.Nil?) {
        return 1;
      } else {
        return 2;
      }
    }
  }
}
".TrimStart();
      var options = Setup.GetDafnyOptions();
      var program = Utils.Parse(options, source);
      options.TestGenOptions.TargetMethod =
        "DataTypes.List.Depth";
      var methods = await Main.GetTestMethodsForProgram(program).ToListAsync();
      Assert.Equal(3, methods.Count);
      Assert.True(methods.All(m =>
        m.MethodName == "DataTypes.List.Depth"));
      Assert.True(methods.All(m =>
        m.DafnyInfo.IsStatic("DataTypes.List.Depth")));
      Assert.True(methods.All(m => m.ArgValues.Count == 1));
      Assert.True(methods.All(m => m.ValueCreation[0].value == "DataTypes.Node.Nil"));
      Assert.True(methods.Exists(m =>
        m.ValueCreation.Count == 1));
      Assert.True(methods.Exists(m =>
        m.ValueCreation.Count == 2 &&
        m.ValueCreation[1].value == $"DataTypes.Node.Cons(next:={m.ValueCreation[0].id})"));
      Assert.True(methods.Exists(m =>
        m.ValueCreation.Count == 3 &&
        m.ValueCreation[1].value == $"DataTypes.Node.Cons(next:={m.ValueCreation[0].id})" &&
        m.ValueCreation[2].value == $"DataTypes.Node.Cons(next:={m.ValueCreation[1].id})"));
    }

    [Fact]
    public async Task NonNullableObjects() {
      var source = @"
module Module {
  class Value<T> {
    var v:T;
    constructor(v:T) {
      this.v := v;
    }
  }
  method ignoreNonNullableObject(v:Value<char>, b:bool) {
    assert b;
  }
}
".TrimStart();
      var options = Setup.GetDafnyOptions();
      var program = Utils.Parse(options, source);
      options.TestGenOptions.TargetMethod =
        "Module.ignoreNonNullableObject";
      var methods = await Main.GetTestMethodsForProgram(program).ToListAsync();
      Assert.Single(methods);
      var m = methods[0];
      Assert.Equal("Module.ignoreNonNullableObject", m.MethodName);
      Assert.True(m.DafnyInfo.IsStatic("Module.ignoreNonNullableObject"));
      Assert.Equal(2, m.ArgValues.Count);
      Assert.Single(m.ValueCreation);
      Assert.Equal("Module.Value<char>", m.ValueCreation[0].type.ToString());
    }

    [Fact]
    public async Task DeadCode() {
      var source = @"
module M {
  method m(a:int) returns (b:int)
    requires a > 0
  {
    if (a == 0) {
      return 0;
    }
    return 1;
  }
}
".TrimStart();
      var options = Setup.GetDafnyOptions();
      var program = Utils.Parse(options, source);
      options.TestGenOptions.WarnDeadCode = true;
      var stats = await Main.GetDeadCodeStatistics(program).ToListAsync();
      Assert.Contains("Code at (6,14) is potentially unreachable.", stats);
      Assert.Equal(2, stats.Count); // second is line with stats
    }

    [Fact]
    public async Task NoDeadCode() {
      var source = @"
method m(a:int) returns (b:int)
{
  if (a == 0) {
    return 0;
  }
  return 1;
}
".TrimStart();
      var options = Setup.GetDafnyOptions();
      var program = Utils.Parse(options, source);
      options.TestGenOptions.WarnDeadCode = true;
      var stats = await Main.GetDeadCodeStatistics(program).ToListAsync();
      Assert.Single(stats); // the only line with stats
    }

    [Fact]
    public async Task TypePolymorphism() {
      var source = @"
module Test {
  method IsEvenLength<K>(s: seq<K>) returns (isEven: bool)
  {
    if (|s| % 2 == 0) {
      return true;
    } else {
      return false;
    }
  }
}
".TrimStart();
      var options = Setup.GetDafnyOptions();
      var program = Utils.Parse(options, source);
      options.TestGenOptions.TargetMethod = "Test.IsEvenLength";
      options.TestGenOptions.SeqLengthLimit = 1;
      var methods = await Main.GetTestMethodsForProgram(program).ToListAsync();
      Assert.Equal(2, methods.Count);
      Assert.True(methods.All(m => m.MethodName == "Test.IsEvenLength"));
      Assert.True(methods.All(m => m.DafnyInfo.IsStatic("Test.IsEvenLength")));
      Assert.True(methods.All(m => m.ArgValues.Count == 1));
      Assert.True(methods.All(m => m.ValueCreation.Count == 1));
      Assert.True(methods.All(m => m.NOfTypeArgs == 1));
      Assert.True(methods.Exists(m => m.ValueCreation[0].value == "[]"));
      Assert.True(methods.Exists(m =>
        Regex.IsMatch(m.ValueCreation[0].value, "\\[[0-9]+\\]")));
    }

    [Fact]
    public async Task FunctionMethod() {
      var source = @"
module Math {
  function Max(a:int, b:int):int {
    if (a > b) then a else b
  }
  function Min(a:int, b:int):int {
    -Max(-a, -b)
  }
}
".TrimStart();
      var options = Setup.GetDafnyOptions();
      var program = Utils.Parse(options, source);
      options.TestGenOptions.TestInlineDepth = 2;
      options.TestGenOptions.TargetMethod = "Math.Min";
      var methods = await Main.GetTestMethodsForProgram(program).ToListAsync();
      Assert.True(2 <= methods.Count);
      Assert.True(methods.All(m => m.MethodName == "Math.Min"));
      Assert.True(methods.All(m => m.DafnyInfo.IsStatic("Math.Min")));
      Assert.True(methods.All(m => m.ArgValues.Count == 2));
      Assert.True(methods.All(m => m.ValueCreation.Count == 0));
      Assert.True(methods.All(m => m.NOfTypeArgs == 0));
      Assert.True(methods.Exists(m => int.Parse(m.ArgValues[0]) < int.Parse(m.ArgValues[1])));
      Assert.True(methods.Exists(m => int.Parse(m.ArgValues[1]) <= int.Parse(m.ArgValues[0])));
    }

    [Fact]
    public async Task FunctionMethodShortCircuit() {
      var source = @"
module ShortCircuit {
  function Or(a:bool):bool {
    a || OnlyFalse(a)
  }
  function OnlyFalse(a:bool):bool
    requires !a
  {
    false
  }
}
".TrimStart();
      var options = Setup.GetDafnyOptions();
      var program = Utils.Parse(options, source);
      options.TestGenOptions.TestInlineDepth = 1;
      options.TestGenOptions.TargetMethod = "ShortCircuit.Or";
      var methods = await Main.GetTestMethodsForProgram(program).ToListAsync();
      Assert.Equal(2, methods.Count);
      Assert.True(methods.All(m => m.MethodName == "ShortCircuit.Or"));
      Assert.True(methods.All(m => m.DafnyInfo.IsStatic("ShortCircuit.Or")));
      Assert.True(methods.All(m => m.ArgValues.Count == 1));
      Assert.True(methods.All(m => m.ValueCreation.Count == 0));
      Assert.True(methods.All(m => m.NOfTypeArgs == 0));
      Assert.True(methods.Exists(m => m.ArgValues[0] == "true"));
      Assert.True(methods.Exists(m => m.ArgValues[0] == "false"));
    }

    /// <summary>
    /// If this fails, consider amending ProgramModifier.MergeBoogiePrograms
    /// </summary>
    [Fact]
    public async Task MultipleModules() {
      var source = @"
module A {
  function m(i:int):int requires i == 0 { i }
}
module B {
  function m(c:char):char requires c == '0' { c }
}
module C {
  function m(r:real):real requires r == 0.0 { r }
}
".TrimStart();
      var options = Setup.GetDafnyOptions();
      var program = Utils.Parse(options, source);
      var methods = await Main.GetTestMethodsForProgram(program).ToListAsync();
      Assert.Equal(3, methods.Count);
      Assert.True(methods.Exists(m => m.MethodName == "A.m" &&
                                        m.DafnyInfo.IsStatic("A.m") &&
                                        m.ValueCreation.Count == 0 &&
                                        m.Assignments.Count == 0 &&
                                        m.ArgValues.Count == 1 &&
                                        m.ArgValues[0] == "0"));
      Assert.True(methods.Exists(m => m.MethodName == "B.m" &&
                                        m.DafnyInfo.IsStatic("B.m") &&
                                        m.ValueCreation.Count == 0 &&
                                        m.Assignments.Count == 0 &&
                                        m.ArgValues.Count == 1 &&
                                        m.ArgValues[0] == "'0'"));
      Assert.True(methods.Exists(m => m.MethodName == "C.m" &&
                                        m.DafnyInfo.IsStatic("C.m") &&
                                        m.ValueCreation.Count == 0 &&
                                        m.Assignments.Count == 0 &&
                                        m.ArgValues.Count == 1 &&
                                        m.ArgValues[0] == "0.0"));
    }

    [Fact]
    public async Task Oracles() {
      var source = @"
module M {
  class Instance {  
    var i:int;
    method setI(i:int) 
      requires i == 10
      ensures this.i == i 
      modifies this
    { 
      this.i := i;
    }    
  }  
}
".TrimStart();
      var program = Utils.Parse(Setup.GetDafnyOptions(), source);
      var methods = await Main.GetTestMethodsForProgram(program).ToListAsync();
      Assert.Single(methods);
      Assert.True(methods.All(m =>
        m.MethodName == "M.Instance.setI"));
      Assert.True(methods.All(m =>
        !m.DafnyInfo.IsStatic("M.Instance.setI")));
<<<<<<< HEAD
      Assert.IsTrue(methods.All(m => m.ArgValues.Count == 2));
      Assert.IsTrue(methods.All(m => m.ToString().Contains("expect instance0.i == 10")));
=======
      Assert.True(methods.All(m => m.ArgValues.Count == 2));
      Assert.True(methods.All(m => m.ToString().Contains("expect v0.i == 10")));
>>>>>>> 5f9db2e5
    }

  }
}<|MERGE_RESOLUTION|>--- conflicted
+++ resolved
@@ -204,13 +204,8 @@
       Assert.True(methods.All(m => m.ArgValues.Count == 1));
       // This test is too specific. A test input may be valid and still not satisfy it.
       /*
-<<<<<<< HEAD
-      Assert.IsTrue(methods.Exists(m =>
+      Assert.True(methods.Exists(m =>
         (m.Assignments.Count == 1 && m.Assignments[0] == ("node0", "next", "node0") &&
-=======
-      Assert.True(methods.Exists(m =>
-        (m.Assignments.Count == 1 && m.Assignments[0] == ("v0", "next", "v0") &&
->>>>>>> 5f9db2e5
         m.ValueCreation.Count == 1) ||
         (m.Assignments.Count == 2 && m.Assignments[1] == ("node0", "next", "node1") &&
         m.Assignments[0] == ("node1", "next", "node0") &&
@@ -221,15 +216,9 @@
         m.Assignments.Last() == ("node0", "next", "node1") &&
         m.Assignments[^2] == ("node1", "next", "node2")) ||
         (m.Assignments.Count == 2 && m.ValueCreation.Count == 2 &&
-<<<<<<< HEAD
         m.Assignments[1] == ("node0", "next", "node1") &&
         m.Assignments[0] == ("node1", "next", "node1"))));
-      Assert.IsTrue(methods.Exists(m =>
-=======
-        m.Assignments[1] == ("v0", "next", "v1") &&
-        m.Assignments[0] == ("v1", "next", "v1"))));
-      Assert.True(methods.Exists(m =>
->>>>>>> 5f9db2e5
+      Assert.True(methods.Exists(m =>
         (m.Assignments.Count == 1 &&
         m.Assignments[0] == ("node0", "next", "null") &&
         m.ValueCreation.Count == 1) ||
@@ -497,13 +486,8 @@
         m.MethodName == "M.Instance.setI"));
       Assert.True(methods.All(m =>
         !m.DafnyInfo.IsStatic("M.Instance.setI")));
-<<<<<<< HEAD
-      Assert.IsTrue(methods.All(m => m.ArgValues.Count == 2));
-      Assert.IsTrue(methods.All(m => m.ToString().Contains("expect instance0.i == 10")));
-=======
       Assert.True(methods.All(m => m.ArgValues.Count == 2));
-      Assert.True(methods.All(m => m.ToString().Contains("expect v0.i == 10")));
->>>>>>> 5f9db2e5
+      Assert.True(methods.All(m => m.ToString().Contains("expect instance0.i == 10")));
     }
 
   }
