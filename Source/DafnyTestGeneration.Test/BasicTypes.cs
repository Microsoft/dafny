--- conflicted
+++ resolved
@@ -32,13 +32,8 @@
   }
 }
 ".TrimStart();
-<<<<<<< HEAD
-      var options = Setup.GetDafnyOptions(output);
-      var program = Utils.Parse(options, source, false);
-=======
       var options = Setup.GetDafnyOptions(optionSettings, output);
       var program = Utils.Parse(options, source);
->>>>>>> 51f4eab0
       var methods = await Main.GetTestMethodsForProgram(program).ToListAsync();
       Assert.True(3 <= methods.Count);
       Assert.True(methods.All(m =>
@@ -66,11 +61,7 @@
   }
 }
 ".TrimStart();
-<<<<<<< HEAD
-      var program = Utils.Parse(Setup.GetDafnyOptions(output), source, false);
-=======
-      var program = Utils.Parse(Setup.GetDafnyOptions(optionSettings, output), source);
->>>>>>> 51f4eab0
+      var program = Utils.Parse(Setup.GetDafnyOptions(optionSettings, output), source);
       var methods = await Main.GetTestMethodsForProgram(program).ToListAsync();
       Assert.True(2 <= methods.Count);
       Assert.True(methods.All(m => m.MethodName == "SimpleTest.checkIfTrue"));
@@ -104,11 +95,7 @@
   }
 }
 ".TrimStart();
-<<<<<<< HEAD
-      var program = Utils.Parse(Setup.GetDafnyOptions(output), source, false);
-=======
-      var program = Utils.Parse(Setup.GetDafnyOptions(optionSettings, output), source);
->>>>>>> 51f4eab0
+      var program = Utils.Parse(Setup.GetDafnyOptions(optionSettings, output), source);
       var methods = await Main.GetTestMethodsForProgram(program).ToListAsync();
       Assert.True(7 <= methods.Count);
       Assert.True(
@@ -141,11 +128,7 @@
   }
 }
 ".TrimStart();
-<<<<<<< HEAD
-      var program = Utils.Parse(Setup.GetDafnyOptions(output), source, false);
-=======
-      var program = Utils.Parse(Setup.GetDafnyOptions(optionSettings, output), source);
->>>>>>> 51f4eab0
+      var program = Utils.Parse(Setup.GetDafnyOptions(optionSettings, output), source);
       var methods = await Main.GetTestMethodsForProgram(program).ToListAsync();
       Assert.True(3 <= methods.Count);
       Assert.True(
@@ -176,11 +159,7 @@
   }
 }
 ".TrimStart();
-<<<<<<< HEAD
-      var program = Utils.Parse(Setup.GetDafnyOptions(output), source, false);
-=======
-      var program = Utils.Parse(Setup.GetDafnyOptions(optionSettings, output), source);
->>>>>>> 51f4eab0
+      var program = Utils.Parse(Setup.GetDafnyOptions(optionSettings, output), source);
       var methods = await Main.GetTestMethodsForProgram(program).ToListAsync();
       Assert.True(3 <= methods.Count);
       Assert.True(methods.All(m => m.MethodName == "SimpleTest.compareToB"));
@@ -211,11 +190,7 @@
   }
 }
 ".TrimStart();
-<<<<<<< HEAD
-      var program = Utils.Parse(Setup.GetDafnyOptions(output), source, false);
-=======
-      var program = Utils.Parse(Setup.GetDafnyOptions(optionSettings, output), source);
->>>>>>> 51f4eab0
+      var program = Utils.Parse(Setup.GetDafnyOptions(optionSettings, output), source);
       var methods = await Main.GetTestMethodsForProgram(program).ToListAsync();
       Assert.True(2 <= methods.Count);
       Assert.True(methods.All(m => m.MethodName == "SimpleTest.compareToB"));
