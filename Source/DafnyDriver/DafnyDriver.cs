//-----------------------------------------------------------------------------
//
// Copyright (C) Microsoft Corporation.  All Rights Reserved.
// Copyright by the contributors to the Dafny Project
// SPDX-License-Identifier: MIT
//
//-----------------------------------------------------------------------------
//---------------------------------------------------------------------------------------------
// DafnyDriver
//       - main program for taking a Dafny program and verifying it
//---------------------------------------------------------------------------------------------

using System.Collections.Concurrent;
using DafnyServer.CounterexampleGeneration;
using System.Runtime.InteropServices;
using System.Text.RegularExpressions;
using System.Threading.Tasks;
using System;
using System.Collections.Generic;
using System.Collections.ObjectModel;
using System.Diagnostics.Contracts;
using System.IO;
using System.Linq;
using Microsoft.Boogie;
using Bpl = Microsoft.Boogie;
using System.Diagnostics;
using Microsoft.Dafny.Plugins;

namespace Microsoft.Dafny {

  public class DafnyDriver {
    public DafnyOptions Options { get; }


    private readonly ExecutionEngine engine;

    private DafnyDriver(DafnyOptions dafnyOptions) {
      Options = dafnyOptions;
      engine = ExecutionEngine.CreateWithoutSharedCache(dafnyOptions);
    }

    // TODO: Refactor so that non-errors (NOT_VERIFIED, DONT_PROCESS_FILES) don't result in non-zero exit codes
    public enum ExitValue { SUCCESS = 0, PREPROCESSING_ERROR, DAFNY_ERROR, COMPILE_ERROR, VERIFICATION_ERROR, FORMAT_ERROR }

    // Environment variables that the CLI directly or indirectly (through target language tools) reads.
    // This is defined for the benefit of testing infrastructure to ensure that they are maintained
    // through separate processes.
    public static readonly string[] ReferencedEnvironmentVariables = { "PATH", "HOME", "DOTNET_NOLOGO" };

    static DafnyDriver() {
      if (RuntimeInformation.IsOSPlatform(OSPlatform.Windows)) {
        ReferencedEnvironmentVariables = ReferencedEnvironmentVariables
          .Concat(new[] { // Careful: Keep this list in sync with the one in lit.site.cfg
            "APPDATA",
            "HOMEDRIVE",
            "HOMEPATH",
            "INCLUDE",
            "LIB",
            "LOCALAPPDATA",
            "NODE_PATH",
            "ProgramFiles",
            "ProgramFiles(x86)",
            "SystemRoot",
            "SystemDrive",
            "TEMP",
            "TMP",
            "USERPROFILE"
          }).ToArray();
      }
    }

    public static readonly string[] DefaultArgumentsForTesting = new[] {
      // Try to verify 2 verification conditions at once
      "/vcsCores:2",

      // We do not want absolute or relative paths in error messages, just the basename of the file
      "/useBaseNameForFileName",

      // We do not want output such as "Compiled program written to Foo.cs"
      // from the compilers, since that changes with the target language
      "/compileVerbose:0",
      
      // Set a default time limit, to catch cases where verification time runs off the rails
      "/timeLimit:300"
    };

    public static readonly string[] NewDefaultArgumentsForTesting = new[] {
      // Try to verify 2 verification conditions at once
      "--cores=2",

      // We do not want absolute or relative paths in error messages, just the basename of the file
      "--use-basename-for-filename",

      // Set a default time limit, to catch cases where verification time runs off the rails
      "--verification-time-limit=300"
    };

    public static int Main(string[] args) {
      int ret = 0;
      var thread = new System.Threading.Thread(
        new System.Threading.ThreadStart(() => { ret = ThreadMain(args); }),
          0x10000000); // 256MB stack size to prevent stack overflow
      thread.Start();
      thread.Join();
      return ret;
    }

    public static int ThreadMain(string[] args) {
      Contract.Requires(cce.NonNullElements(args));

      var cliArgumentsResult = ProcessCommandLineArguments(args, out var dafnyOptions, out var dafnyFiles, out var otherFiles);
      ExitValue exitValue;

      switch (cliArgumentsResult) {
        case CommandLineArgumentsResult.OK:
          var driver = new DafnyDriver(dafnyOptions);
          ErrorReporter reporter = dafnyOptions.DiagnosticsFormat switch {
            DafnyOptions.DiagnosticsFormats.PlainText => new ConsoleErrorReporter(dafnyOptions),
            DafnyOptions.DiagnosticsFormats.JSON => new JsonConsoleErrorReporter(dafnyOptions),
            _ => throw new ArgumentOutOfRangeException()
          };
#pragma warning disable VSTHRD002
          exitValue = driver.ProcessFilesAsync(dafnyFiles, otherFiles.AsReadOnly(), reporter).Result;
#pragma warning restore VSTHRD002
          break;
        case CommandLineArgumentsResult.PREPROCESSING_ERROR:
          return (int)ExitValue.PREPROCESSING_ERROR;
        case CommandLineArgumentsResult.OK_EXIT_EARLY:
          return (int)ExitValue.SUCCESS;
        default:
          throw new ArgumentOutOfRangeException();
      }

      if (dafnyOptions.RunLanguageServer) {
#pragma warning disable VSTHRD002
        LanguageServer.Server.Start(dafnyOptions).Wait();
#pragma warning restore VSTHRD002
        return 0;
      }

      dafnyOptions.XmlSink?.Close();

      if (dafnyOptions.VerificationLoggerConfigs.Any()) {
        try {
          VerificationResultLogger.RaiseTestLoggerEvents(dafnyOptions);
        } catch (ArgumentException ae) {
          dafnyOptions.Printer.ErrorWriteLine(Console.Out, $"*** Error: {ae.Message}");
          exitValue = ExitValue.PREPROCESSING_ERROR;
        }
      }
      if (dafnyOptions.Wait) {
        Console.WriteLine("Press Enter to exit.");
        Console.ReadLine();
      }
<<<<<<< HEAD
      if (!dafnyOptions.CountVerificationErrors) {
        return 0;
      }
=======

>>>>>>> 407ee387
      //Console.ReadKey();
      return (int)exitValue;
    }

    public enum CommandLineArgumentsResult {
      /// Indicates that arguments were parsed successfully.
      OK,
      /// Indicates that arguments were not parsed successfully.
      PREPROCESSING_ERROR,
      /// Indicates that arguments were parsed successfully, but the program should exit without processing files.
      OK_EXIT_EARLY
    }

    static HashSet<string> SplitOptionValueIntoFiles(HashSet<string> inputs) {
      var result = new HashSet<string>();
      foreach (var input in inputs) {
        var values = input.Split(',');
        foreach (var slice in values) {
          var name = slice.Trim();
          if (Directory.Exists(name)) {
            var files = Directory.GetFiles(name, "*.dfy", SearchOption.AllDirectories);
            foreach (var file in files) { result.Add(file); }
          } else {
            result.Add(name);
          }
        }
      }
      return result;
    }

    public static CommandLineArgumentsResult ProcessCommandLineArguments(string[] args, out DafnyOptions options, out List<DafnyFile> dafnyFiles, out List<string> otherFiles) {
      dafnyFiles = new List<DafnyFile>();
      otherFiles = new List<string>();

      try {
        switch (CommandRegistry.Create(args)) {
          case ParseArgumentSuccess success:
            options = success.DafnyOptions;
            break;
          case ParseArgumentFailure failure:
            options = null;
            return failure.ExitResult;
          default: throw new Exception("unreachable");
        }

        options.RunningBoogieFromCommandLine = true;
      } catch (ProverException pe) {
        new DafnyConsolePrinter(DafnyOptions.Create()).ErrorWriteLine(Console.Out, "*** ProverException: {0}", pe.Message);
        options = null;
        return CommandLineArgumentsResult.PREPROCESSING_ERROR;
      }

      if (options.RunLanguageServer) {
        return CommandLineArgumentsResult.OK;
      }

      var nonOutOptions = options;
      var compilers = options.Plugins.SelectMany(p => p.GetCompilers(nonOutOptions)).ToList();
      var compiler = compilers.LastOrDefault(c => c.TargetId == nonOutOptions.CompilerName);
      if (compiler == null) {
        if (nonOutOptions.CompilerName != null) {
          var known = String.Join(", ", compilers.Select(c => $"'{c.TargetId}' ({c.TargetLanguage})"));
          options.Printer.ErrorWriteLine(Console.Error, $"No compiler found for language \"{options.CompilerName}\"{(options.CompilerName.StartsWith("-t") || options.CompilerName.StartsWith("--") ? " (use just a language name, not a -t or --target option)" : "")}; expecting one of {known}");
          return CommandLineArgumentsResult.PREPROCESSING_ERROR;
        }

        options.Backend = new NoExecutableBackend();
      } else {
        options.Backend = compiler;
      }

      // If requested, print version number, help, attribute help, etc. and exit.
      if (options.ProcessInfoFlags()) {
        return CommandLineArgumentsResult.OK_EXIT_EARLY;
      }

      if (options.UseStdin) {
        dafnyFiles.Add(new DafnyFile("<stdin>", true));
      } else if (options.Files.Count == 0 && !options.Format) {
        options.Printer.ErrorWriteLine(Console.Error, "*** Error: No input files were specified in command-line " + string.Join("|", args) + ".");
        return CommandLineArgumentsResult.PREPROCESSING_ERROR;
      }
      if (options.XmlSink != null) {
        string errMsg = options.XmlSink.Open();
        if (errMsg != null) {
          options.Printer.ErrorWriteLine(Console.Error, "*** Error: " + errMsg);
          return CommandLineArgumentsResult.PREPROCESSING_ERROR;
        }
      }
      if (options.ShowEnv == ExecutionEngineOptions.ShowEnvironment.Always) {
        Console.WriteLine("---Command arguments");
        foreach (string arg in args) {
          Contract.Assert(arg != null);
          Console.WriteLine(arg);
        }
        Console.WriteLine("--------------------");
      }

      ISet<String> filesSeen = new HashSet<string>();
      foreach (string file in options.Files.Concat(SplitOptionValueIntoFiles(options.LibraryFiles))) {
        Contract.Assert(file != null);
        string extension = Path.GetExtension(file);
        if (extension != null) { extension = extension.ToLower(); }

        bool isDafnyFile = false;
        try {
          var df = new DafnyFile(file);
          if (options.LibraryFiles.Contains(file)) {
            df.IsPrecompiled = true;
          }
          if (!filesSeen.Add(df.CanonicalPath)) {
            continue; // silently ignore duplicate
          }
          dafnyFiles.Add(df);
          isDafnyFile = true;
        } catch (IllegalDafnyFile) {
          // Fall through and try to handle the file as an "other file"
        }

        var relative = System.IO.Path.GetFileName(file);
        bool useRelative = options.UseBaseNameForFileName || relative.StartsWith("-");
        var nameToShow = useRelative ? relative : file;
        var supportedExtensions = options.Backend.SupportedExtensions;
        if (supportedExtensions.Contains(extension)) {
          // .h files are not part of the build, they are just emitted as includes
          if (File.Exists(file) || extension == ".h") {
            otherFiles.Add(file);
          } else {
            options.Printer.ErrorWriteLine(Console.Out, $"*** Error: file {nameToShow} not found");
            return CommandLineArgumentsResult.PREPROCESSING_ERROR;
          }
        } else if (options.Format && Directory.Exists(file)) {
          options.FoldersToFormat.Add(file);
        } else if (!isDafnyFile) {
          if (options.UsingNewCli && string.IsNullOrEmpty(extension) && file.Length > 0) {
            options.Printer.ErrorWriteLine(Console.Out,
              "*** Error: Command-line argument '{0}' is neither a recognized option nor a filename with a supported extension ({1}).",
              nameToShow,
              string.Join(", ", Enumerable.Repeat(".dfy", 1).Concat(supportedExtensions)));
          } else if (string.IsNullOrEmpty(extension) && file.Length > 0 && (file[0] == '/' || file[0] == '-')) {
            options.Printer.ErrorWriteLine(Console.Out,
              "*** Error: Command-line argument '{0}' is neither a recognized option nor a filename with a supported extension ({1}).",
              nameToShow, string.Join(", ", Enumerable.Repeat(".dfy", 1).Concat(supportedExtensions)));
          } else {
            options.Printer.ErrorWriteLine(Console.Out,
              "*** Error: '{0}': Filename extension '{1}' is not supported. Input files must be Dafny programs (.dfy) or supported auxiliary files ({2})",
              nameToShow, extension, string.Join(", ", supportedExtensions));
          }
          return CommandLineArgumentsResult.PREPROCESSING_ERROR;
        }
      }

      if (dafnyFiles.Count == 0) {
        if (!options.Format) {
          options.Printer.ErrorWriteLine(Console.Out, "*** Error: The command-line contains no .dfy files");
          return CommandLineArgumentsResult.PREPROCESSING_ERROR;
        }

        if (options.FoldersToFormat.Count == 0) {
          options.Printer.ErrorWriteLine(Console.Out,
            "Usage:\ndafny format [--check] [--print] <file/folder> <file/folder>...\nYou can use '.' for the current directory");
          return CommandLineArgumentsResult.PREPROCESSING_ERROR;
        }
      }

      if (dafnyFiles.Count > 1 &&
          options.TestGenOptions.Mode != TestGenerationOptions.Modes.None) {
        options.Printer.ErrorWriteLine(Console.Out,
          "*** Error: Only one .dfy file can be specified for testing");
        return CommandLineArgumentsResult.PREPROCESSING_ERROR;
      }

      if (options.ExtractCounterexample && options.ModelViewFile == null) {
        options.Printer.ErrorWriteLine(Console.Out,
          "*** Error: ModelView file must be specified when attempting counterexample extraction");
        return CommandLineArgumentsResult.PREPROCESSING_ERROR;
      }
      return CommandLineArgumentsResult.OK;
    }

    private async Task<ExitValue> ProcessFilesAsync(IList<DafnyFile/*!*/>/*!*/ dafnyFiles,
      ReadOnlyCollection<string> otherFileNames,
      ErrorReporter reporter, bool lookForSnapshots = true, string programId = null) {
      Contract.Requires(cce.NonNullElements(dafnyFiles));
      var dafnyFileNames = DafnyFile.FileNames(dafnyFiles);

      ExitValue exitValue = ExitValue.SUCCESS;
      var options = reporter.Options;
      if (options.TestGenOptions.WarnDeadCode) {
        await foreach (var line in DafnyTestGeneration.Main.GetDeadCodeStatistics(dafnyFileNames[0])) {
          Console.WriteLine(line);
        }
        if (DafnyTestGeneration.Main.setNonZeroExitCode) {
          exitValue = ExitValue.DAFNY_ERROR;
        }
        return exitValue;
      }
      if (options.TestGenOptions.Mode != TestGenerationOptions.Modes.None) {
        await foreach (var line in DafnyTestGeneration.Main.GetTestClassForProgram(dafnyFileNames[0])) {
          Console.WriteLine(line);
        }
        if (DafnyTestGeneration.Main.setNonZeroExitCode) {
          exitValue = ExitValue.DAFNY_ERROR;
        }
        return exitValue;
      }

      if (options.VerifySeparately && 1 < dafnyFiles.Count) {
        foreach (var f in dafnyFiles) {
          Console.WriteLine();
          Console.WriteLine("-------------------- {0} --------------------", f);
          var ev = await ProcessFilesAsync(new List<DafnyFile> { f }, new List<string>().AsReadOnly(), reporter, lookForSnapshots, f.FilePath);
          if (exitValue != ev && ev != ExitValue.SUCCESS) {
            exitValue = ev;
          }
        }
        return exitValue;
      }

      if (0 <= options.VerifySnapshots && lookForSnapshots) {
        var snapshotsByVersion = ExecutionEngine.LookForSnapshots(dafnyFileNames);
        foreach (var s in snapshotsByVersion) {
          var snapshots = new List<DafnyFile>();
          foreach (var f in s) {
            snapshots.Add(new DafnyFile(f));
          }
          var ev = await ProcessFilesAsync(snapshots, new List<string>().AsReadOnly(), reporter, false, programId);
          if (exitValue != ev && ev != ExitValue.SUCCESS) {
            exitValue = ev;
          }
        }
        return exitValue;
      }

      string programName = dafnyFileNames.Count == 1 ? dafnyFileNames[0] : "the_program";
      Program dafnyProgram;
      string err;
      if (Options.Format) {
        return DoFormatting(dafnyFiles, Options.FoldersToFormat, reporter, programName);
      }

      err = Dafny.Main.ParseCheck(dafnyFiles, programName, reporter, out dafnyProgram);
      if (err != null) {
        exitValue = ExitValue.DAFNY_ERROR;
        options.Printer.ErrorWriteLine(Console.Out, err);
      } else if (dafnyProgram != null && !options.NoResolve && !options.NoTypecheck
          && options.DafnyVerify) {

        var boogiePrograms = Translate(engine.Options, dafnyProgram).ToList();

        string baseName = cce.NonNull(Path.GetFileName(dafnyFileNames[^1]));
        var (verified, outcome, moduleStats) = await BoogieAsync(options, baseName, boogiePrograms, programId);
        bool compiled;
        try {
          compiled = Compile(dafnyFileNames[0], otherFileNames, dafnyProgram, outcome, moduleStats, verified);
        } catch (UnsupportedFeatureException e) {
          if (!options.Backend.UnsupportedFeatures.Contains(e.Feature)) {
            throw new Exception($"'{e.Feature}' is not an element of the {options.Backend.TargetId} compiler's UnsupportedFeatures set");
          }
          reporter.Error(MessageSource.Compiler, e.Token, e.Message);
          compiled = false;
        }

        exitValue = verified && compiled ? ExitValue.SUCCESS : !verified ? ExitValue.VERIFICATION_ERROR : ExitValue.COMPILE_ERROR;
      }

      if (err == null && dafnyProgram != null && options.PrintStats) {
        Util.PrintStats(dafnyProgram);
      }
      if (err == null && dafnyProgram != null && options.PrintFunctionCallGraph) {
        Util.PrintFunctionCallGraph(dafnyProgram);
      }
      if (dafnyProgram != null && options.ExtractCounterexample && exitValue == ExitValue.VERIFICATION_ERROR) {
        PrintCounterexample(options, options.ModelViewFile);
      }
      return exitValue;
    }

    private static ExitValue DoFormatting(IList<DafnyFile> dafnyFiles, List<string> dafnyFolders,
      ErrorReporter reporter, string programName) {
      var exitValue = ExitValue.SUCCESS;
      Contract.Assert(dafnyFiles.Count > 0 || dafnyFolders.Count > 0);
      dafnyFiles = dafnyFiles.Concat(dafnyFolders.SelectMany(folderPath => {
        return Directory.GetFiles(folderPath, "*.dfy", SearchOption.AllDirectories)
            .Select(name => new DafnyFile(name)).ToList();
      })).ToList();

      var failedToParseFiles = new List<string>();
      var emptyFiles = new List<string>();
      var doCheck = reporter.Options.FormatCheck;
      var doPrint = reporter.Options.DafnyPrintFile == "-";
      reporter.Options.DafnyPrintFile = null;
      var neededFormatting = 0;
      foreach (var file in dafnyFiles) {
        var dafnyFile = file;
        if (dafnyFile.UseStdin && !doCheck && !doPrint) {
          Console.Error.WriteLine("Please use the --check and/or --print option as stdin cannot be formatted in place.");
          exitValue = ExitValue.PREPROCESSING_ERROR;
          continue;
        }

        string tempFileName = null;
        if (dafnyFile.UseStdin) {
          tempFileName = Path.GetTempFileName() + ".dfy";
          WriteFile(tempFileName, Console.In.ReadToEnd());
          dafnyFile = new DafnyFile(tempFileName);
        }

        // Might not be totally optimized but let's do that for now
        var err = Dafny.Main.Parse(new List<DafnyFile> { dafnyFile }, programName, reporter, out var dafnyProgram);
        var originalText = dafnyFile.UseStdin ? Console.In.ReadToEnd() :
          File.Exists(dafnyFile.FilePath) ?
          File.ReadAllText(dafnyFile.FilePath) : null;
        if (err != null) {
          exitValue = ExitValue.DAFNY_ERROR;
          Console.Error.WriteLine(err);
          failedToParseFiles.Add(dafnyFile.BaseName);
        } else {
          var firstToken = dafnyProgram.GetFirstTopLevelToken();
          var result = originalText;
          if (firstToken != null) {
            result = Formatting.__default.ReindentProgramFromFirstToken(firstToken,
              IndentationFormatter.ForProgram(dafnyProgram));
            if (result != originalText) {
              neededFormatting += 1;
              if (doCheck) {
                exitValue = exitValue != ExitValue.DAFNY_ERROR ? ExitValue.FORMAT_ERROR : exitValue;
              }

              if (doCheck && (!doPrint || reporter.Options.CompileVerbose)) {
                Console.Out.WriteLine("The file " +
                                      (reporter.Options.UseBaseNameForFileName
                                        ? Path.GetFileName(dafnyFile.FilePath)
                                        : dafnyFile.FilePath) + " needs to be formatted");
              }

              if (!doCheck && !doPrint) {
                WriteFile(dafnyFile.FilePath, result);
              }
            }
          } else {
            if (reporter.Options.CompileVerbose) {
              Console.Error.WriteLine(dafnyFile.BaseName + " was empty.");
            }

            emptyFiles.Add((reporter.Options.UseBaseNameForFileName
              ? Path.GetFileName(dafnyFile.FilePath)
              : dafnyFile.FilePath));
          }
          if (doPrint) {
            Console.Out.Write(result);
          }
        }

        if (tempFileName != null) {
          File.Delete(tempFileName);
        }
      }

      string Files(int num) {
        return num + (num != 1 ? " files" : " file");
      }

      // Report any errors
      var reportMsg = "";
      if (failedToParseFiles.Count > 0) {
        reportMsg += $"\n{Files(failedToParseFiles.Count)} failed to parse:\n  " + string.Join("\n  ", failedToParseFiles);
      }
      if (emptyFiles.Count > 0) {
        reportMsg += $"\n{Files(emptyFiles.Count)} {(emptyFiles.Count > 1 ? "were" : "was")} empty:\n  " + string.Join("\n  ", emptyFiles);
      }

      var unchanged = dafnyFiles.Count - failedToParseFiles.Count - emptyFiles.Count - neededFormatting;
      reportMsg += unchanged > 0 && (failedToParseFiles.Count > 0 || emptyFiles.Count > 0) ? $"\n{Files(unchanged)} {(unchanged > 1 ? "were" : "was")} already formatted." : "";
      var filesNeedFormatting = neededFormatting == 0 ? "" : $"{Files(neededFormatting)} need{(neededFormatting > 1 ? "" : "s")} formatting.";
      reportMsg = filesNeedFormatting + reportMsg;

      if (doCheck) {
        Console.Out.WriteLine(neededFormatting > 0
          ? $"Error: {reportMsg}"
          : "All files are correctly formatted");
      } else if (failedToParseFiles.Count > 0 || reporter.Options.CompileVerbose) {
        // We don't display anything if we just format files without verbosity and there was no parse error
        Console.Out.WriteLine($"{reportMsg}");
      }

      return exitValue;
    }

    /// <summary>
    /// Extract the counterexample corresponding to the first failing
    /// assertion and print it to the console
    /// </summary>
    /// <param name="modelViewFile"> Name of the file from which to read
    /// the counterexample </param> 
    private static void PrintCounterexample(DafnyOptions options, string modelViewFile) {
      var model = DafnyModel.ExtractModel(options, File.ReadAllText(modelViewFile));
      Console.WriteLine("Counterexample for first failing assertion: ");
      foreach (var state in model.States.Where(state => !state.IsInitialState)) {
        Console.WriteLine(state.FullStateName + ":");
        var vars = state.ExpandedVariableSet(-1);
        foreach (var variable in vars) {
          Console.WriteLine($"\t{variable.ShortName} : " +
                            $"{DafnyModelTypeUtils.GetInDafnyFormat(variable.Type)} = " +
                            $"{variable.Value}");
        }
      }
    }

    private static string BoogieProgramSuffix(string printFile, string suffix) {
      var baseName = Path.GetFileNameWithoutExtension(printFile);
      var dirName = Path.GetDirectoryName(printFile);

      return Path.Combine(dirName, baseName + "_" + suffix + Path.GetExtension(printFile));
    }

    public static IEnumerable<Tuple<string, Bpl.Program>> Translate(ExecutionEngineOptions options, Program dafnyProgram) {
      var nmodules = Translator.VerifiableModules(dafnyProgram).Count();


      foreach (var prog in Translator.Translate(dafnyProgram, dafnyProgram.Reporter)) {

        if (options.PrintFile != null) {

          var nm = nmodules > 1 ? Dafny.Main.BoogieProgramSuffix(options.PrintFile, prog.Item1) : options.PrintFile;

          ExecutionEngine.PrintBplFile(options, nm, prog.Item2, false, false, options.PrettyPrint);
        }

        yield return prog;

      }
    }

    public async Task<(bool IsVerified, PipelineOutcome Outcome, IDictionary<string, PipelineStatistics> ModuleStats)>
      BoogieAsync(DafnyOptions options,
        string baseName,
        IEnumerable<Tuple<string, Bpl.Program>> boogiePrograms, string programId) {

      var concurrentModuleStats = new ConcurrentDictionary<string, PipelineStatistics>();
      var writerManager = new ConcurrentToSequentialWriteManager(Console.Out);

      var moduleTasks = boogiePrograms.Select(async program => {
        await using var moduleWriter = writerManager.AppendWriter();
        // ReSharper disable once AccessToDisposedClosure
        var result = await Task.Run(() =>
          BoogieOnceWithTimerAsync(moduleWriter, options, baseName, programId, program.Item1, program.Item2));
        concurrentModuleStats.TryAdd(program.Item1, result.Stats);
        return result;
      }).ToList();

      await Task.WhenAll(moduleTasks);
      await Console.Out.FlushAsync();
      var outcome = moduleTasks.Select(t => t.Result.Outcome)
        .Aggregate(PipelineOutcome.VerificationCompleted, MergeOutcomes);

      var isVerified = moduleTasks.Select(t =>
        Dafny.Main.IsBoogieVerified(t.Result.Outcome, t.Result.Stats)).All(x => x);
      return (isVerified, outcome, concurrentModuleStats);
    }

    private async Task<(PipelineOutcome Outcome, PipelineStatistics Stats)> BoogieOnceWithTimerAsync(
      TextWriter output,
      DafnyOptions options,
      string baseName, string programId,
      string moduleName,
      Bpl.Program program) {
      Stopwatch watch = new Stopwatch();
      watch.Start();
      if (options.SeparateModuleOutput) {
        options.Printer.AdvisoryWriteLine(output, "For module: {0}", moduleName);
      }

      var result =
        await Dafny.Main.BoogieOnce(options, output, engine, baseName, moduleName, program, programId);

      watch.Stop();

      if (options.SeparateModuleOutput) {
        TimeSpan ts = watch.Elapsed;
        string elapsedTime = $"{ts.Hours:00}:{ts.Minutes:00}:{ts.Seconds:00}";
        options.Printer.AdvisoryWriteLine(output, "Elapsed time: {0}", elapsedTime);
        WriteTrailer(options, output, result.Statistics);
      }

      return result;
    }

    private static PipelineOutcome MergeOutcomes(PipelineOutcome first, PipelineOutcome second) {

      if ((first == PipelineOutcome.VerificationCompleted || first == PipelineOutcome.Done) &&
          second != PipelineOutcome.VerificationCompleted) {
        return second;
      }

      return first;
    }

    private static void WriteTrailer(DafnyOptions options, TextWriter output, PipelineStatistics stats) {
      if (!options.Verify && stats.ErrorCount == 0) {
        output.WriteLine();
        output.Write("{0} did not attempt verification", options.DescriptiveToolName);
        if (stats.InconclusiveCount != 0) {
          output.Write(", {0} inconclusive{1}", stats.InconclusiveCount, Util.Plural(stats.InconclusiveCount));
        }
        if (stats.TimeoutCount != 0) {
          output.Write(", {0} time out{1}", stats.TimeoutCount, Util.Plural(stats.TimeoutCount));
        }
        if (stats.OutOfMemoryCount != 0) {
          output.Write(", {0} out of memory", stats.OutOfMemoryCount);
        }
        if (stats.OutOfResourceCount != 0) {
          output.Write(", {0} out of resource", stats.OutOfResourceCount);
        }
        if (stats.SolverExceptionCount != 0) {
          output.Write(", {0} solver exceptions", stats.SolverExceptionCount);
        }

        output.WriteLine();
        output.Flush();
      } else {
        // This calls a routine within Boogie
        options.Printer.WriteTrailer(output, stats);
      }
    }

    private static void WriteModuleStats(DafnyOptions options, TextWriter output, IDictionary<string, PipelineStatistics> moduleStats) {
      var statSum = new PipelineStatistics();
      foreach (var stats in moduleStats) {
        statSum.VerifiedCount += stats.Value.VerifiedCount;
        statSum.ErrorCount += stats.Value.ErrorCount;
        statSum.TimeoutCount += stats.Value.TimeoutCount;
        statSum.OutOfResourceCount += stats.Value.OutOfResourceCount;
        statSum.OutOfMemoryCount += stats.Value.OutOfMemoryCount;
        statSum.SolverExceptionCount += stats.Value.SolverExceptionCount;
        statSum.CachedErrorCount += stats.Value.CachedErrorCount;
        statSum.CachedInconclusiveCount += stats.Value.CachedInconclusiveCount;
        statSum.CachedOutOfMemoryCount += stats.Value.CachedOutOfMemoryCount;
        statSum.CachedTimeoutCount += stats.Value.CachedTimeoutCount;
        statSum.CachedOutOfResourceCount += stats.Value.CachedOutOfResourceCount;
        statSum.CachedSolverExceptionCount += stats.Value.CachedSolverExceptionCount;
        statSum.CachedVerifiedCount += stats.Value.CachedVerifiedCount;
        statSum.InconclusiveCount += stats.Value.InconclusiveCount;
      }
      WriteTrailer(options, output, statSum);
    }


    public static bool Compile(string fileName, ReadOnlyCollection<string> otherFileNames, Program dafnyProgram,
                               PipelineOutcome oc, IDictionary<string, PipelineStatistics> moduleStats, bool verified) {
      var options = dafnyProgram.Options;
      var resultFileName = options.DafnyPrintCompiledFile ?? fileName;
      bool compiled = true;
      switch (oc) {
        case PipelineOutcome.VerificationCompleted:
          WriteModuleStats(options, Console.Out, moduleStats);
          if ((options.Compile && verified && !options.UserConstrainedProcsToCheck) || options.ForceCompile) {
            compiled = CompileDafnyProgram(dafnyProgram, resultFileName, otherFileNames, true);
          } else if ((2 <= options.SpillTargetCode && verified && !options.UserConstrainedProcsToCheck) || 3 <= options.SpillTargetCode) {
            compiled = CompileDafnyProgram(dafnyProgram, resultFileName, otherFileNames, false);
          }
          break;
        case PipelineOutcome.Done:
          WriteModuleStats(options, Console.Out, moduleStats);
          if (options.ForceCompile || 3 <= options.SpillTargetCode) {
            compiled = CompileDafnyProgram(dafnyProgram, resultFileName, otherFileNames, options.ForceCompile);
          }
          break;
        default:
          // error has already been reported to user
          break;
      }
      return compiled;
    }

    #region Compilation

    private record TargetPaths(string Directory, string Filename) {
      private static Func<string, string> DeleteDot = p => p == "." ? "" : p;
      private static Func<string, string> AddDot = p => p == "" ? "." : p;
      private Func<string, string> RelativeToDirectory =
        path => DeleteDot(Path.GetRelativePath(AddDot(Directory), path));

      public string RelativeDirectory => RelativeToDirectory(AddDot(Path.GetDirectoryName(Filename)));
      public string RelativeFilename => RelativeToDirectory(Filename);
      public string SourceDirectory => Path.GetDirectoryName(Filename);
    }

    private static TargetPaths GenerateTargetPaths(DafnyOptions options, string dafnyProgramName) {
      string targetBaseDir = options.Backend.TargetBaseDir(dafnyProgramName);
      string targetExtension = options.Backend.TargetExtension;

      // Note that using Path.ChangeExtension here does the wrong thing when dafnyProgramName has multiple periods (e.g., a.b.dfy)
      string targetBaseName = options.Backend.TargetBasename(dafnyProgramName) + "." + targetExtension;
      string targetDir = Path.Combine(Path.GetDirectoryName(dafnyProgramName), targetBaseDir);

      string targetFilename = Path.Combine(targetDir, targetBaseName);

      return new TargetPaths(Directory: Path.GetDirectoryName(dafnyProgramName), Filename: targetFilename);
    }

    static void WriteDafnyProgramToFiles(DafnyOptions options, TargetPaths paths, bool targetProgramHasErrors, string targetProgramText,
      string/*?*/ callToMain, Dictionary<string, string> otherFiles, TextWriter outputWriter) {
      WriteFile(paths.Filename, targetProgramText, callToMain);

      string NormalizeRelativeFilename(string fileName) {
        return RuntimeInformation.IsOSPlatform(OSPlatform.Windows)
          ? fileName.Replace(@"\", "/")
          : fileName;
      }

      var relativeTarget = NormalizeRelativeFilename(paths.RelativeFilename);
      if (targetProgramHasErrors) {
        // Something went wrong during compilation (e.g., the compiler may have found an "assume" statement).
        // As a courtesy, we're still printing the text of the generated target program. We print a message regardless
        // of the CompileVerbose settings.
        outputWriter.WriteLine("Wrote textual form of partial target program to {0}", relativeTarget);
      } else if (options.CompileVerbose) {
        outputWriter.WriteLine("Wrote textual form of target program to {0}", relativeTarget);
      }

      foreach (var entry in otherFiles) {
        var filename = entry.Key;
        WriteFile(Path.Join(paths.SourceDirectory, filename), entry.Value);
        if (options.CompileVerbose) {
          outputWriter.WriteLine("Additional target code written to {0}", NormalizeRelativeFilename(Path.Join(paths.RelativeDirectory, filename)));
        }
      }
    }

    static void WriteFile(string filename, string text, string moreText = null) {
      var dir = Path.GetDirectoryName(filename);
      if (dir != "") {
        Directory.CreateDirectory(dir);
      }

      CheckFilenameIsLegal(filename);
      using (TextWriter target = new StreamWriter(new FileStream(filename, System.IO.FileMode.Create))) {
        target.Write(text);
        if (moreText != null) {
          target.Write(moreText);
        }
      }
    }

    private static void CheckFilenameIsLegal(string filename) {
      // We cannot get the full path correctly on Windows if the file name uses some reserved words
      // For example, Path.GetFullPath("con.txt") will return "//./con" which is incorrect.
      // https://docs.microsoft.com/en-us/windows/win32/fileio/naming-a-file?redirectedfrom=MSDN
      if (RuntimeInformation.IsOSPlatform(OSPlatform.Windows)) {
        var problematicNames =
          "CON, PRN, AUX, NUL, COM1, COM2, COM3, COM4, COM5, COM6, COM7, COM8, COM9, LPT1, LPT2, LPT3, LPT4, LPT5, LPT6, LPT7, LPT8, LPT9";
        var problematicRegex =
          new Regex(@"^(.*[/\\]|^)(" +
                    string.Join("|", problematicNames.Split(", ")) + @")(\.[^/\\]*)?$", RegexOptions.IgnoreCase);
        var match = problematicRegex.Match(filename);
        if (match.Success) {
          throw new Exception($"Cannot create a file with the name {filename}." +
                              $" Windows reserves the following file names: {problematicNames}");
        }
      }
    }

    /// <summary>
    /// Generate a C# program from the Dafny program and, if "invokeCompiler" is "true", invoke
    /// the C# compiler to compile it.
    /// </summary>
    public static bool CompileDafnyProgram(Dafny.Program dafnyProgram, string dafnyProgramName,
                                           ReadOnlyCollection<string> otherFileNames, bool invokeCompiler,
                                           TextWriter outputWriter = null) {
      Contract.Requires(dafnyProgram != null);
      Contract.Assert(dafnyProgramName != null);

      // TODO: `outputWriter` seems to always be passed in as `null`.  Remove it?
      if (outputWriter == null) {
        outputWriter = Console.Out;
      }

      // Compile the Dafny program into a string that contains the target program
      var oldErrorCount = dafnyProgram.Reporter.Count(ErrorLevel.Error);
      var options = dafnyProgram.Options;
      options.Backend.OnPreCompile(dafnyProgram.Reporter, otherFileNames);
      var compiler = options.Backend;

      var hasMain = Compilers.SinglePassCompiler.HasMain(dafnyProgram, out var mainMethod);
      if (hasMain) {
        mainMethod.IsEntryPoint = true;
        dafnyProgram.MainMethod = mainMethod;
      }
      string targetProgramText;
      var otherFiles = new Dictionary<string, string>();
      {
        var output = new ConcreteSyntaxTree();
        compiler.Compile(dafnyProgram, output);
        var writerOptions = new WriterState();
        var targetProgramTextWriter = new StringWriter();
        var files = new Queue<FileSyntax>();
        output.Render(targetProgramTextWriter, 0, writerOptions, files, compiler.TargetIndentSize);
        targetProgramText = targetProgramTextWriter.ToString();

        while (files.Count > 0) {
          var file = files.Dequeue();
          var otherFileWriter = new StringWriter();
          writerOptions.HasNewLine = false;
          file.Tree.Render(otherFileWriter, 0, writerOptions, files, compiler.TargetIndentSize);
          otherFiles.Add(file.Filename, otherFileWriter.ToString());
        }
      }
      string callToMain = null;
      if (hasMain) {
        var callToMainTree = new ConcreteSyntaxTree();
        string baseName = Path.GetFileNameWithoutExtension(dafnyProgramName);
        compiler.EmitCallToMain(mainMethod, baseName, callToMainTree);
        callToMain = callToMainTree.ToString(); // assume there aren't multiple files just to call main
      }
      Contract.Assert(hasMain == (callToMain != null));
      bool targetProgramHasErrors = dafnyProgram.Reporter.Count(ErrorLevel.Error) != oldErrorCount;

      compiler.OnPostCompile();

      // blurt out the code to a file, if requested, or if other target-language files were specified on the command line.
      var paths = GenerateTargetPaths(options, dafnyProgramName);
      if (options.SpillTargetCode > 0 || otherFileNames.Count > 0 || (invokeCompiler && !compiler.SupportsInMemoryCompilation) ||
          (invokeCompiler && compiler.TextualTargetIsExecutable && !options.RunAfterCompile)) {
        compiler.CleanSourceDirectory(paths.SourceDirectory);
        WriteDafnyProgramToFiles(options, paths, targetProgramHasErrors, targetProgramText, callToMain, otherFiles, outputWriter);
      }

      if (targetProgramHasErrors) {
        return false;
      }
      // If we got here, compilation succeeded
      if (!invokeCompiler) {
        return true; // If we're not asked to invoke the target compiler, we can report success
      }

      // compile the program into an assembly
      var compiledCorrectly = compiler.CompileTargetProgram(dafnyProgramName, targetProgramText, callToMain, paths.Filename, otherFileNames,
        hasMain && options.RunAfterCompile, outputWriter, out var compilationResult);
      if (compiledCorrectly && options.RunAfterCompile) {
        if (hasMain) {
          if (options.CompileVerbose) {
            outputWriter.WriteLine("Running...");
            outputWriter.WriteLine();
          }

          compiledCorrectly = compiler.RunTargetProgram(dafnyProgramName, targetProgramText, callToMain, paths.Filename, otherFileNames, compilationResult, outputWriter);
        } else {
          // make sure to give some feedback to the user
          if (options.CompileVerbose) {
            outputWriter.WriteLine("Program compiled successfully");
          }
        }
      }
      return compiledCorrectly;
    }

    #endregion

  }

  class NoExecutableBackend : IExecutableBackend {
    public override IReadOnlySet<string> SupportedExtensions => new HashSet<string>();
    public override string TargetLanguage => throw new NotSupportedException();
    public override string TargetExtension => throw new NotSupportedException();
    public override string PublicIdProtect(string name) {
      throw new NotSupportedException();
    }

    public override bool TextualTargetIsExecutable => throw new NotSupportedException();

    public override bool SupportsInMemoryCompilation => throw new NotSupportedException();
    public override void Compile(Program dafnyProgram, ConcreteSyntaxTree output) {
      throw new NotSupportedException();
    }

    public override void EmitCallToMain(Method mainMethod, string baseName, ConcreteSyntaxTree callToMainTree) {
      throw new NotSupportedException();
    }

    public override bool CompileTargetProgram(string dafnyProgramName, string targetProgramText, string callToMain, string pathsFilename,
      ReadOnlyCollection<string> otherFileNames, bool runAfterCompile, TextWriter outputWriter, out object compilationResult) {
      throw new NotSupportedException();
    }

    public override bool RunTargetProgram(string dafnyProgramName, string targetProgramText, string callToMain, string pathsFilename,
      ReadOnlyCollection<string> otherFileNames, object compilationResult, TextWriter outputWriter) {
      throw new NotSupportedException();
    }
  }
}<|MERGE_RESOLUTION|>--- conflicted
+++ resolved
@@ -152,13 +152,7 @@
         Console.WriteLine("Press Enter to exit.");
         Console.ReadLine();
       }
-<<<<<<< HEAD
-      if (!dafnyOptions.CountVerificationErrors) {
-        return 0;
-      }
-=======
-
->>>>>>> 407ee387
+
       //Console.ReadKey();
       return (int)exitValue;
     }
