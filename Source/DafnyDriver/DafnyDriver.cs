--- conflicted
+++ resolved
@@ -223,7 +223,6 @@
       var dafnyFileNames = DafnyFile.fileNames(dafnyFiles);
 
       ExitValue exitValue = ExitValue.SUCCESS;
-<<<<<<< HEAD
       if (DafnyOptions.O.TestGenOptions.Mode != TestGenerationOptions.Modes.None) {
         var output = DafnyTestGeneration.Main
           .GetTestClassForProgram(dafnyFileNames[0]);
@@ -235,10 +234,6 @@
       {
         foreach (var f in dafnyFiles)
         {
-=======
-      if (CommandLineOptions.Clo.VerifySeparately && 1 < dafnyFiles.Count) {
-        foreach (var f in dafnyFiles) {
->>>>>>> b5ad10a2
           Console.WriteLine();
           Console.WriteLine("-------------------- {0} --------------------", f);
           var ev = ProcessFiles(new List<DafnyFile> { f }, new List<string>().AsReadOnly(), reporter, lookForSnapshots, f.FilePath);
