--- conflicted
+++ resolved
@@ -57,11 +57,6 @@
       ErrorReporter reporter = new ConsoleErrorReporter();
 
       var dafnyOptions = new DafnyOptions();
-<<<<<<< HEAD
-=======
-      DafnyOptions.Install(dafnyOptions);
->>>>>>> e4d0ee3c
-
       CommandLineArgumentsResult cliArgumentsResult = ProcessCommandLineArguments(dafnyOptions, args, out var dafnyFiles, out var otherFiles);
       var driver = new DafnyDriver(dafnyOptions);
       DafnyOptions.Install(dafnyOptions);
@@ -117,11 +112,7 @@
           return CommandLineArgumentsResult.PREPROCESSING_ERROR;
         }
       } catch (ProverException pe) {
-<<<<<<< HEAD
         options.Printer.ErrorWriteLine(Console.Out, "*** ProverException: {0}", pe.Message);
-=======
-        DafnyOptions.O.Printer.ErrorWriteLine(Console.Out, "*** ProverException: {0}", pe.Message);
->>>>>>> e4d0ee3c
         return CommandLineArgumentsResult.PREPROCESSING_ERROR;
       }
 
@@ -132,23 +123,14 @@
 
       if (options.UseStdin) {
         dafnyFiles.Add(new DafnyFile("<stdin>", true));
-<<<<<<< HEAD
-      } else if (options.Files.Count == 0) {
+      } else if (DafnyOptions.O.Files.Count == 0) {
         options.Printer.ErrorWriteLine(Console.Out, "*** Error: No input files were specified.");
-=======
-      } else if (DafnyOptions.O.Files.Count == 0) {
-        DafnyOptions.O.Printer.ErrorWriteLine(Console.Out, "*** Error: No input files were specified.");
->>>>>>> e4d0ee3c
         return CommandLineArgumentsResult.PREPROCESSING_ERROR;
       }
       if (options.XmlSink != null) {
         string errMsg = options.XmlSink.Open();
         if (errMsg != null) {
-<<<<<<< HEAD
           options.Printer.ErrorWriteLine(Console.Out, "*** Error: " + errMsg);
-=======
-          DafnyOptions.O.Printer.ErrorWriteLine(Console.Out, "*** Error: " + errMsg);
->>>>>>> e4d0ee3c
           return CommandLineArgumentsResult.PREPROCESSING_ERROR;
         }
       }
@@ -184,19 +166,11 @@
           otherFiles.Add(file);
         } else if (!isDafnyFile) {
           if (string.IsNullOrEmpty(extension) && file.Length > 0 && (file[0] == '/' || file[0] == '-')) {
-<<<<<<< HEAD
             options.Printer.ErrorWriteLine(Console.Out,
               "*** Error: Command-line argument '{0}' is neither a recognized option nor a filename with a supported extension ({1}).",
               file, string.Join(", ", Enumerable.Repeat(".dfy", 1).Concat(supportedExtensions)));
           } else {
             options.Printer.ErrorWriteLine(Console.Out,
-=======
-            DafnyOptions.O.Printer.ErrorWriteLine(Console.Out,
-              "*** Error: Command-line argument '{0}' is neither a recognized option nor a filename with a supported extension ({1}).",
-              file, string.Join(", ", Enumerable.Repeat(".dfy", 1).Concat(supportedExtensions)));
-          } else {
-            DafnyOptions.O.Printer.ErrorWriteLine(Console.Out,
->>>>>>> e4d0ee3c
               "*** Error: '{0}': Filename extension '{1}' is not supported. Input files must be Dafny programs (.dfy) or supported auxiliary files ({2})",
               file, extension, string.Join(", ", supportedExtensions));
           }
@@ -205,33 +179,19 @@
       }
 
       if (dafnyFiles.Count == 0) {
-<<<<<<< HEAD
         options.Printer.ErrorWriteLine(Console.Out, "*** Error: The command-line contains no .dfy files");
-=======
-        DafnyOptions.O.Printer.ErrorWriteLine(Console.Out, "*** Error: The command-line contains no .dfy files");
->>>>>>> e4d0ee3c
         return CommandLineArgumentsResult.PREPROCESSING_ERROR;
       }
 
       if (dafnyFiles.Count > 1 &&
-<<<<<<< HEAD
           options.TestGenOptions.Mode != TestGenerationOptions.Modes.None) {
         options.Printer.ErrorWriteLine(Console.Out,
-=======
-          DafnyOptions.O.TestGenOptions.Mode != TestGenerationOptions.Modes.None) {
-        DafnyOptions.O.Printer.ErrorWriteLine(Console.Out,
->>>>>>> e4d0ee3c
           "*** Error: Only one .dfy file can be specified for testing");
         return CommandLineArgumentsResult.PREPROCESSING_ERROR;
       }
 
-<<<<<<< HEAD
       if (options.ExtractCounterexample && options.ModelViewFile == null) {
         options.Printer.ErrorWriteLine(Console.Out,
-=======
-      if (DafnyOptions.O.ExtractCounterexample && DafnyOptions.O.ModelViewFile == null) {
-        DafnyOptions.O.Printer.ErrorWriteLine(Console.Out,
->>>>>>> e4d0ee3c
           "*** Error: ModelView file must be specified when attempting counterexample extraction");
         return CommandLineArgumentsResult.PREPROCESSING_ERROR;
       }
@@ -391,16 +351,7 @@
         DafnyOptions.O.Printer.AdvisoryWriteLine(output, "For module: {0}", moduleName);
       }
 
-<<<<<<< HEAD
       var (isVerified, newOutcome, newStats) = await Dafny.Main.BoogieOnce(output, engine, baseName, moduleName, program, programId);
-=======
-      cache ??= new VerificationResultCache();
-      var engine = new ExecutionEngine(options, cache);
-      foreach (var prog in boogiePrograms) {
-        if (DafnyOptions.O.SeparateModuleOutput) {
-          DafnyOptions.O.Printer.AdvisoryWriteLine(Console.Out, "For module: {0}", prog.Item1);
-        }
->>>>>>> e4d0ee3c
 
       watch.Stop();
 
@@ -415,16 +366,7 @@
       return (isVerified, newOutcome);
     }
 
-<<<<<<< HEAD
     private static PipelineOutcome MergeOutcomes(PipelineOutcome first, PipelineOutcome second) {
-=======
-        if (DafnyOptions.O.SeparateModuleOutput) {
-          TimeSpan ts = watch.Elapsed;
-          string elapsedTime = $"{ts.Hours:00}:{ts.Minutes:00}:{ts.Seconds:00}";
-          DafnyOptions.O.Printer.AdvisoryWriteLine(Console.Out, "Elapsed time: {0}", elapsedTime);
-          WriteTrailer(newstats);
-        }
->>>>>>> e4d0ee3c
 
       if ((first == PipelineOutcome.VerificationCompleted || first == PipelineOutcome.Done) &&
           second != PipelineOutcome.VerificationCompleted) {
@@ -458,11 +400,7 @@
         output.Flush();
       } else {
         // This calls a routine within Boogie
-<<<<<<< HEAD
         DafnyOptions.O.Printer.WriteTrailer(output, stats);
-=======
-        DafnyOptions.O.Printer.WriteTrailer(Console.Out, stats);
->>>>>>> e4d0ee3c
       }
     }
 
@@ -514,10 +452,6 @@
       return compiled;
     }
 
-<<<<<<< HEAD
-
-=======
->>>>>>> e4d0ee3c
     #region Compilation
 
     private record TargetPaths(string Directory, string Filename) {
