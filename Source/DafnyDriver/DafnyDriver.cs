//-----------------------------------------------------------------------------
//
// Copyright (C) Microsoft Corporation.  All Rights Reserved.
// Copyright by the contributors to the Dafny Project
// SPDX-License-Identifier: MIT
//
//-----------------------------------------------------------------------------
//---------------------------------------------------------------------------------------------
// DafnyDriver
//       - main program for taking a Dafny program and verifying it
//---------------------------------------------------------------------------------------------

using System.Collections.Concurrent;
using DafnyServer.CounterexampleGeneration;
using System.Runtime.InteropServices;
using System.Text.RegularExpressions;
using System.Threading.Tasks;
using System;
using System.Collections.Generic;
using System.Collections.ObjectModel;
using System.CommandLine;
using System.CommandLine.IO;
using System.Diagnostics.Contracts;
using System.IO;
using System.Linq;
using Microsoft.Boogie;
using Bpl = Microsoft.Boogie;
using System.Diagnostics;
using Microsoft.Dafny.Plugins;

namespace Microsoft.Dafny {

  public class DafnyDriver {
    public DafnyOptions Options { get; }


    private readonly ExecutionEngine engine;

    private DafnyDriver(DafnyOptions dafnyOptions) {
      Options = dafnyOptions;
      engine = ExecutionEngine.CreateWithoutSharedCache(dafnyOptions);
    }

    // TODO: Refactor so that non-errors (NOT_VERIFIED, DONT_PROCESS_FILES) don't result in non-zero exit codes
    public enum ExitValue { SUCCESS = 0, PREPROCESSING_ERROR, DAFNY_ERROR, COMPILE_ERROR, VERIFICATION_ERROR, FORMAT_ERROR }

    // Environment variables that the CLI directly or indirectly (through target language tools) reads.
    // This is defined for the benefit of testing infrastructure to ensure that they are maintained
    // through separate processes.
    public static readonly string[] ReferencedEnvironmentVariables = { "PATH", "HOME", "DOTNET_NOLOGO" };

    static DafnyDriver() {
      if (RuntimeInformation.IsOSPlatform(OSPlatform.Windows)) {
        ReferencedEnvironmentVariables = ReferencedEnvironmentVariables
          .Concat(new[] { // Careful: Keep this list in sync with the one in lit.site.cfg
            "APPDATA",
            "HOMEDRIVE",
            "HOMEPATH",
            "INCLUDE",
            "LIB",
            "LOCALAPPDATA",
            "NODE_PATH",
            "ProgramFiles",
            "ProgramFiles(x86)",
            "SystemRoot",
            "SystemDrive",
            "TEMP",
            "TMP",
            "USERPROFILE"
          }).ToArray();
      }
    }

    public static readonly string[] DefaultArgumentsForTesting = new[] {
      // Try to verify 2 verification conditions at once
      "/vcsCores:2",

      // We do not want absolute or relative paths in error messages, just the basename of the file
      "/useBaseNameForFileName",

      // We do not want output such as "Compiled program written to Foo.cs"
      // from the compilers, since that changes with the target language
      "/compileVerbose:0",
      
      // Set a default time limit, to catch cases where verification time runs off the rails
      "/timeLimit:300"
    };

    public static readonly string[] NewDefaultArgumentsForTesting = new[] {
      // Try to verify 2 verification conditions at once
      "--cores=2",

      // We do not want absolute or relative paths in error messages, just the basename of the file
      "--use-basename-for-filename",

      // Set a default time limit, to catch cases where verification time runs off the rails
      "--verification-time-limit=300"
    };

    public static int Main(string[] args) {
      return MainWithWriter(Console.Out, Console.Error, Console.In, args);
    }

    public static int MainWithWriter(TextWriter outputWriter, TextWriter errorWriter, TextReader inputReader,
      string[] args) {
      int ret = 0;
      var thread = new System.Threading.Thread(() => { ret = ThreadMain(outputWriter, errorWriter, inputReader, args); },
        0x10000000); // 256MB stack size to prevent stack overflow
      thread.Start();
      thread.Join();
      return ret;
    }

    public static int ThreadMain(TextWriter outputWriter, TextWriter errorWriter, TextReader inputReader, string[] args) {
      Contract.Requires(cce.NonNullElements(args));

      var cliArgumentsResult = ProcessCommandLineArguments(outputWriter, errorWriter, inputReader,
        args, out var dafnyOptions, out var dafnyFiles, out var otherFiles);
      ExitValue exitValue;

      switch (cliArgumentsResult) {
        case CommandLineArgumentsResult.OK:
          var driver = new DafnyDriver(dafnyOptions);
          ErrorReporter reporter = dafnyOptions.DiagnosticsFormat switch {
            DafnyOptions.DiagnosticsFormats.PlainText => new ConsoleErrorReporter(dafnyOptions),
            DafnyOptions.DiagnosticsFormats.JSON => new JsonConsoleErrorReporter(dafnyOptions),
            _ => throw new ArgumentOutOfRangeException()
          };
#pragma warning disable VSTHRD002
          exitValue = driver.ProcessFilesAsync(dafnyFiles, otherFiles.AsReadOnly(), reporter).Result;
#pragma warning restore VSTHRD002
          break;
        case CommandLineArgumentsResult.PREPROCESSING_ERROR:
          return (int)ExitValue.PREPROCESSING_ERROR;
        case CommandLineArgumentsResult.OK_EXIT_EARLY:
          return (int)ExitValue.SUCCESS;
        default:
          throw new ArgumentOutOfRangeException();
      }

      if (dafnyOptions.RunLanguageServer) {
#pragma warning disable VSTHRD002
        LanguageServer.Server.Start(dafnyOptions).Wait();
#pragma warning restore VSTHRD002
        return 0;
      }

      dafnyOptions.XmlSink?.Close();

      if (dafnyOptions.VerificationLoggerConfigs.Any()) {
        try {
          VerificationResultLogger.RaiseTestLoggerEvents(dafnyOptions);
        } catch (ArgumentException ae) {
          dafnyOptions.Printer.ErrorWriteLine(dafnyOptions.Writer, $"*** Error: {ae.Message}");
          exitValue = ExitValue.PREPROCESSING_ERROR;
        }
      }
      if (dafnyOptions.Wait) {
        Console.WriteLine("Press Enter to exit.");
        Console.ReadLine();
      }

      //Console.ReadKey();
      return (int)exitValue;
    }

    public enum CommandLineArgumentsResult {
      /// Indicates that arguments were parsed successfully.
      OK,
      /// Indicates that arguments were not parsed successfully.
      PREPROCESSING_ERROR,
      /// Indicates that arguments were parsed successfully, but the program should exit without processing files.
      OK_EXIT_EARLY
    }

    static HashSet<string> SplitOptionValueIntoFiles(HashSet<string> inputs) {
      var result = new HashSet<string>();
      foreach (var input in inputs) {
        var values = input.Split(',');
        foreach (var slice in values) {
          var name = slice.Trim();
          if (Directory.Exists(name)) {
            var files = Directory.GetFiles(name, "*.dfy", SearchOption.AllDirectories);
            foreach (var file in files) { result.Add(file); }
          } else {
            result.Add(name);
          }
        }
      }
      return result;
    }

    public static CommandLineArgumentsResult ProcessCommandLineArguments(TextWriter outputWriter,
      TextWriter errorWriter,
      TextReader inputReader,
      string[] args, out DafnyOptions options, out List<DafnyFile> dafnyFiles, out List<string> otherFiles) {
      dafnyFiles = new List<DafnyFile>();
      otherFiles = new List<string>();

      try {
        switch (CommandRegistry.Create(outputWriter, errorWriter, inputReader, args)) {
          case ParseArgumentSuccess success:
            options = success.DafnyOptions;
            break;
          case ParseArgumentFailure failure:
            options = null;
            return failure.ExitResult;
          default: throw new Exception("unreachable");
        }

        options.RunningBoogieFromCommandLine = true;
      } catch (ProverException pe) {
        new DafnyConsolePrinter(DafnyOptions.Create(outputWriter)).ErrorWriteLine(outputWriter, "*** ProverException: {0}", pe.Message);
        options = null;
        return CommandLineArgumentsResult.PREPROCESSING_ERROR;
      }

      if (options.RunLanguageServer) {
        return CommandLineArgumentsResult.OK;
      }

      var nonOutOptions = options;
      var compilers = options.Plugins.SelectMany(p => p.GetCompilers(nonOutOptions)).ToList();
      var compiler = compilers.LastOrDefault(c => c.TargetId == nonOutOptions.CompilerName);
      if (compiler == null) {
        if (nonOutOptions.CompilerName != null) {
          var known = String.Join(", ", compilers.Select(c => $"'{c.TargetId}' ({c.TargetLanguage})"));
          options.Printer.ErrorWriteLine(Console.Error, $"No compiler found for language \"{options.CompilerName}\"{(options.CompilerName.StartsWith("-t") || options.CompilerName.StartsWith("--") ? " (use just a language name, not a -t or --target option)" : "")}; expecting one of {known}");
          return CommandLineArgumentsResult.PREPROCESSING_ERROR;
        }

        options.Backend = new NoExecutableBackend();
      } else {
        options.Backend = compiler;
      }

      // If requested, print version number, help, attribute help, etc. and exit.
      if (options.ProcessInfoFlags()) {
        return CommandLineArgumentsResult.OK_EXIT_EARLY;
      }

      if (options.UseStdin) {
        dafnyFiles.Add(new DafnyFile("<stdin>", true));
      } else if (options.Files.Count == 0 && !options.Format) {
        options.Printer.ErrorWriteLine(Console.Error, "*** Error: No input files were specified in command-line " + string.Join("|", args) + ".");
        return CommandLineArgumentsResult.PREPROCESSING_ERROR;
      }
      if (options.XmlSink != null) {
        string errMsg = options.XmlSink.Open();
        if (errMsg != null) {
          options.Printer.ErrorWriteLine(Console.Error, "*** Error: " + errMsg);
          return CommandLineArgumentsResult.PREPROCESSING_ERROR;
        }
      }
      if (options.ShowEnv == ExecutionEngineOptions.ShowEnvironment.Always) {
        outputWriter.WriteLine("---Command arguments");
        foreach (string arg in args) {
          Contract.Assert(arg != null);
          outputWriter.WriteLine(arg);
        }
        outputWriter.WriteLine("--------------------");
      }

      ISet<String> filesSeen = new HashSet<string>();
      foreach (string file in options.Files.Concat(SplitOptionValueIntoFiles(options.LibraryFiles))) {
        Contract.Assert(file != null);
        string extension = Path.GetExtension(file);
        if (extension != null) { extension = extension.ToLower(); }

        bool isDafnyFile = false;
        try {
          var df = new DafnyFile(file);
          if (options.LibraryFiles.Contains(file)) {
            df.IsPrecompiled = true;
          }
          if (!filesSeen.Add(df.CanonicalPath)) {
            continue; // silently ignore duplicate
          }
          dafnyFiles.Add(df);
          isDafnyFile = true;
        } catch (IllegalDafnyFile) {
          // Fall through and try to handle the file as an "other file"
        }

        var relative = System.IO.Path.GetFileName(file);
        bool useRelative = options.UseBaseNameForFileName || relative.StartsWith("-");
        var nameToShow = useRelative ? relative : file;
        var supportedExtensions = options.Backend.SupportedExtensions;
        if (supportedExtensions.Contains(extension)) {
          // .h files are not part of the build, they are just emitted as includes
          if (File.Exists(file) || extension == ".h") {
            otherFiles.Add(file);
          } else {
            options.Printer.ErrorWriteLine(options.Writer, $"*** Error: file {nameToShow} not found");
            return CommandLineArgumentsResult.PREPROCESSING_ERROR;
          }
        } else if (options.Format && Directory.Exists(file)) {
          options.FoldersToFormat.Add(file);
        } else if (!isDafnyFile) {
          if (options.UsingNewCli && string.IsNullOrEmpty(extension) && file.Length > 0) {
            options.Printer.ErrorWriteLine(options.Writer,
              "*** Error: Command-line argument '{0}' is neither a recognized option nor a filename with a supported extension ({1}).",
              nameToShow,
              string.Join(", ", Enumerable.Repeat(".dfy", 1).Concat(supportedExtensions)));
          } else if (string.IsNullOrEmpty(extension) && file.Length > 0 && (file[0] == '/' || file[0] == '-')) {
            options.Printer.ErrorWriteLine(options.Writer,
              "*** Error: Command-line argument '{0}' is neither a recognized option nor a filename with a supported extension ({1}).",
              nameToShow, string.Join(", ", Enumerable.Repeat(".dfy", 1).Concat(supportedExtensions)));
          } else {
            options.Printer.ErrorWriteLine(options.Writer,
              "*** Error: '{0}': Filename extension '{1}' is not supported. Input files must be Dafny programs (.dfy) or supported auxiliary files ({2})",
              nameToShow, extension, string.Join(", ", supportedExtensions));
          }
          return CommandLineArgumentsResult.PREPROCESSING_ERROR;
        }
      }

      if (dafnyFiles.Count == 0) {
        if (!options.Format) {
          options.Printer.ErrorWriteLine(options.Writer, "*** Error: The command-line contains no .dfy files");
          return CommandLineArgumentsResult.PREPROCESSING_ERROR;
        }

        if (options.FoldersToFormat.Count == 0) {
          options.Printer.ErrorWriteLine(options.Writer,
            "Usage:\ndafny format [--check] [--print] <file/folder> <file/folder>...\nYou can use '.' for the current directory");
          return CommandLineArgumentsResult.PREPROCESSING_ERROR;
        }
      }

      if (dafnyFiles.Count > 1 &&
          options.TestGenOptions.Mode != TestGenerationOptions.Modes.None) {
        options.Printer.ErrorWriteLine(options.Writer,
          "*** Error: Only one .dfy file can be specified for testing");
        return CommandLineArgumentsResult.PREPROCESSING_ERROR;
      }

      if (options.ExtractCounterexample && options.ModelViewFile == null) {
        options.Printer.ErrorWriteLine(options.Writer,
          "*** Error: ModelView file must be specified when attempting counterexample extraction");
        return CommandLineArgumentsResult.PREPROCESSING_ERROR;
      }
      return CommandLineArgumentsResult.OK;
    }

    private async Task<ExitValue> ProcessFilesAsync(IList<DafnyFile/*!*/>/*!*/ dafnyFiles,
      ReadOnlyCollection<string> otherFileNames,
      ErrorReporter reporter, bool lookForSnapshots = true, string programId = null) {
      Contract.Requires(cce.NonNullElements(dafnyFiles));
      var dafnyFileNames = DafnyFile.FileNames(dafnyFiles);

      ExitValue exitValue = ExitValue.SUCCESS;
      var options = reporter.Options;
      if (options.TestGenOptions.WarnDeadCode) {
<<<<<<< HEAD
        await foreach (var line in DafnyTestGeneration.Main.GetDeadCodeStatistics(options.Writer, dafnyFileNames[0])) {
          await options.Writer.WriteLineAsync(line);
=======
        await foreach (var line in DafnyTestGeneration.Main.GetDeadCodeStatistics(dafnyFileNames[0], options)) {
          Console.WriteLine(line);
>>>>>>> f709c2b6
        }
        if (DafnyTestGeneration.Main.setNonZeroExitCode) {
          exitValue = ExitValue.DAFNY_ERROR;
        }
        return exitValue;
      }
      if (options.TestGenOptions.Mode != TestGenerationOptions.Modes.None) {
<<<<<<< HEAD
        await foreach (var line in DafnyTestGeneration.Main.GetTestClassForProgram(options.Writer, dafnyFileNames[0])) {
          await options.Writer.WriteLineAsync(line);
=======
        await foreach (var line in DafnyTestGeneration.Main.GetTestClassForProgram(dafnyFileNames[0], options)) {
          Console.WriteLine(line);
>>>>>>> f709c2b6
        }
        if (DafnyTestGeneration.Main.setNonZeroExitCode) {
          exitValue = ExitValue.DAFNY_ERROR;
        }
        return exitValue;
      }

      if (options.VerifySeparately && 1 < dafnyFiles.Count) {
        foreach (var f in dafnyFiles) {
          await options.Writer.WriteLineAsync();
          await options.Writer.WriteLineAsync($"-------------------- {f} --------------------");
          var ev = await ProcessFilesAsync(new List<DafnyFile> { f }, new List<string>().AsReadOnly(), reporter, lookForSnapshots, f.FilePath);
          if (exitValue != ev && ev != ExitValue.SUCCESS) {
            exitValue = ev;
          }
        }
        return exitValue;
      }

      if (0 <= options.VerifySnapshots && lookForSnapshots) {
        var snapshotsByVersion = ExecutionEngine.LookForSnapshots(dafnyFileNames);
        foreach (var s in snapshotsByVersion) {
          var snapshots = new List<DafnyFile>();
          foreach (var f in s) {
            snapshots.Add(new DafnyFile(f));
          }
          var ev = await ProcessFilesAsync(snapshots, new List<string>().AsReadOnly(), reporter, false, programId);
          if (exitValue != ev && ev != ExitValue.SUCCESS) {
            exitValue = ev;
          }
        }
        return exitValue;
      }

      string programName = dafnyFileNames.Count == 1 ? dafnyFileNames[0] : "the_program";
      string err;
      if (Options.Format) {
        return DoFormatting(dafnyFiles, Options.FoldersToFormat, reporter, programName);
      }

      err = Dafny.Main.ParseCheck(Options.Input, dafnyFiles, programName, reporter, out Program dafnyProgram);
      if (err != null) {
        exitValue = ExitValue.DAFNY_ERROR;
        options.Printer.ErrorWriteLine(options.Writer, err);
      } else if (dafnyProgram != null && !options.NoResolve && !options.NoTypecheck
          && options.DafnyVerify) {

        var boogiePrograms = Translate(engine.Options, dafnyProgram).ToList();

        string baseName = cce.NonNull(Path.GetFileName(dafnyFileNames[^1]));
        var (verified, outcome, moduleStats) = await BoogieAsync(options, baseName, boogiePrograms, programId);
        bool compiled;
        try {
          compiled = Compile(dafnyFileNames[0], otherFileNames, dafnyProgram, outcome, moduleStats, verified);
        } catch (UnsupportedFeatureException e) {
          if (!options.Backend.UnsupportedFeatures.Contains(e.Feature)) {
            throw new Exception($"'{e.Feature}' is not an element of the {options.Backend.TargetId} compiler's UnsupportedFeatures set");
          }
          reporter.Error(MessageSource.Compiler, e.Token, e.Message);
          compiled = false;
        }

        exitValue = verified && compiled ? ExitValue.SUCCESS : !verified ? ExitValue.VERIFICATION_ERROR : ExitValue.COMPILE_ERROR;
      }

      if (err == null && dafnyProgram != null && options.PrintStats) {
        Util.PrintStats(dafnyProgram);
      }
      if (err == null && dafnyProgram != null && options.PrintFunctionCallGraph) {
        Util.PrintFunctionCallGraph(dafnyProgram);
      }
      if (dafnyProgram != null && options.ExtractCounterexample && exitValue == ExitValue.VERIFICATION_ERROR) {
        PrintCounterexample(options, options.ModelViewFile);
      }
      return exitValue;
    }

    private static ExitValue DoFormatting(IList<DafnyFile> dafnyFiles, List<string> dafnyFolders,
      ErrorReporter reporter, string programName) {
      var exitValue = ExitValue.SUCCESS;
      Contract.Assert(dafnyFiles.Count > 0 || dafnyFolders.Count > 0);
      dafnyFiles = dafnyFiles.Concat(dafnyFolders.SelectMany(folderPath => {
        return Directory.GetFiles(folderPath, "*.dfy", SearchOption.AllDirectories)
            .Select(name => new DafnyFile(name)).ToList();
      })).ToList();

      var failedToParseFiles = new List<string>();
      var emptyFiles = new List<string>();
      var options = reporter.Options;
      var doCheck = options.FormatCheck;
      var doPrint = options.DafnyPrintFile == "-";
      options.DafnyPrintFile = null;
      var neededFormatting = 0;
      foreach (var file in dafnyFiles) {
        var dafnyFile = file;
        if (dafnyFile.UseStdin && !doCheck && !doPrint) {
          Console.Error.WriteLine("Please use the --check and/or --print option as stdin cannot be formatted in place.");
          exitValue = ExitValue.PREPROCESSING_ERROR;
          continue;
        }

        string tempFileName = null;
        if (dafnyFile.UseStdin) {
          tempFileName = Path.GetTempFileName() + ".dfy";
          WriteFile(tempFileName, Console.In.ReadToEnd());
          dafnyFile = new DafnyFile(tempFileName);
        }

        // Might not be totally optimized but let's do that for now
        var err = Dafny.Main.Parse(options.Input,
          new List<DafnyFile> { dafnyFile }, programName, reporter, out var dafnyProgram);
        var originalText = dafnyFile.UseStdin ? Console.In.ReadToEnd() :
          File.Exists(dafnyFile.FilePath) ?
          File.ReadAllText(dafnyFile.FilePath) : null;
        if (err != null) {
          exitValue = ExitValue.DAFNY_ERROR;
          Console.Error.WriteLine(err);
          failedToParseFiles.Add(dafnyFile.BaseName);
        } else {
          var firstToken = dafnyProgram.GetFirstTopLevelToken();
          var result = originalText;
          if (firstToken != null) {
            result = Formatting.__default.ReindentProgramFromFirstToken(firstToken,
              IndentationFormatter.ForProgram(dafnyProgram));
            if (result != originalText) {
              neededFormatting += 1;
              if (doCheck) {
                exitValue = exitValue != ExitValue.DAFNY_ERROR ? ExitValue.FORMAT_ERROR : exitValue;
              }

              if (doCheck && (!doPrint || options.CompileVerbose)) {
                options.Writer.WriteLine("The file " +
                                                 (options.UseBaseNameForFileName
                                                   ? Path.GetFileName(dafnyFile.FilePath)
                                                   : dafnyFile.FilePath) + " needs to be formatted");
              }

              if (!doCheck && !doPrint) {
                WriteFile(dafnyFile.FilePath, result);
              }
            }
          } else {
            if (options.CompileVerbose) {
              Console.Error.WriteLine(dafnyFile.BaseName + " was empty.");
            }

            emptyFiles.Add((options.UseBaseNameForFileName
              ? Path.GetFileName(dafnyFile.FilePath)
              : dafnyFile.FilePath));
          }
          if (doPrint) {
            options.Writer.Write(result);
          }
        }

        if (tempFileName != null) {
          File.Delete(tempFileName);
        }
      }

      string Files(int num) {
        return num + (num != 1 ? " files" : " file");
      }

      // Report any errors
      var reportMsg = "";
      if (failedToParseFiles.Count > 0) {
        reportMsg += $"\n{Files(failedToParseFiles.Count)} failed to parse:\n  " + string.Join("\n  ", failedToParseFiles);
      }
      if (emptyFiles.Count > 0) {
        reportMsg += $"\n{Files(emptyFiles.Count)} {(emptyFiles.Count > 1 ? "were" : "was")} empty:\n  " + string.Join("\n  ", emptyFiles);
      }

      var unchanged = dafnyFiles.Count - failedToParseFiles.Count - emptyFiles.Count - neededFormatting;
      reportMsg += unchanged > 0 && (failedToParseFiles.Count > 0 || emptyFiles.Count > 0) ? $"\n{Files(unchanged)} {(unchanged > 1 ? "were" : "was")} already formatted." : "";
      var filesNeedFormatting = neededFormatting == 0 ? "" : $"{Files(neededFormatting)} need{(neededFormatting > 1 ? "" : "s")} formatting.";
      reportMsg = filesNeedFormatting + reportMsg;

      if (doCheck) {
        options.Writer.WriteLine(neededFormatting > 0
          ? $"Error: {reportMsg}"
          : "All files are correctly formatted");
      } else if (failedToParseFiles.Count > 0 || options.CompileVerbose) {
        // We don't display anything if we just format files without verbosity and there was no parse error
        options.Writer.WriteLine($"{reportMsg}");
      }

      return exitValue;
    }

    /// <summary>
    /// Extract the counterexample corresponding to the first failing
    /// assertion and print it to the console
    /// </summary>
    /// <param name="modelViewFile"> Name of the file from which to read
    /// the counterexample </param> 
    private static void PrintCounterexample(DafnyOptions options, string modelViewFile) {
      var model = DafnyModel.ExtractModel(options, File.ReadAllText(modelViewFile));
      options.Writer.WriteLine("Counterexample for first failing assertion: ");
      foreach (var state in model.States.Where(state => !state.IsInitialState)) {
        options.Writer.WriteLine(state.FullStateName + ":");
        var vars = state.ExpandedVariableSet(-1);
        foreach (var variable in vars) {
          options.Writer.WriteLine($"\t{variable.ShortName} : " +
                                   $"{DafnyModelTypeUtils.GetInDafnyFormat(variable.Type)} = " +
                                   $"{variable.Value}");
        }
      }
    }

    private static string BoogieProgramSuffix(string printFile, string suffix) {
      var baseName = Path.GetFileNameWithoutExtension(printFile);
      var dirName = Path.GetDirectoryName(printFile);

      return Path.Combine(dirName, baseName + "_" + suffix + Path.GetExtension(printFile));
    }

    public static IEnumerable<Tuple<string, Bpl.Program>> Translate(ExecutionEngineOptions options, Program dafnyProgram) {
      var nmodules = Translator.VerifiableModules(dafnyProgram).Count();


      foreach (var prog in Translator.Translate(dafnyProgram, dafnyProgram.Reporter)) {

        if (options.PrintFile != null) {

          var nm = nmodules > 1 ? Dafny.Main.BoogieProgramSuffix(options.PrintFile, prog.Item1) : options.PrintFile;

          ExecutionEngine.PrintBplFile(options, nm, prog.Item2, false, false, options.PrettyPrint);
        }

        yield return prog;

      }
    }

    public async Task<(bool IsVerified, PipelineOutcome Outcome, IDictionary<string, PipelineStatistics> ModuleStats)>
      BoogieAsync(DafnyOptions options,
        string baseName,
        IEnumerable<Tuple<string, Bpl.Program>> boogiePrograms, string programId) {

      var concurrentModuleStats = new ConcurrentDictionary<string, PipelineStatistics>();
      var writerManager = new ConcurrentToSequentialWriteManager(options.Writer);

      var moduleTasks = boogiePrograms.Select(async program => {
        await using var moduleWriter = writerManager.AppendWriter();
        // ReSharper disable once AccessToDisposedClosure
        var result = await Task.Run(() =>
          BoogieOnceWithTimerAsync(moduleWriter, options, baseName, programId, program.Item1, program.Item2));
        concurrentModuleStats.TryAdd(program.Item1, result.Stats);
        return result;
      }).ToList();

      await Task.WhenAll(moduleTasks);
      await options.Writer.FlushAsync();
      var outcome = moduleTasks.Select(t => t.Result.Outcome)
        .Aggregate(PipelineOutcome.VerificationCompleted, MergeOutcomes);

      var isVerified = moduleTasks.Select(t =>
        Dafny.Main.IsBoogieVerified(t.Result.Outcome, t.Result.Stats)).All(x => x);
      return (isVerified, outcome, concurrentModuleStats);
    }

    private async Task<(PipelineOutcome Outcome, PipelineStatistics Stats)> BoogieOnceWithTimerAsync(
      TextWriter output,
      DafnyOptions options,
      string baseName, string programId,
      string moduleName,
      Bpl.Program program) {
      Stopwatch watch = new Stopwatch();
      watch.Start();
      if (options.SeparateModuleOutput) {
        options.Printer.AdvisoryWriteLine(output, "For module: {0}", moduleName);
      }

      var result =
        await Dafny.Main.BoogieOnce(options, output, engine, baseName, moduleName, program, programId);

      watch.Stop();

      if (options.SeparateModuleOutput) {
        TimeSpan ts = watch.Elapsed;
        string elapsedTime = $"{ts.Hours:00}:{ts.Minutes:00}:{ts.Seconds:00}";
        options.Printer.AdvisoryWriteLine(output, "Elapsed time: {0}", elapsedTime);
        WriteTrailer(options, output, result.Statistics);
      }

      return result;
    }

    private static PipelineOutcome MergeOutcomes(PipelineOutcome first, PipelineOutcome second) {

      if ((first == PipelineOutcome.VerificationCompleted || first == PipelineOutcome.Done) &&
          second != PipelineOutcome.VerificationCompleted) {
        return second;
      }

      return first;
    }

    private static void WriteTrailer(DafnyOptions options, TextWriter output, PipelineStatistics stats) {
      if (!options.Verify && stats.ErrorCount == 0) {
        output.WriteLine();
        output.Write("{0} did not attempt verification", options.DescriptiveToolName);
        if (stats.InconclusiveCount != 0) {
          output.Write(", {0} inconclusive{1}", stats.InconclusiveCount, Util.Plural(stats.InconclusiveCount));
        }
        if (stats.TimeoutCount != 0) {
          output.Write(", {0} time out{1}", stats.TimeoutCount, Util.Plural(stats.TimeoutCount));
        }
        if (stats.OutOfMemoryCount != 0) {
          output.Write(", {0} out of memory", stats.OutOfMemoryCount);
        }
        if (stats.OutOfResourceCount != 0) {
          output.Write(", {0} out of resource", stats.OutOfResourceCount);
        }
        if (stats.SolverExceptionCount != 0) {
          output.Write(", {0} solver exceptions", stats.SolverExceptionCount);
        }

        output.WriteLine();
        output.Flush();
      } else {
        // This calls a routine within Boogie
        options.Printer.WriteTrailer(output, stats);
      }
    }

    private static void WriteModuleStats(DafnyOptions options, TextWriter output, IDictionary<string, PipelineStatistics> moduleStats) {
      var statSum = new PipelineStatistics();
      foreach (var stats in moduleStats) {
        statSum.VerifiedCount += stats.Value.VerifiedCount;
        statSum.ErrorCount += stats.Value.ErrorCount;
        statSum.TimeoutCount += stats.Value.TimeoutCount;
        statSum.OutOfResourceCount += stats.Value.OutOfResourceCount;
        statSum.OutOfMemoryCount += stats.Value.OutOfMemoryCount;
        statSum.SolverExceptionCount += stats.Value.SolverExceptionCount;
        statSum.CachedErrorCount += stats.Value.CachedErrorCount;
        statSum.CachedInconclusiveCount += stats.Value.CachedInconclusiveCount;
        statSum.CachedOutOfMemoryCount += stats.Value.CachedOutOfMemoryCount;
        statSum.CachedTimeoutCount += stats.Value.CachedTimeoutCount;
        statSum.CachedOutOfResourceCount += stats.Value.CachedOutOfResourceCount;
        statSum.CachedSolverExceptionCount += stats.Value.CachedSolverExceptionCount;
        statSum.CachedVerifiedCount += stats.Value.CachedVerifiedCount;
        statSum.InconclusiveCount += stats.Value.InconclusiveCount;
      }
      WriteTrailer(options, output, statSum);
    }


    public static bool Compile(string fileName, ReadOnlyCollection<string> otherFileNames, Program dafnyProgram,
                               PipelineOutcome oc, IDictionary<string, PipelineStatistics> moduleStats, bool verified) {
      var options = dafnyProgram.Options;
      var resultFileName = options.DafnyPrintCompiledFile ?? fileName;
      bool compiled = true;
      switch (oc) {
        case PipelineOutcome.VerificationCompleted:
          WriteModuleStats(options, options.Writer, moduleStats);
          if ((options.Compile && verified && !options.UserConstrainedProcsToCheck) || options.ForceCompile) {
            compiled = CompileDafnyProgram(dafnyProgram, resultFileName, otherFileNames, true);
          } else if ((2 <= options.SpillTargetCode && verified && !options.UserConstrainedProcsToCheck) || 3 <= options.SpillTargetCode) {
            compiled = CompileDafnyProgram(dafnyProgram, resultFileName, otherFileNames, false);
          }
          break;
        case PipelineOutcome.Done:
          WriteModuleStats(options, options.Writer, moduleStats);
          if (options.ForceCompile || 3 <= options.SpillTargetCode) {
            compiled = CompileDafnyProgram(dafnyProgram, resultFileName, otherFileNames, options.ForceCompile);
          }
          break;
        default:
          // error has already been reported to user
          break;
      }
      return compiled;
    }

    #region Compilation

    private record TargetPaths(string Directory, string Filename) {
      private static Func<string, string> DeleteDot = p => p == "." ? "" : p;
      private static Func<string, string> AddDot = p => p == "" ? "." : p;
      private Func<string, string> RelativeToDirectory =
        path => DeleteDot(Path.GetRelativePath(AddDot(Directory), path));

      public string RelativeDirectory => RelativeToDirectory(AddDot(Path.GetDirectoryName(Filename)));
      public string RelativeFilename => RelativeToDirectory(Filename);
      public string SourceDirectory => Path.GetDirectoryName(Filename);
    }

    private static TargetPaths GenerateTargetPaths(DafnyOptions options, string dafnyProgramName) {
      string targetBaseDir = options.Backend.TargetBaseDir(dafnyProgramName);
      string targetExtension = options.Backend.TargetExtension;

      // Note that using Path.ChangeExtension here does the wrong thing when dafnyProgramName has multiple periods (e.g., a.b.dfy)
      string targetBaseName = options.Backend.TargetBasename(dafnyProgramName) + "." + targetExtension;
      string targetDir = Path.Combine(Path.GetDirectoryName(dafnyProgramName), targetBaseDir);

      string targetFilename = Path.Combine(targetDir, targetBaseName);

      return new TargetPaths(Directory: Path.GetDirectoryName(dafnyProgramName), Filename: targetFilename);
    }

    static void WriteDafnyProgramToFiles(DafnyOptions options, TargetPaths paths, bool targetProgramHasErrors, string targetProgramText,
      string/*?*/ callToMain, Dictionary<string, string> otherFiles, TextWriter outputWriter) {
      WriteFile(paths.Filename, targetProgramText, callToMain);

      string NormalizeRelativeFilename(string fileName) {
        return RuntimeInformation.IsOSPlatform(OSPlatform.Windows)
          ? fileName.Replace(@"\", "/")
          : fileName;
      }

      var relativeTarget = NormalizeRelativeFilename(paths.RelativeFilename);
      if (targetProgramHasErrors) {
        // Something went wrong during compilation (e.g., the compiler may have found an "assume" statement).
        // As a courtesy, we're still printing the text of the generated target program. We print a message regardless
        // of the CompileVerbose settings.
        outputWriter.WriteLine("Wrote textual form of partial target program to {0}", relativeTarget);
      } else if (options.CompileVerbose) {
        outputWriter.WriteLine("Wrote textual form of target program to {0}", relativeTarget);
      }

      foreach (var entry in otherFiles) {
        var filename = entry.Key;
        WriteFile(Path.Join(paths.SourceDirectory, filename), entry.Value);
        if (options.CompileVerbose) {
          outputWriter.WriteLine("Additional target code written to {0}", NormalizeRelativeFilename(Path.Join(paths.RelativeDirectory, filename)));
        }
      }
    }

    static void WriteFile(string filename, string text, string moreText = null) {
      var dir = Path.GetDirectoryName(filename);
      if (dir != "") {
        Directory.CreateDirectory(dir);
      }

      CheckFilenameIsLegal(filename);
      using (TextWriter target = new StreamWriter(new FileStream(filename, System.IO.FileMode.Create))) {
        target.Write(text);
        if (moreText != null) {
          target.Write(moreText);
        }
      }
    }

    private static void CheckFilenameIsLegal(string filename) {
      // We cannot get the full path correctly on Windows if the file name uses some reserved words
      // For example, Path.GetFullPath("con.txt") will return "//./con" which is incorrect.
      // https://docs.microsoft.com/en-us/windows/win32/fileio/naming-a-file?redirectedfrom=MSDN
      if (RuntimeInformation.IsOSPlatform(OSPlatform.Windows)) {
        var problematicNames =
          "CON, PRN, AUX, NUL, COM1, COM2, COM3, COM4, COM5, COM6, COM7, COM8, COM9, LPT1, LPT2, LPT3, LPT4, LPT5, LPT6, LPT7, LPT8, LPT9";
        var problematicRegex =
          new Regex(@"^(.*[/\\]|^)(" +
                    string.Join("|", problematicNames.Split(", ")) + @")(\.[^/\\]*)?$", RegexOptions.IgnoreCase);
        var match = problematicRegex.Match(filename);
        if (match.Success) {
          throw new Exception($"Cannot create a file with the name {filename}." +
                              $" Windows reserves the following file names: {problematicNames}");
        }
      }
    }

    /// <summary>
    /// Generate a C# program from the Dafny program and, if "invokeCompiler" is "true", invoke
    /// the C# compiler to compile it.
    /// </summary>
    public static bool CompileDafnyProgram(Dafny.Program dafnyProgram, string dafnyProgramName,
                                           ReadOnlyCollection<string> otherFileNames, bool invokeCompiler,
                                           TextWriter outputWriter = null) {
      Contract.Requires(dafnyProgram != null);
      Contract.Assert(dafnyProgramName != null);

      // TODO: `outputWriter` seems to always be passed in as `null`.  Remove it?
      if (outputWriter == null) {
        outputWriter = dafnyProgram.Options.Writer;
      }

      // Compile the Dafny program into a string that contains the target program
      var oldErrorCount = dafnyProgram.Reporter.Count(ErrorLevel.Error);
      var options = dafnyProgram.Options;
      options.Backend.OnPreCompile(dafnyProgram.Reporter, otherFileNames);
      var compiler = options.Backend;

      var hasMain = Compilers.SinglePassCompiler.HasMain(dafnyProgram, out var mainMethod);
      if (hasMain) {
        mainMethod.IsEntryPoint = true;
        dafnyProgram.MainMethod = mainMethod;
      }
      string targetProgramText;
      var otherFiles = new Dictionary<string, string>();
      {
        var output = new ConcreteSyntaxTree();
        compiler.Compile(dafnyProgram, output);
        var writerOptions = new WriterState();
        var targetProgramTextWriter = new StringWriter();
        var files = new Queue<FileSyntax>();
        output.Render(targetProgramTextWriter, 0, writerOptions, files, compiler.TargetIndentSize);
        targetProgramText = targetProgramTextWriter.ToString();

        while (files.Count > 0) {
          var file = files.Dequeue();
          var otherFileWriter = new StringWriter();
          writerOptions.HasNewLine = false;
          file.Tree.Render(otherFileWriter, 0, writerOptions, files, compiler.TargetIndentSize);
          otherFiles.Add(file.Filename, otherFileWriter.ToString());
        }
      }
      string callToMain = null;
      if (hasMain) {
        var callToMainTree = new ConcreteSyntaxTree();
        string baseName = Path.GetFileNameWithoutExtension(dafnyProgramName);
        compiler.EmitCallToMain(mainMethod, baseName, callToMainTree);
        callToMain = callToMainTree.ToString(); // assume there aren't multiple files just to call main
      }
      Contract.Assert(hasMain == (callToMain != null));
      bool targetProgramHasErrors = dafnyProgram.Reporter.Count(ErrorLevel.Error) != oldErrorCount;

      compiler.OnPostCompile();

      // blurt out the code to a file, if requested, or if other target-language files were specified on the command line.
      var paths = GenerateTargetPaths(options, dafnyProgramName);
      if (options.SpillTargetCode > 0 || otherFileNames.Count > 0 || (invokeCompiler && !compiler.SupportsInMemoryCompilation) ||
          (invokeCompiler && compiler.TextualTargetIsExecutable && !options.RunAfterCompile)) {
        compiler.CleanSourceDirectory(paths.SourceDirectory);
        WriteDafnyProgramToFiles(options, paths, targetProgramHasErrors, targetProgramText, callToMain, otherFiles, outputWriter);
      }

      if (targetProgramHasErrors) {
        return false;
      }
      // If we got here, compilation succeeded
      if (!invokeCompiler) {
        return true; // If we're not asked to invoke the target compiler, we can report success
      }

      // compile the program into an assembly
      var compiledCorrectly = compiler.CompileTargetProgram(dafnyProgramName, targetProgramText, callToMain, paths.Filename, otherFileNames,
        hasMain && options.RunAfterCompile, outputWriter, out var compilationResult);
      if (compiledCorrectly && options.RunAfterCompile) {
        if (hasMain) {
          if (options.CompileVerbose) {
            outputWriter.WriteLine("Running...");
            outputWriter.WriteLine();
          }

          compiledCorrectly = compiler.RunTargetProgram(dafnyProgramName, targetProgramText, callToMain, paths.Filename, otherFileNames, compilationResult, outputWriter);
        } else {
          // make sure to give some feedback to the user
          if (options.CompileVerbose) {
            outputWriter.WriteLine("Program compiled successfully");
          }
        }
      }
      return compiledCorrectly;
    }

    #endregion

  }

  class NoExecutableBackend : IExecutableBackend {
    public override IReadOnlySet<string> SupportedExtensions => new HashSet<string>();
    public override string TargetLanguage => throw new NotSupportedException();
    public override string TargetExtension => throw new NotSupportedException();
    public override string PublicIdProtect(string name) {
      throw new NotSupportedException();
    }

    public override bool TextualTargetIsExecutable => throw new NotSupportedException();

    public override bool SupportsInMemoryCompilation => throw new NotSupportedException();
    public override void Compile(Program dafnyProgram, ConcreteSyntaxTree output) {
      throw new NotSupportedException();
    }

    public override void EmitCallToMain(Method mainMethod, string baseName, ConcreteSyntaxTree callToMainTree) {
      throw new NotSupportedException();
    }

    public override bool CompileTargetProgram(string dafnyProgramName, string targetProgramText, string callToMain, string pathsFilename,
      ReadOnlyCollection<string> otherFileNames, bool runAfterCompile, TextWriter outputWriter, out object compilationResult) {
      throw new NotSupportedException();
    }

    public override bool RunTargetProgram(string dafnyProgramName, string targetProgramText, string callToMain, string pathsFilename,
      ReadOnlyCollection<string> otherFileNames, object compilationResult, TextWriter outputWriter) {
      throw new NotSupportedException();
    }
  }
}<|MERGE_RESOLUTION|>--- conflicted
+++ resolved
@@ -352,13 +352,8 @@
       ExitValue exitValue = ExitValue.SUCCESS;
       var options = reporter.Options;
       if (options.TestGenOptions.WarnDeadCode) {
-<<<<<<< HEAD
-        await foreach (var line in DafnyTestGeneration.Main.GetDeadCodeStatistics(options.Writer, dafnyFileNames[0])) {
+        await foreach (var line in DafnyTestGeneration.Main.GetDeadCodeStatistics(dafnyFileNames[0], options)) {
           await options.Writer.WriteLineAsync(line);
-=======
-        await foreach (var line in DafnyTestGeneration.Main.GetDeadCodeStatistics(dafnyFileNames[0], options)) {
-          Console.WriteLine(line);
->>>>>>> f709c2b6
         }
         if (DafnyTestGeneration.Main.setNonZeroExitCode) {
           exitValue = ExitValue.DAFNY_ERROR;
@@ -366,13 +361,8 @@
         return exitValue;
       }
       if (options.TestGenOptions.Mode != TestGenerationOptions.Modes.None) {
-<<<<<<< HEAD
-        await foreach (var line in DafnyTestGeneration.Main.GetTestClassForProgram(options.Writer, dafnyFileNames[0])) {
+        await foreach (var line in DafnyTestGeneration.Main.GetTestClassForProgram(dafnyFileNames[0], options)) {
           await options.Writer.WriteLineAsync(line);
-=======
-        await foreach (var line in DafnyTestGeneration.Main.GetTestClassForProgram(dafnyFileNames[0], options)) {
-          Console.WriteLine(line);
->>>>>>> f709c2b6
         }
         if (DafnyTestGeneration.Main.setNonZeroExitCode) {
           exitValue = ExitValue.DAFNY_ERROR;
