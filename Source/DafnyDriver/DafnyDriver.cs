--- conflicted
+++ resolved
@@ -422,70 +422,6 @@
       return compiled;
     }
 
-<<<<<<< HEAD
-
-    #region Output
-
-    class DafnyConsolePrinter : ConsolePrinter {
-      private readonly Dictionary<string, List<string>> fsCache = new();
-
-      public DafnyConsolePrinter(ExecutionEngineOptions options) : base(options) {
-      }
-
-      private string GetFileLine(string filename, int lineNumber) {
-        List<string> lines;
-        if (!fsCache.ContainsKey(filename)) {
-          try {
-            // Note: This is not guaranteed to be the same file that Dafny parsed. To ensure that, Dafny should keep
-            // an in-memory version of each file it parses.
-            lines = File.ReadLines(filename).ToList();
-          } catch (Exception) {
-            lines = new List<string>();
-          }
-          fsCache.Add(filename, lines);
-        } else {
-          lines = fsCache[filename];
-        }
-        if (0 <= lineNumber && lineNumber < lines.Count) {
-          return lines[lineNumber];
-        }
-        return "<nonexistent line>";
-      }
-
-      private void WriteSourceCodeSnippet(IToken tok, TextWriter tw) {
-        string line = GetFileLine(tok.filename, tok.line - 1);
-        string lineNumber = tok.line.ToString();
-        string lineNumberSpaces = new string(' ', lineNumber.Length);
-        string columnSpaces = new string(' ', tok.col - 1);
-        tw.WriteLine($"{lineNumberSpaces} |");
-        tw.WriteLine($"{lineNumber      } | {line}");
-        tw.WriteLine($"{lineNumberSpaces} | {columnSpaces}^ here");
-        tw.WriteLine("");
-      }
-
-      public override void ReportBplError(IToken tok, string message, bool error, TextWriter tw, string category = null) {
-        // Dafny has 0-indexed columns, but Boogie counts from 1
-        var realigned_tok = new Token(tok.line, tok.col - 1);
-        realigned_tok.kind = tok.kind;
-        realigned_tok.pos = tok.pos;
-        realigned_tok.val = tok.val;
-        realigned_tok.filename = tok.filename;
-        base.ReportBplError(realigned_tok, message, error, tw, category);
-        if (DafnyOptions.O.ShowSnippets) {
-          WriteSourceCodeSnippet(tok, tw);
-        }
-
-        if (tok is Dafny.NestedToken nt) {
-          ReportBplError(nt.Inner, nt.Message ?? "Related location", false, tw);
-        }
-      }
-    }
-
-    #endregion
-
-
-=======
->>>>>>> e4d0ee3c
     #region Compilation
 
     private record TargetPaths(string Directory, string Filename) {
