using System.Collections.Generic;
using System.CommandLine;
using System.CommandLine.Invocation;
using System.Linq;
using JetBrains.Annotations;

namespace Microsoft.Dafny;

public static class VerifyCommand {

  public static Command Create() {
    var result = new Command("verify", "Verify the program.");
    result.AddArgument(DafnyCommands.FilesArgument);
    foreach (var option in Options) {
      result.AddOption(option);
    }
    DafnyCli.SetHandlerUsingDafnyOptionsContinuation(result, (options, _) => {
      if (options.Get(CommonOptionBag.VerificationCoverageReport) != null) {
        options.TrackVerificationCoverage = true;
      }
      options.Compile = false;
      return new DafnyCli(options).RunCompiler();
    });
    return result;
  }

  private static IReadOnlyList<Option> Options =>
    new Option[] {
        BoogieOptionBag.BoogieFilter,
      }.Concat(DafnyCommands.VerificationOptions).
      Concat(DafnyCommands.ConsoleOutputOptions).
      Concat(DafnyCommands.ResolverOptions);
<<<<<<< HEAD
}

static class ResolveCommand {

  public static Command Create() {
    var result = new Command("resolve", "Only check for parse and type resolution errors.");
    result.AddArgument(DafnyCommands.FilesArgument);
    foreach (var option in DafnyCommands.ConsoleOutputOptions.Concat(DafnyCommands.ResolverOptions)) {
      result.AddOption(option);
    }
    DafnyCli.SetHandlerUsingDafnyOptionsContinuation(result, (options, _) => {
      options.Compile = false;
      options.Verify = false;
      return new DafnyCli(options).RunCompiler();
    });
    return result;
  }
=======
>>>>>>> 05f47103
}<|MERGE_RESOLUTION|>--- conflicted
+++ resolved
@@ -30,24 +30,4 @@
       }.Concat(DafnyCommands.VerificationOptions).
       Concat(DafnyCommands.ConsoleOutputOptions).
       Concat(DafnyCommands.ResolverOptions);
-<<<<<<< HEAD
-}
-
-static class ResolveCommand {
-
-  public static Command Create() {
-    var result = new Command("resolve", "Only check for parse and type resolution errors.");
-    result.AddArgument(DafnyCommands.FilesArgument);
-    foreach (var option in DafnyCommands.ConsoleOutputOptions.Concat(DafnyCommands.ResolverOptions)) {
-      result.AddOption(option);
-    }
-    DafnyCli.SetHandlerUsingDafnyOptionsContinuation(result, (options, _) => {
-      options.Compile = false;
-      options.Verify = false;
-      return new DafnyCli(options).RunCompiler();
-    });
-    return result;
-  }
-=======
->>>>>>> 05f47103
 }