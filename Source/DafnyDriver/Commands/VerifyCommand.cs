#nullable enable
using System;
using System.Collections.Generic;
using System.CommandLine;
using System.Linq;
using System.Reactive.Subjects;
using System.Threading;
using System.Threading.Tasks;
using DafnyCore;
using DafnyCore.Options;
using DafnyDriver.Commands;
using Microsoft.Boogie;

namespace Microsoft.Dafny;

public static class VerifyCommand {

  static VerifyCommand() {
    // Note these don't need checks because they are only "dafny verify" options;
    // they can't be specified when building a doo file.
    DooFile.RegisterNoChecksNeeded(FilterSymbol, false);
    DooFile.RegisterNoChecksNeeded(FilterPosition, false);
  }

  public static readonly Option<string> FilterSymbol = new("--filter-symbol",
    @"Filter what gets verified by selecting only symbols whose fully qualified name contains the given argument. For example: ""--filter-symbol=MyNestedModule.MyFooFunction""");

  public static readonly Option<string> FilterPosition = new("--filter-position",
    @"Filter what gets verified based on a source location. The location is specified as a file path suffix, optionally followed by a colon and a line number. For example, `dafny verify dfyconfig.toml --filter-position=source1.dfy:5` will only verify things that range over line 5 in the file `source1.dfy`. In combination with `--isolate-assertions`, individual assertions can be verified by filtering on the line that contains them. When processing a single file, the filename can be skipped, for example: `dafny verify MyFile.dfy --filter-position=:23`");

  public static Command Create() {
    var result = new Command("verify", "Verify the program.");
    result.AddArgument(DafnyCommands.FilesArgument);
    foreach (var option in VerifyOptions) {
      result.AddOption(option);
    }
    DafnyNewCli.SetHandlerUsingDafnyOptionsContinuation(result, (options, _) => HandleVerification(options));
    return result;
  }

  private static IReadOnlyList<Option> VerifyOptions =>
    new Option[] {
        FilterSymbol,
        FilterPosition,
        DafnyFile.DoNotVerifyDependencies
      }.Concat(DafnyCommands.VerificationOptions).
      Concat(DafnyCommands.ConsoleOutputOptions).
      Concat(DafnyCommands.ResolverOptions);

  public static async Task<int> HandleVerification(DafnyOptions options) {
    if (options.Get(CommonOptionBag.VerificationCoverageReport) != null) {
      options.TrackVerificationCoverage = true;
    }

    var compilation = CliCompilation.Create(options);
    compilation.Start();

    var resolution = await compilation.Resolution;

    if (resolution != null) {
      Subject<CanVerifyResult> verificationResults = new();

      var verificationSummarized = ReportVerificationSummary(compilation, verificationResults);
      var proofDependenciesReported = ReportProofDependencies(compilation, resolution, verificationResults);
      var verificationResultsLogged = LogVerificationResults(compilation, resolution, verificationResults);
      compilation.VerifyAllLazily(0).ToObservable().Subscribe(verificationResults);
      await verificationSummarized;
      await verificationResultsLogged;
      await proofDependenciesReported;
    }
    await compilation.FinishedPhases();

    return await compilation.GetAndReportExitCode();
  }
  public static async Task ReportVerificationSummary(
    CliCompilation cliCompilation,
    IObservable<CanVerifyResult> verificationResults) {
    var statistics = new VerificationStatistics();

    verificationResults.Subscribe(result => {
      foreach (var taskResult in result.Results) {
        var runResult = taskResult.Result;

        switch (runResult.Outcome) {
          case SolverOutcome.Valid:
          case SolverOutcome.Bounded:
            Interlocked.Increment(ref statistics.VerifiedSymbols);
            Interlocked.Add(ref statistics.VerifiedAssertions, runResult.Asserts.Count);
            break;
          case SolverOutcome.Invalid:
            var total = runResult.Asserts.Count;
            var errors = runResult.CounterExamples.Count;
            Interlocked.Add(ref statistics.VerifiedAssertions, total - errors);
            Interlocked.Add(ref statistics.ErrorCount, errors);
            break;
          case SolverOutcome.TimeOut:
            Interlocked.Increment(ref statistics.TimeoutCount);
            break;
          case SolverOutcome.OutOfMemory:
            Interlocked.Increment(ref statistics.OutOfMemoryCount);
            break;
          case SolverOutcome.OutOfResource:
            Interlocked.Increment(ref statistics.OutOfResourceCount);
            break;
          case SolverOutcome.Undetermined:
            Interlocked.Increment(ref statistics.InconclusiveCount);
            break;
          default:
            throw new ArgumentOutOfRangeException();
        }
      }
    }, e => {
      Interlocked.Increment(ref statistics.SolverExceptionCount);
    });
    await verificationResults.WaitForComplete();
    await cliCompilation.FinishedPhases();
    await WriteTrailer(cliCompilation, statistics);
  }

  private static async Task WriteTrailer(CliCompilation cliCompilation,
    VerificationStatistics statistics) {
    if (cliCompilation.Options.Verbosity <= CoreOptions.VerbosityLevel.Quiet) {
      return;
    }

    if (!cliCompilation.DidVerification) {
      return;
    }

    var output = cliCompilation.Options.OutputWriter;

    await output.WriteLineAsync();

    if (cliCompilation.VerifiedAssertions) {
      await output.WriteAsync($"{cliCompilation.Options.DescriptiveToolName} finished with {statistics.VerifiedAssertions} assertions verified, {statistics.ErrorCount} error{Util.Plural(statistics.ErrorCount)}");
    } else {
      await output.WriteAsync($"{cliCompilation.Options.DescriptiveToolName} finished with {statistics.VerifiedSymbols} verified, {statistics.ErrorCount} error{Util.Plural(statistics.ErrorCount)}");
    };
    if (statistics.InconclusiveCount != 0) {
      await output.WriteAsync($", {statistics.InconclusiveCount} inconclusive{Util.Plural(statistics.InconclusiveCount)}");
    }

    if (statistics.TimeoutCount != 0) {
      await output.WriteAsync($", {statistics.TimeoutCount} time out{Util.Plural(statistics.TimeoutCount)}");
    }

    if (statistics.OutOfMemoryCount != 0) {
      await output.WriteAsync($", {statistics.OutOfMemoryCount} out of memory");
    }

    if (statistics.OutOfResourceCount != 0) {
      await output.WriteAsync($", {statistics.OutOfResourceCount} out of resource");
    }

    if (statistics.SolverExceptionCount != 0) {
      await output.WriteAsync($", {statistics.SolverExceptionCount} solver exceptions");
    }

    await output.WriteLineAsync();
    await output.FlushAsync();
  }

<<<<<<< HEAD
  public static void ReportVerificationDiagnostics(CliCompilation compilation, IObservable<CanVerifyResult> verificationResults) {
    verificationResults.Subscribe(result => {
      // We use an intermediate reporter so we can sort the diagnostics from all parts by token
      var batchReporter = new BatchErrorReporter(compilation.Options);
      foreach (var completed in result.Results) {
        Compilation.ReportDiagnosticsInResult(compilation.Options, result.CanVerify.FullDafnyName, completed.Task.Token,
          (uint)completed.Result.RunTime.TotalSeconds,
          completed.Result, batchReporter);
      }

      foreach (var diagnostic in batchReporter.AllMessages.OrderBy(m => m.Token)) {
        compilation.Compilation.Reporter.Message(diagnostic.Source, diagnostic.Level, diagnostic.ErrorId, diagnostic.Token,
          diagnostic.Message);
      }
    });
  }


=======
>>>>>>> 6fe714b4
  public static async Task LogVerificationResults(CliCompilation cliCompilation, ResolutionResult resolution,
    IObservable<CanVerifyResult> verificationResults) {
    VerificationResultLogger? verificationResultLogger = null;
    var proofDependencyManager = resolution.ResolvedProgram.ProofDependencyManager;
    try {
      verificationResultLogger = new VerificationResultLogger(cliCompilation.Options, proofDependencyManager);
    } catch (ArgumentException e) {
      cliCompilation.Compilation.Reporter.Error(MessageSource.Verifier, cliCompilation.Compilation.Project.StartingToken, e.Message);
    }

    verificationResults.Subscribe(result => verificationResultLogger?.Report(result),
      e => { },
      () => {
      });
    await verificationResults.WaitForComplete();
    if (verificationResultLogger != null) {
      await verificationResultLogger.Finish();
    }
  }

  public static async Task ReportProofDependencies(
    CliCompilation cliCompilation,
    ResolutionResult resolution,
    IObservable<CanVerifyResult> verificationResults) {
    var usedDependencies = new HashSet<TrackedNodeComponent>();
    var proofDependencyManager = resolution.ResolvedProgram.ProofDependencyManager;

    verificationResults.Subscribe(result => {
      foreach (var used in result.Results.SelectMany(part => part.Result.CoveredElements)) {
        usedDependencies.Add(used);
      }
    }, e => { }, () => { });
    await verificationResults.WaitForComplete();
    var coverageReportDir = cliCompilation.Options.Get(CommonOptionBag.VerificationCoverageReport);
    if (coverageReportDir != null) {
      await new CoverageReporter(cliCompilation.Options).SerializeVerificationCoverageReport(
        proofDependencyManager, resolution.ResolvedProgram,
        usedDependencies,
        coverageReportDir);
    }
  }
}<|MERGE_RESOLUTION|>--- conflicted
+++ resolved
@@ -160,27 +160,6 @@
     await output.FlushAsync();
   }
 
-<<<<<<< HEAD
-  public static void ReportVerificationDiagnostics(CliCompilation compilation, IObservable<CanVerifyResult> verificationResults) {
-    verificationResults.Subscribe(result => {
-      // We use an intermediate reporter so we can sort the diagnostics from all parts by token
-      var batchReporter = new BatchErrorReporter(compilation.Options);
-      foreach (var completed in result.Results) {
-        Compilation.ReportDiagnosticsInResult(compilation.Options, result.CanVerify.FullDafnyName, completed.Task.Token,
-          (uint)completed.Result.RunTime.TotalSeconds,
-          completed.Result, batchReporter);
-      }
-
-      foreach (var diagnostic in batchReporter.AllMessages.OrderBy(m => m.Token)) {
-        compilation.Compilation.Reporter.Message(diagnostic.Source, diagnostic.Level, diagnostic.ErrorId, diagnostic.Token,
-          diagnostic.Message);
-      }
-    });
-  }
-
-
-=======
->>>>>>> 6fe714b4
   public static async Task LogVerificationResults(CliCompilation cliCompilation, ResolutionResult resolution,
     IObservable<CanVerifyResult> verificationResults) {
     VerificationResultLogger? verificationResultLogger = null;
