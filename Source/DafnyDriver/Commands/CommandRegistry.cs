using System;
using System.Collections.Generic;
using System.CommandLine;
using System.CommandLine.Invocation;
using System.CommandLine.Parsing;
using System.IO;
using System.Linq;
using System.Threading.Tasks;
using JetBrains.Annotations;
using Microsoft.Boogie;
using Microsoft.Dafny.LanguageServer;

namespace Microsoft.Dafny;

internal interface ParseArgumentResult {
}

record ParseArgumentSuccess(DafnyOptions DafnyOptions) : ParseArgumentResult;
record ParseArgumentFailure(DafnyDriver.CommandLineArgumentsResult ExitResult) : ParseArgumentResult;

static class CommandRegistry {
  private static readonly HashSet<ICommandSpec> Commands = new();

  static void AddCommand(ICommandSpec command) {
    Commands.Add(command);
  }

  static CommandRegistry() {
    AddCommand(new ResolveCommand());
    AddCommand(new VerifyCommand());
    AddCommand(new TranslateCommand());
    AddCommand(new ServerCommand());
    AddCommand(new TestCommand());
    AddCommand(new GenerateTestsCommand());
    AddCommand(new DeadCodeCommand());

    FileArgument = new Argument<FileInfo>("file", "input file");
<<<<<<< HEAD
    FileArgument.AddValidator(ValidateFileArgument());

    FilesArgument = new Argument<IEnumerable<FileInfo>>("file", "input files");
    FilesArgument.AddValidator(ValidateFileArgument());
    AddCommand(new BuildCommand());
    AddCommand(new RunCommand());
    AddCommand(new FormatCommand());
=======
>>>>>>> 3f077aea
  }

  public static Argument<FileInfo> FileArgument { get; }

  [CanBeNull]
  public static ParseArgumentResult Create(string[] arguments) {

    bool allowHidden = true;
    if (arguments.Length != 0) {
      var first = arguments[0];
      if (first == "--dev") {
        allowHidden = false;
        arguments = arguments.Skip(1).ToArray();
      }
    }

    var wasInvoked = false;
    var dafnyOptions = new DafnyOptions();
    var optionValues = new Dictionary<Option, object>();
    var options = new Options(optionValues);
    dafnyOptions.ShowEnv = ExecutionEngineOptions.ShowEnvironment.Never;
    dafnyOptions.Options = options;

    foreach (var option in Commands.SelectMany(c => c.Options)) {
      if (!allowHidden) {
        option.IsHidden = false;
      }
    }
    var commandToSpec = Commands.ToDictionary(c => {
      var result = c.Create();
      foreach (var option in c.Options) {
        result.AddOption(option);
      }
      return result;
    }, c => c);
    foreach (var command in commandToSpec.Keys) {
      command.SetHandler(CommandHandler);
    }

    var commandNames = commandToSpec.Keys.Select(c => c.Name).ToHashSet();
    if (arguments.Length != 0) {
      var first = arguments[0];
      if (first != "--dev" && first != "--version" && first != "-h" && first != "--help" && !commandNames.Contains(first)) {
        var oldOptions = new DafnyOptions();
        if (oldOptions.Parse(arguments)) {
          return new ParseArgumentSuccess(oldOptions);
        }

        return new ParseArgumentFailure(DafnyDriver.CommandLineArgumentsResult.PREPROCESSING_ERROR);
      }
    }

    var rootCommand = new RootCommand("The Dafny CLI enables working with Dafny, a verification-aware programming language. Use 'dafny /help' to see help for a previous CLI format.");
    foreach (var command in commandToSpec.Keys) {
      rootCommand.AddCommand(command);
    }

    void CommandHandler(InvocationContext context) {
      wasInvoked = true;
      var command = context.ParseResult.CommandResult.Command;
      var commandSpec = commandToSpec[command];

      var singleFile = context.ParseResult.GetValueForArgument(FileArgument);
      if (singleFile != null) {
        dafnyOptions.AddFile(singleFile.FullName);
      }
      var files = context.ParseResult.GetValueForArgument(ICommandSpec.FilesArgument);
      if (files != null) {
        foreach (var file in files) {
          dafnyOptions.AddFile(file.FullName);
        }
      }

      foreach (var option in command.Options) {
        var value = context.ParseResult.GetValueForOption(option);
        options.OptionArguments[option] = value;
        dafnyOptions.ApplyBinding(option);
      }

      dafnyOptions.ApplyDefaultOptionsWithoutSettingsDefault();
      commandSpec.PostProcess(dafnyOptions, options, context);
    }

#pragma warning disable VSTHRD002
    var exitCode = rootCommand.InvokeAsync(arguments).Result;
#pragma warning restore VSTHRD002
    if (!wasInvoked) {
      if (exitCode == 0) {
        return new ParseArgumentFailure(DafnyDriver.CommandLineArgumentsResult.OK_EXIT_EARLY);
      }

      return new ParseArgumentFailure(DafnyDriver.CommandLineArgumentsResult.PREPROCESSING_ERROR);
    }
    if (exitCode == 0) {
      return new ParseArgumentSuccess(dafnyOptions);
    }

    return new ParseArgumentFailure(DafnyDriver.CommandLineArgumentsResult.PREPROCESSING_ERROR);
  }
}<|MERGE_RESOLUTION|>--- conflicted
+++ resolved
@@ -33,18 +33,9 @@
     AddCommand(new TestCommand());
     AddCommand(new GenerateTestsCommand());
     AddCommand(new DeadCodeCommand());
+    AddCommand(new FormatCommand());
 
     FileArgument = new Argument<FileInfo>("file", "input file");
-<<<<<<< HEAD
-    FileArgument.AddValidator(ValidateFileArgument());
-
-    FilesArgument = new Argument<IEnumerable<FileInfo>>("file", "input files");
-    FilesArgument.AddValidator(ValidateFileArgument());
-    AddCommand(new BuildCommand());
-    AddCommand(new RunCommand());
-    AddCommand(new FormatCommand());
-=======
->>>>>>> 3f077aea
   }
 
   public static Argument<FileInfo> FileArgument { get; }
