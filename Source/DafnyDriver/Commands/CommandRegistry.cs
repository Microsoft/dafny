--- conflicted
+++ resolved
@@ -20,7 +20,6 @@
 static class CommandRegistry {
   private static readonly HashSet<ICommandSpec> Commands = new();
 
-<<<<<<< HEAD
   public static IReadOnlyList<IOptionSpec> ExecutionOptions = new IOptionSpec[] {
     NoVerifyOption.Instance,
     EnforceDeterminismOption.Instance,
@@ -43,8 +42,6 @@
     UnicodeCharactersOption.Instance,
   });
 
-=======
->>>>>>> 6458160c
   static void AddCommand(ICommandSpec command) {
     Commands.Add(command);
   }
