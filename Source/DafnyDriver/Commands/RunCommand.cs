--- conflicted
+++ resolved
@@ -7,13 +7,8 @@
 
 namespace Microsoft.Dafny;
 
-<<<<<<< HEAD
-public class RunCommand : ICommandSpec {
-  private readonly Argument<IEnumerable<string>> userProgramArguments;
-=======
 static class RunCommand {
   private static readonly Argument<IEnumerable<string>> UserProgramArguments;
->>>>>>> b68e6931
 
   public static readonly Option<IEnumerable<string>> Inputs = new("--input", "Specify an additional input file.") {
     ArgumentHelpName = "file"
@@ -40,14 +35,10 @@
     );
   }
 
-<<<<<<< HEAD
   public static readonly Option<string> MainOverride =
     new("--main-method", "Override the method called to start the program, using a fully qualified method name.");
 
-  public IEnumerable<Option> Options =>
-=======
   public static IEnumerable<Option> Options =>
->>>>>>> b68e6931
     new Option[] {
       Inputs,
       MainOverride,
