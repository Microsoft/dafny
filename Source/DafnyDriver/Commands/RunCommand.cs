using System;
using System.Collections.Generic;
using System.CommandLine;
using System.CommandLine.Invocation;
using System.IO;
using System.Linq;
using DafnyCore;

namespace Microsoft.Dafny;

static class RunCommand {
  private static readonly Argument<IEnumerable<string>> UserProgramArguments;

  public static readonly Option<IEnumerable<string>> Inputs = new("--input", "Specify an additional input file.") {
    ArgumentHelpName = "file"
  };

  static RunCommand() {
    UserProgramArguments = new Argument<IEnumerable<string>>("program-arguments", "arguments to the Dafny program");
    UserProgramArguments.SetDefaultValue(new List<string>());

    DafnyOptions.RegisterLegacyBinding(Inputs, (options, files) => {
      foreach (var file in files) {
        options.CliRootSourceUris.Add(new Uri(Path.GetFullPath(file)));
      }
    });

    DooFile.RegisterNoChecksNeeded(
      Inputs,
      CommonOptionBag.BuildFile
    );
  }

  public static IEnumerable<Option> Options =>
    new Option[] {
      Inputs,
<<<<<<< HEAD
    }.Concat(DafnyCommands.ExecutionOptions).
      Concat(DafnyCommands.ConsoleOutputOptions).
      Concat(DafnyCommands.ResolverOptions);
=======
      CommonOptionBag.BuildFile,
    }.Concat(ICommandSpec.ExecutionOptions).
      Concat(ICommandSpec.ConsoleOutputOptions).
      Concat(ICommandSpec.ResolverOptions);

  public RunCommand() {
    userProgramArguments = new Argument<IEnumerable<string>>("program-arguments", "arguments to the Dafny program");
    userProgramArguments.SetDefaultValue(new List<string>());
  }
>>>>>>> 9f4dd591

  public static Command Create() {
    var result = new Command("run", "Run the program.");
    result.AddArgument(DafnyCommands.FileArgument);
    result.AddArgument(UserProgramArguments);
    foreach (var option in Options) {
      result.AddOption(option);
    }
    DafnyCli.SetHandlerUsingDafnyOptionsContinuation(result, (options, context) => {
      options.MainArgs = context.ParseResult.GetValueForArgument(UserProgramArguments).ToList();
      var inputFile = context.ParseResult.GetValueForArgument(DafnyCommands.FileArgument);
      options.CliRootSourceUris.Add(new Uri(Path.GetFullPath(inputFile.FullName)));
      options.Compile = true;
      options.RunAfterCompile = true;
      options.ForceCompile = options.Get(BoogieOptionBag.NoVerify);
      return CompilerDriver.RunCompiler(options);
    });
    return result;
  }
<<<<<<< HEAD
=======

  public void PostProcess(DafnyOptions dafnyOptions, Options options, InvocationContext context) {
    dafnyOptions.MainArgs = context.ParseResult.GetValueForArgument(userProgramArguments).ToList();
    dafnyOptions.Compile = true;
    dafnyOptions.RunAfterCompile = true;
    dafnyOptions.ForceCompile = dafnyOptions.Get(BoogieOptionBag.NoVerify);
  }
>>>>>>> 9f4dd591
}<|MERGE_RESOLUTION|>--- conflicted
+++ resolved
@@ -1,7 +1,6 @@
 using System;
 using System.Collections.Generic;
 using System.CommandLine;
-using System.CommandLine.Invocation;
 using System.IO;
 using System.Linq;
 using DafnyCore;
@@ -34,21 +33,10 @@
   public static IEnumerable<Option> Options =>
     new Option[] {
       Inputs,
-<<<<<<< HEAD
+      CommonOptionBag.BuildFile,
     }.Concat(DafnyCommands.ExecutionOptions).
       Concat(DafnyCommands.ConsoleOutputOptions).
       Concat(DafnyCommands.ResolverOptions);
-=======
-      CommonOptionBag.BuildFile,
-    }.Concat(ICommandSpec.ExecutionOptions).
-      Concat(ICommandSpec.ConsoleOutputOptions).
-      Concat(ICommandSpec.ResolverOptions);
-
-  public RunCommand() {
-    userProgramArguments = new Argument<IEnumerable<string>>("program-arguments", "arguments to the Dafny program");
-    userProgramArguments.SetDefaultValue(new List<string>());
-  }
->>>>>>> 9f4dd591
 
   public static Command Create() {
     var result = new Command("run", "Run the program.");
@@ -68,14 +56,4 @@
     });
     return result;
   }
-<<<<<<< HEAD
-=======
-
-  public void PostProcess(DafnyOptions dafnyOptions, Options options, InvocationContext context) {
-    dafnyOptions.MainArgs = context.ParseResult.GetValueForArgument(userProgramArguments).ToList();
-    dafnyOptions.Compile = true;
-    dafnyOptions.RunAfterCompile = true;
-    dafnyOptions.ForceCompile = dafnyOptions.Get(BoogieOptionBag.NoVerify);
-  }
->>>>>>> 9f4dd591
 }