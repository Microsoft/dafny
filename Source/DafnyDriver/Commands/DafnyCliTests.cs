using System.Linq;
using System.Runtime.InteropServices;

namespace Microsoft.Dafny;

public static class DafnyCliTests {

  // Environment variables that the CLI directly or indirectly (through target language tools) reads.
  // This is defined for the benefit of testing infrastructure to ensure that they are maintained
  // through separate processes.
  public static readonly string[] ReferencedEnvironmentVariables = { "PATH", "HOME", "DOTNET_NOLOGO" };

  static DafnyCliTests() {
    if (RuntimeInformation.IsOSPlatform(OSPlatform.Windows)) {
      ReferencedEnvironmentVariables = ReferencedEnvironmentVariables
        .Concat(new[] { // Careful: Keep this list in sync with the one in lit.site.cfg
          "APPDATA",
          "HOMEDRIVE",
          "HOMEPATH",
          "INCLUDE",
          "LIB",
          "LOCALAPPDATA",
          "NODE_PATH",
          "ProgramFiles",
          "ProgramFiles(x86)",
          "SystemRoot",
          "SystemDrive",
          "TEMP",
          "TMP",
          "USERPROFILE"
        }).ToArray();
    }
  }

  public static readonly string[] DefaultArgumentsForTesting = new[] {
    // Try to verify 2 verification conditions at once
    "/vcsCores:2",

    // We do not want absolute or relative paths in error messages, just the basename of the file
    "/useBaseNameForFileName",

    // We do not want output such as "Compiled program written to Foo.cs"
    // from the compilers, since that changes with the target language
    "/compileVerbose:0",

    "/deprecation:1",
    
    // Set a default time limit, to catch cases where verification time runs off the rails
    "/timeLimit:300",
    "/allowAxioms:1",

    // test results do not include source code snippets
    "/showSnippets:0"
  };

  public static readonly string[] NewDefaultArgumentsForTesting = new[] {
    // Try to verify 2 verification conditions at once
    "--cores=2",

    // We do not want absolute or relative paths in error messages, just the basename of the file
    "--use-basename-for-filename",

    // Set a default time limit, to catch cases where verification time runs off the rails
    "--verification-time-limit=300",

<<<<<<< HEAD
    "--allow-axioms",
=======
    "--warn-deprecation",
>>>>>>> 5b3b840c

    // test results do not include source code snippets
    "--show-snippets:false"
  };
}<|MERGE_RESOLUTION|>--- conflicted
+++ resolved
@@ -63,11 +63,8 @@
     // Set a default time limit, to catch cases where verification time runs off the rails
     "--verification-time-limit=300",
 
-<<<<<<< HEAD
     "--allow-axioms",
-=======
     "--warn-deprecation",
->>>>>>> 5b3b840c
 
     // test results do not include source code snippets
     "--show-snippets:false"
