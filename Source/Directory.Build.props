--- conflicted
+++ resolved
@@ -5,12 +5,4 @@
     <TargetFramework>net6.0</TargetFramework>
   </PropertyGroup>
 
-<<<<<<< HEAD
-  <!-- Boogie dependency -->
-  <ItemGroup>
-    <ProjectReference Include="..\..\boogie\Source\ExecutionEngine\ExecutionEngine.csproj" />
-  </ItemGroup>
-
-=======
->>>>>>> 9237c6ce
 </Project>