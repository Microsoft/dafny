--- conflicted
+++ resolved
@@ -250,14 +250,8 @@
   public override IEnumerable<INode> PreResolveChildren => Children;
 
   public MatchCaseStmt(IOrigin rangeOrigin, DatatypeCtor ctor, bool fromBoundVar, [Captured] List<BoundVar> arguments, [Captured] List<Statement> body, Attributes attrs = null)
-<<<<<<< HEAD
     : base(rangeOrigin, ctor, arguments) {
     Contract.Requires(tok != null);
-=======
-    : base(rangeOrigin.StartToken, ctor, arguments) {
-    Origin = rangeOrigin;
-    Contract.Requires(Tok != null);
->>>>>>> b964908e
     Contract.Requires(ctor != null);
     Contract.Requires(cce.NonNullElements(arguments));
     Contract.Requires(cce.NonNullElements(body));
