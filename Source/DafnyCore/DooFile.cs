using System;
using System.Collections.Generic;
using System.CommandLine;
using System.IO;
using System.IO.Compression;
using System.Linq;
using System.Text;
using DafnyCore.Generic;
using Microsoft.Dafny;
using Tomlyn;

namespace DafnyCore;

// Model class for the .doo file format for Dafny libraries.
// Contains the validation logic for safely consuming libraries as well.
public class DooFile {

  private const string ProgramFileEntry = "program";

  private const string ManifestFileEntry = "manifest.toml";

  public class ManifestData {
    public const string CurrentDooFileVersion = "1.0";
    public string DooFileVersion { get; set; }

    public string DafnyVersion { get; set; }

    public string SolverIdentifier { get; set; }
    public string SolverVersion { get; set; }

    public Dictionary<string, object> Options { get; set; }

    public ManifestData() {
      // Only for TOML deserialization!
    }

    public ManifestData(DafnyOptions options) {
      DooFileVersion = CurrentDooFileVersion;
      DafnyVersion = options.VersionNumber;

      SolverIdentifier = options.SolverIdentifier;
      SolverVersion = options.SolverVersion.ToString();

      Options = new Dictionary<string, object>();
      foreach (var (option, _) in OptionChecks) {
        var optionValue = GetOptionValue(options, option);
        Options.Add(option.Name, optionValue);
      }
    }

    public static ManifestData Read(TextReader reader) {
      return Toml.ToModel<ManifestData>(reader.ReadToEnd(), null, new TomlModelOptions());
    }

    public void Write(TextWriter writer) {
      writer.Write(Toml.FromModel(this, new TomlModelOptions()));
    }
  }

  public ManifestData Manifest { get; set; }

  public string ProgramText { get; set; }

  // This must be independent from any user-provided options,
  // and remain fixed over the lifetime of a single .doo file format version.
  // We don't want to attempt to read the program text using --function-syntax:3 for example.
  // If we change default option values in future Dafny major version bumps,
  // this must be configured to stay the same.
  private static DafnyOptions ProgramSerializationOptions => DafnyOptions.Default;

  public static DooFile Read(string path) {
    using var archive = ZipFile.Open(path, ZipArchiveMode.Read);
    return Read(archive);
  }

  public static DooFile Read(Stream stream) {
    using var archive = new ZipArchive(stream);
    return Read(archive);
  }

  private static DooFile Read(ZipArchive archive) {
    var result = new DooFile();

    var manifestEntry = archive.GetEntry(ManifestFileEntry);
    if (manifestEntry == null) {
      throw new ArgumentException(".doo file missing manifest entry");
    }
    using (var manifestStream = manifestEntry.Open()) {
      result.Manifest = ManifestData.Read(new StreamReader(manifestStream, Encoding.UTF8));
    }

    var programTextEntry = archive.GetEntry(ProgramFileEntry);
    if (programTextEntry == null) {
      throw new ArgumentException(".doo file missing program text entry");
    }
    using (var programTextStream = programTextEntry.Open()) {
      var reader = new StreamReader(programTextStream, Encoding.UTF8);
      result.ProgramText = reader.ReadToEnd();
    }

    return result;
  }

  public DooFile(Program dafnyProgram) {
    var tw = new StringWriter();
    var pr = new Printer(tw, ProgramSerializationOptions, PrintModes.Serialization);
    // afterResolver is false because we don't yet have a way to safely skip resolution
    // when reading the program back into memory.
    // It's probably worth serializing a program in a more efficient way first
    // before adding that feature.
    pr.PrintProgram(dafnyProgram, false);
    ProgramText = tw.ToString();
    Manifest = new ManifestData(dafnyProgram.Options);
  }

  private DooFile() {
  }

<<<<<<< HEAD
  /// <summary>
  /// Returns the options as specified by the DooFile
  /// </summary>
  public DafnyOptions Validate(ErrorReporter reporter, string filePath, DafnyOptions options, Command currentCommand,
    IToken origin) {
    if (currentCommand == null) {
      reporter.Error(MessageSource.Project, origin,
        $"Cannot load {filePath}: .doo files cannot be used with the legacy CLI");
      return null;
=======
  public bool Validate(ErrorReporter reporter, string filePath, DafnyOptions options, IToken origin) {
    if (!options.UsingNewCli) {
      reporter.Error(MessageSource.Project, origin,
        $"cannot load {filePath}: .doo files cannot be used with the legacy CLI");
      return false;
>>>>>>> c90c6b4c
    }

    if (options.VersionNumber != Manifest.DafnyVersion) {
      reporter.Error(MessageSource.Project, origin,
        $"cannot load {filePath}: it was built with Dafny {Manifest.DafnyVersion}, which cannot be used by Dafny {options.VersionNumber}");
      return null;
    }

    var result = new DafnyOptions(options.Input, options.OutputWriter, options.ErrorWriter);
    var success = true;
    var relevantOptions = options.Options.OptionArguments.Keys.ToHashSet();
    foreach (var (option, check) in OptionChecks) {
      // It's important to only look at the options the current command uses,
      // because other options won't be initialized to the correct default value.
      // See CommandRegistry.Create().
      if (!relevantOptions.Contains(option)) {
        continue;
      }

      var localValue = options.Get(option);

      object libraryValue = null;
      if (Manifest.Options.TryGetValue(option.Name, out var manifestValue)) {
        if (!TomlUtil.TryGetValueFromToml(reporter, origin, null,
              option.Name, option.ValueType, manifestValue, out libraryValue)) {
          return null;
        }
      } else if (option.ValueType == typeof(IEnumerable<string>)) {
        // This can happen because Tomlyn will drop aggregate properties with no values.
        libraryValue = Array.Empty<string>();
      }

      result.Options.OptionArguments[option] = libraryValue;
      success = success && check(reporter, origin, option, localValue, filePath, libraryValue);
    }

    if (!success) {
      return null;
    }

    return result;
  }

  private static object GetOptionValue(DafnyOptions options, Option option) {
    // This is annoyingly necessary because only DafnyOptions.Get<T>(Option<T> option)
    // handles falling back to the configured default option value,
    // whereas the non-generic DafnyOptions.Get(Option option) doesn't.
    // TODO: Move somewhere more generic if this is useful in other cases?
    var optionType = option.ValueType;
    if (optionType == typeof(bool)) {
      return options.Get((Option<bool>)option);
    }
    if (optionType == typeof(string)) {
      return options.Get((Option<string>)option);
    }
    if (optionType == typeof(IEnumerable<string>)) {
      return options.Get((Option<IEnumerable<string>>)option);
    }

    throw new ArgumentException();
  }

  public void Write(ConcreteSyntaxTree wr) {
    var manifestWr = wr.NewFile(ManifestFileEntry);
    using var manifestWriter = new StringWriter();
    Manifest.Write(manifestWriter);
    manifestWr.Write(manifestWriter.ToString());

    var programTextWr = wr.NewFile(ProgramFileEntry);
    programTextWr.Write(ProgramText);
  }

  public void Write(string path) {
    // Delete first, we don't want to merge with existing zips
    File.Delete(path);

    using var archive = ZipFile.Open(path, ZipArchiveMode.Create);

    var manifest = archive.CreateEntry(ManifestFileEntry);
    using (var manifestStream = manifest.Open()) {
      using var manifestWriter = new StreamWriter(manifestStream, Encoding.UTF8);
      Manifest.Write(manifestWriter);
    }

    var programText = archive.CreateEntry(ProgramFileEntry);
    using (var programTextStream = programText.Open()) {
      using var programTextWriter = new StreamWriter(programTextStream, Encoding.UTF8);
      programTextWriter.Write(ProgramText);
    }
  }

  // Partitioning of all options into subsets that must be recorded in a .doo file
  // to guard against unsafe usage.
  // Note that legacy CLI options are not as cleanly enumerated and therefore
  // more difficult to completely categorize, which is the main reason the LibraryBackend
  // is restricted to only the new CLI.

  public delegate bool OptionCheck(ErrorReporter reporter, IToken origin, Option option, object localValue, string libraryFile, object libraryValue);
  private static readonly Dictionary<Option, OptionCheck> OptionChecks = new();
  private static readonly HashSet<Option> NoChecksNeeded = new();

  public static bool CheckOptionMatches(ErrorReporter reporter, IToken origin, Option option, object localValue, string libraryFile, object libraryValue) {
    if (OptionValuesEqual(option, localValue, libraryValue)) {
      return true;
    }

    reporter.Error(MessageSource.Project, origin, $"cannot load {libraryFile}: --{option.Name} is set locally to {OptionValueToString(option, localValue)}, but the library was built with {OptionValueToString(option, libraryValue)}");
    return false;
  }

  /// Checks that the library option ==> the local option.
  /// E.g. --no-verify: the only incompatibility is if it's on in the library but not locally.
  /// Generally the right check for options that weaken guarantees.
  public static bool CheckOptionLibraryImpliesLocal(ErrorReporter reporter, IToken origin, Option option, object localValue, string libraryFile, object libraryValue) {
    if (OptionValuesImplied(option, libraryValue, localValue)) {
      return true;
    }

    reporter.Error(MessageSource.Project, origin, $"cannot load {libraryFile}: --{option.Name} is set locally to {OptionValueToString(option, localValue)}, but the library was built with {OptionValueToString(option, libraryValue)}");
    return false;
  }

  /// Checks that the local option ==> the library option.
  /// E.g. --track-print-effects: the only incompatibility is if it's on locally but not in the library.
  /// Generally the right check for options that strengthen guarantees.
  public static bool CheckOptionLocalImpliesLibrary(ErrorReporter reporter, IToken origin, Option option, object localValue, string libraryFile, object libraryValue) {
    if (OptionValuesImplied(option, localValue, libraryValue)) {
      return true;
    }
    reporter.Error(MessageSource.Project, origin, $"cannot load {libraryFile}: --{option.Name} is set locally to {OptionValueToString(option, localValue)}, but the library was built with {OptionValueToString(option, libraryValue)}");
    return false;
  }

  private static bool OptionValuesEqual(Option option, object first, object second) {
    if (first.Equals(second)) {
      return true;
    }

    if (option.ValueType == typeof(IEnumerable<string>)) {
      return ((IEnumerable<string>)first).SequenceEqual((IEnumerable<string>)second);
    }

    return false;
  }

  private static bool OptionValuesImplied(Option option, object first, object second) {
    var lhs = (bool)first;
    var rhs = (bool)second;
    return !lhs || rhs;
  }

  private static string OptionValueToString(Option option, object value) {
    if (option.ValueType == typeof(IEnumerable<string>)) {
      var values = (IEnumerable<string>)value;
      return $"[{string.Join(',', values)}]";
    }

    return value.ToString();
  }

  public static void RegisterLibraryChecks(IDictionary<Option, OptionCheck> checks) {
    foreach (var (option, check) in checks) {
      if (NoChecksNeeded.Contains(option)) {
        throw new ArgumentException($"Option already registered as not needing a library check: {option.Name}");
      }
      OptionChecks.Add(option, check);
    }
  }

  public static void RegisterNoChecksNeeded(params Option[] options) {
    foreach (var option in options) {
      if (OptionChecks.ContainsKey(option)) {
        throw new ArgumentException($"Option already registered as needing a library check: {option.Name}");
      }
      NoChecksNeeded.Add(option);
    }
  }

  public static void CheckOptions(IEnumerable<Option> allOptions) {
    var unsupportedOptions = allOptions.ToHashSet()
      .Where(o =>
        !OptionChecks.ContainsKey(o) && !NoChecksNeeded.Contains(o))
      .ToList();
    if (unsupportedOptions.Any()) {
      throw new Exception($"Internal error - unsupported options registered: {{\n{string.Join(",\n", unsupportedOptions)}\n}}");
    }
  }
}<|MERGE_RESOLUTION|>--- conflicted
+++ resolved
@@ -116,23 +116,14 @@
   private DooFile() {
   }
 
-<<<<<<< HEAD
   /// <summary>
   /// Returns the options as specified by the DooFile
   /// </summary>
-  public DafnyOptions Validate(ErrorReporter reporter, string filePath, DafnyOptions options, Command currentCommand,
-    IToken origin) {
-    if (currentCommand == null) {
-      reporter.Error(MessageSource.Project, origin,
-        $"Cannot load {filePath}: .doo files cannot be used with the legacy CLI");
-      return null;
-=======
-  public bool Validate(ErrorReporter reporter, string filePath, DafnyOptions options, IToken origin) {
+  public DafnyOptions Validate(ErrorReporter reporter, string filePath, DafnyOptions options, IToken origin) {
     if (!options.UsingNewCli) {
       reporter.Error(MessageSource.Project, origin,
         $"cannot load {filePath}: .doo files cannot be used with the legacy CLI");
-      return false;
->>>>>>> c90c6b4c
+      return null;
     }
 
     if (options.VersionNumber != Manifest.DafnyVersion) {
