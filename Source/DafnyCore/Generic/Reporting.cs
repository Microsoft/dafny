// Copyright by the contributors to the Dafny Project
// SPDX-License-Identifier: MIT

using System;
using System.Collections.Generic;
using System.CommandLine;
using System.Diagnostics.Contracts;
using System.IO;
using System.Linq;

namespace Microsoft.Dafny {
  public enum ErrorLevel {
    Info, Warning, Error
  }

  public enum MessageSource {
    Parser, Cloner, RefinementTransformer, Rewriter, Resolver, Translator, Verifier, Compiler
  }

  public record DafnyRelatedInformation(IToken Token, string Message);
  public record DafnyDiagnostic(string ErrorId, IToken Token, string Message,
    MessageSource Source, ErrorLevel Level,
    IReadOnlyList<DafnyRelatedInformation> RelatedInformation);

  public abstract class ErrorReporter {
    public DafnyOptions Options { get; }

    protected ErrorReporter(DafnyOptions options) {
      this.Options = options;
    }

    public bool ErrorsOnly { get; set; }

    public bool HasErrors => ErrorCount > 0;
    public int ErrorCount => Count(ErrorLevel.Error);
    public bool HasErrorsUntilResolver => ErrorCountUntilResolver > 0;
    public int ErrorCountUntilResolver => CountExceptVerifierAndCompiler(ErrorLevel.Error);

    public abstract bool Message(MessageSource source, ErrorLevel level, string errorId, IToken tok, string msg);

    public void Error(MessageSource source, IToken tok, string msg) {
      Error(source, null, tok, msg);
    }
    public virtual void Error(MessageSource source, string errorId, IToken tok, string msg) {
      Contract.Requires(tok != null);
      Contract.Requires(msg != null);
<<<<<<< HEAD
      // TODO move this out of ErrorReporter together with OuterModule. Let Program have a list of FileModuleDefinitions as constructor input and create its default module there.
      if (tok.FromIncludeDirective(OuterModule) && OuterModule != null) {
        var include = OuterModule.Includes.First(i => i.IncludedFilename == tok.Uri);
        if (!include.ErrorReported) {
          Message(source, ErrorLevel.Error, ParseErrors.ErrorId.g_include_has_errors.ToString(), include.tok, "the included file " + Path.GetFileName(tok.ActualFilename) + " contains error(s)");
          include.ErrorReported = true;
        }
      }
=======
>>>>>>> ef8366a9
      Message(source, ErrorLevel.Error, errorId, tok, msg);
    }

    public abstract int Count(ErrorLevel level);
    public abstract int CountExceptVerifierAndCompiler(ErrorLevel level);

    // This method required by the Parser
    internal void Error(MessageSource source, string errorId, Uri uri, int line, int col, string msg) {
      var tok = new Token(line, col);
      tok.Uri = uri;
      Error(source, errorId, tok, msg);
    }

    public void Error(MessageSource source, IToken tok, string msg, params object[] args) {
      Contract.Requires(tok != null);
      Contract.Requires(msg != null);
      Contract.Requires(args != null);
      Error(source, null, tok, String.Format(msg, args));
    }

    public void Error(MessageSource source, string errorId, IToken tok, string msg, params object[] args) {
      Contract.Requires(tok != null);
      Contract.Requires(msg != null);
      Contract.Requires(args != null);
      Error(source, errorId, tok, String.Format(msg, args));
    }

    public void Error(MessageSource source, Declaration d, string msg, params object[] args) {
      Contract.Requires(d != null);
      Contract.Requires(msg != null);
      Contract.Requires(args != null);
      Error(source, null, d.tok, msg, args);
    }

    public void Error(MessageSource source, string errorId, Declaration d, string msg, params object[] args) {
      Contract.Requires(d != null);
      Contract.Requires(msg != null);
      Contract.Requires(args != null);
      Error(source, errorId, d.tok, msg, args);
    }

    public void Error(MessageSource source, Statement s, string msg, params object[] args) {
      Contract.Requires(s != null);
      Contract.Requires(msg != null);
      Contract.Requires(args != null);
      Error(source, null, s.Tok, msg, args);
    }

    public void Error(MessageSource source, INode v, string msg, params object[] args) {
      Contract.Requires(v != null);
      Contract.Requires(msg != null);
      Contract.Requires(args != null);
      Error(source, null, v.Tok, msg, args);
    }

    public void Error(MessageSource source, Expression e, string msg, params object[] args) {
      Contract.Requires(e != null);
      Contract.Requires(msg != null);
      Contract.Requires(args != null);
      Error(source, null, e.tok, msg, args);
    }

    public void Warning(MessageSource source, string errorId, IToken tok, string msg) {
      Contract.Requires(tok != null);
      Contract.Requires(msg != null);
      if (Options.WarningsAsErrors) {
        Error(source, errorId, tok, msg);
      } else {
        Message(source, ErrorLevel.Warning, errorId, tok, msg);
      }
    }

    public void Warning(MessageSource source, string errorId, IToken tok, string msg, params object[] args) {
      Contract.Requires(tok != null);
      Contract.Requires(msg != null);
      Contract.Requires(args != null);
      Warning(source, errorId, tok, String.Format(msg, args));
    }

    public void Deprecated(MessageSource source, string errorId, IToken tok, string msg, params object[] args) {
      Contract.Requires(tok != null);
      Contract.Requires(msg != null);
      Contract.Requires(args != null);
      if (Options.DeprecationNoise != 0) {
        Warning(source, errorId, tok, String.Format(msg, args));
      }
    }

    public void DeprecatedStyle(MessageSource source, string errorId, IToken tok, string msg, params object[] args) {
      Contract.Requires(tok != null);
      Contract.Requires(msg != null);
      Contract.Requires(args != null);
      if (Options.DeprecationNoise == 2) {
        Warning(source, errorId, tok, String.Format(msg, args));
      }
    }

    public void Info(MessageSource source, IToken tok, string msg) {
      Contract.Requires(tok != null);
      Contract.Requires(msg != null);
      Message(source, ErrorLevel.Info, null, tok, msg);
    }

    public void Info(MessageSource source, IToken tok, string msg, params object[] args) {
      Contract.Requires(tok != null);
      Contract.Requires(msg != null);
      Contract.Requires(args != null);
      Info(source, tok, String.Format(msg, args));
    }

    public string ErrorToString(ErrorLevel header, IToken tok, string msg) {
      return $"{tok.TokenToString(Options)}: {header.ToString()}: {msg}";
    }
  }

  public class ConsoleErrorReporter : BatchErrorReporter {
    private ConsoleColor ColorForLevel(ErrorLevel level) {
      switch (level) {
        case ErrorLevel.Error:
          return ConsoleColor.Red;
        case ErrorLevel.Warning:
          return ConsoleColor.Yellow;
        case ErrorLevel.Info:
          return ConsoleColor.Green;
        default:
          throw new cce.UnreachableException();
      }
    }

    public override bool Message(MessageSource source, ErrorLevel level, string errorId, IToken tok, string msg) {
      if (base.Message(source, level, errorId, tok, msg) && (Options is { PrintTooltips: true } || level != ErrorLevel.Info)) {
        // Extra indent added to make it easier to distinguish multiline error messages for clients that rely on the CLI
        msg = msg.Replace("\n", "\n ");

        ConsoleColor previousColor = Console.ForegroundColor;
        if (Options.OutputWriter == Console.Out) {
          Console.ForegroundColor = ColorForLevel(level);
        }
        var errorLine = ErrorToString(level, tok, msg);
        while (tok is NestedToken nestedToken) {
          tok = nestedToken.Inner;
          if (tok.Filepath == nestedToken.Filepath &&
              tok.line == nestedToken.line &&
              tok.col == nestedToken.col) {
            continue;
          }
          msg = nestedToken.Message ?? "[Related location]";
          errorLine += $" {msg} {tok.TokenToString(Options)}";
        }

        if (Options.Verbose && false) { // Need to control tests better before we enable this
          var info = ErrorRegistry.GetDetail(errorId);
          if (info != null) {
            errorLine += "\n" + info;
          }
        }
        Options.OutputWriter.WriteLine(errorLine);

        if (Options.OutputWriter == Console.Out) {
          Console.ForegroundColor = previousColor;
        }
        return true;
      }

      return false;
    }

    public ConsoleErrorReporter(DafnyOptions options) : base(options) {
    }
  }

  public class ErrorReporterSink : ErrorReporter {
    public ErrorReporterSink(DafnyOptions options) : base(options) { }

    public override bool Message(MessageSource source, ErrorLevel level, string errorId, IToken tok, string msg) {
      return false;
    }

    public override void Error(MessageSource source, string errorId, IToken tok, string msg) {

    }

    public override int Count(ErrorLevel level) {
      return 0;
    }

    public override int CountExceptVerifierAndCompiler(ErrorLevel level) {
      return 0;
    }
  }

  public class ErrorReporterWrapper : BatchErrorReporter {

    private string msgPrefix;
    public readonly ErrorReporter WrappedReporter;

    public ErrorReporterWrapper(ErrorReporter reporter, string msgPrefix) : base(reporter.Options) {
      this.msgPrefix = msgPrefix;
      this.WrappedReporter = reporter;
    }

    public override bool Message(MessageSource source, ErrorLevel level, string errorId, IToken tok, string msg) {
      base.Message(source, level, errorId, tok, msg);
      return WrappedReporter.Message(source, level, errorId, tok, msgPrefix + msg);
    }
  }
}<|MERGE_RESOLUTION|>--- conflicted
+++ resolved
@@ -44,7 +44,6 @@
     public virtual void Error(MessageSource source, string errorId, IToken tok, string msg) {
       Contract.Requires(tok != null);
       Contract.Requires(msg != null);
-<<<<<<< HEAD
       // TODO move this out of ErrorReporter together with OuterModule. Let Program have a list of FileModuleDefinitions as constructor input and create its default module there.
       if (tok.FromIncludeDirective(OuterModule) && OuterModule != null) {
         var include = OuterModule.Includes.First(i => i.IncludedFilename == tok.Uri);
@@ -53,8 +52,6 @@
           include.ErrorReported = true;
         }
       }
-=======
->>>>>>> ef8366a9
       Message(source, ErrorLevel.Error, errorId, tok, msg);
     }
 
