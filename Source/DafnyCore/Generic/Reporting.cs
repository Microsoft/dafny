// Copyright by the contributors to the Dafny Project
// SPDX-License-Identifier: MIT

using System;
using System.Collections.Generic;
using System.CommandLine;
using System.Diagnostics.Contracts;
using System.IO;
using System.Linq;

namespace Microsoft.Dafny {
  public enum ErrorLevel {
    Info, Warning, Error
  }

  public enum MessageSource {
    Parser, Cloner, RefinementTransformer, Rewriter, Resolver, Translator, Verifier, Compiler
  }

  public record DafnyRelatedInformation(IToken Token, string Message);
  public record DafnyDiagnostic(string ErrorId, IToken Token, string Message,
    MessageSource Source, ErrorLevel Level,
    IReadOnlyList<DafnyRelatedInformation> RelatedInformation);

  public abstract class ErrorReporter {
    public DefaultModuleDefinition OuterModule { get; }
    public DafnyOptions Options { get; }

    protected ErrorReporter(DafnyOptions options, DefaultModuleDefinition outerModule) {
      this.OuterModule = outerModule;
      this.Options = options;
    }

    public bool ErrorsOnly { get; set; }

    public bool HasErrors => ErrorCount > 0;
    public int ErrorCount => Count(ErrorLevel.Error);
    public bool HasErrorsUntilResolver => ErrorCountUntilResolver > 0;
    public int ErrorCountUntilResolver => CountExceptVerifierAndCompiler(ErrorLevel.Error);

    public abstract bool Message(MessageSource source, ErrorLevel level, string errorId, IToken tok, string msg);

    public void Error(MessageSource source, IToken tok, string msg) {
      Error(source, null, tok, msg);
    }
    public virtual void Error(MessageSource source, string errorId, IToken tok, string msg) {
      Contract.Requires(tok != null);
      Contract.Requires(msg != null);
<<<<<<< HEAD
      if (OuterModule != null && tok.FromIncludeDirective(OuterModule)) {
        var include = OuterModule.Includes.First(i => new Uri(i.IncludedFilename).LocalPath == tok.ActualFilename);
=======
      // TODO move this out of ErrorReporter together with OuterModule. Let Program have a list of FileModuleDefinitions as constructor input and create its default module there.
      if (tok.FromIncludeDirective(OuterModule) && OuterModule != null) {
        var include = OuterModule.Includes.First(i => i.IncludedFilename == tok.Uri);
>>>>>>> 40092c97
        if (!include.ErrorReported) {
          Message(source, ErrorLevel.Error, null, include.tok, "the included file " + Path.GetFileName(tok.ActualFilename) + " contains error(s)");
          include.ErrorReported = true;
        }
      }
      Message(source, ErrorLevel.Error, errorId, tok, msg);
    }

    public abstract int Count(ErrorLevel level);
    public abstract int CountExceptVerifierAndCompiler(ErrorLevel level);

    // This method required by the Parser
    internal void Error(MessageSource source, string errorId, Uri uri, int line, int col, string msg) {
      var tok = new Token(line, col);
      tok.Uri = uri;
      Error(source, errorId, tok, msg);
    }

    public void Error(MessageSource source, IToken tok, string msg, params object[] args) {
      Contract.Requires(tok != null);
      Contract.Requires(msg != null);
      Contract.Requires(args != null);
      Error(source, null, tok, String.Format(msg, args));
    }

    public void Error(MessageSource source, string errorId, IToken tok, string msg, params object[] args) {
      Contract.Requires(tok != null);
      Contract.Requires(msg != null);
      Contract.Requires(args != null);
      Error(source, errorId, tok, String.Format(msg, args));
    }

    public void Error(MessageSource source, Declaration d, string msg, params object[] args) {
      Contract.Requires(d != null);
      Contract.Requires(msg != null);
      Contract.Requires(args != null);
      Error(source, null, d.tok, msg, args);
    }

    public void Error(MessageSource source, string errorId, Declaration d, string msg, params object[] args) {
      Contract.Requires(d != null);
      Contract.Requires(msg != null);
      Contract.Requires(args != null);
      Error(source, errorId, d.tok, msg, args);
    }

    public void Error(MessageSource source, Statement s, string msg, params object[] args) {
      Contract.Requires(s != null);
      Contract.Requires(msg != null);
      Contract.Requires(args != null);
      Error(source, null, s.Tok, msg, args);
    }

    public void Error(MessageSource source, INode v, string msg, params object[] args) {
      Contract.Requires(v != null);
      Contract.Requires(msg != null);
      Contract.Requires(args != null);
      Error(source, null, v.Tok, msg, args);
    }

    public void Error(MessageSource source, Expression e, string msg, params object[] args) {
      Contract.Requires(e != null);
      Contract.Requires(msg != null);
      Contract.Requires(args != null);
      Error(source, null, e.tok, msg, args);
    }

    public void Warning(MessageSource source, string errorId, IToken tok, string msg) {
      Contract.Requires(tok != null);
      Contract.Requires(msg != null);
      if (Options.WarningsAsErrors) {
        Error(source, errorId, tok, msg);
      } else {
        Message(source, ErrorLevel.Warning, errorId, tok, msg);
      }
    }

    public void Warning(MessageSource source, string errorId, IToken tok, string msg, params object[] args) {
      Contract.Requires(tok != null);
      Contract.Requires(msg != null);
      Contract.Requires(args != null);
      Warning(source, errorId, tok, String.Format(msg, args));
    }

    public void Deprecated(MessageSource source, string errorId, IToken tok, string msg, params object[] args) {
      Contract.Requires(tok != null);
      Contract.Requires(msg != null);
      Contract.Requires(args != null);
      if (Options.DeprecationNoise != 0) {
        Warning(source, errorId, tok, String.Format(msg, args));
      }
    }

    public void DeprecatedStyle(MessageSource source, string errorId, IToken tok, string msg, params object[] args) {
      Contract.Requires(tok != null);
      Contract.Requires(msg != null);
      Contract.Requires(args != null);
      if (Options.DeprecationNoise == 2) {
        Warning(source, errorId, tok, String.Format(msg, args));
      }
    }


    public void Info(MessageSource source, IToken tok, string msg) {
      Contract.Requires(tok != null);
      Contract.Requires(msg != null);
      Message(source, ErrorLevel.Info, null, tok, msg);
    }

    public void Info(MessageSource source, IToken tok, string msg, params object[] args) {
      Contract.Requires(tok != null);
      Contract.Requires(msg != null);
      Contract.Requires(args != null);
      Info(source, tok, String.Format(msg, args));
    }

    public string ErrorToString(ErrorLevel header, IToken tok, string msg) {
      return $"{tok.TokenToString(Options)}: {header.ToString()}: {msg}";
    }
  }

  public class ConsoleErrorReporter : BatchErrorReporter {
    private ConsoleColor ColorForLevel(ErrorLevel level) {
      switch (level) {
        case ErrorLevel.Error:
          return ConsoleColor.Red;
        case ErrorLevel.Warning:
          return ConsoleColor.Yellow;
        case ErrorLevel.Info:
          return ConsoleColor.Green;
        default:
          throw new cce.UnreachableException();
      }
    }

    public override bool Message(MessageSource source, ErrorLevel level, string errorId, IToken tok, string msg) {
      if (base.Message(source, level, errorId, tok, msg) && (Options is { PrintTooltips: true } || level != ErrorLevel.Info)) {
        // Extra indent added to make it easier to distinguish multiline error messages for clients that rely on the CLI
        msg = msg.Replace("\n", "\n ");

        ConsoleColor previousColor = Console.ForegroundColor;
        if (Options.OutputWriter == Console.Out) {
          Console.ForegroundColor = ColorForLevel(level);
        }
        var errorLine = ErrorToString(level, tok, msg);
        while (tok is NestedToken nestedToken) {
          tok = nestedToken.Inner;
          if (tok.Filepath == nestedToken.Filepath &&
              tok.line == nestedToken.line &&
              tok.col == nestedToken.col) {
            continue;
          }
          msg = nestedToken.Message ?? "[Related location]";
          errorLine += $" {msg} {tok.TokenToString(Options)}";
        }

        if (Options.Verbose && false) { // Need to control tests better before we enable this
          var info = ErrorRegistry.GetDetail(errorId);
          if (info != null) {
            errorLine += "\n" + info;
          }
        }
        Options.OutputWriter.WriteLine(errorLine);

        if (Options.OutputWriter == Console.Out) {
          Console.ForegroundColor = previousColor;
        }
        return true;
      }

      return false;
    }

    public ConsoleErrorReporter(DafnyOptions options, DefaultModuleDefinition outerModule) : base(options, outerModule) {
    }
  }

  public class ErrorReporterSink : ErrorReporter {
    public ErrorReporterSink(DafnyOptions options, DefaultModuleDefinition outerModule) : base(options, outerModule) { }

    public override bool Message(MessageSource source, ErrorLevel level, string errorId, IToken tok, string msg) {
      return false;
    }

    public override void Error(MessageSource source, string errorId, IToken tok, string msg) {

    }

    public override int Count(ErrorLevel level) {
      return 0;
    }

    public override int CountExceptVerifierAndCompiler(ErrorLevel level) {
      return 0;
    }
  }

  public class ErrorReporterWrapper : BatchErrorReporter {

    private string msgPrefix;
    public readonly ErrorReporter WrappedReporter;

    public ErrorReporterWrapper(ErrorReporter reporter, string msgPrefix) : base(reporter.Options, reporter.OuterModule) {
      this.msgPrefix = msgPrefix;
      this.WrappedReporter = reporter;
    }

    public override bool Message(MessageSource source, ErrorLevel level, string errorId, IToken tok, string msg) {
      base.Message(source, level, errorId, tok, msg);
      return WrappedReporter.Message(source, level, errorId, tok, msgPrefix + msg);
    }
  }
}<|MERGE_RESOLUTION|>--- conflicted
+++ resolved
@@ -46,14 +46,9 @@
     public virtual void Error(MessageSource source, string errorId, IToken tok, string msg) {
       Contract.Requires(tok != null);
       Contract.Requires(msg != null);
-<<<<<<< HEAD
+      // TODO move this out of ErrorReporter together with OuterModule. Let Program have a list of FileModuleDefinitions as constructor input and create its default module there.
       if (OuterModule != null && tok.FromIncludeDirective(OuterModule)) {
-        var include = OuterModule.Includes.First(i => new Uri(i.IncludedFilename).LocalPath == tok.ActualFilename);
-=======
-      // TODO move this out of ErrorReporter together with OuterModule. Let Program have a list of FileModuleDefinitions as constructor input and create its default module there.
-      if (tok.FromIncludeDirective(OuterModule) && OuterModule != null) {
         var include = OuterModule.Includes.First(i => i.IncludedFilename == tok.Uri);
->>>>>>> 40092c97
         if (!include.ErrorReported) {
           Message(source, ErrorLevel.Error, null, include.tok, "the included file " + Path.GetFileName(tok.ActualFilename) + " contains error(s)");
           include.ErrorReported = true;
