--- conflicted
+++ resolved
@@ -7,11 +7,7 @@
   // Contains tokens that did not make it in the AST but are part of the expression,
   // Enables ranges to be correct.
   // TODO: Re-add format tokens where needed until we put all the formatting to replace the tok of every expression
-<<<<<<< HEAD
-  internal Token[] FormatTokens = null!;
-=======
   internal Token[]? FormatTokens = null;
->>>>>>> 2e917729
 
   private IOrigin origin;
 
