--- conflicted
+++ resolved
@@ -34,11 +34,7 @@
   public static JsonObject SerializeToken(Boogie.IToken tok) {
     return new JsonObject {
       ["filename"] = tok.filename,
-<<<<<<< HEAD
-      ["uri"] = (BoogieGenerator.ToDafnyToken(false, tok)).Uri.AbsoluteUri,
-=======
       ["uri"] = ((IOrigin)tok).Uri.AbsoluteUri,
->>>>>>> 61df7bab
       ["range"] = SerializeRange(tok)
     };
   }
