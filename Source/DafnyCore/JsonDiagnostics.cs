﻿#nullable enable

using System;
using System.Collections.Generic;
using System.IO;
using System.Linq;
using System.Text.Json;
using System.Text.Json.Nodes;
using Microsoft.Boogie;
using VCGeneration;
using static Microsoft.Dafny.ErrorRegistry;

namespace Microsoft.Dafny;

record DiagnosticMessageData(MessageSource source, ErrorLevel level, Boogie.IToken tok, string? category, string message, List<ErrorInformation.AuxErrorInfo>? related) {
  private static JsonObject SerializePosition(Boogie.IToken tok) {
    return new JsonObject {
      ["pos"] = tok.pos,
      ["line"] = tok.line,
      ["character"] = tok.col - 1
    };
  }

  private static JsonObject SerializeRange(Boogie.IToken tok) {
    var range = new JsonObject {
      ["start"] = SerializePosition(tok),
    };
    if (tok is BoogieRangeToken rt) {
      range["end"] = SerializePosition(rt.EndToken);
    }
    return range;
  }

  private static JsonObject SerializeToken(Boogie.IToken tok) {
    return new JsonObject {
      ["filename"] = tok.filename,
      ["range"] = SerializeRange(tok)
    };
  }

  private static int SerializeErrorLevel(ErrorLevel lvl) {
    return lvl switch {
      ErrorLevel.Error => 1,
      ErrorLevel.Warning => 2,
      ErrorLevel.Info => 4,
      _ => throw new ArgumentException()
    };
  }

  private static string SerializeMessage(string? category, string message) {
    return category == null ? message : $"{category}: {message}";
  }

  private static JsonObject SerializeRelated(Boogie.IToken tok, string? category, string message) {
    return new JsonObject {
      ["location"] = SerializeToken(tok),
      ["message"] = SerializeMessage(category, message),
    };
  }

  private static IEnumerable<JsonNode> SerializeInnerTokens(Boogie.IToken tok) {
    while (tok is NestedToken ntok) {
      tok = ntok.Inner;
      yield return SerializeRelated(tok, null, "Related location");
    }
  }

  private static IEnumerable<JsonNode> SerializeAuxInfo(ErrorInformation.AuxErrorInfo aux) {
    yield return SerializeRelated(aux.Tok, aux.Category, aux.Msg);
    foreach (var n in SerializeInnerTokens(aux.Tok)) {
      yield return n;
    }
  }

  public JsonNode ToJson() {
    var auxRelated = related?.SelectMany(SerializeAuxInfo) ?? Enumerable.Empty<JsonNode>();
    var innerRelated = SerializeInnerTokens(tok);
    return new JsonObject {
      ["location"] = SerializeToken(tok),
      ["severity"] = SerializeErrorLevel(level),
      ["message"] = SerializeMessage(category, message),
      ["source"] = source.ToString(),
      ["relatedInformation"] = new JsonArray(auxRelated.Concat(innerRelated).ToArray())
    };
  }

  public void WriteJsonTo(TextWriter wr) {
    wr.WriteLine(ToJson().ToJsonString(new JsonSerializerOptions { WriteIndented = false }));
  }
}

public class DafnyJsonConsolePrinter : DafnyConsolePrinter {
  public override void ReportBplError(Boogie.IToken tok, string message, bool error, TextWriter tw, string? category = null) {
    var level = error ? ErrorLevel.Error : ErrorLevel.Warning;
    new DiagnosticMessageData(MessageSource.Verifier, level, tok, category, message, null).WriteJsonTo(tw);
  }

  public override void WriteErrorInformation(VCGeneration.ErrorInformation errorInfo, TextWriter tw, bool skipExecutionTrace = true) {
    var related = errorInfo.Aux.Where(e =>
      !(skipExecutionTrace && (e.Category ?? "").Contains("Execution trace"))).ToList();
    new DiagnosticMessageData(MessageSource.Verifier, ErrorLevel.Error,
      errorInfo.Tok, errorInfo.Category, errorInfo.Msg, related).WriteJsonTo(tw);
    tw.Flush();
  }

  public DafnyJsonConsolePrinter(DafnyOptions options) : base(options) {
  }
}

public class JsonConsoleErrorReporter : BatchErrorReporter {
<<<<<<< HEAD
  public override bool Message(MessageSource source, ErrorLevel level, string errorId, Dafny.IToken tok, string msg) {
    if (base.Message(source, level, errorId, tok, msg) && (DafnyOptions.O is { PrintTooltips: true } || level != ErrorLevel.Info)) {
=======
  public override bool Message(MessageSource source, ErrorLevel level, ErrorID errorID, Dafny.IToken tok, string msg) {
    if (base.Message(source, level, errorID, tok, msg) && (Options is { PrintTooltips: true } || level != ErrorLevel.Info)) {
>>>>>>> 77d29536
      new DiagnosticMessageData(source, level, tok, null, msg, null).WriteJsonTo(Console.Out);
      return true;
    }

    return false;
  }

  public JsonConsoleErrorReporter(DafnyOptions options) : base(options) {
  }
}<|MERGE_RESOLUTION|>--- conflicted
+++ resolved
@@ -108,13 +108,8 @@
 }
 
 public class JsonConsoleErrorReporter : BatchErrorReporter {
-<<<<<<< HEAD
   public override bool Message(MessageSource source, ErrorLevel level, string errorId, Dafny.IToken tok, string msg) {
-    if (base.Message(source, level, errorId, tok, msg) && (DafnyOptions.O is { PrintTooltips: true } || level != ErrorLevel.Info)) {
-=======
-  public override bool Message(MessageSource source, ErrorLevel level, ErrorID errorID, Dafny.IToken tok, string msg) {
-    if (base.Message(source, level, errorID, tok, msg) && (Options is { PrintTooltips: true } || level != ErrorLevel.Info)) {
->>>>>>> 77d29536
+    if (base.Message(source, level, errorId, tok, msg) && (Options is { PrintTooltips: true } || level != ErrorLevel.Info)) {
       new DiagnosticMessageData(source, level, tok, null, msg, null).WriteJsonTo(Console.Out);
       return true;
     }
