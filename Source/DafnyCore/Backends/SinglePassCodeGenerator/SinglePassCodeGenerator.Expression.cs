//-----------------------------------------------------------------------------
//
// Copyright (C) Microsoft Corporation.  All Rights Reserved.
// Copyright by the contributors to the Dafny Project
// SPDX-License-Identifier: MIT
//
//-----------------------------------------------------------------------------
using System;
using System.Collections.Generic;
using System.Linq;
using System.Numerics;
using System.IO;
using System.Diagnostics.Contracts;
using DafnyCore;
using JetBrains.Annotations;
using Microsoft.BaseTypes;
using static Microsoft.Dafny.GeneratorErrors;

namespace Microsoft.Dafny.Compilers {
  public abstract partial class SinglePassCodeGenerator {

    public virtual Type GetRuntimeType(Type tpe) {
      return tpe.GetRuntimeType();
    }

    public virtual void EmitExpr(Expression expr, bool inLetExprBody, ConcreteSyntaxTree wr,
      ConcreteSyntaxTree wStmts) {
      switch (expr) {
        case LiteralExpr literalExpr: {
            LiteralExpr e = literalExpr;
            EmitLiteralExpr(wr, e);
            break;
          }
        case ThisExpr: {
            if (thisContext != null) {
              var instantiatedType = expr.Type.Subst(thisContext.ParentFormalTypeParametersToActuals);
              var contextType = UserDefinedType.FromTopLevelDecl(expr.Tok, thisContext);
              if (contextType.ResolvedClass is ClassLikeDecl { NonNullTypeDecl: { } } cls) {
                contextType = UserDefinedType.FromTopLevelDecl(expr.Tok, cls.NonNullTypeDecl);
              }

              wr = EmitCoercionIfNecessary(contextType, instantiatedType, expr.Tok, wr);
            }

            EmitThis(wr);
            break;
          }
        case IdentifierExpr identifierExpr: {
            var e = identifierExpr;
            if (inLetExprBody && !(e.Var is BoundVar)) {
              // copy variable to a temp since
              //   - C# doesn't allow out param in letExpr body, and
              //   - Java doesn't allow any non-final variable in letExpr body.
              var name = ProtectedFreshId("_pat_let_tv");
              EmitIdentifier(name, wr);
              DeclareLocalVar(name, null, null, false, IdName(e.Var), copyInstrWriters.Peek(), e.Type);
            } else {
              EmitIdentifier(IdName(e.Var), wr);
            }

            break;
          }
        case SetDisplayExpr displayExpr: {
            var e = displayExpr;
            EmitCollectionDisplay(e.Type.NormalizeToAncestorType().AsSetType, e.Tok, e.Elements, inLetExprBody, wr, wStmts);
            break;
          }
        case MultiSetDisplayExpr displayExpr: {
            var e = displayExpr;
            EmitCollectionDisplay(e.Type.NormalizeToAncestorType().AsMultiSetType, e.Tok, e.Elements, inLetExprBody, wr,
              wStmts);
            break;
          }
        case SeqDisplayExpr displayExpr: {
            var e = displayExpr;
            EmitCollectionDisplay(e.Type.NormalizeToAncestorType().AsSeqType, e.Tok, e.Elements, inLetExprBody, wr, wStmts);
            break;
          }
        case MapDisplayExpr displayExpr: {
            var e = displayExpr;
            EmitMapDisplay(e.Type.NormalizeToAncestorType().AsMapType, e.Tok, e.Elements, inLetExprBody, wr, wStmts);
            break;
          }
        case MemberSelectExpr selectExpr: {
            MemberSelectExpr e = selectExpr;
            SpecialField sf = e.Member as SpecialField;
            if (sf != null) {
              GetSpecialFieldInfo(sf.SpecialId, sf.IdParam, e.Obj.Type, out var compiledName, out var preStr,
                out var postStr);
              wr.Write(preStr);

              if (sf.IsStatic && !SupportsStaticsInGenericClasses && sf.EnclosingClass.TypeArgs.Count != 0) {
                var typeArgs = e.TypeApplicationAtEnclosingClass;
                Contract.Assert(typeArgs.Count == sf.EnclosingClass.TypeArgs.Count);
                wr.Write("{0}.", TypeName_Companion(e.Obj.Type, wr, e.Tok, sf));
                EmitNameAndActualTypeArgs(IdName(e.Member), typeArgs, e.Tok, null, false, wr);
                var tas = TypeArgumentInstantiation.ListFromClass(sf.EnclosingClass, typeArgs);
                EmitTypeDescriptorsActuals(tas, e.Tok, wr.ForkInParens());
              } else {
                void writeObj(ConcreteSyntaxTree w) {
                  //Contract.Assert(!sf.IsStatic);
                  w = EmitCoercionIfNecessary(e.Obj.Type, UserDefinedType.UpcastToMemberEnclosingType(e.Obj.Type, e.Member),
                    e.Tok, w);
                  TrParenExpr(e.Obj, w, inLetExprBody, wStmts);
                }

                var typeArgs = CombineAllTypeArguments(e.Member, e.TypeApplicationAtEnclosingClass,
                  e.TypeApplicationJustMember);
                EmitMemberSelect(writeObj, e.Obj.Type, e.Member, typeArgs, e.TypeArgumentSubstitutionsWithParents(),
                  selectExpr.Type).EmitRead(wr);
              }

              wr.Write(postStr);
            } else {
              var typeArgs =
                CombineAllTypeArguments(e.Member, e.TypeApplicationAtEnclosingClass, e.TypeApplicationJustMember);
              var typeMap = e.TypeArgumentSubstitutionsWithParents();
              var customReceiver = NeedsCustomReceiverNotTrait(e.Member);
              if (!customReceiver && !e.Member.IsStatic) {
                Action<ConcreteSyntaxTree> obj;
                // The eta conversion here is to avoid capture of the receiver, because the call to EmitMemberSelect below may generate
                // a lambda expression in the target language.
                if (e.Member is Function && typeArgs.Count != 0) {
                  // need to eta-expand wrap the receiver
                  var etaReceiver = ProtectedFreshId("_eta_this");
                  wr = CreateIIFE_ExprBody(etaReceiver, e.Obj.Type, e.Obj.Tok, e.Obj, inLetExprBody, e.Type.Subst(typeMap),
                    e.Tok, wr, ref wStmts);
                  obj = w => EmitIdentifier(etaReceiver, w);
                } else {
                  obj = w => EmitExpr(e.Obj, inLetExprBody, w, wStmts);
                }

                EmitMemberSelect(obj, e.Obj.Type, e.Member, typeArgs, typeMap, selectExpr.Type).EmitRead(wr);
              } else {
                string customReceiverName = null;
                if (customReceiver && e.Member is Function) {
                  // need to eta-expand wrap the receiver
                  customReceiverName = ProtectedFreshId("_eta_this");
                  wr = CreateIIFE_ExprBody(customReceiverName, e.Obj.Type, e.Obj.Tok, e.Obj, inLetExprBody,
                    e.Type.Subst(typeMap), e.Tok, wr, ref wStmts);
                }

                Action<ConcreteSyntaxTree> obj = w => EmitTypeName_Companion(e.Obj.Type, w, wr, e.Tok, e.Member);
                EmitMemberSelect(obj, e.Obj.Type, e.Member, typeArgs, typeMap, selectExpr.Type, customReceiverName).EmitRead(wr);
              }
            }

            break;
          }
        case SeqSelectExpr selectExpr: {
            SeqSelectExpr e = selectExpr;
            Contract.Assert(e.Seq.Type != null);
            if (e.Seq.Type.IsArrayType) {
              if (e.SelectOne) {
                Contract.Assert(e.E0 != null && e.E1 == null);
                var w = EmitArraySelect(new List<Expression>() { e.E0 }, e.Type, inLetExprBody, wr, wStmts);
                w = EmitCoercionIfNecessary(
                  e.Seq.Type,
                  e.Seq.Type.IsNonNullRefType || !e.Seq.Type.IsRefType
                    ? null
                    : UserDefinedType.CreateNonNullType((UserDefinedType)e.Seq.Type.NormalizeExpand()),
                  e.Tok,
                  w
                );
                TrParenExpr(e.Seq, w, inLetExprBody, wStmts);
              } else {
                EmitSeqSelectRange(e.Seq, e.E0, e.E1, true, inLetExprBody, wr, wStmts);
              }
            } else if (e.SelectOne) {
              Contract.Assert(e.E0 != null && e.E1 == null);
              EmitIndexCollectionSelect(e.Seq, e.E0, inLetExprBody, wr, wStmts);
            } else {
              EmitSeqSelectRange(e.Seq, e.E0, e.E1, false, inLetExprBody, wr, wStmts);
            }

            break;
          }
        case SeqConstructionExpr constructionExpr: {
            var e = constructionExpr;
            EmitSeqConstructionExpr(e, inLetExprBody, wr, wStmts);
            break;
          }
        case MultiSetFormingExpr formingExpr: {
            var e = formingExpr;
            EmitMultiSetFormingExpr(e, inLetExprBody, wr, wStmts);
            break;
          }
        case MultiSelectExpr selectExpr: {
            MultiSelectExpr e = selectExpr;
            WriteCast(TypeName(e.Type.NormalizeExpand(), wr, e.Tok), wr);
            var w = EmitArraySelect(e.Indices, e.Type, inLetExprBody, wr, wStmts);
            TrParenExpr(e.Array, w, inLetExprBody, wStmts);
            break;
          }
        case SeqUpdateExpr updateExpr: {
            SeqUpdateExpr e = updateExpr;
            var collectionType = e.Type.NormalizeToAncestorType().AsCollectionType;
            Contract.Assert(collectionType != null);
            EmitIndexCollectionUpdate(e.Seq, e.Index, e.Value, collectionType, inLetExprBody, wr, wStmts);
            break;
          }
        case DatatypeUpdateExpr updateExpr: {
            var e = updateExpr;
            if (e.Members.All(member => member.IsGhost)) {
              // all fields to be updated are ghost, which doesn't change the value
              EmitExpr(e.Root, inLetExprBody, wr, wStmts);
              return;
            }

            if (DatatypeWrapperEraser.IsErasableDatatypeWrapper(Options, e.Root.Type.AsDatatype, out var dtor)) {
              var i = e.Members.IndexOf(dtor);
              if (0 <= i) {
                // the datatype is an erasable wrapper and its core destructor is part of the update (which implies everything else must be a ghost),
                // so proceed as with the rhs
                Contract.Assert(Enumerable.Range(0, e.Members.Count).All(j => j == i || e.Members[j].IsGhost));
                Contract.Assert(e.Members.Count == e.Updates.Count);
                var rhs = e.Updates[i].Item3;
                EmitExpr(rhs, inLetExprBody, wr, wStmts);
                return;
              }
            }

            // the optimized cases don't apply, so proceed according to the desugaring
            EmitExpr(e.ResolvedExpression, inLetExprBody, wr, wStmts);
            break;
          }
        case FunctionCallExpr callExpr: {
            FunctionCallExpr e = callExpr;

            void EmitExpr(Expression e2, ConcreteSyntaxTree wr2, bool inLetExpr, ConcreteSyntaxTree wStmts2) {
              this.EmitExpr(e2, inLetExpr, wr2, wStmts2);
            }

            if (e.Function is SpecialFunction) {
              CompileSpecialFunctionCallExpr(e, wr, inLetExprBody, wStmts, EmitExpr);
            } else {
              CompileFunctionCallExpr(e, wr, inLetExprBody, wStmts, EmitExpr);
            }

            break;
          }
        case ApplyExpr applyExpr: {
            var e = applyExpr;
            EmitApplyExpr(e.Function.Type, e.Tok, e.Function, e.Args, inLetExprBody, wr, wStmts);
            break;
          }
        case DatatypeValue value: {
            var dtv = value;
            Contract.Assert(dtv.Ctor != null); // since dtv has been successfully resolved

            if (DatatypeWrapperEraser.IsErasableDatatypeWrapper(Options, dtv.Ctor.EnclosingDatatype, out var dtor)) {
              var i = dtv.Ctor.Destructors.IndexOf(dtor);
              Contract.Assert(0 <= i);
              EmitExpr(dtv.Arguments[i], inLetExprBody, wr, wStmts);
              return;
            }

            var wrArgumentList = new ConcreteSyntaxTree();
            var wTypeDescriptorArguments = new ConcreteSyntaxTree();
            var typeSubst = TypeParameter.SubstitutionMap(dtv.Ctor.EnclosingDatatype.TypeArgs, dtv.InferredTypeArgs);
            string sep = "";
            Contract.Assert(dtv.Ctor.EnclosingDatatype.TypeArgs.Count == dtv.InferredTypeArgs.Count);
            WriteTypeDescriptors(dtv.Ctor.EnclosingDatatype, dtv.InferredTypeArgs, wTypeDescriptorArguments, ref sep);
            sep = "";
            for (var i = 0; i < dtv.Arguments.Count; i++) {
              var formal = dtv.Ctor.Formals[i];
              if (!formal.IsGhost) {
                wrArgumentList.Write(sep);
                var w = EmitCoercionIfNecessary(from: dtv.Arguments[i].Type, to: dtv.Ctor.Formals[i].Type.Subst(typeSubst),
                  toOrig: dtv.Ctor.Formals[i].Type, tok: dtv.Tok, wr: wrArgumentList);
                EmitExpr(dtv.Arguments[i], inLetExprBody, w, wStmts);
                sep = ", ";
              }
            }

            EmitDatatypeValue(dtv, wTypeDescriptorArguments.ToString(), wrArgumentList.ToString(), wr);
            break;
          }
        case OldExpr:
          Contract.Assert(false);
          throw new cce.UnreachableException(); // 'old' is always a ghost
        case UnaryOpExpr opExpr: {
            var e = opExpr;
            if (e.ResolvedOp == UnaryOpExpr.ResolvedOpcode.BVNot) {
              wr = EmitBitvectorTruncation(e.Type.NormalizeToAncestorType().AsBitVectorType, e.Type.AsNativeType(), true,
                wr);
            }

            EmitUnaryExpr(UnaryOpCodeMap[e.ResolvedOp], e.E, inLetExprBody, wr, wStmts);
            break;
          }
        case ConversionExpr conversionExpr: {
            var e = conversionExpr;
            var fromType = GetRuntimeType(e.E.Type);
            var toType = GetRuntimeType(e.ToType);
            Contract.Assert(Options.Get(CommonOptionBag.GeneralTraits) != CommonOptionBag.GeneralTraitsOptions.Legacy ||
                            toType.IsRefType == fromType.IsRefType ||
                            (fromType.IsTypeParameter && toType.IsTraitType));
            if (toType.IsRefType || toType.IsTraitType || fromType.IsTraitType) {
              var w = EmitCoercionIfNecessary(e.E.Type, e.ToType, e.Tok, wr);
              w = EmitDowncastIfNecessary(e.E.Type, e.ToType, e.Tok, w);
              EmitExpr(e.E, inLetExprBody, w, wStmts);
            } else if (e.E.Type.IsSubtypeOf(e.ToType, false, false)) {
              // conversion is a no-op -- almost, because it may need a cast to deal with bounded type parameters
              var w = EmitDowncastIfNecessary(e.E.Type, e.ToType, e.Tok, wr);
              EmitExpr(e.E, inLetExprBody, w, wStmts);
            } else {
              EmitConversionExpr(e.E, fromType, toType, inLetExprBody, wr, wStmts);
            }

            break;
          }
        case TypeTestExpr typeTestExpr:
          CompileTypeTest(typeTestExpr, inLetExprBody, wr, ref wStmts);
          break;
        case BinaryExpr binary:
          EmitBinaryExpr(inLetExprBody, wr, wStmts, binary);
          break;
        case TernaryExpr:
          Contract.Assume(false); // currently, none of the ternary expressions is compilable
          break;
        case LetExpr letExpr: {
            var e = letExpr;
            if (e.Exact) {
              // The Dafny "let" expression
              //    var Pattern(x,y) := G; E
              // is translated into C# as:
              //    LamLet(G, tmp =>
              //      LamLet(dtorX(tmp), x =>
              //      LamLet(dtorY(tmp), y => E)))
              Contract.Assert(e.LHSs.Count == e.RHSs.Count); // checked by resolution
              var w = wr;
              for (int i = 0; i < e.LHSs.Count; i++) {
                var lhs = e.LHSs[i];
                if (Contract.Exists(lhs.Vars, bv => !bv.IsGhost)) {
                  var rhsName = $"_pat_let{GetUniqueAstNumber(e)}_{i}";
                  w = CreateIIFE_ExprBody(rhsName, e.RHSs[i].Type, e.RHSs[i].Tok, e.RHSs[i], inLetExprBody, e.Body.Type,
                    e.Body.Tok, w, ref wStmts);
                  w = TrCasePattern(lhs, wr => EmitIdentifier(rhsName, wr), e.RHSs[i].Type, e.Body.Type, w, ref wStmts);
                }
              }

              EmitExpr(e.Body, true, w, wStmts);
            } else if (e.BoundVars.All(bv => bv.IsGhost)) {
              // The Dafny "let" expression
              //    ghost var x,y :| Constraint; E
              // is compiled just like E is, because the resolver has already checked that x,y (or other ghost variables, for that matter) don't
              // occur in E (moreover, the verifier has checked that values for x,y satisfying Constraint exist).
              EmitExpr(e.Body, inLetExprBody, wr, wStmts);
            } else {
              // The Dafny "let" expression
              //    var x,y :| Constraint; E
              // is translated into C# as:
              //    LamLet(0, dummy => {  // the only purpose of this construction here is to allow us to add some code inside an expression in C#
              //        var x,y;
              //        // Embark on computation that fills in x,y according to Constraint; the computation stops when the first
              //        // such value is found, but since the verifier checks that x,y follows uniquely from Constraint, this is
              //        // not a source of nondeterminancy.
              //        return E;
              //      })
              Contract.Assert(e.RHSs.Count == 1); // checked by resolution
              var missingBounds = BoolBoundedPool.MissingBounds(e.BoundVars.ToList<BoundVar>(), e.Constraint_Bounds,
                BoundedPool.PoolVirtues.Enumerable);
              if (missingBounds.Count != 0) {
                foreach (var bv in missingBounds) {
                  Error(ErrorId.c_let_such_that_is_too_complex, e.Tok,
                    "this let-such-that expression is too advanced for the current compiler; Dafny's heuristics cannot find any bound for variable '{0}'",
                    wr, bv.Name);
                }
              } else {
                var w = CreateIIFE1(0, e.Body.Type, e.Body.Tok, "_let_dummy_" + GetUniqueAstNumber(e), wr, wStmts);
                foreach (var bv in e.BoundVars) {
                  DeclareLocalVar(IdName(bv), bv.Type, bv.Tok, false, ForcePlaceboValue(bv.Type, wr, bv.Tok, true), w);
                }

                TrAssignSuchThat(new List<IVariable>(e.BoundVars).ConvertAll(bv => (IVariable)bv), e.RHSs[0],
                  e.Constraint_Bounds, w, inLetExprBody);
                EmitReturnExpr(e.Body, e.Body.Type, true, w);
              }
            }

            break;
          }
        case NestedMatchExpr nestedMatchExpr:
          EmitNestedMatchExpr(nestedMatchExpr, inLetExprBody, wr, wStmts);
          break;
        case MatchExpr matchExpr:
          EmitMatchExpr(matchExpr, inLetExprBody, wr, wStmts);
          break;
        case QuantifierExpr quantifierExpr: {
            var e = quantifierExpr;

            // Compilation does not check whether a quantifier was split.

            wr = CaptureFreeVariables(quantifierExpr, true, out var su, inLetExprBody, wr, ref wStmts);
            var logicalBody = su.Substitute(e.LogicalBody(true));

            Contract.Assert(e.Bounds !=
                            null); // for non-ghost quantifiers, the resolver would have insisted on finding bounds
            var n = e.BoundVars.Count;
            Contract.Assert(e.Bounds.Count == n);
            var wBody = wr;
            for (int i = 0; i < n; i++) {
              var bound = e.Bounds[i];
              var bv = e.BoundVars[i];

              var collectionElementType = CompileCollection(bound, bv, inLetExprBody, false, su, out var collection,
            out var newtypeConversionsWereExplicit, wStmts,
                e.Bounds, e.BoundVars, i);
              wBody = EmitQuantifierExpr(collection, quantifierExpr is ForallExpr, collectionElementType, bv, wBody);
              var native = AsNativeType(e.BoundVars[i].Type);
              var tmpVarName = ProtectedFreshId(e is ForallExpr ? "_forall_var_" : "_exists_var_");
              ConcreteSyntaxTree newWBody = CreateLambda(new List<Type> { collectionElementType }, e.Tok,
                new List<string> { tmpVarName }, Type.Bool, wBody, wStmts, untyped: true);
              wStmts = newWBody.Fork();
              newWBody = MaybeInjectSubtypeConstraintWrtTraits(
                tmpVarName, collectionElementType, bv.Type,
                inLetExprBody, e.Tok, newWBody, true, e is ForallExpr);
              EmitDowncastVariableAssignment(
                IdName(bv), bv.Type, tmpVarName, collectionElementType, true, e.Tok, newWBody);
              newWBody = MaybeInjectSubsetConstraint(
                bv, bv.Type, inLetExprBody, e.Tok, newWBody, newtypeConversionsWereExplicit, isReturning: true, elseReturnValue: e is ForallExpr);
              wBody = newWBody;
            }

            EmitExpr(logicalBody, inLetExprBody, wBody, wStmts);
            break;
          }
        case SetComprehension comprehension: {
            var e = comprehension;
            // For "set i,j,k,l | R(i,j,k,l) :: Term(i,j,k,l)" where the term has type "G", emit something like:
            // ((System.Func<Set<G>>)(() => {
            //   var _coll = new List<G>();
            //   foreach (var tmp_l in sq.Elements) { L l = (L)tmp_l;
            //     foreach (var tmp_k in st.Elements) { K k = (K)tmp_k;
            //       for (BigInteger j = Lo; j < Hi; j++) {
            //         for (bool i in Helper.AllBooleans) {
            //           if (R(i,j,k,l)) {
            //             _coll.Add(Term(i,j,k,l));
            //           }
            //         }
            //       }
            //     }
            //   }
            //   return Dafny.Set<G>.FromCollection(_coll);
            // }))()
            // We also split R(i,j,k,l) to evaluate it as early as possible.
            wr = CaptureFreeVariables(e, true, out var su, inLetExprBody, wr, ref wStmts);
            e = (SetComprehension)su.Substitute(e);

            Contract.Assert(e.Bounds != null); // the resolver would have insisted on finding bounds
            var collectionName = ProtectedFreshId("_coll");
            var setType = e.Type.NormalizeToAncestorType().AsSetType;
            var bwr = CreateIIFE0(setType, e.Tok, wr, wStmts);
            wStmts = bwr.Fork();
            wr = bwr;
            EmitSetBuilder_New(wr, e, collectionName);
            var n = e.BoundVars.Count;
            Contract.Assert(e.Bounds.Count == n);
            var processedBounds = new HashSet<IVariable>();
            List<(Expression conj, ISet<IVariable> frees)> unusedConjuncts = Expression.Conjuncts(e.Range)
              .Select(conj => (conj, ModuleResolver.FreeVariables(conj))).ToList();
            unusedConjuncts.ForEach(entry => entry.frees.IntersectWith(e.BoundVars));
            wr = EmitGuardFragment(unusedConjuncts, processedBounds, wr);
            for (var i = 0; i < n; i++) {
              var bound = e.Bounds[i];
              var bv = e.BoundVars[i];
              processedBounds.Add(bv);
              var tmpVar = ProtectedFreshId("_compr_");
              var wStmtsLoop = wr.Fork();
              var elementType = CompileCollection(bound, bv, inLetExprBody, true, null, out var collection, out var newtypeConversionsWereExplicit, wStmtsLoop);
              wr = CreateGuardedForeachLoop(tmpVar, elementType, bv, newtypeConversionsWereExplicit, true, inLetExprBody, e.Tok, collection, wr);
              wr = EmitGuardFragment(unusedConjuncts, processedBounds, wr);
            }

            EmitSetBuilder_Add(setType, collectionName, e.Term, inLetExprBody, wr);
            var returned = EmitReturnExpr(bwr);
            GetCollectionBuilder_Build(setType, e.Tok, collectionName, returned, wStmts);
            break;
          }
        case MapComprehension comprehension: {
            var e = comprehension;
            // For "map i | R(i) :: Term(i)" where the term has type "V" and i has type "U", emit something like:
            // ((System.Func<Map<U, V>>)(() => {
            //   var _coll = new List<Pair<U,V>>();
            //   foreach (L l in sq.Elements) {
            //     foreach (K k in st.Elements) {
            //       for (BigInteger j = Lo; j < Hi; j++) {
            //         for (bool i in Helper.AllBooleans) {
            //           if (R(i,j,k,l)) {
            //             _coll.Add(new Pair(i, Term(i));
            //           }
            //         }
            //       }
            //     }
            //   }
            //   return Dafny.Map<U, V>.FromCollection(_coll);
            // }))()
            // We also split R(i,j,k,l) to evaluate it as early as possible.
            wr = CaptureFreeVariables(e, true, out var su, inLetExprBody, wr, ref wStmts);
            e = (MapComprehension)su.Substitute(e);

            Contract.Assert(e.Bounds != null); // the resolver would have insisted on finding bounds
            var mapType = e.Type.NormalizeToAncestorType().AsMapType;
            var domtypeName = TypeName(mapType.Domain, wr, e.Tok);
            var rantypeName = TypeName(mapType.Range, wr, e.Tok);
            var collection_name = ProtectedFreshId("_coll");
            var bwr = CreateIIFE0(mapType, e.Tok, wr, wStmts);
            wStmts = bwr.Fork();
            wr = bwr;
            EmitMapBuilder_New(wr, e, collection_name);
            var n = e.BoundVars.Count;
            Contract.Assert(e.Bounds.Count == n);
            var processedBounds = new HashSet<IVariable>();
            List<(Expression conj, ISet<IVariable> frees)> unusedConjuncts = Expression.Conjuncts(e.Range)
              .Select(conj => (conj, ModuleResolver.FreeVariables(conj))).ToList();
            unusedConjuncts.ForEach(entry => entry.frees.IntersectWith(e.BoundVars));
            wr = EmitGuardFragment(unusedConjuncts, processedBounds, wr);
            for (var i = 0; i < n; i++) {
              var bound = e.Bounds[i];
              var bv = e.BoundVars[i];
              processedBounds.Add(bv);
              var tmpVar = ProtectedFreshId("_compr_");
              var wStmtsLoop = wr.Fork();
              var elementType = CompileCollection(bound, bv, inLetExprBody, true, null, out var collection, out var newtypeConversionsWereExplicit, wStmtsLoop);
              wr = CreateGuardedForeachLoop(tmpVar, elementType, bv, newtypeConversionsWereExplicit, true, false, bv.Tok, collection, wr);
              wr = EmitGuardFragment(unusedConjuncts, processedBounds, wr);
            }

            var termLeftWriter = EmitMapBuilder_Add(mapType, e.Tok, collection_name, e.Term, inLetExprBody, wr);
            if (e.TermLeft == null) {
              Contract.Assert(e.BoundVars.Count == 1);
              EmitIdentifier(IdName(e.BoundVars[0]), termLeftWriter);
            } else {
              EmitExpr(e.TermLeft, inLetExprBody, termLeftWriter, wStmts);
            }

            var returned = EmitReturnExpr(bwr);
            GetCollectionBuilder_Build(mapType, e.Tok, collection_name, returned, wStmts);
            break;
          }
        case LambdaExpr lambdaExpr: {
            var e = lambdaExpr;

            IVariable receiver = null;
            if (thisContext != null && (enclosingMethod is { IsTailRecursive: true } || enclosingFunction is { IsTailRecursive: true })) {
              var name = ProtectedFreshId("_this");
<<<<<<< HEAD
              var ty = ModuleResolver.GetThisType(e.tok, thisContext);
=======
              var ty = ModuleResolver.GetThisType(e.Tok, thisContext);
>>>>>>> b964908e
              receiver = new LocalVariable(SourceOrigin.NoToken, name, ty, false) {
                type = ty
              };
              var _this = new ThisExpr(thisContext);
              wr = EmitBetaRedex(new List<string>() { IdName(receiver) }, new List<Expression>() { _this },
                new List<Type>() { _this.Type }, lambdaExpr.Type, lambdaExpr.Tok, inLetExprBody, wr, ref wStmts);
            }

            wr = CaptureFreeVariables(e, false, out var su, inLetExprBody, wr, ref wStmts);
            if (receiver != null) {
              su = new Substituter(new IdentifierExpr(e.Tok, receiver), su.substMap, su.typeMap);
            }

            wr = CreateLambda(e.BoundVars.ConvertAll(bv => bv.Type), Token.NoToken, e.BoundVars.ConvertAll(IdName),
              e.Body.Type, wr, wStmts);
            wStmts = wr.Fork();
            wr = EmitReturnExpr(wr);
            // May need an upcast or boxing conversion to coerce to the generic arrow result type
            wr = EmitCoercionIfNecessary(e.Body.Type, TypeForCoercion(e.Type.AsArrowType.Result), e.Body.Tok, wr);
            EmitExpr(su.Substitute(e.Body), inLetExprBody, wr, wStmts);
            break;
          }
        case StmtExpr stmtExpr: {
            var e = stmtExpr;
            EmitExpr(e.E, inLetExprBody, wr, wStmts);
            break;
          }
        case ITEExpr iteExpr: {
            var e = iteExpr;
            // The ghost-ITE optimization applies only to at "the top" of the expression structure of a function
            // body. Those cases are handled in TrExprOpt, so we expect the be compiling both branches here.
            Contract.Assert(e.HowToCompile == ITEExpr.ITECompilation.CompileBothBranches);
            EmitITE(e.Test, e.Thn, e.Els, e.Type, inLetExprBody, wr, wStmts);
            break;
          }
        case ConcreteSyntaxExpression expression: {
            var e = expression;
            EmitExpr(e.ResolvedExpression, inLetExprBody, wr, wStmts);
            break;
          }
        default:
          Contract.Assert(false);
          throw new cce.UnreachableException(); // unexpected expression
      }

      ConcreteSyntaxTree EmitGuardFragment(List<(Expression conj, ISet<IVariable> frees)> unusedConjuncts,
        HashSet<IVariable> processedBounds, ConcreteSyntaxTree wr) {
        Expression localGuard = Expression.CreateBoolLiteral(expr.Tok, true);

        foreach (var entry in unusedConjuncts.ToList().Where(entry => entry.frees.IsSubsetOf(processedBounds))) {
          localGuard = Expression.CreateAnd(localGuard, entry.conj);
          unusedConjuncts.Remove(entry);
        }

        if (!LiteralExpr.IsTrue(localGuard)) {
          wr = EmitIf(out var guardWriter, false, wr);
          EmitExpr(localGuard, inLetExprBody, guardWriter, wStmts);
        }

        return wr;
      }
    }

    private void EmitBinaryExpr(bool inLetExprBody, ConcreteSyntaxTree wr,
      ConcreteSyntaxTree wStmts, BinaryExpr binary) {
      if (IsComparisonToZero(binary, out var arg, out var sign, out var negated) &&
          CompareZeroUsingSign(arg.Type)) {
        // Transform e.g. x < BigInteger.Zero into x.Sign == -1
        var w = EmitSign(arg.Type, wr);
        TrParenExpr(arg, w, inLetExprBody, wStmts);
        wr.Write(negated ? " != " : " == ");
        wr.Write(sign.ToString());
      } else {
        CompileBinOp(binary.ResolvedOp, binary.E0.Type, binary.E1.Type, binary.Tok, GetRuntimeType(binary.Type),
          out var opString,
          out var preOpString,
          out var postOpString,
          out var callString,
          out var staticCallString,
          out var reverseArguments,
          out var truncateResult,
          out var convertE1_to_int,
          out var coerceE1,
          wr);

        if (truncateResult && binary.Type.NormalizeToAncestorType().AsBitVectorType is { } bitvectorType) {
          wr = EmitBitvectorTruncation(bitvectorType, binary.Type.AsNativeType(), true, wr);
        }

        var e0 = reverseArguments ? binary.E1 : binary.E0;
        var e1 = reverseArguments ? binary.E0 : binary.E1;

        var left = Expr(e0, inLetExprBody, wStmts);
        ConcreteSyntaxTree right;
        if (convertE1_to_int) {
          right = ExprAsNativeInt(e1, inLetExprBody, wStmts);
        } else {
          right = Expr(e1, inLetExprBody, wStmts);
          if (coerceE1) {
            right = CoercionIfNecessary(e1.Type, TypeForCoercion(e1.Type), e1.Tok, right);
          }
        }

        EmitBinaryExprUsingConcreteSyntax(wr, binary.Type, preOpString, opString, left, right, callString, staticCallString, postOpString);
      }
    }

    protected void EmitBinaryExprUsingConcreteSyntax(ConcreteSyntaxTree wr, Type resultType, string preOpString,
      string opString, ICanRender left, ICanRender right, string callString, string staticCallString,
      string postOpString) {
      wr.Write(preOpString);
      if (opString != null) {
        var nativeType = AsNativeType(resultType);
        string nativeName = null;
        bool needsCast = false;
        if (nativeType != null) {
          GetNativeInfo(nativeType.Sel, out nativeName, out _, out needsCast);
        }

        var opResult = ConcreteSyntaxTree.Create($"{left.InParens()} {opString} {right.InParens()}");
        if (needsCast) {
          opResult = Cast(new LineSegment(nativeName), opResult);
        }

        wr.Append(opResult);
      } else if (callString != null) {
        wr.Format($"{left.InParens()}.{callString}({right})");
      } else if (staticCallString != null) {
        wr.Format($"{staticCallString}({left}, {right})");
      }

      wr.Write(postOpString);
    }

    private void EmitMatchExpr(MatchExpr e, bool inLetExprBody, ConcreteSyntaxTree wr, ConcreteSyntaxTree wStmts) {
      // ((System.Func<SourceType, TargetType>)((SourceType _source) => {
      //   if (source.is_Ctor0) {
      //     FormalType f0 = ((Dt_Ctor0)source._D).a0;
      //     ...
      //     return Body0;
      //   } else if (...) {
      //     ...
      //   } else if (true) {
      //     ...
      //   }
      // }))(src)

      EmitLambdaApply(wr, out var wLambda, out var wArg);

      string source = ProtectedFreshId("_source");
      ConcreteSyntaxTree w;
      w = CreateLambda(new List<Type>() { e.Source.Type }, e.Tok, new List<string>() { source }, e.Type, wLambda,
        wStmts);

      if (e.Cases.Count == 0) {
        // the verifier would have proved we never get here; still, we need some code that will compile
        EmitAbsurd(null, w);
      } else {
        int i = 0;
        var sourceType = (UserDefinedType)e.Source.Type.NormalizeExpand();
        foreach (MatchCaseExpr mc in e.Cases) {
          var wCase = MatchCasePrelude(source, sourceType, mc.Ctor, mc.Arguments, i, e.Cases.Count, w);
          var continuation = new OptimizedExpressionContinuation(EmitReturnExpr, false);
          TrExprOpt(mc.Body, mc.Body.Type, wCase, wStmts, inLetExprBody: true, accumulatorVar: null, continuation);
          i++;
        }
      }

      // We end with applying the source expression to the delegate we just built
      EmitExpr(e.Source, inLetExprBody, wArg, wStmts);
    }

    protected virtual void EmitNestedMatchExpr(NestedMatchExpr match, bool inLetExprBody, ConcreteSyntaxTree output, ConcreteSyntaxTree wStmts) {
      var lambdaBody = EmitAppliedLambda(output, wStmts, match.Tok, match.Type);
      var continuation = new OptimizedExpressionContinuation(EmitReturnExpr, false);
      TrOptNestedMatchExpr(match, match.Type, lambdaBody, wStmts, inLetExprBody, null, continuation);
    }

    protected virtual void TrOptNestedMatchExpr(NestedMatchExpr match, Type resultType, ConcreteSyntaxTree wr,
      ConcreteSyntaxTree wStmts, bool inLetExprBody, IVariable accumulatorVar, OptimizedExpressionContinuation continuation) {

      wStmts = wr.Fork();

      EmitNestedMatchGeneric(match, continuation.PreventCaseFallThrough, (caseIndex, caseBody) => {
        var myCase = match.Cases[caseIndex];
        TrExprOpt(myCase.Body, myCase.Body.Type, caseBody, wStmts, inLetExprBody, accumulatorVar: null, continuation);
      }, inLetExprBody, wr);
    }

    private ConcreteSyntaxTree EmitAppliedLambda(ConcreteSyntaxTree output, ConcreteSyntaxTree wStmts,
      IOrigin token, Type resultType) {
      EmitLambdaApply(output, out var lambdaApplyTarget, out _);
      return CreateLambda(new List<Type>(), token, new List<string>(), resultType, lambdaApplyTarget, wStmts);
    }
  }
}<|MERGE_RESOLUTION|>--- conflicted
+++ resolved
@@ -545,11 +545,7 @@
             IVariable receiver = null;
             if (thisContext != null && (enclosingMethod is { IsTailRecursive: true } || enclosingFunction is { IsTailRecursive: true })) {
               var name = ProtectedFreshId("_this");
-<<<<<<< HEAD
-              var ty = ModuleResolver.GetThisType(e.tok, thisContext);
-=======
               var ty = ModuleResolver.GetThisType(e.Tok, thisContext);
->>>>>>> b964908e
               receiver = new LocalVariable(SourceOrigin.NoToken, name, ty, false) {
                 type = ty
               };
