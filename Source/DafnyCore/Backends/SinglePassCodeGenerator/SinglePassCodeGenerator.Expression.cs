//-----------------------------------------------------------------------------
//
// Copyright (C) Microsoft Corporation.  All Rights Reserved.
// Copyright by the contributors to the Dafny Project
// SPDX-License-Identifier: MIT
//
//-----------------------------------------------------------------------------
using System;
using System.Collections.Generic;
using System.Linq;
using System.Numerics;
using System.IO;
using System.Diagnostics.Contracts;
using DafnyCore;
using JetBrains.Annotations;
using Microsoft.BaseTypes;
using static Microsoft.Dafny.GeneratorErrors;

namespace Microsoft.Dafny.Compilers {
  public abstract partial class SinglePassCodeGenerator {

    public virtual Type GetRuntimeType(Type tpe) {
      return tpe.GetRuntimeType();
    }

    public virtual void EmitExpr(Expression expr, bool inLetExprBody, ConcreteSyntaxTree wr,
      ConcreteSyntaxTree wStmts) {
      switch (expr) {
        case LiteralExpr literalExpr: {
            LiteralExpr e = literalExpr;
            EmitLiteralExpr(wr, e);
            break;
          }
        case ThisExpr: {
            if (thisContext != null) {
              var instantiatedType = expr.Type.Subst(thisContext.ParentFormalTypeParametersToActuals);
              var contextType = UserDefinedType.FromTopLevelDecl(expr.Origin, thisContext);
              if (contextType.ResolvedClass is ClassLikeDecl { NonNullTypeDecl: { } } cls) {
                contextType = UserDefinedType.FromTopLevelDecl(expr.Origin, cls.NonNullTypeDecl);
              }

              wr = EmitCoercionIfNecessary(contextType, instantiatedType, expr.Origin, wr);
            }

            EmitThis(wr);
            break;
          }
        case IdentifierExpr identifierExpr: {
            var e = identifierExpr;
            if (inLetExprBody && !(e.Var is BoundVar)) {
              // copy variable to a temp since
              //   - C# doesn't allow out param in letExpr body, and
              //   - Java doesn't allow any non-final variable in letExpr body.
              var name = ProtectedFreshId("_pat_let_tv");
              EmitIdentifier(name, wr);
              DeclareLocalVar(name, null, null, false, IdName(e.Var), copyInstrWriters.Peek(), e.Type);
            } else {
              EmitIdentifier(IdName(e.Var), wr);
            }

            break;
          }
        case SetDisplayExpr displayExpr: {
            var e = displayExpr;
            EmitCollectionDisplay(e.Type.NormalizeToAncestorType().AsSetType, e.Origin, e.Elements, inLetExprBody, wr, wStmts);
            break;
          }
        case MultiSetDisplayExpr displayExpr: {
            var e = displayExpr;
            EmitCollectionDisplay(e.Type.NormalizeToAncestorType().AsMultiSetType, e.Origin, e.Elements, inLetExprBody, wr,
              wStmts);
            break;
          }
        case SeqDisplayExpr displayExpr: {
            var e = displayExpr;
            EmitCollectionDisplay(e.Type.NormalizeToAncestorType().AsSeqType, e.Origin, e.Elements, inLetExprBody, wr, wStmts);
            break;
          }
        case MapDisplayExpr displayExpr: {
            var e = displayExpr;
            EmitMapDisplay(e.Type.NormalizeToAncestorType().AsMapType, e.Origin, e.Elements, inLetExprBody, wr, wStmts);
            break;
          }
        case MemberSelectExpr selectExpr: {
            MemberSelectExpr e = selectExpr;
            SpecialField sf = e.Member as SpecialField;
            if (sf != null) {
              GetSpecialFieldInfo(sf.SpecialId, sf.IdParam, e.Obj.Type, out var compiledName, out var preStr,
                out var postStr);
              wr.Write(preStr);

              if (sf.IsStatic && !SupportsStaticsInGenericClasses && sf.EnclosingClass.TypeArgs.Count != 0) {
                var typeArgs = e.TypeApplicationAtEnclosingClass;
                Contract.Assert(typeArgs.Count == sf.EnclosingClass.TypeArgs.Count);
                wr.Write("{0}.", TypeName_Companion(e.Obj.Type, wr, e.Origin, sf));
                EmitNameAndActualTypeArgs(IdName(e.Member), typeArgs, e.Origin, null, false, wr);
                var tas = TypeArgumentInstantiation.ListFromClass(sf.EnclosingClass, typeArgs);
                EmitTypeDescriptorsActuals(tas, e.Origin, wr.ForkInParens());
              } else {
                void writeObj(ConcreteSyntaxTree w) {
                  //Contract.Assert(!sf.IsStatic);
                  w = EmitCoercionIfNecessary(e.Obj.Type, UserDefinedType.UpcastToMemberEnclosingType(e.Obj.Type, e.Member),
                    e.Origin, w);
                  TrParenExpr(e.Obj, w, inLetExprBody, wStmts);
                }

                var typeArgs = CombineAllTypeArguments(e.Member, e.TypeApplicationAtEnclosingClass,
                  e.TypeApplicationJustMember);
                EmitMemberSelect(writeObj, e.Obj.Type, e.Member, typeArgs, e.TypeArgumentSubstitutionsWithParents(),
                  selectExpr.Type).EmitRead(wr);
              }

              wr.Write(postStr);
            } else {
              var typeArgs =
                CombineAllTypeArguments(e.Member, e.TypeApplicationAtEnclosingClass, e.TypeApplicationJustMember);
              var typeMap = e.TypeArgumentSubstitutionsWithParents();
              var customReceiver = NeedsCustomReceiverNotTrait(e.Member);
              if (!customReceiver && !e.Member.IsStatic) {
                Action<ConcreteSyntaxTree> obj;
                // The eta conversion here is to avoid capture of the receiver, because the call to EmitMemberSelect below may generate
                // a lambda expression in the target language.
                if (e.Member is Function && typeArgs.Count != 0) {
                  // need to eta-expand wrap the receiver
                  var etaReceiver = ProtectedFreshId("_eta_this");
                  wr = CreateIIFE_ExprBody(etaReceiver, e.Obj.Type, e.Obj.Origin, e.Obj, inLetExprBody, e.Type.Subst(typeMap),
                    e.Origin, wr, ref wStmts);
                  obj = w => EmitIdentifier(etaReceiver, w);
                } else {
                  obj = w => EmitExpr(e.Obj, inLetExprBody, w, wStmts);
                }

                EmitMemberSelect(obj, e.Obj.Type, e.Member, typeArgs, typeMap, selectExpr.Type).EmitRead(wr);
              } else {
                string customReceiverName = null;
                if (customReceiver && e.Member is Function) {
                  // need to eta-expand wrap the receiver
                  customReceiverName = ProtectedFreshId("_eta_this");
                  wr = CreateIIFE_ExprBody(customReceiverName, e.Obj.Type, e.Obj.Origin, e.Obj, inLetExprBody,
                    e.Type.Subst(typeMap), e.Origin, wr, ref wStmts);
                }

                Action<ConcreteSyntaxTree> obj = w => EmitTypeName_Companion(e.Obj.Type, w, wr, e.Origin, e.Member);
                EmitMemberSelect(obj, e.Obj.Type, e.Member, typeArgs, typeMap, selectExpr.Type, customReceiverName).EmitRead(wr);
              }
            }

            break;
          }
        case SeqSelectExpr selectExpr: {
            SeqSelectExpr e = selectExpr;
            Contract.Assert(e.Seq.Type != null);
            if (e.Seq.Type.IsArrayType) {
              if (e.SelectOne) {
                Contract.Assert(e.E0 != null && e.E1 == null);
                var w = EmitArraySelect(new List<Expression>() { e.E0 }, e.Type, inLetExprBody, wr, wStmts);
                w = EmitCoercionIfNecessary(
                  e.Seq.Type,
                  e.Seq.Type.IsNonNullRefType || !e.Seq.Type.IsRefType
                    ? null
                    : UserDefinedType.CreateNonNullType((UserDefinedType)e.Seq.Type.NormalizeExpand()),
                  e.Origin,
                  w
                );
                TrParenExpr(e.Seq, w, inLetExprBody, wStmts);
              } else {
                EmitSeqSelectRange(e.Seq, e.E0, e.E1, true, inLetExprBody, wr, wStmts);
              }
            } else if (e.SelectOne) {
              Contract.Assert(e.E0 != null && e.E1 == null);
              EmitIndexCollectionSelect(e.Seq, e.E0, inLetExprBody, wr, wStmts);
            } else {
              EmitSeqSelectRange(e.Seq, e.E0, e.E1, false, inLetExprBody, wr, wStmts);
            }

            break;
          }
        case SeqConstructionExpr constructionExpr: {
            var e = constructionExpr;
            EmitSeqConstructionExpr(e, inLetExprBody, wr, wStmts);
            break;
          }
        case MultiSetFormingExpr formingExpr: {
            var e = formingExpr;
            EmitMultiSetFormingExpr(e, inLetExprBody, wr, wStmts);
            break;
          }
        case MultiSelectExpr selectExpr: {
            MultiSelectExpr e = selectExpr;
            WriteCast(TypeName(e.Type.NormalizeExpand(), wr, e.Origin), wr);
            var w = EmitArraySelect(e.Indices, e.Type, inLetExprBody, wr, wStmts);
            TrParenExpr(e.Array, w, inLetExprBody, wStmts);
            break;
          }
        case SeqUpdateExpr updateExpr: {
            SeqUpdateExpr e = updateExpr;
            var collectionType = e.Type.NormalizeToAncestorType().AsCollectionType;
            Contract.Assert(collectionType != null);
            EmitIndexCollectionUpdate(e.Seq, e.Index, e.Value, collectionType, inLetExprBody, wr, wStmts);
            break;
          }
        case DatatypeUpdateExpr updateExpr: {
            var e = updateExpr;
            if (e.Members.All(member => member.IsGhost)) {
              // all fields to be updated are ghost, which doesn't change the value
              EmitExpr(e.Root, inLetExprBody, wr, wStmts);
              return;
            }

            if (DatatypeWrapperEraser.IsErasableDatatypeWrapper(Options, e.Root.Type.AsDatatype, out var dtor)) {
              var i = e.Members.IndexOf(dtor);
              if (0 <= i) {
                // the datatype is an erasable wrapper and its core destructor is part of the update (which implies everything else must be a ghost),
                // so proceed as with the rhs
                Contract.Assert(Enumerable.Range(0, e.Members.Count).All(j => j == i || e.Members[j].IsGhost));
                Contract.Assert(e.Members.Count == e.Updates.Count);
                var rhs = e.Updates[i].Item3;
                EmitExpr(rhs, inLetExprBody, wr, wStmts);
                return;
              }
            }

            // the optimized cases don't apply, so proceed according to the desugaring
            EmitExpr(e.ResolvedExpression, inLetExprBody, wr, wStmts);
            break;
          }
        case FunctionCallExpr callExpr: {
            FunctionCallExpr e = callExpr;

            void EmitExpr(Expression e2, ConcreteSyntaxTree wr2, bool inLetExpr, ConcreteSyntaxTree wStmts2) {
              this.EmitExpr(e2, inLetExpr, wr2, wStmts2);
            }

            if (e.Function is SpecialFunction) {
              CompileSpecialFunctionCallExpr(e, wr, inLetExprBody, wStmts, EmitExpr);
            } else {
              CompileFunctionCallExpr(e, wr, inLetExprBody, wStmts, EmitExpr);
            }

            break;
          }
        case ApplyExpr applyExpr: {
            var e = applyExpr;
            EmitApplyExpr(e.Function.Type, e.Origin, e.Function, e.Args, inLetExprBody, wr, wStmts);
            break;
          }
        case DatatypeValue value: {
            var dtv = value;
            Contract.Assert(dtv.Ctor != null); // since dtv has been successfully resolved

            if (DatatypeWrapperEraser.IsErasableDatatypeWrapper(Options, dtv.Ctor.EnclosingDatatype, out var dtor)) {
              var i = dtv.Ctor.Destructors.IndexOf(dtor);
              Contract.Assert(0 <= i);
              EmitExpr(dtv.Arguments[i], inLetExprBody, wr, wStmts);
              return;
            }

            var wrArgumentList = new ConcreteSyntaxTree();
            var wTypeDescriptorArguments = new ConcreteSyntaxTree();
            var typeSubst = TypeParameter.SubstitutionMap(dtv.Ctor.EnclosingDatatype.TypeArgs, dtv.InferredTypeArgs);
            string sep = "";
            Contract.Assert(dtv.Ctor.EnclosingDatatype.TypeArgs.Count == dtv.InferredTypeArgs.Count);
            WriteTypeDescriptors(dtv.Ctor.EnclosingDatatype, dtv.InferredTypeArgs, wTypeDescriptorArguments, ref sep);
            sep = "";
            for (var i = 0; i < dtv.Arguments.Count; i++) {
<<<<<<< HEAD
              wrArgumentList.Write(sep);
              var w = EmitCoercionIfNecessary(from: dtv.Arguments[i].Type, to: dtv.Ctor.Formals[i].Type.Subst(typeSubst),
                toOrig: dtv.Ctor.Formals[i].Type, tok: dtv.tok, wr: wrArgumentList);
              EmitExpr(dtv.Arguments[i], inLetExprBody, w, wStmts);
              sep = ", ";
=======
              var formal = dtv.Ctor.Formals[i];
              if (!formal.IsGhost) {
                wrArgumentList.Write(sep);
                var w = EmitCoercionIfNecessary(from: dtv.Arguments[i].Type, to: dtv.Ctor.Formals[i].Type.Subst(typeSubst),
                  toOrig: dtv.Ctor.Formals[i].Type, tok: dtv.Origin, wr: wrArgumentList);
                EmitExpr(dtv.Arguments[i], inLetExprBody, w, wStmts);
                sep = ", ";
              }
>>>>>>> 67fc9ec4
            }

            EmitDatatypeValue(dtv, wTypeDescriptorArguments.ToString(), wrArgumentList.ToString(), wr);
            break;
          }
        case OldExpr:
          Contract.Assert(false);
          throw new cce.UnreachableException(); // 'old' is always a ghost
        case UnaryOpExpr opExpr: {
            var e = opExpr;
            if (e.ResolvedOp == UnaryOpExpr.ResolvedOpcode.BVNot) {
              wr = EmitBitvectorTruncation(e.Type.NormalizeToAncestorType().AsBitVectorType, e.Type.AsNativeType(), true,
                wr);
            }

            EmitUnaryExpr(UnaryOpCodeMap[e.ResolvedOp], e.E, inLetExprBody, wr, wStmts);
            break;
          }
        case ConversionExpr conversionExpr: {
            var e = conversionExpr;
            var fromType = GetRuntimeType(e.E.Type);
            var toType = GetRuntimeType(e.ToType);
            Contract.Assert(Options.Get(CommonOptionBag.GeneralTraits) != CommonOptionBag.GeneralTraitsOptions.Legacy ||
                            toType.IsRefType == fromType.IsRefType ||
                            (fromType.IsTypeParameter && toType.IsTraitType));
            if (toType.IsRefType || toType.IsTraitType || fromType.IsTraitType) {
              var w = EmitCoercionIfNecessary(e.E.Type, e.ToType, e.Origin, wr);
              w = EmitDowncastIfNecessary(e.E.Type, e.ToType, e.Origin, w);
              EmitExpr(e.E, inLetExprBody, w, wStmts);
            } else if (e.E.Type.IsSubtypeOf(e.ToType, false, false)) {
              // conversion is a no-op -- almost, because it may need a cast to deal with bounded type parameters
              var w = EmitDowncastIfNecessary(e.E.Type, e.ToType, e.Origin, wr);
              EmitExpr(e.E, inLetExprBody, w, wStmts);
            } else {
              EmitConversionExpr(e.E, fromType, toType, inLetExprBody, wr, wStmts);
            }

            break;
          }
        case TypeTestExpr typeTestExpr:
          CompileTypeTest(typeTestExpr, inLetExprBody, wr, ref wStmts);
          break;
        case BinaryExpr binary:
          EmitBinaryExpr(inLetExprBody, wr, wStmts, binary);
          break;
        case TernaryExpr:
          Contract.Assume(false); // currently, none of the ternary expressions is compilable
          break;
        case LetExpr letExpr: {
            var e = letExpr;
            if (e.Exact) {
              // The Dafny "let" expression
              //    var Pattern(x,y) := G; E
              // is translated into C# as:
              //    LamLet(G, tmp =>
              //      LamLet(dtorX(tmp), x =>
              //      LamLet(dtorY(tmp), y => E)))
              Contract.Assert(e.LHSs.Count == e.RHSs.Count); // checked by resolution
              var w = wr;
              for (int i = 0; i < e.LHSs.Count; i++) {
                var lhs = e.LHSs[i];
                if (lhs.Vars.Any()) {
                  var rhsName = $"_pat_let{GetUniqueAstNumber(e)}_{i}";
                  w = CreateIIFE_ExprBody(rhsName, e.RHSs[i].Type, e.RHSs[i].Origin, e.RHSs[i], inLetExprBody, e.Body.Type,
                    e.Body.Origin, w, ref wStmts);
                  w = TrCasePattern(lhs, wr => EmitIdentifier(rhsName, wr), e.RHSs[i].Type, e.Body.Type, w, ref wStmts);
                }
              }

              EmitExpr(e.Body, true, w, wStmts);
            } else if (e.BoundVars.All(bv => bv.IsGhost)) {
              // The Dafny "let" expression
              //    ghost var x,y :| Constraint; E
              // is compiled just like E is, because the resolver has already checked that x,y (or other ghost variables, for that matter) don't
              // occur in E (moreover, the verifier has checked that values for x,y satisfying Constraint exist).
              EmitExpr(e.Body, inLetExprBody, wr, wStmts);
            } else {
              // The Dafny "let" expression
              //    var x,y :| Constraint; E
              // is translated into C# as:
              //    LamLet(0, dummy => {  // the only purpose of this construction here is to allow us to add some code inside an expression in C#
              //        var x,y;
              //        // Embark on computation that fills in x,y according to Constraint; the computation stops when the first
              //        // such value is found, but since the verifier checks that x,y follows uniquely from Constraint, this is
              //        // not a source of nondeterminancy.
              //        return E;
              //      })
              Contract.Assert(e.RHSs.Count == 1); // checked by resolution
              var missingBounds = BoolBoundedPool.MissingBounds(e.BoundVars.ToList<BoundVar>(), e.Constraint_Bounds,
                BoundedPool.PoolVirtues.Enumerable);
              if (missingBounds.Count != 0) {
                foreach (var bv in missingBounds) {
                  Error(ErrorId.c_let_such_that_is_too_complex, e.Origin,
                    "this let-such-that expression is too advanced for the current compiler; Dafny's heuristics cannot find any bound for variable '{0}'",
                    wr, bv.Name);
                }
              } else {
                var w = CreateIIFE1(0, e.Body.Type, e.Body.Origin, "_let_dummy_" + GetUniqueAstNumber(e), wr, wStmts);
                foreach (var bv in e.BoundVars) {
                  DeclareLocalVar(IdName(bv), bv.Type, bv.Origin, false, ForcePlaceboValue(bv.Type, wr, bv.Origin, true), w);
                }

                TrAssignSuchThat(new List<IVariable>(e.BoundVars).ConvertAll(bv => (IVariable)bv), e.RHSs[0],
                  e.Constraint_Bounds, w, inLetExprBody);
                EmitReturnExpr(e.Body, e.Body.Type, true, w);
              }
            }

            break;
          }
        case NestedMatchExpr nestedMatchExpr:
          EmitNestedMatchExpr(nestedMatchExpr, inLetExprBody, wr, wStmts);
          break;
        case MatchExpr matchExpr:
          EmitMatchExpr(matchExpr, inLetExprBody, wr, wStmts);
          break;
        case QuantifierExpr quantifierExpr: {
            var e = quantifierExpr;

            // Compilation does not check whether a quantifier was split.

            wr = CaptureFreeVariables(quantifierExpr, true, out var su, inLetExprBody, wr, ref wStmts);
            var logicalBody = su.Substitute(e.LogicalBody(true));

            Contract.Assert(e.Bounds !=
                            null); // for non-ghost quantifiers, the resolver would have insisted on finding bounds
            var n = e.BoundVars.Count;
            Contract.Assert(e.Bounds.Count == n);
            var wBody = wr;
            for (int i = 0; i < n; i++) {
              var bound = e.Bounds[i];
              var bv = e.BoundVars[i];

              var collectionElementType = CompileCollection(bound, bv, inLetExprBody, false, su, out var collection,
            out var newtypeConversionsWereExplicit, wStmts,
                e.Bounds, e.BoundVars, i);
              wBody = EmitQuantifierExpr(collection, quantifierExpr is ForallExpr, collectionElementType, bv, wBody);
              var native = AsNativeType(e.BoundVars[i].Type);
              var tmpVarName = ProtectedFreshId(e is ForallExpr ? "_forall_var_" : "_exists_var_");
              ConcreteSyntaxTree newWBody = CreateLambda(new List<Type> { collectionElementType }, e.Origin,
                new List<string> { tmpVarName }, Type.Bool, wBody, wStmts, untyped: true);
              wStmts = newWBody.Fork();
              newWBody = MaybeInjectSubtypeConstraintWrtTraits(
                tmpVarName, collectionElementType, bv.Type,
                inLetExprBody, e.Origin, newWBody, true, e is ForallExpr);
              EmitDowncastVariableAssignment(
                IdName(bv), bv.Type, tmpVarName, collectionElementType, true, e.Origin, newWBody);
              newWBody = MaybeInjectSubsetConstraint(
                bv, bv.Type, inLetExprBody, e.Origin, newWBody, newtypeConversionsWereExplicit, isReturning: true, elseReturnValue: e is ForallExpr);
              wBody = newWBody;
            }

            EmitExpr(logicalBody, inLetExprBody, wBody, wStmts);
            break;
          }
        case SetComprehension comprehension: {
            var e = comprehension;
            // For "set i,j,k,l | R(i,j,k,l) :: Term(i,j,k,l)" where the term has type "G", emit something like:
            // ((System.Func<Set<G>>)(() => {
            //   var _coll = new List<G>();
            //   foreach (var tmp_l in sq.Elements) { L l = (L)tmp_l;
            //     foreach (var tmp_k in st.Elements) { K k = (K)tmp_k;
            //       for (BigInteger j = Lo; j < Hi; j++) {
            //         for (bool i in Helper.AllBooleans) {
            //           if (R(i,j,k,l)) {
            //             _coll.Add(Term(i,j,k,l));
            //           }
            //         }
            //       }
            //     }
            //   }
            //   return Dafny.Set<G>.FromCollection(_coll);
            // }))()
            // We also split R(i,j,k,l) to evaluate it as early as possible.
            wr = CaptureFreeVariables(e, true, out var su, inLetExprBody, wr, ref wStmts);
            e = (SetComprehension)su.Substitute(e);

            Contract.Assert(e.Bounds != null); // the resolver would have insisted on finding bounds
            var collectionName = ProtectedFreshId("_coll");
            var setType = e.Type.NormalizeToAncestorType().AsSetType;
            var bwr = CreateIIFE0(setType, e.Origin, wr, wStmts);
            wStmts = bwr.Fork();
            wr = bwr;
            EmitSetBuilder_New(wr, e, collectionName);
            var n = e.BoundVars.Count;
            Contract.Assert(e.Bounds.Count == n);
            var processedBounds = new HashSet<IVariable>();
            List<(Expression conj, ISet<IVariable> frees)> unusedConjuncts = Expression.Conjuncts(e.Range)
              .Select(conj => (conj, ModuleResolver.FreeVariables(conj))).ToList();
            unusedConjuncts.ForEach(entry => entry.frees.IntersectWith(e.BoundVars));
            wr = EmitGuardFragment(unusedConjuncts, processedBounds, wr);
            for (var i = 0; i < n; i++) {
              var bound = e.Bounds[i];
              var bv = e.BoundVars[i];
              processedBounds.Add(bv);
              var tmpVar = ProtectedFreshId("_compr_");
              var wStmtsLoop = wr.Fork();
              var elementType = CompileCollection(bound, bv, inLetExprBody, true, null, out var collection, out var newtypeConversionsWereExplicit, wStmtsLoop);
              wr = CreateGuardedForeachLoop(tmpVar, elementType, bv, newtypeConversionsWereExplicit, true, inLetExprBody, e.Origin, collection, wr);
              wr = EmitGuardFragment(unusedConjuncts, processedBounds, wr);
            }

            EmitSetBuilder_Add(setType, collectionName, e.Term, inLetExprBody, wr);
            var returned = EmitReturnExpr(bwr);
            GetCollectionBuilder_Build(setType, e.Origin, collectionName, returned, wStmts);
            break;
          }
        case MapComprehension comprehension: {
            var e = comprehension;
            // For "map i | R(i) :: Term(i)" where the term has type "V" and i has type "U", emit something like:
            // ((System.Func<Map<U, V>>)(() => {
            //   var _coll = new List<Pair<U,V>>();
            //   foreach (L l in sq.Elements) {
            //     foreach (K k in st.Elements) {
            //       for (BigInteger j = Lo; j < Hi; j++) {
            //         for (bool i in Helper.AllBooleans) {
            //           if (R(i,j,k,l)) {
            //             _coll.Add(new Pair(i, Term(i));
            //           }
            //         }
            //       }
            //     }
            //   }
            //   return Dafny.Map<U, V>.FromCollection(_coll);
            // }))()
            // We also split R(i,j,k,l) to evaluate it as early as possible.
            wr = CaptureFreeVariables(e, true, out var su, inLetExprBody, wr, ref wStmts);
            e = (MapComprehension)su.Substitute(e);

            Contract.Assert(e.Bounds != null); // the resolver would have insisted on finding bounds
            var mapType = e.Type.NormalizeToAncestorType().AsMapType;
            var domtypeName = TypeName(mapType.Domain, wr, e.Origin);
            var rantypeName = TypeName(mapType.Range, wr, e.Origin);
            var collection_name = ProtectedFreshId("_coll");
            var bwr = CreateIIFE0(mapType, e.Origin, wr, wStmts);
            wStmts = bwr.Fork();
            wr = bwr;
            EmitMapBuilder_New(wr, e, collection_name);
            var n = e.BoundVars.Count;
            Contract.Assert(e.Bounds.Count == n);
            var processedBounds = new HashSet<IVariable>();
            List<(Expression conj, ISet<IVariable> frees)> unusedConjuncts = Expression.Conjuncts(e.Range)
              .Select(conj => (conj, ModuleResolver.FreeVariables(conj))).ToList();
            unusedConjuncts.ForEach(entry => entry.frees.IntersectWith(e.BoundVars));
            wr = EmitGuardFragment(unusedConjuncts, processedBounds, wr);
            for (var i = 0; i < n; i++) {
              var bound = e.Bounds[i];
              var bv = e.BoundVars[i];
              processedBounds.Add(bv);
              var tmpVar = ProtectedFreshId("_compr_");
              var wStmtsLoop = wr.Fork();
              var elementType = CompileCollection(bound, bv, inLetExprBody, true, null, out var collection, out var newtypeConversionsWereExplicit, wStmtsLoop);
              wr = CreateGuardedForeachLoop(tmpVar, elementType, bv, newtypeConversionsWereExplicit, true, false, bv.Origin, collection, wr);
              wr = EmitGuardFragment(unusedConjuncts, processedBounds, wr);
            }

            var termLeftWriter = EmitMapBuilder_Add(mapType, e.Origin, collection_name, e.Term, inLetExprBody, wr);
            if (e.TermLeft == null) {
              Contract.Assert(e.BoundVars.Count == 1);
              EmitIdentifier(IdName(e.BoundVars[0]), termLeftWriter);
            } else {
              EmitExpr(e.TermLeft, inLetExprBody, termLeftWriter, wStmts);
            }

            var returned = EmitReturnExpr(bwr);
            GetCollectionBuilder_Build(mapType, e.Origin, collection_name, returned, wStmts);
            break;
          }
        case LambdaExpr lambdaExpr: {
            var e = lambdaExpr;

            IVariable receiver = null;
            if (thisContext != null && (enclosingMethod is { IsTailRecursive: true } || enclosingFunction is { IsTailRecursive: true })) {
              var name = ProtectedFreshId("_this");
              var ty = ModuleResolver.GetThisType(e.Origin, thisContext);
              receiver = new LocalVariable(SourceOrigin.NoToken, name, ty, false) {
                type = ty
              };
              var _this = new ThisExpr(thisContext);
              wr = EmitBetaRedex(new List<string>() { IdName(receiver) }, new List<Expression>() { _this },
                new List<Type>() { _this.Type }, lambdaExpr.Type, lambdaExpr.Origin, inLetExprBody, wr, ref wStmts);
            }

            wr = CaptureFreeVariables(e, false, out var su, inLetExprBody, wr, ref wStmts);
            if (receiver != null) {
              su = new Substituter(new IdentifierExpr(e.Origin, receiver), su.substMap, su.typeMap);
            }

            wr = CreateLambda(e.BoundVars.ConvertAll(bv => bv.Type), Token.NoToken, e.BoundVars.ConvertAll(IdName),
              e.Body.Type, wr, wStmts);
            wStmts = wr.Fork();
            wr = EmitReturnExpr(wr);
            // May need an upcast or boxing conversion to coerce to the generic arrow result type
            wr = EmitCoercionIfNecessary(e.Body.Type, TypeForCoercion(e.Type.AsArrowType.Result), e.Body.Origin, wr);
            EmitExpr(su.Substitute(e.Body), inLetExprBody, wr, wStmts);
            break;
          }
        case StmtExpr stmtExpr: {
            var e = stmtExpr;
            EmitExpr(e.E, inLetExprBody, wr, wStmts);
            break;
          }
        case ITEExpr iteExpr: {
            var e = iteExpr;
            // The ghost-ITE optimization applies only to at "the top" of the expression structure of a function
            // body. Those cases are handled in TrExprOpt, so we expect the be compiling both branches here.
            Contract.Assert(e.HowToCompile == ITEExpr.ITECompilation.CompileBothBranches);
            EmitITE(e.Test, e.Thn, e.Els, e.Type, inLetExprBody, wr, wStmts);
            break;
          }
        case ConcreteSyntaxExpression expression: {
            var e = expression;
            EmitExpr(e.ResolvedExpression, inLetExprBody, wr, wStmts);
            break;
          }
        default:
          Contract.Assert(false);
          throw new cce.UnreachableException(); // unexpected expression
      }

      ConcreteSyntaxTree EmitGuardFragment(List<(Expression conj, ISet<IVariable> frees)> unusedConjuncts,
        HashSet<IVariable> processedBounds, ConcreteSyntaxTree wr) {
        Expression localGuard = Expression.CreateBoolLiteral(expr.Origin, true);

        foreach (var entry in unusedConjuncts.ToList().Where(entry => entry.frees.IsSubsetOf(processedBounds))) {
          localGuard = Expression.CreateAnd(localGuard, entry.conj);
          unusedConjuncts.Remove(entry);
        }

        if (!LiteralExpr.IsTrue(localGuard)) {
          wr = EmitIf(out var guardWriter, false, wr);
          EmitExpr(localGuard, inLetExprBody, guardWriter, wStmts);
        }

        return wr;
      }
    }

    private void EmitBinaryExpr(bool inLetExprBody, ConcreteSyntaxTree wr,
      ConcreteSyntaxTree wStmts, BinaryExpr binary) {
      if (IsComparisonToZero(binary, out var arg, out var sign, out var negated) &&
          CompareZeroUsingSign(arg.Type)) {
        // Transform e.g. x < BigInteger.Zero into x.Sign == -1
        var w = EmitSign(arg.Type, wr);
        TrParenExpr(arg, w, inLetExprBody, wStmts);
        wr.Write(negated ? " != " : " == ");
        wr.Write(sign.ToString());
      } else {
        CompileBinOp(binary.ResolvedOp, binary.E0.Type, binary.E1.Type, binary.Origin, GetRuntimeType(binary.Type),
          out var opString,
          out var preOpString,
          out var postOpString,
          out var callString,
          out var staticCallString,
          out var reverseArguments,
          out var truncateResult,
          out var convertE1_to_int,
          out var coerceE1,
          wr);

        if (truncateResult && binary.Type.NormalizeToAncestorType().AsBitVectorType is { } bitvectorType) {
          wr = EmitBitvectorTruncation(bitvectorType, binary.Type.AsNativeType(), true, wr);
        }

        var e0 = reverseArguments ? binary.E1 : binary.E0;
        var e1 = reverseArguments ? binary.E0 : binary.E1;

        var left = Expr(e0, inLetExprBody, wStmts);
        ConcreteSyntaxTree right;
        if (convertE1_to_int) {
          right = ExprAsNativeInt(e1, inLetExprBody, wStmts);
        } else {
          right = Expr(e1, inLetExprBody, wStmts);
          if (coerceE1) {
            right = CoercionIfNecessary(e1.Type, TypeForCoercion(e1.Type), e1.Origin, right);
          }
        }

        EmitBinaryExprUsingConcreteSyntax(wr, binary.Type, preOpString, opString, left, right, callString, staticCallString, postOpString);
      }
    }

    protected void EmitBinaryExprUsingConcreteSyntax(ConcreteSyntaxTree wr, Type resultType, string preOpString,
      string opString, ICanRender left, ICanRender right, string callString, string staticCallString,
      string postOpString) {
      wr.Write(preOpString);
      if (opString != null) {
        var nativeType = AsNativeType(resultType);
        string nativeName = null;
        bool needsCast = false;
        if (nativeType != null) {
          GetNativeInfo(nativeType.Sel, out nativeName, out _, out needsCast);
        }

        var opResult = ConcreteSyntaxTree.Create($"{left.InParens()} {opString} {right.InParens()}");
        if (needsCast) {
          opResult = Cast(new LineSegment(nativeName), opResult);
        }

        wr.Append(opResult);
      } else if (callString != null) {
        wr.Format($"{left.InParens()}.{callString}({right})");
      } else if (staticCallString != null) {
        wr.Format($"{staticCallString}({left}, {right})");
      }

      wr.Write(postOpString);
    }

    private void EmitMatchExpr(MatchExpr e, bool inLetExprBody, ConcreteSyntaxTree wr, ConcreteSyntaxTree wStmts) {
      // ((System.Func<SourceType, TargetType>)((SourceType _source) => {
      //   if (source.is_Ctor0) {
      //     FormalType f0 = ((Dt_Ctor0)source._D).a0;
      //     ...
      //     return Body0;
      //   } else if (...) {
      //     ...
      //   } else if (true) {
      //     ...
      //   }
      // }))(src)

      EmitLambdaApply(wr, out var wLambda, out var wArg);

      string source = ProtectedFreshId("_source");
      ConcreteSyntaxTree w;
      w = CreateLambda(new List<Type>() { e.Source.Type }, e.Origin, new List<string>() { source }, e.Type, wLambda,
        wStmts);

      if (e.Cases.Count == 0) {
        // the verifier would have proved we never get here; still, we need some code that will compile
        EmitAbsurd(null, w);
      } else {
        int i = 0;
        var sourceType = (UserDefinedType)e.Source.Type.NormalizeExpand();
        foreach (MatchCaseExpr mc in e.Cases) {
          var wCase = MatchCasePrelude(source, sourceType, mc.Ctor, mc.Arguments, i, e.Cases.Count, w);
          var continuation = new OptimizedExpressionContinuation(EmitReturnExpr, false);
          TrExprOpt(mc.Body, mc.Body.Type, wCase, wStmts, inLetExprBody: true, accumulatorVar: null, continuation);
          i++;
        }
      }

      // We end with applying the source expression to the delegate we just built
      EmitExpr(e.Source, inLetExprBody, wArg, wStmts);
    }

    protected virtual void EmitNestedMatchExpr(NestedMatchExpr match, bool inLetExprBody, ConcreteSyntaxTree output, ConcreteSyntaxTree wStmts) {
      var lambdaBody = EmitAppliedLambda(output, wStmts, match.Origin, match.Type);
      var continuation = new OptimizedExpressionContinuation(EmitReturnExpr, false);
      TrOptNestedMatchExpr(match, match.Type, lambdaBody, wStmts, inLetExprBody, null, continuation);
    }

    protected virtual void TrOptNestedMatchExpr(NestedMatchExpr match, Type resultType, ConcreteSyntaxTree wr,
      ConcreteSyntaxTree wStmts, bool inLetExprBody, IVariable accumulatorVar, OptimizedExpressionContinuation continuation) {

      wStmts = wr.Fork();

      EmitNestedMatchGeneric(match, continuation.PreventCaseFallThrough, (caseIndex, caseBody) => {
        var myCase = match.Cases[caseIndex];
        TrExprOpt(myCase.Body, myCase.Body.Type, caseBody, wStmts, inLetExprBody, accumulatorVar: null, continuation);
      }, inLetExprBody, wr);
    }

    private ConcreteSyntaxTree EmitAppliedLambda(ConcreteSyntaxTree output, ConcreteSyntaxTree wStmts,
      IOrigin token, Type resultType) {
      EmitLambdaApply(output, out var lambdaApplyTarget, out _);
      return CreateLambda(new List<Type>(), token, new List<string>(), resultType, lambdaApplyTarget, wStmts);
    }
  }
}<|MERGE_RESOLUTION|>--- conflicted
+++ resolved
@@ -263,22 +263,11 @@
             WriteTypeDescriptors(dtv.Ctor.EnclosingDatatype, dtv.InferredTypeArgs, wTypeDescriptorArguments, ref sep);
             sep = "";
             for (var i = 0; i < dtv.Arguments.Count; i++) {
-<<<<<<< HEAD
               wrArgumentList.Write(sep);
               var w = EmitCoercionIfNecessary(from: dtv.Arguments[i].Type, to: dtv.Ctor.Formals[i].Type.Subst(typeSubst),
-                toOrig: dtv.Ctor.Formals[i].Type, tok: dtv.tok, wr: wrArgumentList);
+                toOrig: dtv.Ctor.Formals[i].Type, tok: dtv.Origin, wr: wrArgumentList);
               EmitExpr(dtv.Arguments[i], inLetExprBody, w, wStmts);
               sep = ", ";
-=======
-              var formal = dtv.Ctor.Formals[i];
-              if (!formal.IsGhost) {
-                wrArgumentList.Write(sep);
-                var w = EmitCoercionIfNecessary(from: dtv.Arguments[i].Type, to: dtv.Ctor.Formals[i].Type.Subst(typeSubst),
-                  toOrig: dtv.Ctor.Formals[i].Type, tok: dtv.Origin, wr: wrArgumentList);
-                EmitExpr(dtv.Arguments[i], inLetExprBody, w, wStmts);
-                sep = ", ";
-              }
->>>>>>> 67fc9ec4
             }
 
             EmitDatatypeValue(dtv, wTypeDescriptorArguments.ToString(), wrArgumentList.ToString(), wr);
