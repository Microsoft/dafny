--- conflicted
+++ resolved
@@ -395,7 +395,8 @@
               var bound = e.Bounds[i];
               var bv = e.BoundVars[i];
 
-              var collectionElementType = CompileCollection(bound, bv, inLetExprBody, false, su, out var collection, wStmts,
+              var collectionElementType = CompileCollection(bound, bv, inLetExprBody, false, su, out var collection,
+            out var newtypeConversionsWereExplicit, wStmts,
                 e.Bounds, e.BoundVars, i);
               wBody = EmitQuantifierExpr(collection, quantifierExpr is ForallExpr, collectionElementType, bv, wBody);
               var native = AsNativeType(e.BoundVars[i].Type);
@@ -409,7 +410,7 @@
               EmitDowncastVariableAssignment(
                 IdName(bv), bv.Type, tmpVarName, collectionElementType, true, e.tok, newWBody);
               newWBody = MaybeInjectSubsetConstraint(
-                bv, bv.Type, inLetExprBody, e.tok, newWBody, isReturning: true, elseReturnValue: e is ForallExpr);
+                bv, bv.Type, inLetExprBody, e.tok, newWBody, newtypeConversionsWereExplicit, isReturning: true, elseReturnValue: e is ForallExpr);
               wBody = newWBody;
             }
 
@@ -458,8 +459,8 @@
               processedBounds.Add(bv);
               var tmpVar = ProtectedFreshId("_compr_");
               var wStmtsLoop = wr.Fork();
-              var elementType = CompileCollection(bound, bv, inLetExprBody, true, null, out var collection, wStmtsLoop);
-              wr = CreateGuardedForeachLoop(tmpVar, elementType, bv, true, inLetExprBody, e.tok, collection, wr);
+              var elementType = CompileCollection(bound, bv, inLetExprBody, true, null, out var collection, out var newtypeConversionsWereExplicit, wStmtsLoop);
+              wr = CreateGuardedForeachLoop(tmpVar, elementType, bv, newtypeConversionsWereExplicit, true, inLetExprBody, e.tok, collection, wr);
               wr = EmitGuardFragment(unusedConjuncts, processedBounds, wr);
             }
 
@@ -512,8 +513,8 @@
               processedBounds.Add(bv);
               var tmpVar = ProtectedFreshId("_compr_");
               var wStmtsLoop = wr.Fork();
-              var elementType = CompileCollection(bound, bv, inLetExprBody, true, null, out var collection, wStmtsLoop);
-              wr = CreateGuardedForeachLoop(tmpVar, elementType, bv, true, false, bv.tok, collection, wr);
+              var elementType = CompileCollection(bound, bv, inLetExprBody, true, null, out var collection, out var newtypeConversionsWereExplicit, wStmtsLoop);
+              wr = CreateGuardedForeachLoop(tmpVar, elementType, bv, newtypeConversionsWereExplicit, true, false, bv.tok, collection, wr);
               wr = EmitGuardFragment(unusedConjuncts, processedBounds, wr);
             }
 
@@ -529,144 +530,6 @@
             GetCollectionBuilder_Build(mapType, e.tok, collection_name, returned, wStmts);
             break;
           }
-<<<<<<< HEAD
-        }
-      } else if (expr is NestedMatchExpr nestedMatchExpr) {
-        EmitExpr(nestedMatchExpr.Flattened, inLetExprBody, wr, wStmts);
-      } else if (expr is MatchExpr matchExpr) {
-        EmitMatchExpr(inLetExprBody, wr, wStmts, matchExpr);
-      } else if (expr is QuantifierExpr) {
-        var e = (QuantifierExpr)expr;
-
-        // Compilation does not check whether a quantifier was split.
-
-        wr = CaptureFreeVariables(expr, true, out var su, inLetExprBody, wr, ref wStmts);
-        var logicalBody = su.Substitute(e.LogicalBody(true));
-
-        Contract.Assert(e.Bounds != null);  // for non-ghost quantifiers, the resolver would have insisted on finding bounds
-        var n = e.BoundVars.Count;
-        Contract.Assert(e.Bounds.Count == n);
-        var wBody = wr;
-        for (int i = 0; i < n; i++) {
-          var bound = e.Bounds[i];
-          var bv = e.BoundVars[i];
-
-          var collectionElementType = CompileCollection(bound, bv, inLetExprBody, false, su, out var collection,
-            out var newtypeConversionsWereExplicit, wStmts, e.Bounds, e.BoundVars, i);
-          wBody = EmitQuantifierExpr(collection, expr is ForallExpr, collectionElementType, bv, wBody);
-          var native = AsNativeType(e.BoundVars[i].Type);
-          var tmpVarName = ProtectedFreshId(e is ForallExpr ? "_forall_var_" : "_exists_var_");
-          ConcreteSyntaxTree newWBody = CreateLambda(new List<Type> { collectionElementType }, e.tok, new List<string> { tmpVarName }, Type.Bool, wBody, wStmts, untyped: true);
-          wStmts = newWBody.Fork();
-          newWBody = MaybeInjectSubtypeConstraintWrtTraits(
-            tmpVarName, collectionElementType, bv.Type,
-            inLetExprBody, e.tok, newWBody, true, e is ForallExpr);
-          EmitDowncastVariableAssignment(
-            IdName(bv), bv.Type, tmpVarName, collectionElementType, true, e.tok, newWBody);
-          newWBody = MaybeInjectSubsetConstraint(
-            bv, bv.Type, inLetExprBody, e.tok, newWBody, newtypeConversionsWereExplicit, isReturning: true, elseReturnValue: e is ForallExpr);
-          wBody = newWBody;
-        }
-        EmitExpr(logicalBody, inLetExprBody, wBody, wStmts);
-
-      } else if (expr is SetComprehension) {
-        var e = (SetComprehension)expr;
-        // For "set i,j,k,l | R(i,j,k,l) :: Term(i,j,k,l)" where the term has type "G", emit something like:
-        // ((System.Func<Set<G>>)(() => {
-        //   var _coll = new List<G>();
-        //   foreach (var tmp_l in sq.Elements) { L l = (L)tmp_l;
-        //     foreach (var tmp_k in st.Elements) { K k = (K)tmp_k;
-        //       for (BigInteger j = Lo; j < Hi; j++) {
-        //         for (bool i in Helper.AllBooleans) {
-        //           if (R(i,j,k,l)) {
-        //             _coll.Add(Term(i,j,k,l));
-        //           }
-        //         }
-        //       }
-        //     }
-        //   }
-        //   return Dafny.Set<G>.FromCollection(_coll);
-        // }))()
-        // We also split R(i,j,k,l) to evaluate it as early as possible.
-        wr = CaptureFreeVariables(e, true, out var su, inLetExprBody, wr, ref wStmts);
-        e = (SetComprehension)su.Substitute(e);
-
-        Contract.Assert(e.Bounds != null);  // the resolver would have insisted on finding bounds
-        var collectionName = ProtectedFreshId("_coll");
-        var setType = e.Type.NormalizeToAncestorType().AsSetType;
-        var bwr = CreateIIFE0(setType, e.tok, wr, wStmts);
-        wStmts = bwr.Fork();
-        wr = bwr;
-        EmitSetBuilder_New(wr, e, collectionName);
-        var n = e.BoundVars.Count;
-        Contract.Assert(e.Bounds.Count == n);
-        var processedBounds = new HashSet<IVariable>();
-        List<(Expression conj, ISet<IVariable> frees)> unusedConjuncts = Expression.Conjuncts(e.Range).Select(conj => (conj, ModuleResolver.FreeVariables(conj))).ToList();
-        unusedConjuncts.ForEach(entry => entry.frees.IntersectWith(e.BoundVars));
-        wr = EmitGuardFragment(unusedConjuncts, processedBounds, wr);
-        for (var i = 0; i < n; i++) {
-          var bound = e.Bounds[i];
-          var bv = e.BoundVars[i];
-          processedBounds.Add(bv);
-          var tmpVar = ProtectedFreshId("_compr_");
-          var wStmtsLoop = wr.Fork();
-          var elementType = CompileCollection(bound, bv, inLetExprBody, true, null, out var collection, out var newtypeConversionsWereExplicit, wStmtsLoop);
-          wr = CreateGuardedForeachLoop(tmpVar, elementType, bv, newtypeConversionsWereExplicit, true, inLetExprBody, e.tok, collection, wr);
-          wr = EmitGuardFragment(unusedConjuncts, processedBounds, wr);
-        }
-
-        EmitSetBuilder_Add(setType, collectionName, e.Term, inLetExprBody, wr);
-        var returned = EmitReturnExpr(bwr);
-        GetCollectionBuilder_Build(setType, e.tok, collectionName, returned, wStmts);
-
-      } else if (expr is MapComprehension) {
-        var e = (MapComprehension)expr;
-        // For "map i | R(i) :: Term(i)" where the term has type "V" and i has type "U", emit something like:
-        // ((System.Func<Map<U, V>>)(() => {
-        //   var _coll = new List<Pair<U,V>>();
-        //   foreach (L l in sq.Elements) {
-        //     foreach (K k in st.Elements) {
-        //       for (BigInteger j = Lo; j < Hi; j++) {
-        //         for (bool i in Helper.AllBooleans) {
-        //           if (R(i,j,k,l)) {
-        //             _coll.Add(new Pair(i, Term(i));
-        //           }
-        //         }
-        //       }
-        //     }
-        //   }
-        //   return Dafny.Map<U, V>.FromCollection(_coll);
-        // }))()
-        // We also split R(i,j,k,l) to evaluate it as early as possible.
-        wr = CaptureFreeVariables(e, true, out var su, inLetExprBody, wr, ref wStmts);
-        e = (MapComprehension)su.Substitute(e);
-
-        Contract.Assert(e.Bounds != null);  // the resolver would have insisted on finding bounds
-        var mapType = e.Type.NormalizeToAncestorType().AsMapType;
-        var domtypeName = TypeName(mapType.Domain, wr, e.tok);
-        var rantypeName = TypeName(mapType.Range, wr, e.tok);
-        var collection_name = ProtectedFreshId("_coll");
-        var bwr = CreateIIFE0(mapType, e.tok, wr, wStmts);
-        wStmts = bwr.Fork();
-        wr = bwr;
-        EmitMapBuilder_New(wr, e, collection_name);
-        var n = e.BoundVars.Count;
-        Contract.Assert(e.Bounds.Count == n);
-        var processedBounds = new HashSet<IVariable>();
-        List<(Expression conj, ISet<IVariable> frees)> unusedConjuncts = Expression.Conjuncts(e.Range).Select(conj => (conj, ModuleResolver.FreeVariables(conj))).ToList();
-        unusedConjuncts.ForEach(entry => entry.frees.IntersectWith(e.BoundVars));
-        wr = EmitGuardFragment(unusedConjuncts, processedBounds, wr);
-        for (var i = 0; i < n; i++) {
-          var bound = e.Bounds[i];
-          var bv = e.BoundVars[i];
-          processedBounds.Add(bv);
-          var tmpVar = ProtectedFreshId("_compr_");
-          var wStmtsLoop = wr.Fork();
-          var elementType = CompileCollection(bound, bv, inLetExprBody, true, null, out var collection, out var newtypeConversionsWereExplicit, wStmtsLoop);
-          wr = CreateGuardedForeachLoop(tmpVar, elementType, bv, newtypeConversionsWereExplicit, true, false, bv.tok, collection, wr);
-          wr = EmitGuardFragment(unusedConjuncts, processedBounds, wr);
-        }
-=======
         case LambdaExpr lambdaExpr: {
             var e = lambdaExpr;
 
@@ -686,7 +549,6 @@
             if (receiver != null) {
               su = new Substituter(new IdentifierExpr(e.tok, receiver), su.substMap, su.typeMap);
             }
->>>>>>> 662394a3
 
             wr = CreateLambda(e.BoundVars.ConvertAll(bv => bv.Type), Token.NoToken, e.BoundVars.ConvertAll(IdName),
               e.Body.Type, wr, wStmts);
