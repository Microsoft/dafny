//-----------------------------------------------------------------------------
//
// Copyright (C) Microsoft Corporation.  All Rights Reserved.
// Copyright by the contributors to the Dafny Project
// SPDX-License-Identifier: MIT
//
//-----------------------------------------------------------------------------
using System;
using System.Collections.Generic;
using System.Linq;
using System.Numerics;
using System.IO;
using System.Diagnostics.Contracts;
using DafnyCore;
using JetBrains.Annotations;
using Microsoft.BaseTypes;
using static Microsoft.Dafny.GeneratorErrors;

namespace Microsoft.Dafny.Compilers {
  public abstract partial class SinglePassCodeGenerator {
    protected void TrStmt(Statement stmt, ConcreteSyntaxTree wr, ConcreteSyntaxTree wStmts = null) {
      Contract.Requires(stmt != null);
      Contract.Requires(wr != null);

      wStmts ??= wr.Fork();

      if (stmt.IsGhost) {
        return;
      }
      switch (stmt) {
        case PrintStmt printStmt: {
            var s = printStmt;
            foreach (var arg in s.Args) {
              EmitPrintStmt(wr, arg);
            }

            break;
          }
        case BreakStmt breakStmt: {
            var s = breakStmt;
            var label = s.TargetStmt.Labels.Data.AssignUniqueId(idGenerator);
            if (s.IsContinue) {
              EmitContinue(label, wr);
            } else {
              EmitBreak(label, wr);
            }

            break;
          }
        case ProduceStmt produceStmt: {
            var s = produceStmt;
            var isTailRecursiveResult = false;
            if (s.HiddenUpdate != null) {
              TrStmt(s.HiddenUpdate, wr);
              var ss = s.HiddenUpdate.ResolvedStatements;
              if (ss.Count == 1 && ss[0] is AssignStmt assign && assign.Rhs is ExprRhs eRhs && eRhs.Expr.Resolved is FunctionCallExpr fce && IsTailRecursiveByMethodCall(fce)) {
                isTailRecursiveResult = true;
              }
            }
            if (s is YieldStmt) {
              EmitYield(wr);
            } else if (!isTailRecursiveResult) {
              EmitReturn(this.enclosingMethod.Outs, wr);
            }

            break;
          }
        case UpdateStmt updateStmt: {
            var s = updateStmt;
            var resolved = s.ResolvedStatements;
            if (resolved.Count == 1) {
              TrStmt(resolved[0], wr);
            } else {
              var assignStmts = resolved.Cast<AssignStmt>().Where(assignStmt => !assignStmt.IsGhost).ToList();
              var lhss = new List<Expression>();
              var rhss = new List<AssignmentRhs>();

              // multi-assignment
              Contract.Assert(s.Lhss.Count == resolved.Count);
              Contract.Assert(s.Rhss.Count == resolved.Count);
              var lhsTypes = new List<Type>();
              var rhsTypes = new List<Type>();
              foreach (var assignStmt in assignStmts) {
                var rhs = assignStmt.Rhs;
                if (rhs is HavocRhs) {
                  if (Options.ForbidNondeterminism) {
                    Error(ErrorId.c_nondeterminism_forbidden, rhs.Tok, "nondeterministic assignment forbidden by the --enforce-determinism option", wr);
                  }
                } else {
                  var lhs = assignStmt.Lhs;
                  rhss.Add(rhs);
                  lhss.Add(lhs);
                  lhsTypes.Add(lhs.Type);
                  rhsTypes.Add(TypeOfRhs(rhs));
                }
              }

              var wStmtsPre = wStmts.Fork();
              var lvalues = new List<ILvalue>();
              foreach (Expression lhs in lhss) {
                lvalues.Add(CreateLvalue(lhs, wStmts, wStmtsPre));
              }

              EmitMultiAssignment(lhss, lvalues, lhsTypes, out var wRhss, rhsTypes, wr);
              for (int i = 0; i < wRhss.Count; i++) {
                TrRhs(rhss[i], wRhss[i], wStmts);
              }
            }

            break;
          }
        case AssignStmt assignStmt: {
            var s = assignStmt;
            Contract.Assert(s.Lhs is not SeqSelectExpr expr || expr.SelectOne);  // multi-element array assignments are not allowed
            if (s.Rhs is HavocRhs) {
              if (Options.ForbidNondeterminism) {
                Error(ErrorId.c_nondeterminism_forbidden, s.Rhs.Tok, "nondeterministic assignment forbidden by the --enforce-determinism option", wr);
              }
            } else if (s.Rhs is TypeRhs typeRhs) {
              var lvalue = CreateLvalue(s.Lhs, wr, wStmts);
              wStmts = wr.Fork();
              var wRhs = EmitAssignment(lvalue, TypeOfLhs(s.Lhs), TypeOfRhs(typeRhs), wr, assignStmt.Tok);
              TrRhs(typeRhs, wRhs, wStmts);
            } else {
              var eRhs = (ExprRhs)s.Rhs;
              if (eRhs.Expr.Resolved is FunctionCallExpr fce && IsTailRecursiveByMethodCall(fce)) {
                TrTailCallStmt(s.Tok, fce.Function.ByMethodDecl, fce.Receiver, fce.Args, wr);
              } else {
                var lvalue = CreateLvalue(s.Lhs, wr, wStmts);
                var doAssignment = (Expression e, Type resultType, bool inLetExprBody, ConcreteSyntaxTree wrAssignment) => {
                  var wStmtsBeforeAssignment = wrAssignment.Fork();
                  var wRhs = EmitAssignment(lvalue, resultType, e.Type, wrAssignment, assignStmt.Tok);
                  EmitExpr(e, false, wRhs, wStmtsBeforeAssignment);
                };
                var continuation = new OptimizedExpressionContinuation(doAssignment, true);
                TrExprOpt(eRhs.Expr, TypeOfLhs(s.Lhs), wr, wStmts, false, null, continuation);
              }
            }

            break;
          }
        case AssignSuchThatStmt thatStmt: {
            var s = thatStmt;
            if (Options.ForbidNondeterminism) {
              Error(ErrorId.c_assign_such_that_forbidden, s.Tok, "assign-such-that statement forbidden by the --enforce-determinism option", wr);
            }
            var lhss = s.Lhss.ConvertAll(lhs => ((IdentifierExpr)lhs.Resolved).Var);  // the resolver allows only IdentifierExpr left-hand sides
            var missingBounds = BoundedPool.MissingBounds(lhss, s.Bounds, BoundedPool.PoolVirtues.Enumerable);
            if (missingBounds.Count != 0) {
              foreach (var bv in missingBounds) {
                Error(ErrorId.c_assign_such_that_is_too_complex, s.Tok, "this assign-such-that statement is too advanced for the current compiler; Dafny's heuristics cannot find any bound for variable '{0}'", wr, bv.Name);
              }
            } else {
              Contract.Assert(s.Bounds != null);
              TrAssignSuchThat(lhss, s.Expr, s.Bounds, s.Tok.line, wr, false);
            }

            break;
          }
        case AssignOrReturnStmt returnStmt: {
            var s = returnStmt;
            // TODO there's potential here to use target-language specific features such as exceptions
            // to make it more target-language idiomatic and improve performance
            TrStmtList(s.ResolvedStatements, wr);
            break;
          }
        case ExpectStmt expectStmt: {
            var s = expectStmt;
            // TODO there's potential here to use target-language specific features such as exceptions
            // to make it more target-language idiomatic and improve performance
            ConcreteSyntaxTree bodyWriter = EmitIf(out var guardWriter, false, wr);
            var negated = new UnaryOpExpr(s.Tok, UnaryOpExpr.Opcode.Not, s.Expr);
            negated.Type = Type.Bool;
            EmitExpr(negated, false, guardWriter, wStmts);
            EmitHalt(s.Tok, s.Message, bodyWriter);
            break;
          }
        case CallStmt callStmt: {
            var s = callStmt;
            var wrBefore = wr.Fork();
            var wrCall = wr.Fork();
            var wrAfter = wr;
            TrCallStmt(s, null, wrCall, wrBefore, wrAfter);
            break;
          }
        case BlockStmt blockStmt: {
            var w = EmitBlock(wr);
            TrStmtList(blockStmt.Body, w);
            break;
          }
        case IfStmt ifStmt: {
            IfStmt s = ifStmt;
            if (s.Guard == null) {
              if (Options.ForbidNondeterminism) {
                Error(ErrorId.c_nondeterministic_if_forbidden, s.Tok, "nondeterministic if statement forbidden by the --enforce-determinism option", wr);
              }
              // we can compile the branch of our choice
              ConcreteSyntaxTree guardWriter;
              if (s.Els == null) {
                // let's compile the "else" branch, since that involves no work
                // (still, let's leave a marker in the source code to indicate that this is what we did)
                Coverage.UnusedInstrumentationPoint(s.Thn.Tok, "then branch");
                var notFalse = (UnaryOpExpr)Expression.CreateNot(s.Thn.Tok, Expression.CreateBoolLiteral(s.Thn.Tok, false));
                var thenWriter = EmitIf(out guardWriter, false, wr);
                EmitUnaryExpr(ResolvedUnaryOp.BoolNot, notFalse.E, false, guardWriter, wStmts);
                Coverage.Instrument(s.Tok, "implicit else branch", wr);
                thenWriter = EmitIf(out guardWriter, false, thenWriter);
                EmitUnaryExpr(ResolvedUnaryOp.BoolNot, notFalse.E, false, guardWriter, wStmts);
                TrStmtList(new List<Statement>(), thenWriter);
              } else {
                // let's compile the "then" branch
                wr = EmitIf(out guardWriter, false, wr);
                EmitExpr(Expression.CreateBoolLiteral(s.Thn.tok, true), false, guardWriter, wStmts);
                Coverage.Instrument(s.Thn.Tok, "then branch", wr);
                TrStmtList(s.Thn.Body, wr);
                Coverage.UnusedInstrumentationPoint(s.Els.Tok, "else branch");
              }
            } else {
              if (s.IsBindingGuard && Options.ForbidNondeterminism) {
                Error(ErrorId.c_binding_if_forbidden, s.Tok, "binding if statement forbidden by the --enforce-determinism option", wr);
              }

              var coverageForElse = Coverage.IsRecording && !(s.Els is IfStmt);
              var thenWriter = EmitIf(out var guardWriter, s.Els != null || coverageForElse, wr);
              EmitExpr(s.IsBindingGuard ? ((ExistsExpr)s.Guard).AlphaRename("eg_d") : s.Guard, false, guardWriter, wStmts);
              // We'd like to do "TrStmt(s.Thn, indent)", except we want the scope of any existential variables to come inside the block
              if (s.IsBindingGuard) {
                IntroduceAndAssignBoundVars((ExistsExpr)s.Guard, thenWriter);
              }
              Coverage.Instrument(s.Thn.Tok, "then branch", thenWriter);
              TrStmtList(s.Thn.Body, thenWriter);

              if (coverageForElse) {
                wr = EmitBlock(wr);
                if (s.Els == null) {
                  Coverage.Instrument(s.Tok, "implicit else branch", wr);
                } else {
                  Coverage.Instrument(s.Els.Tok, "else branch", wr);
                }
              }
              if (s.Els != null) {
                TrStmtNonempty(s.Els, wr, wStmts);
              }
            }

            break;
          }
        case AlternativeStmt alternativeStmt: {
            var s = alternativeStmt;
            if (Options.ForbidNondeterminism && 2 <= s.Alternatives.Count) {
              Error(ErrorId.c_case_based_if_forbidden, s.Tok, "case-based if statement forbidden by the --enforce-determinism option", wr);
            }
            foreach (var alternative in s.Alternatives) {
              var thn = EmitIf(out var guardWriter, true, wr);
              EmitExpr(alternative.IsBindingGuard ? ((ExistsExpr)alternative.Guard).AlphaRename("eg_d") : alternative.Guard, false, guardWriter, wStmts);
              if (alternative.IsBindingGuard) {
                IntroduceAndAssignBoundVars((ExistsExpr)alternative.Guard, thn);
              }
              Coverage.Instrument(alternative.Tok, "if-case branch", thn);
              TrStmtList(alternative.Body, thn);
            }
            var wElse = EmitBlock(wr);
            EmitAbsurd("unreachable alternative", wElse);
            break;
          }
        case WhileStmt whileStmt: {
            WhileStmt s = whileStmt;
            if (s.Body == null) {
              return;
            }
            if (s.Guard == null) {
              if (Options.ForbidNondeterminism) {
                Error(ErrorId.c_non_deterministic_loop_forbidden, s.Tok, "nondeterministic loop forbidden by the --enforce-determinism option", wr);
              }
              // This loop is allowed to stop iterating at any time. We choose to never iterate, but we still
              // emit a loop structure. The structure "while (false) { }" comes to mind, but that results in
              // an "unreachable code" error from Java, so we instead use "while (true) { break; }".
              var wBody = CreateWhileLoop(out var guardWriter, wr);
              EmitExpr(Expression.CreateBoolLiteral(s.Body.tok, true), false, guardWriter, wStmts);
              EmitBreak(null, wBody);
              Coverage.UnusedInstrumentationPoint(s.Body.Tok, "while body");
            } else {
              var guardWriter = EmitWhile(s.Body.Tok, s.Body.Body, s.Labels, wr);
              EmitExpr(s.Guard, false, guardWriter, wStmts);
            }

            break;
          }
        case AlternativeLoopStmt loopStmt: {
            if (Options.ForbidNondeterminism) {
              Error(ErrorId.c_case_based_loop_forbidden, loopStmt.Tok, "case-based loop forbidden by the --enforce-determinism option", wr);
            }
            if (loopStmt.Alternatives.Count != 0) {
              var w = CreateWhileLoop(out var whileGuardWriter, wr);
              EmitExpr(Expression.CreateBoolLiteral(loopStmt.tok, true), false, whileGuardWriter, wStmts);
              w = EmitContinueLabel(loopStmt.Labels, w);
              foreach (var alternative in loopStmt.Alternatives) {
                var thn = EmitIf(out var guardWriter, true, w);
                EmitExpr(alternative.Guard, false, guardWriter, wStmts);
                Coverage.Instrument(alternative.Tok, "while-case branch", thn);
                TrStmtList(alternative.Body, thn);
              }
              var wElse = EmitBlock(w);
              {
                EmitBreak(null, wElse);
              }
            }

            break;
          }
        case ForLoopStmt loopStmt: {
            var s = loopStmt;
            if (s.Body == null) {
              return;
            }
            string endVarName = null;
            if (s.End != null) {
              // introduce a variable to hold the value of the end-expression
              endVarName = ProtectedFreshId(s.GoingUp ? "_hi" : "_lo");
              wStmts = wr.Fork();
              EmitExpr(s.End, false, DeclareLocalVar(endVarName, s.End.Type, s.End.tok, wr), wStmts);
            }
            var startExprWriter = EmitForStmt(s.Tok, s.LoopIndex, s.GoingUp, endVarName, s.Body.Body, s.Labels, wr);
            EmitExpr(s.Start, false, startExprWriter, wStmts);
            break;
          }
        case ForallStmt forallStmt: {
            var s = forallStmt;
            if (s.Kind != ForallStmt.BodyKind.Assign) {
              // Call and Proof have no side effects, so they can simply be optimized away.
              return;
            } else if (s.BoundVars.Count == 0) {
              // the bound variables just spell out a single point, so the forall statement is equivalent to one execution of the body
              TrStmt(s.Body, wr);
              return;
            }
            var s0 = (AssignStmt)s.S0;
            if (s0.Rhs is HavocRhs) {
              if (Options.ForbidNondeterminism) {
                Error(ErrorId.c_nondeterminism_forbidden, s0.Rhs.Tok, "nondeterministic assignment forbidden by --enforce-determinism", wr);
              }
              // The forall statement says to havoc a bunch of things.  This can be efficiently compiled
              // into doing nothing.
              return;
            }
            var rhs = ((ExprRhs)s0.Rhs).Expr;

            if (CanSequentializeForall(s.BoundVars, s.Bounds, s.Range, s0.Lhs, rhs)) {
              // Just put the statement inside the loops
              var wLoop = CompileGuardedLoops(s.BoundVars, s.Bounds, s.Range, wr);
              TrStmt(s0, wLoop);
            } else {
              // Compile:
              //   forall (w,x,y,z | Range(w,x,y,z)) {
              //     LHS(w,x,y,z) := RHS(w,x,y,z);
              //   }
              // where w,x,y,z have types seq<W>,set<X>,int,bool and LHS has L-1 top-level subexpressions
              // (that is, L denotes the number of top-level subexpressions of LHS plus 1),
              // into:
              //   var ingredients = new List< L-Tuple >();
              //   foreach (W w in sq.UniqueElements) {
              //     foreach (X x in st.Elements) {
              //       for (BigInteger y = Lo; j < Hi; j++) {
              //         for (bool z in Helper.AllBooleans) {
              //           if (Range(w,x,y,z)) {
              //             ingredients.Add(new L-Tuple( LHS0(w,x,y,z), LHS1(w,x,y,z), ..., RHS(w,x,y,z) ));
              //           }
              //         }
              //       }
              //     }
              //   }
              //   foreach (L-Tuple l in ingredients) {
              //     LHS[ l0, l1, l2, ..., l(L-2) ] = l(L-1);
              //   }
              //
              // Note, because the .NET Tuple class only supports up to 8 components, the compiler implementation
              // here supports arrays only up to 6 dimensions.  This does not seem like a serious practical limitation.
              // However, it may be more noticeable if the forall statement supported forall assignments in its
              // body.  To support cases where tuples would need more than 8 components, .NET Tuple's would have to
              // be nested.

              // Temporary names
              var c = ProtectedFreshNumericId("_ingredients+_tup");
              string ingredients = "_ingredients" + c;
              string tup = "_tup" + c;

              // Compute L
              int L;
              string tupleTypeArgs;
              List<Type> tupleTypeArgsList;
              if (s0.Lhs is MemberSelectExpr) {
                var lhs = (MemberSelectExpr)s0.Lhs;
                L = 2;
                tupleTypeArgs = TypeArgumentName(lhs.Obj.Type, wr, lhs.tok);
                tupleTypeArgsList = new List<Type> { lhs.Obj.Type };
              } else if (s0.Lhs is SeqSelectExpr) {
                var lhs = (SeqSelectExpr)s0.Lhs;
                L = 3;
                // note, we might as well do the BigInteger-to-int cast for array indices here, before putting things into the Tuple rather than when they are extracted from the Tuple
                tupleTypeArgs = TypeArgumentName(lhs.Seq.Type, wr, lhs.tok) + IntSelect;
                tupleTypeArgsList = new List<Type> { lhs.Seq.Type, null };
              } else {
                var lhs = (MultiSelectExpr)s0.Lhs;
                L = 2 + lhs.Indices.Count;
                if (8 < L) {
                  Error(ErrorId.c_no_assignments_to_seven_d_arrays, lhs.tok, "compiler currently does not support assignments to more-than-6-dimensional arrays in forall statements", wr);
                  return;
                }
                tupleTypeArgs = TypeArgumentName(lhs.Array.Type, wr, lhs.tok);
                tupleTypeArgsList = new List<Type> { lhs.Array.Type };
                for (int i = 0; i < lhs.Indices.Count; i++) {
                  // note, we might as well do the BigInteger-to-int cast for array indices here, before putting things into the Tuple rather than when they are extracted from the Tuple
                  tupleTypeArgs += IntSelect;
                  tupleTypeArgsList.Add(null);
                }

              }
              tupleTypeArgs += "," + TypeArgumentName(rhs.Type, wr, rhs.tok);
              tupleTypeArgsList.Add(rhs.Type);

              // declare and construct "ingredients"
              var wrOuter = EmitIngredients(wr, ingredients, L, tupleTypeArgs, s, s0, rhs);

              //   foreach (L-Tuple l in ingredients) {
              //     LHS[ l0, l1, l2, ..., l(L-2) ] = l(L-1);
              //   }
              TargetTupleSize = L;
              wr = CreateForeachIngredientLoop(tup, L, tupleTypeArgs, out var collWriter, wrOuter);
              collWriter.Write(ingredients);
              {
                var wTup = new ConcreteSyntaxTree(wr.RelativeIndentLevel);
                var wCoerceTup = EmitCoercionToArbitraryTuple(wTup);
                wCoerceTup.Write(tup);
                tup = wTup.ToString();
              }
              if (s0.Lhs is MemberSelectExpr) {
                EmitMemberSelect(s0, tupleTypeArgsList, wr, tup);
              } else if (s0.Lhs is SeqSelectExpr) {
                EmitSeqSelect(s0, tupleTypeArgsList, wr, tup);
              } else {
                EmitMultiSelect(s0, tupleTypeArgsList, wr, tup, L);
              }
            }

            break;
          }
        case NestedMatchStmt nestedMatchStmt:
          EmitNestedMatchStmt(nestedMatchStmt, wr);
          break;
        case MatchStmt matchStmt:
          EmitMatchStmt(wr, matchStmt);
          break;
        case VarDeclStmt declStmt: {
            var s = declStmt;
            var i = 0;
            foreach (var local in s.Locals) {
              bool hasRhs = s.Update is AssignSuchThatStmt || s.Update is AssignOrReturnStmt;
              if (!hasRhs && s.Update is UpdateStmt u) {
                if (i < u.Rhss.Count && u.Rhss[i] is HavocRhs) {
                  // there's no specific initial value
                } else {
                  hasRhs = true;
                }
              }
              TrLocalVar(local, !hasRhs, wr);
              i++;
            }
            if (s.Update != null) {
              TrStmt(s.Update, wr);
            }

            break;
          }
        case VarDeclPattern pattern: {
            var s = pattern;
            if (Contract.Exists(s.LHS.Vars, bv => !bv.IsGhost)) {
              TrCasePatternOpt(s.LHS, s.RHS, wr, false);
            }

            break;
          }
        case ModifyStmt modifyStmt: {
            var s = modifyStmt;
            if (s.Body != null) {
              TrStmt(s.Body, wr);
            } else if (Options.ForbidNondeterminism) {
              Error(ErrorId.c_bodyless_modify_statement_forbidden, s.Tok, "modify statement without a body forbidden by the --enforce-determinism option", wr);
            }

            break;
          }
        case TryRecoverStatement h:
          EmitHaltRecoveryStmt(h.TryBody, IdName(h.HaltMessageVar), h.RecoverBody, wr);
          break;
        default:
          Contract.Assert(false); throw new cce.UnreachableException();  // unexpected statement
      }
    }

    private void EmitMatchStmt(ConcreteSyntaxTree wr, MatchStmt s) {
      // Type source = e;
      // if (source.is_Ctor0) {
      //   FormalType f0 = ((Dt_Ctor0)source._D).a0;
      //   ...
      //   Body0;
      // } else if (...) {
      //   ...
      // } else if (true) {
      //   ...
      // }
      if (s.Cases.Count != 0) {
        string source = ProtectedFreshId("_source");
        DeclareLocalVar(source, s.Source.Type, s.Source.tok, s.Source, false, wr);

        int i = 0;
        var sourceType = (UserDefinedType)s.Source.Type.NormalizeExpand();
        foreach (MatchCaseStmt mc in s.Cases) {
          var w = MatchCasePrelude(source, sourceType, cce.NonNull(mc.Ctor), mc.Arguments, i, s.Cases.Count, wr);
          TrStmtList(mc.Body, w);
          i++;
        }
      }
    }

    protected virtual void EmitNestedMatchStmt(NestedMatchStmt match, ConcreteSyntaxTree writer) {
      EmitNestedMatchGeneric(match, true, (caseIndex, caseBody) => {
        TrStmtList(match.Cases[caseIndex].Body, caseBody);
      }, false, writer);
    }

    /// <summary>
    /// Given
    /// 
    ///   match a
    ///   case X(Y(b),Z(W(c)) => body1
    ///   case r => body2
    /// 
    /// If there are no cases, then emit:
    ///
    ///   throw ABSURD;
    ///
    /// Else, emit:
    /// 
    ///   BLOCK {
    ///     {  // this defines the scope for any new local variables in the case
    ///       if (a is X) {
    ///         var x0 = ((X)a).0;
    ///         if (x0 is Y) {
    ///           var b = ((Y)x0).0;
    /// 
    ///           var x1 = ((X)a).1; 
    ///           if (x1 is Z) {
    ///             var xz0 = ((Z)x1).0;
    ///             if (xz0 is W) {
    ///               var c = ((W)xz0).0;
    /// 
    ///               body1;
    ///               break BLOCK;
    ///           }
    ///         }
    ///       }
    ///     }
    /// 
    ///     {
    ///       var r = a;
    ///       body2;
    ///     }
    ///   }
    /// 
    /// </summary>
    private void EmitNestedMatchGeneric(INestedMatch match, bool preventCaseFallThrough, Action<int, ConcreteSyntaxTree> emitBody,
      bool inLetExprBody, ConcreteSyntaxTree output) {
      if (match.Cases.Count == 0) {
        // the verifier would have proved we never get here; still, we need some code that will compile
        EmitAbsurd(null, output);
      } else {
        string sourceName = ProtectedFreshId("_source");
        DeclareLocalVar(sourceName, match.Source.Type, match.Source.tok, match.Source, inLetExprBody, output);

        var label = preventCaseFallThrough ? ProtectedFreshId("match") : null;
        if (label != null) {
          output = CreateLabeledCode(label, false, output);
        }

        var sourceType = match.Source.Type.NormalizeExpand();
        for (var index = 0; index < match.Cases.Count; index++) {
          var myCase = match.Cases[index];
          var lastCase = index == match.Cases.Count - 1;

          var caseBlock = EmitBlock(output);
          var innerWriter = EmitNestedMatchCaseConditions(sourceName, sourceType, myCase.Pat, caseBlock, lastCase);
          Coverage.Instrument(myCase.Tok, "case body", innerWriter);

          emitBody(index, innerWriter);
          if (label != null && !lastCase) {
            EmitBreak(label, innerWriter);
          }
        }
      }
    }

    private ConcreteSyntaxTree EmitNestedMatchCaseConditions(string sourceName, Type sourceType,
      ExtendedPattern pattern, ConcreteSyntaxTree writer, bool lastCase) {

      var litExpression = MatchFlattener.GetLiteralExpressionFromPattern(pattern);
      if (litExpression != null) {
        if (lastCase) {
          return writer;
        }

        var thenWriter = EmitIf(out var guardWriter, false, writer);
        CompileBinOp(BinaryExpr.ResolvedOpcode.EqCommon, sourceType, litExpression.Type, pattern.Tok, Type.Bool,
          out var opString, out var preOpString, out var postOpString, out var callString, out var staticCallString,
          out _, out _, out _, out _,
          writer);
        var right = new ConcreteSyntaxTree();
        EmitExpr(litExpression, false, right, writer);
        EmitBinaryExprUsingConcreteSyntax(guardWriter, Type.Bool, preOpString, opString, new LineSegment(sourceName), right, callString, staticCallString, postOpString);
<<<<<<< HEAD
        return thenWriter;

      } else if (pattern is IdPattern idPattern) {
        if (idPattern.BoundVar == null) {
          return EmitNestedMatchStmtCaseConstructor(sourceName, sourceType, idPattern, writer, lastCase);
        }
        var boundVar = idPattern.BoundVar;
        if (!boundVar.Tok.val.StartsWith(IdPattern.WildcardString)) {
=======
        writer = thenWriter;
      } else if (pattern is IdPattern idPattern) {
        if (idPattern.BoundVar != null) {
          var boundVar = idPattern.BoundVar;
          if (boundVar.Tok.val.StartsWith(IdPattern.WildcardString)) {
            return writer;
          }

>>>>>>> 2c4dd009
          var valueWriter = DeclareLocalVar(IdName(boundVar), boundVar.Type, idPattern.Tok, writer);
          valueWriter.Write(sourceName);
        }
        return writer;

      } else if (pattern is DisjunctivePattern disjunctivePattern) {
        if (lastCase) {
          return writer;
        }

        string disjunctiveMatch = ProtectedFreshId("disjunctiveMatch");
        DeclareLocalVar(disjunctiveMatch, Type.Bool, disjunctivePattern.Tok, Expression.CreateBoolLiteral(disjunctivePattern.Tok, false), false, writer);
        foreach (var alternative in disjunctivePattern.Alternatives) {
          var alternativeWriter = EmitNestedMatchCaseConditions(sourceName, sourceType, alternative, writer, lastCase);
          EmitAssignment(disjunctiveMatch, Type.Bool, True, Type.Bool, alternativeWriter);
        }
        writer = EmitIf(out var guardWriter, false, writer);
        guardWriter.Write(disjunctiveMatch);
        return writer;

      } else {
        throw new Exception();
      }
    }

    private ConcreteSyntaxTree EmitNestedMatchStmtCaseConstructor(string sourceName, Type sourceType,
      IdPattern idPattern,
      ConcreteSyntaxTree result, bool lastCase) {
      var ctor = idPattern.Ctor;

      if (!lastCase && ctor.EnclosingDatatype.Ctors.Count != 1) {
        result = EmitIf(out var guardWriter, false, result);
        EmitConstructorCheck(sourceName, ctor, guardWriter);
      }

      var userDefinedType = (UserDefinedType)sourceType.NormalizeExpand();

      var typeSubstMap =
        TypeParameter.SubstitutionMap(userDefinedType.ResolvedClass.TypeArgs, userDefinedType.TypeArgs);
      int nonGhostIndex = 0; // number of processed non-ghost arguments
      for (int index = 0; index < ctor.Formals.Count; index++) {
        var arg = ctor.Formals[index];

        if (arg.IsGhost) {
          continue;
        }

        var type = arg.Type.Subst(typeSubstMap);
        // ((Dt_Ctor0)source._D).a0;
        var destructor = new ConcreteSyntaxTree();
        EmitDestructor(wr => EmitIdentifier(sourceName, wr), arg, nonGhostIndex, ctor,
          () => SelectNonGhost(userDefinedType.ResolvedClass, userDefinedType.TypeArgs), type, destructor);

        if (idPattern.Arguments != null) {
          string newSourceName;
          var childPattern = idPattern.Arguments[index];
          if (childPattern is IdPattern { BoundVar: not null } childIdPattern) {
            var boundVar = childIdPattern.BoundVar;
            if (!childIdPattern.BoundVar.Name.StartsWith(IdPattern.WildcardString)) {
              newSourceName = IdName(boundVar);
              var valueWriter = DeclareLocalVar(newSourceName, boundVar.Type, idPattern.Tok, result);
              valueWriter.Append(destructor);
            }
          } else {
            newSourceName = ProtectedFreshId(arg.CompileName);
            var valueWriter = DeclareLocalVar(newSourceName, type, idPattern.Tok, result);
            valueWriter.Append(destructor);
            result = EmitNestedMatchCaseConditions(newSourceName, type, childPattern, result, lastCase);
          }
        }
        nonGhostIndex++;
      }

      return result;
    }
  }
}<|MERGE_RESOLUTION|>--- conflicted
+++ resolved
@@ -616,25 +616,15 @@
         var right = new ConcreteSyntaxTree();
         EmitExpr(litExpression, false, right, writer);
         EmitBinaryExprUsingConcreteSyntax(guardWriter, Type.Bool, preOpString, opString, new LineSegment(sourceName), right, callString, staticCallString, postOpString);
-<<<<<<< HEAD
         return thenWriter;
 
       } else if (pattern is IdPattern idPattern) {
         if (idPattern.BoundVar == null) {
           return EmitNestedMatchStmtCaseConstructor(sourceName, sourceType, idPattern, writer, lastCase);
         }
+
         var boundVar = idPattern.BoundVar;
         if (!boundVar.Tok.val.StartsWith(IdPattern.WildcardString)) {
-=======
-        writer = thenWriter;
-      } else if (pattern is IdPattern idPattern) {
-        if (idPattern.BoundVar != null) {
-          var boundVar = idPattern.BoundVar;
-          if (boundVar.Tok.val.StartsWith(IdPattern.WildcardString)) {
-            return writer;
-          }
-
->>>>>>> 2c4dd009
           var valueWriter = DeclareLocalVar(IdName(boundVar), boundVar.Type, idPattern.Tok, writer);
           valueWriter.Write(sourceName);
         }
