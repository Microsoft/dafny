--- conflicted
+++ resolved
@@ -1,7 +1,7 @@
 include "../Dafny/AST.dfy"
-  // Dafny to Rust compilation tenets:
-  // - The Compiled Dafny AST should be minimal
-  // - The generated code should look idiomatic and close to the original Dafny file if possible
+// Dafny to Rust compilation tenets:
+// - The Compiled Dafny AST should be minimal
+// - The generated code should look idiomatic and close to the original Dafny file if possible
 
 // Rust AST
 module RAST
@@ -2206,19 +2206,13 @@
     const downcast :=
       if pointerType.Raw? then "cast!" else "cast_object!"
 
-<<<<<<< HEAD
     function UnreachablePanicIfVerified(optText: string := ""): R.Expr {
-      if ObjectType.RawPointers? then
+      if pointerType.Raw? then
         R.Unsafe(R.Block(R.std.MSel("hint").AsExpr().FSel("unreachable_unchecked").Apply0()))
       else if optText == "" then
         R.Identifier("panic!").Apply0()
       else
         R.Identifier("panic!").Apply1(R.LiteralString(optText, binary := false, verbatim := false))
-=======
-    function UnreachablePanicIfVerified(optText: string := ""): string {
-      if pointerType.Raw? then "unsafe { ::std::hint::unreachable_unchecked() }" else
-      if optText == "" then "panic!()" else "panic!(\"" + optText + "\")"
->>>>>>> 5a42b5ad
     }
 
 
@@ -2235,13 +2229,9 @@
       this.pointerType := pointerType;
       this.rootType := rootType;
       this.error := None; // If error, then the generated code contains <i>Unsupported: .*</i>
-<<<<<<< HEAD
       this.optimizations := [
         ExpressionOptimization.apply,
-        FactorPathsOptimization.apply(R.crate)];
-=======
-      this.optimizations := [FactorPathsOptimization.apply(thisFile)];
->>>>>>> 5a42b5ad
+        FactorPathsOptimization.apply(thisFile)];
       new;
     }
 
@@ -2273,11 +2263,7 @@
         var body, allmodules := GenModuleBody(mod, mod.body.value, containingPath + [Ident.Ident(innerName)]);
         if optExtern.SimpleExtern? {
           if mod.requiresExterns {
-<<<<<<< HEAD
-            body := [R.UseDecl(R.Use(R.PUB, R.crate.MSel(DAFNY_EXTERN_MODULE).MSels(SplitRustPathElement(ReplaceDotByDoubleColon(optExtern.overrideName))).MSel("*")))] + body;
-=======
-            body := [R.UseDecl(R.Use(R.PUB, thisFile.MSel(DAFNY_EXTERN_MODULE).MSel(ReplaceDotByDoubleColon(optExtern.overrideName)).MSel("*")))] + body;
->>>>>>> 5a42b5ad
+            body := [R.UseDecl(R.Use(R.PUB, thisFile.MSel(DAFNY_EXTERN_MODULE).MSels(SplitRustPathElement(ReplaceDotByDoubleColon(optExtern.overrideName))).MSel("*")))] + body;
           }
         } else if optExtern.AdvancedExtern? {
           error := Some("Externs on modules can only have 1 string argument");
@@ -3374,7 +3360,6 @@
       if |p| == 0 {
         return R.Self();
       } else {
-<<<<<<< HEAD
         var p := p; // Make p mutable
         var name := p[0].id.dafny_name;
         if |name| >= 2 && name[0..2] == "::" {
@@ -3383,17 +3368,8 @@
         } else if p[0].id.dafny_name == "_System" {
           r := R.dafny_runtime;
         } else {
-          r := R.Crate();
-        }
-=======
-        r :=
-          if p[0].id.dafny_name == "std" then
-            R.Global()
-          else if p[0].id.dafny_name == "_System" then
-            R.dafny_runtime
-          else
-            thisFile;
->>>>>>> 5a42b5ad
+          r := thisFile;
+        }
         for i := 0 to |p| {
           var name := p[i].id;
           if escape {
@@ -4547,14 +4523,8 @@
             match op {
               case Eq(referential) => {
                 if (referential) {
-<<<<<<< HEAD
-                  if ObjectType.RawPointers? {
+                  if pointerType.Raw? {
                     r := Error("Cannot compare raw pointers yet - need to wrap them with a structure to ensure they are compared properly");
-=======
-                  if pointerType.Raw? {
-                    error := Some("Cannot compare raw pointers yet - need to wrap them with a structure to ensure they are compared properly");
-                    r := R.RawExpr(error.value);
->>>>>>> 5a42b5ad
                   } else {
                     r := R.BinaryOp("==", left, right, DAST.Format.BinaryOpFormat.NoFormat());
                   }
@@ -4914,19 +4884,15 @@
           case (Primitive(Int), Primitive(Char)) => {
             var rhsType := GenType(toTpe, GenTypeContext.default());
             var recursiveGen, _, recIdents := GenExpr(expr, selfIdent, env, OwnershipOwned);
-<<<<<<< HEAD
-            var uType := if UnicodeChars then R.U32 else R.U16;
+            var uType := if charType.UTF32? then R.U32 else R.U16;
             r := R.TraitCast(uType, R.dafny_runtime.MSel("NumCast").AsType());
             r := r.FSel("from").Apply1(
               recursiveGen
             ).Sel("unwrap").Apply0();
-            if UnicodeChars {
+            if charType.UTF32? {
               r := R.Identifier("char").FSel("from_u32").Apply1(r.Sel("unwrap").Apply0());
             }
             r := R.dafny_runtime.MSel(DafnyChar).AsExpr().Apply1(r);
-=======
-            r := R.RawExpr("::dafny_runtime::" + DafnyChar + "(" + (if charType.UTF32? then "char::from_u32(<u32" else "<u16") + " as ::dafny_runtime::NumCast>::from(" + recursiveGen.ToString(IND) + ").unwrap())" + if charType.UTF32? then ".unwrap())" else "");
->>>>>>> 5a42b5ad
             r, resultingOwnership := FromOwned(r, expectedOwnership);
             readIdents := recIdents;
           }
@@ -5773,12 +5739,7 @@
                 }
                 readIdents := readIdents + recIdents;
               } else {
-<<<<<<< HEAD
                 onExpr, recOwnership, recIdents := GenExpr(on, selfIdent, env, OwnershipBorrowed);
-=======
-                var expectedOnOwnership := if pointerType.Raw? then OwnershipBorrowed else OwnershipBorrowedMut;
-                onExpr, recOwnership, recIdents := GenExpr(on, selfIdent, env, expectedOnOwnership);
->>>>>>> 5a42b5ad
                 readIdents := readIdents + recIdents;
               }
               r := fullPath.ApplyType(onTypeExprs).FSel(escapeName(name.name)).ApplyType(typeExprs).Apply([onExpr] + argExprs);
