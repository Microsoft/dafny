include "../Dafny/AST.dfy"
  // Dafny to Rust compilation tenets:
  // - The Compiled Dafny AST should be minimal
  // - The generated code should look idiomatic and close to the original Dafny file if possible

// Rust AST
module RAST
  // All ToString methods should produce well-formed Rust code
{
  import opened Std.Wrappers
  import Std
  import opened DAST.Format
  import Strings = Std.Strings

  // Rust tuples support some traits like Default only till arity 12
  // Past that, we use Dafny system tuples (see https://www.reddit.com/r/rust/comments/11gvkda/why_rust_std_only_provides_trait_implementation/)
  const MAX_TUPLE_SIZE := 12

  // Default Indentation
  const IND := "  "

  opaque function FoldLeft<A(!new), T>(f: (A, T) --> A, init: A, xs: seq<T>): A
    requires forall t: T <- xs, a: A :: f.requires(a, t)
  {
    if |xs| == 0 then init
    else FoldLeft(f, f(init, xs[0]), xs[1..])
  }

  datatype Mod =
      // Rust modules
    | Mod(name: string, attributes: seq<Attribute>, body: seq<ModDecl>)
    | ExternMod(name: string)
  {
    function Fold<T(!new)>(acc: T, accBuilder: (T, ModDecl) --> T): T
      requires Mod? ==> forall modDecl: ModDecl <- body, t: T :: accBuilder.requires(t, modDecl)
    {
      if ExternMod? then acc else
      FoldLeft(accBuilder, acc, body)
    }
    function ToString(ind: string): string
      decreases this
    {
      match this {
        case ExternMod(name) =>
          "pub mod " + name + ";"
        case Mod(name, attributes, body) =>
          Attribute.ToStringMultiple(attributes, ind) +
          /* If the module does not start with "use", just separate declarations by one blank line
             If the module starts with "use", add blank lines only after use declarations */
          var startWithUse := |body| > 0 && body[0].UseDecl?;
          var prefixIfNotUseDecl := if startWithUse then "\n" + ind + IND else "";
          var prefixIfUseDecl := if startWithUse then ind + IND else "";
          var infixDecl := if startWithUse then "\n" else "\n\n" + ind + IND;
          var initialIdent := if startWithUse then "" else ind + IND;
          "pub mod " + name + " {" + "\n" + initialIdent +
          SeqToString(
            body,
            (modDecl: ModDecl) requires modDecl < this =>
              (if modDecl.UseDecl? then prefixIfUseDecl else prefixIfNotUseDecl) +
              modDecl.ToString(ind + IND), infixDecl)
          + "\n" + ind + "}"
      }
    }
  }
  function SeqToString<T>(s: seq<T>, f: T --> string, separator: string := ""): string
    requires forall t <- s :: f.requires(t)
  {
    if |s| == 0 then "" else
    f(s[0]) + (if |s| > 1 then separator + SeqToString(s[1..], f, separator) else "")
  }
  datatype ModDecl =
    | ModDecl(mod: Mod)
    | StructDecl(struct: Struct)
    | TypeDecl(tpe: TypeSynonym)
    | ConstDecl(c: Constant)
    | EnumDecl(enum: Enum)
    | ImplDecl(impl: Impl)
    | TraitDecl(tr: Trait)
    | TopFnDecl(fn: TopFnDecl)
    | UseDecl(use: Use)
  {
    function ToString(ind: string): string
      decreases this
    {
      if ModDecl? then mod.ToString(ind)
      else if StructDecl? then struct.ToString(ind)
      else if ImplDecl? then impl.ToString(ind)
      else if EnumDecl? then enum.ToString(ind)
      else if TypeDecl? then tpe.ToString(ind)
      else if ConstDecl? then c.ToString(ind)
      else if TraitDecl? then tr.ToString(ind)
      else if TopFnDecl? then fn.ToString(ind)
      else assert UseDecl?; use.ToString(ind)
    }
  }
  datatype Use = Use(visibility: Visibility, path: Path) {
    function ToString(ind: string): string {
      visibility.ToString() + "use " + path.ToString() + ";"
    }
  }
  datatype TopFnDecl = TopFn(attributes: seq<Attribute>, visibility: Visibility, fn: Fn) {
    function ToString(ind: string): string {
      Attribute.ToStringMultiple(attributes, ind) +
      visibility.ToString() + fn.ToString(ind)
    }
  }
  datatype Attribute = RawAttribute(content: string) {
    static function ToStringMultiple(attributes: seq<Attribute>, ind: string): string {
      SeqToString(
        attributes,
        (attribute: Attribute) => attribute.content + "\n" + ind)
    }
  }

  datatype Struct =
    Struct(attributes: seq<Attribute>,
           name: string, typeParams: seq<TypeParamDecl>, fields: Fields)
  {
    function ToString(ind: string): string {
      Attribute.ToStringMultiple(attributes, ind) +
      "pub struct " + name +
      TypeParamDecl.ToStringMultiple(typeParams, ind) +
      fields.ToString(ind, fields.NamedFields?) +
      (if fields.NamelessFields? then ";" else "")
    }
  }

  datatype TypeSynonym =
    TypeSynonym(attributes: seq<Attribute>,
                name: string, typeParams: seq<TypeParamDecl>, tpe: Type)
  {
    function ToString(ind: string): string {
      Attribute.ToStringMultiple(attributes, ind) +
      "pub type " + name +
      TypeParamDecl.ToStringMultiple(typeParams, ind) + " = " +
      tpe.ToString(ind) + ";"
    }
  }

  datatype Constant =
    Constant(attributes: seq<Attribute>,
             name: string, tpe: Type, value: Expr)
  {
    function ToString(ind: string): string {
      Attribute.ToStringMultiple(attributes, ind) +
      "pub const " + name + ": " + tpe.ToString(ind) + "=" +
      value.ToString(ind) + ";"
    }
  }

  datatype NamelessField =
    NamelessField(visibility: Visibility, tpe: Type)
  {
    function ToString(ind: string): string {
      visibility.ToString() + tpe.ToString(ind)
    }
  }

  datatype Field = Field(visibility: Visibility, formal: Formal)
  {
    function ToString(ind: string): string {
      visibility.ToString() + formal.ToString(ind)
    }
    function ToNamelessField(): NamelessField {
      NamelessField(visibility, formal.tpe)
    }
  }

  datatype Fields =
    | NamedFields(fields: seq<Field>)
    | NamelessFields(types: seq<NamelessField>)
  {
    function ToNamelessFields(): Fields
      requires NamedFields?
    {
      NamelessFields(seq(|fields|, i requires 0 <= i < |fields| => fields[i].ToNamelessField()))
    }
    function ToString(ind: string, newLine: bool): string {
      if NamedFields? then
        var separator := if newLine then ",\n" + ind + IND else ", ";
        var (beginSpace, endSpace) :=
          if newLine && |fields| > 0 then
            ("\n" + ind + IND, "\n" + ind)
          else if |fields| > 0 then
            (" ", " ")
          else
            ("", "");
        " {" + beginSpace +
        SeqToString(fields, (field: Field) => field.ToString(ind + IND), separator)
        + endSpace + "}"
      else
        assert NamelessFields?;
        var separator := if newLine then ",\n" + ind + IND else ", ";
        "("+
        SeqToString(types, (t: NamelessField) => t.ToString(ind + IND), separator)
        +")"
    }
  }

  datatype EnumCase =
    | EnumCase(name: string, fields: Fields)
  {
    function ToString(ind: string, newLine: bool): string {
      name + fields.ToString(ind, newLine)
    }
  }

  datatype Enum =
    Enum(attributes: seq<Attribute>,
         name: string, typeParams: seq<TypeParamDecl>,
         variants: seq<EnumCase>)
  {
    function ToString(ind: string): string {
      Attribute.ToStringMultiple(attributes, ind) +
      "pub enum " + name +
      TypeParamDecl.ToStringMultiple(typeParams, ind)
      + " {" +
      SeqToString(
        variants,
        (variant: EnumCase) =>
          "\n" + ind + IND + variant.ToString(ind + IND, true), ",") +
      "\n" + ind + "}"
    }
  }

  type TypeParamConstraint = Type

  datatype TypeParamDecl =
    | TypeParamDecl(name: string, constraints: seq<TypeParamConstraint>)
  {
    static function ToStringMultiple(typeParams: seq<TypeParamDecl>, ind: string): string {
      if |typeParams| == 0 then "" else
      "<" + SeqToString(typeParams, (t: TypeParamDecl) => t.ToString(ind + IND), ", ") + ">"
    }
    static function {:tailrecursion true} AddConstraintsMultiple(
      typeParams: seq<TypeParamDecl>, constraints: seq<TypeParamConstraint>
    ): seq<TypeParamDecl> {
      if |typeParams| == 0 then []
      else
        [typeParams[0].AddConstraints(constraints)] + AddConstraintsMultiple(typeParams[1..], constraints)
    }
    function AddConstraints(constraints: seq<TypeParamConstraint>): TypeParamDecl {
      this.(constraints := this.constraints + constraints)
    }
    function ToString(ind: string): string {
      name + (
        if |constraints| == 0 then
          ""
        else
          ": " + SeqToString(constraints, (t: TypeParamConstraint) requires t < this =>
                               t.ToString(ind + IND), " + "))
    }
  }
  const SelfBorrowed := Borrowed(SelfOwned)

  const SelfBorrowedMut := BorrowedMut(SelfOwned)

  const RcPath := std.MSel("rc").MSel("Rc")

  const RcType := RcPath.AsType()

  const ObjectPath: Path := dafny_runtime.MSel("Object")

  const Object := ObjectPath.AsExpr()

  function ObjectType(underlying: Type): Type {
    ObjectPath.AsType().Apply([underlying])
  }

  const PtrPath: Path := dafny_runtime.MSel("Ptr")

  const Ptr := PtrPath.AsExpr()

  function PtrType(underlying: Type): Type {
    PtrPath.AsType().Apply([underlying])
  }

  function Rc(underlying: Type): Type {
    TypeApp(RcType, [underlying])
  }
  function RefCell(underlying: Type): Type {
    TypeApp(RefcellType, [underlying])
  }
  function Vec(underlying: Type): Type {
    TypeApp(std.MSel("vec").MSel("Vec").AsType(), [underlying])
  }
  function NewVec(elements: seq<Expr>): Expr {
    Identifier("vec!").Apply(elements)
  }
  function Borrow(underlying: Expr): Expr {
    UnaryOp("&", underlying, UnaryOpFormat.NoFormat)
  }
  function BorrowMut(underlying: Expr): Expr {
    UnaryOp("&mut", underlying, UnaryOpFormat.NoFormat)
  }

  function RawType(content: string): Type {
    TIdentifier(content)
  }

  function Box(content: Type): Type {
    TypeApp(TIdentifier("Box"), [content])
  }
  function BoxNew(content: Expr): Expr {
    Identifier("Box").FSel("new").Apply([content])
  }

  datatype Path =
    | Global() // ::...   to access other crates
    | Crate()  // crate::... to access modules and imported modules in the same crate
    | Self()   // Self::...
    | PMemberSelect(base: Path, name: string)
  {
    function MSel(name: string): Path {
      PMemberSelect(this, name)
    }
    function FSel(name: string): Expr {
      AsExpr().FSel(name)
    }
    function AsType(): Type {
      TypeFromPath(this)
    }
    function AsExpr(): Expr {
      ExprFromPath(this)
    }
    function ToString(): string {
      match this {
        case Global() => ""
        case Crate() => "crate"
        case Self() => "Self"
        case PMemberSelect(base, name) => base.ToString() + "::" + name
      }
    }
    function RightMostIdentifier(): Option<string> {
      match this {
        case Global() => None
        case Crate() => Some("crate")
        case Self() => Some("Self")
        case PMemberSelect(base, name) => Some(name)
      }
    }
  }

  const SelfOwned := Self().AsType()

  datatype Type =
    | U8 | U16 | U32 | U64 | U128 | I8 | I16 | I32 | I64 | I128
    | Bool
    | TIdentifier(name: string)
    | TypeFromPath(path: Path)
    | TypeApp(baseName: Type, arguments: seq<Type>)
    | Borrowed(underlying: Type)
    | BorrowedMut(underlying: Type)
    | ImplType(underlying: Type)
    | DynType(underlying: Type)
    | TupleType(arguments: seq<Type>)
    | FnType(arguments: seq<Type>, returnType: Type)
    | IntersectionType(left: Type, right: Type)
    | Array(underlying: Type, size: Option<string>)
    | TSynonym(display: Type, base: Type)
  {
    function Expand(): (r: Type)
      ensures !r.TSynonym? && (!TSynonym? ==> r == this)
    {
      if TSynonym? then base.Expand() else this
    }
    predicate EndsWithNameThatCanAcceptGenerics() {
      || U8? || U16? || U32? || U64? || U128? || I8? || I16? || I32? || I64? || I128?
      || TIdentifier? || TypeFromPath?
      || (Borrowed? && underlying.EndsWithNameThatCanAcceptGenerics())
      || (BorrowedMut? && underlying.EndsWithNameThatCanAcceptGenerics())
      || (ImplType? && underlying.EndsWithNameThatCanAcceptGenerics())
      || (DynType? && underlying.EndsWithNameThatCanAcceptGenerics())
      || (IntersectionType? && right.EndsWithNameThatCanAcceptGenerics())
      || (TSynonym? && display.EndsWithNameThatCanAcceptGenerics())
    }
    function ReplaceMap(mapping: map<Type, Type>): Type {
      Replace((t: Type) => if t in mapping then mapping[t] else t)
    }
    function Replace(mapping: Type -> Type): Type {
      var r :=
        match this {
          case U8 | U16 | U32 | U64 | U128 | I8 | I16 | I32 | I64 | I128 | Bool => this
          case TIdentifier(_) => this
          case TypeFromPath(path) => this
          case TypeApp(baseName, arguments) =>
            this.(baseName := baseName.Replace(mapping),
            arguments := Std.Collections.Seq.Map(
              t requires t in arguments => t.Replace(mapping), arguments))
          case Borrowed(underlying) => this.(underlying := underlying.Replace(mapping))
          case BorrowedMut(underlying) => this.(underlying := underlying.Replace(mapping))
          case ImplType(underlying) => this.(underlying := underlying.Replace(mapping))
          case DynType(underlying) => this.(underlying := underlying.Replace(mapping))
          case TupleType(arguments) =>
            this.(
            arguments := Std.Collections.Seq.Map(
              t requires t in arguments => t.Replace(mapping), arguments))
          case FnType(arguments, returnType) =>
            this.(arguments := Std.Collections.Seq.Map(
              t requires t in arguments => t.Replace(mapping), arguments),
            returnType := returnType.Replace(mapping))
          case IntersectionType(left, right) =>
            this.(left := left.Replace(mapping), right := right.Replace(mapping))
          case Array(underlying, size) =>
            this.(underlying := underlying.Replace(mapping))
          case TSynonym(display, base) =>
            this.(display := display.Replace(mapping), base := base.Replace(mapping))
        };
      mapping(r)
    }

    function Fold<T>(acc: T, f: (T, Type) -> T): T
      // Traverses all types in a random order
    {
      var newAcc := f(acc, this);
      match this {
        case U8 | U16 | U32 | U64 | U128 | I8 | I16 | I32 | I64 | I128 | Bool => newAcc
        case TIdentifier(_) => newAcc
        case TypeFromPath(path) => newAcc
        case TypeApp(baseName, arguments) =>
          Std.Collections.Seq.FoldLeft(
            (acc: T, argType: Type) => assume {:axiom} argType in arguments; argType.Fold(acc, f),
            baseName.Fold(newAcc, f),
            arguments)
        case Borrowed(underlying) => underlying.Fold(newAcc, f)
        case BorrowedMut(underlying) => underlying.Fold(newAcc, f)
        case ImplType(underlying) => underlying.Fold(newAcc, f)
        case DynType(underlying) => underlying.Fold(newAcc, f)
        case TupleType(arguments) =>
          Std.Collections.Seq.FoldLeft(
            (acc: T, argType: Type) => assume {:axiom} argType in arguments; argType.Fold(acc, f),
            newAcc, arguments)
        case FnType(arguments, returnType) =>
          returnType.Fold(
            Std.Collections.Seq.FoldLeft(
              (acc: T, argType: Type) => assume {:axiom} argType in arguments; argType.Fold(acc, f),
              newAcc, arguments),
            f)
        case IntersectionType(left, right) =>
          right.Fold(left.Fold(newAcc, f), f)
        case Array(underlying, size) => underlying.Fold(newAcc, f)
        case TSynonym(display, base) => display.Fold(newAcc, f)
      }
    }

    predicate CanReadWithoutClone() {
      U8? || U16? || U32? || U64? || U128? || I8? || I16? || I32? || I64? || I128? || Bool?
      || (TSynonym? && base.CanReadWithoutClone()) || IsPointer()
    }
    predicate IsRcOrBorrowedRc() {
      (TypeApp? && baseName == RcType) ||
      (Borrowed? && underlying.IsRcOrBorrowedRc()) ||
      (TSynonym? && base.IsRcOrBorrowedRc())
    }
    function ExtractMaybePlacebo(): Option<Type> {
      match this {
        case TypeApp(wrapper, arguments) =>
          if wrapper == TypeFromPath(MaybePlaceboPath)
             && |arguments| == 1
          then
            Some(arguments[0])
          else
            None
        case _ => None
      }
    }
    function ExtractMaybeUninitArrayElement(): Option<Type> {
      if this.IsObjectOrPointer() then
        var s := this.ObjectOrPointerUnderlying();
        if s.Array? && IsMaybeUninitType(s.underlying) then
          Some(MaybeUninitTypeUnderlying(s.underlying))
        else if s.IsMultiArray() && IsMaybeUninitType(s.MultiArrayUnderlying()) then
          Some(MaybeUninitTypeUnderlying(s.MultiArrayUnderlying()))
        else
          None
      else
        None
    }
    function ToString(ind: string): string {
      match this {
        case Bool() => "bool"
        case TIdentifier(underlying) => underlying
        case TypeFromPath(underlying) => underlying.ToString()
        case Borrowed(underlying) => "&" + underlying.ToString(ind)
        case BorrowedMut(underlying) => "&mut " + underlying.ToString(ind)
        case ImplType(underlying) => "impl " + underlying.ToString(ind)
        case DynType(underlying) => "dyn " + underlying.ToString(ind)
        case FnType(arguments, returnType) =>
          "::std::ops::Fn("+
          SeqToString(arguments, (arg: Type) requires arg < this =>
                        arg.ToString(ind + IND), ", ")
          +") -> " + returnType.ToString(ind + IND)
        case IntersectionType(left, right) =>
          left.ToString(ind) + " + " + right.ToString(ind)
        case TupleType(args) =>
          (if args == [] then
             "()"
           else
             "(" +
             SeqToString(args, (arg: Type) requires arg < this => arg.ToString(ind + IND), ", ")
             + ")")
        case TypeApp(base, args) =>
          base.ToString(ind) +
          (if args == [] then
             ""
           else
             "<" +
             SeqToString(args, (arg: Type) requires arg < this => arg.ToString(ind + IND), ", ")
             + ">")

        case U8() => "u8"
        case U16() => "u16"
        case U32() => "u32"
        case U64() => "u64"
        case U128() => "u128"
        case I8() => "i8"
        case I16() => "i16"
        case I32() => "i32"
        case I64() => "i64"
        case I128() => "i128"
        case Array(underlying, size) => "[" + underlying.ToString(ind) + (if size.Some? then "; " + size.value else "") + "]"
        case TSynonym(display, base) => display.ToString(ind)
      }
    }

    function Apply1(arg: Type): Type {
      TypeApp(this, [arg])
    }

    function Apply(args: seq<Type>): Type {
      TypeApp(this, args)
    }

    function ToOwned(): Type {
      match this {
        case Borrowed(x) => x
        case BorrowedMut(x) => x
        case x => x
      }
    }

    function ToNullExpr(): Expr
      requires IsObjectOrPointer()
    {
      assert Expand().IsObject() || Expand().IsPointer();
      if Expand().IsObject() then
        Object.FSel("null").Apply([])
      else
        Ptr.FSel("null").Apply([])
    }

    predicate IsMultiArray() {
      var t := Expand();
      t.TypeApp? &&
      var baseName := t.baseName;
      var args := t.arguments;
      |args| == 1 &&
      baseName.TypeFromPath? && baseName.path.PMemberSelect? &&
      baseName.path.base == dafny_runtime &&
      |baseName.path.name| >= 5 && baseName.path.name[0..5] == "Array"
    }

    function MultiArrayClass(): string
      requires IsMultiArray()
    {
      this.Expand().baseName.path.name
    }

    function MultiArrayUnderlying(): Type
      requires IsMultiArray()
    {
      this.Expand().arguments[0]
    }

    // Given an array type like *mut [T], produces the type *mut[MaybeUninit<T>]
    // Same for *mut ::dafny_runtime::Array2<T> that becomes *mut ::dafny_runtime::Array2<MaybeUninit<T>>
    function TypeAtInitialization(): Type {
      if this.IsObjectOrPointer() then
        var s := this.ObjectOrPointerUnderlying();
        if s.Array? && s.size.None? then
          var newUnderlying := Array(MaybeUninitType(s.underlying), None);
          if this.IsObject() then ObjectType(newUnderlying) else PtrType(newUnderlying)
        else if s.IsMultiArray() then
          var newUnderlying := TypeApp(s.Expand().baseName, [MaybeUninitType(s.Expand().arguments[0])]);
          if this.IsObject() then ObjectType(newUnderlying) else PtrType(newUnderlying)
        else
          this
      else
        this
    }

    predicate IsMaybeUninit() {
      TypeApp? && baseName.TypeFromPath?
      && baseName.path == MaybeUninitPath && |this.arguments| == 1
    }

    predicate IsUninitArray() {
      if IsObjectOrPointer() then
        var s := ObjectOrPointerUnderlying().Expand();
        if s.Array? && s.size.None? then
          s.underlying.IsMaybeUninit()
        else if s.IsMultiArray() then
          s.arguments[0].IsMaybeUninit()
        else
          false
      else
        false
    }
    predicate IsObject() {
      match this {
        case TypeApp(TypeFromPath(o), elems1) =>
          o == ObjectPath &&
          |elems1| == 1
        case _ => false
      }
    }
    predicate IsPointer() {
      match this {
        case TypeApp(TypeFromPath(o), elems1) =>
          o == PtrPath &&
          |elems1| == 1
        case _ => false
      }
    }
    predicate IsObjectOrPointer() {
      this.Expand().IsPointer() || this.Expand().IsObject()
    } by method {
      var t := this.Expand();
      return t.IsPointer() || t.IsObject();
    }
    function ObjectOrPointerUnderlying(): Type
      requires IsObjectOrPointer()
    {
      match Expand() {
        case TypeApp(_, elems1) =>
          elems1[0]
      }
    }

    predicate IsBuiltinCollection() {
      match this.Expand() {
        case TypeApp(TypeFromPath(PMemberSelect(PMemberSelect(Global(), "dafny_runtime"), tpe)), elems1) =>
          || ((tpe == "Set" || tpe == "Sequence" || tpe == "Multiset") && |elems1| == 1)
          || (tpe == "Map" && |elems1| == 2)
        case _ => false
      }
    }

    function GetBuiltinCollectionElement(): Type
      requires IsBuiltinCollection()
    {
      match this.Expand() {
        case TypeApp(TypeFromPath(PMemberSelect(PMemberSelect(Global(), "dafny_runtime"), tpe)), elems) =>
          if tpe == "Map" then elems[1] else elems[0]
      }
    }

    predicate IsRc() {
      this.TypeApp? && this.baseName == RcType && |arguments| == 1
    }
    function RcUnderlying(): Type
      requires IsRc()
    {
      arguments[0]
    }
  }

  function SystemTupleType(elements: seq<Type>): Type {
    dafny_runtime.MSel("_System").MSel("Tuple" + Strings.OfNat(|elements|)).AsType().Apply(elements)
  }

  const global := Global()
  const std: Path := global.MSel("std")
  const cell := std.MSel("cell")
  const RefcellType := cell.MSel("RefCell").AsType()
  const dafny_runtime: Path := global.MSel("dafny_runtime")
  const CloneTrait := std.MSel("clone").MSel("Clone").AsType()
  const DefaultPath := std.MSel("default").MSel("Default")
  const DefaultTrait := DefaultPath.AsType()
  const AnyTrait := std.MSel("any").MSel("Any").AsType()
  const StaticTrait := RawType("'static")
  const DafnyType := dafny_runtime.MSel("DafnyType").AsType()
  const DafnyPrint := dafny_runtime.MSel("DafnyPrint").AsType()
  const DafnyTypeEq := dafny_runtime.MSel("DafnyTypeEq").AsType()
  const Eq := std.MSel("cmp").MSel("Eq").AsType()
  const Hash := std.MSel("hash").MSel("Hash").AsType()
  const DafnyInt := dafny_runtime.MSel("DafnyInt").AsType()

  function SystemTuple(elements: seq<Expr>): Expr {
    var size := Strings.OfNat(|elements|);
    StructBuild(dafny_runtime.MSel("_System").MSel("Tuple" + size).MSel("_T" + size).AsExpr(),
                seq(|elements|, i requires 0 <= i < |elements| =>
                  AssignIdentifier("_" + Strings.OfNat(i), elements[i])
                  )
    )
  }

  const MaybeUninitPath := std.MSel("mem").MSel("MaybeUninit")
  const MaybeUninitPathType := MaybeUninitPath.AsType()
  const MaybeUninitExpr := MaybeUninitPath.AsExpr()

  function MaybeUninitType(underlying: Type): Type {
    MaybeUninitPathType.Apply([underlying])
  }
  predicate IsMaybeUninitType(tpe: Type) {
    tpe.TypeApp? && tpe.baseName == MaybeUninitPathType && |tpe.arguments| == 1
  }
  function MaybeUninitTypeUnderlying(tpe: Type): Type
    requires IsMaybeUninitType(tpe)
  {
    tpe.arguments[0]
  }
  function MaybeUninitNew(underlying: Expr): Expr {
    MaybeUninitPath.FSel("new").Apply([underlying])
  }

  const MaybePlaceboPath := dafny_runtime.MSel("MaybePlacebo")

  function MaybePlaceboType(underlying: Type): Type {
    MaybePlaceboPath.AsType().Apply1(underlying)
  }


  datatype Trait =
    | Trait(typeParams: seq<TypeParamDecl>, tpe: Type, parents: seq<Type>, body: seq<ImplMember>)
  {
    function ToString(ind: string): string {
      var tpConstraints := Std.Collections.Seq
                           .Filter((typeParamDecl: TypeParamDecl) reads {} requires true => |typeParamDecl.constraints| > 0, typeParams);
      var additionalConstraints :=
        SeqToString(
          tpConstraints,
          (t: TypeParamDecl) => t.ToString(ind + IND), ",\n" + ind + IND);
      var parents := if |parents| == 0 then "" else ": " + SeqToString(
                       parents,
                       (t: Type) => t.ToString(ind + IND),
                       " + "
                     );
      var where :=
        if additionalConstraints == "" then "" else
        "\n"+ind+IND+"where\n" + ind + IND + additionalConstraints;
      "pub trait " + tpe.ToString(ind) + parents + where
      + " {" +
      SeqToString(body, (member: ImplMember) => "\n" + ind + IND + member.ToString(ind + IND), "")
      + (if |body| == 0 then "" else "\n" + ind) + "}"
    }
  }

  datatype Impl =
    | ImplFor(typeParams: seq<TypeParamDecl>, tpe: Type, forType: Type, where: string, body: seq<ImplMember>)
    | Impl(typeParams: seq<TypeParamDecl>, tpe: Type, where: string, body: seq<ImplMember>)
  {
    function ToString(ind: string): string {
      "impl" + TypeParamDecl.ToStringMultiple(typeParams, ind) + " " + tpe.ToString(ind)
      + (if ImplFor? then "\n" + ind + IND + "for " + forType.ToString(ind + IND) else "")
      + (if where != "" then "\n" + ind + IND + where else "")
      + " {" +
      SeqToString(body, (member: ImplMember) => "\n" + ind + IND + member.ToString(ind + IND), "")
      + (if |body| == 0 then "" else "\n" + ind) + "}"
    }
  }
  datatype ImplMember =
    | RawImplMember(content: string)
    | FnDecl(pub: Visibility, fun: Fn)
    | ImplMemberMacro(expr: Expr)
  {
    function ToString(ind: string): string {
      if FnDecl? then pub.ToString() + fun.ToString(ind)
      else if ImplMemberMacro? then expr.ToString(ind) + ";"
      else assert RawImplMember?; content
    }
  }
  datatype Visibility = PUB | PRIV {
    function ToString(): string {
      if PUB? then "pub " else ""
    }
  }

  datatype Formal =
    Formal(name: string, tpe: Type)
  {
    function ToString(ind: string): string {
      if name == "self" && tpe == SelfOwned then name
      else if name == "self" && tpe == SelfBorrowed then "&" + name
      else if name == "self" && tpe == SelfBorrowedMut then "&mut " + name
      else
        name + ": " + tpe.ToString(ind)
    }
    static const selfBorrowed := Formal("self", SelfBorrowed)
    static const selfOwned := Formal("self", SelfOwned)
    static const selfBorrowedMut := Formal("self", SelfBorrowedMut)
  }

  datatype Pattern =
    RawPattern(content: string)
  {
    function ToString(ind: string): string {
      content
    }
  }

  datatype MatchCase =
    MatchCase(pattern: Pattern, rhs: Expr)
  {
    ghost function Height(): nat {
      1 + rhs.Height()
    }
    function ToString(ind: string): string
      decreases Height()
    {
      var newIndent := if rhs.Block? then ind else ind + IND;
      var rhsString := rhs.ToString(newIndent);

      pattern.ToString(ind) + " =>" +
      if '\n' in rhsString && rhsString[0] != '{' then "\n" + ind + IND + rhsString
      else " " + rhsString
    }
  }

  datatype AssignIdentifier =
    AssignIdentifier(identifier: string, rhs: Expr)
  {
    ghost function Height(): nat {
      1 + rhs.Height()
    }

    function ToString(ind: string): string
      decreases Height()
    {
      identifier + ": " + rhs.ToString(ind + IND)
    }
  }

  // When a raw stream is given, try to put some indentation on it
  function AddIndent(raw: string, ind: string): string {
    if |raw| == 0 then raw
    else if raw[0] in "[({" then
      [raw[0]] + AddIndent(raw[1..], ind + IND)
    else if raw[0] in "})]" && |ind| > 2 then
      [raw[0]] + AddIndent(raw[1..], ind[..|ind|-2])
    else if raw[0] == '\n' then
      [raw[0]] + ind + AddIndent(raw[1..], ind)
    else
      [raw[0]] + AddIndent(raw[1..], ind)
  }

  function max(i: nat, j: nat): nat {
    if i < j then j else i
  }

  datatype DeclareType = MUT | CONST

  datatype Associativity = LeftToRight | RightToLeft | RequiresParentheses
  datatype PrintingInfo =
    | UnknownPrecedence()
    | Precedence(precedence: nat)
    | SuffixPrecedence(precedence: nat)
    | PrecedenceAssociativity(precedence: nat, associativity: Associativity)
  {
    predicate NeedParenthesesFor(underlying: PrintingInfo) {
      if UnknownPrecedence? then true
      else if underlying.UnknownPrecedence? then true
      else if precedence <= underlying.precedence then true
      else false
    }
    predicate NeedParenthesesForLeft(underlying: PrintingInfo) {
      if UnknownPrecedence? then true
      else if underlying.UnknownPrecedence? then true
      else if precedence <= underlying.precedence then
        precedence < underlying.precedence || !PrecedenceAssociativity? || !associativity.LeftToRight?
      else false
    }
    predicate NeedParenthesesForRight(underlying: PrintingInfo) {
      if UnknownPrecedence? then true
      else if underlying.UnknownPrecedence? then true
      else if precedence <= underlying.precedence then
        precedence < underlying.precedence || !PrecedenceAssociativity? || !associativity.RightToLeft?
      else false
    }
    lemma Tests()
      ensures PrecedenceAssociativity(20, LeftToRight)
              .NeedParenthesesForLeft(PrecedenceAssociativity(20, LeftToRight)) == false
      ensures PrecedenceAssociativity(20, LeftToRight)
              .NeedParenthesesForRight(PrecedenceAssociativity(20, LeftToRight)) == true
      ensures PrecedenceAssociativity(20, RightToLeft)
              .NeedParenthesesForRight(PrecedenceAssociativity(20, RightToLeft)) == false
      ensures PrecedenceAssociativity(20, RightToLeft)
              .NeedParenthesesForLeft(PrecedenceAssociativity(20, RightToLeft)) == true
      ensures PrecedenceAssociativity(20, LeftToRight)
              .NeedParenthesesForLeft(PrecedenceAssociativity(30, LeftToRight)) == true
      ensures PrecedenceAssociativity(20, RightToLeft)
              .NeedParenthesesForRight(PrecedenceAssociativity(30, RightToLeft)) == true
    {
    }
  }

  function AssignVar(name: string, rhs: Expr): Expr {
    Expr.Assign(Some(LocalVar(name)), rhs)
  }

  function AssignMember(on: Expr, field: string, rhs: Expr): Expr {
    Expr.Assign(Some(SelectMember(on, field)), rhs)
  }

  datatype AssignLhs =
    LocalVar(name: string) |
    SelectMember(on: Expr, field: string) |
    ExtractTuple(names: seq<string>) |
    Index(expr: Expr, indices: seq<Expr>)

  datatype Expr =
      RawExpr(content: string)
    | ExprFromType(tpe: Type)
    | Identifier(name: string) // Never empty
    | Match(matchee: Expr, cases: seq<MatchCase>)
    | StmtExpr(stmt: Expr, rhs: Expr)
    | Block(underlying: Expr)
    | StructBuild(underlying: Expr, assignments: seq<AssignIdentifier>)
    | Tuple(arguments: seq<Expr>)
    | UnaryOp(op1: string, underlying: Expr, format: Format.UnaryOpFormat)
    | BinaryOp(op2: string, left: Expr, right: Expr, format2: Format.BinaryOpFormat)
    | TypeAscription(left: Expr, tpe: Type)          // underlying as tpe
    | LiteralInt(value: string)
    | LiteralBool(bvalue: bool)
    | LiteralString(value: string, binary: bool, verbatim: bool)
    | DeclareVar(declareType: DeclareType, name: string, optType: Option<Type>, optRhs: Option<Expr>) // let mut name: optType = optRhs;
    | Assign(names: Option<AssignLhs>, rhs: Expr)           // name1, name2 = rhs;
    | IfExpr(cond: Expr, thn: Expr, els: Expr)       // if cond { thn } else { els }
    | Loop(optCond: Option<Expr>, underlying: Expr)  // loop { body }
    | For(name: string, range: Expr, body: Expr)     // for name in range { body }
    | Labelled(lbl: string, underlying: Expr)        // label lbl { expr }
    | Break(optLbl: Option<string>)                  // break lbl;
    | Continue(optLbl: Option<string>)               // continue optLabel;
    | Return(optExpr: Option<Expr>)                  // return optExpr;
    | CallType(obj: Expr, typeParameters: seq<Type>) // obj::<...type parameters>
    | Call(obj: Expr, arguments: seq<Expr>)          // obj(...arguments)
    | Select(obj: Expr, name: string)                // obj.name
    | SelectIndex(obj: Expr, range: Expr)            // obj[range]
    | ExprFromPath(path: Path)                       // ::dafny_runtime::int! for example
    | FunctionSelect(obj: Expr, name: string)        // objType::name
    | Lambda(params: seq<Formal>, retType: Option<Type>, body: Expr) // move |<params>| -> retType { body }
  {
    predicate NoExtraSemicolonAfter() {
      DeclareVar? || Assign? || Break? || Continue? || Return? || For? ||
      (RawExpr? && |content| > 0 && content[|content| - 1] == ';')
    }
    // Taken from https://doc.rust-lang.org/reference/expressions.html
    const printingInfo: PrintingInfo :=
      match this {
        case RawExpr(_) => UnknownPrecedence()
        case ExprFromType(_) => Precedence(1)
        case Identifier(_) => Precedence(1)
        case LiteralInt(_) => Precedence(1)
        case LiteralBool(_) => Precedence(1)
        case LiteralString(_, _, _) => Precedence(1)
        // Paths => Precedence(1)
        // Method call => Precedence(2)
        // Field expression => PrecedenceAssociativity(3, LeftToRight)
        // case function call | ArrayIndexing => Precedence(4)
        case UnaryOp(op, underlying, format) =>
          match op {
            case "?" => SuffixPrecedence(5)
            case "-" | "*" | "!" | "&" | "&mut" => Precedence(6)
            case _ => UnknownPrecedence()
          }
        case Select(underlying, name) => PrecedenceAssociativity(2, LeftToRight)
        case SelectIndex(underlying, range) => PrecedenceAssociativity(2, LeftToRight)
        case ExprFromPath(underlying) => Precedence(2)
        case FunctionSelect(underlying, name) => PrecedenceAssociativity(2, LeftToRight)
        case CallType(_, _) => PrecedenceAssociativity(2, LeftToRight)
        case Call(_, _) => PrecedenceAssociativity(2, LeftToRight)
        case TypeAscription(left, tpe) =>
          PrecedenceAssociativity(10, LeftToRight)
        case BinaryOp(op2, left, right, format) =>
          match op2 {
            case "*" | "/" | "%" => PrecedenceAssociativity(20, LeftToRight)
            case "+" | "-" => PrecedenceAssociativity(30, LeftToRight)
            case "<<" | ">>" =>
              // x as u16 << 6 is parsed as x as u16<... and expect a generic argument
              if op2 == "<<" && left.TypeAscription? && left.tpe.EndsWithNameThatCanAcceptGenerics() then
                PrecedenceAssociativity(9, LeftToRight)
              else
                PrecedenceAssociativity(40, LeftToRight)
            case "&" => PrecedenceAssociativity(50, LeftToRight)
            case "^" => PrecedenceAssociativity(60, LeftToRight)
            case "|" => PrecedenceAssociativity(70, LeftToRight)
            case "==" | "!=" | "<" | ">" | "<=" | ">=" =>
              if (op2 == "<" || op2 == "<=") && left.TypeAscription? && left.tpe.EndsWithNameThatCanAcceptGenerics() then
                PrecedenceAssociativity(9, LeftToRight)
              else
                PrecedenceAssociativity(80, RequiresParentheses)
            case "&&" => PrecedenceAssociativity(90, LeftToRight)
            case "||" => PrecedenceAssociativity(100, LeftToRight)
            case ".." | "..=" => PrecedenceAssociativity(110, RequiresParentheses)
            case "=" | "+=" | "-=" | "*=" | "/=" | "%=" | "&=" | "|=" | "^=" | "<<=" | ">>=" =>
              if op2 == "<<=" && left.TypeAscription? && left.tpe.EndsWithNameThatCanAcceptGenerics() then
                PrecedenceAssociativity(9, LeftToRight)
              else
                PrecedenceAssociativity(110, RightToLeft)
            case _ => PrecedenceAssociativity(0, RequiresParentheses)
          }
        case Lambda(_, _, _) => PrecedenceAssociativity(300, LeftToRight)
        case _ => UnknownPrecedence()
      }

    ghost function Height(): nat {
      match this {
        case Identifier(_) => 1
        case ExprFromType(_) => 1
        case LiteralInt(_) => 1
        case LiteralBool(_) => 1
        case LiteralString(_, _, _) => 1
        case Match(matchee, cases) =>
          1 + max(matchee.Height(),
                  SeqToHeight(cases, (oneCase: MatchCase)
                              requires oneCase < this
                              => oneCase.Height()))
        case StmtExpr(stmt, rhs) =>
          var default := 1 + max(stmt.Height(), rhs.Height());
          match this {
            case StmtExpr(DeclareVar(mod, name, Some(tpe), None), StmtExpr(Assign(name2, rhs), last)) =>
              if name2 == Some(LocalVar(name)) then
                1 + default
              else default
            case StmtExpr(IfExpr(UnaryOp("!", BinaryOp("==", a, b, f), of), RawExpr("panic!(\"Halt\");"), RawExpr("")), last) =>
              1 + default
            case _ => default
          }

        case Block(underlying) =>
          1 + underlying.Height()
        case StructBuild(name, assignments) =>
          1 + max(name.Height(), SeqToHeight(assignments, (assignment: AssignIdentifier)
                                             requires assignment < this
                                             => assignment.Height()))
        case Tuple(arguments) =>
          1 + SeqToHeight(arguments, (argument: Expr)
                          requires argument < this
                          => argument.Height())
        // Special cases
        case UnaryOp(_, underlying, _) => 1 + underlying.Height()
        case TypeAscription(left, tpe) => 1 + left.Height()
        case BinaryOp(op, left, right, format) =>
          1 + max(left.Height(), right.Height())
        case IfExpr(cond, thn, els) =>
          1 + max(cond.Height(), max(thn.Height(), els.Height()))
        case DeclareVar(declareType, name, tpe, expr) =>
          1 + (match expr {
                 case Some(e) => e.Height()
                 case None => 0
               })
        case Assign(names, expr) =>
          match names {
            case Some(SelectMember(on, field)) => 1 + max(on.Height(), expr.Height())
            case Some(Index(arr, indices)) => 1 + max(expr.Height(), max(arr.Height(), SeqToHeight(indices,  (index: Expr) requires index < this => index.Height())))
            case _ => 1 + expr.Height()
          }
        case Loop(optCond, underlying) =>
          1 + if optCond.Some? then max(optCond.value.Height(), underlying.Height()) else underlying.Height()
        case Labelled(lbl, underlying) =>
          1 + underlying.Height()
        case Break(_) => 1
        case Continue(_) => 1
        case For(name, range, body) =>
          1 + max(range.Height(), body.Height())
        case Return(optExpr) =>
          if optExpr.Some? then 1 + optExpr.value.Height() else 1
        case CallType(obj, tpes) =>
          1 + max(obj.Height(),
                  SeqToHeight(tpes, (tpe: Type) requires tpe < this => 1))
        case Call(obj, args) =>
          1 + max(obj.Height(),
                  SeqToHeight(args, (arg: Expr) requires arg < this => arg.Height()))
        case Select(expression, name) =>
          1 + expression.Height()
        case SelectIndex(expression, range) =>
          1 + max(expression.Height(), range.Height())
        case ExprFromPath(underlying) =>
          1
        case FunctionSelect(expression, name) =>
          1 + expression.Height()
        case Lambda(params, retType, body) =>
          if body.Block? || retType.None? then 1 + body.Height()
          else 2 + body.Height()
        case _ =>
          assert RawExpr?;
          1
      }
    }

    // Wish: Prove that Optimize() preserves semantics, if any
    // TODO: Ensure that even without Optimize(), tests pass
    opaque function Optimize(): (r: Expr)
      ensures this == r || r.Height() < this.Height()
    {
      match this {
        case UnaryOp("!", BinaryOp("==", left, right, format),
          CombineFormat()) =>
          assert BinaryOp("==", left, right, format).Height()
              == BinaryOp("!=", left, right, BinaryOpFormat.NoFormat()).Height();
          BinaryOp("!=", left, right, BinaryOpFormat.NoFormat())

        case UnaryOp("!", BinaryOp("<", left, right, NoFormat()),
          CombineFormat()) =>
          assert BinaryOp(">=", left, right, BinaryOpFormat.NoFormat()).Height()
              == BinaryOp("<", left, right, BinaryOpFormat.NoFormat()).Height();
          BinaryOp(">=", left, right, BinaryOpFormat.NoFormat())

        case UnaryOp("!", BinaryOp("<", left, right, ReverseFormat()),
          CombineFormat()) =>
          assert BinaryOp("<=", right, left, BinaryOpFormat.NoFormat()).Height()
              == BinaryOp("<", left, right, BinaryOpFormat.ReverseFormat()).Height();
          BinaryOp("<=", right, left, BinaryOpFormat.NoFormat())
        case Call(ExprFromPath(PMemberSelect(r, "truncate!")), args) =>
          if (r != dafny_runtime && r != global) || |args| != 2  then
            this
          else
            var expr := args[0];
            var tpeExpr := args[1];
            if !tpeExpr.ExprFromType? then this else
            var tpe := tpeExpr.tpe;
            if || tpe.U8? || tpe.U16? || tpe.U32? || tpe.U64? || tpe.U128?
               || tpe.I8? || tpe.I16? || tpe.I32? || tpe.I64? || tpe.I128? then
              match expr {
                case Call(ExprFromPath(PMemberSelect(base, "int!")), args) =>
                  if |args| == 1 && (base == dafny_runtime || base == global) then
                    match args[0] {
                      case LiteralInt(number) => LiteralInt(number)
                      case LiteralString(number, _, _) => LiteralInt(number)
                      case _ => this
                    }
                  else this
                case _ => this
              }
            else
              this
        case StmtExpr(DeclareVar(mod, name, Some(tpe), None), StmtExpr(Assign(name2, rhs), last)) =>
          if name2 == Some(LocalVar(name)) then
            var rewriting := StmtExpr(DeclareVar(mod, name, Some(tpe), Some(rhs)), last);
            assert rewriting.Height() < this.Height() by {
              assert StmtExpr(Assign(name2, rhs), last).Height() ==
                     1 + max(Assign(name2, rhs).Height(), last.Height()) ==
                     1 + max(1 + rhs.Height(), last.Height());
              assert this.Height() == 2 + max(1, 1 + max(1 + rhs.Height(), last.Height()));
              assert rewriting.Height() == 1 + max(1 + rhs.Height(), last.Height());
            }
            rewriting
          else
            this
        case StmtExpr(IfExpr(UnaryOp("!", BinaryOp("==", a, b, f), of), RawExpr("panic!(\"Halt\");"), RawExpr("")), last) =>
          var rewriting := StmtExpr(Identifier("assert_eq!").Apply([a, b]), last);
          assume {:axiom} rewriting.Height() < this.Height(); // TODO: Need to prove formally
          rewriting
        case _ => this
      }
    }

    predicate LeftRequiresParentheses(left: Expr) {
      printingInfo.NeedParenthesesForLeft(left.Optimize().printingInfo)
    }
    function LeftParentheses(left: Expr): (string, string) {
      if LeftRequiresParentheses(left) then
        ("(", ")")
      else
        ("", "")
    }

    predicate RightRequiresParentheses(right: Expr) {
      printingInfo.NeedParenthesesForRight(right.Optimize().printingInfo)
    }


    function RightParentheses(right: Expr): (string, string) {
      if RightRequiresParentheses(right) then
        ("(", ")")
      else
        ("", "")
    }

    function RightMostIdentifier(): Option<string> {
      match this {
        case FunctionSelect(_, id) => Some(id)
        case ExprFromPath(p) => p.RightMostIdentifier()
        case _ => None
      }
    }

    static function MaxHashes(s: string, currentHashes: string, mostHashes: string): string {
      if |s| == 0 then if |currentHashes| < |mostHashes| then mostHashes else currentHashes else
      if s[0..1] == "#" then MaxHashes(s[1..], currentHashes + "#", mostHashes)
      else MaxHashes(s[1..], "", if |currentHashes| < |mostHashes| then mostHashes else currentHashes)
    }

    static function RemoveDoubleQuotes(s: string): string {
      if |s| <= 1 then s else
      if s[0..2] == @"""""" then @"""" + RemoveDoubleQuotes(s[2..]) else
      s[0..1] + RemoveDoubleQuotes(s[1..])
    }

    function ToString(ind: string): string
      decreases Height()
    {
      match this.Optimize() {
        case Identifier(name) => name
        case ExprFromType(t) => t.ToString(ind)
        case LiteralInt(number) => number
        case LiteralBool(b) => if b then "true" else "false"
        case LiteralString(characters, binary, verbatim) =>
          var hashes := if verbatim then MaxHashes(characters, "", "") + "#" else "";
          (if binary then "b" else "") + (if verbatim then "r" + hashes else "") +
          "\"" + (if verbatim then RemoveDoubleQuotes(characters) else characters) + "\"" + hashes
        case Match(matchee, cases) =>
          "match " + matchee.ToString(ind + IND) + " {" +
          SeqToString(cases,
                      (c: MatchCase) requires c.Height() < this.Height() =>
                        "\n" + ind + IND + c.ToString(ind + IND) + ",", "") +
          "\n" + ind + "}"
        case StmtExpr(stmt, rhs) => // They are built like StmtExpr(1, StmtExpr(2, StmtExpr(3, ...)))
          if stmt.RawExpr? && stmt.content == "" then rhs.ToString(ind) else
          stmt.ToString(ind) + (if stmt.NoExtraSemicolonAfter() then "" else ";") +
          "\n" + ind + rhs.ToString(ind)
        case Block(underlying) =>
          "{\n" + ind + IND + underlying.ToString(ind + IND) + "\n" + ind + "}"
        case IfExpr(cond, thn, els) =>
          "if " + cond.ToString(ind + IND) + " {\n" + ind + IND + thn.ToString(ind + IND) +
          "\n" + ind + "}" +
          if els == RawExpr("") then "" else
          " else {\n" + ind + IND + els.ToString(ind + IND) + "\n" + ind + "}"
        case StructBuild(name, assignments) =>
          if |assignments| > 0 && assignments[0].identifier == "0" then
            // Numeric
            name.ToString(ind) + " (" +
            SeqToString(assignments, (assignment: AssignIdentifier)
                        requires assignment.Height() < this.Height()
                        =>
                          "\n" + ind + IND + assignment.rhs.ToString(ind + IND), ",") +
            (if |assignments| > 1 then "\n" + ind else "") + ")"
          else
            name.ToString(ind) + " {" +
            SeqToString(assignments, (assignment: AssignIdentifier)
                        requires assignment.Height() < this.Height()
                        =>
                          "\n" + ind + IND + assignment.ToString(ind + IND), ",") +
            (if |assignments| > 0 then "\n" + ind else "") + "}"
        case Tuple(arguments) =>
          "(" +
          SeqToString(arguments, (arg: Expr)
                      requires arg.Height() < this.Height()
                      =>
                        "\n" + ind + IND + arg.ToString(ind + IND), ",") +
          (if |arguments| > 0 then "\n" + ind else "") + ")"

        case UnaryOp(op, underlying, format) =>
          var (leftP, rightP) :=
            if printingInfo.NeedParenthesesFor(underlying.Optimize().printingInfo) then
              ("(", ")")
            else
              ("", "");
          var leftOp := if op == "&mut" && leftP != "(" then op + " " else if op == "?" then "" else op;
          var rightOp := if op == "?" then op else "";

          leftOp + leftP  + underlying.ToString(ind) + rightP + rightOp
        case TypeAscription(left, tpe) =>
          var (leftLeftP, leftRightP) := LeftParentheses(left);
          leftLeftP + left.ToString(IND) + leftRightP + " as " + tpe.ToString(IND)
        case BinaryOp(op2, left, right, format) =>
          var (leftLeftP, leftRighP) := LeftParentheses(left);
          var (rightLeftP, rightRightP) := RightParentheses(right);
          var opRendered := " " + op2 + " ";
          var indLeft := if leftLeftP == "(" then ind + IND else ind;
          var indRight := if rightLeftP == "(" then ind + IND else ind;
          leftLeftP + left.ToString(indLeft) + leftRighP + opRendered + rightLeftP + right.ToString(indRight) + rightRightP
        case DeclareVar(declareType, name, optType, optExpr) =>
          "let " + (if declareType == MUT then "mut " else "") +
          name + (if optType.Some? then ": " + optType.value.ToString(ind + IND) else "") +

          (if optExpr.Some? then
             var optExprString := optExpr.value.ToString(ind + IND);
             if optExprString == "" then
               "= /*issue with empty RHS*/" +
               if optExpr.value.RawExpr? then "Empty Raw expr" else
               if optExpr.value.LiteralString? then "Empty string literal" else
               if optExpr.value.LiteralInt? then "Empty int literal" else
               "Another case"
             else " = " + optExprString else "") + ";"
        case Assign(names, expr) =>
          var lhs := match names {
            case Some(LocalVar(name)) => name + " = "
            case Some(SelectMember(member, field)) =>
              var (leftP, rightP) := Select(member, field).LeftParentheses(member);
              leftP + member.ToString(ind) + rightP + "." + field + " = "
            case Some(ExtractTuple(names)) => "(" + SeqToString(names, (name: string) => name, ",") + ") = "
            case Some(Index(e, indices)) =>
              var (leftP, rightP) := Call(e, indices).LeftParentheses(e);
              leftP + e.ToString(ind) + rightP + "[" + SeqToString(indices,
                                                                   (index: Expr) requires index.Height() < this.Height() => index.ToString(ind + IND), "][")
              + "] = "
            case None => "_ = "
          };
          lhs + expr.ToString(ind + IND) + ";"
        case Labelled(name, underlying) =>
          "'" + name + ": " + underlying.ToString(ind)
        case Break(optLbl) =>
          match optLbl {
            case Some(lbl) => "break '" + lbl + ";"
            case None => "break;"
          }
        case Continue(optLbl) =>
          match optLbl {
            case Some(lbl) => "continue '" + lbl + ";"
            case None => "continue;"
          }
        case Loop(optCond, underlying) =>
          (match optCond {
             case None => "loop"
             case Some(c) => "while " + c.ToString(ind + IND)
           }) + " {\n" + ind + IND + underlying.ToString(ind + IND) + "\n" + ind + "}"
        case For(name, range, body) =>
          "for "+ name +" in " + range.ToString(ind + IND) + " {\n" + ind + IND +
          body.ToString(ind + IND) + "\n" + ind + "}"
        case Return(optExpr) =>
          "return" + (if optExpr.Some? then " " + optExpr.value.ToString(ind + IND) else "") + ";"
        case CallType(expr, tpes) =>
          var (leftP, rightP) := LeftParentheses(expr);
          if tpes == [] then expr.ToString(ind) else
          leftP + expr.ToString(ind) + rightP + "::<" +
          SeqToString(tpes, (tpe: Type) => tpe.ToString(ind + IND), ", ") +">"

        case Call(expr, args) =>
          var (leftP, rightP) := LeftParentheses(expr);
          var (leftCallP, rightCallP) := match expr.RightMostIdentifier() {
            case Some("seq!") | Some("map!")  =>
              ("[","]")
            case Some("set!") | Some("multiset!") =>
              ("{","}")
            case _ =>
              ("(", ")")
          };
          leftP + expr.ToString(ind) + rightP +
          leftCallP + SeqToString(args, (arg: Expr) requires arg.Height() < this.Height() => arg.ToString(ind + IND), ", ")+ rightCallP
        case Select(expression, name) =>
          var (leftP, rightP) := LeftParentheses(expression);
          leftP + expression.ToString(ind) + rightP + "." + name
        case SelectIndex(expression, range) =>
          var (leftP, rightP) := LeftParentheses(expression);
          var rangeStr := range.ToString(ind + IND);
          leftP + expression.ToString(ind) + rightP + "[" + rangeStr + "]"
        case ExprFromPath(path) =>
          path.ToString()
        case FunctionSelect(expression, name) =>
          var (leftP, rightP) := LeftParentheses(expression);
          leftP + expression.ToString(ind) + rightP + "::" + name
        case Lambda(params, retType, body) =>
          "move |" + SeqToString(params, (arg: Formal) => arg.ToString(ind), ",") + "| " +
          (if retType.Some? then
             "-> " + retType.value.ToString(ind)
           else "") +
          (if retType.Some? && !body.Block? then
             Block(body).ToString(ind)
           else body.ToString(ind))
        case r =>
          assert r.RawExpr?; AddIndent(r.content, ind)
      }
    }
    function Then(rhs2: Expr): Expr {
      if this.StmtExpr? then
        StmtExpr(stmt, rhs.Then(rhs2))
      else if this == RawExpr("") then
        rhs2
      else
        StmtExpr(this, rhs2)
    }

    // Helpers

    function Sel(name: string): Expr {
      Select(this, name)
    }
    function FSel(name: string): Expr {
      FunctionSelect(this, name)
    }
    function ApplyType(typeParameters: seq<Type>): Expr {
      if |typeParameters| == 0 then this else
      CallType(this, typeParameters)
    }
    function ApplyType1(typeParameter: Type): Expr {
      CallType(this, [typeParameter])
    }
    function Apply(arguments: seq<Expr>): Expr {
      Call(this, arguments)
    }

    function Apply1(argument: Expr): Expr {
      Call(this, [argument])
    }

    predicate IsLhsIdentifier() {
      || this.Identifier?
      || (&& this.Call?
          &&
             (|| (
                   && this.obj.ExprFromPath? && this.obj.path == dafny_runtime.MSel("modify!")
                   && |this.arguments| == 1 // modify!(self)
                   && this.arguments[0].Identifier?)
              || (
                   && this.obj.ExprFromPath? && this.obj.path == dafny_runtime.MSel("md!")
                   && |this.arguments| == 1 // md!(identifier.clone())
                   && var lhs := this.arguments[0];
                   && lhs.Call?
                   && lhs.obj.Select?
                   && lhs.obj.obj.Identifier?
                 )))
    }

    function LhsIdentifierName(): string requires IsLhsIdentifier() {
      if this.Identifier? then name
      else if this.obj.ExprFromPath? && obj.path == dafny_runtime.MSel("modify!") then
        this.arguments[0].name
      else
        this.arguments[0].obj.obj.name
    }

    function Clone(): Expr {
      Select(this, "clone").Apply([])
    }
  }

  const self := Identifier("self")


  const crate := Crate()
  const dafny_runtime_Set := dafny_runtime.MSel("Set").AsExpr()
  const dafny_runtime_Set_from_array := dafny_runtime_Set.FSel("from_array")
  const dafny_runtime_Sequence := dafny_runtime.MSel("Sequence").AsExpr()
  const Sequence_from_array_owned := dafny_runtime_Sequence.FSel("from_array_owned")
  const Sequence_from_array := dafny_runtime_Sequence.FSel("from_array")
  const dafny_runtime_Multiset := dafny_runtime.MSel("Multiset").AsExpr()
  const dafny_runtime_Multiset_from_array := dafny_runtime_Multiset.FSel("from_array")

  function MaybePlacebo(underlying: Expr): Expr {
    MaybePlaceboPath.FSel("from").Apply1(underlying)
  }

  const std_rc := std.MSel("rc")

  const std_rc_Rc := std_rc.MSel("Rc")

  const std_rc_Rc_new := std_rc_Rc.FSel("new")

  const std_Default_default := DefaultPath.FSel("default").Apply([])

  function RcNew(underlying: Expr): Expr {
    Call(std_rc_Rc_new, [underlying])
  }

  function IntoUsize(underlying: Expr): Expr {
    dafny_runtime.MSel("DafnyUsize").FSel("into_usize").Apply1(underlying)
  }

  datatype Fn =
    Fn(name: string, typeParams: seq<TypeParamDecl>, formals: seq<Formal>,
       returnType: Option<Type>,
       where: string,
       body: Option<Expr>)
  {
    function ToString(ind: string): string {
      "fn " + name + TypeParamDecl.ToStringMultiple(typeParams, ind) +
      "(" + SeqToString(formals, (formal: Formal) => formal.ToString(ind), ", ") + ")" +
      (match returnType case Some(t) => " -> " + t.ToString(ind) case _ => "") +
      (if where == "" then "" else "\n" + ind + IND + where) +
      match body {
        case None => ";"
        case Some(body) =>
          " {\n" + ind + IND +
          body.ToString(ind + IND) +
          "\n" + ind + "}"
      }
    }
  }
}

module {:extern "DCOMP"} DafnyToRustCompiler {
  import FactorPathsOptimization

  import opened DAST
  import Strings = Std.Strings
  import Std
  import opened Std.Wrappers
  import R = RAST
  import opened DafnyCompilerRustUtils

  const IND := R.IND
  type Type = DAST.Type
  type Formal = DAST.Formal

  const AttributeOwned := Attribute("owned", [])

  // List taken from https://doc.rust-lang.org/book/appendix-01-keywords.html
  const reserved_rust := {
    "as","async","await","break","const","continue",
    "crate","dyn","else","enum","extern","false","fn","for","if","impl",
    "in","let","loop","match","mod","move","mut","pub","ref","return",
    "static","struct","super","trait","true","type","union",
    "unsafe","use","where","while","Keywords","The","abstract","become",
    "box","do","final","macro","override","priv","try","typeof","unsized",
    "virtual","yield"}

  const reserved_vars := { "None", "hash" }

  const reserved_rust_need_prefix := {"u8", "u16", "u32", "u64", "u128","i8", "i16", "i32", "i64", "i128"}

  predicate is_tuple_numeric(i: string) {
    |i| >= 2 && i[0] == '_' &&
    i[1] in "0123456789" &&
    (|i| == 2 ||
     (|i| == 3 && i[2] in "0123456789"))
  }

  predicate has_special(i: string) {
    if |i| == 0 then false
    else if i[0] == '.' then true
    else if i[0] == '#' then true // otherwise "escapeName("r#") becomes "r#""
    else if i[0] == '_' then
      if 2 <= |i| then
        if i[1] != '_' then true
        else has_special(i[2..])
      else
        true
    else
      has_special(i[1..])
  }

  function idiomatic_rust(i: string): string
    requires !has_special(i)
  {
    if |i| == 0 then ""
    else if i[0] == '_' then
      assert 2 <= |i| && i[1] == '_';
      "_" + idiomatic_rust(i[2..])
    else
      [i[0]] + idiomatic_rust(i[1..])
  }

  function replaceDots(i: string): string {
    if |i| == 0 then
      ""
    else if i[0] == '.' then
      "_d" + replaceDots(i[1..])
    else
      [i[0]] + replaceDots(i[1..])
  }

  predicate is_tuple_builder(i: string)
    // A tuple builder identifier looks like ___hMake0 to ___hMake99
  {
    && |i| >= 9
    && i[..8] == "___hMake"
    && i[8] in "0123456789"
    && (|i| == 9 || (|i| == 10 && i[9] in "0123456789"))
  }

  function better_tuple_builder_name(i: string): string
    requires is_tuple_builder(i)
  {
    "_T" + i[8..]
  }

  predicate is_dafny_generated_id(i: string) {
    && |i| > 0 && i[0] == '_' && !has_special(i[1..])
    && (|i| >= 2 ==> i[1] != 'T') // To avoid conflict with tuple builders _T<digits>
  }

  predicate is_idiomatic_rust_id(i: string) {
    0 < |i| && !has_special(i) && i !in reserved_rust && i !in reserved_rust_need_prefix
  }
  // To be used when escaping class names, datatype constructors, externs, paths, function/method names, etc.
  // Datatype destructors, variable names and field names all use escapeVar()
  function escapeName(n: Name): string {
    escapeIdent(n.dafny_name)
  }

  function escapeIdent(i: string): string {
    if is_tuple_numeric(i) then
      i
    else if is_tuple_builder(i) then
      better_tuple_builder_name(i)
    else if i == "self" || i == "Self" then
      "r#_" + i
    else if i in reserved_rust then
      "r#" + i
    else if is_idiomatic_rust_id(i) then
      idiomatic_rust(i)
    else if is_dafny_generated_id(i) then
      i // Dafny-generated identifiers like "_module", cannot be written in Dafny itself
    else
      var r := replaceDots(i);
      "r#_" + r
  }

  // To be used when escaping variables
  function escapeVar(f: VarName): string {
    var r := f.dafny_name;
    if r in reserved_vars then
      "_" + r
    else
      escapeIdent(f.dafny_name)
  }

  datatype Ownership =
    | OwnershipOwned
    | OwnershipOwnedBox
    | OwnershipBorrowed
    | OwnershipBorrowedMut
    | OwnershipAutoBorrowed

  // types stores the Rust type per Rust name.
  // fn Test<T>(i: T) is map["i" := R.RawType("T")]
  // fn Test(i: &T) is map["i" := R.Borrowed(...)]
  // fn Test(i: &mut T) is map["i" := R.BorrowedMut(...)]

  datatype Environment = Environment(
    names: seq<string>,                 // All variable names, after escape, in Rust
    types: map<string, R.Type>
  ) {
    function ToOwned(): Environment {
      this.(types :=
      map k <- types :: k := types[k].ToOwned())
    }
    static function Empty(): Environment {
      Environment([], map[])
    }
    opaque predicate CanReadWithoutClone(name: string) {
      name in types && types[name].CanReadWithoutClone()
    }
    opaque predicate HasCloneSemantics(name: string) {
      !CanReadWithoutClone(name)
    }
    function GetType(name: string): Option<R.Type> {
      if name in types then Some(types[name]) else None
    }
    predicate IsBorrowed(name: string) {
      name in types && types[name].Borrowed?
    }
    predicate IsBorrowedMut(name: string) {
      name in types && types[name].BorrowedMut?
    }
    function AddAssigned(name: string, tpe: R.Type): Environment
      // If we know for sure the type of name extends the Copy trait
    {
      Environment(names + [name], types[name := tpe])
    }
    function merge(other: Environment): Environment
    {
      Environment(
        names + other.names,
        types + other.types
      )
    }
    function RemoveAssigned(name: string): Environment
      requires name in names
    {
      var indexInEnv := Std.Collections.Seq.IndexOf(names, name);
      Environment(
        names[0..indexInEnv] + names[indexInEnv + 1..],
        types - {name}
      )
    }
  }

  const ASSIGNED_PREFIX := "_set"

  function AddAssignedPrefix(rustName: string): string {
    if |rustName| >= 2 && rustName[0..2] == "r#" then
      ASSIGNED_PREFIX + rustName[2..]
    else
      ASSIGNED_PREFIX + "_" + rustName
  }

  datatype PointerType = Raw | RcMut
  datatype CharType = UTF16 | UTF32
  datatype RootType = RootCrate | RootPath(moduleName: string)

  datatype GenTypeContext =
    GenTypeContext(forTraitParents: bool)
  {
    static function ForTraitParents(): GenTypeContext {
      GenTypeContext(true)
    }
    static function default(): GenTypeContext {
      GenTypeContext(false)
    }
  }

  // Returns the first trait type that has dafnyName as a proper method
  // Resolution guarantees it's the only one.
  function TraitTypeContainingMethodAux(rs: seq<Type>, dafnyName: string): Option<ResolvedType> {
    if |rs| == 0 then None
    else
      var res := match rs[0] {
        case UserDefined(resolvedType) =>
          TraitTypeContainingMethod(resolvedType, dafnyName)
        case _ =>
          None
      };
      match res {
        case Some(_) => res
        case None => TraitTypeContainingMethodAux(rs[1..], dafnyName)
      }
  }

  function TraitTypeContainingMethod(r: ResolvedType, dafnyName: string): Option<ResolvedType> {
    var ResolvedType(
        path,
        typeArgs,
        kind,
        attributes,
        properMethods,
        extendedTypes) := r;
    if Name(dafnyName) in properMethods then
      Some(r)
    else
      TraitTypeContainingMethodAux(extendedTypes, dafnyName)
  }

  /* Which variable is representing the current "this" context and how it's represented
  if NoSelf? then // static context
  else if IsSelf() then For object: &Self or &mut Self, for datatypes &Rc<Self>
  else // For objects: &Object<Self>, for datatypes &Rc<Self>
  */
  datatype SelfInfo =
    | NoSelf
    | ThisTyped(rSelfName: string, dafnyType: Type)
  {
    predicate IsSelf() {
      ThisTyped? && rSelfName == "self"
    }
  }

  datatype ExternAttribute =
    | NoExtern()
    | SimpleExtern(overrideName: string)
    | AdvancedExtern(enclosingModule: string, overrideName: string)
    | UnsupportedExtern(reason: string)

  opaque function OptExtern(attr: Attribute, dafnyName: Name): Option<ExternAttribute> {
    if attr.name == "extern" then
      Some(
        if |attr.args| == 0 then SimpleExtern(escapeName(dafnyName)) else
        if |attr.args| == 1 then SimpleExtern(attr.args[0]) else
        if |attr.args| == 2 then AdvancedExtern(ReplaceDotByDoubleColon(attr.args[0]), attr.args[1]) else
        UnsupportedExtern("{:extern} supports only 0, 1 or 2 attributes, got " + Std.Strings.OfNat(|attr.args|))
      )
    else
      None
  }

  // Dots are not valid identifier characters in Rust, so we replace them by double colons.
  // We don't perform this replacement after any space occurs in an extern string
  // because normally spaces don't occur in paths, so any use of space indicates something different.
  function ReplaceDotByDoubleColon(s: string): string {
    if |s| == 0 then "" else
    if s[0] == ' ' then s else
    (if s[0] == '.' then "::" else [s[0]]) + ReplaceDotByDoubleColon(s[1..])
  }

  function ExtractExtern(attributes: seq<Attribute>, dafnyName: Name): (res: ExternAttribute) {
    if |attributes| == 0 then NoExtern()
    else
      var attr := OptExtern(attributes[0], dafnyName);
      match attr
      case Some(n) => n
      case None =>
        ExtractExtern(attributes[1..], dafnyName)
  } by method {
    for i := 0 to |attributes|
      invariant ExtractExtern(attributes, dafnyName) == ExtractExtern(attributes[i..], dafnyName)
    {
      var attr := OptExtern(attributes[i], dafnyName);
      assert attributes[i] == attributes[i..][0];
      match attr {
        case Some(n) =>
          res := n;
          return;
        case _ =>
      }
      assert attributes[i..][1..] == attributes[i+1..];
    }
    res := NoExtern();
  }

  function ExtractExternMod(mod: Module): ExternAttribute {
    ExtractExtern(mod.attributes, mod.name)
  }

  class COMP {
    const charType: CharType
    const pointerType: PointerType
    const rootType: RootType

    const thisFile: R.Path := if rootType.RootCrate? then R.crate else R.crate.MSel(rootType.moduleName)

    const DafnyChar := if charType.UTF32? then "DafnyChar" else "DafnyCharUTF16"
    const DafnyCharUnderlying := if charType.UTF32? then R.RawType("char") else R.RawType("u16")
    const string_of := if charType.UTF32? then "string_of" else "string_utf16_of"
    const allocate :=
      if pointerType.Raw? then "allocate" else "allocate_object"
    const allocate_fn := "_" + allocate
    const update_field_uninit_macro :=
      if pointerType.Raw? then "update_field_uninit!" else "update_field_uninit_object!"
    const thisInConstructor :=
      if pointerType.Raw? then R.Identifier("this") else R.Identifier("this").Clone()
    const array_construct :=
      if pointerType.Raw? then "construct" else "construct_object"
    const modify_macro := R.dafny_runtime.MSel(if pointerType.Raw? then "modify!" else "md!").AsExpr()
    const read_macro := R.dafny_runtime.MSel(if pointerType.Raw? then "read!" else "rd!").AsExpr()
    function Object(underlying: R.Type): R.Type {
      if pointerType.Raw? then R.PtrType(underlying) else R.ObjectType(underlying)
    }
    const placebos_usize := if pointerType.Raw? then "placebos_usize" else "placebos_usize_object"
    const update_field_if_uninit_macro :=
      if pointerType.Raw? then "update_field_if_uninit!" else "update_field_if_uninit_object!"
    const Upcast :=
      if pointerType.Raw? then "Upcast" else "UpcastObject"
    const UpcastFnMacro :=
      Upcast + "Fn!"
    const upcast :=
      if pointerType.Raw? then "upcast" else "upcast_object"

    const downcast :=
      if pointerType.Raw? then "cast!" else "cast_object!"

    function UnreachablePanicIfVerified(optText: string := ""): string {
      if pointerType.Raw? then "unsafe { ::std::hint::unreachable_unchecked() }" else
      if optText == "" then "panic!()" else "panic!(\"" + optText + "\")"
    }


    static const TailRecursionPrefix := "_r"

    var error: Option<string>

    var optimizations: seq<R.Mod -> R.Mod>

    static const DAFNY_EXTERN_MODULE := "_dafny_externs"

    constructor(charType: CharType, pointerType: PointerType, rootType: RootType) {
      this.charType := charType;
      this.pointerType := pointerType;
      this.rootType := rootType;
      this.error := None; // If error, then the generated code contains <i>Unsupported: .*</i>
      this.optimizations := [FactorPathsOptimization.apply(thisFile)];
      new;
    }

    static function ContainingPathToRust(containingPath: seq<Ident>): seq<string> {
      Std.Collections.Seq.Map((i: Ident) => escapeName(i.id), containingPath)
    }

    predicate HasAttribute(attributes: seq<Attribute>, name: string) {
      exists attribute <- attributes :: attribute.name == name && |attribute.args| == 0
    }

    // Returns a top-level gathering module that can be merged with other gathering modules
    method GenModule(mod: Module, containingPath: seq<Ident>) returns (s: SeqMap<string, GatheringModule>)
      decreases mod, 1
      modifies this
    {
      var (innerPath, innerName) := DafnyNameToContainingPathAndName(mod.name);
      var containingPath := containingPath + innerPath;
      var modName := escapeName(innerName);
      if mod.body.None? {
        s := GatheringModule.Wrap(ContainingPathToRust(containingPath), R.ExternMod(modName));
      } else {
        assume {:axiom} forall m: ModuleItem <- mod.body.value :: m < mod;
        var optExtern: ExternAttribute := ExtractExternMod(mod);
        var attributes := [];
        if HasAttribute(mod.attributes, "rust_cfg_test") {
          attributes := [R.RawAttribute("#[cfg(test)]")];
        }
        var body, allmodules := GenModuleBody(mod, mod.body.value, containingPath + [Ident.Ident(innerName)]);
        if optExtern.SimpleExtern? {
          if mod.requiresExterns {
            body := [R.UseDecl(R.Use(R.PUB, thisFile.MSel(DAFNY_EXTERN_MODULE).MSel(ReplaceDotByDoubleColon(optExtern.overrideName)).MSel("*")))] + body;
          }
        } else if optExtern.AdvancedExtern? {
          error := Some("Externs on modules can only have 1 string argument");
        } else if optExtern.UnsupportedExtern? {
          error := Some(optExtern.reason);
        }
        s := GatheringModule.MergeSeqMap(
          GatheringModule.Wrap(ContainingPathToRust(containingPath), R.Mod(modName, attributes, body)),
          allmodules);
      }
    }

    method GenModuleBody(ghost parent: Module, body: seq<ModuleItem>, containingPath: seq<Ident>)
      returns (s: seq<R.ModDecl>, allmodules: SeqMap<string, GatheringModule>)
      requires forall m: ModuleItem <- body :: m < parent
      decreases parent, 0
      modifies this
    {
      s := [];
      allmodules := SeqMap.Empty();
      for i := 0 to |body| {
        var generated;
        match body[i] {
          case Module(m) =>
            assume {:axiom} m < parent;
            var mm := GenModule(m, containingPath);
            allmodules := GatheringModule.MergeSeqMap(allmodules, mm);
            generated := [];
          case Class(c) =>
            generated := GenClass(c, containingPath + [Ident.Ident(c.name)]);
          case Trait(t) =>
            generated := GenTrait(t, containingPath);
          case Newtype(n) =>
            generated := GenNewtype(n);
          case SynonymType(s) =>
            generated := GenSynonymType(s);
          case Datatype(d) =>
            generated := GenDatatype(d);
        }
        s := s + generated;
      }
    }

    method GenTypeParam(tp: TypeArgDecl) returns (typeArg: Type, typeParam: R.TypeParamDecl)
    {
      typeArg := TypeArg(tp.name);
      var genTpConstraint := if SupportsEquality in tp.bounds then
        [R.DafnyTypeEq]
      else
        [R.DafnyType];
      if SupportsDefault in tp.bounds {
        genTpConstraint := genTpConstraint + [R.DefaultTrait];
      }
      typeParam := R.TypeParamDecl(escapeName(tp.name.id), genTpConstraint);
    }

    method GenTypeParameters(params: seq<TypeArgDecl>)
      returns (
        typeParamsSeq: seq<Type>,
        typeParams: seq<R.Type>,
        constrainedTypeParams: seq<R.TypeParamDecl>,
        whereConstraints: string)
    {
      typeParamsSeq := [];
      typeParams := [];
      constrainedTypeParams := [];
      whereConstraints := "";
      if |params| > 0 {
        for tpI := 0 to |params| {
          var tp := params[tpI];
          var typeArg, typeParam := GenTypeParam(tp);
          var rType := GenType(typeArg, GenTypeContext.default());
          typeParamsSeq := typeParamsSeq + [typeArg];
          typeParams := typeParams + [rType];
          constrainedTypeParams := constrainedTypeParams + [typeParam];
        }
      }
    }

    // If we build a resolved type from this compiler, we won't have access to all
    // the extended traits, so the equality can be relaxed a bit
    predicate IsSameResolvedTypeAnyArgs(r1: ResolvedType, r2: ResolvedType) {
      r1.path == r2.path &&
      r1.kind == r2.kind
    }

    // If we build a resolved type from this compiler, we won't have access to all
    // the extended traits, so the equality can be relaxed a bit
    predicate IsSameResolvedType(r1: ResolvedType, r2: ResolvedType) {
      IsSameResolvedTypeAnyArgs(r1, r2)
      && r1.typeArgs == r2.typeArgs
    }

    function GatherTypeParamNames(types: set<string>, typ: R.Type): set<string> {
      typ.Fold(types, (types: set<string>, currentType: R.Type) =>
                 if currentType.TIdentifier? then
                   types + {currentType.name}
                 else
                   types
      )
    }

    method GenClass(c: Class, path: seq<Ident>) returns (s: seq<R.ModDecl>)
      modifies this
    {
      var typeParamsSeq, rTypeParams, rTypeParamsDecls, whereConstraints := GenTypeParameters(c.typeParams);
      var constrainedTypeParams := R.TypeParamDecl.ToStringMultiple(rTypeParamsDecls, R.IND + R.IND);

      var fields: seq<R.Field> := [];
      var fieldInits: seq<R.AssignIdentifier> := [];
      var usedTypeParams: set<string> := {};
      for fieldI := 0 to |c.fields| {
        var field := c.fields[fieldI];
        var fieldType := GenType(field.formal.typ, GenTypeContext.default());
        usedTypeParams := GatherTypeParamNames(usedTypeParams, fieldType);
        var fieldRustName := escapeVar(field.formal.name);
        fields := fields + [R.Field(R.PUB, R.Formal(fieldRustName, fieldType))];

        match field.defaultValue {
          case Some(e) => {
            // TODO(mikael): Fields must be initialized before the code of the constructor if possible
            var expr, _, _ := GenExpr(e, NoSelf, Environment.Empty(), OwnershipOwned);

            fieldInits := fieldInits + [
              R.AssignIdentifier(
                fieldRustName, expr)];
          }
          case None => {
            // TODO(mikael) Use type descriptors for default values if generics
            var default := R.std_Default_default;
            if fieldType.IsObjectOrPointer() {
              default := fieldType.ToNullExpr();
            }
            fieldInits := fieldInits + [
              R.AssignIdentifier(
                fieldRustName, default)];
          }
        }
      }

      // A phantom field is necessary to avoid Rust complaining about no reference to the type parameter.
      // PhantomData is zero-sized so it won't impact final performance or layout
      for typeParamI := 0 to |c.typeParams| {
        var typeArg, typeParam := GenTypeParam(c.typeParams[typeParamI]);
        var rTypeArg := GenType(typeArg, GenTypeContext.default());
        if typeParam.name in usedTypeParams {
          continue;
        }
        fields := fields + [
          R.Field(R.PRIV,
                  R.Formal("_phantom_type_param_" + Strings.OfNat(typeParamI),
                           R.TypeApp(R.std.MSel("marker").MSel("PhantomData").AsType(), [rTypeArg])))];
        fieldInits := fieldInits + [
          R.AssignIdentifier(
            "_phantom_type_param_" + Strings.OfNat(typeParamI),
            R.RawExpr("::std::marker::PhantomData"))];
      }

      var extern := ExtractExtern(c.attributes, c.name);

      var className;
      if extern.SimpleExtern? {
        className := extern.overrideName;
      } else {
        className := escapeName(c.name);
        if extern.AdvancedExtern? {
          error := Some("Multi-argument externs not supported for classes yet");
        }
      }

      var struct := R.Struct([], className, rTypeParamsDecls, R.NamedFields(fields));
      s := [];

      if extern.NoExtern? {
        s := s + [R.StructDecl(struct)];
      }

      var implBody, traitBodies := GenClassImplBody(
        c.body, false,
        Type.UserDefined(
          ResolvedType(
            path,
            [],
            ResolvedTypeBase.Class(),
            c.attributes,
            [], [])),
        typeParamsSeq);

      if extern.NoExtern? && className != "_default" {
        implBody := [
          R.FnDecl(
            R.PUB,
            R.Fn(allocate_fn,
                 [], [], Some(Object(R.SelfOwned)),
                 "",
                 Some(
                   R.dafny_runtime.MSel(allocate).AsExpr().ApplyType1(R.SelfOwned).Apply([])
                 ))
          )
        ] + implBody;
      }

      var selfTypeForImpl;
      if extern.NoExtern? || extern.UnsupportedExtern? {
        selfTypeForImpl := R.TIdentifier(className);
      } else if extern.AdvancedExtern? {
        selfTypeForImpl := R.crate.MSel(extern.enclosingModule).MSel(extern.overrideName).AsType();
      } else if extern.SimpleExtern? {
        selfTypeForImpl := R.TIdentifier(extern.overrideName);
      }
      if |implBody| > 0 {
        var i := R.Impl(
          rTypeParamsDecls,
          R.TypeApp(selfTypeForImpl, rTypeParams),
          whereConstraints,
          implBody
        );
        s := s + [R.ImplDecl(i)];
      }
      // Add test methods
      var testMethods := [];
      if className == "_default" {
        for i := 0 to |c.body| {
          var m := match c.body[i] case Method(m) => m;
          if HasAttribute(m.attributes, "test") && |m.params| == 0 {
            var fnName := escapeName(m.name);
            testMethods := testMethods + [
              R.TopFnDecl(
                R.TopFn(
                  [R.RawAttribute("#[test]")], R.PUB,
                  R.Fn(
                    fnName, [], [], None,
                    "",
                    Some(R.Identifier("_default").FSel(fnName).Apply([])))
                ))
            ];
          }
        }
        s := s + testMethods;
      }
      var genSelfPath := GenPathType(path);
      // TODO: If general traits, check whether the trait extends object or not.
      if className != "_default" {
        s := s + [
          R.ImplDecl(
            R.ImplFor(
              rTypeParamsDecls,
              R.dafny_runtime.MSel(Upcast).AsType().Apply([R.DynType(R.AnyTrait)]),
              R.TypeApp(genSelfPath, rTypeParams),
              whereConstraints,
              [
                R.ImplMemberMacro(
                  R.dafny_runtime
                  .MSel(UpcastFnMacro).AsExpr()
                  .Apply1(R.ExprFromType(R.DynType(R.AnyTrait))))
              ]
            )
          )
        ];
      }
      var superClasses := if className == "_default" then [] else c.superClasses;
      for i := 0 to |superClasses| {
        var superClass := superClasses[i];
        match superClass {
          case UserDefined(ResolvedType(traitPath, typeArgs, Trait(), _, properMethods, _)) => {
            var pathStr := GenPathType(traitPath);
            var typeArgs := GenTypeArgs(typeArgs, GenTypeContext.default());
            var body: seq<R.ImplMember> := [];
            if traitPath in traitBodies {
              body := traitBodies[traitPath];
            }

            var traitType := R.TypeApp(pathStr, typeArgs);
            if !extern.NoExtern? { // An extern of some kind
              // Either the Dafny code implements all the methods of the trait or none,
              if |body| == 0 && |properMethods| != 0 {
                continue; // We assume everything is implemented externally
              }
              if |body| != |properMethods| {
                error := Some("Error: In the class " + R.SeqToString(path, (s: Ident) => s.id.dafny_name, ".") + ", some proper methods of " +
                              traitType.ToString("") + " are marked {:extern} and some are not." +
                              " For the Rust compiler, please make all methods (" + R.SeqToString(properMethods, (s: Name) => s.dafny_name, ", ") +
                              ")  bodiless and mark as {:extern} and implement them in a Rust file, "+
                              "or mark none of them as {:extern} and implement them in Dafny. " +
                              "Alternatively, you can insert an intermediate trait that performs the partial implementation if feasible.");
              }
            }
            if |body| == 0 {
              // Extern type, we assume
            }
            var x := R.ImplDecl(
              R.ImplFor(
                rTypeParamsDecls,
                traitType,
                R.TypeApp(genSelfPath, rTypeParams),
                whereConstraints,
                body
              ));
            s := s + [x];

            s := s + [
              R.ImplDecl(
                R.ImplFor(
                  rTypeParamsDecls,
                  R.dafny_runtime.MSel(Upcast).AsType().Apply([R.DynType(traitType)]),
                  R.TypeApp(genSelfPath, rTypeParams),
                  whereConstraints,
                  [
                    R.ImplMemberMacro(
                      R.dafny_runtime
                      .MSel(UpcastFnMacro).AsExpr()
                      .Apply1(R.ExprFromType(R.DynType(traitType))))
                  ]
                )
              )
            ];
          }
          case _ => {}
        }
      }
    }

    method GenTrait(t: Trait, containingPath: seq<Ident>) returns (s: seq<R.ModDecl>)
      modifies this
    {
      var typeParamsSeq := [];
      var typeParamDecls := [];
      var typeParams := [];
      if |t.typeParams| > 0 {
        for tpI := 0 to |t.typeParams| {
          var tp := t.typeParams[tpI];
          var typeArg, typeParamDecl := GenTypeParam(tp);
          typeParamsSeq := typeParamsSeq + [typeArg];
          typeParamDecls := typeParamDecls + [typeParamDecl];
          var typeParam := GenType(typeArg, GenTypeContext.default());
          typeParams := typeParams + [typeParam];
        }
      }

      var fullPath := containingPath + [Ident.Ident(t.name)];
      var implBody, _ := GenClassImplBody(
        t.body, true,
        UserDefined(
          ResolvedType(
            fullPath, [],
            ResolvedTypeBase.Trait(), t.attributes,
            [], [])),
        typeParamsSeq);
      var parents := [];
      for i := 0 to |t.parents| {
        var tpe := GenType(t.parents[i], GenTypeContext.ForTraitParents());
        parents := parents + [tpe] + [R.dafny_runtime.MSel(Upcast).AsType().Apply1(R.DynType(tpe))];
      }
      s := [
        R.TraitDecl(
          R.Trait(
            typeParamDecls, R.TypeApp(R.TIdentifier(escapeName(t.name)), typeParams),
            parents,
            implBody
          ))];
    }

    method GenNewtype(c: Newtype) returns (s: seq<R.ModDecl>)
      modifies this
    {
      var typeParamsSeq, rTypeParams, rTypeParamsDecls, whereConstraints := GenTypeParameters(c.typeParams);
      var constrainedTypeParams := R.TypeParamDecl.ToStringMultiple(rTypeParamsDecls, R.IND + R.IND);

      var underlyingType;
      match NewtypeRangeToRustType(c.range) {
        case Some(v) =>
          underlyingType := v;
        case None =>
          underlyingType := GenType(c.base, GenTypeContext.default());
      }
      var resultingType :=
        UserDefined(
          ResolvedType(
            [], [],
            ResolvedTypeBase.Newtype(c.base, c.range, false),
            c.attributes, [], []));
      var newtypeName := escapeName(c.name);
      s := [
        R.StructDecl(
          R.Struct(
            [
              R.RawAttribute("#[derive(Clone, PartialEq)]"),
              R.RawAttribute("#[repr(transparent)]")
            ],
            newtypeName,
            rTypeParamsDecls,
            R.NamelessFields([R.NamelessField(R.PUB, underlyingType)])
          ))];

      var fnBody := R.Identifier(newtypeName);

      match c.witnessExpr {
        case Some(e) => {
          var e := if c.base == resultingType then e else Convert(e, c.base, resultingType);
          // TODO(Mikael): generate statements if any
          var eStr, _, _ := GenExpr(e, NoSelf, Environment.Empty(), OwnershipOwned);
          fnBody := fnBody.Apply1(eStr);
        }
        case None => {
          fnBody := fnBody.Apply1(R.std_Default_default);
        }
      }

      var body :=
        R.FnDecl(
          R.PRIV,
          R.Fn(
            "default", [], [], Some(R.SelfOwned),
            "",
            Some(fnBody)
          ));
      match c.constraint {
        case None =>
        case Some(NewtypeConstraint(formal, constraintStmts)) =>
          var rStmts, _, newEnv := GenStmts(constraintStmts, NoSelf, Environment.Empty(), false, None);
          var rFormals := GenParams([formal]);
          s := s + [
            R.ImplDecl(
              R.Impl(
                rTypeParamsDecls,
                R.TypeApp(R.TIdentifier(newtypeName), rTypeParams),
                whereConstraints,
                [
                  R.FnDecl(
                    R.PUB,
                    R.Fn(
                      "is", [], rFormals, Some(R.Bool()),
                      "",
                      Some(rStmts)
                    ))
                ]
              )
            )];
      }
      s := s + [
        R.ImplDecl(
          R.ImplFor(
            rTypeParamsDecls,
            R.DefaultTrait,
            R.TypeApp(R.TIdentifier(newtypeName), rTypeParams),
            whereConstraints,
            [body]))];
      s := s + [
        R.ImplDecl(
          R.ImplFor(
            rTypeParamsDecls,
            R.DafnyPrint,
            R.TypeApp(R.TIdentifier(newtypeName), rTypeParams),
            "",
            [R.FnDecl(
               R.PRIV,
               R.Fn("fmt_print", [],
                    [R.Formal.selfBorrowed, R.Formal("_formatter", R.RawType("&mut ::std::fmt::Formatter")), R.Formal("in_seq", R.Type.Bool)],
                    Some(R.RawType("::std::fmt::Result")),
                    "",
                    Some(R.RawExpr("::dafny_runtime::DafnyPrint::fmt_print(&self.0, _formatter, in_seq)"))
               ))]))];
      s := s + [
        R.ImplDecl(
          R.ImplFor(
            rTypeParamsDecls,
            R.RawType("::std::ops::Deref"),
            R.TypeApp(R.TIdentifier(newtypeName), rTypeParams),
            "",
            [R.RawImplMember("type Target = " + underlyingType.ToString(IND) + ";"),
             R.FnDecl(
               R.PRIV,
               R.Fn("deref", [],
                    [R.Formal.selfBorrowed], Some(R.Borrowed(R.Self().MSel("Target").AsType())),
                    "",
                    Some(R.RawExpr("&self.0"))))]))];
    }

    method GenSynonymType(c: SynonymType) returns (s: seq<R.ModDecl>)
      modifies this
    {
      var typeParamsSeq, rTypeParams, rTypeParamsDecls, whereConstraints := GenTypeParameters(c.typeParams);
      var synonymTypeName := escapeName(c.name);
      var resultingType := GenType(c.base, GenTypeContext.default());

      s := [
        R.TypeDecl(
          R.TypeSynonym(
            [],
            synonymTypeName, rTypeParamsDecls, resultingType
          ))];

      var defaultConstrainedTypeParams := R.TypeParamDecl.AddConstraintsMultiple(
        rTypeParamsDecls, [R.DefaultTrait]
      );
      match c.witnessExpr {
        case Some(e) => {
          var rStmts, _, newEnv := GenStmts(c.witnessStmts, NoSelf, Environment.Empty(), false, None);
          var rExpr, _, _ := GenExpr(e, NoSelf, newEnv, OwnershipOwned);
          var constantName := escapeName(Name("_init_" + c.name.dafny_name));
          s := s + [
            R.TopFnDecl(
              R.TopFn(
                [], R.PUB,
                R.Fn(
                  constantName, defaultConstrainedTypeParams, [], Some(resultingType),
                  "",
                  Some(rStmts.Then(rExpr)))
              )
            )
          ];
        }
        case None => {}
      }
    }

    predicate TypeIsEq(t: Type)
      decreases t
    {
      match t
      case UserDefined(_) => true // ResolvedTypes are assumed to support equality
      case Tuple(ts) => forall t <- ts :: TypeIsEq(t)
      case Array(t, _) => TypeIsEq(t)
      case Seq(t) => TypeIsEq(t)
      case Set(t) => TypeIsEq(t)
      case Multiset(t) => TypeIsEq(t)
      case Map(k, v) => TypeIsEq(k) && TypeIsEq(v)
      case SetBuilder(t) => TypeIsEq(t)
      case MapBuilder(k, v) => TypeIsEq(k) && TypeIsEq(v)
      case Arrow(_, _) => false
      case Primitive(_) => true
      case Passthrough(_) => true // should be Rust primitive types
      case TypeArg(i) => true // i(==) is asserted at the point of use by the verifier
      case Object() => true
    }

    predicate DatatypeIsEq(c: Datatype) {
      !c.isCo && forall ctor <- c.ctors, arg <- ctor.args :: TypeIsEq(arg.formal.typ)
    }

    method GenDatatype(c: Datatype) returns (s: seq<R.ModDecl>)
      modifies this
    {
      var typeParamsSeq, rTypeParams, rTypeParamsDecls, whereConstraints := GenTypeParameters(c.typeParams);
      var datatypeName := escapeName(c.name);
      var ctors: seq<R.EnumCase> := [];
      var variances := Std.Collections.Seq.Map((typeParamDecl: TypeArgDecl) => typeParamDecl.variance, c.typeParams);
      var singletonConstructors := [];
      var usedTypeParams: set<string> := {};
      for i := 0 to |c.ctors| {
        var ctor := c.ctors[i];
        var ctorArgs: seq<R.Field> := [];
        var isNumeric := false;
        if |ctor.args| == 0 {
          var instantiation := R.StructBuild(R.Identifier(datatypeName).FSel(escapeName(ctor.name)), []);
          if IsRcWrapped(c.attributes) {
            instantiation := R.RcNew(instantiation);
          }
          singletonConstructors := singletonConstructors + [
            instantiation
          ];
        }
        for j := 0 to |ctor.args| {
          var dtor := ctor.args[j];
          var formalType := GenType(dtor.formal.typ, GenTypeContext.default());
          usedTypeParams := GatherTypeParamNames(usedTypeParams, formalType);
          var formalName := escapeVar(dtor.formal.name);
          if j == 0 && "0" == formalName {
            isNumeric := true;
          }
          if j != 0 && isNumeric && Strings.OfNat(j) != formalName {
            error := Some("Formal extern names were supposed to be numeric but got " + formalName + " instead of " + Strings.OfNat(j));
            isNumeric := false;
          }
          if c.isCo {
            ctorArgs := ctorArgs + [
              R.Field(R.PRIV,
                      R.Formal(formalName,
                               R.TypeApp(R.dafny_runtime.MSel("LazyFieldWrapper").AsType(), [formalType])))];
          } else {
            ctorArgs := ctorArgs + [
              R.Field(R.PRIV,
                      R.Formal(formalName, formalType))];
          }
        }
        var namedFields := R.NamedFields(ctorArgs);
        if isNumeric {
          namedFields := namedFields.ToNamelessFields();
        }
        ctors := ctors + [R.EnumCase(escapeName(ctor.name), namedFields)];
      }
      var unusedTypeParams := (set tp <- rTypeParamsDecls :: tp.name) - usedTypeParams;

      var selfPath := [Ident.Ident(c.name)];
      var implBodyRaw, traitBodies :=
        GenClassImplBody(
          c.body, false,
          UserDefined(
            ResolvedType(
              selfPath,
              typeParamsSeq,
              ResolvedTypeBase.Datatype(variances),
              c.attributes, [], [])),
          typeParamsSeq);
      var implBody: seq<R.ImplMember> := implBodyRaw;
      var emittedFields: set<string> := {};
      for i := 0 to |c.ctors| {
        // we know that across all ctors, each any fields with the same name have the same type
        // so we want to emit methods for each field that pull the appropriate value given
        // the current variant (and panic if we have a variant with no such field)
        var ctor := c.ctors[i];
        for j := 0 to |ctor.args| {
          var dtor := ctor.args[j];
          var callName := dtor.callName.GetOr(escapeVar(dtor.formal.name));
          if !(callName in emittedFields) {
            emittedFields := emittedFields + {callName};

            var formalType := GenType(dtor.formal.typ, GenTypeContext.default());
            var cases: seq<R.MatchCase> := [];
            for k := 0 to |c.ctors| {
              var ctor2 := c.ctors[k];

              var pattern := datatypeName + "::" + escapeName(ctor2.name);
              var rhs: string;
              var hasMatchingField := None;
              var patternInner := "";
              var isNumeric := false;
              for l := 0 to |ctor2.args| {
                var dtor2 := ctor2.args[l];
                var patternName := escapeVar(dtor2.formal.name);
                if l == 0 && patternName == "0" {
                  isNumeric := true;
                }
                if isNumeric {
                  patternName := dtor2.callName.GetOr("v" + Strings.OfNat(l));
                }
                if dtor.formal.name == dtor2.formal.name {
                  // Note: here, we use escapeVar because the corresponding destructor uses a non-punned name
                  hasMatchingField := Some(patternName);
                }
                patternInner := patternInner + patternName + ", ";
              }
              if isNumeric {
                pattern := pattern + "(" + patternInner + ")";
              } else {
                pattern := pattern + "{" + patternInner + "}";
              }

              if hasMatchingField.Some? {
                if c.isCo {
                  rhs := "::std::ops::Deref::deref(&" + hasMatchingField.value + ".0)";
                } else {
                  rhs := hasMatchingField.value + "";
                }
              } else {
                rhs := UnreachablePanicIfVerified("field does not exist on this variant");
              }
              var ctorMatch := R.MatchCase(R.RawPattern(pattern), R.RawExpr(rhs));
              cases := cases + [ctorMatch];
            }

            if |c.typeParams| > 0 && |unusedTypeParams| > 0 {
              cases := cases + [
                R.MatchCase(R.RawPattern(datatypeName + "::_PhantomVariant(..)"), R.RawExpr(UnreachablePanicIfVerified("")))
              ];
            }

            var methodBody := R.Match(
              R.self,
              cases
            );

            implBody := implBody + [
              R.FnDecl(
                R.PUB,
                R.Fn(
                  callName,
                  [], [R.Formal.selfBorrowed], Some(R.Borrowed(formalType)),
                  "",
                  Some(methodBody)
                ))];
          }
        }
      }
      var coerceTypes: seq<R.Type> := [];
      var rCoerceTypeParams: seq<R.TypeParamDecl> := [];
      var coerceArguments: seq<R.Formal> := [];
      var coerceMap: map<Type, Type> := map[];
      var rCoerceMap: map<R.Type, R.Type> := map[];
      var coerceMapToArg: map<(R.Type, R.Type), R.Expr> := map[];
      if |c.typeParams| > 0 {
        var types: seq<R.Type> := [];
        for typeI := 0 to |c.typeParams| {
          var typeParam := c.typeParams[typeI];
          var typeArg, rTypeParamDecl := GenTypeParam(typeParam);
          var rTypeArg := GenType(typeArg, GenTypeContext.default());
          types := types + [R.TypeApp(R.std.MSel("marker").MSel("PhantomData").AsType(), [rTypeArg])];
          // Coercion arguments
          if typeI < |variances| && variances[typeI].Nonvariant? {
            coerceTypes := coerceTypes + [rTypeArg];
            continue; // We ignore nonvariant arguments
          }
          var coerceTypeParam := typeParam.(name := Ident.Ident(Name("_T" + Strings.OfNat(typeI))));
          var coerceTypeArg, rCoerceTypeParamDecl := GenTypeParam(coerceTypeParam);
          coerceMap := coerceMap + map[typeArg := coerceTypeArg];
          var rCoerceType := GenType(coerceTypeArg, GenTypeContext.default());
          rCoerceMap := rCoerceMap + map[rTypeArg := rCoerceType];
          coerceTypes := coerceTypes + [rCoerceType];
          rCoerceTypeParams := rCoerceTypeParams + [rCoerceTypeParamDecl];
          var coerceFormal := "f_" + Strings.OfNat(typeI);
          coerceMapToArg := coerceMapToArg + map[
            (rTypeArg, rCoerceType) := R.Identifier(coerceFormal).Clone()
          ];
          coerceArguments := coerceArguments + [
            R.Formal(
              coerceFormal,
              R.Rc(R.IntersectionType(R.ImplType(R.FnType([rTypeArg], rCoerceType)), R.StaticTrait)))
          ];
        }
        if |unusedTypeParams| > 0 {
          ctors := ctors + [
            R.EnumCase(
              "_PhantomVariant",
              R.NamelessFields(
                Std.Collections.Seq.Map(
                  tpe => R.NamelessField(R.PRIV, tpe), types))
            )];
        }
      }

      var cIsEq := DatatypeIsEq(c);

      // Derive PartialEq when c supports equality / derive Clone in all cases
      s :=
        [R.EnumDecl(
           R.Enum(
             if cIsEq then
               [R.RawAttribute("#[derive(PartialEq, Clone)]")]
             else
               [R.RawAttribute("#[derive(Clone)]")],
             datatypeName,
             rTypeParamsDecls,
             ctors
           )),
         R.ImplDecl(
           R.Impl(
             rTypeParamsDecls,
             R.TypeApp(R.TIdentifier(datatypeName), rTypeParams),
             whereConstraints,
             implBody
           ))];

      var printImplBodyCases: seq<R.MatchCase> := [];
      var hashImplBodyCases: seq<R.MatchCase> := [];
      var coerceImplBodyCases: seq<R.MatchCase> := [];

      for i := 0 to |c.ctors| {
        var ctor := c.ctors[i];
        var ctorMatch := escapeName(ctor.name);

        var modulePrefix := if c.enclosingModule.id.dafny_name == "_module" then "" else c.enclosingModule.id.dafny_name + ".";
        var ctorName := modulePrefix + c.name.dafny_name + "." + ctor.name.dafny_name;
        if |ctorName| >= 13 && ctorName[0..13] == "_System.Tuple" {
          ctorName := "";
        }
        var printRhs :=
          R.RawExpr("write!(_formatter, \"" + ctorName + (if ctor.hasAnyArgs then "(\")?" else "\")?"));
        var hashRhs := R.RawExpr("");
        var coerceRhsArgs := [];

        var isNumeric := false;
        var ctorMatchInner := "";
        for j := 0 to |ctor.args| {
          var dtor := ctor.args[j];
          var patternName := escapeVar(dtor.formal.name);
          var formalType := dtor.formal.typ;
          if j == 0 && patternName == "0" {
            isNumeric := true;
          }
          if isNumeric {
            patternName := dtor.callName.GetOr("v" + Strings.OfNat(j));
          }
          hashRhs :=
            if formalType.Arrow? then
              hashRhs.Then(R.LiteralInt("0").Sel("hash").Apply1(R.Identifier("_state")))
            else
              hashRhs.Then(R.std.MSel("hash").MSel("Hash").MSel("hash").AsExpr().Apply([R.Identifier(patternName), R.Identifier("_state")]));

          ctorMatchInner := ctorMatchInner + patternName + ", ";

          if (j > 0) {
            printRhs := printRhs.Then(R.RawExpr("write!(_formatter, \", \")?"));
          }

          printRhs := printRhs.Then(
            R.RawExpr(
              if formalType.Arrow? then
                "write!(_formatter, \"<function>\")?"
              else
                "::dafny_runtime::DafnyPrint::fmt_print(" + patternName + ", _formatter, false)?"
            ));

          var coerceRhsArg: R.Expr;

          //var formalTpe := GenType(formalType, GenTypeContext.default());
          //var newFormalType :=
          var formalTpe := GenType(formalType, GenTypeContext.default());

          var newFormalType := formalType.Replace(coerceMap);
          var newFormalTpe := formalTpe.ReplaceMap(rCoerceMap);

          var upcastConverter := UpcastConversionLambda(formalType, formalTpe, newFormalType, newFormalTpe, coerceMapToArg);
          if upcastConverter.Success? {
            var coercionFunction := upcastConverter.value;
            coerceRhsArg := coercionFunction.Apply1(R.Identifier(patternName));
          } else {
            error := Some("Could not generate coercion function for contructor " + Strings.OfNat(j) + " of " + datatypeName);
            coerceRhsArg := R.Identifier("todo!").Apply1(R.LiteralString(error.value, false, false));
          }

          coerceRhsArgs := coerceRhsArgs + [R.AssignIdentifier(patternName, coerceRhsArg)];
        }
        var coerceRhs := R.StructBuild(R.Identifier(datatypeName).FSel(escapeName(ctor.name)),
                                       coerceRhsArgs);

        if isNumeric {
          ctorMatch := ctorMatch + "(" + ctorMatchInner + ")";
        } else {
          ctorMatch := ctorMatch + "{" + ctorMatchInner + "}";
        }

        if (ctor.hasAnyArgs) {
          printRhs := printRhs.Then(R.RawExpr("write!(_formatter, \")\")?"));
        }

        printRhs := printRhs.Then(R.RawExpr("Ok(())"));

        printImplBodyCases := printImplBodyCases + [
          R.MatchCase(R.RawPattern(datatypeName + "::" + ctorMatch),
                      R.Block(printRhs))
        ];
        hashImplBodyCases := hashImplBodyCases + [
          R.MatchCase(R.RawPattern(datatypeName + "::" + ctorMatch),
                      R.Block(hashRhs))
        ];
        coerceImplBodyCases := coerceImplBodyCases + [
          R.MatchCase(R.RawPattern(datatypeName + "::" + ctorMatch),
                      R.Block(coerceRhs))
        ];
      }

      if |c.typeParams| > 0 && |unusedTypeParams| > 0 {
        var extraCases := [
          R.MatchCase(R.RawPattern(datatypeName + "::_PhantomVariant(..)"), R.RawExpr("{"+UnreachablePanicIfVerified()+"}"))
        ];
        printImplBodyCases := printImplBodyCases + extraCases;
        hashImplBodyCases := hashImplBodyCases + extraCases;
        coerceImplBodyCases := coerceImplBodyCases + extraCases;
      }
      var defaultConstrainedTypeParams := R.TypeParamDecl.AddConstraintsMultiple(
        rTypeParamsDecls, [R.DefaultTrait]
      );
      var rTypeParamsDeclsWithEq := R.TypeParamDecl.AddConstraintsMultiple(
        rTypeParamsDecls, [R.Eq]
      );
      var rTypeParamsDeclsWithHash := R.TypeParamDecl.AddConstraintsMultiple(
        rTypeParamsDecls, [R.Hash]
      );
      var printImplBody := R.Match(
        R.self,
        printImplBodyCases);
      var hashImplBody := R.Match(
        R.self,
        hashImplBodyCases
      );

      // Implementation of Debug and Print traits
      s := s + [
        R.ImplDecl(
          R.ImplFor(
            rTypeParamsDecls,
            R.std.MSel("fmt").MSel("Debug").AsType(),
            R.TypeApp(R.TIdentifier(datatypeName), rTypeParams),
            "",
            [
              R.FnDecl(
                R.PRIV,
                R.Fn(
                  "fmt", [],
                  [R.Formal.selfBorrowed,
                   R.Formal("f", R.BorrowedMut(R.std.MSel("fmt").MSel("Formatter").AsType()))],
                  Some(R.std.MSel("fmt").MSel("Result").AsType()),
                  "",
                  Some(R.dafny_runtime
                       .MSel("DafnyPrint")
                       .MSel("fmt_print")
                       .AsExpr()
                       .Apply(
                         [ R.self,
                           R.Identifier("f"),
                           R.LiteralBool(true)
                         ])))
              )
            ]
          )),
        R.ImplDecl(
          R.ImplFor(
            rTypeParamsDecls,
            R.DafnyPrint,
            R.TypeApp(R.TIdentifier(datatypeName), rTypeParams),
            "",
            [R.FnDecl(
               R.PRIV,
               R.Fn(
                 "fmt_print", [],
                 [R.Formal.selfBorrowed,
                  R.Formal("_formatter", R.BorrowedMut(R.std.MSel("fmt").MSel("Formatter").AsType())),
                  R.Formal("_in_seq", R.Type.Bool)],
                 Some(R.RawType("std::fmt::Result")),
                 "",
                 Some(printImplBody)))]
          ))
      ];
      if |rCoerceTypeParams| > 0 {
        var coerceImplBody := R.Match(
          R.Identifier("this"),
          coerceImplBodyCases);
        s := s + [
          R.ImplDecl(
            R.Impl(
              rTypeParamsDecls,
              R.TypeApp(R.TIdentifier(datatypeName), rTypeParams),
              "",
              [R.FnDecl(
                 R.PUB,
                 R.Fn(
                   "coerce", rCoerceTypeParams,
                   coerceArguments,
                   Some(
                     R.Rc(
                       R.ImplType(
                         R.FnType(
                           [R.TypeApp(R.TIdentifier(datatypeName), rTypeParams)],
                           R.TypeApp(R.TIdentifier(datatypeName), coerceTypes))))),
                   "",
                   Some(
                     R.RcNew(R.Lambda([R.Formal("this", R.SelfOwned)],
                                      Some(R.TypeApp(R.TIdentifier(datatypeName), coerceTypes)),
                                      coerceImplBody)))))]
            ))
        ];
      }

      if |singletonConstructors| == |c.ctors| {
        var datatypeType := R.TypeApp(R.TIdentifier(datatypeName), rTypeParams);
        var instantiationType :=
          if IsRcWrapped(c.attributes) then
            R.Rc(datatypeType)
          else
            datatypeType;
        s := s + [
          R.ImplDecl(
            R.Impl(
              rTypeParamsDecls,
              datatypeType,
              "",
              [R.FnDecl(
                 R.PUB,
                 R.Fn(
                   "_AllSingletonConstructors", [],
                   [],
                   Some(R.dafny_runtime.MSel("SequenceIter").AsType().Apply([instantiationType])),
                   "",
                   Some(R.dafny_runtime.MSel("seq!").AsExpr().Apply(singletonConstructors).Sel("iter").Apply([]))
                 )
               )]))];
      }

      // Implementation of Eq when c supports equality
      if cIsEq {
        s := s + [R.ImplDecl(
                    R.ImplFor(
                      rTypeParamsDeclsWithEq,
                      R.Eq,
                      R.TypeApp(R.TIdentifier(datatypeName), rTypeParams),
                      "",
                      []
                    )
                  )];
      }

      // Implementation of Hash trait
      s := s + [R.ImplDecl(
                  R.ImplFor(
                    rTypeParamsDeclsWithHash,
                    R.Hash,
                    R.TypeApp(R.TIdentifier(datatypeName), rTypeParams),
                    "",
                    [R.FnDecl(
                       R.PRIV,
                       R.Fn(
                         "hash", [R.TypeParamDecl("_H", [R.std.MSel("hash").MSel("Hasher").AsType()])],
                         [R.Formal.selfBorrowed,
                          R.Formal("_state", R.BorrowedMut(R.TIdentifier("_H")))],
                         None,
                         "",
                         Some(hashImplBody)))]
                  )
                )];

      if |c.ctors| > 0 {
        var structName := R.Identifier(datatypeName).FSel(escapeName(c.ctors[0].name));
        var structAssignments: seq<R.AssignIdentifier> := [];
        for i := 0 to |c.ctors[0].args| {
          var dtor := c.ctors[0].args[i];
          structAssignments := structAssignments + [
            R.AssignIdentifier(escapeVar(dtor.formal.name), R.RawExpr("::std::default::Default::default()"))
          ];
        }
        var defaultConstrainedTypeParams := R.TypeParamDecl.AddConstraintsMultiple(
          rTypeParamsDecls, [R.DefaultTrait]
        );
        var fullType := R.TypeApp(R.TIdentifier(datatypeName), rTypeParams);

        // Implementation of Default trait when c supports equality
        if cIsEq {
          s := s +
          [R.ImplDecl(
             R.ImplFor(
               defaultConstrainedTypeParams,
               R.DefaultTrait,
               fullType,
               "",
               [R.FnDecl(
                  R.PRIV,
                  R.Fn(
                    "default", [], [], Some(fullType),
                    "",
                    Some(
                      R.StructBuild(
                        structName,
                        structAssignments
                      )))
                )]
             ))];
        }

        // Implementation of AsRef trait
        s := s + [
          R.ImplDecl(
            R.ImplFor(
              rTypeParamsDecls,
              R.std.MSel("convert").MSel("AsRef").AsType().Apply1(fullType),
              R.Borrowed(fullType),
              "",
              [R.FnDecl(
                 R.PRIV,
                 R.Fn("as_ref", [], [R.Formal.selfBorrowed], Some(R.SelfOwned),
                      "",
                      Some(R.self))
               )]
            ))];
      }
    }

    method GenPath(p: seq<Ident>, escape: bool := true) returns (r: R.Path) {
      if |p| == 0 {
        return R.Self();
      } else {
        r :=
          if p[0].id.dafny_name == "std" then
            R.Global()
          else if p[0].id.dafny_name == "_System" then
            R.dafny_runtime
          else
            thisFile;
        for i := 0 to |p| {
          var name := p[i].id;
          if escape {
            var (modules, finalName) := DafnyNameToContainingPathAndName(name);
            for j := 0 to |modules| {
              r := r.MSel(escapeName(modules[j].id));
            }
            r := r.MSel(escapeName(finalName));
          } else {
            // TODO: Try removing this else branch and the escape test.
            r := r.MSel(ReplaceDotByDoubleColon(name.dafny_name));
          }
        }
      }
    }

    method GenPathType(p: seq<Ident>) returns (t: R.Type) {
      var p := GenPath(p, true);
      t := p.AsType();
    }

    method GenPathExpr(p: seq<Ident>, escape: bool := true) returns (e: R.Expr) {
      if |p| == 0 {
        return R.self;
      }
      var p := GenPath(p, escape);
      e := p.AsExpr();
    }

    method GenTypeArgs(args: seq<Type>, genTypeContext: GenTypeContext) returns (s: seq<R.Type>) {
      s := [];
      for i := 0 to |args| {
        var genTp := GenType(args[i], genTypeContext);
        s := s + [genTp];
      }
    }

    predicate IsRcWrapped(attributes: seq<Attribute>) {
      (Attribute("auto-nongrowing-size", []) !in attributes &&
       Attribute("rust_rc", ["false"]) !in attributes) ||
      Attribute("rust_rc", ["true"]) in attributes
    }

    /** The type context is useful in the case when we need to generate a type
        in a position that requires a variant of the given type.

        For now, it makes it possible to ensure that:
        GenType(UserDefined(ResolveType(["U"], Trait()), ForTrait()) == U

        but

        GenType(UserDefined(ResolveType(["U"], Trait()), default()) == Object<dyn U>
     
        so that we can generate U instead of Object<dyn U> in the following context:

        trait U: Any {}
        trait T: Any + U {}

        The last U is obtained with GenType() with GenTypeContext(forTraitParents := true)
        Otherwise, we would have had Object<dyn U>, which is not a trait type.
     */
    method GenType(c: Type, genTypeContext: GenTypeContext) returns (s: R.Type) {
      match c {
        case UserDefined(resolved) => {
          var t := GenPathType(resolved.path);
          var typeArgs := GenTypeArgs(resolved.typeArgs, genTypeContext.(forTraitParents := false));
          s := R.TypeApp(t, typeArgs);

          match resolved.kind {
            case Class() => {
              s := Object(s);
            }
            case Datatype(_) => {
              if IsRcWrapped(resolved.attributes) {
                s := R.Rc(s);
              }
            }
            case Trait() => {
              if resolved.path == [Ident.Ident(Name("_System")), Ident.Ident(Name("object"))] {
                s := R.AnyTrait;
              }
              if !genTypeContext.forTraitParents {
                s := Object(R.DynType(s));
              }
            }
            case Newtype(base, range, erased) => {
              if erased {
                match NewtypeRangeToRustType(range) {
                  case Some(v) =>
                    s := v;
                  case None =>
                    var underlying := GenType(base, GenTypeContext.default());
                    s := R.TSynonym(s, underlying);
                }
              }
            }
          }
        }
        case Object() => {
          s := R.AnyTrait;
          if !genTypeContext.forTraitParents {
            s := Object(R.DynType(s));
          }
        }
        case Tuple(types) => {
          var args := [];
          var i := 0;
          while i < |types| {
            var generated := GenType(types[i], genTypeContext.(forTraitParents := false));
            args := args + [generated];
            i := i + 1;
          }
          s := if |types| <= R.MAX_TUPLE_SIZE then R.TupleType(args) else R.SystemTupleType(args);
        }
        case Array(element, dims) => {
          if dims > 16 {
            s := R.RawType("<i>Array of dimensions greater than 16</i>");
          } else {
            var elem := GenType(element, genTypeContext.(forTraitParents := false));
            if dims == 1 {
              s := R.Array(elem, None);
              s := Object(s);
            } else {
              var n := "Array" + Strings.OfNat(dims);
              s := R.dafny_runtime.MSel(n).AsType().Apply([elem]);
              s := Object(s);
            }
          }
        }
        case Seq(element) => {
          var elem := GenType(element, genTypeContext.(forTraitParents := false));
          s := R.TypeApp(R.dafny_runtime.MSel("Sequence").AsType(), [elem]);
        }
        case Set(element) => {
          var elem := GenType(element, genTypeContext.(forTraitParents := false));
          s := R.TypeApp(R.dafny_runtime.MSel("Set").AsType(), [elem]);
        }
        case Multiset(element) => {
          var elem := GenType(element, genTypeContext.(forTraitParents := false));
          s := R.TypeApp(R.dafny_runtime.MSel("Multiset").AsType(), [elem]);
        }
        case Map(key, value) => {
          var keyType := GenType(key, genTypeContext.(forTraitParents := false));
          var valueType := GenType(value, genTypeContext);
          s := R.TypeApp(R.dafny_runtime.MSel("Map").AsType(), [keyType, valueType]);
        }
        case MapBuilder(key, value) => {
          var keyType := GenType(key, genTypeContext.(forTraitParents := false));
          var valueType := GenType(value, genTypeContext);
          s := R.TypeApp(R.dafny_runtime.MSel("MapBuilder").AsType(), [keyType, valueType]);
        }
        case SetBuilder(elem) => {
          var elemType := GenType(elem, genTypeContext.(forTraitParents := false));
          s := R.TypeApp(R.dafny_runtime.MSel("SetBuilder").AsType(), [elemType]);
        }
        case Arrow(args, result) => {
          var argTypes := [];
          var i := 0;
          while i < |args| {

            var generated := GenType(args[i], genTypeContext.(forTraitParents := false));
            argTypes := argTypes + [R.Borrowed(generated)];
            i := i + 1;
          }

          var resultType := GenType(result, GenTypeContext.default());
          s :=
            R.Rc(R.DynType(R.FnType(argTypes, resultType)));
        }
        case TypeArg(Ident(name)) => s := R.TIdentifier(escapeName(name));
        case Primitive(p) => {
          match p {
            case Int => s := R.dafny_runtime.MSel("DafnyInt").AsType();
            case Real => s := R.dafny_runtime.MSel("BigRational").AsType();
            case String => s := R.TypeApp(R.dafny_runtime.MSel("Sequence").AsType(),
                                          [R.dafny_runtime.MSel(DafnyChar).AsType()]);
            case Bool => s := R.Type.Bool;
            case Char => s := R.dafny_runtime.MSel(DafnyChar).AsType();
          }
        }
        case Passthrough(v) => s := R.RawType(v);
      }
    }

    predicate EnclosingIsTrait(tpe: Type) {
      tpe.UserDefined? && tpe.resolved.kind.Trait?
    }

    method GenClassImplBody(body: seq<ClassItem>, forTrait: bool, enclosingType: Type, enclosingTypeParams: seq<Type>)
      returns (s: seq<R.ImplMember>, traitBodies: map<seq<Ident>, seq<R.ImplMember>>)
      modifies this
    {
      s := [];
      traitBodies := map[];

      for i := 0 to |body| {
        match body[i] {
          case Method(m) => {
            match m.overridingPath {
              case Some(p) => {
                var existing: seq<R.ImplMember> := [];
                if p in traitBodies {
                  existing := traitBodies[p];
                }
                if |m.typeParams| > 0 && EnclosingIsTrait(enclosingType) {
                  error := Some("Error: Rust does not support method with generic type parameters in traits");
                }

                var genMethod := GenMethod(m, true, enclosingType, enclosingTypeParams);
                existing := existing + [genMethod];

                traitBodies := traitBodies + map[p := existing];
              }
              case None => {
                var generated := GenMethod(m, forTrait, enclosingType, enclosingTypeParams);
                s := s + [generated];
              }
            }
          }
        }
      }
    }

    // Transform DAST formals to Rust formals
    method GenParams(params: seq<Formal>, forLambda: bool := false) returns (s: seq<R.Formal>)
      ensures |s| == |params|
    {
      s := [];
      for i := 0 to |params| invariant |s| == i && i <= |params| {
        var param := params[i];
        var paramType := GenType(param.typ, GenTypeContext.default());
        if (!paramType.CanReadWithoutClone() || forLambda) && AttributeOwned !in param.attributes {
          paramType := R.Borrowed(paramType);
        }
        s := s + [R.Formal(escapeVar(param.name), paramType)];
      }
    }

    method GenMethod(m: Method, forTrait: bool, enclosingType: Type, enclosingTypeParams: seq<Type>) returns (s: R.ImplMember)
      modifies this
    {
      var params: seq<R.Formal> := GenParams(m.params);
      var paramNames := [];
      var paramTypes := map[];
      for paramI := 0 to |m.params| {
        var dafny_formal := m.params[paramI];
        var formal := params[paramI];
        var name := formal.name;
        paramNames := paramNames + [name];
        paramTypes := paramTypes[name := formal.tpe];
      }
      var fnName := escapeName(m.name);

      var selfIdent := NoSelf;

      if (!m.isStatic) {
        var selfId := "self";
        if m.outVarsAreUninitFieldsToAssign {
          // Constructors take a raw pointer, which is not accepted as a self type in Rust
          selfId := "this";
        }
        var instanceType := match enclosingType {
          case UserDefined(r) =>
            UserDefined(r.(typeArgs := enclosingTypeParams))
          case _ => enclosingType
        };
        if (forTrait) {
<<<<<<< HEAD
          var selfFormal := if m.wasFunction then R.Formal.selfBorrowed else R.Formal.selfBorrowedMut;
=======
          // Mutability is required when not using raw pointers, even for functione, because
          // --release optimisations sometimes removes the code to increment the reference counting on upcasting
          var selfFormal := if m.wasFunction && pointerType.Raw? then R.Formal.selfBorrowed else R.Formal.selfBorrowedMut;
>>>>>>> 5a42b5ad
          params := [selfFormal] + params;
        } else {
          var tpe := GenType(instanceType, GenTypeContext.default());
          if selfId == "this" {
            if pointerType.RcMut? {
              tpe := R.Borrowed(tpe);
            }
            // For raw pointers, no borrowing is necessary, because it implements the Copy type
          } else if selfId == "self" {
            if tpe.IsObjectOrPointer() { // For classes and traits
<<<<<<< HEAD
              if m.wasFunction {
=======
              if m.wasFunction && pointerType.Raw? {
>>>>>>> 5a42b5ad
                tpe := R.SelfBorrowed;
              } else {
                tpe := R.SelfBorrowedMut;
              }
            } else { // For Rc-defined datatypes
              if enclosingType.UserDefined? && enclosingType.resolved.kind.Datatype?
                 && IsRcWrapped(enclosingType.resolved.attributes) {
                tpe := R.Borrowed(R.Rc(R.SelfOwned));
              } else { // For raw-defined datatypes, newtypes
                tpe := R.Borrowed(R.SelfOwned);
              }
            }
          }
          params := [R.Formal(selfId, tpe)] + params;
        }
        selfIdent := ThisTyped(selfId, instanceType);
      }

      // TODO: Use mut instead of a tuple for the API of multiple output parameters
      var retTypeArgs := [];
      //var retType := if |m.outTypes| != 1 then "(" else "";

      var typeI := 0;
      while typeI < |m.outTypes| {
        var typeExpr := GenType(m.outTypes[typeI], GenTypeContext.default());
        retTypeArgs := retTypeArgs + [typeExpr];

        typeI := typeI + 1;
      }

      var visibility := if forTrait then R.PRIV else R.PUB;

      var typeParamsFiltered := [];
      for typeParamI := 0 to |m.typeParams| {
        var typeParam := m.typeParams[typeParamI];
        if !(TypeArg(typeParam.name) in enclosingTypeParams) {
          typeParamsFiltered := typeParamsFiltered + [typeParam];
        }
      }

      var typeParams: seq<R.TypeParamDecl> := [];

      if (|typeParamsFiltered| > 0) {
        for i := 0 to |typeParamsFiltered| {
          var typeArg, rTypeParamDecl := GenTypeParam(typeParamsFiltered[i]);
          rTypeParamDecl := rTypeParamDecl.(constraints := rTypeParamDecl.constraints);
          typeParams := typeParams + [rTypeParamDecl];
        }
      }

      var fBody: Option<R.Expr>;
      var env: Environment;
      var preBody := R.RawExpr("");
      var preAssignNames: seq<string> := [];
      var preAssignTypes: map<string, R.Type> := map[];

      if m.hasBody {
        var earlyReturn: Option<seq<string>> := None;
        match m.outVars {
          case Some(outVars) => {
            if m.outVarsAreUninitFieldsToAssign {
              earlyReturn := Some([]);
              for outI := 0 to |outVars| {
                var outVar := outVars[outI];
                var outName := escapeVar(outVar);
                var tracker_name := AddAssignedPrefix(outName);
                preAssignNames := preAssignNames + [tracker_name];
                preAssignTypes := preAssignTypes[tracker_name := R.Type.Bool];

                preBody := preBody.Then(R.DeclareVar(R.MUT, tracker_name, Some(R.Type.Bool), Some(R.LiteralBool(false))));
              }
            } else {
              var tupleArgs := [];
              assume {:axiom} |m.outTypes| == |outVars|;

              for outI := 0 to |outVars| {
                var outVar := outVars[outI];
                var outType := GenType(m.outTypes[outI], GenTypeContext.default());
                var outName := escapeVar(outVar);
                paramNames := paramNames + [outName];
                var outMaybeType := if outType.CanReadWithoutClone() then outType else R.MaybePlaceboType(outType);
                paramTypes := paramTypes[outName := outMaybeType];

                tupleArgs := tupleArgs + [outName];
              }
              earlyReturn := Some(tupleArgs);
            }
          }
          case None => {}
        }
        env := Environment(preAssignNames + paramNames, preAssignTypes + paramTypes);

        var body, _, _ := GenStmts(m.body, selfIdent, env, true, earlyReturn);

        fBody := Some(preBody.Then(body));
      } else {
        env := Environment(paramNames, paramTypes);
        fBody := None;
      }
      s := R.FnDecl(
        visibility,
        R.Fn(
          fnName,
          typeParams,
          params,
          Some(if |retTypeArgs| == 1 then retTypeArgs[0] else R.TupleType(retTypeArgs)),
          "",
          fBody
        )
      );
    }

    method GenStmts(stmts: seq<Statement>, selfIdent: SelfInfo, env: Environment, isLast: bool, earlyReturn: Option<seq<string>>)
      returns (generated: R.Expr, readIdents: set<string>, newEnv: Environment)
      decreases stmts, 1, 0
      modifies this
    {
      generated := R.RawExpr("");
      var declarations := {};
      readIdents := {};
      var i := 0;
      newEnv := env;
      ghost var oldStmts := stmts;
      var stmts := stmts; // Make it mutable
      while i < |stmts| {
        var stmt := stmts[i];
        // Avoid lazy initialization if it is not necessary
        match stmt {
          case DeclareVar(name, optType, None) =>
            if i + 1 < |stmts| {
              match stmts[i + 1] {
                case Assign(Ident(name2), rhs) =>
                  if name2 == name {
                    stmts := stmts[0..i] + [DeclareVar(name, optType, Some(rhs))] + stmts[i+2..];
                    stmt := stmts[i];
                  }
                case _ =>
              }
            }
          case _ =>

        }
        assume {:axiom} stmt in oldStmts;
        var stmtExpr, recIdents, newEnv2 := GenStmt(stmt, selfIdent, newEnv, isLast && (i == |stmts| - 1), earlyReturn);
        newEnv := newEnv2;

        match stmt {
          case DeclareVar(name, _, _) => {
            declarations := declarations + {escapeVar(name)};
          }
          case _ => {}
        }
        readIdents := readIdents + (recIdents - declarations);
        generated := generated.Then(stmtExpr);

        i := i + 1;
        if stmtExpr.Return? { // The rest of statements is unreachable
          break;
        }
      }
    }

    method GenAssignLhs(lhs: AssignLhs, rhs: R.Expr, selfIdent: SelfInfo, env: Environment) returns (generated: R.Expr, needsIIFE: bool, readIdents: set<string>, newEnv: Environment)
      decreases lhs, 1
      modifies this
    {
      newEnv := env;
      match lhs {
        case Ident(id) => {
          var idRust := escapeVar(id);
          if env.IsBorrowed(idRust) || env.IsBorrowedMut(idRust) {
            generated := R.AssignVar("*" + idRust, rhs);
          } else {
            generated := R.AssignVar(idRust, rhs);
          }

          readIdents := {idRust};
          needsIIFE := false;
        }

        case Select(on, field) => {
          var fieldName := escapeVar(field);
          var onExpr, onOwned, recIdents := GenExpr(on, selfIdent, env, OwnershipAutoBorrowed);

          match onExpr { // Particular case of the constructor, we don't want the previous value to be dropped if it's assigned the first time
            case Call(Select(Identifier("this"), "clone"), _)
              | Identifier("this")
              | UnaryOp("&", Identifier("this"), _) =>
              var isAssignedVar := AddAssignedPrefix(fieldName);
              if isAssignedVar in newEnv.names {
                generated := R.dafny_runtime.MSel(update_field_uninit_macro).AsExpr().Apply(
                  [ thisInConstructor,
                    R.Identifier(fieldName),
                    R.Identifier(isAssignedVar),
                    rhs]);
                newEnv := newEnv.RemoveAssigned(isAssignedVar);
              } else {
                // Already assigned, safe to override
                generated := R.Assign(Some(R.SelectMember(modify_macro.Apply1(thisInConstructor), fieldName)), rhs);
              }
            case _ =>
              if onExpr != R.Identifier("self") {
                onExpr := modify_macro.Apply1(onExpr);
              }
              generated :=
                R.AssignMember(onExpr, fieldName, rhs);
          }
          readIdents := recIdents;
          needsIIFE := false;
        }

        case Index(on, indices) => {
          // Retrieve the pointer to the array
          var onExpr, onOwned, recIdents := GenExpr(on, selfIdent, env, OwnershipAutoBorrowed);
          readIdents := recIdents;

          onExpr := modify_macro.Apply1(onExpr);

          var r := R.RawExpr("");

          var indicesExpr := [];
          for i := 0 to |indices| {
            var idx, _, recIdentsIdx := GenExpr(indices[i], selfIdent, env, OwnershipOwned);
            var varName := "__idx" + Strings.OfNat(i);
            indicesExpr := indicesExpr + [R.Identifier(varName)];
            r := r.Then(
              R.DeclareVar(
                R.CONST, varName, None,
                Some(
                  R.IntoUsize(idx))));
            readIdents := readIdents + recIdentsIdx;
          }

          if |indices| > 1 { // Multi-dimensional arrays
            onExpr := onExpr.Sel("data");
          }

          generated := r.Then(R.Assign(Some(R.Index(onExpr, indicesExpr)), rhs));
          needsIIFE := true;
        }
      }
    }

    method GenStmt(stmt: Statement, selfIdent: SelfInfo, env: Environment, isLast: bool, earlyReturn: Option<seq<string>>) returns (generated: R.Expr, readIdents: set<string>, newEnv: Environment)
      decreases stmt, 1, 1
      modifies this
    {
      match stmt {
        case ConstructorNewSeparator(fields) => {
          generated := R.RawExpr("");
          readIdents := {};
          newEnv := env;
          for i := 0 to |fields| {
            var field := fields[i];
            var fieldName := escapeVar(field.name);
            var fieldTyp := GenType(field.typ, GenTypeContext.default());
            var isAssignedVar := AddAssignedPrefix(fieldName);
            if isAssignedVar in newEnv.names {
              assume {:axiom} InitializationValue(field.typ) < stmt; // Needed for termination
              var rhs, _, _ := GenExpr(InitializationValue(field.typ), selfIdent, env, OwnershipOwned);
              readIdents := readIdents + {isAssignedVar};
              generated := generated.Then(R.dafny_runtime.MSel(update_field_if_uninit_macro).AsExpr().Apply([
                                                                                                              R.Identifier("this"), R.Identifier(fieldName), R.Identifier(isAssignedVar), rhs]));
              newEnv := newEnv.RemoveAssigned(isAssignedVar);
            }
          }
        }
        case DeclareVar(name, typ, Some(expression)) => {
          var tpe := GenType(typ, GenTypeContext.default());
          var varName := escapeVar(name);
          var hasCopySemantics := tpe.CanReadWithoutClone();
          if expression.InitializationValue? && !hasCopySemantics {
            generated := R.DeclareVar(R.MUT, varName, None, Some(R.MaybePlaceboPath.AsExpr().ApplyType1(tpe).FSel("new").Apply([])));
            readIdents := {};
            newEnv := env.AddAssigned(varName, R.MaybePlaceboType(tpe));
          } else {
            var expr, recIdents;
            if expression.InitializationValue? &&
               tpe.IsObjectOrPointer() {
              expr := tpe.ToNullExpr();
              recIdents := {};
            } else {
              var exprOwnership;
              expr, exprOwnership, recIdents := GenExpr(expression, selfIdent, env, OwnershipOwned);
            }
            readIdents := recIdents;
            tpe := if expression.NewUninitArray? then tpe.TypeAtInitialization() else tpe;
            generated := R.DeclareVar(R.MUT, varName, Some(tpe), Some(expr));
            newEnv := env.AddAssigned(varName, tpe);
          }
        }
        case DeclareVar(name, typ, None) => {
          var newStmt := DeclareVar(name, typ, Some(InitializationValue(typ)));
          assume {:axiom} newStmt < stmt;
          generated, readIdents, newEnv := GenStmt(newStmt, selfIdent, env, isLast, earlyReturn);
        }
        case Assign(lhs, expression) => {
          var exprGen, _, exprIdents := GenExpr(expression, selfIdent, env, OwnershipOwned);
          if lhs.Ident? {
            var rustId := escapeVar(lhs.ident);
            var tpe := env.GetType(rustId);
            if tpe.Some? && tpe.value.ExtractMaybePlacebo().Some? {
              exprGen := R.MaybePlacebo(exprGen);
            }
          }
          if lhs.Index? && lhs.expr.Ident? {
            var rustId := escapeVar(lhs.expr.name);
            var tpe := env.GetType(rustId);
            if tpe.Some? && tpe.value.ExtractMaybeUninitArrayElement().Some? {
              exprGen := R.MaybeUninitNew(exprGen);
            }
          }
          var lhsGen, needsIIFE, recIdents, resEnv := GenAssignLhs(lhs, exprGen, selfIdent, env);
          generated := lhsGen;
          newEnv := resEnv;

          if needsIIFE {
            generated := R.Block(generated);
          }
          readIdents := recIdents + exprIdents;
        }
        case If(cond, thnDafny, elsDafny) => {
          var cond, _, recIdents := GenExpr(cond, selfIdent, env, OwnershipOwned);
          var condString := cond.ToString(IND);

          readIdents := recIdents;
          var thn, thnIdents, thnEnv := GenStmts(thnDafny, selfIdent, env, isLast, earlyReturn);
          readIdents := readIdents + thnIdents;
          var els, elsIdents, elsEnv := GenStmts(elsDafny, selfIdent, env, isLast, earlyReturn);
          readIdents := readIdents + elsIdents;
          newEnv := env;
          generated := R.IfExpr(cond, thn, els);
        }
        case Labeled(lbl, body) => {
          var body, bodyIdents, env2 := GenStmts(body, selfIdent, env, isLast, earlyReturn);
          readIdents := bodyIdents;
          generated := R.Labelled("label_" + lbl, R.Loop(None, R.StmtExpr(body, R.Break(None))));
          newEnv := env;
        }
        case While(cond, body) => {
          var cond, _, recIdents := GenExpr(cond, selfIdent, env, OwnershipOwned);
          readIdents := recIdents;

          var bodyExpr, bodyIdents, bodyEnv := GenStmts(body, selfIdent, env, false, earlyReturn);

          newEnv := env;
          readIdents := readIdents + bodyIdents;
          generated := R.Loop(Some(cond), bodyExpr);
        }
        case Foreach(boundName, boundType, overExpr, body) => {
          // Variables are usually owned, so we request OwnershipOwned here although it's for each variable.
          var over, _, recIdents := GenExpr(overExpr, selfIdent, env, OwnershipOwned);
          if overExpr.MapBoundedPool? || overExpr.SetBoundedPool? {
            over := over.Sel("cloned").Apply([]);
          }

          var boundTpe := GenType(boundType, GenTypeContext.default());

          readIdents := recIdents;
          var boundRName: string := escapeVar(boundName);
          var bodyExpr, bodyIdents, bodyEnv := GenStmts(body, selfIdent, env.AddAssigned(boundRName, boundTpe), false, earlyReturn);
          readIdents := readIdents + bodyIdents - {boundRName};
          newEnv := env;
          generated := R.For(boundRName, over, bodyExpr);
        }
        case Break(toLabel) => {
          match toLabel {
            case Some(lbl) => {
              generated := R.Break(Some("label_" + lbl));
            }
            case None => {
              generated := R.Break(None);
            }
          }
          readIdents := {};
          newEnv := env;
        }
        case TailRecursive(body) => {
          // clone the parameters to make them mutable
          generated := R.RawExpr("");

          if selfIdent != NoSelf {
            var selfClone, _, _ := GenIdent(selfIdent.rSelfName, selfIdent, Environment.Empty(), OwnershipOwned);
            generated := generated.Then(R.DeclareVar(R.MUT, "_this", None, Some(selfClone)));
          }
          newEnv := env;
          var loopBegin := R.RawExpr("");
          for paramI := 0 to |env.names| {
            var param := env.names[paramI];
            if param == "_accumulator" {
              continue; // This is an already mutable variable handled by SinglePassCodeGenerator
            }
            var paramInit, _, _ := GenIdent(param, selfIdent, env, OwnershipOwned);
            var recVar := TailRecursionPrefix + Strings.OfNat(paramI);
            generated := generated.Then(R.DeclareVar(R.MUT, recVar, None, Some(paramInit)));
            if param in env.types {
              // We made the input type owned by the variable.
              // so we can remove borrow annotations.
              var declaredType := env.types[param].ToOwned();
              newEnv := newEnv.AddAssigned(param, declaredType);
              newEnv := newEnv.AddAssigned(recVar, declaredType);
            }
            // Redeclare the input parameter, take ownership of the recursive value
            loopBegin := loopBegin.Then(R.DeclareVar(R.CONST, param, None, Some(R.Identifier(recVar))));
          }
          var bodyExpr, bodyIdents, bodyEnv := GenStmts(body, if selfIdent != NoSelf then ThisTyped("_this", selfIdent.dafnyType) else NoSelf, newEnv, false, earlyReturn);
          readIdents := bodyIdents;
          generated := generated.Then(
            R.Labelled("TAIL_CALL_START",
                       R.Loop(None,
                              loopBegin.Then(bodyExpr))));
        }
        case JumpTailCallStart() => {
          generated := R.Continue(Some("TAIL_CALL_START"));
          readIdents := {};
          newEnv := env;
        }
        case Call(on, name, typeArgs, args, maybeOutVars) => {
          assume {:axiom} (if |args| > 0 then args[0] else Expression.Tuple([])) < stmt;
          var argExprs, recIdents, typeExprs, fullNameQualifier := GenArgs(None, selfIdent, name, typeArgs, args, env);
          readIdents := recIdents;

          match fullNameQualifier {
            // Trait calls are fully specified as we can't guarantee traits will be in context
            case Some(ResolvedType(path, onTypeArgs, base, _, _, _)) =>
              var fullPath := GenPathExpr(path);
              var onTypeExprs := GenTypeArgs(onTypeArgs, GenTypeContext.default());
              var onExpr, recOwnership, recIdents;
              if base.Trait? || base.Class? {
                onExpr, recOwnership, recIdents := GenExpr(on, selfIdent, env, OwnershipOwned);
                onExpr := modify_macro.Apply1(onExpr);
                readIdents := readIdents + recIdents;
              } else {
                onExpr, recOwnership, recIdents := GenExpr(on, selfIdent, env, OwnershipBorrowedMut);
                readIdents := readIdents + recIdents;
              }
              generated := fullPath.ApplyType(onTypeExprs).FSel(escapeName(name.name)).ApplyType(typeExprs).Apply([onExpr] + argExprs);
            case _ => // Infix call on.name(args)
              var onExpr, _, enclosingIdents := GenExpr(on, selfIdent, env, OwnershipAutoBorrowed);
              readIdents := readIdents + enclosingIdents;
              var renderedName := GetMethodName(on, name);
              match on {
                case Companion(_, _) | ExternCompanion(_) => {
                  onExpr := onExpr.FSel(renderedName);
                }
                case _ => {
                  if onExpr != R.self { // Self has the reference type already
                    match name {
                      case CallName(_, Some(tpe), _, _, _) =>
                        var typ := GenType(tpe, GenTypeContext.default());
                        if typ.IsObjectOrPointer() && onExpr != R.Identifier("self") {
                          onExpr := modify_macro.Apply1(onExpr);
                        }
                      case _ =>
                    }
                  }
                  onExpr := onExpr.Sel(renderedName);
                }
              }
              generated := onExpr.ApplyType(typeExprs).Apply(argExprs);
          }

          if maybeOutVars.Some? && |maybeOutVars.value| == 1 {
            var outVar := escapeVar(maybeOutVars.value[0]);
            if !env.CanReadWithoutClone(outVar) {
              generated := R.MaybePlacebo(generated);
            }
            generated := R.AssignVar(outVar, generated);
          } else if maybeOutVars.None? || |maybeOutVars.value| == 0 {
            // Nothing to do here.
          } else { // Multiple variables
            var tmpVar := "_x";
            var tmpId := R.Identifier(tmpVar);
            generated := R.DeclareVar(R.CONST, tmpVar, None, Some(generated));
            // We emit assignment to each receiver depending on its type, if it could be a placebo or not.
            var outVars := maybeOutVars.value;
            for outI := 0 to |outVars| {
              var outVar := escapeVar(outVars[outI]);
              var rhs := tmpId.Sel(Strings.OfNat(outI));
              if !env.CanReadWithoutClone(outVar) {
                rhs := R.MaybePlacebo(rhs);
              }
              generated := generated.Then(R.AssignVar(outVar, rhs));
            }
          }
          newEnv := env;
        }
        case Return(exprDafny) => {
          var expr, _, recIdents := GenExpr(exprDafny, selfIdent, env, OwnershipOwned);
          readIdents := recIdents;

          if isLast {
            generated := expr;
          } else {
            generated := R.Return(Some(expr));
          }
          newEnv := env;
        }
        case EarlyReturn() => {

          match earlyReturn {
            case None =>
              generated := R.Return(None);
            case Some(rustIdents) =>
              var tupleArgs := [];
              for i := 0 to |rustIdents| {
                var rIdent, _, _ := GenIdent(rustIdents[i], selfIdent, env, OwnershipOwned);
                tupleArgs := tupleArgs + [rIdent];
              }
              if |tupleArgs| == 1 {
                generated := R.Return(Some(tupleArgs[0]));
              } else {
                generated := R.Return(Some(R.Tuple(tupleArgs)));
              }
          }
          readIdents := {};
          newEnv := env;
        }
        case Halt() => {
          generated := R.Identifier("panic!").Apply1(R.LiteralString("Halt", false, false));
          readIdents := {};
          newEnv := env;
        }
        case Print(e) => {
          var printedExpr, recOwnership, recIdents := GenExpr(e, selfIdent, env, OwnershipBorrowed);
          generated := R.Identifier("print!").Apply([R.LiteralString("{}", false, false),
                                                     R.dafny_runtime.MSel("DafnyPrintWrapper").AsExpr().Apply1(printedExpr)]);
          readIdents := recIdents;
          newEnv := env;
        }
      }
    }

    static const OpTable: map<BinOp, string> :=
      map[
        Mod() := "%",
        And() := "&&",
        Or() := "||",
        Div() := "/",
        Lt() := "<",
        LtChar() := "<",
        Plus() := "+",
        Minus() := "-",
        Times() := "*",
        BitwiseAnd() := "&",
        BitwiseOr() := "|",
        BitwiseXor() := "^",
        BitwiseShiftRight() := ">>",
        BitwiseShiftLeft() := "<<"
      ]

    static function NewtypeRangeToRustType(range: NewtypeRange)
      : Option<R.Type> {
      match range {
        case NoRange() => None
        case U8() => Some(R.Type.U8)
        case U16() => Some(R.Type.U16)
        case U32() => Some(R.Type.U32)
        case U64() => Some(R.Type.U64)
        case U128() => Some(R.Type.U128)
        case I8() => Some(R.Type.I8)
        case I16() => Some(R.Type.I16)
        case I32() => Some(R.Type.I32)
        case I64() => Some(R.Type.I64)
        case I128() => Some(R.Type.I128)
        case _ => None
      }
    }

    method FromOwned(r: R.Expr, expectedOwnership: Ownership)
      returns (out: R.Expr, resultingOwnership: Ownership)
      ensures resultingOwnership != OwnershipAutoBorrowed
      ensures expectedOwnership != OwnershipAutoBorrowed
              ==> resultingOwnership == expectedOwnership
      ensures OwnershipGuarantee(expectedOwnership, resultingOwnership)
    {
      if expectedOwnership == OwnershipOwnedBox {
        out := R.BoxNew(r);
        resultingOwnership := OwnershipOwnedBox;
      } else if expectedOwnership == OwnershipOwned || expectedOwnership == OwnershipAutoBorrowed {
        out := r;
        resultingOwnership := OwnershipOwned;
      } else if expectedOwnership == OwnershipBorrowed {
        out := R.Borrow(r);
        resultingOwnership := OwnershipBorrowed;
      } else {
        assert expectedOwnership == OwnershipBorrowedMut;
        out := modify_macro.Apply1(R.RawExpr(r.ToString("") + "/*TODO: Conversion from Borrowed or BorrowedMut to BorrowedMut*/"));
        resultingOwnership := OwnershipBorrowedMut;
      }
    }

    method FromOwnership(r: R.Expr, ownership: Ownership, expectedOwnership: Ownership)
      returns (out: R.Expr, resultingOwnership: Ownership)
      requires ownership != OwnershipAutoBorrowed
      ensures OwnershipGuarantee(expectedOwnership, resultingOwnership)
    {
      if ownership == expectedOwnership {
        out := r;
        resultingOwnership := expectedOwnership;
        return;
      }
      if ownership == OwnershipOwned {
        out, resultingOwnership := FromOwned(r, expectedOwnership);
        return;
      } else if ownership == OwnershipOwnedBox {
        out, resultingOwnership := FromOwned(R.UnaryOp("*", r, Format.UnaryOpFormat.NoFormat), expectedOwnership);
      } else if ownership == OwnershipBorrowed || ownership == OwnershipBorrowedMut {
        if expectedOwnership == OwnershipOwned{
          resultingOwnership := OwnershipOwned;
          out := r.Clone();
        } else if expectedOwnership == OwnershipOwnedBox {
          resultingOwnership := OwnershipOwnedBox;
          out := R.BoxNew(r.Clone());
        } else if expectedOwnership == ownership
                  || expectedOwnership == OwnershipAutoBorrowed {
          resultingOwnership := ownership;
          out := r;
        } else if expectedOwnership == OwnershipBorrowed
                  && ownership == OwnershipBorrowedMut {
          resultingOwnership := OwnershipBorrowed;
          out := r;
        } else {
          assert expectedOwnership == OwnershipBorrowedMut;
          resultingOwnership := OwnershipBorrowedMut;
          out := R.BorrowMut(r); // Not sure if it will ever happen
        }
      } else {
        assert false;
      }
    }

    static predicate OwnershipGuarantee(expectedOwnership: Ownership, resultingOwnership: Ownership) {
      && (expectedOwnership != OwnershipAutoBorrowed ==>
            resultingOwnership == expectedOwnership)
      && resultingOwnership != OwnershipAutoBorrowed // We know what's going on
    }

    method GenExprLiteral(
      e: Expression,
      selfIdent: SelfInfo,
      env: Environment,
      expectedOwnership: Ownership
    ) returns (r: R.Expr, resultingOwnership: Ownership, readIdents: set<string>)
      requires e.Literal?
      modifies this
      ensures OwnershipGuarantee(expectedOwnership, resultingOwnership)
      decreases e, 0
    {
      match e {
        case Literal(BoolLiteral(b)) => {
          r, resultingOwnership :=
            FromOwned(R.LiteralBool(b), expectedOwnership);
          readIdents := {};
          return;
        }
        case Literal(IntLiteral(i, t)) => {
          match t {
            case Primitive(Int) => {
              if |i| <= 4 {
                r := R.dafny_runtime.MSel("int!").AsExpr().Apply1(R.LiteralInt(i));
              } else {
                r := R.dafny_runtime.MSel("int!").AsExpr().Apply1(
                  R.LiteralString(i, binary := true, verbatim := false));
              }
            }
            case o => {
              var genType := GenType(o, GenTypeContext.default());
              r := R.TypeAscription(R.RawExpr(i), genType);
            }
          }
          r, resultingOwnership := FromOwned(r, expectedOwnership);
          readIdents := {};
          return;
        }
        case Literal(DecLiteral(n, d, t)) => {
          match t {
            case Primitive(Real) => {
              r := R.RcNew(R.RawExpr("::dafny_runtime::BigRational::new(::dafny_runtime::BigInt::parse_bytes(b\"" + n + "\", 10).unwrap(), ::dafny_runtime::BigInt::parse_bytes(b\"" + d + "\", 10).unwrap())"));
            }
            case o => {
              var genType := GenType(o, GenTypeContext.default());
              r := R.TypeAscription(R.RawExpr("(" + n + ".0 / " + d + ".0" + ")"), genType);
            }
          }

          r, resultingOwnership := FromOwned(r, expectedOwnership);
          readIdents := {};
          return;
        }
        case Literal(StringLiteral(l, verbatim)) => {
          r := R.dafny_runtime.MSel(string_of).AsExpr().Apply1(R.LiteralString(l, binary := false, verbatim := verbatim));
          r, resultingOwnership := FromOwned(r, expectedOwnership);
          readIdents := {};
          return;
        }
        case Literal(CharLiteralUTF16(c)) => {
          r := R.LiteralInt(Strings.OfNat(c));
          r := R.TypeAscription(r, R.U16);
          r := R.dafny_runtime.MSel(DafnyChar).AsExpr().Apply1(r);
          r, resultingOwnership := FromOwned(r, expectedOwnership);
          readIdents := {};
          return;
        }
        case Literal(CharLiteral(c)) => {
          r := R.LiteralInt(Strings.OfNat(c as nat));
          if !charType.UTF32? {
            r := R.TypeAscription(r, R.U16);
          } else {
            r :=
              R.global.MSel("std").MSel("primitive")
              .MSel("char").FSel("from_u32")
              .Apply1(r).Sel("unwrap").Apply([]);
          }
          r := R.dafny_runtime.MSel(DafnyChar).AsExpr().Apply1(r);
          r, resultingOwnership := FromOwned(r, expectedOwnership);
          readIdents := {};
          return;
        }
        case Literal(Null(tpe)) => {
          var tpeGen := GenType(tpe, GenTypeContext.default());
<<<<<<< HEAD
          if ObjectType.RawPointers? {
            r := R.dafny_runtime.MSel("Ptr").AsExpr().FSel("null").Apply([]);
=======
          if pointerType.Raw? {
            r := R.std.MSel("ptr").FSel("null_mut");
>>>>>>> 5a42b5ad
          } else {
            r := R.TypeAscription(R.dafny_runtime.MSel("Object").AsExpr().Apply1(R.RawExpr("None")), tpeGen);
          }
          r, resultingOwnership := FromOwned(r, expectedOwnership);
          readIdents := {};
          return;
        }
      }
    }

    method GenExprBinary(
      e: Expression,
      selfIdent: SelfInfo,
      env: Environment,
      expectedOwnership: Ownership
    ) returns (r: R.Expr, resultingOwnership: Ownership, readIdents: set<string>)
      requires e.BinOp?
      modifies this
      ensures OwnershipGuarantee(expectedOwnership, resultingOwnership)
      decreases e, 0
    {
      var BinOp(op, lExpr, rExpr, format) := e;
      var becomesLeftCallsRight := match op {
        case SetMerge()
          | SetSubtraction()
          | SetIntersection()
          | SetDisjoint()
          | MapMerge()
          | MapSubtraction()
          | MultisetMerge()
          | MultisetSubtraction()
          | MultisetIntersection()
          | MultisetDisjoint()
          | Concat()
          => true
        case _ => false
      };
      var becomesRightCallsLeft := match op {
        case In() => true
        case _ => false
      };
      var becomesCallLeftRight := match op {
        case Eq(true) => false
        case SetMerge() => true
        case SetSubtraction() => true
        case SetIntersection() => true
        case SetDisjoint() => true
        case MapMerge() => true
        case MapSubtraction() => true
        case MultisetMerge() => true
        case MultisetSubtraction() => true
        case MultisetIntersection() => true
        case MultisetDisjoint() => true
        case Concat() => true
        case _ => false
      };
      var expectedLeftOwnership :=
        if becomesLeftCallsRight then OwnershipAutoBorrowed
        else if becomesRightCallsLeft || becomesCallLeftRight then OwnershipBorrowed
        else OwnershipOwned;
      var expectedRightOwnership :=
        if becomesLeftCallsRight || becomesCallLeftRight then OwnershipBorrowed
        else if becomesRightCallsLeft then OwnershipAutoBorrowed
        else OwnershipOwned;
      var left, _, recIdentsL := GenExpr(lExpr, selfIdent, env, expectedLeftOwnership);
      var right, _, recIdentsR := GenExpr(rExpr, selfIdent, env, expectedRightOwnership);

      match op {
        case In() => {
          r := right.Sel("contains").Apply1(left);
        }
        case SeqProperPrefix() =>
          r := R.BinaryOp("<", left, right, format);
        case SeqPrefix() =>
          r := R.BinaryOp("<=", left, right, format);
        case SetMerge() => {
          r := left.Sel("merge").Apply1(right);
        }
        case SetSubtraction() => {
          r := left.Sel("subtract").Apply1(right);
        }
        case SetIntersection() => {
          r := left.Sel("intersect").Apply1(right);
        }
        case Subset() => {
          r := R.BinaryOp("<=", left, right, format);
        }
        case ProperSubset() => {
          r := R.BinaryOp("<", left, right, format);
        }
        case SetDisjoint() => {
          r := left.Sel("disjoint").Apply1(right);
        }
        case MapMerge() => {
          r := left.Sel("merge").Apply1(right);
        }
        case MapSubtraction() => {
          r := left.Sel("subtract").Apply1(right);
        }
        case MultisetMerge() => {
          r := left.Sel("merge").Apply1(right);
        }
        case MultisetSubtraction() => {
          r := left.Sel("subtract").Apply1(right);
        }
        case MultisetIntersection() => {
          r := left.Sel("intersect").Apply1(right);
        }
        case Submultiset() => {
          r := R.BinaryOp("<=", left, right, format);
        }
        case ProperSubmultiset() => {
          r := R.BinaryOp("<", left, right, format);
        }
        case MultisetDisjoint() => {
          r := left.Sel("disjoint").Apply1(right);
        }
        case Concat() => {
          r := left.Sel("concat").Apply1(right);
        }
        case _ => {

          if op in OpTable {
            r := R.Expr.BinaryOp(
              OpTable[op],
              left,
              right,
              format);
          } else {
            match op {
              case Eq(referential) => {
                if (referential) {
                  if pointerType.Raw? {
                    error := Some("Cannot compare raw pointers yet - need to wrap them with a structure to ensure they are compared properly");
                    r := R.RawExpr(error.value);
                  } else {
                    r := R.BinaryOp("==", left, right, DAST.Format.BinaryOpFormat.NoFormat());
                  }
                } else {
                  if rExpr.SeqValue? && |rExpr.elements| == 0 {
                    r := R.BinaryOp("==", left.Sel("to_array").Apply([]).Sel("len").Apply([]), R.LiteralInt("0"), DAST.Format.BinaryOpFormat.NoFormat());
                  } else if lExpr.SeqValue? && |lExpr.elements| == 0 {
                    r := R.BinaryOp("==", R.LiteralInt("0"), right.Sel("to_array").Apply([]).Sel("len").Apply([]), DAST.Format.BinaryOpFormat.NoFormat());
                  } else {
                    r := R.BinaryOp("==", left, right, DAST.Format.BinaryOpFormat.NoFormat());
                  }
                }
              }
              case EuclidianDiv() => {
                r := R.RawExpr("::dafny_runtime::euclidian_division").Apply([left, right]);
              }
              case EuclidianMod() => {
                r := R.RawExpr("::dafny_runtime::euclidian_modulo").Apply([left, right]);
              }
              case Passthrough(op) => {
                r := R.Expr.BinaryOp(op, left, right, format);
              }
            }
          }
        }
      }
      r, resultingOwnership := FromOwned(r, expectedOwnership);
      readIdents := recIdentsL + recIdentsR;
      return;
    }

    method GenExprConvertToNewtype(
      e: Expression,
      selfIdent: SelfInfo,
      env: Environment,
      expectedOwnership: Ownership
    ) returns (r: R.Expr, resultingOwnership: Ownership, readIdents: set<string>)
      requires e.Convert?
      requires e.from != e.typ
      requires e.typ.UserDefined? && e.typ.resolved.kind.Newtype?
      modifies this
      ensures OwnershipGuarantee(expectedOwnership, resultingOwnership)
      decreases e, 0, 0
    {
      var Convert(expr, fromTpe, toTpe) := e;
      var UserDefined(ResolvedType(path, typeArgs, Newtype(b, range, erase), _, _, _)) := toTpe;
      var nativeToType := NewtypeRangeToRustType(range);
      if fromTpe == b {
        var recursiveGen, recOwned, recIdents := GenExpr(expr, selfIdent, env, OwnershipOwned);
        readIdents := recIdents;
        match nativeToType {
          case Some(v) =>
            r := R.dafny_runtime.MSel("truncate!").AsExpr().Apply([recursiveGen, R.ExprFromType(v)]);
            r, resultingOwnership := FromOwned(r, expectedOwnership);
          case None =>
            if erase {
              r := recursiveGen;
            } else {
              var rhsType := GenType(toTpe, GenTypeContext.default());
              r := R.RawExpr(rhsType.ToString(IND) + "(" + recursiveGen.ToString(IND) + ")");
            }
            r, resultingOwnership := FromOwnership(r, recOwned, expectedOwnership);
        }
      } else {
        if nativeToType.Some? {
          // Conversion between any newtypes that can be expressed as a native Rust type
          match fromTpe {
            case UserDefined(
              ResolvedType(_, _, Newtype(b0, range0, erase0), attributes0, _, _)) => {
              var nativeFromType := NewtypeRangeToRustType(range0);
              if nativeFromType.Some? {
                var recursiveGen, recOwned, recIdents := GenExpr(expr, selfIdent, env, OwnershipOwned);
                r, resultingOwnership := FromOwnership(R.TypeAscription(recursiveGen, nativeToType.value), recOwned, expectedOwnership);
                readIdents := recIdents;
                return;
              }
            }
            case _ =>
          }
          if fromTpe == Primitive(Char) {
            var recursiveGen, recOwned, recIdents := GenExpr(expr, selfIdent, env, OwnershipOwned);
            r, resultingOwnership := FromOwnership(R.TypeAscription(recursiveGen.Sel("0"), nativeToType.value), recOwned, expectedOwnership);
            readIdents := recIdents;
            return;
          }
        }
        assume {:axiom} Convert(Convert(expr, fromTpe, b), b, toTpe) < e; // make termination go through
        r, resultingOwnership, readIdents := GenExpr(Convert(Convert(expr, fromTpe, b), b, toTpe), selfIdent, env, expectedOwnership);
      }
    }

    method GenExprConvertFromNewtype(
      e: Expression,
      selfIdent: SelfInfo,
      env: Environment,
      expectedOwnership: Ownership
    ) returns (r: R.Expr, resultingOwnership: Ownership, readIdents: set<string>)
      requires e.Convert?
      requires e.from != e.typ
      requires (!e.typ.UserDefined? || !e.typ.resolved.kind.Newtype?)
      requires e.from.UserDefined? && e.from.resolved.kind.Newtype?
      modifies this
      ensures OwnershipGuarantee(expectedOwnership, resultingOwnership)
      decreases e, 0, 0
    {
      var Convert(expr, fromTpe, toTpe) := e;
      var UserDefined(
      ResolvedType(_, _, Newtype(b, range, erase), attributes, _, _)) := fromTpe;
      var nativeFromType := NewtypeRangeToRustType(range);
      if b == toTpe {
        var recursiveGen, recOwned, recIdents := GenExpr(expr, selfIdent, env, OwnershipOwned);
        readIdents := recIdents;
        match nativeFromType {
          case Some(v) =>
            var toTpeRust := GenType(toTpe, GenTypeContext.default());
            r := R.std.MSel("convert").MSel("Into").AsExpr().ApplyType([toTpeRust]).FSel("into").Apply([recursiveGen]);
            r, resultingOwnership := FromOwned(r, expectedOwnership);
          case None =>
            if erase {
              r := recursiveGen;
            } else {
              r := recursiveGen.Sel("0");
            }
            r, resultingOwnership := FromOwnership(r, recOwned, expectedOwnership);
        }
      } else {
        if nativeFromType.Some? {
          // The case where toTpe is a NewType which compiles to a native integer has already been handled.
          if toTpe == Primitive(Char) {
            var recursiveGen, recOwned, recIdents := GenExpr(expr, selfIdent, env, expectedOwnership);
            r, resultingOwnership := FromOwnership(
              R.dafny_runtime.MSel(DafnyChar).AsExpr().Apply1(
                R.TypeAscription(recursiveGen, DafnyCharUnderlying)
              ), recOwned, expectedOwnership);
            readIdents := recIdents;
            return;
          }
        }
        assume {:axiom} Convert(Convert(expr, fromTpe, b), b, toTpe) < e; // make termination go through
        r, resultingOwnership, readIdents := GenExpr(Convert(Convert(expr, fromTpe, b), b, toTpe), selfIdent, env, expectedOwnership);
      }
    }

    predicate IsBuiltinCollection(typ: Type) {
      typ.Seq? || typ.Set? || typ.Map? || typ.Multiset?
    }
    function GetBuiltinCollectionElement(typ: Type): Type
      requires IsBuiltinCollection(typ)
    {
      if typ.Map? then typ.value else typ.element
    }

    predicate SameTypesButDifferentTypeParameters(fromType: Type, fromTpe: R.Type, toType: Type, toTpe: R.Type) {
      && fromTpe.TypeApp?
      && toTpe.TypeApp?
      && fromTpe.baseName == toTpe.baseName
      && fromType.UserDefined?
      && toType.UserDefined?
      && IsSameResolvedTypeAnyArgs(fromType.resolved, toType.resolved)
      && |fromType.resolved.typeArgs|
      == |toType.resolved.typeArgs|
      == |fromTpe.arguments|
      == |toTpe.arguments|
    }

    /* Applies a function to every element of a sequence, returning a Result value (which is a
      failure-compatible type). Returns either a failure, or, if successful at every element,
      the transformed sequence.  */
    function {:opaque} SeqResultToResultSeq<T, E>(xs: seq<Result<T, E>>): (result: Result<seq<T>, E>)
    {
      if |xs| == 0 then Success([])
      else
        var head :- xs[0];
        var tail :- SeqResultToResultSeq(xs[1..]);
        Success([head] + tail)
    }

    function UpcastConversionLambda(fromType: Type, fromTpe: R.Type, toType: Type, toTpe: R.Type, typeParams: map<(R.Type, R.Type), R.Expr>): Result<R.Expr, (Type, R.Type, Type, R.Type, map<(R.Type, R.Type), R.Expr>)>
    {
      if fromTpe == toTpe then
        Success(R.dafny_runtime.MSel("upcast_id").AsExpr().ApplyType([fromTpe]).Apply([]))
      else if fromTpe.IsObjectOrPointer() && toTpe.IsObjectOrPointer() then
        if !toTpe.ObjectOrPointerUnderlying().DynType? then Failure((fromType, fromTpe, toType, toTpe, typeParams)) else
        var fromTpeUnderlying := fromTpe.ObjectOrPointerUnderlying();
        var toTpeUnderlying := toTpe.ObjectOrPointerUnderlying();
        Success(R.dafny_runtime.MSel(upcast).AsExpr().ApplyType([fromTpeUnderlying, toTpeUnderlying]).Apply([]))
      else if (fromTpe, toTpe) in typeParams then
        Success(typeParams[(fromTpe, toTpe)])
      else if fromTpe.IsRc() && toTpe.IsRc() then
        var lambda :- UpcastConversionLambda(fromType, fromTpe.RcUnderlying(), toType, toTpe.RcUnderlying(), typeParams);
        if fromType.Arrow? then
          Success(lambda)
        else
          Success(R.dafny_runtime.MSel("rc_coerce").AsExpr().Apply1(lambda))
      else if SameTypesButDifferentTypeParameters(fromType, fromTpe, toType, toTpe) then
        var indices :=
          if fromType.UserDefined? && fromType.resolved.kind.Datatype? then
            Std.Collections.Seq.Filter(i =>
                                         if 0 <= i < |fromTpe.arguments| then
                                           (0 <= i < |fromType.resolved.kind.variances| ==>
                                              !fromType.resolved.kind.variances[i].Nonvariant?)
                                         else
                                           false
                                      , seq(|fromTpe.arguments|, i => i))
          else
            seq(|fromTpe.arguments|, i => i);
        var lambdas :- SeqResultToResultSeq(
                         seq(|indices|, j requires 0 <= j < |indices| =>
                           var i := indices[j];
                           UpcastConversionLambda(
                             fromType.resolved.typeArgs[i],
                             fromTpe.arguments[i],
                             toType.resolved.typeArgs[i],
                             toTpe.arguments[i],
                             typeParams
                           )));
        Success(R.ExprFromType(fromTpe.baseName).ApplyType(
                  seq(|fromTpe.arguments|, i requires 0 <= i < |fromTpe.arguments| =>
                    fromTpe.arguments[i])
                ).FSel("coerce").Apply(
                  lambdas
                ))
      else if && fromTpe.IsBuiltinCollection() && toTpe.IsBuiltinCollection()
              && IsBuiltinCollection(fromType) && IsBuiltinCollection(toType) then
        var newFromTpe := fromTpe.GetBuiltinCollectionElement();
        var newToTpe := toTpe.GetBuiltinCollectionElement();
        var newFromType := GetBuiltinCollectionElement(fromType);
        var newToType := GetBuiltinCollectionElement(toType);
        var coerceArg :-
          UpcastConversionLambda(newFromType, newFromTpe, newToType, newToTpe, typeParams);
        var collectionType := R.dafny_runtime.MSel(fromTpe.Expand().baseName.path.name);
        var baseType :=
          if fromTpe.Expand().baseName.path.name == "Map" then
            collectionType.AsExpr().ApplyType([fromTpe.Expand().arguments[0], newFromTpe])
          else
            collectionType.AsExpr().ApplyType([newFromTpe]);
        Success(baseType.FSel("coerce").Apply1(coerceArg))
      else if && fromTpe.DynType? && fromTpe.underlying.FnType?
              && toTpe.DynType? && toTpe.underlying.FnType?
              && fromTpe.underlying.arguments == toTpe.underlying.arguments // TODO: Support contravariance
              && fromType.Arrow? && toType.Arrow?
              && |fromTpe.underlying.arguments| == 1
              && fromTpe.underlying.arguments[0].Borrowed?
      then
        var lambda :- UpcastConversionLambda(fromType.result, fromTpe.underlying.returnType, toType.result, toTpe.underlying.returnType, typeParams);
        Success(
          R.dafny_runtime
          .MSel("fn1_coerce")
          .AsExpr()
          .ApplyType([
                       fromTpe.underlying.arguments[0].underlying,
                       fromTpe.underlying.returnType,
                       toTpe.underlying.returnType
                     ]).Apply1(lambda))
      else
        Failure((fromType, fromTpe, toType, toTpe, typeParams))
    }

    predicate IsDowncastConversion(fromTpe: R.Type, toTpe: R.Type) {
      if fromTpe.IsObjectOrPointer() && toTpe.IsObjectOrPointer() then
        fromTpe.ObjectOrPointerUnderlying().DynType? && !toTpe.ObjectOrPointerUnderlying().DynType?
      else
        false
    }

    method GenExprConvertOther(
      e: Expression,
      selfIdent: SelfInfo,
      env: Environment,
      expectedOwnership: Ownership
    ) returns (r: R.Expr, resultingOwnership: Ownership, readIdents: set<string>)
      requires e.Convert?
      modifies this
      ensures OwnershipGuarantee(expectedOwnership, resultingOwnership)
      decreases e, 0, 0
    {
      var Convert(expr, fromTpe, toTpe) := e;
      var fromTpeGen := GenType(fromTpe, GenTypeContext.default());
      var toTpeGen := GenType(toTpe, GenTypeContext.default());
      var upcastConverter := UpcastConversionLambda(fromTpe, fromTpeGen, toTpe, toTpeGen, map[]);
      if upcastConverter.Success? {
        var conversionLambda := upcastConverter.value;
        var recursiveGen, recOwned, recIdents := GenExpr(expr, selfIdent, env, OwnershipOwned);
        readIdents := recIdents;
        r := conversionLambda.Apply1(recursiveGen);
        r, resultingOwnership := FromOwnership(r, OwnershipOwned, expectedOwnership);
      } else if IsDowncastConversion(fromTpeGen, toTpeGen) {
        var recursiveGen, recOwned, recIdents := GenExpr(expr, selfIdent, env, OwnershipOwned);
        readIdents := recIdents;
        assert toTpeGen.IsObjectOrPointer();
        toTpeGen := toTpeGen.ObjectOrPointerUnderlying();
        r := R.dafny_runtime
        .MSel(downcast).AsExpr().Apply([recursiveGen, R.ExprFromType(toTpeGen)]);
        r, resultingOwnership := FromOwnership(r, OwnershipOwned, expectedOwnership);
      } else {
        var recursiveGen, recOwned, recIdents := GenExpr(expr, selfIdent, env, expectedOwnership);
        readIdents := recIdents;
        var Failure((fromType, fromTpeGen, toType, toTpeGen, m)) := upcastConverter;
        var msg := "/* <i>Coercion from " + fromTpeGen.ToString(IND) + " to " + toTpeGen.ToString(IND) + "</i> not yet implemented */";
        error := Some(msg);
        r := R.RawExpr(recursiveGen.ToString(IND) + msg);
        r, resultingOwnership := FromOwnership(r, recOwned, expectedOwnership);
      }
    }

    method GenExprConvert(
      e: Expression,
      selfIdent: SelfInfo,
      env: Environment,
      expectedOwnership: Ownership
    ) returns (r: R.Expr, resultingOwnership: Ownership, readIdents: set<string>)
      requires e.Convert?
      modifies this
      ensures OwnershipGuarantee(expectedOwnership, resultingOwnership)
      decreases e, 0
    {
      var Convert(expr, fromTpe, toTpe) := e;
      if fromTpe == toTpe {
        var recursiveGen, recOwned, recIdents := GenExpr(expr, selfIdent, env, expectedOwnership);
        r := recursiveGen;
        r, resultingOwnership := FromOwnership(r, recOwned, expectedOwnership);
        readIdents := recIdents;
      } else {
        match (fromTpe, toTpe) {
          case (_, UserDefined(ResolvedType(_, _, Newtype(b, range, erase), attributes, _, _))) => {
            r, resultingOwnership, readIdents := GenExprConvertToNewtype(e, selfIdent, env, expectedOwnership);
          }
          case (UserDefined(ResolvedType(_, _, Newtype(b, range, erase), attributes, _, _)), _) => {
            r, resultingOwnership, readIdents := GenExprConvertFromNewtype(e, selfIdent, env, expectedOwnership);
          }
          case (Primitive(Int), Primitive(Real)) => {
            var recursiveGen, _, recIdents := GenExpr(expr, selfIdent, env, OwnershipOwned);
            r := R.RcNew(R.RawExpr("::dafny_runtime::BigRational::from_integer(" + recursiveGen.ToString(IND) + ")"));
            r, resultingOwnership := FromOwned(r, expectedOwnership);
            readIdents := recIdents;
          }
          case (Primitive(Real), Primitive(Int)) => {
            var recursiveGen, _, recIdents := GenExpr(expr, selfIdent, env, OwnershipBorrowed);
            r := R.RawExpr("::dafny_runtime::dafny_rational_to_int(" + recursiveGen.ToString(IND) + ")");
            r, resultingOwnership := FromOwned(r, expectedOwnership);
            readIdents := recIdents;
          }
          case (Primitive(Int), Passthrough(_)) => {
            var rhsType := GenType(toTpe, GenTypeContext.default());
            var recursiveGen, _, recIdents := GenExpr(expr, selfIdent, env, OwnershipOwned);
            r := R.RawExpr("<" + rhsType.ToString(IND) + " as ::dafny_runtime::NumCast>::from(" + recursiveGen.ToString(IND) + ").unwrap()");
            r, resultingOwnership := FromOwned(r, expectedOwnership);
            readIdents := recIdents;
          }
          case (Passthrough(_), Primitive(Int)) => {
            var rhsType := GenType(fromTpe, GenTypeContext.default());
            var recursiveGen, _, recIdents := GenExpr(expr, selfIdent, env, OwnershipOwned);
            r := R.RawExpr("::dafny_runtime::DafnyInt::new(::std::rc::Rc::new(::dafny_runtime::BigInt::from(" + recursiveGen.ToString(IND) + ")))");
            r, resultingOwnership := FromOwned(r, expectedOwnership);
            readIdents := recIdents;
          }
          case (Primitive(Int), Primitive(Char)) => {
            var rhsType := GenType(toTpe, GenTypeContext.default());
            var recursiveGen, _, recIdents := GenExpr(expr, selfIdent, env, OwnershipOwned);
            r := R.RawExpr("::dafny_runtime::" + DafnyChar + "(" + (if charType.UTF32? then "char::from_u32(<u32" else "<u16") + " as ::dafny_runtime::NumCast>::from(" + recursiveGen.ToString(IND) + ").unwrap())" + if charType.UTF32? then ".unwrap())" else "");
            r, resultingOwnership := FromOwned(r, expectedOwnership);
            readIdents := recIdents;
          }
          case (Primitive(Char), Primitive(Int)) => {
            var rhsType := GenType(fromTpe, GenTypeContext.default());
            var recursiveGen, _, recIdents := GenExpr(expr, selfIdent, env, OwnershipOwned);
            r := R.dafny_runtime.MSel("int!").AsExpr().Apply1(recursiveGen.Sel("0"));
            r, resultingOwnership := FromOwned(r, expectedOwnership);
            readIdents := recIdents;
          }
          case (Passthrough(_), Passthrough(_)) => {
            var recursiveGen, _, recIdents := GenExpr(expr, selfIdent, env, OwnershipOwned);
            var toTpeGen := GenType(toTpe, GenTypeContext.default());

            r := R.RawExpr("((" + recursiveGen.ToString(IND) + ") as " + toTpeGen.ToString(IND) + ")");

            r, resultingOwnership := FromOwned(r, expectedOwnership);
            readIdents := recIdents;
          }
          case _ => {
            r, resultingOwnership, readIdents := GenExprConvertOther(e, selfIdent, env, expectedOwnership);
          }
        }
      }
      assert OwnershipGuarantee(expectedOwnership, resultingOwnership);
      return;
    }

    method GenIdent(
      rName: string,
      selfIdent: SelfInfo,
      env: Environment,
      expectedOwnership: Ownership
    ) returns (r: R.Expr, resultingOwnership: Ownership, readIdents: set<string>)
      modifies this
      ensures OwnershipGuarantee(expectedOwnership, resultingOwnership)
    {
      r := R.Identifier(rName);
      var tpe := env.GetType(rName);
      var placeboOpt := if tpe.Some? then tpe.value.ExtractMaybePlacebo() else None;
      var currentlyBorrowed := env.IsBorrowed(rName); // Otherwise names are owned
      var noNeedOfClone := env.CanReadWithoutClone(rName);
      if placeboOpt.Some? {
        r := r.Sel("read").Apply([]);
        currentlyBorrowed := false;
        noNeedOfClone := true; // No need to clone it, it's already owned
        tpe := Some(placeboOpt.value);
      }
      if expectedOwnership == OwnershipAutoBorrowed {
        resultingOwnership := if currentlyBorrowed then OwnershipBorrowed else OwnershipOwned;
        // No need to do anything
      } else if expectedOwnership == OwnershipBorrowedMut {
        if rName == "self" {
          resultingOwnership := OwnershipBorrowedMut;
        } else {
          if tpe.Some? && tpe.value.IsObjectOrPointer() {
            r := modify_macro.Apply1(r);
          } else {
            r := R.BorrowMut(r); // Needs to be explicit for out-parameters on methods
          }
        }
        resultingOwnership := OwnershipBorrowedMut;
      } else if expectedOwnership == OwnershipOwned {
        var needObjectFromRef :=
          selfIdent.ThisTyped? && selfIdent.IsSelf() && selfIdent.rSelfName == rName &&
          match selfIdent.dafnyType {
            case UserDefined(ResolvedType(_, _, base, attributes, _, _)) =>
              base.Class? || base.Trait?
            case _ => false
          };
        if needObjectFromRef {
          r := R.dafny_runtime.MSel("Object").AsExpr().ApplyType([R.RawType("_")]).FSel("from_ref").Apply([r]);
        } else {
          if !noNeedOfClone {
            r := r.Clone(); // We don't transfer the ownership of an identifier
          }
        }
        resultingOwnership := OwnershipOwned;
      } else if expectedOwnership == OwnershipOwnedBox {
        if !noNeedOfClone {
          r := r.Clone(); // We don't transfer the ownership of an identifier
        }
        r := R.BoxNew(r);
        resultingOwnership := OwnershipOwnedBox;
      } else if currentlyBorrowed {
        assert expectedOwnership == OwnershipBorrowed;
        resultingOwnership := OwnershipBorrowed;
      } else {
        assert expectedOwnership == OwnershipBorrowed;
        if rName != "self" {
          // It's currently owned. If it's a pointer, we need to convert it to a borrow
          if tpe.Some? && tpe.value.IsPointer() {
            r := read_macro.Apply1(r);
          } else {
            r := R.Borrow(r); // Needs to be explicit for out-parameters on methods
          }
        }
        resultingOwnership := OwnershipBorrowed;
      }
      readIdents := {rName};
      return;
    }

    predicate HasExternAttributeRenamingModule(attributes: seq<Attribute>) {
      exists attribute <- attributes :: attribute.name == "extern" && |attribute.args| == 2
    }

    method GenArgs(
      ghost e: Option<Expression>,
      selfIdent: SelfInfo,
      name: CallName,
      typeArgs: seq<Type>,
      args: seq<Expression>,
      env: Environment
    ) returns (argExprs: seq<R.Expr>, readIdents: set<string>, typeExprs: seq<R.Type>, fullNameQualifier: Option<ResolvedType>)
      modifies this
      requires e.Some? ==> forall a <- args :: a < e.value
      decreases if e.Some? then e.value else if |args| > 0 then args[0] else Expression.Tuple([]), 1, 1
      ensures fullNameQualifier.Some? ==> name.CallName?
    {
      argExprs := [];
      readIdents := {};
      var signature :=
        if name.CallName? then
          if name.receiverArg.Some? && name.receiverAsArgument then
            [name.receiverArg.value] + name.signature.parameters
          else
            name.signature.parameters
        else
          [];
      for i := 0 to |args| {
        var argOwnership := OwnershipBorrowed;
        if i < |signature| {
          var tpe := GenType(signature[i].typ, GenTypeContext.default());
          if tpe.CanReadWithoutClone() {
            argOwnership := OwnershipOwned;
          }
        }
        assume {:axiom} args[i] < if e.Some? then e.value else if |args| > 0 then args[0] else Expression.Tuple([]);
        var argExpr, _, argIdents := GenExpr(args[i], selfIdent, env, argOwnership);
        argExprs := argExprs + [argExpr];
        readIdents := readIdents + argIdents;
      }

      typeExprs := [];
      for typeI := 0 to |typeArgs| {
        var typeExpr := GenType(typeArgs[typeI], GenTypeContext.default());
        typeExprs := typeExprs + [typeExpr];
      }

      match name {
        // Calls on traits should be fully specified as we can't guarantee traits will be in context
        // Calls on non-traits should be also fully specified if the method is not found in the definition of that type
        case CallName(nameIdent, Some(UserDefined(resolvedType)), _, _, _) =>
          if resolvedType.kind.Trait? || forall m <- resolvedType.properMethods :: m != nameIdent {
            fullNameQualifier := Some(TraitTypeContainingMethod(resolvedType, nameIdent.dafny_name).GetOr(resolvedType));
          } else {
            fullNameQualifier := None;
          }
        case _ =>
          fullNameQualifier := None;
      }

      // If we are in the same context as the trait on which we are making a method call,
      // we don't need to know the type of self.
      // One exception is if the method has an extern attribute with two arguments, in which case
      // we don't simplify it.
      if && fullNameQualifier.Some?
         && selfIdent.ThisTyped? && selfIdent.dafnyType.UserDefined?
         && IsSameResolvedType(selfIdent.dafnyType.resolved, fullNameQualifier.value)
         && !HasExternAttributeRenamingModule(fullNameQualifier.value.attributes) {
        fullNameQualifier := None; // We can just use the "infix" annotation
      }
    }

    function GetMethodName(on: Expression, name: CallName): string {
      match name {
        case CallName(ident, _, _, _, _) =>
          if on.ExternCompanion? then ident.dafny_name else escapeName(ident)
        case MapBuilderAdd() | SetBuilderAdd() => "add"
        case MapBuilderBuild() | SetBuilderBuild() => "build"
      }
    }

    method GenExpr(
      e: Expression,
      selfIdent: SelfInfo,
      env: Environment,
      expectedOwnership: Ownership
    ) returns (r: R.Expr, resultingOwnership: Ownership, readIdents: set<string>)
      ensures OwnershipGuarantee(expectedOwnership, resultingOwnership)
      modifies this
      decreases e, 1 {
      match e {
        case Literal(_) =>
          r, resultingOwnership, readIdents :=
            GenExprLiteral(e, selfIdent, env, expectedOwnership);
        case Ident(name) => {
          r, resultingOwnership, readIdents := GenIdent(escapeVar(name), selfIdent, env, expectedOwnership);
        }
        case ExternCompanion(path) => {
          r := GenPathExpr(path, false);

          if expectedOwnership == OwnershipBorrowed {
            resultingOwnership := OwnershipBorrowed;
          } else if expectedOwnership == OwnershipOwned {
            resultingOwnership := OwnershipOwned;
          } else {
            r, resultingOwnership := FromOwned(r, expectedOwnership);
          }
          readIdents := {};
          return;
        }
        case Companion(path, typeArgs) => {
          r := GenPathExpr(path);
          if |typeArgs| > 0 {
            var typeExprs := [];
            for i := 0 to |typeArgs| {
              var typeExpr := GenType(typeArgs[i], GenTypeContext.default());
              typeExprs := typeExprs + [typeExpr];
            }
            r := r.ApplyType(typeExprs);
          }
          if expectedOwnership == OwnershipBorrowed {
            resultingOwnership := OwnershipBorrowed;
          } else if expectedOwnership == OwnershipOwned {
            resultingOwnership := OwnershipOwned;
          } else {
            r, resultingOwnership := FromOwned(r, expectedOwnership);
          }
          readIdents := {};
          return;
        }
        case InitializationValue(typ) => {
          var typExpr := GenType(typ, GenTypeContext.default());
          if typExpr.IsObjectOrPointer() {
            r := typExpr.ToNullExpr();
          } else {
            r := R.RawExpr("<" + typExpr.ToString(IND) + " as std::default::Default>::default()");
          }
          r, resultingOwnership := FromOwned(r, expectedOwnership);
          readIdents := {};
          return;
        }
        case Tuple(values) => {
          var exprs := [];
          readIdents := {};

          for i := 0 to |values| {
            var recursiveGen, _, recIdents := GenExpr(values[i], selfIdent, env, OwnershipOwned);
            exprs := exprs + [recursiveGen];
            readIdents := readIdents + recIdents;
          }
          r := if |values| <= R.MAX_TUPLE_SIZE then R.Tuple(exprs) else R.SystemTuple(exprs);

          r, resultingOwnership := FromOwned(r, expectedOwnership);
          return;
        }
        case New(path, typeArgs, args) => {
          // args are provided if it is an extern type
          r := GenPathExpr(path);
          if |typeArgs| > 0 {
            var typeExprs := [];
            for i := 0 to |typeArgs| {
              var typeExpr := GenType(typeArgs[i], GenTypeContext.default());
              typeExprs := typeExprs + [typeExpr];
            }
            r := r.ApplyType(typeExprs);
          }
          r := r.FSel(allocate_fn);

          readIdents := {};
          var arguments := [];
          for i := 0 to |args| {
            var recursiveGen, _, recIdents := GenExpr(args[i], selfIdent, env, OwnershipOwned);
            arguments := arguments + [recursiveGen];
            readIdents := readIdents + recIdents;
          }
          r := r.Apply(arguments);
          r, resultingOwnership := FromOwned(r, expectedOwnership);
          return;
        }
        case NewUninitArray(dims, typ) => {
          if 16 < |dims| {
            var msg := "Unsupported: Creation of arrays of more than 16 dimensions";
            if this.error.None? {
              this.error := Some(msg);
            }
            r := R.RawExpr(msg);
            readIdents := {};
          } else {
            r := R.RawExpr("");
            var typeGen := GenType(typ, GenTypeContext.default());
            readIdents := {};
            var dimExprs := [];
            for i := 0 to |dims| invariant |dimExprs| == i {
              var recursiveGen, _, recIdents := GenExpr(dims[i], selfIdent, env, OwnershipOwned);
              dimExprs := dimExprs + [R.IntoUsize(recursiveGen)];
              readIdents := readIdents + recIdents;
            }
            if |dims| > 1 {
              var class_name := "Array" + Strings.OfNat(|dims|);
              r := R.dafny_runtime.MSel(class_name).AsExpr().ApplyType([typeGen]).FSel(placebos_usize).Apply(dimExprs);
            } else {
              r := R.dafny_runtime.MSel("array").AsExpr().FSel(placebos_usize).ApplyType([typeGen]).Apply(dimExprs);
            }
          }
          r, resultingOwnership := FromOwned(r, expectedOwnership);
        }
        case ArrayIndexToInt(underlying) => {
          var recursiveGen, _, recIdents := GenExpr(underlying, selfIdent, env, OwnershipOwned);
          r := R.dafny_runtime.MSel("int!").AsExpr().Apply1(recursiveGen);
          readIdents := recIdents;
          r, resultingOwnership := FromOwned(r, expectedOwnership);
        }
        case FinalizeNewArray(underlying, typ) => {
          var tpe := GenType(typ, GenTypeContext.default());
          var recursiveGen, _, recIdents := GenExpr(underlying, selfIdent, env, OwnershipOwned);
          readIdents := recIdents;
          if tpe.IsObjectOrPointer() {
            var t := tpe.ObjectOrPointerUnderlying();
            if t.Array? {
              r := R.dafny_runtime.MSel("array").AsExpr().FSel(array_construct).Apply1(recursiveGen);
            } else if t.IsMultiArray() {
              var c := t.MultiArrayClass();
              r := R.dafny_runtime.MSel(c).AsExpr().FSel(array_construct).Apply1(recursiveGen);
            } else {
              error := Some("Finalize New Array with a pointer or object type to something that is not an array or a multi array: " + tpe.ToString(IND));
              r := R.RawExpr(error.value);
            }
          } else {
            error := Some("Finalize New Array with a type that is not a pointer or an object: " + tpe.ToString(IND));
            r := R.RawExpr(error.value);
          }
          r, resultingOwnership := FromOwned(r, expectedOwnership);
        }
        case DatatypeValue(datatypeType, typeArgs, variant, isCo, values) => {
          r := GenPathExpr(datatypeType.path);
          var genTypeArgs := [];
          for i := 0 to |typeArgs| {
            var typeExpr := GenType(typeArgs[i], GenTypeContext.default());
            genTypeArgs := genTypeArgs + [typeExpr];
          }
          if |typeArgs| > 0 {
            r := r.ApplyType(genTypeArgs);
          }
          r := r.FSel(escapeName(variant));
          readIdents := {};

          var assignments: seq<R.AssignIdentifier> := [];
          for i := 0 to |values| {
            var (name, value) := values[i];

            if isCo {
              var recursiveGen, _, recIdents := GenExpr(value, selfIdent, Environment.Empty(), OwnershipOwned);

              readIdents := readIdents + recIdents;
              var allReadCloned := "";
              while recIdents != {} decreases recIdents {
                var next: string :| next in recIdents;
                allReadCloned := allReadCloned + "let " + next + " = " + next + ".clone();\n";
                recIdents := recIdents - {next};
              }
              var wasAssigned: string := "::dafny_runtime::LazyFieldWrapper(::dafny_runtime::Lazy::new(::std::boxed::Box::new({\n" + allReadCloned + "move || (" + recursiveGen.ToString(IND) + ")})))";
              assignments := assignments + [R.AssignIdentifier(escapeVar(name), R.RawExpr(wasAssigned))];
            } else {
              var recursiveGen, _, recIdents := GenExpr(value, selfIdent, env, OwnershipOwned);

              assignments := assignments + [R.AssignIdentifier(escapeVar(name), recursiveGen)];
              readIdents := readIdents + recIdents;
            }
          }
          r := R.StructBuild(r, assignments);
          if IsRcWrapped(datatypeType.attributes) {
            r := R.RcNew(r);
          }
          r, resultingOwnership := FromOwned(r, expectedOwnership);
          return;
        }
        case Convert(_, _, _) => {
          r, resultingOwnership, readIdents :=
            GenExprConvert(e, selfIdent, env, expectedOwnership);
        }
        case SeqConstruct(length, expr) => {
          var recursiveGen, _, recIdents := GenExpr(expr, selfIdent, env, OwnershipOwned);
          var lengthGen, _, lengthIdents := GenExpr(length, selfIdent, env, OwnershipOwned);

          r := R.RawExpr("{\nlet _initializer = " + recursiveGen.ToString(IND) + ";\n::dafny_runtime::integer_range(::dafny_runtime::Zero::zero(), " + lengthGen.ToString(IND) + ").map(|i| _initializer(&i)).collect::<::dafny_runtime::Sequence<_>>()\n}");

          readIdents := recIdents + lengthIdents;
          r, resultingOwnership := FromOwned(r, expectedOwnership);
          return;
        }
        case SeqValue(exprs, typ) => {
          readIdents := {};

          var genTpe := GenType(typ, GenTypeContext.default());

          var i := 0;
          var args := [];
          while i < |exprs| {
            var recursiveGen, _, recIdents := GenExpr(exprs[i], selfIdent, env, OwnershipOwned);
            readIdents := readIdents + recIdents;
            args := args + [recursiveGen];

            i := i + 1;
          }
          r := R.dafny_runtime.MSel("seq!").AsExpr().Apply(args);
          if |args| == 0 {
            r := R.TypeAscription(r,
                                  R.dafny_runtime.MSel("Sequence").AsType().Apply1(genTpe));
          }
          r, resultingOwnership := FromOwned(r, expectedOwnership);
          return;
        }
        case SetValue(exprs) => {
          var generatedValues := [];
          readIdents := {};
          var i := 0;
          while i < |exprs| {
            var recursiveGen, _, recIdents := GenExpr(exprs[i], selfIdent, env, OwnershipOwned);

            generatedValues := generatedValues + [recursiveGen];
            readIdents := readIdents + recIdents;
            i := i + 1;
          }
          r := R.dafny_runtime.MSel("set!").AsExpr().Apply(generatedValues);
          r, resultingOwnership := FromOwned(r, expectedOwnership);
          return;
        }
        case MultisetValue(exprs) => {
          var generatedValues := [];
          readIdents := {};
          var i := 0;
          while i < |exprs| {
            var recursiveGen, _, recIdents := GenExpr(exprs[i], selfIdent, env, OwnershipOwned);

            generatedValues := generatedValues + [recursiveGen];
            readIdents := readIdents + recIdents;
            i := i + 1;
          }
          r := R.dafny_runtime.MSel("multiset!").AsExpr().Apply(generatedValues);
          r, resultingOwnership := FromOwned(r, expectedOwnership);
          return;
        }
        case ToMultiset(expr) => {
          var recursiveGen, _, recIdents := GenExpr(expr, selfIdent, env, OwnershipAutoBorrowed);
          r := recursiveGen.Sel("as_dafny_multiset").Apply([]);
          readIdents := recIdents;
          r, resultingOwnership := FromOwned(r, expectedOwnership);
          return;
        }
        case MapValue(mapElems) => {
          var generatedValues := [];
          readIdents := {};
          var i := 0;
          while i < |mapElems| {
            var recursiveGenKey, _, recIdentsKey := GenExpr(mapElems[i].0, selfIdent, env, OwnershipOwned);
            var recursiveGenValue, _, recIdentsValue := GenExpr(mapElems[i].1, selfIdent, env, OwnershipOwned);

            generatedValues := generatedValues + [(recursiveGenKey, recursiveGenValue)];
            readIdents := readIdents + recIdentsKey + recIdentsValue;
            i := i + 1;
          }

          i := 0;
          var arguments := [];
          while i < |generatedValues| {
            var genKey := generatedValues[i].0;
            var genValue := generatedValues[i].1;

            arguments := arguments + [R.BinaryOp("=>", genKey, genValue, DAST.Format.BinaryOpFormat.NoFormat())];
            i := i + 1;
          }
          r := R.dafny_runtime.MSel("map!").AsExpr().Apply(arguments);
          r, resultingOwnership := FromOwned(r, expectedOwnership);
          return;
        }
        case SeqUpdate(expr, index, value) => {
          var exprR, _, exprIdents := GenExpr(expr, selfIdent, env, OwnershipAutoBorrowed);
          var indexR, indexOwnership, indexIdents := GenExpr(index, selfIdent, env, OwnershipBorrowed);
          var valueR, valueOwnership, valueIdents := GenExpr(value, selfIdent, env, OwnershipBorrowed);
          r := exprR.Sel("update_index").Apply([indexR, valueR]);
          r, resultingOwnership := FromOwned(r, expectedOwnership);
          readIdents := exprIdents + indexIdents + valueIdents;
          return;
        }
        case MapUpdate(expr, index, value) => {
          var exprR, _, exprIdents := GenExpr(expr, selfIdent, env, OwnershipAutoBorrowed);
          var indexR, indexOwnership, indexIdents := GenExpr(index, selfIdent, env, OwnershipBorrowed);
          var valueR, valueOwnership, valueIdents := GenExpr(value, selfIdent, env, OwnershipBorrowed);
          r := exprR.Sel("update_index").Apply([indexR, valueR]);
          r, resultingOwnership := FromOwned(r, expectedOwnership);
          readIdents := exprIdents + indexIdents + valueIdents;
          return;
        }
        case This() => {
          match selfIdent {
            case ThisTyped(id, dafnyType) => {
              r, resultingOwnership, readIdents := GenIdent(id, selfIdent, env, expectedOwnership);
            }
            case None => {
              r := R.RawExpr("panic!(\"this outside of a method\")");
              r, resultingOwnership := FromOwned(r, expectedOwnership);
              readIdents := {};
            }
          }
          return;
        }
        case Ite(cond, t, f) => {
          // If then else expressions cannot recurse to return something borrowed in their branches
          // because sometimes the lifetime would be the one of a local variable.
          // Hence we need to return owned values.
          assert {:split_here} true;
          var cond, _, recIdentsCond := GenExpr(cond, selfIdent, env, OwnershipOwned);

          var fExpr, fOwned, recIdentsF := GenExpr(f, selfIdent, env, OwnershipOwned);
          var tExpr, _, recIdentsT := GenExpr(t, selfIdent, env, OwnershipOwned); // there's a chance that f forced ownership

          r := R.IfExpr(cond, tExpr, fExpr);

          r, resultingOwnership := FromOwnership(r, OwnershipOwned, expectedOwnership);
          readIdents := recIdentsCond + recIdentsT + recIdentsF;
          return;
        }
        case UnOp(Not, e, format) => {
          var recursiveGen, _, recIdents := GenExpr(e, selfIdent, env, OwnershipOwned);

          r := R.UnaryOp("!", recursiveGen, format);
          r, resultingOwnership := FromOwned(r, expectedOwnership);
          readIdents := recIdents;
          return;
        }
        case UnOp(BitwiseNot, e, format) => {
          var recursiveGen, _, recIdents := GenExpr(e, selfIdent, env, OwnershipOwned);

          r := R.UnaryOp("~", recursiveGen, format);
          r, resultingOwnership := FromOwned(r, expectedOwnership);
          readIdents := recIdents;
          return;
        }
        case UnOp(Cardinality, e, format) => {
          var recursiveGen, recOwned, recIdents := GenExpr(e, selfIdent, env, OwnershipAutoBorrowed);

          r := recursiveGen.Sel("cardinality").Apply([]);
          r, resultingOwnership := FromOwned(r, expectedOwnership);
          readIdents := recIdents;
          return;
        }
        case BinOp(_, _, _, _) =>
          r, resultingOwnership, readIdents :=
            GenExprBinary(e, selfIdent, env, expectedOwnership);
        case ArrayLen(expr, exprType, dim, native) => {
          var recursiveGen, _, recIdents := GenExpr(expr, selfIdent, env, OwnershipOwned);
          var arrayType := GenType(exprType, GenTypeContext.default());

          if !arrayType.IsObjectOrPointer() {
            var msg := "Array length of something not an array but " + arrayType.ToString(IND);
            this.error := Some(msg);
            r := R.RawExpr(msg);
          } else {
            var underlying := arrayType.ObjectOrPointerUnderlying();
            if dim == 0 && underlying.Array? {
              r := read_macro.Apply1(recursiveGen).Sel("len").Apply([]);
            } else {
              if dim == 0 {
                r := read_macro.Apply1(recursiveGen).Sel("data").Sel("len").Apply([]);
              } else {
                r := read_macro.Apply1(recursiveGen).Sel("length" + Strings.OfNat(dim) + "_usize").Apply([]);
              }
            }
            if !native {
              r := R.dafny_runtime.MSel("int!").AsExpr().Apply1(r);
            }
          }
          r, resultingOwnership := FromOwned(r, expectedOwnership);
          readIdents := recIdents;
          return;
        }
        case MapKeys(expr) => {
          var recursiveGen, _, recIdents := GenExpr(expr, selfIdent, env, OwnershipAutoBorrowed);
          readIdents := recIdents;
          r := recursiveGen.Sel("keys").Apply([]);
          r, resultingOwnership := FromOwned(r, expectedOwnership);
          return;
        }
        case MapValues(expr) => {
          var recursiveGen, _, recIdents := GenExpr(expr, selfIdent, env, OwnershipAutoBorrowed);
          readIdents := recIdents;
          r := recursiveGen.Sel("values").Apply([]);
          r, resultingOwnership := FromOwned(r, expectedOwnership);
          return;
        }
        case MapItems(expr) => {
          var recursiveGen, _, recIdents := GenExpr(expr, selfIdent, env, OwnershipAutoBorrowed);
          readIdents := recIdents;
          r := recursiveGen.Sel("items").Apply([]);
          r, resultingOwnership := FromOwned(r, expectedOwnership);
          return;
        }
        case SelectFn(on, field, isDatatype, isStatic, isConstant, arguments) => {
          // Transforms a function member into a lambda
          var onExpr, onOwned, recIdents := GenExpr(on, selfIdent, env, OwnershipBorrowed);
          var s: string;
          var onString := onExpr.ToString(IND);

          if isStatic {
            // Generates |x0: &tp0, ...xn: &tpn| on::field(x0, .... xn) (possibly with some .clone())
            var lEnv := env;
            var args := [];
            s := "|";
            for i := 0 to |arguments| {
              if i > 0 {
                s := s + ", ";
              }
              var ty := GenType(arguments[i], GenTypeContext.default());
              var bTy := R.Borrowed(ty);
              var name := "x" + Strings.OfInt(i);
              lEnv := lEnv.AddAssigned(name, bTy);

              args := args + [(name, ty)];
              s := s + name + ": " + bTy.ToString(IND);
            }
            s := s + "| " + onString + "::" + escapeVar(field) + (if isConstant then "()" else "") + "(";
            for i := 0 to |args| {
              if i > 0 {
                s := s + ", ";
              }
              var (name, ty) := args[i];
              var rIdent, _, _ := GenIdent(name, selfIdent, lEnv, if ty.CanReadWithoutClone() then OwnershipOwned else OwnershipBorrowed);
              s := s + rIdent.ToString(IND);
            }
            s := s + ")";
          } else {
            // Generates
            // {
            //   let callTarget = (on); //or (on.clone()) if it was owned.
            //   move |arg0, ...argn| {
            //     callTarget.field(arg0, .... argn) (possibly with some .clone())
            //   }
            // }
            s := "{\n";
            s := s + "let callTarget = (" + onString + (if onOwned == OwnershipOwned then ")" else ").clone()") + ";\n";
            var args := "";
            var i := 0;
            while i < |arguments| {
              if i > 0 {
                args := args + ", ";
              }
              args := args + "arg" + Strings.OfNat(i);
              i := i + 1;
            }
            s := s + "move |" + args + "| {\n";
            s := s + "callTarget." + escapeVar(field) +
            (if isConstant then "()" else "") + "(" + args + ")\n";
            s := s + "}\n";
            s := s + "}";
          }

          var typeShape := "dyn ::std::ops::Fn(";
          var i := 0;
          while i < |arguments| {
            if i > 0 {
              typeShape := typeShape + ", ";
            }
            typeShape := typeShape + "&_";
            i := i + 1;
          }

          typeShape := typeShape + ") -> _";

          s := "::std::rc::Rc::new(" + s + ") as ::std::rc::Rc<" + typeShape + ">";
          r := R.RawExpr(s);
          r, resultingOwnership := FromOwned(r, expectedOwnership);
          readIdents := recIdents;
          return;
        }
        case Select(on, field, isConstant, isDatatype, fieldType) => {
          if on.Companion? || on.ExternCompanion? {
            var onExpr, onOwned, recIdents := GenExpr(on, selfIdent, env, OwnershipAutoBorrowed);

            r := onExpr.FSel(escapeVar(field)).Apply([]);

            r, resultingOwnership := FromOwned(r, expectedOwnership);
            readIdents := recIdents;
            return;
          } else if isDatatype {
            var onExpr, onOwned, recIdents := GenExpr(on, selfIdent, env, OwnershipAutoBorrowed);
            r := onExpr.Sel(escapeVar(field)).Apply([]);
            var typ := GenType(fieldType, GenTypeContext.default());
            // All fields are returned as addresses for now until we have something more clever
            r, resultingOwnership := FromOwnership(r, OwnershipBorrowed, expectedOwnership);
            readIdents := recIdents;
          } else {
            var onExpr, onOwned, recIdents := GenExpr(on, selfIdent, env, OwnershipAutoBorrowed);
            r := onExpr;
            if onExpr != R.self {// self are already borrowed or mutably borrowed
              match onExpr { // Special case, the constructor.
                case UnaryOp("&", Identifier("this"), _) =>
                  r := R.Identifier("this");
                case _ =>
              }
<<<<<<< HEAD
              if ObjectType.RcMut?  {
                r := r.Clone();
              }
              r := read_macro.Apply1(r);
=======
              if pointerType.Raw? {
                r := read_macro.Apply1(r);
              } else {
                r := r.Clone();
                r := modify_macro.Apply1(r); // Functions have to take &mut because of upcasting
              }
>>>>>>> 5a42b5ad
            }
            r := r.Sel(escapeVar(field));
            if isConstant {
              r := r.Apply([]);
            }
            r := r.Clone(); // self could be &mut, so to avoid any borrow checker problem, we clone the value.
            r, resultingOwnership := FromOwned(r, expectedOwnership);
            readIdents := recIdents;
          }
          return;
        }
        case Index(on, collKind, indices) => {
          assert {:split_here} true;
          var onExpr, onOwned, recIdents := GenExpr(on, selfIdent, env, OwnershipAutoBorrowed);
          readIdents := recIdents;
          r := onExpr;

          var hadArray := false;
          if collKind == CollKind.Array {
            r := read_macro.Apply1(r);
            hadArray := true;
            if |indices| > 1 {
              r := r.Sel("data");
            }
          }
          for i := 0 to |indices| {
            if collKind == CollKind.Array {
              var idx, idxOwned, recIdentsIdx := GenExpr(indices[i], selfIdent, env, OwnershipOwned);
              idx := R.IntoUsize(idx);
              r := R.SelectIndex(r, idx);
              readIdents := readIdents + recIdentsIdx;
            } else { // Sequence, Maps
              var idx, idxOwned, recIdentsIdx := GenExpr(indices[i], selfIdent, env, OwnershipBorrowed);
              r := r.Sel("get").Apply1(idx);
              readIdents := readIdents + recIdentsIdx;
            }
          }
          if hadArray {
            r := r.Clone();
          }
          r, resultingOwnership := FromOwned(r, expectedOwnership);
          return;
        }
        case IndexRange(on, isArray, low, high) => {
          var onExpectedOwnership :=
            if isArray then
              if pointerType.Raw? then
                OwnershipOwned
              else
                OwnershipBorrowed
            else
              OwnershipAutoBorrowed;
          var onExpr, onOwned, recIdents := GenExpr(on, selfIdent, env, onExpectedOwnership);
          readIdents := recIdents;

          var methodName := if low.Some? then
            if high.Some? then "slice" else "drop"
          else if high.Some? then "take" else "";

          var arguments := [];
          match low {
            case Some(l) => {
              var lExpr, _, recIdentsL := GenExpr(l, selfIdent, env, OwnershipBorrowed);
              arguments := arguments + [lExpr];
              readIdents := readIdents + recIdentsL;
            }
            case None => {}
          }

          match high {
            case Some(h) => {
              var hExpr, _, recIdentsH := GenExpr(h, selfIdent, env, OwnershipBorrowed);
              arguments := arguments + [hExpr];
              readIdents := readIdents + recIdentsH;
            }
            case None => {}
          }

          r := onExpr;
          if isArray {
            if methodName != "" {
              methodName := "_" + methodName;
            }
            var object_suffix :=
              if pointerType.Raw? then "" else "_object";
            r := R.dafny_runtime_Sequence.FSel("from_array"+methodName+object_suffix).Apply([onExpr] + arguments);
          } else {
            if methodName != "" {
              r := r.Sel(methodName).Apply(arguments);
            } else {
              r := r.Clone();
            }
          }
          r, resultingOwnership := FromOwned(r, expectedOwnership);
          return;
        }
        case TupleSelect(on, idx, fieldType) => {
          var onExpr, onOwnership, recIdents := GenExpr(on, selfIdent, env, OwnershipAutoBorrowed);
          var selName := Strings.OfNat(idx); // Rust tuples
          match fieldType {
            case Tuple(tps) =>
              if fieldType.Tuple? && |tps| > R.MAX_TUPLE_SIZE {
                selName := "_" + selName; // R.SystemTuple
              }
            case _ =>
          }
          r := onExpr.Sel(selName).Clone(); // If we don't clone, we would move out that field
          // even if "on" was borrowed, the field is always owned so we need to explicitly borrow it depending on the use case.
          r, resultingOwnership := FromOwnership(r, OwnershipOwned, expectedOwnership);
          readIdents := recIdents;
          return;
        }
        case Call(on, name, typeArgs, args) => {
          var argExprs, recIdents, typeExprs, fullNameQualifier := GenArgs(Some(e), selfIdent, name, typeArgs, args, env);
          readIdents := recIdents;

          match fullNameQualifier {
            // Trait calls are fully specified as we can't guarantee traits will be in context
            case Some(ResolvedType(path, onTypeArgs, base, _, _, _)) =>
              var fullPath := GenPathExpr(path);
              var onTypeExprs := GenTypeArgs(onTypeArgs, GenTypeContext.default());
              var onExpr, recOwnership, recIdents;
              if base.Trait? || base.Class? {
                onExpr, recOwnership, recIdents := GenExpr(on, selfIdent, env, OwnershipOwned);
<<<<<<< HEAD
                onExpr := read_macro.Apply1(onExpr);
                readIdents := readIdents + recIdents;
              } else {
                onExpr, recOwnership, recIdents := GenExpr(on, selfIdent, env, OwnershipBorrowed);
=======
                if pointerType.Raw? {
                  onExpr := read_macro.Apply1(onExpr);
                } else {
                  onExpr := modify_macro.Apply1(onExpr);
                }
                readIdents := readIdents + recIdents;
              } else {
                var expectedOnOwnership := if pointerType.Raw? then OwnershipBorrowed else OwnershipBorrowedMut;
                onExpr, recOwnership, recIdents := GenExpr(on, selfIdent, env, expectedOnOwnership);
>>>>>>> 5a42b5ad
                readIdents := readIdents + recIdents;
              }
              r := fullPath.ApplyType(onTypeExprs).FSel(escapeName(name.name)).ApplyType(typeExprs).Apply([onExpr] + argExprs);
              r, resultingOwnership := FromOwned(r, expectedOwnership);
            case _ => // Infix call on.name(args)
              var onExpr, _, recIdents := GenExpr(on, selfIdent, env, OwnershipAutoBorrowed);
              readIdents := readIdents + recIdents;
              var renderedName := GetMethodName(on, name);
              // Pointers in the role of "self" must be converted to borrowed versions.
              match on {
                case Companion(_, _) | ExternCompanion(_) => {
                  onExpr := onExpr.FSel(renderedName);
                }
                case _ => {
                  if onExpr != R.self { // Self has the reference type already
                    match name {
                      case CallName(_, Some(tpe), _, _, _) =>
                        var typ := GenType(tpe, GenTypeContext.default());
                        if typ.IsObjectOrPointer() {
<<<<<<< HEAD
                          onExpr := read_macro.Apply1(onExpr);
=======
                          if pointerType.Raw? {
                            onExpr := read_macro.Apply1(onExpr);
                          } else {
                            onExpr := modify_macro.Apply1(onExpr);
                          }
>>>>>>> 5a42b5ad
                        }
                      case _ =>
                    }
                  }
                  onExpr := onExpr.Sel(renderedName);
                }
              }
              r := onExpr.ApplyType(typeExprs).Apply(argExprs);
              r, resultingOwnership := FromOwned(r, expectedOwnership);
              return;
          }
        }
        case Lambda(paramsDafny, retType, body) => {
          var params := GenParams(paramsDafny, true);
          var paramNames := [];
          var paramTypesMap := map[];
          for i := 0 to |params| {
            var name := params[i].name;
            paramNames := paramNames + [name];
            paramTypesMap := paramTypesMap[name := params[i].tpe];
          }
          var subEnv := env.ToOwned().merge(Environment(paramNames, paramTypesMap));

          var recursiveGen, recIdents, _ := GenStmts(body, if selfIdent != NoSelf then ThisTyped("_this", selfIdent.dafnyType) else NoSelf, subEnv, true, None);
          readIdents := {};
          recIdents := recIdents - (set name <- paramNames);
          var allReadCloned := R.RawExpr("");
          while recIdents != {} decreases recIdents {
            var next: string :| next in recIdents;

            if selfIdent != NoSelf && next == "_this" {
              var selfCloned, _, _ := GenIdent("self", selfIdent, Environment.Empty(), OwnershipOwned);
              allReadCloned := allReadCloned.Then(R.DeclareVar(R.MUT, "_this", None, Some(selfCloned)));
            } else if !(next in paramNames) {
              var copy := R.Identifier(next).Clone();
              allReadCloned := allReadCloned.Then(
                R.DeclareVar(R.MUT, next, None, Some(copy))
              );
              readIdents := readIdents + {next};
            }

            recIdents := recIdents - {next};
          }

          var retTypeGen := GenType(retType, GenTypeContext.default());
          r := R.Block(
            allReadCloned.Then(
              R.RcNew(
                R.Lambda(params, Some(retTypeGen), R.Block(recursiveGen))
              )
            ));
          r, resultingOwnership := FromOwned(r, expectedOwnership);
          return;
        }
        case BetaRedex(values, retType, expr) => {
          var paramNames := [];
          var paramFormals := GenParams(Std.Collections.Seq.Map(
                                          (value: (Formal, Expression)) => value.0, values));
          var paramTypes := map[];
          var paramNamesSet := {};
          for i := 0 to |values| {
            var name := values[i].0.name;
            var rName := escapeVar(name);
            paramNames := paramNames + [rName];
            paramTypes := paramTypes[rName := paramFormals[i].tpe];
            paramNamesSet := paramNamesSet + {rName};
          }

          readIdents := {};
          r := R.RawExpr("");

          for i := 0 to |values| {
            var typeGen := GenType(values[i].0.typ, GenTypeContext.default());

            var valueGen, _, recIdents := GenExpr(values[i].1, selfIdent, env, OwnershipOwned);
            r := r.Then(R.DeclareVar(R.CONST, escapeVar(values[i].0.name), Some(typeGen), Some(valueGen)));
            readIdents := readIdents + recIdents;
          }

          var newEnv := Environment(paramNames, paramTypes);

          var recGen, recOwned, recIdents := GenExpr(expr, selfIdent, newEnv, expectedOwnership);
          readIdents := recIdents - paramNamesSet;
          r := R.Block(r.Then(recGen));
          r, resultingOwnership := FromOwnership(r, recOwned, expectedOwnership);
          return;
        }
        case IIFE(name, tpe, value, iifeBody) => {
          var valueGen, _, recIdents := GenExpr(value, selfIdent, env, OwnershipOwned);

          readIdents := recIdents;
          var valueTypeGen := GenType(tpe, GenTypeContext.default());
          var iifeVar := escapeVar(name);
          var bodyGen, _, bodyIdents :=
            GenExpr(iifeBody, selfIdent, env.AddAssigned(iifeVar, valueTypeGen), OwnershipOwned);
          readIdents := readIdents + (bodyIdents - {iifeVar});
          r := R.Block(
            R.DeclareVar(R.CONST, iifeVar, Some(valueTypeGen), Some(valueGen))
            .Then(bodyGen));
          r, resultingOwnership := FromOwned(r, expectedOwnership);
          return;
        }
        case Apply(func, args) => {
          // TODO: Need the type of the input of Func to ensure we generate arguments with the right ownership
          var funcExpr, _, recIdents := GenExpr(func, selfIdent, env, OwnershipBorrowed);
          readIdents := recIdents;
          var rArgs := [];
          for i := 0 to |args| {
            var argExpr, argOwned, argIdents := GenExpr(args[i], selfIdent, env, OwnershipBorrowed);
            rArgs := rArgs + [argExpr];
            readIdents := readIdents + argIdents;
          }
          r := funcExpr.Apply(rArgs);
          r, resultingOwnership := FromOwned(r, expectedOwnership);
          return;
        }
        case TypeTest(on, dType, variant) => {
          var exprGen, _, recIdents := GenExpr(on, selfIdent, env, OwnershipBorrowed);
          var dTypePath := GenPathType(dType + [Ident.Ident(variant)]);
          r := R.Identifier("matches!").Apply([exprGen.Sel("as_ref").Apply([]), R.RawExpr(dTypePath.ToString(IND) + "{ .. }")]);
          r, resultingOwnership := FromOwned(r, expectedOwnership);
          readIdents := recIdents;
          return;
        }
        case Is(expr, fromType, toType) => {
          var expr, recOwned, recIdents := GenExpr(expr, selfIdent, env, OwnershipOwned);
          var fromType := GenType(fromType, GenTypeContext.default());
          var toType := GenType(toType, GenTypeContext.default());
          if fromType.IsObjectOrPointer() && toType.IsObjectOrPointer() {
            r := expr.Sel("is_instance_of").ApplyType([toType.ObjectOrPointerUnderlying()]).Apply([]);
          } else {
            error := Some("Source and/or target types of type test is/are not Object or Ptr");
            r := R.RawExpr(error.value);
            readIdents := {};
          }
          r, resultingOwnership := FromOwnership(r, recOwned, expectedOwnership);
          readIdents := recIdents;
          return;
        }
        case BoolBoundedPool() => {
          r := R.RawExpr("[false, true]");
          r, resultingOwnership := FromOwned(r, expectedOwnership);
          readIdents := {};
          return;
        }
        case SetBoundedPool(of) => {
          var exprGen, _, recIdents := GenExpr(of, selfIdent, env, OwnershipBorrowed);
          r := exprGen.Sel("iter").Apply([]);
          r, resultingOwnership := FromOwned(r, expectedOwnership);
          readIdents := recIdents;
          return;
        }
        case SeqBoundedPool(of, includeDuplicates) => {
          var exprGen, _, recIdents := GenExpr(of, selfIdent, env, OwnershipBorrowed);
          r := exprGen.Sel("iter").Apply([]);
          if !includeDuplicates {
            r := R.dafny_runtime.MSel("itertools").MSel("Itertools").MSel("unique").AsExpr().Apply1(r);
          }
          r, resultingOwnership := FromOwned(r, expectedOwnership);
          readIdents := recIdents;
          return;
        }
        case MapBoundedPool(of) => {
          var exprGen, _, recIdents := GenExpr(of, selfIdent, env, OwnershipBorrowed);
          r := exprGen.Sel("keys").Apply([]).Sel("iter").Apply([]);
          readIdents := recIdents;
          r, resultingOwnership := FromOwned(r, expectedOwnership);
        }
        case ExactBoundedPool(of) => {
          var exprGen, _, recIdents := GenExpr(of, selfIdent, env, OwnershipOwned);
          r := R.std.MSel("iter").AsExpr().FSel("once").Apply1(exprGen);
          readIdents := recIdents;
          r, resultingOwnership := FromOwned(r, expectedOwnership);
        }
        case IntRange(typ, lo, hi, up) => {
          var lo, _, recIdentsLo := GenExpr(lo, selfIdent, env, OwnershipOwned);
          var hi, _, recIdentsHi := GenExpr(hi, selfIdent, env, OwnershipOwned);
          if up {
            r := R.dafny_runtime.MSel("integer_range").AsExpr().Apply([lo, hi]);
          } else {
            r := R.dafny_runtime.MSel("integer_range_down").AsExpr().Apply([hi, lo]);
          }
          if !typ.Primitive? {
            var tpe := GenType(typ, GenTypeContext.default());
            r := r.Sel("map").Apply1(R.std.MSel("convert").MSel("Into").AsExpr().ApplyType([tpe]).FSel("into"));
          }
          r, resultingOwnership := FromOwned(r, expectedOwnership);
          readIdents := recIdentsLo + recIdentsHi;
          return;
        }
        case UnboundedIntRange(start, up) => {
          var start, _, recIdentStart := GenExpr(start, selfIdent, env, OwnershipOwned);
          if up {
            r := R.dafny_runtime.MSel("integer_range_unbounded").AsExpr().Apply1(start);
          } else {
            r := R.dafny_runtime.MSel("integer_range_down_unbounded").AsExpr().Apply1(start);
          }
          r, resultingOwnership := FromOwned(r, expectedOwnership);
          readIdents := recIdentStart;
          return;
        }
        case MapBuilder(keyType, valueType) => {
          var kType := GenType(keyType, GenTypeContext.default());
          var vType := GenType(valueType, GenTypeContext.default());
          r := R.dafny_runtime.MSel("MapBuilder").AsExpr().ApplyType([kType, vType]).FSel("new").Apply([]);
          r, resultingOwnership := FromOwned(r, expectedOwnership);
          readIdents := {};
          return;
        }
        case SetBuilder(elemType) => {
          var eType := GenType(elemType, GenTypeContext.default());
          readIdents := {};
          r := R.dafny_runtime.MSel("SetBuilder").AsExpr().ApplyType([eType]).FSel("new").Apply([]);
          r, resultingOwnership := FromOwned(r, expectedOwnership);
          return;
        }
        case Quantifier(elemType, collection, is_forall, lambda) => {
          var tpe := GenType(elemType, GenTypeContext.default());
          // Borrowed in this context means that the elements are iterated as borrowed,
          // because lambda expression takes them borrowed by default.
          var collectionGen, _, recIdents := GenExpr(collection, selfIdent, env, OwnershipOwned);
          // Integer collections are owned because they are computed number by number.
          // Sequence bounded pools are also owned
          var extraAttributes := [];
          if collection.IntRange? || collection.UnboundedIntRange? || collection.SeqBoundedPool? || collection.ExactBoundedPool? {
            extraAttributes := [AttributeOwned];
          }

          if lambda.Lambda? {
            // The lambda is supposed to be a raw lambda, arguments are borrowed
            var formals := lambda.params;
            var newFormals := [];
            for i := 0 to |formals| {
              newFormals := newFormals + [formals[i].(attributes := extraAttributes + formals[i].attributes)];
            }
            var newLambda := lambda.(params := newFormals);
            // TODO: We only add one attribute to each parameter.
            assume {:axiom} newLambda < lambda;
            var lambdaGen, _, recLambdaIdents := GenExpr(newLambda, selfIdent, env, OwnershipOwned);
            var fn := if is_forall then "all" else "any";
            r := collectionGen.Sel(fn).Apply1(lambdaGen.Sel("as_ref").Apply([]));
            readIdents := recIdents + recLambdaIdents;
          } else {
            error := Some("Quantifier without an inline lambda");
            r := R.RawExpr(error.value);
            readIdents := {};
          }
          r, resultingOwnership := FromOwned(r, expectedOwnership);
        }
      }
    }

    method Compile(p: seq<Module>, externalFiles: seq<string>) returns (s: string)
      modifies this
    {
      s := "#![allow(warnings, unconditional_panic)]\n";
      s := s + "#![allow(nonstandard_style)]\n";

      var externUseDecls := [];

      for i := 0 to |externalFiles| {
        var externalFile := externalFiles[i];
        var externalMod := externalFile;
        if |externalFile| > 3 && externalFile[|externalFile|-3..] == ".rs" {
          externalMod := externalFile[0..|externalFile|-3];
        } else {
          error := Some("Unrecognized external file " + externalFile + ". External file must be *.rs files");
        }
        var externMod := R.ExternMod(externalMod);
        s := s + externMod.ToString("") + "\n";
        externUseDecls := externUseDecls + [
          R.UseDecl(R.Use(R.PUB, R.crate.MSel(externalMod).MSel("*")))
        ];
      }

      if externUseDecls != [] {
        s := s + R.Mod(DAFNY_EXTERN_MODULE, [], externUseDecls).ToString("") + "\n";
      }

      var allModules := SeqMap<string, GatheringModule>.Empty();
      for i := 0 to |p| {
        var m := GenModule(p[i], []);
        allModules := GatheringModule.MergeSeqMap(allModules, m);
      }
      for i := 0 to |allModules.keys| {
        if allModules.keys[i] !in allModules.values { // Could be avoided with subset types
          continue;
        }
        var m := allModules.values[allModules.keys[i]].ToRust();
        for j := 0 to |optimizations| {
          m := optimizations[j](m);
        }
        s := s + "\n";
        s := s + m.ToString("");

      }
    }

    static method EmitCallToMain(fullName: seq<Name>) returns (s: string) {
      s := "\nfn main() {\n";
      var i := 0;
      while i < |fullName| {
        if i > 0 {
          s := s + "::";
        }
        s := s + escapeName(fullName[i]);
        i := i + 1;
      }
      s := s + "();\n}";
    }
  }
}<|MERGE_RESOLUTION|>--- conflicted
+++ resolved
@@ -3224,13 +3224,7 @@
           case _ => enclosingType
         };
         if (forTrait) {
-<<<<<<< HEAD
           var selfFormal := if m.wasFunction then R.Formal.selfBorrowed else R.Formal.selfBorrowedMut;
-=======
-          // Mutability is required when not using raw pointers, even for functione, because
-          // --release optimisations sometimes removes the code to increment the reference counting on upcasting
-          var selfFormal := if m.wasFunction && pointerType.Raw? then R.Formal.selfBorrowed else R.Formal.selfBorrowedMut;
->>>>>>> 5a42b5ad
           params := [selfFormal] + params;
         } else {
           var tpe := GenType(instanceType, GenTypeContext.default());
@@ -3241,11 +3235,7 @@
             // For raw pointers, no borrowing is necessary, because it implements the Copy type
           } else if selfId == "self" {
             if tpe.IsObjectOrPointer() { // For classes and traits
-<<<<<<< HEAD
               if m.wasFunction {
-=======
-              if m.wasFunction && pointerType.Raw? {
->>>>>>> 5a42b5ad
                 tpe := R.SelfBorrowed;
               } else {
                 tpe := R.SelfBorrowedMut;
@@ -3967,13 +3957,8 @@
         }
         case Literal(Null(tpe)) => {
           var tpeGen := GenType(tpe, GenTypeContext.default());
-<<<<<<< HEAD
-          if ObjectType.RawPointers? {
+          if pointerType.Raw? {
             r := R.dafny_runtime.MSel("Ptr").AsExpr().FSel("null").Apply([]);
-=======
-          if pointerType.Raw? {
-            r := R.std.MSel("ptr").FSel("null_mut");
->>>>>>> 5a42b5ad
           } else {
             r := R.TypeAscription(R.dafny_runtime.MSel("Object").AsExpr().Apply1(R.RawExpr("None")), tpeGen);
           }
@@ -5171,19 +5156,10 @@
                   r := R.Identifier("this");
                 case _ =>
               }
-<<<<<<< HEAD
-              if ObjectType.RcMut?  {
+              if pointerType.RcMut?  {
                 r := r.Clone();
               }
               r := read_macro.Apply1(r);
-=======
-              if pointerType.Raw? {
-                r := read_macro.Apply1(r);
-              } else {
-                r := r.Clone();
-                r := modify_macro.Apply1(r); // Functions have to take &mut because of upcasting
-              }
->>>>>>> 5a42b5ad
             }
             r := r.Sel(escapeVar(field));
             if isConstant {
@@ -5308,22 +5284,10 @@
               var onExpr, recOwnership, recIdents;
               if base.Trait? || base.Class? {
                 onExpr, recOwnership, recIdents := GenExpr(on, selfIdent, env, OwnershipOwned);
-<<<<<<< HEAD
                 onExpr := read_macro.Apply1(onExpr);
                 readIdents := readIdents + recIdents;
               } else {
                 onExpr, recOwnership, recIdents := GenExpr(on, selfIdent, env, OwnershipBorrowed);
-=======
-                if pointerType.Raw? {
-                  onExpr := read_macro.Apply1(onExpr);
-                } else {
-                  onExpr := modify_macro.Apply1(onExpr);
-                }
-                readIdents := readIdents + recIdents;
-              } else {
-                var expectedOnOwnership := if pointerType.Raw? then OwnershipBorrowed else OwnershipBorrowedMut;
-                onExpr, recOwnership, recIdents := GenExpr(on, selfIdent, env, expectedOnOwnership);
->>>>>>> 5a42b5ad
                 readIdents := readIdents + recIdents;
               }
               r := fullPath.ApplyType(onTypeExprs).FSel(escapeName(name.name)).ApplyType(typeExprs).Apply([onExpr] + argExprs);
@@ -5343,15 +5307,7 @@
                       case CallName(_, Some(tpe), _, _, _) =>
                         var typ := GenType(tpe, GenTypeContext.default());
                         if typ.IsObjectOrPointer() {
-<<<<<<< HEAD
                           onExpr := read_macro.Apply1(onExpr);
-=======
-                          if pointerType.Raw? {
-                            onExpr := read_macro.Apply1(onExpr);
-                          } else {
-                            onExpr := modify_macro.Apply1(onExpr);
-                          }
->>>>>>> 5a42b5ad
                         }
                       case _ =>
                     }
