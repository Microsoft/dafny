include "../Dafny/AST.dfy"
  // Dafny to Rust compilation tenets:
  // - The Compiled Dafny AST should be minimal
  // - The generated code should look idiomatic and close to the original Dafny file if possible

// Rust AST
module RAST
  // All ToString methods should produce well-formed Rust code
{
  import opened Std.Wrappers
  import Std
  import opened DAST.Format
  import Strings = Std.Strings

  // Rust tuples support some traits like Default only till arity 12
  // Past that, we use Dafny system tuples (see https://www.reddit.com/r/rust/comments/11gvkda/why_rust_std_only_provides_trait_implementation/)
  const MAX_TUPLE_SIZE := 12

  // Default Indentation
  const IND := "  "

  opaque function FoldLeft<A(!new), T>(f: (A, T) --> A, init: A, xs: seq<T>): A
    requires forall t: T <- xs, a: A :: f.requires(a, t)
  {
    if |xs| == 0 then init
    else FoldLeft(f, f(init, xs[0]), xs[1..])
  }

  datatype Mod =
      // Rust modules
    | Mod(name: string, body: seq<ModDecl>)
    | ExternMod(name: string)
  {
    function Fold<T(!new)>(acc: T, accBuilder: (T, ModDecl) --> T): T
      requires Mod? ==> forall modDecl: ModDecl <- body, t: T :: accBuilder.requires(t, modDecl)
    {
      if ExternMod? then acc else
      FoldLeft(accBuilder, acc, body)
    }
    function ToString(ind: string): string
      decreases this
    {
      match this {
        case ExternMod(name) =>
          "pub mod " + name + ";"
        case Mod(name, body) =>
          /* If the module does not start with "use", just separate declarations by one blank line
             If the module starts with "use", add blank lines only after use declarations */
          var startWithUse := |body| > 0 && body[0].UseDecl?;
          var prefixIfNotUseDecl := if startWithUse then "\n" + ind + IND else "";
          var prefixIfUseDecl := if startWithUse then ind + IND else "";
          var infixDecl := if startWithUse then "\n" else "\n\n" + ind + IND;
          var initialIdent := if startWithUse then "" else ind + IND;
          "pub mod " + name + " {" + "\n" + initialIdent +
          SeqToString(
            body,
            (modDecl: ModDecl) requires modDecl < this =>
              (if modDecl.UseDecl? then prefixIfUseDecl else prefixIfNotUseDecl) +
              modDecl.ToString(ind + IND), infixDecl)
          + "\n" + ind + "}"
      }
    }
  }
  function SeqToString<T>(s: seq<T>, f: T --> string, separator: string := ""): string
    requires forall t <- s :: f.requires(t)
  {
    if |s| == 0 then "" else
    f(s[0]) + (if |s| > 1 then separator + SeqToString(s[1..], f, separator) else "")
  }
  datatype ModDecl =
    | ModDecl(mod: Mod)
    | StructDecl(struct: Struct)
    | TypeDecl(tpe: TypeSynonym)
    | ConstDecl(c: Constant)
    | EnumDecl(enum: Enum)
    | ImplDecl(impl: Impl)
    | TraitDecl(tr: Trait)
    | TopFnDecl(fn: TopFnDecl)
    | UseDecl(use: Use)
  {
    function ToString(ind: string): string
      decreases this
    {
      if ModDecl? then mod.ToString(ind)
      else if StructDecl? then struct.ToString(ind)
      else if ImplDecl? then impl.ToString(ind)
      else if EnumDecl? then enum.ToString(ind)
      else if TypeDecl? then tpe.ToString(ind)
      else if ConstDecl? then c.ToString(ind)
      else if TraitDecl? then tr.ToString(ind)
      else if TopFnDecl? then fn.ToString(ind)
      else assert UseDecl?; use.ToString(ind)
    }
  }
  datatype Use = Use(visibility: Visibility, path: Path) {
    function ToString(ind: string): string {
      visibility.ToString() + "use " + path.ToString() + ";"
    }
  }
  datatype TopFnDecl = TopFn(attributes: seq<Attribute>, visibility: Visibility, fn: Fn) {
    function ToString(ind: string): string {
      Attribute.ToStringMultiple(attributes, ind) +
      visibility.ToString() + fn.ToString(ind)
    }
  }
  datatype Attribute = RawAttribute(content: string) {
    static function ToStringMultiple(attributes: seq<Attribute>, ind: string): string {
      SeqToString(
        attributes,
        (attribute: Attribute) => attribute.content + "\n" + ind)
    }
  }

  datatype Struct =
    Struct(attributes: seq<Attribute>,
           name: string, typeParams: seq<TypeParamDecl>, fields: Fields)
  {
    function ToString(ind: string): string {
      Attribute.ToStringMultiple(attributes, ind) +
      "pub struct " + name +
      TypeParamDecl.ToStringMultiple(typeParams, ind) +
      fields.ToString(ind, fields.NamedFields?) +
      (if fields.NamelessFields? then ";" else "")
    }
  }

  datatype TypeSynonym =
    TypeSynonym(attributes: seq<Attribute>,
                name: string, typeParams: seq<TypeParamDecl>, tpe: Type)
  {
    function ToString(ind: string): string {
      Attribute.ToStringMultiple(attributes, ind) +
      "pub type " + name +
      TypeParamDecl.ToStringMultiple(typeParams, ind) + " = " +
      tpe.ToString(ind) + ";"
    }
  }

  datatype Constant =
    Constant(attributes: seq<Attribute>,
             name: string, tpe: Type, value: Expr)
  {
    function ToString(ind: string): string {
      Attribute.ToStringMultiple(attributes, ind) +
      "pub const " + name + ": " + tpe.ToString(ind) + "=" +
      value.ToString(ind) + ";"
    }
  }

  datatype NamelessField =
    NamelessField(visibility: Visibility, tpe: Type)
  {
    function ToString(ind: string): string {
      visibility.ToString() + tpe.ToString(ind)
    }
  }

  datatype Field = Field(visibility: Visibility, formal: Formal)
  {
    function ToString(ind: string): string {
      visibility.ToString() + formal.ToString(ind)
    }
    function ToNamelessField(): NamelessField {
      NamelessField(visibility, formal.tpe)
    }
  }

  datatype Fields =
    | NamedFields(fields: seq<Field>)
    | NamelessFields(types: seq<NamelessField>)
  {
    function ToNamelessFields(): Fields
      requires NamedFields?
    {
      NamelessFields(seq(|fields|, i requires 0 <= i < |fields| => fields[i].ToNamelessField()))
    }
    function ToString(ind: string, newLine: bool): string {
      if NamedFields? then
        var separator := if newLine then ",\n" + ind + IND else ", ";
        var (beginSpace, endSpace) :=
          if newLine && |fields| > 0 then
            ("\n" + ind + IND, "\n" + ind)
          else if |fields| > 0 then
            (" ", " ")
          else
            ("", "");
        " {" + beginSpace +
        SeqToString(fields, (field: Field) => field.ToString(ind + IND), separator)
        + endSpace + "}"
      else
        assert NamelessFields?;
        var separator := if newLine then ",\n" + ind + IND else ", ";
        "("+
        SeqToString(types, (t: NamelessField) => t.ToString(ind + IND), separator)
        +")"
    }
  }

  datatype EnumCase =
    | EnumCase(name: string, fields: Fields)
  {
    function ToString(ind: string, newLine: bool): string {
      name + fields.ToString(ind, newLine)
    }
  }

  datatype Enum =
    Enum(attributes: seq<Attribute>,
         name: string, typeParams: seq<TypeParamDecl>,
         variants: seq<EnumCase>)
  {
    function ToString(ind: string): string {
      Attribute.ToStringMultiple(attributes, ind) +
      "pub enum " + name +
      TypeParamDecl.ToStringMultiple(typeParams, ind)
      + " {" +
      SeqToString(
        variants,
        (variant: EnumCase) =>
          "\n" + ind + IND + variant.ToString(ind + IND, true), ",") +
      "\n" + ind + "}"
    }
  }

  type TypeParamConstraint = Type

  datatype TypeParamDecl =
    | TypeParamDecl(name: string, constraints: seq<TypeParamConstraint>)
  {
    static function ToStringMultiple(typeParams: seq<TypeParamDecl>, ind: string): string {
      if |typeParams| == 0 then "" else
      "<" + SeqToString(typeParams, (t: TypeParamDecl) => t.ToString(ind + IND), ", ") + ">"
    }
    static function {:tailrecursion true} AddConstraintsMultiple(
      typeParams: seq<TypeParamDecl>, constraints: seq<TypeParamConstraint>
    ): seq<TypeParamDecl> {
      if |typeParams| == 0 then []
      else
        [typeParams[0].AddConstraints(constraints)] + AddConstraintsMultiple(typeParams[1..], constraints)
    }
    function AddConstraints(constraints: seq<TypeParamConstraint>): TypeParamDecl {
      this.(constraints := this.constraints + constraints)
    }
    function ToString(ind: string): string {
      name + (
        if |constraints| == 0 then
          ""
        else
          ": " + SeqToString(constraints, (t: TypeParamConstraint) requires t < this =>
                               t.ToString(ind + IND), " + "))
    }
  }
  const SelfBorrowed := Borrowed(SelfOwned)

  const SelfBorrowedMut := BorrowedMut(SelfOwned)

  const RcPath := std.MSel("rc").MSel("Rc")

  const RcType := RcPath.AsType()

  const ObjectPath: Path := dafny_runtime.MSel("Object")

  const Object := ObjectPath.AsExpr()

  function ObjectType(underlying: Type): Type {
    ObjectPath.AsType().Apply([underlying])
  }

  const PtrPath: Path := dafny_runtime.MSel("Ptr")

  const Ptr := PtrPath.AsExpr()

  function PtrType(underlying: Type): Type {
    PtrPath.AsType().Apply([underlying])
  }

  function Rc(underlying: Type): Type {
    TypeApp(RcType, [underlying])
  }
  function RefCell(underlying: Type): Type {
    TypeApp(RefcellType, [underlying])
  }
  function Vec(underlying: Type): Type {
    TypeApp(std.MSel("vec").MSel("Vec").AsType(), [underlying])
  }
  function NewVec(elements: seq<Expr>): Expr {
    Identifier("vec!").Apply(elements)
  }
  function Borrow(underlying: Expr): Expr {
    UnaryOp("&", underlying, UnaryOpFormat.NoFormat)
  }
  function BorrowMut(underlying: Expr): Expr {
    UnaryOp("&mut", underlying, UnaryOpFormat.NoFormat)
  }

  function RawType(content: string): Type {
    TIdentifier(content)
  }

  function Box(content: Type): Type {
    TypeApp(TIdentifier("Box"), [content])
  }
  function BoxNew(content: Expr): Expr {
    Identifier("Box").FSel("new").Apply([content])
  }

  datatype Path =
    | Global() // ::...   to access other crates
    | Crate()  // crate::... to access modules and imported modules in the same crate
    | Self()   // Self::...
    | PMemberSelect(base: Path, name: string)
  {
    function MSel(name: string): Path {
      PMemberSelect(this, name)
    }
    function FSel(name: string): Expr {
      AsExpr().FSel(name)
    }
    function AsType(): Type {
      TypeFromPath(this)
    }
    function AsExpr(): Expr {
      ExprFromPath(this)
    }
    function ToString(): string {
      match this {
        case Global() => ""
        case Crate() => "crate"
        case Self() => "Self"
        case PMemberSelect(base, name) => base.ToString() + "::" + name
      }
    }
    function RightMostIdentifier(): Option<string> {
      match this {
        case Global() => None
        case Crate() => Some("crate")
        case Self() => Some("Self")
        case PMemberSelect(base, name) => Some(name)
      }
    }
  }

  const SelfOwned := Self().AsType()

  datatype Type =
    | U8 | U16 | U32 | U64 | U128 | I8 | I16 | I32 | I64 | I128
    | Bool
    | TIdentifier(name: string)
    | TypeFromPath(path: Path)
    | TypeApp(baseName: Type, arguments: seq<Type>)
    | Borrowed(underlying: Type)
    | BorrowedMut(underlying: Type)
    | ImplType(underlying: Type)
    | DynType(underlying: Type)
    | TupleType(arguments: seq<Type>)
    | FnType(arguments: seq<Type>, returnType: Type)
    | IntersectionType(left: Type, right: Type)
    | Array(underlying: Type, size: Option<string>)
    | TSynonym(display: Type, base: Type)
  {
    function Expand(): (r: Type)
      ensures !r.TSynonym? && (!TSynonym? ==> r == this)
    {
      if TSynonym? then base.Expand() else this
    }
    predicate EndsWithNameThatCanAcceptGenerics() {
      || U8? || U16? || U32? || U64? || U128? || I8? || I16? || I32? || I64? || I128?
      || TIdentifier? || TypeFromPath?
      || (Borrowed? && underlying.EndsWithNameThatCanAcceptGenerics())
      || (BorrowedMut? && underlying.EndsWithNameThatCanAcceptGenerics())
      || (ImplType? && underlying.EndsWithNameThatCanAcceptGenerics())
      || (DynType? && underlying.EndsWithNameThatCanAcceptGenerics())
      || (IntersectionType? && right.EndsWithNameThatCanAcceptGenerics())
      || (TSynonym? && display.EndsWithNameThatCanAcceptGenerics())
    }
    function ReplaceMap(mapping: map<Type, Type>): Type {
      Replace((t: Type) => if t in mapping then mapping[t] else t)
    }
    function Replace(mapping: Type -> Type): Type {
      var r :=
        match this {
          case U8 | U16 | U32 | U64 | U128 | I8 | I16 | I32 | I64 | I128 | Bool => this
          case TIdentifier(_) => this
          case TypeFromPath(path) => this
          case TypeApp(baseName, arguments) =>
            this.(baseName := baseName.Replace(mapping),
            arguments := Std.Collections.Seq.Map(
              t requires t in arguments => t.Replace(mapping), arguments))
          case Borrowed(underlying) => this.(underlying := underlying.Replace(mapping))
          case BorrowedMut(underlying) => this.(underlying := underlying.Replace(mapping))
          case ImplType(underlying) => this.(underlying := underlying.Replace(mapping))
          case DynType(underlying) => this.(underlying := underlying.Replace(mapping))
          case TupleType(arguments) =>
            this.(
            arguments := Std.Collections.Seq.Map(
              t requires t in arguments => t.Replace(mapping), arguments))
          case FnType(arguments, returnType) =>
            this.(arguments := Std.Collections.Seq.Map(
              t requires t in arguments => t.Replace(mapping), arguments),
            returnType := returnType.Replace(mapping))
          case IntersectionType(left, right) =>
            this.(left := left.Replace(mapping), right := right.Replace(mapping))
          case Array(underlying, size) =>
            this.(underlying := underlying.Replace(mapping))
          case TSynonym(display, base) =>
            this.(display := display.Replace(mapping), base := base.Replace(mapping))
        };
      mapping(r)
    }

    function Fold<T>(acc: T, f: (T, Type) -> T): T
      // Traverses all types in a random order
    {
      var newAcc := f(acc, this);
      match this {
        case U8 | U16 | U32 | U64 | U128 | I8 | I16 | I32 | I64 | I128 | Bool => newAcc
        case TIdentifier(_) => newAcc
        case TypeFromPath(path) => newAcc
        case TypeApp(baseName, arguments) =>
          Std.Collections.Seq.FoldLeft(
            (acc: T, argType: Type) => assume {:axiom} argType in arguments; argType.Fold(acc, f),
            baseName.Fold(newAcc, f),
            arguments)
        case Borrowed(underlying) => underlying.Fold(newAcc, f)
        case BorrowedMut(underlying) => underlying.Fold(newAcc, f)
        case ImplType(underlying) => underlying.Fold(newAcc, f)
        case DynType(underlying) => underlying.Fold(newAcc, f)
        case TupleType(arguments) =>
          Std.Collections.Seq.FoldLeft(
            (acc: T, argType: Type) => assume {:axiom} argType in arguments; argType.Fold(acc, f),
            newAcc, arguments)
        case FnType(arguments, returnType) =>
          returnType.Fold(
            Std.Collections.Seq.FoldLeft(
              (acc: T, argType: Type) => assume {:axiom} argType in arguments; argType.Fold(acc, f),
              newAcc, arguments),
            f)
        case IntersectionType(left, right) =>
          right.Fold(left.Fold(newAcc, f), f)
        case Array(underlying, size) => underlying.Fold(newAcc, f)
        case TSynonym(display, base) => display.Fold(newAcc, f)
      }
    }

    predicate CanReadWithoutClone() {
      U8? || U16? || U32? || U64? || U128? || I8? || I16? || I32? || I64? || I128? || Bool?
      || (TSynonym? && base.CanReadWithoutClone()) || IsPointer()
    }
    predicate IsRcOrBorrowedRc() {
      (TypeApp? && baseName == RcType) ||
      (Borrowed? && underlying.IsRcOrBorrowedRc()) ||
      (TSynonym? && base.IsRcOrBorrowedRc())
    }
    function ExtractMaybePlacebo(): Option<Type> {
      match this {
        case TypeApp(wrapper, arguments) =>
          if wrapper == TypeFromPath(MaybePlaceboPath)
             && |arguments| == 1
          then
            Some(arguments[0])
          else
            None
        case _ => None
      }
    }
    function ExtractMaybeUninitArrayElement(): Option<Type> {
      if this.IsObjectOrPointer() then
        var s := this.ObjectOrPointerUnderlying();
        if s.Array? && IsMaybeUninitType(s.underlying) then
          Some(MaybeUninitTypeUnderlying(s.underlying))
        else if s.IsMultiArray() && IsMaybeUninitType(s.MultiArrayUnderlying()) then
          Some(MaybeUninitTypeUnderlying(s.MultiArrayUnderlying()))
        else
          None
      else
        None
    }
    function ToString(ind: string): string {
      match this {
        case Bool() => "bool"
        case TIdentifier(underlying) => underlying
        case TypeFromPath(underlying) => underlying.ToString()
        case Borrowed(underlying) => "&" + underlying.ToString(ind)
        case BorrowedMut(underlying) => "&mut " + underlying.ToString(ind)
        case ImplType(underlying) => "impl " + underlying.ToString(ind)
        case DynType(underlying) => "dyn " + underlying.ToString(ind)
        case FnType(arguments, returnType) =>
          "::std::ops::Fn("+
          SeqToString(arguments, (arg: Type) requires arg < this =>
                        arg.ToString(ind + IND), ", ")
          +") -> " + returnType.ToString(ind + IND)
        case IntersectionType(left, right) =>
          left.ToString(ind) + " + " + right.ToString(ind)
        case TupleType(args) =>
          (if args == [] then
             "()"
           else
             "(" +
             SeqToString(args, (arg: Type) requires arg < this => arg.ToString(ind + IND), ", ")
             + ")")
        case TypeApp(base, args) =>
          base.ToString(ind) +
          (if args == [] then
             ""
           else
             "<" +
             SeqToString(args, (arg: Type) requires arg < this => arg.ToString(ind + IND), ", ")
             + ">")

        case U8() => "u8"
        case U16() => "u16"
        case U32() => "u32"
        case U64() => "u64"
        case U128() => "u128"
        case I8() => "i8"
        case I16() => "i16"
        case I32() => "i32"
        case I64() => "i64"
        case I128() => "i128"
        case Array(underlying, size) => "[" + underlying.ToString(ind) + (if size.Some? then "; " + size.value else "") + "]"
        case TSynonym(display, base) => display.ToString(ind)
      }
    }

    function Apply1(arg: Type): Type {
      TypeApp(this, [arg])
    }

    function Apply(args: seq<Type>): Type {
      TypeApp(this, args)
    }

    function ToOwned(): Type {
      match this {
        case Borrowed(x) => x
        case BorrowedMut(x) => x
        case x => x
      }
    }

    function ToNullExpr(): Expr
      requires IsObjectOrPointer()
    {
      assert Expand().IsObject() || Expand().IsPointer();
      if Expand().IsObject() then
        Object.FSel("null").Apply([])
      else
        Ptr.FSel("null").Apply([])
    }

    predicate IsMultiArray() {
      var t := Expand();
      t.TypeApp? &&
      var baseName := t.baseName;
      var args := t.arguments;
      |args| == 1 &&
      baseName.TypeFromPath? && baseName.path.PMemberSelect? &&
      baseName.path.base == dafny_runtime &&
      |baseName.path.name| >= 5 && baseName.path.name[0..5] == "Array"
    }

    function MultiArrayClass(): string
      requires IsMultiArray()
    {
      this.Expand().baseName.path.name
    }

    function MultiArrayUnderlying(): Type
      requires IsMultiArray()
    {
      this.Expand().arguments[0]
    }

    // Given an array type like *mut [T], produces the type *mut[MaybeUninit<T>]
    // Same for *mut ::dafny_runtime::Array2<T> that becomes *mut ::dafny_runtime::Array2<MaybeUninit<T>>
    function TypeAtInitialization(): Type {
      if this.IsObjectOrPointer() then
        var s := this.ObjectOrPointerUnderlying();
        if s.Array? && s.size.None? then
          var newUnderlying := Array(MaybeUninitType(s.underlying), None);
          if this.IsObject() then ObjectType(newUnderlying) else PtrType(newUnderlying)
        else if s.IsMultiArray() then
          var newUnderlying := TypeApp(s.Expand().baseName, [MaybeUninitType(s.Expand().arguments[0])]);
          if this.IsObject() then ObjectType(newUnderlying) else PtrType(newUnderlying)
        else
          this
      else
        this
    }

    predicate IsMaybeUninit() {
      TypeApp? && baseName.TypeFromPath?
      && baseName.path == MaybeUninitPath && |this.arguments| == 1
    }

    predicate IsUninitArray() {
      if IsObjectOrPointer() then
        var s := ObjectOrPointerUnderlying().Expand();
        if s.Array? && s.size.None? then
          s.underlying.IsMaybeUninit()
        else if s.IsMultiArray() then
          s.arguments[0].IsMaybeUninit()
        else
          false
      else
        false
    }
    predicate IsObject() {
      match this {
        case TypeApp(TypeFromPath(o), elems1) =>
          o == ObjectPath &&
          |elems1| == 1
        case _ => false
      }
    }
    predicate IsPointer() {
      match this {
        case TypeApp(TypeFromPath(o), elems1) =>
          o == PtrPath &&
          |elems1| == 1
        case _ => false
      }
    }
    predicate IsObjectOrPointer() {
      this.Expand().IsPointer() || this.Expand().IsObject()
    } by method {
      var t := this.Expand();
      return t.IsPointer() || t.IsObject();
    }
    function ObjectOrPointerUnderlying(): Type
      requires IsObjectOrPointer()
    {
      match Expand() {
        case TypeApp(_, elems1) =>
          elems1[0]
      }
    }

    predicate IsBuiltinCollection() {
      match this.Expand() {
        case TypeApp(TypeFromPath(PMemberSelect(PMemberSelect(Global(), "dafny_runtime"), tpe)), elems1) =>
          || ((tpe == "Set" || tpe == "Sequence" || tpe == "Multiset") && |elems1| == 1)
          || (tpe == "Map" && |elems1| == 2)
        case _ => false
      }
    }

    function GetBuiltinCollectionElement(): Type
      requires IsBuiltinCollection()
    {
      match this.Expand() {
        case TypeApp(TypeFromPath(PMemberSelect(PMemberSelect(Global(), "dafny_runtime"), tpe)), elems) =>
          if tpe == "Map" then elems[1] else elems[0]
      }
    }

    predicate IsRc() {
      this.TypeApp? && this.baseName == RcType && |arguments| == 1
    }
    function RcUnderlying(): Type
      requires IsRc()
    {
      arguments[0]
    }
  }

  function SystemTupleType(elements: seq<Type>): Type {
    dafny_runtime.MSel("_System").MSel("Tuple" + Strings.OfNat(|elements|)).AsType().Apply(elements)
  }

  const global := Global()
  const std: Path := global.MSel("std")
  const cell := std.MSel("cell")
  const RefcellType := cell.MSel("RefCell").AsType()
  const dafny_runtime: Path := global.MSel("dafny_runtime")
  const CloneTrait := std.MSel("clone").MSel("Clone").AsType()
  const DefaultPath := std.MSel("default").MSel("Default")
  const DefaultTrait := DefaultPath.AsType()
  const AnyTrait := std.MSel("any").MSel("Any").AsType()
  const StaticTrait := RawType("'static")
  const DafnyType := dafny_runtime.MSel("DafnyType").AsType()
  const DafnyPrint := dafny_runtime.MSel("DafnyPrint").AsType()
  const DafnyTypeEq := dafny_runtime.MSel("DafnyTypeEq").AsType()
  const Eq := std.MSel("cmp").MSel("Eq").AsType()
  const Hash := std.MSel("hash").MSel("Hash").AsType()
  const DafnyInt := dafny_runtime.MSel("DafnyInt").AsType()

  function SystemTuple(elements: seq<Expr>): Expr {
    var size := Strings.OfNat(|elements|);
    StructBuild(dafny_runtime.MSel("_System").MSel("Tuple" + size).MSel("_T" + size).AsExpr(),
                seq(|elements|, i requires 0 <= i < |elements| =>
                  AssignIdentifier("_" + Strings.OfNat(i), elements[i])
                  )
    )
  }

  const MaybeUninitPath := std.MSel("mem").MSel("MaybeUninit")
  const MaybeUninitPathType := MaybeUninitPath.AsType()
  const MaybeUninitExpr := MaybeUninitPath.AsExpr()

  function MaybeUninitType(underlying: Type): Type {
    MaybeUninitPathType.Apply([underlying])
  }
  predicate IsMaybeUninitType(tpe: Type) {
    tpe.TypeApp? && tpe.baseName == MaybeUninitPathType && |tpe.arguments| == 1
  }
  function MaybeUninitTypeUnderlying(tpe: Type): Type
    requires IsMaybeUninitType(tpe)
  {
    tpe.arguments[0]
  }
  function MaybeUninitNew(underlying: Expr): Expr {
    MaybeUninitPath.FSel("new").Apply([underlying])
  }

  const MaybePlaceboPath := dafny_runtime.MSel("MaybePlacebo")

  function MaybePlaceboType(underlying: Type): Type {
    MaybePlaceboPath.AsType().Apply1(underlying)
  }


  datatype Trait =
    | Trait(typeParams: seq<TypeParamDecl>, tpe: Type, parents: seq<Type>, body: seq<ImplMember>)
  {
    function ToString(ind: string): string {
      var tpConstraints := Std.Collections.Seq
                           .Filter((typeParamDecl: TypeParamDecl) reads {} requires true => |typeParamDecl.constraints| > 0, typeParams);
      var additionalConstraints :=
        SeqToString(
          tpConstraints,
          (t: TypeParamDecl) => t.ToString(ind + IND), ",\n" + ind + IND);
      var parents := if |parents| == 0 then "" else ": " + SeqToString(
                       parents,
                       (t: Type) => t.ToString(ind + IND),
                       " + "
                     );
      var where :=
        if additionalConstraints == "" then "" else
        "\n"+ind+IND+"where\n" + ind + IND + additionalConstraints;
      "pub trait " + tpe.ToString(ind) + parents + where
      + " {" +
      SeqToString(body, (member: ImplMember) => "\n" + ind + IND + member.ToString(ind + IND), "")
      + (if |body| == 0 then "" else "\n" + ind) + "}"
    }
  }

  datatype Impl =
    | ImplFor(typeParams: seq<TypeParamDecl>, tpe: Type, forType: Type, where: string, body: seq<ImplMember>)
    | Impl(typeParams: seq<TypeParamDecl>, tpe: Type, where: string, body: seq<ImplMember>)
  {
    function ToString(ind: string): string {
      "impl" + TypeParamDecl.ToStringMultiple(typeParams, ind) + " " + tpe.ToString(ind)
      + (if ImplFor? then "\n" + ind + IND + "for " + forType.ToString(ind + IND) else "")
      + (if where != "" then "\n" + ind + IND + where else "")
      + " {" +
      SeqToString(body, (member: ImplMember) => "\n" + ind + IND + member.ToString(ind + IND), "")
      + (if |body| == 0 then "" else "\n" + ind) + "}"
    }
  }
  datatype ImplMember =
    | RawImplMember(content: string)
    | FnDecl(pub: Visibility, fun: Fn)
    | ImplMemberMacro(expr: Expr)
  {
    function ToString(ind: string): string {
      if FnDecl? then pub.ToString() + fun.ToString(ind)
      else if ImplMemberMacro? then expr.ToString(ind) + ";"
      else assert RawImplMember?; content
    }
  }
  datatype Visibility = PUB | PRIV {
    function ToString(): string {
      if PUB? then "pub " else ""
    }
  }

  datatype Formal =
    Formal(name: string, tpe: Type)
  {
    function ToString(ind: string): string {
      if name == "self" && tpe == SelfOwned then name
      else if name == "self" && tpe == SelfBorrowed then "&" + name
      else if name == "self" && tpe == SelfBorrowedMut then "&mut " + name
      else
        name + ": " + tpe.ToString(ind)
    }
    static const selfBorrowed := Formal("self", SelfBorrowed)
    static const selfOwned := Formal("self", SelfOwned)
    static const selfBorrowedMut := Formal("self", SelfBorrowedMut)
  }

  datatype Pattern =
    RawPattern(content: string)
  {
    function ToString(ind: string): string {
      content
    }
  }

  datatype MatchCase =
    MatchCase(pattern: Pattern, rhs: Expr)
  {
    ghost function Height(): nat {
      1 + rhs.Height()
    }
    function ToString(ind: string): string
      decreases Height()
    {
      var newIndent := if rhs.Block? then ind else ind + IND;
      var rhsString := rhs.ToString(newIndent);

      pattern.ToString(ind) + " =>" +
      if '\n' in rhsString && rhsString[0] != '{' then "\n" + ind + IND + rhsString
      else " " + rhsString
    }
  }

  datatype AssignIdentifier =
    AssignIdentifier(identifier: string, rhs: Expr)
  {
    ghost function Height(): nat {
      1 + rhs.Height()
    }

    function ToString(ind: string): string
      decreases Height()
    {
      identifier + ": " + rhs.ToString(ind + IND)
    }
  }

  // When a raw stream is given, try to put some indentation on it
  function AddIndent(raw: string, ind: string): string {
    if |raw| == 0 then raw
    else if raw[0] in "[({" then
      [raw[0]] + AddIndent(raw[1..], ind + IND)
    else if raw[0] in "})]" && |ind| > 2 then
      [raw[0]] + AddIndent(raw[1..], ind[..|ind|-2])
    else if raw[0] == '\n' then
      [raw[0]] + ind + AddIndent(raw[1..], ind)
    else
      [raw[0]] + AddIndent(raw[1..], ind)
  }

  function max(i: nat, j: nat): nat {
    if i < j then j else i
  }

  datatype DeclareType = MUT | CONST

  datatype Associativity = LeftToRight | RightToLeft | RequiresParentheses
  datatype PrintingInfo =
    | UnknownPrecedence()
    | Precedence(precedence: nat)
    | SuffixPrecedence(precedence: nat)
    | PrecedenceAssociativity(precedence: nat, associativity: Associativity)
  {
    predicate NeedParenthesesFor(underlying: PrintingInfo) {
      if UnknownPrecedence? then true
      else if underlying.UnknownPrecedence? then true
      else if precedence <= underlying.precedence then true
      else false
    }
    predicate NeedParenthesesForLeft(underlying: PrintingInfo) {
      if UnknownPrecedence? then true
      else if underlying.UnknownPrecedence? then true
      else if precedence <= underlying.precedence then
        precedence < underlying.precedence || !PrecedenceAssociativity? || !associativity.LeftToRight?
      else false
    }
    predicate NeedParenthesesForRight(underlying: PrintingInfo) {
      if UnknownPrecedence? then true
      else if underlying.UnknownPrecedence? then true
      else if precedence <= underlying.precedence then
        precedence < underlying.precedence || !PrecedenceAssociativity? || !associativity.RightToLeft?
      else false
    }
    lemma Tests()
      ensures PrecedenceAssociativity(20, LeftToRight)
              .NeedParenthesesForLeft(PrecedenceAssociativity(20, LeftToRight)) == false
      ensures PrecedenceAssociativity(20, LeftToRight)
              .NeedParenthesesForRight(PrecedenceAssociativity(20, LeftToRight)) == true
      ensures PrecedenceAssociativity(20, RightToLeft)
              .NeedParenthesesForRight(PrecedenceAssociativity(20, RightToLeft)) == false
      ensures PrecedenceAssociativity(20, RightToLeft)
              .NeedParenthesesForLeft(PrecedenceAssociativity(20, RightToLeft)) == true
      ensures PrecedenceAssociativity(20, LeftToRight)
              .NeedParenthesesForLeft(PrecedenceAssociativity(30, LeftToRight)) == true
      ensures PrecedenceAssociativity(20, RightToLeft)
              .NeedParenthesesForRight(PrecedenceAssociativity(30, RightToLeft)) == true
    {
    }
  }

  function AssignVar(name: string, rhs: Expr): Expr {
    Expr.Assign(Some(LocalVar(name)), rhs)
  }

  function AssignMember(on: Expr, field: string, rhs: Expr): Expr {
    Expr.Assign(Some(SelectMember(on, field)), rhs)
  }

  datatype AssignLhs =
    LocalVar(name: string) |
    SelectMember(on: Expr, field: string) |
    ExtractTuple(names: seq<string>) |
    Index(expr: Expr, indices: seq<Expr>)

  datatype Expr =
      RawExpr(content: string)
    | ExprFromType(tpe: Type)
    | Identifier(name: string) // Never empty
    | Match(matchee: Expr, cases: seq<MatchCase>)
    | StmtExpr(stmt: Expr, rhs: Expr)
    | Block(underlying: Expr)
    | StructBuild(underlying: Expr, assignments: seq<AssignIdentifier>)
    | Tuple(arguments: seq<Expr>)
    | UnaryOp(op1: string, underlying: Expr, format: Format.UnaryOpFormat)
    | BinaryOp(op2: string, left: Expr, right: Expr, format2: Format.BinaryOpFormat)
    | TypeAscription(left: Expr, tpe: Type)          // underlying as tpe
    | LiteralInt(value: string)
    | LiteralBool(bvalue: bool)
    | LiteralString(value: string, binary: bool, verbatim: bool)
    | DeclareVar(declareType: DeclareType, name: string, optType: Option<Type>, optRhs: Option<Expr>) // let mut name: optType = optRhs;
    | Assign(names: Option<AssignLhs>, rhs: Expr)           // name1, name2 = rhs;
    | IfExpr(cond: Expr, thn: Expr, els: Expr)       // if cond { thn } else { els }
    | Loop(optCond: Option<Expr>, underlying: Expr)  // loop { body }
    | For(name: string, range: Expr, body: Expr)     // for name in range { body }
    | Labelled(lbl: string, underlying: Expr)        // label lbl { expr }
    | Break(optLbl: Option<string>)                  // break lbl;
    | Continue(optLbl: Option<string>)               // continue optLabel;
    | Return(optExpr: Option<Expr>)                  // return optExpr;
    | CallType(obj: Expr, typeParameters: seq<Type>) // obj::<...type parameters>
    | Call(obj: Expr, arguments: seq<Expr>)          // obj(...arguments)
    | Select(obj: Expr, name: string)                // obj.name
    | SelectIndex(obj: Expr, range: Expr)            // obj[range]
    | ExprFromPath(path: Path)                       // ::dafny_runtime::int! for example
    | FunctionSelect(obj: Expr, name: string)        // objType::name
    | Lambda(params: seq<Formal>, retType: Option<Type>, body: Expr) // move |<params>| -> retType { body }
  {
    predicate NoExtraSemicolonAfter() {
      DeclareVar? || Assign? || Break? || Continue? || Return? || For? ||
      (RawExpr? && |content| > 0 && content[|content| - 1] == ';')
    }
    // Taken from https://doc.rust-lang.org/reference/expressions.html
    const printingInfo: PrintingInfo :=
      match this {
        case RawExpr(_) => UnknownPrecedence()
        case ExprFromType(_) => Precedence(1)
        case Identifier(_) => Precedence(1)
        case LiteralInt(_) => Precedence(1)
        case LiteralBool(_) => Precedence(1)
        case LiteralString(_, _, _) => Precedence(1)
        // Paths => Precedence(1)
        // Method call => Precedence(2)
        // Field expression => PrecedenceAssociativity(3, LeftToRight)
        // case function call | ArrayIndexing => Precedence(4)
        case UnaryOp(op, underlying, format) =>
          match op {
            case "?" => SuffixPrecedence(5)
            case "-" | "*" | "!" | "&" | "&mut" => Precedence(6)
            case _ => UnknownPrecedence()
          }
        case Select(underlying, name) => PrecedenceAssociativity(2, LeftToRight)
        case SelectIndex(underlying, range) => PrecedenceAssociativity(2, LeftToRight)
        case ExprFromPath(underlying) => Precedence(2)
        case FunctionSelect(underlying, name) => PrecedenceAssociativity(2, LeftToRight)
        case CallType(_, _) => PrecedenceAssociativity(2, LeftToRight)
        case Call(_, _) => PrecedenceAssociativity(2, LeftToRight)
        case TypeAscription(left, tpe) =>
          PrecedenceAssociativity(10, LeftToRight)
        case BinaryOp(op2, left, right, format) =>
          match op2 {
            case "*" | "/" | "%" => PrecedenceAssociativity(20, LeftToRight)
            case "+" | "-" => PrecedenceAssociativity(30, LeftToRight)
            case "<<" | ">>" =>
              // x as u16 << 6 is parsed as x as u16<... and expect a generic argument
              if op2 == "<<" && left.TypeAscription? && left.tpe.EndsWithNameThatCanAcceptGenerics() then
                PrecedenceAssociativity(9, LeftToRight)
              else
                PrecedenceAssociativity(40, LeftToRight)
            case "&" => PrecedenceAssociativity(50, LeftToRight)
            case "^" => PrecedenceAssociativity(60, LeftToRight)
            case "|" => PrecedenceAssociativity(70, LeftToRight)
            case "==" | "!=" | "<" | ">" | "<=" | ">=" =>
              if (op2 == "<" || op2 == "<=") && left.TypeAscription? && left.tpe.EndsWithNameThatCanAcceptGenerics() then
                PrecedenceAssociativity(9, LeftToRight)
              else
                PrecedenceAssociativity(80, RequiresParentheses)
            case "&&" => PrecedenceAssociativity(90, LeftToRight)
            case "||" => PrecedenceAssociativity(100, LeftToRight)
            case ".." | "..=" => PrecedenceAssociativity(110, RequiresParentheses)
            case "=" | "+=" | "-=" | "*=" | "/=" | "%=" | "&=" | "|=" | "^=" | "<<=" | ">>=" =>
              if op2 == "<<=" && left.TypeAscription? && left.tpe.EndsWithNameThatCanAcceptGenerics() then
                PrecedenceAssociativity(9, LeftToRight)
              else
                PrecedenceAssociativity(110, RightToLeft)
            case _ => PrecedenceAssociativity(0, RequiresParentheses)
          }
        case Lambda(_, _, _) => PrecedenceAssociativity(300, LeftToRight)
        case _ => UnknownPrecedence()
      }

    ghost function Height(): nat {
      match this {
        case Identifier(_) => 1
        case ExprFromType(_) => 1
        case LiteralInt(_) => 1
        case LiteralBool(_) => 1
        case LiteralString(_, _, _) => 1
        case Match(matchee, cases) =>
          1 + max(matchee.Height(),
                  SeqToHeight(cases, (oneCase: MatchCase)
                              requires oneCase < this
                              => oneCase.Height()))
        case StmtExpr(stmt, rhs) =>
          var default := 1 + max(stmt.Height(), rhs.Height());
          match this {
            case StmtExpr(DeclareVar(mod, name, Some(tpe), None), StmtExpr(Assign(name2, rhs), last)) =>
              if name2 == Some(LocalVar(name)) then
                1 + default
              else default
            case StmtExpr(IfExpr(UnaryOp("!", BinaryOp("==", a, b, f), of), RawExpr("panic!(\"Halt\");"), RawExpr("")), last) =>
              1 + default
            case _ => default
          }

        case Block(underlying) =>
          1 + underlying.Height()
        case StructBuild(name, assignments) =>
          1 + max(name.Height(), SeqToHeight(assignments, (assignment: AssignIdentifier)
                                             requires assignment < this
                                             => assignment.Height()))
        case Tuple(arguments) =>
          1 + SeqToHeight(arguments, (argument: Expr)
                          requires argument < this
                          => argument.Height())
        // Special cases
        case UnaryOp(_, underlying, _) => 1 + underlying.Height()
        case TypeAscription(left, tpe) => 1 + left.Height()
        case BinaryOp(op, left, right, format) =>
          1 + max(left.Height(), right.Height())
        case IfExpr(cond, thn, els) =>
          1 + max(cond.Height(), max(thn.Height(), els.Height()))
        case DeclareVar(declareType, name, tpe, expr) =>
          1 + (match expr {
                 case Some(e) => e.Height()
                 case None => 0
               })
        case Assign(names, expr) =>
          match names {
            case Some(SelectMember(on, field)) => 1 + max(on.Height(), expr.Height())
            case Some(Index(arr, indices)) => 1 + max(expr.Height(), max(arr.Height(), SeqToHeight(indices,  (index: Expr) requires index < this => index.Height())))
            case _ => 1 + expr.Height()
          }
        case Loop(optCond, underlying) =>
          1 + if optCond.Some? then max(optCond.value.Height(), underlying.Height()) else underlying.Height()
        case Labelled(lbl, underlying) =>
          1 + underlying.Height()
        case Break(_) => 1
        case Continue(_) => 1
        case For(name, range, body) =>
          1 + max(range.Height(), body.Height())
        case Return(optExpr) =>
          if optExpr.Some? then 1 + optExpr.value.Height() else 1
        case CallType(obj, tpes) =>
          1 + max(obj.Height(),
                  SeqToHeight(tpes, (tpe: Type) requires tpe < this => 1))
        case Call(obj, args) =>
          1 + max(obj.Height(),
                  SeqToHeight(args, (arg: Expr) requires arg < this => arg.Height()))
        case Select(expression, name) =>
          1 + expression.Height()
        case SelectIndex(expression, range) =>
          1 + max(expression.Height(), range.Height())
        case ExprFromPath(underlying) =>
          1
        case FunctionSelect(expression, name) =>
          1 + expression.Height()
        case Lambda(params, retType, body) =>
          if body.Block? || retType.None? then 1 + body.Height()
          else 2 + body.Height()
        case _ =>
          assert RawExpr?;
          1
      }
    }

    // Wish: Prove that Optimize() preserves semantics, if any
    // TODO: Ensure that even without Optimize(), tests pass
    opaque function Optimize(): (r: Expr)
      ensures this == r || r.Height() < this.Height()
    {
      match this {
        case UnaryOp("!", BinaryOp("==", left, right, format),
          CombineFormat()) =>
          assert BinaryOp("==", left, right, format).Height()
              == BinaryOp("!=", left, right, BinaryOpFormat.NoFormat()).Height();
          BinaryOp("!=", left, right, BinaryOpFormat.NoFormat())

        case UnaryOp("!", BinaryOp("<", left, right, NoFormat()),
          CombineFormat()) =>
          assert BinaryOp(">=", left, right, BinaryOpFormat.NoFormat()).Height()
              == BinaryOp("<", left, right, BinaryOpFormat.NoFormat()).Height();
          BinaryOp(">=", left, right, BinaryOpFormat.NoFormat())

        case UnaryOp("!", BinaryOp("<", left, right, ReverseFormat()),
          CombineFormat()) =>
          assert BinaryOp("<=", right, left, BinaryOpFormat.NoFormat()).Height()
              == BinaryOp("<", left, right, BinaryOpFormat.ReverseFormat()).Height();
          BinaryOp("<=", right, left, BinaryOpFormat.NoFormat())
        case Call(ExprFromPath(PMemberSelect(r, "truncate!")), args) =>
          if (r != dafny_runtime && r != global) || |args| != 2  then
            this
          else
            var expr := args[0];
            var tpeExpr := args[1];
            if !tpeExpr.ExprFromType? then this else
            var tpe := tpeExpr.tpe;
            if || tpe.U8? || tpe.U16? || tpe.U32? || tpe.U64? || tpe.U128?
               || tpe.I8? || tpe.I16? || tpe.I32? || tpe.I64? || tpe.I128? then
              match expr {
                case Call(ExprFromPath(PMemberSelect(base, "int!")), args) =>
                  if |args| == 1 && (base == dafny_runtime || base == global) then
                    match args[0] {
                      case LiteralInt(number) => LiteralInt(number)
                      case LiteralString(number, _, _) => LiteralInt(number)
                      case _ => this
                    }
                  else this
                case _ => this
              }
            else
              this
        case StmtExpr(DeclareVar(mod, name, Some(tpe), None), StmtExpr(Assign(name2, rhs), last)) =>
          if name2 == Some(LocalVar(name)) then
            var rewriting := StmtExpr(DeclareVar(mod, name, Some(tpe), Some(rhs)), last);
            assert rewriting.Height() < this.Height() by {
              assert StmtExpr(Assign(name2, rhs), last).Height() ==
                     1 + max(Assign(name2, rhs).Height(), last.Height()) ==
                     1 + max(1 + rhs.Height(), last.Height());
              assert this.Height() == 2 + max(1, 1 + max(1 + rhs.Height(), last.Height()));
              assert rewriting.Height() == 1 + max(1 + rhs.Height(), last.Height());
            }
            rewriting
          else
            this
        case StmtExpr(IfExpr(UnaryOp("!", BinaryOp("==", a, b, f), of), RawExpr("panic!(\"Halt\");"), RawExpr("")), last) =>
          var rewriting := StmtExpr(Identifier("assert_eq!").Apply([a, b]), last);
          assume {:axiom} rewriting.Height() < this.Height(); // TODO: Need to prove formally
          rewriting
        case _ => this
      }
    }

    predicate LeftRequiresParentheses(left: Expr) {
      printingInfo.NeedParenthesesForLeft(left.Optimize().printingInfo)
    }
    function LeftParentheses(left: Expr): (string, string) {
      if LeftRequiresParentheses(left) then
        ("(", ")")
      else
        ("", "")
    }

    predicate RightRequiresParentheses(right: Expr) {
      printingInfo.NeedParenthesesForRight(right.Optimize().printingInfo)
    }


    function RightParentheses(right: Expr): (string, string) {
      if RightRequiresParentheses(right) then
        ("(", ")")
      else
        ("", "")
    }

    function RightMostIdentifier(): Option<string> {
      match this {
        case FunctionSelect(_, id) => Some(id)
        case ExprFromPath(p) => p.RightMostIdentifier()
        case _ => None
      }
    }

    static function MaxHashes(s: string, currentHashes: string, mostHashes: string): string {
      if |s| == 0 then if |currentHashes| < |mostHashes| then mostHashes else currentHashes else
      if s[0..1] == "#" then MaxHashes(s[1..], currentHashes + "#", mostHashes)
      else MaxHashes(s[1..], "", if |currentHashes| < |mostHashes| then mostHashes else currentHashes)
    }

    static function RemoveDoubleQuotes(s: string): string {
      if |s| <= 1 then s else
      if s[0..2] == @"""""" then @"""" + RemoveDoubleQuotes(s[2..]) else
      s[0..1] + RemoveDoubleQuotes(s[1..])
    }

    function ToString(ind: string): string
      decreases Height()
    {
      match this.Optimize() {
        case Identifier(name) => name
        case ExprFromType(t) => t.ToString(ind)
        case LiteralInt(number) => number
        case LiteralBool(b) => if b then "true" else "false"
        case LiteralString(characters, binary, verbatim) =>
          var hashes := if verbatim then MaxHashes(characters, "", "") + "#" else "";
          (if binary then "b" else "") + (if verbatim then "r" + hashes else "") +
          "\"" + (if verbatim then RemoveDoubleQuotes(characters) else characters) + "\"" + hashes
        case Match(matchee, cases) =>
          "match " + matchee.ToString(ind + IND) + " {" +
          SeqToString(cases,
                      (c: MatchCase) requires c.Height() < this.Height() =>
                        "\n" + ind + IND + c.ToString(ind + IND) + ",", "") +
          "\n" + ind + "}"
        case StmtExpr(stmt, rhs) => // They are built like StmtExpr(1, StmtExpr(2, StmtExpr(3, ...)))
          if stmt.RawExpr? && stmt.content == "" then rhs.ToString(ind) else
          stmt.ToString(ind) + (if stmt.NoExtraSemicolonAfter() then "" else ";") +
          "\n" + ind + rhs.ToString(ind)
        case Block(underlying) =>
          "{\n" + ind + IND + underlying.ToString(ind + IND) + "\n" + ind + "}"
        case IfExpr(cond, thn, els) =>
          "if " + cond.ToString(ind + IND) + " {\n" + ind + IND + thn.ToString(ind + IND) +
          "\n" + ind + "}" +
          if els == RawExpr("") then "" else
          " else {\n" + ind + IND + els.ToString(ind + IND) + "\n" + ind + "}"
        case StructBuild(name, assignments) =>
          if |assignments| > 0 && assignments[0].identifier == "0" then
            // Numeric
            name.ToString(ind) + " (" +
            SeqToString(assignments, (assignment: AssignIdentifier)
                        requires assignment.Height() < this.Height()
                        =>
                          "\n" + ind + IND + assignment.rhs.ToString(ind + IND), ",") +
            (if |assignments| > 1 then "\n" + ind else "") + ")"
          else
            name.ToString(ind) + " {" +
            SeqToString(assignments, (assignment: AssignIdentifier)
                        requires assignment.Height() < this.Height()
                        =>
                          "\n" + ind + IND + assignment.ToString(ind + IND), ",") +
            (if |assignments| > 0 then "\n" + ind else "") + "}"
        case Tuple(arguments) =>
          "(" +
          SeqToString(arguments, (arg: Expr)
                      requires arg.Height() < this.Height()
                      =>
                        "\n" + ind + IND + arg.ToString(ind + IND), ",") +
          (if |arguments| > 0 then "\n" + ind else "") + ")"

        case UnaryOp(op, underlying, format) =>
          var (leftP, rightP) :=
            if printingInfo.NeedParenthesesFor(underlying.Optimize().printingInfo) then
              ("(", ")")
            else
              ("", "");
          var leftOp := if op == "&mut" && leftP != "(" then op + " " else if op == "?" then "" else op;
          var rightOp := if op == "?" then op else "";

          leftOp + leftP  + underlying.ToString(ind) + rightP + rightOp
        case TypeAscription(left, tpe) =>
          var (leftLeftP, leftRightP) := LeftParentheses(left);
          leftLeftP + left.ToString(IND) + leftRightP + " as " + tpe.ToString(IND)
        case BinaryOp(op2, left, right, format) =>
          var (leftLeftP, leftRighP) := LeftParentheses(left);
          var (rightLeftP, rightRightP) := RightParentheses(right);
          var opRendered := " " + op2 + " ";
          var indLeft := if leftLeftP == "(" then ind + IND else ind;
          var indRight := if rightLeftP == "(" then ind + IND else ind;
          leftLeftP + left.ToString(indLeft) + leftRighP + opRendered + rightLeftP + right.ToString(indRight) + rightRightP
        case DeclareVar(declareType, name, optType, optExpr) =>
          "let " + (if declareType == MUT then "mut " else "") +
          name + (if optType.Some? then ": " + optType.value.ToString(ind + IND) else "") +

          (if optExpr.Some? then
             var optExprString := optExpr.value.ToString(ind + IND);
             if optExprString == "" then
               "= /*issue with empty RHS*/" +
               if optExpr.value.RawExpr? then "Empty Raw expr" else
               if optExpr.value.LiteralString? then "Empty string literal" else
               if optExpr.value.LiteralInt? then "Empty int literal" else
               "Another case"
             else " = " + optExprString else "") + ";"
        case Assign(names, expr) =>
          var lhs := match names {
            case Some(LocalVar(name)) => name + " = "
            case Some(SelectMember(member, field)) =>
              var (leftP, rightP) := Select(member, field).LeftParentheses(member);
              leftP + member.ToString(ind) + rightP + "." + field + " = "
            case Some(ExtractTuple(names)) => "(" + SeqToString(names, (name: string) => name, ",") + ") = "
            case Some(Index(e, indices)) =>
              var (leftP, rightP) := Call(e, indices).LeftParentheses(e);
              leftP + e.ToString(ind) + rightP + "[" + SeqToString(indices,
                                                                   (index: Expr) requires index.Height() < this.Height() => index.ToString(ind + IND), "][")
              + "] = "
            case None => "_ = "
          };
          lhs + expr.ToString(ind + IND) + ";"
        case Labelled(name, underlying) =>
          "'" + name + ": " + underlying.ToString(ind)
        case Break(optLbl) =>
          match optLbl {
            case Some(lbl) => "break '" + lbl + ";"
            case None => "break;"
          }
        case Continue(optLbl) =>
          match optLbl {
            case Some(lbl) => "continue '" + lbl + ";"
            case None => "continue;"
          }
        case Loop(optCond, underlying) =>
          (match optCond {
             case None => "loop"
             case Some(c) => "while " + c.ToString(ind + IND)
           }) + " {\n" + ind + IND + underlying.ToString(ind + IND) + "\n" + ind + "}"
        case For(name, range, body) =>
          "for "+ name +" in " + range.ToString(ind + IND) + " {\n" + ind + IND +
          body.ToString(ind + IND) + "\n" + ind + "}"
        case Return(optExpr) =>
          "return" + (if optExpr.Some? then " " + optExpr.value.ToString(ind + IND) else "") + ";"
        case CallType(expr, tpes) =>
          var (leftP, rightP) := LeftParentheses(expr);
          if tpes == [] then expr.ToString(ind) else
          leftP + expr.ToString(ind) + rightP + "::<" +
          SeqToString(tpes, (tpe: Type) => tpe.ToString(ind + IND), ", ") +">"

        case Call(expr, args) =>
          var (leftP, rightP) := LeftParentheses(expr);
          var (leftCallP, rightCallP) := match expr.RightMostIdentifier() {
            case Some("seq!") | Some("map!")  =>
              ("[","]")
            case Some("set!") | Some("multiset!") =>
              ("{","}")
            case _ =>
              ("(", ")")
          };
          leftP + expr.ToString(ind) + rightP +
          leftCallP + SeqToString(args, (arg: Expr) requires arg.Height() < this.Height() => arg.ToString(ind + IND), ", ")+ rightCallP
        case Select(expression, name) =>
          var (leftP, rightP) := LeftParentheses(expression);
          leftP + expression.ToString(ind) + rightP + "." + name
        case SelectIndex(expression, range) =>
          var (leftP, rightP) := LeftParentheses(expression);
          var rangeStr := range.ToString(ind + IND);
          leftP + expression.ToString(ind) + rightP + "[" + rangeStr + "]"
        case ExprFromPath(path) =>
          path.ToString()
        case FunctionSelect(expression, name) =>
          var (leftP, rightP) := LeftParentheses(expression);
          leftP + expression.ToString(ind) + rightP + "::" + name
        case Lambda(params, retType, body) =>
          "move |" + SeqToString(params, (arg: Formal) => arg.ToString(ind), ",") + "| " +
          (if retType.Some? then
             "-> " + retType.value.ToString(ind)
           else "") +
          (if retType.Some? && !body.Block? then
             Block(body).ToString(ind)
           else body.ToString(ind))
        case r =>
          assert r.RawExpr?; AddIndent(r.content, ind)
      }
    }
    function Then(rhs2: Expr): Expr {
      if this.StmtExpr? then
        StmtExpr(stmt, rhs.Then(rhs2))
      else if this == RawExpr("") then
        rhs2
      else
        StmtExpr(this, rhs2)
    }

    // Helpers

    function Sel(name: string): Expr {
      Select(this, name)
    }
    function FSel(name: string): Expr {
      FunctionSelect(this, name)
    }
    function ApplyType(typeParameters: seq<Type>): Expr {
      if |typeParameters| == 0 then this else
      CallType(this, typeParameters)
    }
    function ApplyType1(typeParameter: Type): Expr {
      CallType(this, [typeParameter])
    }
    function Apply(arguments: seq<Expr>): Expr {
      Call(this, arguments)
    }

    function Apply1(argument: Expr): Expr {
      Call(this, [argument])
    }

    predicate IsLhsIdentifier() {
      || this.Identifier?
      || (&& this.Call?
          &&
             (|| (
                   && this.obj.ExprFromPath? && this.obj.path == dafny_runtime.MSel("modify!")
                   && |this.arguments| == 1 // modify!(self)
                   && this.arguments[0].Identifier?)
              || (
                   && this.obj.ExprFromPath? && this.obj.path == dafny_runtime.MSel("md!")
                   && |this.arguments| == 1 // md!(identifier.clone())
                   && var lhs := this.arguments[0];
                   && lhs.Call?
                   && lhs.obj.Select?
                   && lhs.obj.obj.Identifier?
                 )))
    }

    function LhsIdentifierName(): string requires IsLhsIdentifier() {
      if this.Identifier? then name
      else if this.obj.ExprFromPath? && obj.path == dafny_runtime.MSel("modify!") then
        this.arguments[0].name
      else
        this.arguments[0].obj.obj.name
    }

    function Clone(): Expr {
      Select(this, "clone").Apply([])
    }
  }

  const self := Identifier("self")


  const crate := Crate()
  const dafny_runtime_Set := dafny_runtime.MSel("Set").AsExpr()
  const dafny_runtime_Set_from_array := dafny_runtime_Set.FSel("from_array")
  const dafny_runtime_Sequence := dafny_runtime.MSel("Sequence").AsExpr()
  const Sequence_from_array_owned := dafny_runtime_Sequence.FSel("from_array_owned")
  const Sequence_from_array := dafny_runtime_Sequence.FSel("from_array")
  const dafny_runtime_Multiset := dafny_runtime.MSel("Multiset").AsExpr()
  const dafny_runtime_Multiset_from_array := dafny_runtime_Multiset.FSel("from_array")

  function MaybePlacebo(underlying: Expr): Expr {
    MaybePlaceboPath.FSel("from").Apply1(underlying)
  }

  const std_rc := std.MSel("rc")

  const std_rc_Rc := std_rc.MSel("Rc")

  const std_rc_Rc_new := std_rc_Rc.FSel("new")

  const std_Default_default := DefaultPath.FSel("default").Apply([])

  function RcNew(underlying: Expr): Expr {
    Call(std_rc_Rc_new, [underlying])
  }

  function IntoUsize(underlying: Expr): Expr {
    dafny_runtime.MSel("DafnyUsize").FSel("into_usize").Apply1(underlying)
  }

  datatype Fn =
    Fn(name: string, typeParams: seq<TypeParamDecl>, formals: seq<Formal>,
       returnType: Option<Type>,
       where: string,
       body: Option<Expr>)
  {
    function ToString(ind: string): string {
      "fn " + name + TypeParamDecl.ToStringMultiple(typeParams, ind) +
      "(" + SeqToString(formals, (formal: Formal) => formal.ToString(ind), ", ") + ")" +
      (match returnType case Some(t) => " -> " + t.ToString(ind) case _ => "") +
      (if where == "" then "" else "\n" + ind + IND + where) +
      match body {
        case None => ";"
        case Some(body) =>
          " {\n" + ind + IND +
          body.ToString(ind + IND) +
          "\n" + ind + "}"
      }
    }
  }
}

module {:extern "DCOMP"} DafnyToRustCompiler {
  import FactorPathsOptimization

  import opened DAST
  import Strings = Std.Strings
  import Std
  import opened Std.Wrappers
  import R = RAST
  import opened DafnyCompilerRustUtils

  const IND := R.IND
  type Type = DAST.Type
  type Formal = DAST.Formal

  const AttributeOwned := Attribute("owned", [])

  // List taken from https://doc.rust-lang.org/book/appendix-01-keywords.html
  const reserved_rust := {
    "as","async","await","break","const","continue",
    "crate","dyn","else","enum","extern","false","fn","for","if","impl",
    "in","let","loop","match","mod","move","mut","pub","ref","return",
    "static","struct","super","trait","true","type","union",
    "unsafe","use","where","while","Keywords","The","abstract","become",
    "box","do","final","macro","override","priv","try","typeof","unsized",
    "virtual","yield"}

  const reserved_vars := { "None", "hash" }

  const reserved_rust_need_prefix := {"u8", "u16", "u32", "u64", "u128","i8", "i16", "i32", "i64", "i128"}

  predicate is_tuple_numeric(i: string) {
    |i| >= 2 && i[0] == '_' &&
    i[1] in "0123456789" &&
    (|i| == 2 ||
     (|i| == 3 && i[2] in "0123456789"))
  }

  predicate has_special(i: string) {
    if |i| == 0 then false
    else if i[0] == '.' then true
    else if i[0] == '#' then true // otherwise "escapeName("r#") becomes "r#""
    else if i[0] == '_' then
      if 2 <= |i| then
        if i[1] != '_' then true
        else has_special(i[2..])
      else
        true
    else
      has_special(i[1..])
  }

  function idiomatic_rust(i: string): string
    requires !has_special(i)
  {
    if |i| == 0 then ""
    else if i[0] == '_' then
      assert 2 <= |i| && i[1] == '_';
      "_" + idiomatic_rust(i[2..])
    else
      [i[0]] + idiomatic_rust(i[1..])
  }

  function replaceDots(i: string): string {
    if |i| == 0 then
      ""
    else if i[0] == '.' then
      "_d" + replaceDots(i[1..])
    else
      [i[0]] + replaceDots(i[1..])
  }

  predicate is_tuple_builder(i: string)
    // A tuple builder identifier looks like ___hMake0 to ___hMake99
  {
    && |i| >= 9
    && i[..8] == "___hMake"
    && i[8] in "0123456789"
    && (|i| == 9 || (|i| == 10 && i[9] in "0123456789"))
  }

  function better_tuple_builder_name(i: string): string
    requires is_tuple_builder(i)
  {
    "_T" + i[8..]
  }

  predicate is_dafny_generated_id(i: string) {
    && |i| > 0 && i[0] == '_' && !has_special(i[1..])
    && (|i| >= 2 ==> i[1] != 'T') // To avoid conflict with tuple builders _T<digits>
  }

  predicate is_idiomatic_rust_id(i: string) {
    0 < |i| && !has_special(i) && i !in reserved_rust && i !in reserved_rust_need_prefix
  }
  // To be used when escaping class names, datatype constructors, externs, paths, function/method names, etc.
  // Datatype destructors, variable names and field names all use escapeVar()
  function escapeName(n: Name): string {
    escapeIdent(n.dafny_name)
  }

  function escapeIdent(i: string): string {
    if is_tuple_numeric(i) then
      i
    else if is_tuple_builder(i) then
      better_tuple_builder_name(i)
    else if i == "self" || i == "Self" then
      "r#_" + i
    else if i in reserved_rust then
      "r#" + i
    else if is_idiomatic_rust_id(i) then
      idiomatic_rust(i)
    else if is_dafny_generated_id(i) then
      i // Dafny-generated identifiers like "_module", cannot be written in Dafny itself
    else
      var r := replaceDots(i);
      "r#_" + r
  }

  // To be used when escaping variables
  function escapeVar(f: VarName): string {
    var r := f.dafny_name;
    if r in reserved_vars then
      "_" + r
    else
      escapeIdent(f.dafny_name)
  }

  datatype Ownership =
    | OwnershipOwned
    | OwnershipOwnedBox
    | OwnershipBorrowed
    | OwnershipBorrowedMut
    | OwnershipAutoBorrowed

  // types stores the Rust type per Rust name.
  // fn Test<T>(i: T) is map["i" := R.RawType("T")]
  // fn Test(i: &T) is map["i" := R.Borrowed(...)]
  // fn Test(i: &mut T) is map["i" := R.BorrowedMut(...)]

  datatype Environment = Environment(
    names: seq<string>,                 // All variable names, after escape, in Rust
    types: map<string, R.Type>
  ) {
    function ToOwned(): Environment {
      this.(types :=
      map k <- types :: k := types[k].ToOwned())
    }
    static function Empty(): Environment {
      Environment([], map[])
    }
    opaque predicate CanReadWithoutClone(name: string) {
      name in types && types[name].CanReadWithoutClone()
    }
    opaque predicate HasCloneSemantics(name: string) {
      !CanReadWithoutClone(name)
    }
    function GetType(name: string): Option<R.Type> {
      if name in types then Some(types[name]) else None
    }
    predicate IsBorrowed(name: string) {
      name in types && types[name].Borrowed?
    }
    predicate IsBorrowedMut(name: string) {
      name in types && types[name].BorrowedMut?
    }
    function AddAssigned(name: string, tpe: R.Type): Environment
      // If we know for sure the type of name extends the Copy trait
    {
      Environment(names + [name], types[name := tpe])
    }
    function merge(other: Environment): Environment
    {
      Environment(
        names + other.names,
        types + other.types
      )
    }
    function RemoveAssigned(name: string): Environment
      requires name in names
    {
      var indexInEnv := Std.Collections.Seq.IndexOf(names, name);
      Environment(
        names[0..indexInEnv] + names[indexInEnv + 1..],
        types - {name}
      )
    }
  }

  const ASSIGNED_PREFIX := "_set"

  function AddAssignedPrefix(rustName: string): string {
    if |rustName| >= 2 && rustName[0..2] == "r#" then
      ASSIGNED_PREFIX + rustName[2..]
    else
      ASSIGNED_PREFIX + "_" + rustName
  }

  datatype ObjectType = RawPointers | RcMut

  datatype GenTypeContext =
    GenTypeContext(forTraitParents: bool)
  {
    static function ForTraitParents(): GenTypeContext {
      GenTypeContext(true)
    }
    static function default(): GenTypeContext {
      GenTypeContext(false)
    }
  }

  // Returns the first trait type that has dafnyName as a proper method
  // Resolution guarantees it's the only one.
  function TraitTypeContainingMethodAux(rs: seq<Type>, dafnyName: string): Option<ResolvedType> {
    if |rs| == 0 then None
    else
      var res := match rs[0] {
        case UserDefined(resolvedType) =>
          TraitTypeContainingMethod(resolvedType, dafnyName)
        case _ =>
          None
      };
      match res {
        case Some(_) => res
        case None => TraitTypeContainingMethodAux(rs[1..], dafnyName)
      }
  }

  function TraitTypeContainingMethod(r: ResolvedType, dafnyName: string): Option<ResolvedType> {
    var ResolvedType(
        path,
        typeArgs,
        kind,
        attributes,
        properMethods,
        extendedTypes) := r;
    if Name(dafnyName) in properMethods then
      Some(r)
    else
      TraitTypeContainingMethodAux(extendedTypes, dafnyName)
  }

  /* Which variable is representing the current "this" context and how it's represented
  if NoSelf? then // static context
  else if IsSelf() then For object: &Self or &mut Self, for datatypes &Rc<Self>
  else // For objects: &Object<Self>, for datatypes &Rc<Self>
  */
  datatype SelfInfo =
    | NoSelf
    | ThisTyped(rSelfName: string, dafnyType: Type)
  {
    predicate IsSelf() {
      ThisTyped? && rSelfName == "self"
    }
  }

  datatype ExternAttribute =
    | NoExtern()
    | SimpleExtern(overrideName: string)
    | AdvancedExtern(enclosingModule: string, overrideName: string)
    | UnsupportedExtern(reason: string)

  opaque function OptExtern(attr: Attribute, dafnyName: Name): Option<ExternAttribute> {
    if attr.name == "extern" then
      Some(
        if |attr.args| == 0 then SimpleExtern(escapeName(dafnyName)) else
        if |attr.args| == 1 then SimpleExtern(attr.args[0]) else
        if |attr.args| == 2 then AdvancedExtern(ReplaceDotByDoubleColon(attr.args[0]), attr.args[1]) else
        UnsupportedExtern("{:extern} supports only 0, 1 or 2 attributes, got " + Std.Strings.OfNat(|attr.args|))
      )
    else
      None
  }

  // Dots are not valid identifier characters in Rust, so we replace them by double colons.
  // We don't perform this replacement after any space occurs in an extern string
  // because normally spaces don't occur in paths, so any use of space indicates something different.
  function ReplaceDotByDoubleColon(s: string): string {
    if |s| == 0 then "" else
    if s[0] == ' ' then s else
    (if s[0] == '.' then "::" else [s[0]]) + ReplaceDotByDoubleColon(s[1..])
  }

  function ExtractExtern(attributes: seq<Attribute>, dafnyName: Name): (res: ExternAttribute) {
    if |attributes| == 0 then NoExtern()
    else
      var attr := OptExtern(attributes[0], dafnyName);
      match attr
      case Some(n) => n
      case None =>
        ExtractExtern(attributes[1..], dafnyName)
  } by method {
    for i := 0 to |attributes|
      invariant ExtractExtern(attributes, dafnyName) == ExtractExtern(attributes[i..], dafnyName)
    {
      var attr := OptExtern(attributes[i], dafnyName);
      assert attributes[i] == attributes[i..][0];
      match attr {
        case Some(n) =>
          res := n;
          return;
        case _ =>
      }
      assert attributes[i..][1..] == attributes[i+1..];
    }
    res := NoExtern();
  }

  function ExtractExternMod(mod: Module): ExternAttribute {
    ExtractExtern(mod.attributes, mod.name)
  }

  class COMP {
    const UnicodeChars: bool
    const DafnyChar := if UnicodeChars then "DafnyChar" else "DafnyCharUTF16"
    const DafnyCharUnderlying := if UnicodeChars then R.RawType("char") else R.RawType("u16")
    const string_of := if UnicodeChars then "string_of" else "string_utf16_of"
    const allocate :=
      if ObjectType.RawPointers? then "allocate" else "allocate_object"
    const allocate_fn := "_" + allocate
    const update_field_uninit_macro :=
      if ObjectType.RawPointers? then "update_field_uninit!" else "update_field_uninit_object!"
    const thisInConstructor :=
      if ObjectType.RawPointers? then R.Identifier("this") else R.Identifier("this").Clone()
    const array_construct :=
      if ObjectType.RawPointers? then "construct" else "construct_object"
    const modify_macro := R.dafny_runtime.MSel(if ObjectType.RawPointers? then "modify!" else "md!").AsExpr()
    const read_macro := R.dafny_runtime.MSel(if ObjectType.RawPointers? then "read!" else "rd!").AsExpr()
    function Object(underlying: R.Type): R.Type {
      if ObjectType.RawPointers? then R.PtrType(underlying) else R.ObjectType(underlying)
    }
    const placebos_usize := if ObjectType.RawPointers? then "placebos_usize" else "placebos_usize_object"
    const update_field_if_uninit_macro :=
      if ObjectType.RawPointers? then "update_field_if_uninit!" else "update_field_if_uninit_object!"
    const Upcast :=
      if ObjectType.RawPointers? then "Upcast" else "UpcastObject"
    const UpcastFnMacro :=
      Upcast + "Fn!"
    const upcast :=
      if ObjectType.RawPointers? then "upcast" else "upcast_object"

    const downcast :=
      if ObjectType.RawPointers? then "cast!" else "cast_object!"

    function UnreachablePanicIfVerified(optText: string := ""): string {
      if ObjectType.RawPointers? then "unsafe { ::std::hint::unreachable_unchecked() }" else
      if optText == "" then "panic!()" else "panic!(\"" + optText + "\")"
    }

    const ObjectType: ObjectType

    var error: Option<string>

    var optimizations: seq<R.Mod -> R.Mod>

    static const DAFNY_EXTERN_MODULE := "_dafny_externs"

    constructor(unicodeChars: bool, objectType: ObjectType) {
      this.UnicodeChars := unicodeChars;
      this.ObjectType := objectType;
      this.error := None; // If error, then the generated code contains <i>Unsupported: .*</i>
      this.optimizations := [FactorPathsOptimization.apply];
      new;
    }

    static function ContainingPathToRust(containingPath: seq<Ident>): seq<string> {
      Std.Collections.Seq.Map((i: Ident) => escapeName(i.id), containingPath)
    }

    // Returns a top-level gathering module that can be merged with other gathering modules
    method GenModule(mod: Module, containingPath: seq<Ident>) returns (s: SeqMap<string, GatheringModule>)
      decreases mod, 1
      modifies this
    {
      var (innerPath, innerName) := DafnyNameToContainingPathAndName(mod.name);
      var containingPath := containingPath + innerPath;
      var modName := escapeName(innerName);
      if mod.body.None? {
        s := GatheringModule.Wrap(ContainingPathToRust(containingPath), R.ExternMod(modName));
      } else {
        assume {:axiom} forall m: ModuleItem <- mod.body.value :: m < mod;
        var optExtern: ExternAttribute := ExtractExternMod(mod);
        var body, allmodules := GenModuleBody(mod, mod.body.value, containingPath + [Ident.Ident(innerName)]);
        if optExtern.SimpleExtern? {
          if mod.requiresExterns {
            body := [R.UseDecl(R.Use(R.PUB, R.crate.MSel(DAFNY_EXTERN_MODULE).MSel(ReplaceDotByDoubleColon(optExtern.overrideName)).MSel("*")))] + body;
          }
        } else if optExtern.AdvancedExtern? {
          error := Some("Externs on modules can only have 1 string argument");
        } else if optExtern.UnsupportedExtern? {
          error := Some(optExtern.reason);
        }
        s := GatheringModule.MergeSeqMap(
          GatheringModule.Wrap(ContainingPathToRust(containingPath), R.Mod(modName, body)),
          allmodules);
      }
    }

    method GenModuleBody(ghost parent: Module, body: seq<ModuleItem>, containingPath: seq<Ident>)
      returns (s: seq<R.ModDecl>, allmodules: SeqMap<string, GatheringModule>)
      requires forall m: ModuleItem <- body :: m < parent
      decreases parent, 0
      modifies this
    {
      s := [];
      allmodules := SeqMap.Empty();
      for i := 0 to |body| {
        var generated;
        match body[i] {
          case Module(m) =>
            assume {:axiom} m < parent;
            var mm := GenModule(m, containingPath);
            allmodules := GatheringModule.MergeSeqMap(allmodules, mm);
            generated := [];
          case Class(c) =>
            generated := GenClass(c, containingPath + [Ident.Ident(c.name)]);
          case Trait(t) =>
            generated := GenTrait(t, containingPath);
          case Newtype(n) =>
            generated := GenNewtype(n);
          case SynonymType(s) =>
            generated := GenSynonymType(s);
          case Datatype(d) =>
            generated := GenDatatype(d);
        }
        s := s + generated;
      }
    }

    method GenTypeParam(tp: TypeArgDecl) returns (typeArg: Type, typeParam: R.TypeParamDecl)
    {
      typeArg := TypeArg(tp.name);
      var genTpConstraint := if SupportsEquality in tp.bounds then
        [R.DafnyTypeEq]
      else
        [R.DafnyType];
      if SupportsDefault in tp.bounds {
        genTpConstraint := genTpConstraint + [R.DefaultTrait];
      }
      typeParam := R.TypeParamDecl(escapeName(tp.name.id), genTpConstraint);
    }

    method GenTypeParameters(params: seq<TypeArgDecl>)
      returns (
        typeParamsSeq: seq<Type>,
        typeParams: seq<R.Type>,
        constrainedTypeParams: seq<R.TypeParamDecl>,
        whereConstraints: string)
    {
      typeParamsSeq := [];
      typeParams := [];
      constrainedTypeParams := [];
      whereConstraints := "";
      if |params| > 0 {
        for tpI := 0 to |params| {
          var tp := params[tpI];
          var typeArg, typeParam := GenTypeParam(tp);
          var rType := GenType(typeArg, GenTypeContext.default());
          typeParamsSeq := typeParamsSeq + [typeArg];
          typeParams := typeParams + [rType];
          constrainedTypeParams := constrainedTypeParams + [typeParam];
        }
      }
    }

    // If we build a resolved type from this compiler, we won't have access to all
    // the extended traits, so the equality can be relaxed a bit
    predicate IsSameResolvedTypeAnyArgs(r1: ResolvedType, r2: ResolvedType) {
      r1.path == r2.path &&
      r1.kind == r2.kind
    }

    // If we build a resolved type from this compiler, we won't have access to all
    // the extended traits, so the equality can be relaxed a bit
    predicate IsSameResolvedType(r1: ResolvedType, r2: ResolvedType) {
      IsSameResolvedTypeAnyArgs(r1, r2)
      && r1.typeArgs == r2.typeArgs
    }

    function GatherTypeParamNames(types: set<string>, typ: R.Type): set<string> {
      typ.Fold(types, (types: set<string>, currentType: R.Type) =>
                 if currentType.TIdentifier? then
                   types + {currentType.name}
                 else
                   types
      )
    }

    method GenClass(c: Class, path: seq<Ident>) returns (s: seq<R.ModDecl>)
      modifies this
    {
      var typeParamsSeq, rTypeParams, rTypeParamsDecls, whereConstraints := GenTypeParameters(c.typeParams);
      var constrainedTypeParams := R.TypeParamDecl.ToStringMultiple(rTypeParamsDecls, R.IND + R.IND);

      var fields: seq<R.Field> := [];
      var fieldInits: seq<R.AssignIdentifier> := [];
      var usedTypeParams: set<string> := {};
      for fieldI := 0 to |c.fields| {
        var field := c.fields[fieldI];
        var fieldType := GenType(field.formal.typ, GenTypeContext.default());
        usedTypeParams := GatherTypeParamNames(usedTypeParams, fieldType);
        var fieldRustName := escapeVar(field.formal.name);
        fields := fields + [R.Field(R.PUB, R.Formal(fieldRustName, fieldType))];

        match field.defaultValue {
          case Some(e) => {
            // TODO(mikael): Fields must be initialized before the code of the constructor if possible
            var expr, _, _ := GenExpr(e, NoSelf, Environment.Empty(), OwnershipOwned);

            fieldInits := fieldInits + [
              R.AssignIdentifier(
                fieldRustName, expr)];
          }
          case None => {
            // TODO(mikael) Use type descriptors for default values if generics
            var default := R.std_Default_default;
            if fieldType.IsObjectOrPointer() {
              default := fieldType.ToNullExpr();
            }
            fieldInits := fieldInits + [
              R.AssignIdentifier(
                fieldRustName, default)];
          }
        }
      }

      // A phantom field is necessary to avoid Rust complaining about no reference to the type parameter.
      // PhantomData is zero-sized so it won't impact final performance or layout
      for typeParamI := 0 to |c.typeParams| {
        var typeArg, typeParam := GenTypeParam(c.typeParams[typeParamI]);
        var rTypeArg := GenType(typeArg, GenTypeContext.default());
        if typeParam.name in usedTypeParams {
          continue;
        }
        fields := fields + [
          R.Field(R.PRIV,
                  R.Formal("_phantom_type_param_" + Strings.OfNat(typeParamI),
                           R.TypeApp(R.std.MSel("marker").MSel("PhantomData").AsType(), [rTypeArg])))];
        fieldInits := fieldInits + [
          R.AssignIdentifier(
            "_phantom_type_param_" + Strings.OfNat(typeParamI),
            R.RawExpr("::std::marker::PhantomData"))];
      }

      var extern := ExtractExtern(c.attributes, c.name);

      var className;
      if extern.SimpleExtern? {
        className := extern.overrideName;
      } else {
        className := escapeName(c.name);
        if extern.AdvancedExtern? {
          error := Some("Multi-argument externs not supported for classes yet");
        }
      }

      var struct := R.Struct([], className, rTypeParamsDecls, R.NamedFields(fields));
      s := [];

      if extern.NoExtern? {
        s := s + [R.StructDecl(struct)];
      }

      var implBody, traitBodies := GenClassImplBody(
        c.body, false,
        Type.UserDefined(
          ResolvedType(
            path,
            [],
            ResolvedTypeBase.Class(),
            c.attributes,
            [], [])),
        typeParamsSeq);

      if extern.NoExtern? && className != "_default" {
        implBody := [
          R.FnDecl(
            R.PUB,
            R.Fn(allocate_fn,
                 [], [], Some(Object(R.SelfOwned)),
                 "",
                 Some(
                   R.dafny_runtime.MSel(allocate).AsExpr().ApplyType1(R.SelfOwned).Apply([])
                 ))
          )
        ] + implBody;
      }

      var selfTypeForImpl;
      if extern.NoExtern? || extern.UnsupportedExtern? {
        selfTypeForImpl := R.TIdentifier(className);
      } else if extern.AdvancedExtern? {
        selfTypeForImpl := R.crate.MSel(extern.enclosingModule).MSel(extern.overrideName).AsType();
      } else if extern.SimpleExtern? {
        selfTypeForImpl := R.TIdentifier(extern.overrideName);
      }
      if |implBody| > 0 {
        var i := R.Impl(
          rTypeParamsDecls,
          R.TypeApp(selfTypeForImpl, rTypeParams),
          whereConstraints,
          implBody
        );
        s := s + [R.ImplDecl(i)];
      }
      var genSelfPath := GenPathType(path);
      // TODO: If general traits, check whether the trait extends object or not.
      if className != "_default" {
        s := s + [
          R.ImplDecl(
            R.ImplFor(
              rTypeParamsDecls,
              R.dafny_runtime.MSel(Upcast).AsType().Apply([R.DynType(R.AnyTrait)]),
              R.TypeApp(genSelfPath, rTypeParams),
              whereConstraints,
              [
                R.ImplMemberMacro(
                  R.dafny_runtime
                  .MSel(UpcastFnMacro).AsExpr()
                  .Apply1(R.ExprFromType(R.DynType(R.AnyTrait))))
              ]
            )
          )
        ];
      }
      var superClasses := if className == "_default" then [] else c.superClasses;
      for i := 0 to |superClasses| {
        var superClass := superClasses[i];
        match superClass {
          case UserDefined(ResolvedType(traitPath, typeArgs, Trait(), _, properMethods, _)) => {
            var pathStr := GenPathType(traitPath);
            var typeArgs := GenTypeArgs(typeArgs, GenTypeContext.default());
            var body: seq<R.ImplMember> := [];
            if traitPath in traitBodies {
              body := traitBodies[traitPath];
            }

            var traitType := R.TypeApp(pathStr, typeArgs);
            if !extern.NoExtern? { // An extern of some kind
              // Either the Dafny code implements all the methods of the trait or none,
              if |body| == 0 && |properMethods| != 0 {
                continue; // We assume everything is implemented externally
              }
              if |body| != |properMethods| {
                error := Some("Error: In the class " + R.SeqToString(path, (s: Ident) => s.id.dafny_name, ".") + ", some proper methods of " +
                              traitType.ToString("") + " are marked {:extern} and some are not." +
                              " For the Rust compiler, please make all methods (" + R.SeqToString(properMethods, (s: Name) => s.dafny_name, ", ") +
                              ")  bodiless and mark as {:extern} and implement them in a Rust file, "+
                              "or mark none of them as {:extern} and implement them in Dafny. " +
                              "Alternatively, you can insert an intermediate trait that performs the partial implementation if feasible.");
              }
            }
            if |body| == 0 {
              // Extern type, we assume
            }
            var x := R.ImplDecl(
              R.ImplFor(
                rTypeParamsDecls,
                traitType,
                R.TypeApp(genSelfPath, rTypeParams),
                whereConstraints,
                body
              ));
            s := s + [x];

            s := s + [
              R.ImplDecl(
                R.ImplFor(
                  rTypeParamsDecls,
                  R.dafny_runtime.MSel(Upcast).AsType().Apply([R.DynType(traitType)]),
                  R.TypeApp(genSelfPath, rTypeParams),
                  whereConstraints,
                  [
                    R.ImplMemberMacro(
                      R.dafny_runtime
                      .MSel(UpcastFnMacro).AsExpr()
                      .Apply1(R.ExprFromType(R.DynType(traitType))))
                  ]
                )
              )
            ];
          }
          case _ => {}
        }
      }
    }

    method GenTrait(t: Trait, containingPath: seq<Ident>) returns (s: seq<R.ModDecl>)
      modifies this
    {
      var typeParamsSeq := [];
      var typeParamDecls := [];
      var typeParams := [];
      if |t.typeParams| > 0 {
        for tpI := 0 to |t.typeParams| {
          var tp := t.typeParams[tpI];
          var typeArg, typeParamDecl := GenTypeParam(tp);
          typeParamsSeq := typeParamsSeq + [typeArg];
          typeParamDecls := typeParamDecls + [typeParamDecl];
          var typeParam := GenType(typeArg, GenTypeContext.default());
          typeParams := typeParams + [typeParam];
        }
      }

      var fullPath := containingPath + [Ident.Ident(t.name)];
      var implBody, _ := GenClassImplBody(
        t.body, true,
        UserDefined(
          ResolvedType(
            fullPath, [],
            ResolvedTypeBase.Trait(), t.attributes,
            [], [])),
        typeParamsSeq);
      var parents := [];
      for i := 0 to |t.parents| {
        var tpe := GenType(t.parents[i], GenTypeContext.ForTraitParents());
        parents := parents + [tpe] + [R.dafny_runtime.MSel(Upcast).AsType().Apply1(R.DynType(tpe))];
      }
      s := [
        R.TraitDecl(
          R.Trait(
            typeParamDecls, R.TypeApp(R.TIdentifier(escapeName(t.name)), typeParams),
            parents,
            implBody
          ))];
    }

    method GenNewtype(c: Newtype) returns (s: seq<R.ModDecl>)
      modifies this
    {
      var typeParamsSeq, rTypeParams, rTypeParamsDecls, whereConstraints := GenTypeParameters(c.typeParams);
      var constrainedTypeParams := R.TypeParamDecl.ToStringMultiple(rTypeParamsDecls, R.IND + R.IND);

      var underlyingType;
      match NewtypeRangeToRustType(c.range) {
        case Some(v) =>
          underlyingType := v;
        case None =>
          underlyingType := GenType(c.base, GenTypeContext.default());
      }
      var resultingType :=
        UserDefined(
          ResolvedType(
            [], [],
            ResolvedTypeBase.Newtype(c.base, c.range, false),
            c.attributes, [], []));
      var newtypeName := escapeName(c.name);
      s := [
        R.StructDecl(
          R.Struct(
            [
              R.RawAttribute("#[derive(Clone, PartialEq)]"),
              R.RawAttribute("#[repr(transparent)]")
            ],
            newtypeName,
            rTypeParamsDecls,
            R.NamelessFields([R.NamelessField(R.PUB, underlyingType)])
          ))];

      var fnBody := R.Identifier(newtypeName);

      match c.witnessExpr {
        case Some(e) => {
          var e := if c.base == resultingType then e else Convert(e, c.base, resultingType);
          // TODO(Mikael): generate statements if any
          var eStr, _, _ := GenExpr(e, NoSelf, Environment.Empty(), OwnershipOwned);
          fnBody := fnBody.Apply1(eStr);
        }
        case None => {
          fnBody := fnBody.Apply1(R.std_Default_default);
        }
      }

      var body :=
        R.FnDecl(
          R.PRIV,
          R.Fn(
            "default", [], [], Some(R.SelfOwned),
            "",
            Some(fnBody)
          ));
      match c.constraint {
        case None =>
        case Some(NewtypeConstraint(formal, constraintStmts)) =>
          var rStmts, _, newEnv := GenStmts(constraintStmts, NoSelf, Environment.Empty(), false, None);
          var rFormals := GenParams([formal]);
          s := s + [
            R.ImplDecl(
              R.Impl(
                rTypeParamsDecls,
                R.TypeApp(R.TIdentifier(newtypeName), rTypeParams),
                whereConstraints,
                [
                  R.FnDecl(
                    R.PUB,
                    R.Fn(
                      "is", [], rFormals, Some(R.Bool()),
                      "",
                      Some(rStmts)
                    ))
                ]
              )
            )];
      }
      s := s + [
        R.ImplDecl(
          R.ImplFor(
            rTypeParamsDecls,
            R.DefaultTrait,
            R.TypeApp(R.TIdentifier(newtypeName), rTypeParams),
            whereConstraints,
            [body]))];
      s := s + [
        R.ImplDecl(
          R.ImplFor(
            rTypeParamsDecls,
            R.DafnyPrint,
            R.TypeApp(R.TIdentifier(newtypeName), rTypeParams),
            "",
            [R.FnDecl(
               R.PRIV,
               R.Fn("fmt_print", [],
                    [R.Formal.selfBorrowed, R.Formal("_formatter", R.RawType("&mut ::std::fmt::Formatter")), R.Formal("in_seq", R.Type.Bool)],
                    Some(R.RawType("::std::fmt::Result")),
                    "",
                    Some(R.RawExpr("::dafny_runtime::DafnyPrint::fmt_print(&self.0, _formatter, in_seq)"))
               ))]))];
      s := s + [
        R.ImplDecl(
          R.ImplFor(
            rTypeParamsDecls,
            R.RawType("::std::ops::Deref"),
            R.TypeApp(R.TIdentifier(newtypeName), rTypeParams),
            "",
            [R.RawImplMember("type Target = " + underlyingType.ToString(IND) + ";"),
             R.FnDecl(
               R.PRIV,
               R.Fn("deref", [],
                    [R.Formal.selfBorrowed], Some(R.Borrowed(R.Self().MSel("Target").AsType())),
                    "",
                    Some(R.RawExpr("&self.0"))))]))];
    }

    method GenSynonymType(c: SynonymType) returns (s: seq<R.ModDecl>)
      modifies this
    {
      var typeParamsSeq, rTypeParams, rTypeParamsDecls, whereConstraints := GenTypeParameters(c.typeParams);
      var synonymTypeName := escapeName(c.name);
      var resultingType := GenType(c.base, GenTypeContext.default());

      s := [
        R.TypeDecl(
          R.TypeSynonym(
            [],
            synonymTypeName, rTypeParamsDecls, resultingType
          ))];

      var defaultConstrainedTypeParams := R.TypeParamDecl.AddConstraintsMultiple(
        rTypeParamsDecls, [R.DefaultTrait]
      );
      match c.witnessExpr {
        case Some(e) => {
          var rStmts, _, newEnv := GenStmts(c.witnessStmts, NoSelf, Environment.Empty(), false, None);
          var rExpr, _, _ := GenExpr(e, NoSelf, newEnv, OwnershipOwned);
          var constantName := escapeName(Name("_init_" + c.name.dafny_name));
          s := s + [
            R.TopFnDecl(
              R.TopFn(
                [], R.PUB,
                R.Fn(
                  constantName, defaultConstrainedTypeParams, [], Some(resultingType),
                  "",
                  Some(rStmts.Then(rExpr)))
              )
            )
          ];
        }
        case None => {}
      }
    }

    predicate TypeIsEq(t: Type)
      decreases t
    {
      match t
      case UserDefined(_) => true // ResolvedTypes are assumed to support equality
      case Tuple(ts) => forall t <- ts :: TypeIsEq(t)
      case Array(t, _) => TypeIsEq(t)
      case Seq(t) => TypeIsEq(t)
      case Set(t) => TypeIsEq(t)
      case Multiset(t) => TypeIsEq(t)
      case Map(k, v) => TypeIsEq(k) && TypeIsEq(v)
      case SetBuilder(t) => TypeIsEq(t)
      case MapBuilder(k, v) => TypeIsEq(k) && TypeIsEq(v)
      case Arrow(_, _) => false
      case Primitive(_) => true
      case Passthrough(_) => true // should be Rust primitive types
      case TypeArg(i) => true // i(==) is asserted at the point of use by the verifier
      case Object() => true
    }

    predicate DatatypeIsEq(c: Datatype) {
      !c.isCo && forall ctor <- c.ctors, arg <- ctor.args :: TypeIsEq(arg.formal.typ)
    }

    method GenDatatype(c: Datatype) returns (s: seq<R.ModDecl>)
      modifies this
    {
      var typeParamsSeq, rTypeParams, rTypeParamsDecls, whereConstraints := GenTypeParameters(c.typeParams);
      var datatypeName := escapeName(c.name);
      var ctors: seq<R.EnumCase> := [];
      var variances := Std.Collections.Seq.Map((typeParamDecl: TypeArgDecl) => typeParamDecl.variance, c.typeParams);
<<<<<<< HEAD
      var singletonConstructors := [];
=======
      var usedTypeParams: set<string> := {};
>>>>>>> c9fe1be9
      for i := 0 to |c.ctors| {
        var ctor := c.ctors[i];
        var ctorArgs: seq<R.Field> := [];
        var isNumeric := false;
        if |ctor.args| == 0 {
          var instantiation := R.StructBuild(R.Identifier(datatypeName).MSel(escapeName(ctor.name)), []);
          if IsRcWrapped(c.attributes) {
            instantiation := R.RcNew(instantiation);
          }
          singletonConstructors := singletonConstructors + [
            instantiation
          ];
        }
        for j := 0 to |ctor.args| {
          var dtor := ctor.args[j];
          var formalType := GenType(dtor.formal.typ, GenTypeContext.default());
          usedTypeParams := GatherTypeParamNames(usedTypeParams, formalType);
          var formalName := escapeVar(dtor.formal.name);
          if j == 0 && "0" == formalName {
            isNumeric := true;
          }
          if j != 0 && isNumeric && Strings.OfNat(j) != formalName {
            error := Some("Formal extern names were supposed to be numeric but got " + formalName + " instead of " + Strings.OfNat(j));
            isNumeric := false;
          }
          if c.isCo {
            ctorArgs := ctorArgs + [
              R.Field(R.PRIV,
                      R.Formal(formalName,
                               R.TypeApp(R.dafny_runtime.MSel("LazyFieldWrapper").AsType(), [formalType])))];
          } else {
            ctorArgs := ctorArgs + [
              R.Field(R.PRIV,
                      R.Formal(formalName, formalType))];
          }
        }
        var namedFields := R.NamedFields(ctorArgs);
        if isNumeric {
          namedFields := namedFields.ToNamelessFields();
        }
        ctors := ctors + [R.EnumCase(escapeName(ctor.name), namedFields)];
      }
      var unusedTypeParams := (set tp <- rTypeParamsDecls :: tp.name) - usedTypeParams;

      var selfPath := [Ident.Ident(c.name)];
      var implBodyRaw, traitBodies :=
        GenClassImplBody(
          c.body, false,
          UserDefined(
            ResolvedType(
              selfPath,
              typeParamsSeq,
              ResolvedTypeBase.Datatype(variances),
              c.attributes, [], [])),
          typeParamsSeq);
      var implBody: seq<R.ImplMember> := implBodyRaw;
      var emittedFields: set<string> := {};
      for i := 0 to |c.ctors| {
        // we know that across all ctors, each any fields with the same name have the same type
        // so we want to emit methods for each field that pull the appropriate value given
        // the current variant (and panic if we have a variant with no such field)
        var ctor := c.ctors[i];
        for j := 0 to |ctor.args| {
          var dtor := ctor.args[j];
          var callName := dtor.callName.GetOr(escapeVar(dtor.formal.name));
          if !(callName in emittedFields) {
            emittedFields := emittedFields + {callName};

            var formalType := GenType(dtor.formal.typ, GenTypeContext.default());
            var cases: seq<R.MatchCase> := [];
            for k := 0 to |c.ctors| {
              var ctor2 := c.ctors[k];

              var pattern := datatypeName + "::" + escapeName(ctor2.name);
              var rhs: string;
              var hasMatchingField := None;
              var patternInner := "";
              var isNumeric := false;
              for l := 0 to |ctor2.args| {
                var dtor2 := ctor2.args[l];
                var patternName := escapeVar(dtor2.formal.name);
                if l == 0 && patternName == "0" {
                  isNumeric := true;
                }
                if isNumeric {
                  patternName := dtor2.callName.GetOr("v" + Strings.OfNat(l));
                }
                if dtor.formal.name == dtor2.formal.name {
                  // Note: here, we use escapeVar because the corresponding destructor uses a non-punned name
                  hasMatchingField := Some(patternName);
                }
                patternInner := patternInner + patternName + ", ";
              }
              if isNumeric {
                pattern := pattern + "(" + patternInner + ")";
              } else {
                pattern := pattern + "{" + patternInner + "}";
              }

              if hasMatchingField.Some? {
                if c.isCo {
                  rhs := "::std::ops::Deref::deref(&" + hasMatchingField.value + ".0)";
                } else {
                  rhs := hasMatchingField.value + "";
                }
              } else {
                rhs := UnreachablePanicIfVerified("field does not exist on this variant");
              }
              var ctorMatch := R.MatchCase(R.RawPattern(pattern), R.RawExpr(rhs));
              cases := cases + [ctorMatch];
            }

            if |c.typeParams| > 0 && |unusedTypeParams| > 0 {
              cases := cases + [
                R.MatchCase(R.RawPattern(datatypeName + "::_PhantomVariant(..)"), R.RawExpr(UnreachablePanicIfVerified("")))
              ];
            }

            var methodBody := R.Match(
              R.self,
              cases
            );

            implBody := implBody + [
              R.FnDecl(
                R.PUB,
                R.Fn(
                  callName,
                  [], [R.Formal.selfBorrowed], Some(R.Borrowed(formalType)),
                  "",
                  Some(methodBody)
                ))];
          }
        }
      }
      var coerceTypes: seq<R.Type> := [];
      var rCoerceTypeParams: seq<R.TypeParamDecl> := [];
      var coerceArguments: seq<R.Formal> := [];
      var coerceMap: map<Type, Type> := map[];
      var rCoerceMap: map<R.Type, R.Type> := map[];
      var coerceMapToArg: map<(R.Type, R.Type), R.Expr> := map[];
      if |c.typeParams| > 0 {
        var types: seq<R.Type> := [];
        for typeI := 0 to |c.typeParams| {
          var typeParam := c.typeParams[typeI];
          var typeArg, rTypeParamDecl := GenTypeParam(typeParam);
          var rTypeArg := GenType(typeArg, GenTypeContext.default());
          types := types + [R.TypeApp(R.std.MSel("marker").MSel("PhantomData").AsType(), [rTypeArg])];
          // Coercion arguments
          if typeI < |variances| && variances[typeI].Nonvariant? {
            coerceTypes := coerceTypes + [rTypeArg];
            continue; // We ignore nonvariant arguments
          }
          var coerceTypeParam := typeParam.(name := Ident.Ident(Name("_T" + Strings.OfNat(typeI))));
          var coerceTypeArg, rCoerceTypeParamDecl := GenTypeParam(coerceTypeParam);
          coerceMap := coerceMap + map[typeArg := coerceTypeArg];
          var rCoerceType := GenType(coerceTypeArg, GenTypeContext.default());
          rCoerceMap := rCoerceMap + map[rTypeArg := rCoerceType];
          coerceTypes := coerceTypes + [rCoerceType];
          rCoerceTypeParams := rCoerceTypeParams + [rCoerceTypeParamDecl];
          var coerceFormal := "f_" + Strings.OfNat(typeI);
          coerceMapToArg := coerceMapToArg + map[
            (rTypeArg, rCoerceType) := R.Identifier(coerceFormal).Clone()
          ];
          coerceArguments := coerceArguments + [
            R.Formal(
              coerceFormal,
              R.Rc(R.IntersectionType(R.ImplType(R.FnType([rTypeArg], rCoerceType)), R.StaticTrait)))
          ];
        }
        if |unusedTypeParams| > 0 {
          ctors := ctors + [
            R.EnumCase(
              "_PhantomVariant",
              R.NamelessFields(
                Std.Collections.Seq.Map(
                  tpe => R.NamelessField(R.PRIV, tpe), types))
            )];
        }
      }

      var cIsEq := DatatypeIsEq(c);

      // Derive PartialEq when c supports equality / derive Clone in all cases
      s :=
        [R.EnumDecl(
           R.Enum(
             if cIsEq then
               [R.RawAttribute("#[derive(PartialEq, Clone)]")]
             else
               [R.RawAttribute("#[derive(Clone)]")],
             datatypeName,
             rTypeParamsDecls,
             ctors
           )),
         R.ImplDecl(
           R.Impl(
             rTypeParamsDecls,
             R.TypeApp(R.TIdentifier(datatypeName), rTypeParams),
             whereConstraints,
             implBody
           ))];

      var printImplBodyCases: seq<R.MatchCase> := [];
      var hashImplBodyCases: seq<R.MatchCase> := [];
      var coerceImplBodyCases: seq<R.MatchCase> := [];

      for i := 0 to |c.ctors| {
        var ctor := c.ctors[i];
        var ctorMatch := escapeName(ctor.name);

        var modulePrefix := if c.enclosingModule.id.dafny_name == "_module" then "" else c.enclosingModule.id.dafny_name + ".";
        var ctorName := modulePrefix + c.name.dafny_name + "." + ctor.name.dafny_name;
        if |ctorName| >= 13 && ctorName[0..13] == "_System.Tuple" {
          ctorName := "";
        }
        var printRhs :=
          R.RawExpr("write!(_formatter, \"" + ctorName + (if ctor.hasAnyArgs then "(\")?" else "\")?"));
        var hashRhs := R.RawExpr("");
        var coerceRhsArgs := [];

        var isNumeric := false;
        var ctorMatchInner := "";
        for j := 0 to |ctor.args| {
          var dtor := ctor.args[j];
          var patternName := escapeVar(dtor.formal.name);
          var formalType := dtor.formal.typ;
          if j == 0 && patternName == "0" {
            isNumeric := true;
          }
          if isNumeric {
            patternName := dtor.callName.GetOr("v" + Strings.OfNat(j));
          }
          hashRhs :=
            if formalType.Arrow? then
              hashRhs.Then(R.LiteralInt("0").Sel("hash").Apply1(R.Identifier("_state")))
            else
              hashRhs.Then(R.std.MSel("hash").MSel("Hash").MSel("hash").AsExpr().Apply([R.Identifier(patternName), R.Identifier("_state")]));

          ctorMatchInner := ctorMatchInner + patternName + ", ";

          if (j > 0) {
            printRhs := printRhs.Then(R.RawExpr("write!(_formatter, \", \")?"));
          }

          printRhs := printRhs.Then(
            R.RawExpr(
              if formalType.Arrow? then
                "write!(_formatter, \"<function>\")?"
              else
                "::dafny_runtime::DafnyPrint::fmt_print(" + patternName + ", _formatter, false)?"
            ));

          var coerceRhsArg: R.Expr;

          //var formalTpe := GenType(formalType, GenTypeContext.default());
          //var newFormalType :=
          var formalTpe := GenType(formalType, GenTypeContext.default());

          var newFormalType := formalType.Replace(coerceMap);
          var newFormalTpe := formalTpe.ReplaceMap(rCoerceMap);

          var upcastConverter := UpcastConversionLambda(formalType, formalTpe, newFormalType, newFormalTpe, coerceMapToArg);
          if upcastConverter.Success? {
            var coercionFunction := upcastConverter.value;
            coerceRhsArg := coercionFunction.Apply1(R.Identifier(patternName));
          } else {
            error := Some("Could not generate coercion function for contructor " + Strings.OfNat(j) + " of " + datatypeName);
            coerceRhsArg := R.Identifier("todo!").Apply1(R.LiteralString(error.value, false, false));
          }

          coerceRhsArgs := coerceRhsArgs + [R.AssignIdentifier(patternName, coerceRhsArg)];
        }
        var coerceRhs := R.StructBuild(R.Identifier(datatypeName).FSel(escapeName(ctor.name)),
                                       coerceRhsArgs);

        if isNumeric {
          ctorMatch := ctorMatch + "(" + ctorMatchInner + ")";
        } else {
          ctorMatch := ctorMatch + "{" + ctorMatchInner + "}";
        }

        if (ctor.hasAnyArgs) {
          printRhs := printRhs.Then(R.RawExpr("write!(_formatter, \")\")?"));
        }

        printRhs := printRhs.Then(R.RawExpr("Ok(())"));

        printImplBodyCases := printImplBodyCases + [
          R.MatchCase(R.RawPattern(datatypeName + "::" + ctorMatch),
                      R.Block(printRhs))
        ];
        hashImplBodyCases := hashImplBodyCases + [
          R.MatchCase(R.RawPattern(datatypeName + "::" + ctorMatch),
                      R.Block(hashRhs))
        ];
        coerceImplBodyCases := coerceImplBodyCases + [
          R.MatchCase(R.RawPattern(datatypeName + "::" + ctorMatch),
                      R.Block(coerceRhs))
        ];
      }

      if |c.typeParams| > 0 && |unusedTypeParams| > 0 {
        var extraCases := [
          R.MatchCase(R.RawPattern(datatypeName + "::_PhantomVariant(..)"), R.RawExpr("{"+UnreachablePanicIfVerified()+"}"))
        ];
        printImplBodyCases := printImplBodyCases + extraCases;
        hashImplBodyCases := hashImplBodyCases + extraCases;
        coerceImplBodyCases := coerceImplBodyCases + extraCases;
      }
      var defaultConstrainedTypeParams := R.TypeParamDecl.AddConstraintsMultiple(
        rTypeParamsDecls, [R.DefaultTrait]
      );
      var rTypeParamsDeclsWithEq := R.TypeParamDecl.AddConstraintsMultiple(
        rTypeParamsDecls, [R.Eq]
      );
      var rTypeParamsDeclsWithHash := R.TypeParamDecl.AddConstraintsMultiple(
        rTypeParamsDecls, [R.Hash]
      );
      var printImplBody := R.Match(
        R.self,
        printImplBodyCases);
      var hashImplBody := R.Match(
        R.self,
        hashImplBodyCases
      );

      // Implementation of Debug and Print traits
      s := s + [
        R.ImplDecl(
          R.ImplFor(
            rTypeParamsDecls,
            R.std.MSel("fmt").MSel("Debug").AsType(),
            R.TypeApp(R.TIdentifier(datatypeName), rTypeParams),
            "",
            [
              R.FnDecl(
                R.PRIV,
                R.Fn(
                  "fmt", [],
                  [R.Formal.selfBorrowed,
                   R.Formal("f", R.BorrowedMut(R.std.MSel("fmt").MSel("Formatter").AsType()))],
                  Some(R.std.MSel("fmt").MSel("Result").AsType()),
                  "",
                  Some(R.dafny_runtime
                       .MSel("DafnyPrint")
                       .MSel("fmt_print")
                       .AsExpr()
                       .Apply(
                         [ R.self,
                           R.Identifier("f"),
                           R.LiteralBool(true)
                         ])))
              )
            ]
          )),
        R.ImplDecl(
          R.ImplFor(
            rTypeParamsDecls,
            R.DafnyPrint,
            R.TypeApp(R.TIdentifier(datatypeName), rTypeParams),
            "",
            [R.FnDecl(
               R.PRIV,
               R.Fn(
                 "fmt_print", [],
                 [R.Formal.selfBorrowed,
                  R.Formal("_formatter", R.BorrowedMut(R.std.MSel("fmt").MSel("Formatter").AsType())),
                  R.Formal("_in_seq", R.Type.Bool)],
                 Some(R.RawType("std::fmt::Result")),
                 "",
                 Some(printImplBody)))]
          ))
      ];
      if |rCoerceTypeParams| > 0 {
        var coerceImplBody := R.Match(
          R.Identifier("this"),
          coerceImplBodyCases);
        s := s + [
          R.ImplDecl(
            R.Impl(
              rTypeParamsDecls,
              R.TypeApp(R.TIdentifier(datatypeName), rTypeParams),
              "",
              [R.FnDecl(
                 R.PUB,
                 R.Fn(
                   "coerce", rCoerceTypeParams,
                   coerceArguments,
                   Some(
                     R.Rc(
                       R.ImplType(
                         R.FnType(
                           [R.TypeApp(R.TIdentifier(datatypeName), rTypeParams)],
                           R.TypeApp(R.TIdentifier(datatypeName), coerceTypes))))),
                   "",
                   Some(
                     R.RcNew(R.Lambda([R.Formal("this", R.SelfOwned)],
                                      Some(R.TypeApp(R.TIdentifier(datatypeName), coerceTypes)),
                                      coerceImplBody)))))]
            ))
        ];
      }

      if |singletonConstructors| == |c.ctors| {
        var datatypeType := R.TypeApp(R.TIdentifier(datatypeName), rTypeParams);
        var instantiationType :=
          if IsRcWrapped(c.attributes) then
            R.Rc(datatypeType)
          else
            datatypeType;
        s := s + [
          R.ImplDecl(
            R.Impl(
              rTypeParamsDecls,
              datatypeType,
              "",
              [R.FnDecl(
                 R.PUB,
                 R.Fn(
                   "_AllSingletonConstructors", [],
                   [],
                   Some(R.dafny_runtime_type.MSel("SequenceIter").Apply([instantiationType])),
                   "",
                   Some(R.dafny_runtime.MSel("seq!").Apply(singletonConstructors).Sel("iter").Apply([]))
                 )
               )]))];
      }

      // Implementation of Eq when c supports equality
      if cIsEq {
        s := s + [R.ImplDecl(
                    R.ImplFor(
                      rTypeParamsDeclsWithEq,
                      R.Eq,
                      R.TypeApp(R.TIdentifier(datatypeName), rTypeParams),
                      "",
                      []
                    )
                  )];
      }

      // Implementation of Hash trait
      s := s + [R.ImplDecl(
                  R.ImplFor(
                    rTypeParamsDeclsWithHash,
                    R.Hash,
                    R.TypeApp(R.TIdentifier(datatypeName), rTypeParams),
                    "",
                    [R.FnDecl(
                       R.PRIV,
                       R.Fn(
                         "hash", [R.TypeParamDecl("_H", [R.std.MSel("hash").MSel("Hasher").AsType()])],
                         [R.Formal.selfBorrowed,
                          R.Formal("_state", R.BorrowedMut(R.TIdentifier("_H")))],
                         None,
                         "",
                         Some(hashImplBody)))]
                  )
                )];

      if |c.ctors| > 0 {
        var structName := R.Identifier(datatypeName).FSel(escapeName(c.ctors[0].name));
        var structAssignments: seq<R.AssignIdentifier> := [];
        for i := 0 to |c.ctors[0].args| {
          var dtor := c.ctors[0].args[i];
          structAssignments := structAssignments + [
            R.AssignIdentifier(escapeVar(dtor.formal.name), R.RawExpr("::std::default::Default::default()"))
          ];
        }
        var defaultConstrainedTypeParams := R.TypeParamDecl.AddConstraintsMultiple(
          rTypeParamsDecls, [R.DefaultTrait]
        );
        var fullType := R.TypeApp(R.TIdentifier(datatypeName), rTypeParams);

        // Implementation of Default trait when c supports equality
        if cIsEq {
          s := s +
          [R.ImplDecl(
             R.ImplFor(
               defaultConstrainedTypeParams,
               R.DefaultTrait,
               fullType,
               "",
               [R.FnDecl(
                  R.PRIV,
                  R.Fn(
                    "default", [], [], Some(fullType),
                    "",
                    Some(
                      R.StructBuild(
                        structName,
                        structAssignments
                      )))
                )]
             ))];
        }

        // Implementation of AsRef trait
        s := s + [
          R.ImplDecl(
            R.ImplFor(
              rTypeParamsDecls,
              R.std.MSel("convert").MSel("AsRef").AsType().Apply1(fullType),
              R.Borrowed(fullType),
              "",
              [R.FnDecl(
                 R.PRIV,
                 R.Fn("as_ref", [], [R.Formal.selfBorrowed], Some(R.SelfOwned),
                      "",
                      Some(R.self))
               )]
            ))];
      }
    }

    static method GenPath(p: seq<Ident>, escape: bool := true) returns (r: R.Path) {
      if |p| == 0 {
        return R.Self();
      } else {
        r :=
          if p[0].id.dafny_name == "std" then
            R.Global()
          else if p[0].id.dafny_name == "_System" then
            R.dafny_runtime
          else
            R.Crate();
        for i := 0 to |p| {
          var name := p[i].id;
          if escape {
            var (modules, finalName) := DafnyNameToContainingPathAndName(name);
            for j := 0 to |modules| {
              r := r.MSel(escapeName(modules[j].id));
            }
            r := r.MSel(escapeName(finalName));
          } else {
            // TODO: Try removing this else branch and the escape test.
            r := r.MSel(ReplaceDotByDoubleColon(name.dafny_name));
          }
        }
      }
    }

    static method GenPathType(p: seq<Ident>) returns (t: R.Type) {
      var p := GenPath(p, true);
      t := p.AsType();
    }

    static method GenPathExpr(p: seq<Ident>, escape: bool := true) returns (e: R.Expr) {
      if |p| == 0 {
        return R.self;
      }
      var p := GenPath(p, escape);
      e := p.AsExpr();
    }

    method GenTypeArgs(args: seq<Type>, genTypeContext: GenTypeContext) returns (s: seq<R.Type>) {
      s := [];
      for i := 0 to |args| {
        var genTp := GenType(args[i], genTypeContext);
        s := s + [genTp];
      }
    }

    predicate IsRcWrapped(attributes: seq<Attribute>) {
      (Attribute("auto-nongrowing-size", []) !in attributes &&
       Attribute("rust_rc", ["false"]) !in attributes) ||
      Attribute("rust_rc", ["true"]) in attributes
    }

    /** The type context is useful in the case when we need to generate a type
        in a position that requires a variant of the given type.

        For now, it makes it possible to ensure that:
        GenType(UserDefined(ResolveType(["U"], Trait()), ForTrait()) == U

        but

        GenType(UserDefined(ResolveType(["U"], Trait()), default()) == Object<dyn U>
     
        so that we can generate U instead of Object<dyn U> in the following context:

        trait U: Any {}
        trait T: Any + U {}

        The last U is obtained with GenType() with GenTypeContext(forTraitParents := true)
        Otherwise, we would have had Object<dyn U>, which is not a trait type.
     */
    method GenType(c: Type, genTypeContext: GenTypeContext) returns (s: R.Type) {
      match c {
        case UserDefined(resolved) => {
          var t := GenPathType(resolved.path);
          var typeArgs := GenTypeArgs(resolved.typeArgs, genTypeContext.(forTraitParents := false));
          s := R.TypeApp(t, typeArgs);

          match resolved.kind {
            case Class() => {
              s := Object(s);
            }
            case Datatype(_) => {
              if IsRcWrapped(resolved.attributes) {
                s := R.Rc(s);
              }
            }
            case Trait() => {
              if resolved.path == [Ident.Ident(Name("_System")), Ident.Ident(Name("object"))] {
                s := R.AnyTrait;
              }
              if !genTypeContext.forTraitParents {
                s := Object(R.DynType(s));
              }
            }
            case Newtype(base, range, erased) => {
              if erased {
                match NewtypeRangeToRustType(range) {
                  case Some(v) =>
                    s := v;
                  case None =>
                    var underlying := GenType(base, GenTypeContext.default());
                    s := R.TSynonym(s, underlying);
                }
              }
            }
          }
        }
        case Object() => {
          s := R.AnyTrait;
          if !genTypeContext.forTraitParents {
            s := Object(R.DynType(s));
          }
        }
        case Tuple(types) => {
          var args := [];
          var i := 0;
          while i < |types| {
            var generated := GenType(types[i], genTypeContext.(forTraitParents := false));
            args := args + [generated];
            i := i + 1;
          }
          s := if |types| <= R.MAX_TUPLE_SIZE then R.TupleType(args) else R.SystemTupleType(args);
        }
        case Array(element, dims) => {
          if dims > 16 {
            s := R.RawType("<i>Array of dimensions greater than 16</i>");
          } else {
            var elem := GenType(element, genTypeContext.(forTraitParents := false));
            if dims == 1 {
              s := R.Array(elem, None);
              s := Object(s);
            } else {
              var n := "Array" + Strings.OfNat(dims);
              s := R.dafny_runtime.MSel(n).AsType().Apply([elem]);
              s := Object(s);
            }
          }
        }
        case Seq(element) => {
          var elem := GenType(element, genTypeContext.(forTraitParents := false));
          s := R.TypeApp(R.dafny_runtime.MSel("Sequence").AsType(), [elem]);
        }
        case Set(element) => {
          var elem := GenType(element, genTypeContext.(forTraitParents := false));
          s := R.TypeApp(R.dafny_runtime.MSel("Set").AsType(), [elem]);
        }
        case Multiset(element) => {
          var elem := GenType(element, genTypeContext.(forTraitParents := false));
          s := R.TypeApp(R.dafny_runtime.MSel("Multiset").AsType(), [elem]);
        }
        case Map(key, value) => {
          var keyType := GenType(key, genTypeContext.(forTraitParents := false));
          var valueType := GenType(value, genTypeContext);
          s := R.TypeApp(R.dafny_runtime.MSel("Map").AsType(), [keyType, valueType]);
        }
        case MapBuilder(key, value) => {
          var keyType := GenType(key, genTypeContext.(forTraitParents := false));
          var valueType := GenType(value, genTypeContext);
          s := R.TypeApp(R.dafny_runtime.MSel("MapBuilder").AsType(), [keyType, valueType]);
        }
        case SetBuilder(elem) => {
          var elemType := GenType(elem, genTypeContext.(forTraitParents := false));
          s := R.TypeApp(R.dafny_runtime.MSel("SetBuilder").AsType(), [elemType]);
        }
        case Arrow(args, result) => {
          var argTypes := [];
          var i := 0;
          while i < |args| {

            var generated := GenType(args[i], genTypeContext.(forTraitParents := false));
            argTypes := argTypes + [R.Borrowed(generated)];
            i := i + 1;
          }

          var resultType := GenType(result, GenTypeContext.default());
          s :=
            R.Rc(R.DynType(R.FnType(argTypes, resultType)));
        }
        case TypeArg(Ident(name)) => s := R.TIdentifier(escapeName(name));
        case Primitive(p) => {
          match p {
            case Int => s := R.dafny_runtime.MSel("DafnyInt").AsType();
            case Real => s := R.dafny_runtime.MSel("BigRational").AsType();
            case String => s := R.TypeApp(R.dafny_runtime.MSel("Sequence").AsType(),
                                          [R.dafny_runtime.MSel(DafnyChar).AsType()]);
            case Bool => s := R.Type.Bool;
            case Char => s := R.dafny_runtime.MSel(DafnyChar).AsType();
          }
        }
        case Passthrough(v) => s := R.RawType(v);
      }
    }

    predicate EnclosingIsTrait(tpe: Type) {
      tpe.UserDefined? && tpe.resolved.kind.Trait?
    }

    method GenClassImplBody(body: seq<ClassItem>, forTrait: bool, enclosingType: Type, enclosingTypeParams: seq<Type>)
      returns (s: seq<R.ImplMember>, traitBodies: map<seq<Ident>, seq<R.ImplMember>>)
      modifies this
    {
      s := [];
      traitBodies := map[];

      for i := 0 to |body| {
        match body[i] {
          case Method(m) => {
            match m.overridingPath {
              case Some(p) => {
                var existing: seq<R.ImplMember> := [];
                if p in traitBodies {
                  existing := traitBodies[p];
                }
                if |m.typeParams| > 0 && EnclosingIsTrait(enclosingType) {
                  error := Some("Error: Rust does not support method with generic type parameters in traits");
                }

                var genMethod := GenMethod(m, true, enclosingType, enclosingTypeParams);
                existing := existing + [genMethod];

                traitBodies := traitBodies + map[p := existing];
              }
              case None => {
                var generated := GenMethod(m, forTrait, enclosingType, enclosingTypeParams);
                s := s + [generated];
              }
            }
          }
        }
      }
    }

    // Transform DAST formals to Rust formals
    method GenParams(params: seq<Formal>, forLambda: bool := false) returns (s: seq<R.Formal>)
      ensures |s| == |params|
    {
      s := [];
      for i := 0 to |params| invariant |s| == i && i <= |params| {
        var param := params[i];
        var paramType := GenType(param.typ, GenTypeContext.default());
        if (!paramType.CanReadWithoutClone() || forLambda) && AttributeOwned !in param.attributes {
          paramType := R.Borrowed(paramType);
        }
        s := s + [R.Formal(escapeVar(param.name), paramType)];
      }
    }

    method GenMethod(m: Method, forTrait: bool, enclosingType: Type, enclosingTypeParams: seq<Type>) returns (s: R.ImplMember)
      modifies this
    {
      var params: seq<R.Formal> := GenParams(m.params);
      var paramNames := [];
      var paramTypes := map[];
      for paramI := 0 to |m.params| {
        var dafny_formal := m.params[paramI];
        var formal := params[paramI];
        var name := formal.name;
        paramNames := paramNames + [name];
        paramTypes := paramTypes[name := formal.tpe];
      }
      var fnName := escapeName(m.name);

      var selfIdent := NoSelf;

      if (!m.isStatic) {
        var selfId := "self";
        if m.outVarsAreUninitFieldsToAssign {
          // Constructors take a raw pointer, which is not accepted as a self type in Rust
          selfId := "this";
        }
        var instanceType := match enclosingType {
          case UserDefined(r) =>
            UserDefined(r.(typeArgs := enclosingTypeParams))
          case _ => enclosingType
        };
        if (forTrait) {
          // Mutability is required when not using raw pointers, even for functione, because
          // --release optimisations sometimes removes the code to increment the reference counting on upcasting
          var selfFormal := if m.wasFunction && ObjectType.RawPointers? then R.Formal.selfBorrowed else R.Formal.selfBorrowedMut;
          params := [selfFormal] + params;
        } else {
          var tpe := GenType(instanceType, GenTypeContext.default());
          if selfId == "this" {
            if ObjectType.RcMut? {
              tpe := R.Borrowed(tpe);
            }
            // For raw pointers, no borrowing is necessary, because it implements the Copy type
          } else if selfId == "self" {
            if tpe.IsObjectOrPointer() { // For classes and traits
              if m.wasFunction && ObjectType.RawPointers? {
                tpe := R.SelfBorrowed;
              } else {
                tpe := R.SelfBorrowedMut;
              }
            } else { // For Rc-defined datatypes
              if enclosingType.UserDefined? && enclosingType.resolved.kind.Datatype?
                 && IsRcWrapped(enclosingType.resolved.attributes) {
                tpe := R.Borrowed(R.Rc(R.SelfOwned));
              } else { // For raw-defined datatypes, newtypes
                tpe := R.Borrowed(R.SelfOwned);
              }
            }
          }
          params := [R.Formal(selfId, tpe)] + params;
        }
        selfIdent := ThisTyped(selfId, instanceType);
      }

      // TODO: Use mut instead of a tuple for the API of multiple output parameters
      var retTypeArgs := [];
      //var retType := if |m.outTypes| != 1 then "(" else "";

      var typeI := 0;
      while typeI < |m.outTypes| {
        var typeExpr := GenType(m.outTypes[typeI], GenTypeContext.default());
        retTypeArgs := retTypeArgs + [typeExpr];

        typeI := typeI + 1;
      }

      var visibility := if forTrait then R.PRIV else R.PUB;

      var typeParamsFiltered := [];
      for typeParamI := 0 to |m.typeParams| {
        var typeParam := m.typeParams[typeParamI];
        if !(TypeArg(typeParam.name) in enclosingTypeParams) {
          typeParamsFiltered := typeParamsFiltered + [typeParam];
        }
      }

      var typeParams: seq<R.TypeParamDecl> := [];

      if (|typeParamsFiltered| > 0) {
        for i := 0 to |typeParamsFiltered| {
          var typeArg, rTypeParamDecl := GenTypeParam(typeParamsFiltered[i]);
          rTypeParamDecl := rTypeParamDecl.(constraints := rTypeParamDecl.constraints);
          typeParams := typeParams + [rTypeParamDecl];
        }
      }

      var fBody: Option<R.Expr>;
      var env: Environment;
      var preBody := R.RawExpr("");
      var preAssignNames: seq<string> := [];
      var preAssignTypes: map<string, R.Type> := map[];

      if m.hasBody {
        var earlyReturn: Option<seq<string>> := None;
        match m.outVars {
          case Some(outVars) => {
            if m.outVarsAreUninitFieldsToAssign {
              earlyReturn := Some([]);
              for outI := 0 to |outVars| {
                var outVar := outVars[outI];
                var outName := escapeVar(outVar);
                var tracker_name := AddAssignedPrefix(outName);
                preAssignNames := preAssignNames + [tracker_name];
                preAssignTypes := preAssignTypes[tracker_name := R.Type.Bool];

                preBody := preBody.Then(R.DeclareVar(R.MUT, tracker_name, Some(R.Type.Bool), Some(R.LiteralBool(false))));
              }
            } else {
              var tupleArgs := [];
              assume {:axiom} |m.outTypes| == |outVars|;

              for outI := 0 to |outVars| {
                var outVar := outVars[outI];
                var outType := GenType(m.outTypes[outI], GenTypeContext.default());
                var outName := escapeVar(outVar);
                paramNames := paramNames + [outName];
                var outMaybeType := if outType.CanReadWithoutClone() then outType else R.MaybePlaceboType(outType);
                paramTypes := paramTypes[outName := outMaybeType];

                tupleArgs := tupleArgs + [outName];
              }
              earlyReturn := Some(tupleArgs);
            }
          }
          case None => {}
        }
        env := Environment(preAssignNames + paramNames, preAssignTypes + paramTypes);

        var body, _, _ := GenStmts(m.body, selfIdent, env, true, earlyReturn);

        fBody := Some(preBody.Then(body));
      } else {
        env := Environment(paramNames, paramTypes);
        fBody := None;
      }
      s := R.FnDecl(
        visibility,
        R.Fn(
          fnName,
          typeParams,
          params,
          Some(if |retTypeArgs| == 1 then retTypeArgs[0] else R.TupleType(retTypeArgs)),
          "",
          fBody
        )
      );
    }

    method GenStmts(stmts: seq<Statement>, selfIdent: SelfInfo, env: Environment, isLast: bool, earlyReturn: Option<seq<string>>)
      returns (generated: R.Expr, readIdents: set<string>, newEnv: Environment)
      decreases stmts, 1, 0
      modifies this
    {
      generated := R.RawExpr("");
      var declarations := {};
      readIdents := {};
      var i := 0;
      newEnv := env;
      ghost var oldStmts := stmts;
      var stmts := stmts; // Make it mutable
      while i < |stmts| {
        var stmt := stmts[i];
        // Avoid lazy initialization if it is not necessary
        match stmt {
          case DeclareVar(name, optType, None) =>
            if i + 1 < |stmts| {
              match stmts[i + 1] {
                case Assign(Ident(name2), rhs) =>
                  if name2 == name {
                    stmts := stmts[0..i] + [DeclareVar(name, optType, Some(rhs))] + stmts[i+2..];
                    stmt := stmts[i];
                  }
                case _ =>
              }
            }
          case _ =>

        }
        assume {:axiom} stmt in oldStmts;
        var stmtExpr, recIdents, newEnv2 := GenStmt(stmt, selfIdent, newEnv, isLast && (i == |stmts| - 1), earlyReturn);
        newEnv := newEnv2;

        match stmt {
          case DeclareVar(name, _, _) => {
            declarations := declarations + {escapeVar(name)};
          }
          case _ => {}
        }
        readIdents := readIdents + (recIdents - declarations);
        generated := generated.Then(stmtExpr);

        i := i + 1;
        if stmtExpr.Return? { // The rest of statements is unreachable
          break;
        }
      }
    }

    method GenAssignLhs(lhs: AssignLhs, rhs: R.Expr, selfIdent: SelfInfo, env: Environment) returns (generated: R.Expr, needsIIFE: bool, readIdents: set<string>, newEnv: Environment)
      decreases lhs, 1
      modifies this
    {
      newEnv := env;
      match lhs {
        case Ident(id) => {
          var idRust := escapeVar(id);
          if env.IsBorrowed(idRust) || env.IsBorrowedMut(idRust) {
            generated := R.AssignVar("*" + idRust, rhs);
          } else {
            generated := R.AssignVar(idRust, rhs);
          }

          readIdents := {idRust};
          needsIIFE := false;
        }

        case Select(on, field) => {
          var fieldName := escapeVar(field);
          var onExpr, onOwned, recIdents := GenExpr(on, selfIdent, env, OwnershipAutoBorrowed);

          match onExpr { // Particular case of the constructor, we don't want the previous value to be dropped if it's assigned the first time
            case Call(Select(Identifier("this"), "clone"), _)
              | Identifier("this")
              | UnaryOp("&", Identifier("this"), _) =>
              var isAssignedVar := AddAssignedPrefix(fieldName);
              if isAssignedVar in newEnv.names {
                generated := R.dafny_runtime.MSel(update_field_uninit_macro).AsExpr().Apply(
                  [ thisInConstructor,
                    R.Identifier(fieldName),
                    R.Identifier(isAssignedVar),
                    rhs]);
                newEnv := newEnv.RemoveAssigned(isAssignedVar);
              } else {
                error := Some("Unespected field to assign whose isAssignedVar is not in the environment: " + isAssignedVar);
                generated :=
                  R.AssignMember(R.RawExpr(error.value), fieldName, rhs);
              }
            case _ =>
              if onExpr != R.Identifier("self") {
                onExpr := modify_macro.Apply1(onExpr);
              }
              generated :=
                R.AssignMember(onExpr, fieldName, rhs);
          }
          readIdents := recIdents;
          needsIIFE := false;
        }

        case Index(on, indices) => {
          // Retrieve the pointer to the array
          var onExpr, onOwned, recIdents := GenExpr(on, selfIdent, env, OwnershipAutoBorrowed);
          readIdents := recIdents;

          onExpr := modify_macro.Apply1(onExpr);

          var r := R.RawExpr("");

          var indicesExpr := [];
          for i := 0 to |indices| {
            var idx, _, recIdentsIdx := GenExpr(indices[i], selfIdent, env, OwnershipOwned);
            var varName := "__idx" + Strings.OfNat(i);
            indicesExpr := indicesExpr + [R.Identifier(varName)];
            r := r.Then(
              R.DeclareVar(
                R.CONST, varName, None,
                Some(
                  R.IntoUsize(idx))));
            readIdents := readIdents + recIdentsIdx;
          }

          if |indices| > 1 { // Multi-dimensional arrays
            onExpr := onExpr.Sel("data");
          }

          generated := r.Then(R.Assign(Some(R.Index(onExpr, indicesExpr)), rhs));
          needsIIFE := true;
        }
      }
    }

    method GenStmt(stmt: Statement, selfIdent: SelfInfo, env: Environment, isLast: bool, earlyReturn: Option<seq<string>>) returns (generated: R.Expr, readIdents: set<string>, newEnv: Environment)
      decreases stmt, 1, 1
      modifies this
    {
      match stmt {
        case ConstructorNewSeparator(fields) => {
          generated := R.RawExpr("");
          readIdents := {};
          newEnv := env;
          for i := 0 to |fields| {
            var field := fields[i];
            var fieldName := escapeVar(field.name);
            var fieldTyp := GenType(field.typ, GenTypeContext.default());
            var isAssignedVar := AddAssignedPrefix(fieldName);
            if isAssignedVar in newEnv.names {
              assume {:axiom} InitializationValue(field.typ) < stmt; // Needed for termination
              var rhs, _, _ := GenExpr(InitializationValue(field.typ), selfIdent, env, OwnershipOwned);
              readIdents := readIdents + {isAssignedVar};
              generated := generated.Then(R.dafny_runtime.MSel(update_field_if_uninit_macro).AsExpr().Apply([
                                                                                                              R.Identifier("this"), R.Identifier(fieldName), R.Identifier(isAssignedVar), rhs]));
              newEnv := newEnv.RemoveAssigned(isAssignedVar);
            }
          }
        }
        case DeclareVar(name, typ, Some(expression)) => {
          var tpe := GenType(typ, GenTypeContext.default());
          var varName := escapeVar(name);
          var hasCopySemantics := tpe.CanReadWithoutClone();
          if expression.InitializationValue? && !hasCopySemantics {
            generated := R.DeclareVar(R.MUT, varName, None, Some(R.MaybePlaceboPath.AsExpr().ApplyType1(tpe).FSel("new").Apply([])));
            readIdents := {};
            newEnv := env.AddAssigned(varName, R.MaybePlaceboType(tpe));
          } else {
            var expr, recIdents;
            if expression.InitializationValue? &&
               tpe.IsObjectOrPointer() {
              expr := tpe.ToNullExpr();
              recIdents := {};
            } else {
              var exprOwnership;
              expr, exprOwnership, recIdents := GenExpr(expression, selfIdent, env, OwnershipOwned);
            }
            readIdents := recIdents;
            tpe := if expression.NewUninitArray? then tpe.TypeAtInitialization() else tpe;
            generated := R.DeclareVar(R.MUT, varName, Some(tpe), Some(expr));
            newEnv := env.AddAssigned(varName, tpe);
          }
        }
        case DeclareVar(name, typ, None) => {
          var newStmt := DeclareVar(name, typ, Some(InitializationValue(typ)));
          assume {:axiom} newStmt < stmt;
          generated, readIdents, newEnv := GenStmt(newStmt, selfIdent, env, isLast, earlyReturn);
        }
        case Assign(lhs, expression) => {
          var exprGen, _, exprIdents := GenExpr(expression, selfIdent, env, OwnershipOwned);
          if lhs.Ident? {
            var rustId := escapeVar(lhs.ident);
            var tpe := env.GetType(rustId);
            if tpe.Some? && tpe.value.ExtractMaybePlacebo().Some? {
              exprGen := R.MaybePlacebo(exprGen);
            }
          }
          if lhs.Index? && lhs.expr.Ident? {
            var rustId := escapeVar(lhs.expr.name);
            var tpe := env.GetType(rustId);
            if tpe.Some? && tpe.value.ExtractMaybeUninitArrayElement().Some? {
              exprGen := R.MaybeUninitNew(exprGen);
            }
          }
          var lhsGen, needsIIFE, recIdents, resEnv := GenAssignLhs(lhs, exprGen, selfIdent, env);
          generated := lhsGen;
          newEnv := resEnv;

          if needsIIFE {
            generated := R.Block(generated);
          }
          readIdents := recIdents + exprIdents;
        }
        case If(cond, thnDafny, elsDafny) => {
          var cond, _, recIdents := GenExpr(cond, selfIdent, env, OwnershipOwned);
          var condString := cond.ToString(IND);

          readIdents := recIdents;
          var thn, thnIdents, thnEnv := GenStmts(thnDafny, selfIdent, env, isLast, earlyReturn);
          readIdents := readIdents + thnIdents;
          var els, elsIdents, elsEnv := GenStmts(elsDafny, selfIdent, env, isLast, earlyReturn);
          readIdents := readIdents + elsIdents;
          newEnv := env;
          generated := R.IfExpr(cond, thn, els);
        }
        case Labeled(lbl, body) => {
          var body, bodyIdents, env2 := GenStmts(body, selfIdent, env, isLast, earlyReturn);
          readIdents := bodyIdents;
          generated := R.Labelled("label_" + lbl, R.Loop(None, R.StmtExpr(body, R.Break(None))));
          newEnv := env;
        }
        case While(cond, body) => {
          var cond, _, recIdents := GenExpr(cond, selfIdent, env, OwnershipOwned);
          readIdents := recIdents;

          var bodyExpr, bodyIdents, bodyEnv := GenStmts(body, selfIdent, env, false, earlyReturn);

          newEnv := env;
          readIdents := readIdents + bodyIdents;
          generated := R.Loop(Some(cond), bodyExpr);
        }
        case Foreach(boundName, boundType, overExpr, body) => {
          // Variables are usually owned, so we request OwnershipOwned here although it's for each variable.
          var over, _, recIdents := GenExpr(overExpr, selfIdent, env, OwnershipOwned);
          if overExpr.MapBoundedPool? || overExpr.SetBoundedPool? {
            over := over.Sel("cloned").Apply([]);
          }

          var boundTpe := GenType(boundType, GenTypeContext.default());

          readIdents := recIdents;
          var boundRName: string := escapeVar(boundName);
          var bodyExpr, bodyIdents, bodyEnv := GenStmts(body, selfIdent, env.AddAssigned(boundRName, boundTpe), false, earlyReturn);
          readIdents := readIdents + bodyIdents - {boundRName};
          newEnv := env;
          generated := R.For(boundRName, over, bodyExpr);
        }
        case Break(toLabel) => {
          match toLabel {
            case Some(lbl) => {
              generated := R.Break(Some("label_" + lbl));
            }
            case None => {
              generated := R.Break(None);
            }
          }
          readIdents := {};
          newEnv := env;
        }
        case TailRecursive(body) => {
          // clone the parameters to make them mutable
          generated := R.RawExpr("");

          if selfIdent != NoSelf {
            var selfClone, _, _ := GenIdent(selfIdent.rSelfName, selfIdent, Environment.Empty(), OwnershipOwned);
            generated := generated.Then(R.DeclareVar(R.MUT, "_this", None, Some(selfClone)));
          }
          newEnv := env;
          for paramI := 0 to |env.names| {
            var param := env.names[paramI];
            var paramInit, _, _ := GenIdent(param, selfIdent, env, OwnershipOwned);
            generated := generated.Then(R.DeclareVar(R.MUT, param, None, Some(paramInit)));
            if param in env.types {
              // We made the input type owned by the variable.
              // so we can remove borrow annotations.
              var declaredType := env.types[param].ToOwned();
              newEnv := newEnv.AddAssigned(param, declaredType);
            }
          }
          var bodyExpr, bodyIdents, bodyEnv := GenStmts(body, if selfIdent != NoSelf then ThisTyped("_this", selfIdent.dafnyType) else NoSelf, newEnv, false, earlyReturn);
          readIdents := bodyIdents;
          generated := generated.Then(
            R.Labelled("TAIL_CALL_START",
                       R.Loop(None, bodyExpr)));
        }
        case JumpTailCallStart() => {
          generated := R.Continue(Some("TAIL_CALL_START"));
          readIdents := {};
          newEnv := env;
        }
        case Call(on, name, typeArgs, args, maybeOutVars) => {
          assume {:axiom} (if |args| > 0 then args[0] else Expression.Tuple([])) < stmt;
          var argExprs, recIdents, typeExprs, fullNameQualifier := GenArgs(None, selfIdent, name, typeArgs, args, env);
          readIdents := recIdents;

          match fullNameQualifier {
            // Trait calls are fully specified as we can't guarantee traits will be in context
            case Some(ResolvedType(path, onTypeArgs, base, _, _, _)) =>
              var fullPath := GenPathExpr(path);
              var onTypeExprs := GenTypeArgs(onTypeArgs, GenTypeContext.default());
              var onExpr, recOwnership, recIdents;
              if base.Trait? || base.Class? {
                onExpr, recOwnership, recIdents := GenExpr(on, selfIdent, env, OwnershipOwned);
                onExpr := modify_macro.Apply1(onExpr);
                readIdents := readIdents + recIdents;
              } else {
                onExpr, recOwnership, recIdents := GenExpr(on, selfIdent, env, OwnershipBorrowedMut);
                readIdents := readIdents + recIdents;
              }
              generated := fullPath.ApplyType(onTypeExprs).FSel(escapeName(name.name)).ApplyType(typeExprs).Apply([onExpr] + argExprs);
            case _ => // Infix call on.name(args)
              var onExpr, _, enclosingIdents := GenExpr(on, selfIdent, env, OwnershipAutoBorrowed);
              readIdents := readIdents + enclosingIdents;
              var renderedName := GetMethodName(on, name);
              match on {
                case Companion(_, _) | ExternCompanion(_) => {
                  onExpr := onExpr.FSel(renderedName);
                }
                case _ => {
                  if onExpr != R.self { // Self has the reference type already
                    match name {
                      case CallName(_, Some(tpe), _, _, _) =>
                        var typ := GenType(tpe, GenTypeContext.default());
                        if typ.IsObjectOrPointer() && onExpr != R.Identifier("self") {
                          onExpr := modify_macro.Apply1(onExpr);
                        }
                      case _ =>
                    }
                  }
                  onExpr := onExpr.Sel(renderedName);
                }
              }
              generated := onExpr.ApplyType(typeExprs).Apply(argExprs);
          }

          if maybeOutVars.Some? && |maybeOutVars.value| == 1 {
            var outVar := escapeVar(maybeOutVars.value[0]);
            if !env.CanReadWithoutClone(outVar) {
              generated := R.MaybePlacebo(generated);
            }
            generated := R.AssignVar(outVar, generated);
          } else if maybeOutVars.None? || |maybeOutVars.value| == 0 {
            // Nothing to do here.
          } else { // Multiple variables
            var tmpVar := "_x";
            var tmpId := R.Identifier(tmpVar);
            generated := R.DeclareVar(R.CONST, tmpVar, None, Some(generated));
            // We emit assignment to each receiver depending on its type, if it could be a placebo or not.
            var outVars := maybeOutVars.value;
            for outI := 0 to |outVars| {
              var outVar := escapeVar(outVars[outI]);
              var rhs := tmpId.Sel(Strings.OfNat(outI));
              if !env.CanReadWithoutClone(outVar) {
                rhs := R.MaybePlacebo(rhs);
              }
              generated := generated.Then(R.AssignVar(outVar, rhs));
            }
          }
          newEnv := env;
        }
        case Return(exprDafny) => {
          var expr, _, recIdents := GenExpr(exprDafny, selfIdent, env, OwnershipOwned);
          readIdents := recIdents;

          if isLast {
            generated := expr;
          } else {
            generated := R.Return(Some(expr));
          }
          newEnv := env;
        }
        case EarlyReturn() => {

          match earlyReturn {
            case None =>
              generated := R.Return(None);
            case Some(rustIdents) =>
              var tupleArgs := [];
              for i := 0 to |rustIdents| {
                var rIdent, _, _ := GenIdent(rustIdents[i], selfIdent, env, OwnershipOwned);
                tupleArgs := tupleArgs + [rIdent];
              }
              if |tupleArgs| == 1 {
                generated := R.Return(Some(tupleArgs[0]));
              } else {
                generated := R.Return(Some(R.Tuple(tupleArgs)));
              }
          }
          readIdents := {};
          newEnv := env;
        }
        case Halt() => {
          generated := R.Identifier("panic!").Apply1(R.LiteralString("Halt", false, false));
          readIdents := {};
          newEnv := env;
        }
        case Print(e) => {
          var printedExpr, recOwnership, recIdents := GenExpr(e, selfIdent, env, OwnershipBorrowed);
          generated := R.Identifier("print!").Apply([R.LiteralString("{}", false, false),
                                                     R.dafny_runtime.MSel("DafnyPrintWrapper").AsExpr().Apply1(printedExpr)]);
          readIdents := recIdents;
          newEnv := env;
        }
      }
    }

    static const OpTable: map<BinOp, string> :=
      map[
        Mod() := "%",
        And() := "&&",
        Or() := "||",
        Div() := "/",
        Lt() := "<",
        LtChar() := "<",
        Plus() := "+",
        Minus() := "-",
        Times() := "*",
        BitwiseAnd() := "&",
        BitwiseOr() := "|",
        BitwiseXor() := "^",
        BitwiseShiftRight() := ">>",
        BitwiseShiftLeft() := "<<"
      ]

    static function NewtypeRangeToRustType(range: NewtypeRange)
      : Option<R.Type> {
      match range {
        case NoRange() => None
        case U8() => Some(R.Type.U8)
        case U16() => Some(R.Type.U16)
        case U32() => Some(R.Type.U32)
        case U64() => Some(R.Type.U64)
        case U128() => Some(R.Type.U128)
        case I8() => Some(R.Type.I8)
        case I16() => Some(R.Type.I16)
        case I32() => Some(R.Type.I32)
        case I64() => Some(R.Type.I64)
        case I128() => Some(R.Type.I128)
        case _ => None
      }
    }

    method FromOwned(r: R.Expr, expectedOwnership: Ownership)
      returns (out: R.Expr, resultingOwnership: Ownership)
      ensures resultingOwnership != OwnershipAutoBorrowed
      ensures expectedOwnership != OwnershipAutoBorrowed
              ==> resultingOwnership == expectedOwnership
      ensures OwnershipGuarantee(expectedOwnership, resultingOwnership)
    {
      if expectedOwnership == OwnershipOwnedBox {
        out := R.BoxNew(r);
        resultingOwnership := OwnershipOwnedBox;
      } else if expectedOwnership == OwnershipOwned || expectedOwnership == OwnershipAutoBorrowed {
        out := r;
        resultingOwnership := OwnershipOwned;
      } else if expectedOwnership == OwnershipBorrowed {
        out := R.Borrow(r);
        resultingOwnership := OwnershipBorrowed;
      } else {
        assert expectedOwnership == OwnershipBorrowedMut;
        out := modify_macro.Apply1(R.RawExpr(r.ToString("") + "/*TODO: Conversion from Borrowed or BorrowedMut to BorrowedMut*/"));
        resultingOwnership := OwnershipBorrowedMut;
      }
    }

    method FromOwnership(r: R.Expr, ownership: Ownership, expectedOwnership: Ownership)
      returns (out: R.Expr, resultingOwnership: Ownership)
      requires ownership != OwnershipAutoBorrowed
      ensures OwnershipGuarantee(expectedOwnership, resultingOwnership)
    {
      if ownership == expectedOwnership {
        out := r;
        resultingOwnership := expectedOwnership;
        return;
      }
      if ownership == OwnershipOwned {
        out, resultingOwnership := FromOwned(r, expectedOwnership);
        return;
      } else if ownership == OwnershipOwnedBox {
        out, resultingOwnership := FromOwned(R.UnaryOp("*", r, Format.UnaryOpFormat.NoFormat), expectedOwnership);
      } else if ownership == OwnershipBorrowed || ownership == OwnershipBorrowedMut {
        if expectedOwnership == OwnershipOwned{
          resultingOwnership := OwnershipOwned;
          out := r.Clone();
        } else if expectedOwnership == OwnershipOwnedBox {
          resultingOwnership := OwnershipOwnedBox;
          out := R.BoxNew(r.Clone());
        } else if expectedOwnership == ownership
                  || expectedOwnership == OwnershipAutoBorrowed {
          resultingOwnership := ownership;
          out := r;
        } else if expectedOwnership == OwnershipBorrowed
                  && ownership == OwnershipBorrowedMut {
          resultingOwnership := OwnershipBorrowed;
          out := r;
        } else {
          assert expectedOwnership == OwnershipBorrowedMut;
          resultingOwnership := OwnershipBorrowedMut;
          out := R.BorrowMut(r); // Not sure if it will ever happen
        }
      } else {
        assert false;
      }
    }

    static predicate OwnershipGuarantee(expectedOwnership: Ownership, resultingOwnership: Ownership) {
      && (expectedOwnership != OwnershipAutoBorrowed ==>
            resultingOwnership == expectedOwnership)
      && resultingOwnership != OwnershipAutoBorrowed // We know what's going on
    }

    method GenExprLiteral(
      e: Expression,
      selfIdent: SelfInfo,
      env: Environment,
      expectedOwnership: Ownership
    ) returns (r: R.Expr, resultingOwnership: Ownership, readIdents: set<string>)
      requires e.Literal?
      modifies this
      ensures OwnershipGuarantee(expectedOwnership, resultingOwnership)
      decreases e, 0
    {
      match e {
        case Literal(BoolLiteral(b)) => {
          r, resultingOwnership :=
            FromOwned(R.LiteralBool(b), expectedOwnership);
          readIdents := {};
          return;
        }
        case Literal(IntLiteral(i, t)) => {
          match t {
            case Primitive(Int) => {
              if |i| <= 4 {
                r := R.dafny_runtime.MSel("int!").AsExpr().Apply1(R.LiteralInt(i));
              } else {
                r := R.dafny_runtime.MSel("int!").AsExpr().Apply1(
                  R.LiteralString(i, binary := true, verbatim := false));
              }
            }
            case o => {
              var genType := GenType(o, GenTypeContext.default());
              r := R.TypeAscription(R.RawExpr(i), genType);
            }
          }
          r, resultingOwnership := FromOwned(r, expectedOwnership);
          readIdents := {};
          return;
        }
        case Literal(DecLiteral(n, d, t)) => {
          match t {
            case Primitive(Real) => {
              r := R.RcNew(R.RawExpr("::dafny_runtime::BigRational::new(::dafny_runtime::BigInt::parse_bytes(b\"" + n + "\", 10).unwrap(), ::dafny_runtime::BigInt::parse_bytes(b\"" + d + "\", 10).unwrap())"));
            }
            case o => {
              var genType := GenType(o, GenTypeContext.default());
              r := R.TypeAscription(R.RawExpr("(" + n + ".0 / " + d + ".0" + ")"), genType);
            }
          }

          r, resultingOwnership := FromOwned(r, expectedOwnership);
          readIdents := {};
          return;
        }
        case Literal(StringLiteral(l, verbatim)) => {
          r := R.dafny_runtime.MSel(string_of).AsExpr().Apply1(R.LiteralString(l, binary := false, verbatim := verbatim));
          r, resultingOwnership := FromOwned(r, expectedOwnership);
          readIdents := {};
          return;
        }
        case Literal(CharLiteralUTF16(c)) => {
          r := R.LiteralInt(Strings.OfNat(c));
          r := R.TypeAscription(r, R.U16);
          r := R.dafny_runtime.MSel(DafnyChar).AsExpr().Apply1(r);
          r, resultingOwnership := FromOwned(r, expectedOwnership);
          readIdents := {};
          return;
        }
        case Literal(CharLiteral(c)) => {
          r := R.LiteralInt(Strings.OfNat(c as nat));
          if !UnicodeChars {
            r := R.TypeAscription(r, R.U16);
          } else {
            r :=
              R.global.MSel("std").MSel("primitive")
              .MSel("char").FSel("from_u32")
              .Apply1(r).Sel("unwrap").Apply([]);
          }
          r := R.dafny_runtime.MSel(DafnyChar).AsExpr().Apply1(r);
          r, resultingOwnership := FromOwned(r, expectedOwnership);
          readIdents := {};
          return;
        }
        case Literal(Null(tpe)) => {
          var tpeGen := GenType(tpe, GenTypeContext.default());
          if ObjectType.RawPointers? {
            r := R.std.MSel("ptr").FSel("null_mut");
          } else {
            r := R.TypeAscription(R.dafny_runtime.MSel("Object").AsExpr().Apply1(R.RawExpr("None")), tpeGen);
          }
          r, resultingOwnership := FromOwned(r, expectedOwnership);
          readIdents := {};
          return;
        }
      }
    }

    method GenExprBinary(
      e: Expression,
      selfIdent: SelfInfo,
      env: Environment,
      expectedOwnership: Ownership
    ) returns (r: R.Expr, resultingOwnership: Ownership, readIdents: set<string>)
      requires e.BinOp?
      modifies this
      ensures OwnershipGuarantee(expectedOwnership, resultingOwnership)
      decreases e, 0
    {
      var BinOp(op, lExpr, rExpr, format) := e;
      var becomesLeftCallsRight := match op {
        case SetMerge()
          | SetSubtraction()
          | SetIntersection()
          | SetDisjoint()
          | MapMerge()
          | MapSubtraction()
          | MultisetMerge()
          | MultisetSubtraction()
          | MultisetIntersection()
          | MultisetDisjoint()
          | Concat()
          => true
        case _ => false
      };
      var becomesRightCallsLeft := match op {
        case In() => true
        case _ => false
      };
      var becomesCallLeftRight := match op {
        case Eq(true) => false
        case SetMerge() => true
        case SetSubtraction() => true
        case SetIntersection() => true
        case SetDisjoint() => true
        case MapMerge() => true
        case MapSubtraction() => true
        case MultisetMerge() => true
        case MultisetSubtraction() => true
        case MultisetIntersection() => true
        case MultisetDisjoint() => true
        case Concat() => true
        case _ => false
      };
      var expectedLeftOwnership :=
        if becomesLeftCallsRight then OwnershipAutoBorrowed
        else if becomesRightCallsLeft || becomesCallLeftRight then OwnershipBorrowed
        else OwnershipOwned;
      var expectedRightOwnership :=
        if becomesLeftCallsRight || becomesCallLeftRight then OwnershipBorrowed
        else if becomesRightCallsLeft then OwnershipAutoBorrowed
        else OwnershipOwned;
      var left, _, recIdentsL := GenExpr(lExpr, selfIdent, env, expectedLeftOwnership);
      var right, _, recIdentsR := GenExpr(rExpr, selfIdent, env, expectedRightOwnership);

      match op {
        case In() => {
          r := right.Sel("contains").Apply1(left);
        }
        case SeqProperPrefix() =>
          r := R.BinaryOp("<", left, right, format);
        case SeqPrefix() =>
          r := R.BinaryOp("<=", left, right, format);
        case SetMerge() => {
          r := left.Sel("merge").Apply1(right);
        }
        case SetSubtraction() => {
          r := left.Sel("subtract").Apply1(right);
        }
        case SetIntersection() => {
          r := left.Sel("intersect").Apply1(right);
        }
        case Subset() => {
          r := R.BinaryOp("<=", left, right, format);
        }
        case ProperSubset() => {
          r := R.BinaryOp("<", left, right, format);
        }
        case SetDisjoint() => {
          r := left.Sel("disjoint").Apply1(right);
        }
        case MapMerge() => {
          r := left.Sel("merge").Apply1(right);
        }
        case MapSubtraction() => {
          r := left.Sel("subtract").Apply1(right);
        }
        case MultisetMerge() => {
          r := left.Sel("merge").Apply1(right);
        }
        case MultisetSubtraction() => {
          r := left.Sel("subtract").Apply1(right);
        }
        case MultisetIntersection() => {
          r := left.Sel("intersect").Apply1(right);
        }
        case Submultiset() => {
          r := R.BinaryOp("<=", left, right, format);
        }
        case ProperSubmultiset() => {
          r := R.BinaryOp("<", left, right, format);
        }
        case MultisetDisjoint() => {
          r := left.Sel("disjoint").Apply1(right);
        }
        case Concat() => {
          r := left.Sel("concat").Apply1(right);
        }
        case _ => {

          if op in OpTable {
            r := R.Expr.BinaryOp(
              OpTable[op],
              left,
              right,
              format);
          } else {
            match op {
              case Eq(referential) => {
                if (referential) {
                  if ObjectType.RawPointers? {
                    error := Some("Cannot compare raw pointers yet - need to wrap them with a structure to ensure they are compared properly");
                    r := R.RawExpr(error.value);
                  } else {
                    r := R.BinaryOp("==", left, right, DAST.Format.BinaryOpFormat.NoFormat());
                  }
                } else {
                  if rExpr.SeqValue? && |rExpr.elements| == 0 {
                    r := R.BinaryOp("==", left.Sel("to_array").Apply([]).Sel("len").Apply([]), R.LiteralInt("0"), DAST.Format.BinaryOpFormat.NoFormat());
                  } else if lExpr.SeqValue? && |lExpr.elements| == 0 {
                    r := R.BinaryOp("==", R.LiteralInt("0"), right.Sel("to_array").Apply([]).Sel("len").Apply([]), DAST.Format.BinaryOpFormat.NoFormat());
                  } else {
                    r := R.BinaryOp("==", left, right, DAST.Format.BinaryOpFormat.NoFormat());
                  }
                }
              }
              case EuclidianDiv() => {
                r := R.RawExpr("::dafny_runtime::euclidian_division").Apply([left, right]);
              }
              case EuclidianMod() => {
                r := R.RawExpr("::dafny_runtime::euclidian_modulo").Apply([left, right]);
              }
              case Passthrough(op) => {
                r := R.Expr.BinaryOp(op, left, right, format);
              }
            }
          }
        }
      }
      r, resultingOwnership := FromOwned(r, expectedOwnership);
      readIdents := recIdentsL + recIdentsR;
      return;
    }

    method GenExprConvertToNewtype(
      e: Expression,
      selfIdent: SelfInfo,
      env: Environment,
      expectedOwnership: Ownership
    ) returns (r: R.Expr, resultingOwnership: Ownership, readIdents: set<string>)
      requires e.Convert?
      requires e.from != e.typ
      requires e.typ.UserDefined? && e.typ.resolved.kind.Newtype?
      modifies this
      ensures OwnershipGuarantee(expectedOwnership, resultingOwnership)
      decreases e, 0, 0
    {
      var Convert(expr, fromTpe, toTpe) := e;
      var UserDefined(ResolvedType(path, typeArgs, Newtype(b, range, erase), _, _, _)) := toTpe;
      var nativeToType := NewtypeRangeToRustType(range);
      if fromTpe == b {
        var recursiveGen, recOwned, recIdents := GenExpr(expr, selfIdent, env, OwnershipOwned);
        readIdents := recIdents;
        match nativeToType {
          case Some(v) =>
            r := R.dafny_runtime.MSel("truncate!").AsExpr().Apply([recursiveGen, R.ExprFromType(v)]);
            r, resultingOwnership := FromOwned(r, expectedOwnership);
          case None =>
            if erase {
              r := recursiveGen;
            } else {
              var rhsType := GenType(toTpe, GenTypeContext.default());
              r := R.RawExpr(rhsType.ToString(IND) + "(" + recursiveGen.ToString(IND) + ")");
            }
            r, resultingOwnership := FromOwnership(r, recOwned, expectedOwnership);
        }
      } else {
        if nativeToType.Some? {
          // Conversion between any newtypes that can be expressed as a native Rust type
          match fromTpe {
            case UserDefined(
              ResolvedType(_, _, Newtype(b0, range0, erase0), attributes0, _, _)) => {
              var nativeFromType := NewtypeRangeToRustType(range0);
              if nativeFromType.Some? {
                var recursiveGen, recOwned, recIdents := GenExpr(expr, selfIdent, env, OwnershipOwned);
                r, resultingOwnership := FromOwnership(R.TypeAscription(recursiveGen, nativeToType.value), recOwned, expectedOwnership);
                readIdents := recIdents;
                return;
              }
            }
            case _ =>
          }
          if fromTpe == Primitive(Char) {
            var recursiveGen, recOwned, recIdents := GenExpr(expr, selfIdent, env, OwnershipOwned);
            r, resultingOwnership := FromOwnership(R.TypeAscription(recursiveGen.Sel("0"), nativeToType.value), recOwned, expectedOwnership);
            readIdents := recIdents;
            return;
          }
        }
        assume {:axiom} Convert(Convert(expr, fromTpe, b), b, toTpe) < e; // make termination go through
        r, resultingOwnership, readIdents := GenExpr(Convert(Convert(expr, fromTpe, b), b, toTpe), selfIdent, env, expectedOwnership);
      }
    }

    method GenExprConvertFromNewtype(
      e: Expression,
      selfIdent: SelfInfo,
      env: Environment,
      expectedOwnership: Ownership
    ) returns (r: R.Expr, resultingOwnership: Ownership, readIdents: set<string>)
      requires e.Convert?
      requires e.from != e.typ
      requires (!e.typ.UserDefined? || !e.typ.resolved.kind.Newtype?)
      requires e.from.UserDefined? && e.from.resolved.kind.Newtype?
      modifies this
      ensures OwnershipGuarantee(expectedOwnership, resultingOwnership)
      decreases e, 0, 0
    {
      var Convert(expr, fromTpe, toTpe) := e;
      var UserDefined(
      ResolvedType(_, _, Newtype(b, range, erase), attributes, _, _)) := fromTpe;
      var nativeFromType := NewtypeRangeToRustType(range);
      if b == toTpe {
        var recursiveGen, recOwned, recIdents := GenExpr(expr, selfIdent, env, OwnershipOwned);
        readIdents := recIdents;
        match nativeFromType {
          case Some(v) =>
            var toTpeRust := GenType(toTpe, GenTypeContext.default());
            r := R.std.MSel("convert").MSel("Into").AsExpr().ApplyType([toTpeRust]).FSel("into").Apply([recursiveGen]);
            r, resultingOwnership := FromOwned(r, expectedOwnership);
          case None =>
            if erase {
              r := recursiveGen;
            } else {
              r := recursiveGen.Sel("0");
            }
            r, resultingOwnership := FromOwnership(r, recOwned, expectedOwnership);
        }
      } else {
        if nativeFromType.Some? {
          // The case where toTpe is a NewType which compiles to a native integer has already been handled.
          if toTpe == Primitive(Char) {
            var recursiveGen, recOwned, recIdents := GenExpr(expr, selfIdent, env, expectedOwnership);
            r, resultingOwnership := FromOwnership(
              R.dafny_runtime.MSel(DafnyChar).AsExpr().Apply1(
                R.TypeAscription(recursiveGen, DafnyCharUnderlying)
              ), recOwned, expectedOwnership);
            readIdents := recIdents;
            return;
          }
        }
        assume {:axiom} Convert(Convert(expr, fromTpe, b), b, toTpe) < e; // make termination go through
        r, resultingOwnership, readIdents := GenExpr(Convert(Convert(expr, fromTpe, b), b, toTpe), selfIdent, env, expectedOwnership);
      }
    }

    predicate IsBuiltinCollection(typ: Type) {
      typ.Seq? || typ.Set? || typ.Map? || typ.Multiset?
    }
    function GetBuiltinCollectionElement(typ: Type): Type
      requires IsBuiltinCollection(typ)
    {
      if typ.Map? then typ.value else typ.element
    }

    predicate SameTypesButDifferentTypeParameters(fromType: Type, fromTpe: R.Type, toType: Type, toTpe: R.Type) {
      && fromTpe.TypeApp?
      && toTpe.TypeApp?
      && fromTpe.baseName == toTpe.baseName
      && fromType.UserDefined?
      && toType.UserDefined?
      && IsSameResolvedTypeAnyArgs(fromType.resolved, toType.resolved)
      && |fromType.resolved.typeArgs|
      == |toType.resolved.typeArgs|
      == |fromTpe.arguments|
      == |toTpe.arguments|
    }

    /* Applies a function to every element of a sequence, returning a Result value (which is a
      failure-compatible type). Returns either a failure, or, if successful at every element,
      the transformed sequence.  */
    function {:opaque} SeqResultToResultSeq<T, E>(xs: seq<Result<T, E>>): (result: Result<seq<T>, E>)
    {
      if |xs| == 0 then Success([])
      else
        var head :- xs[0];
        var tail :- SeqResultToResultSeq(xs[1..]);
        Success([head] + tail)
    }

    function UpcastConversionLambda(fromType: Type, fromTpe: R.Type, toType: Type, toTpe: R.Type, typeParams: map<(R.Type, R.Type), R.Expr>): Result<R.Expr, (Type, R.Type, Type, R.Type, map<(R.Type, R.Type), R.Expr>)>
    {
      if fromTpe == toTpe then
        Success(R.dafny_runtime.MSel("upcast_id").AsExpr().ApplyType([fromTpe]).Apply([]))
      else if fromTpe.IsObjectOrPointer() && toTpe.IsObjectOrPointer() then
        if !toTpe.ObjectOrPointerUnderlying().DynType? then Failure((fromType, fromTpe, toType, toTpe, typeParams)) else
        var fromTpeUnderlying := fromTpe.ObjectOrPointerUnderlying();
        var toTpeUnderlying := toTpe.ObjectOrPointerUnderlying();
        Success(R.dafny_runtime.MSel(upcast).AsExpr().ApplyType([fromTpeUnderlying, toTpeUnderlying]).Apply([]))
      else if (fromTpe, toTpe) in typeParams then
        Success(typeParams[(fromTpe, toTpe)])
      else if fromTpe.IsRc() && toTpe.IsRc() then
        var lambda :- UpcastConversionLambda(fromType, fromTpe.RcUnderlying(), toType, toTpe.RcUnderlying(), typeParams);
        if fromType.Arrow? then
          Success(lambda)
        else
          Success(R.dafny_runtime.MSel("rc_coerce").AsExpr().Apply1(lambda))
      else if SameTypesButDifferentTypeParameters(fromType, fromTpe, toType, toTpe) then
        var indices :=
          if fromType.UserDefined? && fromType.resolved.kind.Datatype? then
            Std.Collections.Seq.Filter(i =>
                                         if 0 <= i < |fromTpe.arguments| then
                                           (0 <= i < |fromType.resolved.kind.variances| ==>
                                              !fromType.resolved.kind.variances[i].Nonvariant?)
                                         else
                                           false
                                      , seq(|fromTpe.arguments|, i => i))
          else
            seq(|fromTpe.arguments|, i => i);
        var lambdas :- SeqResultToResultSeq(
                         seq(|indices|, j requires 0 <= j < |indices| =>
                           var i := indices[j];
                           UpcastConversionLambda(
                             fromType.resolved.typeArgs[i],
                             fromTpe.arguments[i],
                             toType.resolved.typeArgs[i],
                             toTpe.arguments[i],
                             typeParams
                           )));
        Success(R.ExprFromType(fromTpe.baseName).ApplyType(
                  seq(|fromTpe.arguments|, i requires 0 <= i < |fromTpe.arguments| =>
                    fromTpe.arguments[i])
                ).FSel("coerce").Apply(
                  lambdas
                ))
      else if && fromTpe.IsBuiltinCollection() && toTpe.IsBuiltinCollection()
              && IsBuiltinCollection(fromType) && IsBuiltinCollection(toType) then
        var newFromTpe := fromTpe.GetBuiltinCollectionElement();
        var newToTpe := toTpe.GetBuiltinCollectionElement();
        var newFromType := GetBuiltinCollectionElement(fromType);
        var newToType := GetBuiltinCollectionElement(toType);
        var coerceArg :-
          UpcastConversionLambda(newFromType, newFromTpe, newToType, newToTpe, typeParams);
        var collectionType := R.dafny_runtime.MSel(fromTpe.Expand().baseName.path.name);
        var baseType :=
          if fromTpe.Expand().baseName.path.name == "Map" then
            collectionType.AsExpr().ApplyType([fromTpe.Expand().arguments[0], newFromTpe])
          else
            collectionType.AsExpr().ApplyType([newFromTpe]);
        Success(baseType.FSel("coerce").Apply1(coerceArg))
      else if && fromTpe.DynType? && fromTpe.underlying.FnType?
              && toTpe.DynType? && toTpe.underlying.FnType?
              && fromTpe.underlying.arguments == toTpe.underlying.arguments // TODO: Support contravariance
              && fromType.Arrow? && toType.Arrow?
              && |fromTpe.underlying.arguments| == 1
              && fromTpe.underlying.arguments[0].Borrowed?
      then
        var lambda :- UpcastConversionLambda(fromType.result, fromTpe.underlying.returnType, toType.result, toTpe.underlying.returnType, typeParams);
        Success(
          R.dafny_runtime
          .MSel("fn1_coerce")
          .AsExpr()
          .ApplyType([
                       fromTpe.underlying.arguments[0].underlying,
                       fromTpe.underlying.returnType,
                       toTpe.underlying.returnType
                     ]).Apply1(lambda))
      else
        Failure((fromType, fromTpe, toType, toTpe, typeParams))
    }

    predicate IsDowncastConversion(fromTpe: R.Type, toTpe: R.Type) {
      if fromTpe.IsObjectOrPointer() && toTpe.IsObjectOrPointer() then
        fromTpe.ObjectOrPointerUnderlying().DynType? && !toTpe.ObjectOrPointerUnderlying().DynType?
      else
        false
    }

    method GenExprConvertOther(
      e: Expression,
      selfIdent: SelfInfo,
      env: Environment,
      expectedOwnership: Ownership
    ) returns (r: R.Expr, resultingOwnership: Ownership, readIdents: set<string>)
      requires e.Convert?
      modifies this
      ensures OwnershipGuarantee(expectedOwnership, resultingOwnership)
      decreases e, 0, 0
    {
      var Convert(expr, fromTpe, toTpe) := e;
      var fromTpeGen := GenType(fromTpe, GenTypeContext.default());
      var toTpeGen := GenType(toTpe, GenTypeContext.default());
      var upcastConverter := UpcastConversionLambda(fromTpe, fromTpeGen, toTpe, toTpeGen, map[]);
      if upcastConverter.Success? {
        var conversionLambda := upcastConverter.value;
        var recursiveGen, recOwned, recIdents := GenExpr(expr, selfIdent, env, OwnershipOwned);
        readIdents := recIdents;
        r := conversionLambda.Apply1(recursiveGen);
        r, resultingOwnership := FromOwnership(r, OwnershipOwned, expectedOwnership);
      } else if IsDowncastConversion(fromTpeGen, toTpeGen) {
        var recursiveGen, recOwned, recIdents := GenExpr(expr, selfIdent, env, OwnershipOwned);
        readIdents := recIdents;
        assert toTpeGen.IsObjectOrPointer();
        toTpeGen := toTpeGen.ObjectOrPointerUnderlying();
        r := R.dafny_runtime
        .MSel(downcast).AsExpr().Apply([recursiveGen, R.ExprFromType(toTpeGen)]);
        r, resultingOwnership := FromOwnership(r, OwnershipOwned, expectedOwnership);
      } else {
        var recursiveGen, recOwned, recIdents := GenExpr(expr, selfIdent, env, expectedOwnership);
        readIdents := recIdents;
        var Failure((fromType, fromTpeGen, toType, toTpeGen, m)) := upcastConverter;
        var msg := "/* <i>Coercion from " + fromTpeGen.ToString(IND) + " to " + toTpeGen.ToString(IND) + "</i> not yet implemented */";
        error := Some(msg);
        r := R.RawExpr(recursiveGen.ToString(IND) + msg);
        r, resultingOwnership := FromOwnership(r, recOwned, expectedOwnership);
      }
    }

    method GenExprConvert(
      e: Expression,
      selfIdent: SelfInfo,
      env: Environment,
      expectedOwnership: Ownership
    ) returns (r: R.Expr, resultingOwnership: Ownership, readIdents: set<string>)
      requires e.Convert?
      modifies this
      ensures OwnershipGuarantee(expectedOwnership, resultingOwnership)
      decreases e, 0
    {
      var Convert(expr, fromTpe, toTpe) := e;
      if fromTpe == toTpe {
        var recursiveGen, recOwned, recIdents := GenExpr(expr, selfIdent, env, expectedOwnership);
        r := recursiveGen;
        r, resultingOwnership := FromOwnership(r, recOwned, expectedOwnership);
        readIdents := recIdents;
      } else {
        match (fromTpe, toTpe) {
          case (_, UserDefined(ResolvedType(_, _, Newtype(b, range, erase), attributes, _, _))) => {
            r, resultingOwnership, readIdents := GenExprConvertToNewtype(e, selfIdent, env, expectedOwnership);
          }
          case (UserDefined(ResolvedType(_, _, Newtype(b, range, erase), attributes, _, _)), _) => {
            r, resultingOwnership, readIdents := GenExprConvertFromNewtype(e, selfIdent, env, expectedOwnership);
          }
          case (Primitive(Int), Primitive(Real)) => {
            var recursiveGen, _, recIdents := GenExpr(expr, selfIdent, env, OwnershipOwned);
            r := R.RcNew(R.RawExpr("::dafny_runtime::BigRational::from_integer(" + recursiveGen.ToString(IND) + ")"));
            r, resultingOwnership := FromOwned(r, expectedOwnership);
            readIdents := recIdents;
          }
          case (Primitive(Real), Primitive(Int)) => {
            var recursiveGen, _, recIdents := GenExpr(expr, selfIdent, env, OwnershipBorrowed);
            r := R.RawExpr("::dafny_runtime::dafny_rational_to_int(" + recursiveGen.ToString(IND) + ")");
            r, resultingOwnership := FromOwned(r, expectedOwnership);
            readIdents := recIdents;
          }
          case (Primitive(Int), Passthrough(_)) => {
            var rhsType := GenType(toTpe, GenTypeContext.default());
            var recursiveGen, _, recIdents := GenExpr(expr, selfIdent, env, OwnershipOwned);
            r := R.RawExpr("<" + rhsType.ToString(IND) + " as ::dafny_runtime::NumCast>::from(" + recursiveGen.ToString(IND) + ").unwrap()");
            r, resultingOwnership := FromOwned(r, expectedOwnership);
            readIdents := recIdents;
          }
          case (Passthrough(_), Primitive(Int)) => {
            var rhsType := GenType(fromTpe, GenTypeContext.default());
            var recursiveGen, _, recIdents := GenExpr(expr, selfIdent, env, OwnershipOwned);
            r := R.RawExpr("::dafny_runtime::DafnyInt::new(::std::rc::Rc::new(::dafny_runtime::BigInt::from(" + recursiveGen.ToString(IND) + ")))");
            r, resultingOwnership := FromOwned(r, expectedOwnership);
            readIdents := recIdents;
          }
          case (Primitive(Int), Primitive(Char)) => {
            var rhsType := GenType(toTpe, GenTypeContext.default());
            var recursiveGen, _, recIdents := GenExpr(expr, selfIdent, env, OwnershipOwned);
            r := R.RawExpr("::dafny_runtime::" + DafnyChar + "(" + (if UnicodeChars then "char::from_u32(<u32" else "<u16") + " as ::dafny_runtime::NumCast>::from(" + recursiveGen.ToString(IND) + ").unwrap())" + if UnicodeChars then ".unwrap())" else "");
            r, resultingOwnership := FromOwned(r, expectedOwnership);
            readIdents := recIdents;
          }
          case (Primitive(Char), Primitive(Int)) => {
            var rhsType := GenType(fromTpe, GenTypeContext.default());
            var recursiveGen, _, recIdents := GenExpr(expr, selfIdent, env, OwnershipOwned);
            r := R.dafny_runtime.MSel("int!").AsExpr().Apply1(recursiveGen.Sel("0"));
            r, resultingOwnership := FromOwned(r, expectedOwnership);
            readIdents := recIdents;
          }
          case (Passthrough(_), Passthrough(_)) => {
            var recursiveGen, _, recIdents := GenExpr(expr, selfIdent, env, OwnershipOwned);
            var toTpeGen := GenType(toTpe, GenTypeContext.default());

            r := R.RawExpr("((" + recursiveGen.ToString(IND) + ") as " + toTpeGen.ToString(IND) + ")");

            r, resultingOwnership := FromOwned(r, expectedOwnership);
            readIdents := recIdents;
          }
          case _ => {
            r, resultingOwnership, readIdents := GenExprConvertOther(e, selfIdent, env, expectedOwnership);
          }
        }
      }
      assert OwnershipGuarantee(expectedOwnership, resultingOwnership);
      return;
    }

    method GenIdent(
      rName: string,
      selfIdent: SelfInfo,
      env: Environment,
      expectedOwnership: Ownership
    ) returns (r: R.Expr, resultingOwnership: Ownership, readIdents: set<string>)
      modifies this
      ensures OwnershipGuarantee(expectedOwnership, resultingOwnership)
    {
      r := R.Identifier(rName);
      var tpe := env.GetType(rName);
      var placeboOpt := if tpe.Some? then tpe.value.ExtractMaybePlacebo() else None;
      var currentlyBorrowed := env.IsBorrowed(rName); // Otherwise names are owned
      var noNeedOfClone := env.CanReadWithoutClone(rName);
      if placeboOpt.Some? {
        r := r.Sel("read").Apply([]);
        currentlyBorrowed := false;
        noNeedOfClone := true; // No need to clone it, it's already owned
        tpe := Some(placeboOpt.value);
      }
      if expectedOwnership == OwnershipAutoBorrowed {
        resultingOwnership := if currentlyBorrowed then OwnershipBorrowed else OwnershipOwned;
        // No need to do anything
      } else if expectedOwnership == OwnershipBorrowedMut {
        if rName == "self" {
          resultingOwnership := OwnershipBorrowedMut;
        } else {
          if tpe.Some? && tpe.value.IsObjectOrPointer() {
            r := modify_macro.Apply1(r);
          } else {
            r := R.BorrowMut(r); // Needs to be explicit for out-parameters on methods
          }
        }
        resultingOwnership := OwnershipBorrowedMut;
      } else if expectedOwnership == OwnershipOwned {
        var needObjectFromRef :=
          selfIdent.ThisTyped? && selfIdent.IsSelf() && selfIdent.rSelfName == rName &&
          match selfIdent.dafnyType {
            case UserDefined(ResolvedType(_, _, base, attributes, _, _)) =>
              base.Class? || base.Trait?
            case _ => false
          };
        if needObjectFromRef {
          r := R.dafny_runtime.MSel("Object").AsExpr().ApplyType([R.RawType("_")]).FSel("from_ref").Apply([r]);
        } else {
          if !noNeedOfClone {
            r := r.Clone(); // We don't transfer the ownership of an identifier
          }
        }
        resultingOwnership := OwnershipOwned;
      } else if expectedOwnership == OwnershipOwnedBox {
        if !noNeedOfClone {
          r := r.Clone(); // We don't transfer the ownership of an identifier
        }
        r := R.BoxNew(r);
        resultingOwnership := OwnershipOwnedBox;
      } else if currentlyBorrowed {
        assert expectedOwnership == OwnershipBorrowed;
        resultingOwnership := OwnershipBorrowed;
      } else {
        assert expectedOwnership == OwnershipBorrowed;
        if rName != "self" {
          // It's currently owned. If it's a pointer, we need to convert it to a borrow
          if tpe.Some? && tpe.value.IsPointer() {
            r := read_macro.Apply1(r);
          } else {
            r := R.Borrow(r); // Needs to be explicit for out-parameters on methods
          }
        }
        resultingOwnership := OwnershipBorrowed;
      }
      readIdents := {rName};
      return;
    }

    predicate HasExternAttributeRenamingModule(attributes: seq<Attribute>) {
      exists attribute <- attributes :: attribute.name == "extern" && |attribute.args| == 2
    }

    method GenArgs(
      ghost e: Option<Expression>,
      selfIdent: SelfInfo,
      name: CallName,
      typeArgs: seq<Type>,
      args: seq<Expression>,
      env: Environment
    ) returns (argExprs: seq<R.Expr>, readIdents: set<string>, typeExprs: seq<R.Type>, fullNameQualifier: Option<ResolvedType>)
      modifies this
      requires e.Some? ==> forall a <- args :: a < e.value
      decreases if e.Some? then e.value else if |args| > 0 then args[0] else Expression.Tuple([]), 1, 1
      ensures fullNameQualifier.Some? ==> name.CallName?
    {
      argExprs := [];
      readIdents := {};
      var signature :=
        if name.CallName? then
          if name.receiverArg.Some? && name.receiverAsArgument then
            [name.receiverArg.value] + name.signature.parameters
          else
            name.signature.parameters
        else
          [];
      for i := 0 to |args| {
        var argOwnership := OwnershipBorrowed;
        if i < |signature| {
          var tpe := GenType(signature[i].typ, GenTypeContext.default());
          if tpe.CanReadWithoutClone() {
            argOwnership := OwnershipOwned;
          }
        }
        assume {:axiom} args[i] < if e.Some? then e.value else if |args| > 0 then args[0] else Expression.Tuple([]);
        var argExpr, _, argIdents := GenExpr(args[i], selfIdent, env, argOwnership);
        argExprs := argExprs + [argExpr];
        readIdents := readIdents + argIdents;
      }

      typeExprs := [];
      for typeI := 0 to |typeArgs| {
        var typeExpr := GenType(typeArgs[typeI], GenTypeContext.default());
        typeExprs := typeExprs + [typeExpr];
      }

      match name {
        // Calls on traits should be fully specified as we can't guarantee traits will be in context
        // Calls on non-traits should be also fully specified if the method is not found in the definition of that type
        case CallName(nameIdent, Some(UserDefined(resolvedType)), _, _, _) =>
          if resolvedType.kind.Trait? || forall m <- resolvedType.properMethods :: m != nameIdent {
            fullNameQualifier := Some(TraitTypeContainingMethod(resolvedType, nameIdent.dafny_name).GetOr(resolvedType));
          } else {
            fullNameQualifier := None;
          }
        case _ =>
          fullNameQualifier := None;
      }

      // If we are in the same context as the trait on which we are making a method call,
      // we don't need to know the type of self.
      // One exception is if the method has an extern attribute with two arguments, in which case
      // we don't simplify it.
      if && fullNameQualifier.Some?
         && selfIdent.ThisTyped? && selfIdent.dafnyType.UserDefined?
         && IsSameResolvedType(selfIdent.dafnyType.resolved, fullNameQualifier.value)
         && !HasExternAttributeRenamingModule(fullNameQualifier.value.attributes) {
        fullNameQualifier := None; // We can just use the "infix" annotation
      }
    }

    function GetMethodName(on: Expression, name: CallName): string {
      match name {
        case CallName(ident, _, _, _, _) =>
          if on.ExternCompanion? then ident.dafny_name else escapeName(ident)
        case MapBuilderAdd() | SetBuilderAdd() => "add"
        case MapBuilderBuild() | SetBuilderBuild() => "build"
      }
    }

    method GenExpr(
      e: Expression,
      selfIdent: SelfInfo,
      env: Environment,
      expectedOwnership: Ownership
    ) returns (r: R.Expr, resultingOwnership: Ownership, readIdents: set<string>)
      ensures OwnershipGuarantee(expectedOwnership, resultingOwnership)
      modifies this
      decreases e, 1 {
      match e {
        case Literal(_) =>
          r, resultingOwnership, readIdents :=
            GenExprLiteral(e, selfIdent, env, expectedOwnership);
        case Ident(name) => {
          r, resultingOwnership, readIdents := GenIdent(escapeVar(name), selfIdent, env, expectedOwnership);
        }
        case ExternCompanion(path) => {
          r := GenPathExpr(path, false);

          if expectedOwnership == OwnershipBorrowed {
            resultingOwnership := OwnershipBorrowed;
          } else if expectedOwnership == OwnershipOwned {
            resultingOwnership := OwnershipOwned;
          } else {
            r, resultingOwnership := FromOwned(r, expectedOwnership);
          }
          readIdents := {};
          return;
        }
        case Companion(path, typeArgs) => {
          r := GenPathExpr(path);
          if |typeArgs| > 0 {
            var typeExprs := [];
            for i := 0 to |typeArgs| {
              var typeExpr := GenType(typeArgs[i], GenTypeContext.default());
              typeExprs := typeExprs + [typeExpr];
            }
            r := r.ApplyType(typeExprs);
          }
          if expectedOwnership == OwnershipBorrowed {
            resultingOwnership := OwnershipBorrowed;
          } else if expectedOwnership == OwnershipOwned {
            resultingOwnership := OwnershipOwned;
          } else {
            r, resultingOwnership := FromOwned(r, expectedOwnership);
          }
          readIdents := {};
          return;
        }
        case InitializationValue(typ) => {
          var typExpr := GenType(typ, GenTypeContext.default());
          if typExpr.IsObjectOrPointer() {
            r := typExpr.ToNullExpr();
          } else {
            r := R.RawExpr("<" + typExpr.ToString(IND) + " as std::default::Default>::default()");
          }
          r, resultingOwnership := FromOwned(r, expectedOwnership);
          readIdents := {};
          return;
        }
        case Tuple(values) => {
          var exprs := [];
          readIdents := {};

          for i := 0 to |values| {
            var recursiveGen, _, recIdents := GenExpr(values[i], selfIdent, env, OwnershipOwned);
            exprs := exprs + [recursiveGen];
            readIdents := readIdents + recIdents;
          }
          r := if |values| <= R.MAX_TUPLE_SIZE then R.Tuple(exprs) else R.SystemTuple(exprs);

          r, resultingOwnership := FromOwned(r, expectedOwnership);
          return;
        }
        case New(path, typeArgs, args) => {
          // args are provided if it is an extern type
          r := GenPathExpr(path);
          if |typeArgs| > 0 {
            var typeExprs := [];
            for i := 0 to |typeArgs| {
              var typeExpr := GenType(typeArgs[i], GenTypeContext.default());
              typeExprs := typeExprs + [typeExpr];
            }
            r := r.ApplyType(typeExprs);
          }
          r := r.FSel(allocate_fn);

          readIdents := {};
          var arguments := [];
          for i := 0 to |args| {
            var recursiveGen, _, recIdents := GenExpr(args[i], selfIdent, env, OwnershipOwned);
            arguments := arguments + [recursiveGen];
            readIdents := readIdents + recIdents;
          }
          r := r.Apply(arguments);
          r, resultingOwnership := FromOwned(r, expectedOwnership);
          return;
        }
        case NewUninitArray(dims, typ) => {
          if 16 < |dims| {
            var msg := "Unsupported: Creation of arrays of more than 16 dimensions";
            if this.error.None? {
              this.error := Some(msg);
            }
            r := R.RawExpr(msg);
            readIdents := {};
          } else {
            r := R.RawExpr("");
            var typeGen := GenType(typ, GenTypeContext.default());
            readIdents := {};
            var dimExprs := [];
            for i := 0 to |dims| invariant |dimExprs| == i {
              var recursiveGen, _, recIdents := GenExpr(dims[i], selfIdent, env, OwnershipOwned);
              dimExprs := dimExprs + [R.IntoUsize(recursiveGen)];
              readIdents := readIdents + recIdents;
            }
            if |dims| > 1 {
              var class_name := "Array" + Strings.OfNat(|dims|);
              r := R.dafny_runtime.MSel(class_name).AsExpr().ApplyType([typeGen]).FSel(placebos_usize).Apply(dimExprs);
            } else {
              r := R.dafny_runtime.MSel("array").AsExpr().FSel(placebos_usize).ApplyType([typeGen]).Apply(dimExprs);
            }
          }
          r, resultingOwnership := FromOwned(r, expectedOwnership);
        }
        case ArrayIndexToInt(underlying) => {
          var recursiveGen, _, recIdents := GenExpr(underlying, selfIdent, env, OwnershipOwned);
          r := R.dafny_runtime.MSel("int!").AsExpr().Apply1(recursiveGen);
          readIdents := recIdents;
          r, resultingOwnership := FromOwned(r, expectedOwnership);
        }
        case FinalizeNewArray(underlying, typ) => {
          var tpe := GenType(typ, GenTypeContext.default());
          var recursiveGen, _, recIdents := GenExpr(underlying, selfIdent, env, OwnershipOwned);
          readIdents := recIdents;
          if tpe.IsObjectOrPointer() {
            var t := tpe.ObjectOrPointerUnderlying();
            if t.Array? {
              r := R.dafny_runtime.MSel("array").AsExpr().FSel(array_construct).Apply1(recursiveGen);
            } else if t.IsMultiArray() {
              var c := t.MultiArrayClass();
              r := R.dafny_runtime.MSel(c).AsExpr().FSel(array_construct).Apply1(recursiveGen);
            } else {
              error := Some("Finalize New Array with a pointer or object type to something that is not an array or a multi array: " + tpe.ToString(IND));
              r := R.RawExpr(error.value);
            }
          } else {
            error := Some("Finalize New Array with a type that is not a pointer or an object: " + tpe.ToString(IND));
            r := R.RawExpr(error.value);
          }
          r, resultingOwnership := FromOwned(r, expectedOwnership);
        }
        case DatatypeValue(datatypeType, typeArgs, variant, isCo, values) => {
          r := GenPathExpr(datatypeType.path);
          var genTypeArgs := [];
          for i := 0 to |typeArgs| {
            var typeExpr := GenType(typeArgs[i], GenTypeContext.default());
            genTypeArgs := genTypeArgs + [typeExpr];
          }
          if |typeArgs| > 0 {
            r := r.ApplyType(genTypeArgs);
          }
          r := r.FSel(escapeName(variant));
          readIdents := {};

          var assignments: seq<R.AssignIdentifier> := [];
          for i := 0 to |values| {
            var (name, value) := values[i];

            if isCo {
              var recursiveGen, _, recIdents := GenExpr(value, selfIdent, Environment.Empty(), OwnershipOwned);

              readIdents := readIdents + recIdents;
              var allReadCloned := "";
              while recIdents != {} decreases recIdents {
                var next: string :| next in recIdents;
                allReadCloned := allReadCloned + "let " + next + " = " + next + ".clone();\n";
                recIdents := recIdents - {next};
              }
              var wasAssigned: string := "::dafny_runtime::LazyFieldWrapper(::dafny_runtime::Lazy::new(::std::boxed::Box::new({\n" + allReadCloned + "move || (" + recursiveGen.ToString(IND) + ")})))";
              assignments := assignments + [R.AssignIdentifier(escapeVar(name), R.RawExpr(wasAssigned))];
            } else {
              var recursiveGen, _, recIdents := GenExpr(value, selfIdent, env, OwnershipOwned);

              assignments := assignments + [R.AssignIdentifier(escapeVar(name), recursiveGen)];
              readIdents := readIdents + recIdents;
            }
          }
          r := R.StructBuild(r, assignments);
          if IsRcWrapped(datatypeType.attributes) {
            r := R.RcNew(r);
          }
          r, resultingOwnership := FromOwned(r, expectedOwnership);
          return;
        }
        case Convert(_, _, _) => {
          r, resultingOwnership, readIdents :=
            GenExprConvert(e, selfIdent, env, expectedOwnership);
        }
        case SeqConstruct(length, expr) => {
          var recursiveGen, _, recIdents := GenExpr(expr, selfIdent, env, OwnershipOwned);
          var lengthGen, _, lengthIdents := GenExpr(length, selfIdent, env, OwnershipOwned);

          r := R.RawExpr("{\nlet _initializer = " + recursiveGen.ToString(IND) + ";\n::dafny_runtime::integer_range(::dafny_runtime::Zero::zero(), " + lengthGen.ToString(IND) + ").map(|i| _initializer(&i)).collect::<::dafny_runtime::Sequence<_>>()\n}");

          readIdents := recIdents + lengthIdents;
          r, resultingOwnership := FromOwned(r, expectedOwnership);
          return;
        }
        case SeqValue(exprs, typ) => {
          readIdents := {};

          var genTpe := GenType(typ, GenTypeContext.default());

          var i := 0;
          var args := [];
          while i < |exprs| {
            var recursiveGen, _, recIdents := GenExpr(exprs[i], selfIdent, env, OwnershipOwned);
            readIdents := readIdents + recIdents;
            args := args + [recursiveGen];

            i := i + 1;
          }
          r := R.dafny_runtime.MSel("seq!").AsExpr().Apply(args);
          if |args| == 0 {
            r := R.TypeAscription(r,
                                  R.dafny_runtime.MSel("Sequence").AsType().Apply1(genTpe));
          }
          r, resultingOwnership := FromOwned(r, expectedOwnership);
          return;
        }
        case SetValue(exprs) => {
          var generatedValues := [];
          readIdents := {};
          var i := 0;
          while i < |exprs| {
            var recursiveGen, _, recIdents := GenExpr(exprs[i], selfIdent, env, OwnershipOwned);

            generatedValues := generatedValues + [recursiveGen];
            readIdents := readIdents + recIdents;
            i := i + 1;
          }
          r := R.dafny_runtime.MSel("set!").AsExpr().Apply(generatedValues);
          r, resultingOwnership := FromOwned(r, expectedOwnership);
          return;
        }
        case MultisetValue(exprs) => {
          var generatedValues := [];
          readIdents := {};
          var i := 0;
          while i < |exprs| {
            var recursiveGen, _, recIdents := GenExpr(exprs[i], selfIdent, env, OwnershipOwned);

            generatedValues := generatedValues + [recursiveGen];
            readIdents := readIdents + recIdents;
            i := i + 1;
          }
          r := R.dafny_runtime.MSel("multiset!").AsExpr().Apply(generatedValues);
          r, resultingOwnership := FromOwned(r, expectedOwnership);
          return;
        }
        case ToMultiset(expr) => {
          var recursiveGen, _, recIdents := GenExpr(expr, selfIdent, env, OwnershipAutoBorrowed);
          r := recursiveGen.Sel("as_dafny_multiset").Apply([]);
          readIdents := recIdents;
          r, resultingOwnership := FromOwned(r, expectedOwnership);
          return;
        }
        case MapValue(mapElems) => {
          var generatedValues := [];
          readIdents := {};
          var i := 0;
          while i < |mapElems| {
            var recursiveGenKey, _, recIdentsKey := GenExpr(mapElems[i].0, selfIdent, env, OwnershipOwned);
            var recursiveGenValue, _, recIdentsValue := GenExpr(mapElems[i].1, selfIdent, env, OwnershipOwned);

            generatedValues := generatedValues + [(recursiveGenKey, recursiveGenValue)];
            readIdents := readIdents + recIdentsKey + recIdentsValue;
            i := i + 1;
          }

          i := 0;
          var arguments := [];
          while i < |generatedValues| {
            var genKey := generatedValues[i].0;
            var genValue := generatedValues[i].1;

            arguments := arguments + [R.BinaryOp("=>", genKey, genValue, DAST.Format.BinaryOpFormat.NoFormat())];
            i := i + 1;
          }
          r := R.dafny_runtime.MSel("map!").AsExpr().Apply(arguments);
          r, resultingOwnership := FromOwned(r, expectedOwnership);
          return;
        }
        case SeqUpdate(expr, index, value) => {
          var exprR, _, exprIdents := GenExpr(expr, selfIdent, env, OwnershipAutoBorrowed);
          var indexR, indexOwnership, indexIdents := GenExpr(index, selfIdent, env, OwnershipBorrowed);
          var valueR, valueOwnership, valueIdents := GenExpr(value, selfIdent, env, OwnershipBorrowed);
          r := exprR.Sel("update_index").Apply([indexR, valueR]);
          r, resultingOwnership := FromOwned(r, expectedOwnership);
          readIdents := exprIdents + indexIdents + valueIdents;
          return;
        }
        case MapUpdate(expr, index, value) => {
          var exprR, _, exprIdents := GenExpr(expr, selfIdent, env, OwnershipAutoBorrowed);
          var indexR, indexOwnership, indexIdents := GenExpr(index, selfIdent, env, OwnershipBorrowed);
          var valueR, valueOwnership, valueIdents := GenExpr(value, selfIdent, env, OwnershipBorrowed);
          r := exprR.Sel("update_index").Apply([indexR, valueR]);
          r, resultingOwnership := FromOwned(r, expectedOwnership);
          readIdents := exprIdents + indexIdents + valueIdents;
          return;
        }
        case This() => {
          match selfIdent {
            case ThisTyped(id, dafnyType) => {
              r, resultingOwnership, readIdents := GenIdent(id, selfIdent, env, expectedOwnership);
            }
            case None => {
              r := R.RawExpr("panic!(\"this outside of a method\")");
              r, resultingOwnership := FromOwned(r, expectedOwnership);
              readIdents := {};
            }
          }
          return;
        }
        case Ite(cond, t, f) => {
          // If then else expressions cannot recurse to return something borrowed in their branches
          // because sometimes the lifetime would be the one of a local variable.
          // Hence we need to return owned values.
          assert {:split_here} true;
          var cond, _, recIdentsCond := GenExpr(cond, selfIdent, env, OwnershipOwned);

          var fExpr, fOwned, recIdentsF := GenExpr(f, selfIdent, env, OwnershipOwned);
          var tExpr, _, recIdentsT := GenExpr(t, selfIdent, env, OwnershipOwned); // there's a chance that f forced ownership

          r := R.IfExpr(cond, tExpr, fExpr);

          r, resultingOwnership := FromOwnership(r, OwnershipOwned, expectedOwnership);
          readIdents := recIdentsCond + recIdentsT + recIdentsF;
          return;
        }
        case UnOp(Not, e, format) => {
          var recursiveGen, _, recIdents := GenExpr(e, selfIdent, env, OwnershipOwned);

          r := R.UnaryOp("!", recursiveGen, format);
          r, resultingOwnership := FromOwned(r, expectedOwnership);
          readIdents := recIdents;
          return;
        }
        case UnOp(BitwiseNot, e, format) => {
          var recursiveGen, _, recIdents := GenExpr(e, selfIdent, env, OwnershipOwned);

          r := R.UnaryOp("~", recursiveGen, format);
          r, resultingOwnership := FromOwned(r, expectedOwnership);
          readIdents := recIdents;
          return;
        }
        case UnOp(Cardinality, e, format) => {
          var recursiveGen, recOwned, recIdents := GenExpr(e, selfIdent, env, OwnershipAutoBorrowed);

          r := recursiveGen.Sel("cardinality").Apply([]);
          r, resultingOwnership := FromOwned(r, expectedOwnership);
          readIdents := recIdents;
          return;
        }
        case BinOp(_, _, _, _) =>
          r, resultingOwnership, readIdents :=
            GenExprBinary(e, selfIdent, env, expectedOwnership);
        case ArrayLen(expr, exprType, dim, native) => {
          var recursiveGen, _, recIdents := GenExpr(expr, selfIdent, env, OwnershipOwned);
          var arrayType := GenType(exprType, GenTypeContext.default());

          if !arrayType.IsObjectOrPointer() {
            var msg := "Array length of something not an array but " + arrayType.ToString(IND);
            this.error := Some(msg);
            r := R.RawExpr(msg);
          } else {
            var underlying := arrayType.ObjectOrPointerUnderlying();
            if dim == 0 && underlying.Array? {
              r := read_macro.Apply1(recursiveGen).Sel("len").Apply([]);
            } else {
              if dim == 0 {
                r := read_macro.Apply1(recursiveGen).Sel("data").Sel("len").Apply([]);
              } else {
                r := read_macro.Apply1(recursiveGen).Sel("length" + Strings.OfNat(dim) + "_usize").Apply([]);
              }
            }
            if !native {
              r := R.dafny_runtime.MSel("int!").AsExpr().Apply1(r);
            }
          }
          r, resultingOwnership := FromOwned(r, expectedOwnership);
          readIdents := recIdents;
          return;
        }
        case MapKeys(expr) => {
          var recursiveGen, _, recIdents := GenExpr(expr, selfIdent, env, OwnershipAutoBorrowed);
          readIdents := recIdents;
          r := recursiveGen.Sel("keys").Apply([]);
          r, resultingOwnership := FromOwned(r, expectedOwnership);
          return;
        }
        case MapValues(expr) => {
          var recursiveGen, _, recIdents := GenExpr(expr, selfIdent, env, OwnershipAutoBorrowed);
          readIdents := recIdents;
          r := recursiveGen.Sel("values").Apply([]);
          r, resultingOwnership := FromOwned(r, expectedOwnership);
          return;
        }
        case MapItems(expr) => {
          var recursiveGen, _, recIdents := GenExpr(expr, selfIdent, env, OwnershipAutoBorrowed);
          readIdents := recIdents;
          r := recursiveGen.Sel("items").Apply([]);
          r, resultingOwnership := FromOwned(r, expectedOwnership);
          return;
        }
        case SelectFn(on, field, isDatatype, isStatic, isConstant, arguments) => {
          // Transforms a function member into a lambda
          var onExpr, onOwned, recIdents := GenExpr(on, selfIdent, env, OwnershipBorrowed);
          var s: string;
          var onString := onExpr.ToString(IND);

          if isStatic {
            // Generates |x0: &tp0, ...xn: &tpn| on::field(x0, .... xn) (possibly with some .clone())
            var lEnv := env;
            var args := [];
            s := "|";
            for i := 0 to |arguments| {
              if i > 0 {
                s := s + ", ";
              }
              var ty := GenType(arguments[i], GenTypeContext.default());
              var bTy := R.Borrowed(ty);
              var name := "x" + Strings.OfInt(i);
              lEnv := lEnv.AddAssigned(name, bTy);

              args := args + [(name, ty)];
              s := s + name + ": " + bTy.ToString(IND);
            }
            s := s + "| " + onString + "::" + escapeVar(field) + (if isConstant then "()" else "") + "(";
            for i := 0 to |args| {
              if i > 0 {
                s := s + ", ";
              }
              var (name, ty) := args[i];
              var rIdent, _, _ := GenIdent(name, selfIdent, lEnv, if ty.CanReadWithoutClone() then OwnershipOwned else OwnershipBorrowed);
              s := s + rIdent.ToString(IND);
            }
            s := s + ")";
          } else {
            // Generates
            // {
            //   let callTarget = (on); //or (on.clone()) if it was owned.
            //   move |arg0, ...argn| {
            //     callTarget.field(arg0, .... argn) (possibly with some .clone())
            //   }
            // }
            s := "{\n";
            s := s + "let callTarget = (" + onString + (if onOwned == OwnershipOwned then ")" else ").clone()") + ";\n";
            var args := "";
            var i := 0;
            while i < |arguments| {
              if i > 0 {
                args := args + ", ";
              }
              args := args + "arg" + Strings.OfNat(i);
              i := i + 1;
            }
            s := s + "move |" + args + "| {\n";
            s := s + "callTarget." + escapeVar(field) +
            (if isConstant then "()" else "") + "(" + args + ")\n";
            s := s + "}\n";
            s := s + "}";
          }

          var typeShape := "dyn ::std::ops::Fn(";
          var i := 0;
          while i < |arguments| {
            if i > 0 {
              typeShape := typeShape + ", ";
            }
            typeShape := typeShape + "&_";
            i := i + 1;
          }

          typeShape := typeShape + ") -> _";

          s := "::std::rc::Rc::new(" + s + ") as ::std::rc::Rc<" + typeShape + ">";
          r := R.RawExpr(s);
          r, resultingOwnership := FromOwned(r, expectedOwnership);
          readIdents := recIdents;
          return;
        }
        case Select(on, field, isConstant, isDatatype, fieldType) => {
          if on.Companion? || on.ExternCompanion? {
            var onExpr, onOwned, recIdents := GenExpr(on, selfIdent, env, OwnershipAutoBorrowed);

            r := onExpr.FSel(escapeVar(field)).Apply([]);

            r, resultingOwnership := FromOwned(r, expectedOwnership);
            readIdents := recIdents;
            return;
          } else if isDatatype {
            var onExpr, onOwned, recIdents := GenExpr(on, selfIdent, env, OwnershipAutoBorrowed);
            r := onExpr.Sel(escapeVar(field)).Apply([]);
            var typ := GenType(fieldType, GenTypeContext.default());
            // All fields are returned as addresses for now until we have something more clever
            r, resultingOwnership := FromOwnership(r, OwnershipBorrowed, expectedOwnership);
            readIdents := recIdents;
          } else {
            var onExpr, onOwned, recIdents := GenExpr(on, selfIdent, env, OwnershipAutoBorrowed);
            r := onExpr;
            if onExpr != R.self {// self are already borrowed or mutably borrowed
              match onExpr { // Special case, the constructor.
                case UnaryOp("&", Identifier("this"), _) =>
                  r := R.Identifier("this");
                case _ =>
              }
              if ObjectType.RcMut?  {
                r := r.Clone();
              }
              if ObjectType.RawPointers? {
                r := read_macro.Apply1(r);
              } else {
                r := modify_macro.Apply1(r); // Functions have to take &mut because of upcasting
              }
            }
            r := r.Sel(escapeVar(field));
            if isConstant {
              r := r.Apply([]);
            }
            r := r.Clone(); // self could be &mut, so to avoid any borrow checker problem, we clone the value.
            r, resultingOwnership := FromOwned(r, expectedOwnership);
            readIdents := recIdents;
          }
          return;
        }
        case Index(on, collKind, indices) => {
          assert {:split_here} true;
          var onExpr, onOwned, recIdents := GenExpr(on, selfIdent, env, OwnershipAutoBorrowed);
          readIdents := recIdents;
          r := onExpr;

          var hadArray := false;
          if collKind == CollKind.Array {
            r := read_macro.Apply1(r);
            hadArray := true;
            if |indices| > 1 {
              r := r.Sel("data");
            }
          }
          for i := 0 to |indices| {
            if collKind == CollKind.Array {
              var idx, idxOwned, recIdentsIdx := GenExpr(indices[i], selfIdent, env, OwnershipOwned);
              idx := R.IntoUsize(idx);
              r := R.SelectIndex(r, idx);
              readIdents := readIdents + recIdentsIdx;
            } else { // Sequence, Maps
              var idx, idxOwned, recIdentsIdx := GenExpr(indices[i], selfIdent, env, OwnershipBorrowed);
              r := r.Sel("get").Apply1(idx);
              readIdents := readIdents + recIdentsIdx;
            }
          }
          if hadArray {
            r := r.Clone();
          }
          r, resultingOwnership := FromOwned(r, expectedOwnership);
          return;
        }
        case IndexRange(on, isArray, low, high) => {
          var onExpectedOwnership :=
            if isArray then
              if ObjectType.RawPointers? then
                OwnershipOwned
              else
                OwnershipBorrowed
            else
              OwnershipAutoBorrowed;
          var onExpr, onOwned, recIdents := GenExpr(on, selfIdent, env, onExpectedOwnership);
          readIdents := recIdents;

          var methodName := if low.Some? then
            if high.Some? then "slice" else "drop"
          else if high.Some? then "take" else "";

          var arguments := [];
          match low {
            case Some(l) => {
              var lExpr, _, recIdentsL := GenExpr(l, selfIdent, env, OwnershipBorrowed);
              arguments := arguments + [lExpr];
              readIdents := readIdents + recIdentsL;
            }
            case None => {}
          }

          match high {
            case Some(h) => {
              var hExpr, _, recIdentsH := GenExpr(h, selfIdent, env, OwnershipBorrowed);
              arguments := arguments + [hExpr];
              readIdents := readIdents + recIdentsH;
            }
            case None => {}
          }

          r := onExpr;
          if isArray {
            if methodName != "" {
              methodName := "_" + methodName;
            }
            var object_suffix :=
              if ObjectType.RawPointers? then "" else "_object";
            r := R.dafny_runtime_Sequence.FSel("from_array"+methodName+object_suffix).Apply([onExpr] + arguments);
          } else {
            if methodName != "" {
              r := r.Sel(methodName).Apply(arguments);
            } else {
              r := r.Clone();
            }
          }
          r, resultingOwnership := FromOwned(r, expectedOwnership);
          return;
        }
        case TupleSelect(on, idx, fieldType) => {
          var onExpr, onOwnership, recIdents := GenExpr(on, selfIdent, env, OwnershipAutoBorrowed);
          var selName := Strings.OfNat(idx); // Rust tuples
          match fieldType {
            case Tuple(tps) =>
              if fieldType.Tuple? && |tps| > R.MAX_TUPLE_SIZE {
                selName := "_" + selName; // R.SystemTuple
              }
            case _ =>
          }
          r := onExpr.Sel(selName).Clone(); // If we don't clone, we would move out that field
          // even if "on" was borrowed, the field is always owned so we need to explicitly borrow it depending on the use case.
          r, resultingOwnership := FromOwnership(r, OwnershipOwned, expectedOwnership);
          readIdents := recIdents;
          return;
        }
        case Call(on, name, typeArgs, args) => {
          var argExprs, recIdents, typeExprs, fullNameQualifier := GenArgs(Some(e), selfIdent, name, typeArgs, args, env);
          readIdents := recIdents;

          match fullNameQualifier {
            // Trait calls are fully specified as we can't guarantee traits will be in context
            case Some(ResolvedType(path, onTypeArgs, base, _, _, _)) =>
              var fullPath := GenPathExpr(path);
              var onTypeExprs := GenTypeArgs(onTypeArgs, GenTypeContext.default());
              var onExpr, recOwnership, recIdents;
              if base.Trait? || base.Class? {
                onExpr, recOwnership, recIdents := GenExpr(on, selfIdent, env, OwnershipOwned);
                if ObjectType.RawPointers? {
                  onExpr := read_macro.Apply1(onExpr);
                } else {
                  onExpr := modify_macro.Apply1(onExpr);
                }
                readIdents := readIdents + recIdents;
              } else {
                var expectedOnOwnership := if ObjectType.RawPointers? then OwnershipBorrowed else OwnershipBorrowedMut;
                onExpr, recOwnership, recIdents := GenExpr(on, selfIdent, env, expectedOnOwnership);
                readIdents := readIdents + recIdents;
              }
              r := fullPath.ApplyType(onTypeExprs).FSel(escapeName(name.name)).ApplyType(typeExprs).Apply([onExpr] + argExprs);
              r, resultingOwnership := FromOwned(r, expectedOwnership);
            case _ => // Infix call on.name(args)
              var onExpr, _, recIdents := GenExpr(on, selfIdent, env, OwnershipAutoBorrowed);
              readIdents := readIdents + recIdents;
              var renderedName := GetMethodName(on, name);
              // Pointers in the role of "self" must be converted to borrowed versions.
              match on {
                case Companion(_, _) | ExternCompanion(_) => {
                  onExpr := onExpr.FSel(renderedName);
                }
                case _ => {
                  if onExpr != R.self { // Self has the reference type already
                    match name {
                      case CallName(_, Some(tpe), _, _, _) =>
                        var typ := GenType(tpe, GenTypeContext.default());
                        if typ.IsObjectOrPointer() {
                          if ObjectType.RawPointers? {
                            onExpr := read_macro.Apply1(onExpr);
                          } else {
                            onExpr := modify_macro.Apply1(onExpr);
                          }
                        }
                      case _ =>
                    }
                  }
                  onExpr := onExpr.Sel(renderedName);
                }
              }
              r := onExpr.ApplyType(typeExprs).Apply(argExprs);
              r, resultingOwnership := FromOwned(r, expectedOwnership);
              return;
          }
        }
        case Lambda(paramsDafny, retType, body) => {
          var params := GenParams(paramsDafny, true);
          var paramNames := [];
          var paramTypesMap := map[];
          for i := 0 to |params| {
            var name := params[i].name;
            paramNames := paramNames + [name];
            paramTypesMap := paramTypesMap[name := params[i].tpe];
          }
          var subEnv := env.ToOwned().merge(Environment(paramNames, paramTypesMap));

          var recursiveGen, recIdents, _ := GenStmts(body, if selfIdent != NoSelf then ThisTyped("_this", selfIdent.dafnyType) else NoSelf, subEnv, true, None);
          readIdents := {};
          recIdents := recIdents - (set name <- paramNames);
          var allReadCloned := R.RawExpr("");
          while recIdents != {} decreases recIdents {
            var next: string :| next in recIdents;

            if selfIdent != NoSelf && next == "_this" {
              var selfCloned, _, _ := GenIdent("self", selfIdent, Environment.Empty(), OwnershipOwned);
              allReadCloned := allReadCloned.Then(R.DeclareVar(R.MUT, "_this", None, Some(selfCloned)));
            } else if !(next in paramNames) {
              var copy := R.Identifier(next).Clone();
              allReadCloned := allReadCloned.Then(
                R.DeclareVar(R.MUT, next, None, Some(copy))
              );
              readIdents := readIdents + {next};
            }

            recIdents := recIdents - {next};
          }

          var retTypeGen := GenType(retType, GenTypeContext.default());
          r := R.Block(
            allReadCloned.Then(
              R.RcNew(
                R.Lambda(params, Some(retTypeGen), R.Block(recursiveGen))
              )
            ));
          r, resultingOwnership := FromOwned(r, expectedOwnership);
          return;
        }
        case BetaRedex(values, retType, expr) => {
          var paramNames := [];
          var paramFormals := GenParams(Std.Collections.Seq.Map(
                                          (value: (Formal, Expression)) => value.0, values));
          var paramTypes := map[];
          var paramNamesSet := {};
          for i := 0 to |values| {
            var name := values[i].0.name;
            var rName := escapeVar(name);
            paramNames := paramNames + [rName];
            paramTypes := paramTypes[rName := paramFormals[i].tpe];
            paramNamesSet := paramNamesSet + {rName};
          }

          readIdents := {};
          r := R.RawExpr("");

          for i := 0 to |values| {
            var typeGen := GenType(values[i].0.typ, GenTypeContext.default());

            var valueGen, _, recIdents := GenExpr(values[i].1, selfIdent, env, OwnershipOwned);
            r := r.Then(R.DeclareVar(R.CONST, escapeVar(values[i].0.name), Some(typeGen), Some(valueGen)));
            readIdents := readIdents + recIdents;
          }

          var newEnv := Environment(paramNames, paramTypes);

          var recGen, recOwned, recIdents := GenExpr(expr, selfIdent, newEnv, expectedOwnership);
          readIdents := recIdents - paramNamesSet;
          r := R.Block(r.Then(recGen));
          r, resultingOwnership := FromOwnership(r, recOwned, expectedOwnership);
          return;
        }
        case IIFE(name, tpe, value, iifeBody) => {
          var valueGen, _, recIdents := GenExpr(value, selfIdent, env, OwnershipOwned);

          readIdents := recIdents;
          var valueTypeGen := GenType(tpe, GenTypeContext.default());
          var iifeVar := escapeVar(name);
          var bodyGen, _, bodyIdents :=
            GenExpr(iifeBody, selfIdent, env.AddAssigned(iifeVar, valueTypeGen), OwnershipOwned);
          readIdents := readIdents + (bodyIdents - {iifeVar});
          r := R.Block(
            R.DeclareVar(R.CONST, iifeVar, Some(valueTypeGen), Some(valueGen))
            .Then(bodyGen));
          r, resultingOwnership := FromOwned(r, expectedOwnership);
          return;
        }
        case Apply(func, args) => {
          // TODO: Need the type of the input of Func to ensure we generate arguments with the right ownership
          var funcExpr, _, recIdents := GenExpr(func, selfIdent, env, OwnershipBorrowed);
          readIdents := recIdents;
          var rArgs := [];
          for i := 0 to |args| {
            var argExpr, argOwned, argIdents := GenExpr(args[i], selfIdent, env, OwnershipBorrowed);
            rArgs := rArgs + [argExpr];
            readIdents := readIdents + argIdents;
          }
          r := funcExpr.Apply(rArgs);
          r, resultingOwnership := FromOwned(r, expectedOwnership);
          return;
        }
        case TypeTest(on, dType, variant) => {
          var exprGen, _, recIdents := GenExpr(on, selfIdent, env, OwnershipBorrowed);
          var dTypePath := GenPathType(dType + [Ident.Ident(variant)]);
          r := R.Identifier("matches!").Apply([exprGen.Sel("as_ref").Apply([]), R.RawExpr(dTypePath.ToString(IND) + "{ .. }")]);
          r, resultingOwnership := FromOwned(r, expectedOwnership);
          readIdents := recIdents;
          return;
        }
        case Is(expr, fromType, toType) => {
          var expr, recOwned, recIdents := GenExpr(expr, selfIdent, env, OwnershipOwned);
          var fromType := GenType(fromType, GenTypeContext.default());
          var toType := GenType(toType, GenTypeContext.default());
          if fromType.IsObjectOrPointer() && toType.IsObjectOrPointer() {
            r := expr.Sel("is_instance_of").ApplyType([toType.ObjectOrPointerUnderlying()]).Apply([]);
          } else {
            error := Some("Source and/or target types of type test is/are not Object or Ptr");
            r := R.RawExpr(error.value);
            readIdents := {};
          }
          r, resultingOwnership := FromOwnership(r, recOwned, expectedOwnership);
          readIdents := recIdents;
          return;
        }
        case BoolBoundedPool() => {
          r := R.RawExpr("[false, true]");
          r, resultingOwnership := FromOwned(r, expectedOwnership);
          readIdents := {};
          return;
        }
        case SetBoundedPool(of) => {
          var exprGen, _, recIdents := GenExpr(of, selfIdent, env, OwnershipBorrowed);
          r := exprGen.Sel("iter").Apply([]);
          r, resultingOwnership := FromOwned(r, expectedOwnership);
          readIdents := recIdents;
          return;
        }
        case SeqBoundedPool(of, includeDuplicates) => {
          var exprGen, _, recIdents := GenExpr(of, selfIdent, env, OwnershipBorrowed);
          r := exprGen.Sel("iter").Apply([]);
          if !includeDuplicates {
            r := R.dafny_runtime.MSel("itertools").MSel("Itertools").MSel("unique").AsExpr().Apply1(r);
          }
          r, resultingOwnership := FromOwned(r, expectedOwnership);
          readIdents := recIdents;
          return;
        }
        case MapBoundedPool(of) => {
          var exprGen, _, recIdents := GenExpr(of, selfIdent, env, OwnershipBorrowed);
          r := exprGen.Sel("keys").Apply([]).Sel("iter").Apply([]);
          readIdents := recIdents;
          r, resultingOwnership := FromOwned(r, expectedOwnership);
        }
        case IntRange(typ, lo, hi, up) => {
          var lo, _, recIdentsLo := GenExpr(lo, selfIdent, env, OwnershipOwned);
          var hi, _, recIdentsHi := GenExpr(hi, selfIdent, env, OwnershipOwned);
          if up {
            r := R.dafny_runtime.MSel("integer_range").AsExpr().Apply([lo, hi]);
          } else {
            r := R.dafny_runtime.MSel("integer_range_down").AsExpr().Apply([hi, lo]);
          }
          if !typ.Primitive? {
            var tpe := GenType(typ, GenTypeContext.default());
            r := r.Sel("map").Apply1(R.std.MSel("convert").MSel("Into").AsExpr().ApplyType([tpe]).FSel("into"));
          }
          r, resultingOwnership := FromOwned(r, expectedOwnership);
          readIdents := recIdentsLo + recIdentsHi;
          return;
        }
        case UnboundedIntRange(start, up) => {
          var start, _, recIdentStart := GenExpr(start, selfIdent, env, OwnershipOwned);
          if up {
            r := R.dafny_runtime.MSel("integer_range_unbounded").AsExpr().Apply1(start);
          } else {
            r := R.dafny_runtime.MSel("integer_range_down_unbounded").AsExpr().Apply1(start);
          }
          r, resultingOwnership := FromOwned(r, expectedOwnership);
          readIdents := recIdentStart;
          return;
        }
        case MapBuilder(keyType, valueType) => {
          var kType := GenType(keyType, GenTypeContext.default());
          var vType := GenType(valueType, GenTypeContext.default());
          r := R.dafny_runtime.MSel("MapBuilder").AsExpr().ApplyType([kType, vType]).FSel("new").Apply([]);
          r, resultingOwnership := FromOwned(r, expectedOwnership);
          readIdents := {};
          return;
        }
        case SetBuilder(elemType) => {
          var eType := GenType(elemType, GenTypeContext.default());
          readIdents := {};
          r := R.dafny_runtime.MSel("SetBuilder").AsExpr().ApplyType([eType]).FSel("new").Apply([]);
          r, resultingOwnership := FromOwned(r, expectedOwnership);
          return;
        }
        case Quantifier(elemType, collection, is_forall, lambda) => {
          var tpe := GenType(elemType, GenTypeContext.default());
          // Borrowed in this context means that the elements are iterated as borrowed,
          // because lambda expression takes them borrowed by default.
          var collectionGen, _, recIdents := GenExpr(collection, selfIdent, env, OwnershipOwned);
          // Integer collections are owned because they are computed number by number.
          // Sequence bounded pools are also owned
          var extraAttributes := [];
          if collection.IntRange? || collection.UnboundedIntRange? || collection.SeqBoundedPool? {
            extraAttributes := [AttributeOwned];
          }

          if lambda.Lambda? {
            // The lambda is supposed to be a raw lambda, arguments are borrowed
            var formals := lambda.params;
            var newFormals := [];
            for i := 0 to |formals| {
              newFormals := newFormals + [formals[i].(attributes := extraAttributes + formals[i].attributes)];
            }
            var newLambda := lambda.(params := newFormals);
            // TODO: We only add one attribute to each parameter.
            assume {:axiom} newLambda < lambda;
            var lambdaGen, _, recLambdaIdents := GenExpr(newLambda, selfIdent, env, OwnershipOwned);
            var fn := if is_forall then "all" else "any";
            r := collectionGen.Sel(fn).Apply1(lambdaGen.Sel("as_ref").Apply([]));
            readIdents := recIdents + recLambdaIdents;
          } else {
            error := Some("Quantifier without an inline lambda");
            r := R.RawExpr(error.value);
            readIdents := {};
          }
          r, resultingOwnership := FromOwned(r, expectedOwnership);
        }
      }
    }

    method Compile(p: seq<Module>, externalFiles: seq<string>) returns (s: string)
      modifies this
    {
      s := "#![allow(warnings, unconditional_panic)]\n";
      s := s + "#![allow(nonstandard_style)]\n";

      var externUseDecls := [];

      for i := 0 to |externalFiles| {
        var externalFile := externalFiles[i];
        var externalMod := externalFile;
        if |externalFile| > 3 && externalFile[|externalFile|-3..] == ".rs" {
          externalMod := externalFile[0..|externalFile|-3];
        } else {
          error := Some("Unrecognized external file " + externalFile + ". External file must be *.rs files");
        }
        var externMod := R.ExternMod(externalMod);
        s := s + externMod.ToString("") + "\n";
        externUseDecls := externUseDecls + [
          R.UseDecl(R.Use(R.PUB, R.crate.MSel(externalMod).MSel("*")))
        ];
      }

      if externUseDecls != [] {
        s := s + R.Mod(DAFNY_EXTERN_MODULE, externUseDecls).ToString("") + "\n";
      }

      var allModules := SeqMap<string, GatheringModule>.Empty();
      for i := 0 to |p| {
        var m := GenModule(p[i], []);
        allModules := GatheringModule.MergeSeqMap(allModules, m);
      }
      for i := 0 to |allModules.keys| {
        if allModules.keys[i] !in allModules.values { // Could be avoided with subset types
          continue;
        }
        var m := allModules.values[allModules.keys[i]].ToRust();
        for j := 0 to |optimizations| {
          m := optimizations[j](m);
        }
        s := s + "\n";
        s := s + m.ToString("");

      }
    }

    static method EmitCallToMain(fullName: seq<Name>) returns (s: string) {
      s := "\nfn main() {\n";
      var i := 0;
      while i < |fullName| {
        if i > 0 {
          s := s + "::";
        }
        s := s + escapeName(fullName[i]);
        i := i + 1;
      }
      s := s + "();\n}";
    }
  }
}<|MERGE_RESOLUTION|>--- conflicted
+++ resolved
@@ -2389,17 +2389,14 @@
       var datatypeName := escapeName(c.name);
       var ctors: seq<R.EnumCase> := [];
       var variances := Std.Collections.Seq.Map((typeParamDecl: TypeArgDecl) => typeParamDecl.variance, c.typeParams);
-<<<<<<< HEAD
       var singletonConstructors := [];
-=======
       var usedTypeParams: set<string> := {};
->>>>>>> c9fe1be9
       for i := 0 to |c.ctors| {
         var ctor := c.ctors[i];
         var ctorArgs: seq<R.Field> := [];
         var isNumeric := false;
         if |ctor.args| == 0 {
-          var instantiation := R.StructBuild(R.Identifier(datatypeName).MSel(escapeName(ctor.name)), []);
+          var instantiation := R.StructBuild(R.Identifier(datatypeName).FSel(escapeName(ctor.name)), []);
           if IsRcWrapped(c.attributes) {
             instantiation := R.RcNew(instantiation);
           }
@@ -2816,9 +2813,9 @@
                  R.Fn(
                    "_AllSingletonConstructors", [],
                    [],
-                   Some(R.dafny_runtime_type.MSel("SequenceIter").Apply([instantiationType])),
+                   Some(R.dafny_runtime.MSel("SequenceIter").AsType().Apply([instantiationType])),
                    "",
-                   Some(R.dafny_runtime.MSel("seq!").Apply(singletonConstructors).Sel("iter").Apply([]))
+                   Some(R.dafny_runtime.MSel("seq!").AsExpr().Apply(singletonConstructors).Sel("iter").Apply([]))
                  )
                )]))];
       }
