--- conflicted
+++ resolved
@@ -19,13 +19,8 @@
     var T := TIdentifier("T");
     var std_any_Any := global.MSel("std").MSel("any").MSel("Any");
     var Any := TIdentifier("Any");
-<<<<<<< HEAD
     ShouldBeEqual(apply(crate)(
-                    Mod("onemodule", [
-=======
-    ShouldBeEqual(apply(
                     Mod("onemodule", [], [
->>>>>>> e958f794
                           StructDecl(
                             Struct([], "test", [T_Decl],
                                    NamedFields([Field(PUB, Formal("a", std_any_Any.AsType()))]))),
@@ -45,13 +40,8 @@
                         ImplDecl(Impl([T_Decl_simp], TIdentifier("test").Apply([T]), "", [])),
                         ImplDecl(ImplFor([T_Decl_simp], Any, TIdentifier("test").Apply([T]), "", []))
                       ]));
-<<<<<<< HEAD
     ShouldBeEqual(apply(crate)(
-                    Mod("onemodule", [
-=======
-    ShouldBeEqual(apply(
                     Mod("onemodule", [], [
->>>>>>> e958f794
                           ImplDecl(
                             ImplFor(
                               [T_Decl], dafny_runtime.MSel("UpcastObject").AsType().Apply([TIdentifier("x")]),
