--- conflicted
+++ resolved
@@ -110,25 +110,17 @@
 
     protected override ConcreteSyntaxTree CreateModule(string moduleName, bool isDefault, ModuleDefinition externModule,
       string libraryName, ConcreteSyntaxTree wr) {
-<<<<<<< HEAD
 
         var pythonModuleName = PythonModuleMode ? PythonModuleName : "";
 
-        moduleName = IdProtect(moduleName);
+        moduleName = PublicModuleIdProtect(moduleName);
         var file = wr.NewFile($"{moduleName}.py");
         EmitImports(pythonModuleName + moduleName, file);
         return file;
-=======
-      moduleName = PublicModuleIdProtect(moduleName);
-      var file = wr.NewFile($"{moduleName}.py");
-      EmitImports(moduleName, file);
-      return file;
->>>>>>> cfc7760b
     }
 
     protected override void DependOnModule(Program program, ModuleDefinition module, ModuleDefinition externModule,
       string libraryName) {
-<<<<<<< HEAD
       var pythonModuleName = "";
 
       // If the module being depended on was compiled using module mode,
@@ -147,10 +139,6 @@
       }
 
       Imports.Add(pythonModuleName + IdProtect(module.GetCompileName(Options)));
-=======
-      var moduleName = IdProtect(module.GetCompileName(Options));
-      Imports.Add(moduleName);
->>>>>>> cfc7760b
     }
 
     private void EmitImports(string moduleName, ConcreteSyntaxTree wr) {
