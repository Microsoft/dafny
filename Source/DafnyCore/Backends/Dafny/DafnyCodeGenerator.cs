--- conflicted
+++ resolved
@@ -695,16 +695,7 @@
 
       public ConcreteSyntaxTree CreateMethod(Method m, List<TypeArgumentInstantiation> typeArgs, bool createBody,
         bool forBodyInheritance, bool lookasideBody) {
-<<<<<<< HEAD
         var astTypeArgs = m.TypeArgs.Select(typeArg => compiler.GenTypeArgDecl(typeArg)).ToList();
-=======
-        if (m.IsStatic && this.hasTypeArgs) {
-          compiler.AddUnsupported(m.Tok, "<i>Static methods with type arguments</i>");
-          return new BuilderSyntaxTree<StatementContainer>(new StatementBuffer(), this.compiler);
-        }
-
-        var astTypeArgs = typeArgs.Select(typeArg => compiler.GenTypeArgDecl(typeArg.Formal)).ToList();
->>>>>>> 4c44c7d3
 
         var params_ = compiler.GetParameters(m, out var inheritedParams, out var overriddenMethod);
 
