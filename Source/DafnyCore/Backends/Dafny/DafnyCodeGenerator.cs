--- conflicted
+++ resolved
@@ -50,7 +50,6 @@
       return preventShadowing ? v.CompileName : v.SanitizedNameShadowable;
     }
 
-<<<<<<< HEAD
     public void AdUnsupported(string why) {
       if (emitUncompilableCode && currentBuilder is Container container) {
         container.AddUnsupported(why);
@@ -65,11 +64,6 @@
       } else {
         throw new RecoverableUnsupportedFeatureException(token, feature);
       }
-=======
-    public static void ThrowGeneralUnsupported() {
-      // throw new InvalidOperationException(); // (useful for debugging)
-      throw new UnsupportedFeatureException(Token.NoToken, Feature.RunAllTests);
->>>>>>> 5c8806f7
     }
 
     public override IReadOnlySet<Feature> UnsupportedFeatures => new HashSet<Feature> {
@@ -110,7 +104,6 @@
     }
 
     public override void EmitCallToMain(Method mainMethod, string baseName, ConcreteSyntaxTree wr) {
-<<<<<<< HEAD
       AdUnsupported("<i>Call to main</i>");
     }
 
@@ -118,15 +111,6 @@
       AdUnsupported("<i>create static main</i>");
       return new BuilderSyntaxTree<ExprContainer>(
         new ExprBuffer(this), this);
-=======
-      ThrowGeneralUnsupported();
-      throw new InvalidOperationException();
-    }
-
-    protected override ConcreteSyntaxTree CreateStaticMain(IClassWriter cw, string argsParameterName) {
-      ThrowGeneralUnsupported();
-      throw new InvalidOperationException();
->>>>>>> 5c8806f7
     }
 
     protected override ConcreteSyntaxTree CreateModule(string moduleName, bool isDefault, ModuleDefinition externModule,
@@ -190,14 +174,9 @@
         if (from == null || to == null || from.Equals(to, true)) {
           return wr;
         } else {
-<<<<<<< HEAD
           AdUnsupported($"<i>Coercion</i> from {from} to {to}");
           return new BuilderSyntaxTree<ExprContainer>(
             new ExprBuffer(this), this);
-=======
-          ThrowGeneralUnsupported();
-          throw new InvalidOperationException();
->>>>>>> 5c8806f7
         }
       }
     }
@@ -207,7 +186,6 @@
       if (currentBuilder is ClassContainer builder) {
         List<DAST.Type> typeParams = new();
         foreach (var tp in typeParameters) {
-<<<<<<< HEAD
           var compileName = IdProtect(tp.GetCompileName(Options));
           if (!isTpSupported(tp, out var why)) {
             if (emitUncompilableCode) {
@@ -215,10 +193,6 @@
             } else {
               throw new RecoverableInvalidOperationException(why);
             }
-=======
-          if (!isTpSupported(tp)) {
-            ThrowGeneralUnsupported(); //("Contravariance in type parameters");
->>>>>>> 5c8806f7
           }
 
           typeParams.Add((DAST.Type)DAST.Type.create_TypeArg(Sequence<Rune>.UnicodeFromString(compileName)));
@@ -269,14 +243,9 @@
       if (currentBuilder is DatatypeContainer builder) {
         List<DAST.Type> typeParams = new();
         foreach (var tp in dt.TypeArgs) {
-<<<<<<< HEAD
           var compileName = IdProtect(tp.GetCompileName(Options));
           if (!isTpSupported(tp, out var why) && !(dt is TupleTypeDecl)) {
             compileName += $"({why})";
-=======
-          if (!isTpSupported(tp) && !(dt is TupleTypeDecl)) {
-            ThrowGeneralUnsupported(); //("Contravariance in type parameters");
->>>>>>> 5c8806f7
           }
 
           typeParams.Add((DAST.Type)DAST.Type.create_TypeArg(Sequence<Rune>.UnicodeFromString(compileName)));
@@ -382,20 +351,12 @@
         var valueType = map.Range;
         return (DAST.Type)DAST.Type.create_Map(GenType(keyType), GenType(valueType));
       } else if (xType is BitvectorType) {
-<<<<<<< HEAD
         AdUnsupported("<i>Bitvector types</i>");
         return (DAST.Type)DAST.Type.create_Passthrough(Sequence<Rune>.UnicodeFromString("Missing feature: Bitvector types"));
       } else {
         var why = "<i>Type name for " + xType + " (" + typ.GetType() + ")</i>";
         AdUnsupported(why);
         return (DAST.Type)DAST.Type.create_Passthrough(Sequence<Rune>.UnicodeFromString($"<b>Unsupported: {why}</b>"));
-=======
-        ThrowGeneralUnsupported(); //("Bitvector types");
-        throw new InvalidOperationException();
-      } else {
-        ThrowGeneralUnsupported(); //("Type name for " + xType + " (" + typ.GetType() + ")");
-        throw new InvalidOperationException();
->>>>>>> 5c8806f7
       }
     }
 
@@ -422,7 +383,6 @@
 
         List<DAST.Type> typeParams = new();
         foreach (var tp in sst.TypeArgs) {
-<<<<<<< HEAD
           var compileName = tp.Name;
           if (!isTpSupported(tp, out var why)) {
             if (emitUncompilableCode) {
@@ -430,10 +390,6 @@
             } else {
               throw new RecoverableInvalidOperationException(why);
             }
-=======
-          if (!isTpSupported(tp)) {
-            ThrowGeneralUnsupported(); //("Contravariance in type parameters");
->>>>>>> 5c8806f7
           }
 
           typeParams.Add((DAST.Type)DAST.Type.create_TypeArg(Sequence<Rune>.UnicodeFromString(compileName)));
@@ -467,17 +423,12 @@
       public ConcreteSyntaxTree CreateMethod(Method m, List<TypeArgumentInstantiation> typeArgs, bool createBody,
         bool forBodyInheritance, bool lookasideBody) {
         if (m.IsStatic && this.hasTypeArgs) {
-<<<<<<< HEAD
           compiler.AdUnsupported("<i>Static methods with type arguments</i>");
           return new ConcreteSyntaxTree();
-=======
-          ThrowGeneralUnsupported(); //("Static methods with type arguments");
->>>>>>> 5c8806f7
         }
 
         List<DAST.Type> astTypeArgs = new();
         foreach (var typeArg in typeArgs) {
-<<<<<<< HEAD
           var compileName = compiler.IdProtect(typeArg.Formal.GetCompileName(compiler.Options));
           if (!isTpSupported(typeArg.Formal, out var why)) {
             if (compiler.emitUncompilableCode) {
@@ -485,10 +436,6 @@
             } else {
               throw new RecoverableInvalidOperationException(why);
             }
-=======
-          if (!isTpSupported(typeArg.Formal)) {
-            ThrowGeneralUnsupported(); //("Contravariance in type parameters")
->>>>>>> 5c8806f7
           }
 
           astTypeArgs.Add((DAST.Type)DAST.Type.create_TypeArg(Sequence<Rune>.UnicodeFromString(compileName)));
@@ -537,24 +484,15 @@
           List<Formal> formals, Type resultType, IToken tok, bool isStatic, bool createBody, MemberDecl member,
           bool forBodyInheritance, bool lookasideBody) {
         if (isStatic && this.hasTypeArgs) {
-<<<<<<< HEAD
           compiler.AdUnsupported("<i>Static functions with type arguments</i>");
           return new ConcreteSyntaxTree();
-=======
-          ThrowGeneralUnsupported(); //("Static methods with type arguments");
->>>>>>> 5c8806f7
         }
 
         List<DAST.Type> astTypeArgs = new();
         foreach (var typeArg in typeArgs) {
-<<<<<<< HEAD
           var compileName = compiler.IdProtect(typeArg.Formal.GetCompileName(compiler.Options));
           if (!isTpSupported(typeArg.Formal, out var why)) {
             compileName += $"({why})";
-=======
-          if (!isTpSupported(typeArg.Formal)) {
-            ThrowGeneralUnsupported(); //("Contravariance in type parameters");
->>>>>>> 5c8806f7
           }
 
           astTypeArgs.Add((DAST.Type)DAST.Type.create_TypeArg(Sequence<Rune>.UnicodeFromString(compileName)));
@@ -590,12 +528,8 @@
       public ConcreteSyntaxTree CreateGetter(string name, TopLevelDecl enclosingDecl, Type resultType, IToken tok,
           bool isStatic, bool isConst, bool createBody, MemberDecl member, bool forBodyInheritance) {
         if (isStatic && this.hasTypeArgs) {
-<<<<<<< HEAD
           compiler.AdUnsupported("<i>Static fields with type arguments</i>");
           return new ConcreteSyntaxTree();
-=======
-          ThrowGeneralUnsupported(); //("Static fields with type arguments");
->>>>>>> 5c8806f7
         }
 
         var overridingTrait = member.OverriddenMember?.EnclosingClass;
@@ -620,14 +554,9 @@
 
       public ConcreteSyntaxTree CreateGetterSetter(string name, Type resultType, IToken tok,
           bool createBody, MemberDecl member, out ConcreteSyntaxTree setterWriter, bool forBodyInheritance) {
-<<<<<<< HEAD
         compiler.AdUnsupported("<i>Create Getter Setter</i>");
         setterWriter = new ConcreteSyntaxTree();
         return new ConcreteSyntaxTree();
-=======
-        ThrowGeneralUnsupported();
-        throw new InvalidOperationException();
->>>>>>> 5c8806f7
       }
 
       public void DeclareField(string name, TopLevelDecl enclosingDecl, bool isStatic, bool isConst, Type type,
@@ -765,11 +694,11 @@
               );
             }
           } else if (type.IsArrowType) {
-<<<<<<< HEAD
-=======
-            ThrowGeneralUnsupported();
->>>>>>> 5c8806f7
-            throw new InvalidOperationException();
+            if (emitUncompilableCode) {
+              AddUnsupported();
+            } else {
+              throw new RecoverableInvalidOperationException("<i>Initializer for arrow type</i>");
+            }
           } else {
             bufferedInitializationValue = Option<DAST._IExpression>.create_Some(
               DAST.Expression.create_InitializationValue(GenType(type))
@@ -818,15 +747,11 @@
       } else if (GetExprBuilder(wr, out var st2) && st2.Builder is CallStmtBuilder callStmt) {
         callStmt.SetName((DAST.CallName)DAST.CallName.create_Name(Sequence<Rune>.UnicodeFromString(protectedName)));
       } else {
-<<<<<<< HEAD
         AdUnsupported("Builder issue: wr is as " + wr.GetType() +
                                 (GetExprBuilder(wr, out var st3) ?
                                   " and its builder is a " + st3.Builder.GetType() : ""
                                   ));
         return;
-=======
-        ThrowGeneralUnsupported();
->>>>>>> 5c8806f7
       }
 
       base.EmitNameAndActualTypeArgs(protectedName, typeArgs, tok, wr);
@@ -838,13 +763,8 @@
     }
 
     protected override bool DeclareFormal(string prefix, string name, Type type, IToken tok, bool isInParam, ConcreteSyntaxTree wr) {
-<<<<<<< HEAD
       AdUnsupported("<i>Declare formal</i>");
       return true;
-=======
-      ThrowGeneralUnsupported();
-      throw new InvalidOperationException();
->>>>>>> 5c8806f7
     }
 
     protected override void DeclareLocalVar(string name, Type type, IToken tok, bool leaveRoomForRhs, string rhs,
@@ -1058,11 +978,7 @@
     }
 
     protected override ILvalue MultiSelectLvalue(MultiSelectExpr ll, ConcreteSyntaxTree wr, ConcreteSyntaxTree wStmts) {
-<<<<<<< HEAD
       AdUnsupported("<i>MultiSelectLValue</i>");
-=======
-      ThrowGeneralUnsupported();
->>>>>>> 5c8806f7
       throw new InvalidOperationException();
     }
 
@@ -1196,19 +1112,11 @@
     }
 
     protected override void EmitIncrementVar(string varName, ConcreteSyntaxTree wr) {
-<<<<<<< HEAD
       AdUnsupported("<i>EmitIncrementVar</i>");
     }
 
     protected override void EmitDecrementVar(string varName, ConcreteSyntaxTree wr) {
       AdUnsupported("<i>EmitDecrementVar</i>");
-=======
-      ThrowGeneralUnsupported();
-    }
-
-    protected override void EmitDecrementVar(string varName, ConcreteSyntaxTree wr) {
-      ThrowGeneralUnsupported();
->>>>>>> 5c8806f7
     }
 
     protected override ConcreteSyntaxTree EmitQuantifierExpr(Action<ConcreteSyntaxTree> collection, bool isForall, Type collectionElementType, BoundVar bv, ConcreteSyntaxTree wr) {
@@ -1252,11 +1160,7 @@
 
     protected override ConcreteSyntaxTree CreateForeachIngredientLoop(string boundVarName, int L, string tupleTypeArgs,
         out ConcreteSyntaxTree collectionWriter, ConcreteSyntaxTree wr) {
-<<<<<<< HEAD
       AdUnsupported("<i>CreateForeachIngredientLoop</i>");
-=======
-      ThrowGeneralUnsupported();
->>>>>>> 5c8806f7
       throw new InvalidOperationException();
     }
 
@@ -1328,13 +1232,8 @@
                 new Rune(codePoint)
               ));
             } else {
-<<<<<<< HEAD
               AdUnsupported("<i>Char literal without unicode char enabled</i>");
               return;
-=======
-              ThrowGeneralUnsupported();
->>>>>>> 5c8806f7
-              throw new InvalidOperationException();
             }
             break;
           case StringLiteralExpr str:
@@ -1407,21 +1306,13 @@
     }
 
     protected override void EmitStringLiteral(string str, bool isVerbatim, ConcreteSyntaxTree wr) {
-<<<<<<< HEAD
       AdUnsupported("<i>EmitStringLiteral</i>");
-=======
-      ThrowGeneralUnsupported();
->>>>>>> 5c8806f7
       throw new InvalidOperationException();
     }
 
     protected override ConcreteSyntaxTree EmitBitvectorTruncation(BitvectorType bvType, [CanBeNull] NativeType nativeType,
       bool surroundByUnchecked, ConcreteSyntaxTree wr) {
-<<<<<<< HEAD
       AdUnsupported("<i>EmitBitvectorTruncation</i>");
-=======
-      ThrowGeneralUnsupported();
->>>>>>> 5c8806f7
       throw new InvalidOperationException();
     }
 
@@ -1457,11 +1348,7 @@
     }
 
     protected override string FullTypeName(UserDefinedType udt, MemberDecl member = null) {
-<<<<<<< HEAD
       AdUnsupported("<i>FullTypeName</i>");
-=======
-      ThrowGeneralUnsupported();
->>>>>>> 5c8806f7
       throw new InvalidOperationException();
     }
 
@@ -1690,13 +1577,8 @@
         case SpecialField.ID.Values:
           break;
         default:
-<<<<<<< HEAD
           AdUnsupported("<i>Special field: " + id + "</i>");
           break;//throw new InvalidOperationException();
-=======
-          ThrowGeneralUnsupported(); //("Special field: " + id);
-          throw new InvalidOperationException();
->>>>>>> 5c8806f7
       }
     }
 
@@ -1925,7 +1807,6 @@
 
     protected override void EmitIndexCollectionUpdate(Expression source, Expression index, Expression value,
       CollectionType resultCollectionType, bool inLetExprBody, ConcreteSyntaxTree wr, ConcreteSyntaxTree wStmts) {
-<<<<<<< HEAD
       if (GetExprConverter(wr, wStmts, out var builder, out var convert)) {
         if (resultCollectionType.AsSeqType is { }) {
           builder.Builder.AddExpr((DAST.Expression)DAST.Expression.create_SeqUpdate(
@@ -1941,9 +1822,6 @@
       } else {
         throw new InvalidOperationException();
       }
-=======
-      ThrowGeneralUnsupported();
->>>>>>> 5c8806f7
     }
 
     protected override void EmitSeqSelectRange(Expression source, Expression lo, Expression hi, bool fromArray,
@@ -2123,19 +2001,11 @@
     }
 
     protected override void EmitCharBoundedPool(bool inLetExprBody, ConcreteSyntaxTree wr, ConcreteSyntaxTree wStmts) {
-<<<<<<< HEAD
       AdUnsupported("<i>EmitCharBoundedPool</i>");
     }
 
     protected override void EmitWiggleWaggleBoundedPool(bool inLetExprBody, ConcreteSyntaxTree wr, ConcreteSyntaxTree wStmts) {
       AdUnsupported("<i>EmitWiggleWaggleBoundedPool</i>");
-=======
-      ThrowGeneralUnsupported();
-    }
-
-    protected override void EmitWiggleWaggleBoundedPool(bool inLetExprBody, ConcreteSyntaxTree wr, ConcreteSyntaxTree wStmts) {
-      ThrowGeneralUnsupported();
->>>>>>> 5c8806f7
     }
 
     protected override void EmitSetBoundedPool(Expression of, string propertySuffix, bool inLetExprBody, ConcreteSyntaxTree wr, ConcreteSyntaxTree wStmts) {
@@ -2149,7 +2019,6 @@
     }
 
     protected override void EmitMultiSetBoundedPool(Expression of, bool includeDuplicates, string propertySuffix, bool inLetExprBody, ConcreteSyntaxTree wr, ConcreteSyntaxTree wStmts) {
-<<<<<<< HEAD
       AdUnsupported("<i>EmitMultiSetBoundedPool</i>");
     }
 
@@ -2159,17 +2028,6 @@
 
     protected override void EmitMapBoundedPool(Expression map, string propertySuffix, bool inLetExprBody, ConcreteSyntaxTree wr, ConcreteSyntaxTree wStmts) {
       AdUnsupported("<i>EmitMapBoundedPool</i>");
-=======
-      ThrowGeneralUnsupported();
-    }
-
-    protected override void EmitSubSetBoundedPool(Expression of, string propertySuffix, bool inLetExprBody, ConcreteSyntaxTree wr, ConcreteSyntaxTree wStmts) {
-      ThrowGeneralUnsupported();
-    }
-
-    protected override void EmitMapBoundedPool(Expression map, string propertySuffix, bool inLetExprBody, ConcreteSyntaxTree wr, ConcreteSyntaxTree wStmts) {
-      ThrowGeneralUnsupported();
->>>>>>> 5c8806f7
     }
 
     protected override void EmitSeqBoundedPool(Expression of, bool includeDuplicates, string propertySuffix, bool inLetExprBody, ConcreteSyntaxTree wr, ConcreteSyntaxTree wStmts) {
@@ -2184,11 +2042,7 @@
     }
 
     protected override void EmitDatatypeBoundedPool(IVariable bv, string propertySuffix, bool inLetExprBody, ConcreteSyntaxTree wr, ConcreteSyntaxTree wStmts) {
-<<<<<<< HEAD
       AdUnsupported("<i>EmitDatatypeBoundedPool</i>");
-=======
-      ThrowGeneralUnsupported();
->>>>>>> 5c8806f7
     }
 
     protected override void CreateIIFE(string bvName, Type bvType, IToken bvTok, Type bodyType, IToken bodyTok,
@@ -2218,17 +2072,8 @@
       return ret;
     }
 
-<<<<<<< HEAD
-    protected override void EmitUnaryExpr(ResolvedUnaryOp op, Expression expr, bool inLetExprBody,
-        ConcreteSyntaxTree wr, ConcreteSyntaxTree wStmts) {
+    protected override void EmitUnaryExpr(ResolvedUnaryOp op, Expression expr, bool inLetExprBody, ConcreteSyntaxTree wr, ConcreteSyntaxTree wStmts) {
       if (GetExprConverter(wr, wStmts, out var container, out var convert)) {
-=======
-    protected override void EmitUnaryExpr(ResolvedUnaryOp op, Expression expr, bool inLetExprBody, ConcreteSyntaxTree wr, ConcreteSyntaxTree wStmts) {
-      if (wr is BuilderSyntaxTree<ExprContainer> container) {
-        var buf = new ExprBuffer(null);
-        EmitExpr(expr, inLetExprBody, new BuilderSyntaxTree<ExprContainer>(buf), wStmts);
-
->>>>>>> 5c8806f7
         switch (op) {
           case ResolvedUnaryOp.BoolNot: {
               container.Builder.AddExpr((DAST.Expression)DAST.Expression.create_UnOp(
@@ -2526,11 +2371,7 @@
     }
 
     protected override void EmitIsZero(string varName, ConcreteSyntaxTree wr) {
-<<<<<<< HEAD
       AdUnsupported("<i>EmitIsZero</i>");
-=======
-      ThrowGeneralUnsupported();
->>>>>>> 5c8806f7
     }
 
     protected override void EmitConversionExpr(Expression fromExpr, Type fromType, Type toType, bool inLetExprBody, ConcreteSyntaxTree wr, ConcreteSyntaxTree wStmts) {
@@ -2586,13 +2427,9 @@
             Sequence<DAST.Expression>.FromArray(elementsAST)
           ));
         } else if (ct is MultiSetType multiSet) {
-<<<<<<< HEAD
           builder.Builder.AddExpr((DAST.Expression)DAST.Expression.create_MultisetValue(
             Sequence<DAST.Expression>.FromArray(elementsAST)
           ));
-=======
-          ThrowGeneralUnsupported();
->>>>>>> 5c8806f7
         } else if (ct is SeqType seq) {
           builder.Builder.AddExpr((DAST.Expression)DAST.Expression.create_SeqValue(
             Sequence<DAST.Expression>.FromArray(elementsAST),
@@ -2626,7 +2463,6 @@
     }
 
     protected override void EmitSetBuilder_New(ConcreteSyntaxTree wr, SetComprehension e, string collectionName) {
-<<<<<<< HEAD
       if (GetStatementBuilder(wr, out var builder)) {
         var eType = e.Type.AsSetType;
         var elemType = GenType(eType.Arg);
@@ -2662,20 +2498,10 @@
         AdUnsupported("<i>EmitMapBuilder_New (non-statement)</i>");
       }
       //throw new InvalidOperationException();
-=======
-      ThrowGeneralUnsupported();
-      throw new InvalidOperationException();
-    }
-
-    protected override void EmitMapBuilder_New(ConcreteSyntaxTree wr, MapComprehension e, string collectionName) {
-      ThrowGeneralUnsupported();
-      throw new InvalidOperationException();
->>>>>>> 5c8806f7
     }
 
     protected override void EmitSetBuilder_Add(CollectionType ct, string collName, Expression elmt, bool inLetExprBody,
         ConcreteSyntaxTree wr) {
-<<<<<<< HEAD
       if (GetStatementBuilder(wr, out var builder)) {
         var stmtBuilder = new CallStmtBuilder();
         stmtBuilder.SetName((DAST.CallName)DAST.CallName.create_SetBuilderAdd());
@@ -2700,15 +2526,10 @@
       var exprBuffer = new ExprBuffer(null);
       var exprBuilder = new BuilderSyntaxTree<ExprContainer>(exprBuffer, this);
       return exprBuilder;
-=======
-      ThrowGeneralUnsupported();
-      throw new InvalidOperationException();
->>>>>>> 5c8806f7
     }
 
     protected override ConcreteSyntaxTree EmitMapBuilder_Add(MapType mt, IToken tok, string collName, Expression term,
         bool inLetExprBody, ConcreteSyntaxTree wr) {
-<<<<<<< HEAD
       if (GetStatementBuilder(wr, out var builder)) {
         var stmtBuilder = new CallStmtBuilder();
         stmtBuilder.SetName((DAST.CallName)DAST.CallName.create_MapBuilderAdd());
@@ -2725,10 +2546,6 @@
         var buffer1 = new ExprBuffer(null);
         return new BuilderSyntaxTree<ExprContainer>(buffer1, this);
       }
-=======
-      ThrowGeneralUnsupported();
-      throw new InvalidOperationException();
->>>>>>> 5c8806f7
     }
 
     protected override Action<ConcreteSyntaxTree> GetSubtypeCondition(string tmpVarName, Type boundVarType, IToken tok, ConcreteSyntaxTree wPreconditions) {
@@ -2740,11 +2557,7 @@
           baseExpr = DAST.Expression.create_Literal(DAST.Literal.create_BoolLiteral(true));
         } else {
           // typeTest = $"{tmpVarName} instanceof {TypeName(boundVarType, wPreconditions, tok)}";
-<<<<<<< HEAD
           AdUnsupported("<i>TypeName</i>");
-=======
-          ThrowGeneralUnsupported();
->>>>>>> 5c8806f7
           throw new InvalidOperationException();
         }
 
@@ -2791,7 +2604,6 @@
       return typeTest;
     }
 
-<<<<<<< HEAD
     protected override void GetCollectionBuilder_Build(CollectionType ct, IToken tok, string collName,
       ConcreteSyntaxTree wr, ConcreteSyntaxTree wStmt) {
       if (GetExprBuilder(wr, out var builder)) {
@@ -2809,11 +2621,6 @@
       } else {
         AdUnsupported("<i>GetCollectionBuilder_Build</i>");
       }
-=======
-    protected override string GetCollectionBuilder_Build(CollectionType ct, IToken tok, string collName, ConcreteSyntaxTree wr) {
-      ThrowGeneralUnsupported();
-      throw new InvalidOperationException();
->>>>>>> 5c8806f7
     }
 
     protected override (Type, Action<ConcreteSyntaxTree>) EmitIntegerRange(Type type, Action<ConcreteSyntaxTree> wLo, Action<ConcreteSyntaxTree> wHi) {
@@ -2843,11 +2650,7 @@
     }
 
     protected override void EmitNull(Type _, ConcreteSyntaxTree wr) {
-<<<<<<< HEAD
       AdUnsupported("<i>EmitNull</i>");
-=======
-      ThrowGeneralUnsupported();
->>>>>>> 5c8806f7
     }
 
     protected override void EmitSingleValueGenerator(Expression e, bool inLetExprBody, string type,
@@ -2856,11 +2659,7 @@
     }
 
     protected override void EmitHaltRecoveryStmt(Statement body, string haltMessageVarName, Statement recoveryBody, ConcreteSyntaxTree wr) {
-<<<<<<< HEAD
       AdUnsupported("<i>EmitHaltRecoveryStmt</i>");
-=======
-      ThrowGeneralUnsupported();
->>>>>>> 5c8806f7
     }
 
   }
