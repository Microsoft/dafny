using System;
using System.Collections.Generic;
using Dafny;
using JetBrains.Annotations;
using DAST;
using System.Numerics;
using Microsoft.BaseTypes;
using System.Linq;
using System.Diagnostics.Contracts;
using DAST.Format;
using Microsoft.Boogie;
using Std.Wrappers;

namespace Microsoft.Dafny.Compilers {

  class DafnyCodeGenerator : SinglePassCodeGenerator {

    ProgramBuilder items;
    public object currentBuilder;
    public bool emitUncompilableCode;
    protected override string InternalFieldPrefix => internalFieldPrefix;
    public string internalFieldPrefix;
    public bool preventShadowing;

    // In a language like Rust, trait methods with bodies don't need to be called by
    // the class or datatype extending it with overriding functions or methods that call into the trait.
    // However, if a method is declared in a trait A, and another trait B implements it,
    // then any class or datatype extending that last trait B must also explicitly implement the first trait A
    // by calling the trait implementation in B
    protected override bool InstanceMethodsCanOnlyCallOverridenTraitMethods => true;

    public void Start() {
      if (items != null) {
        throw new InvalidOperationException("");
      }

      items = new ProgramBuilder();
      this.currentBuilder = items;
    }

    public List<Module> Build() {
      var res = items.Finish();
      items = null;
      this.currentBuilder = null;
      return res;
    }

    public DafnyCodeGenerator(DafnyOptions options, ErrorReporter reporter, string internalFieldPrefix, bool preventShadowing, bool canEmitUncompilableCode) : base(options, reporter) {
      if (Options?.CoverageLegendFile != null) {
        Imports.Add("DafnyProfiling");
      }

      this.internalFieldPrefix = internalFieldPrefix;
      emitUncompilableCode = options.Get(CommonOptionBag.EmitUncompilableCode) && canEmitUncompilableCode;
      this.preventShadowing = preventShadowing;
    }

    protected override string GetCompileNameNotProtected(IVariable v) {
      return preventShadowing ? v.GetOrCreateCompileName(currentIdGenerator) : v.CompileNameShadowable;
    }

    public string TokenToString(IOrigin tok) {
      var absolutePath = tok.Uri;
      var localPath = absolutePath.LocalPath;
      var relativePath = System.IO.Path.GetRelativePath(".", localPath).Replace("\\", "/"); // Normalize paths
      return $"{relativePath}({tok.line},{tok.col})";
    }

    public void AddUnsupported(IOrigin tok, string why) {
      if (emitUncompilableCode && currentBuilder is Container container) {
        container.AddUnsupported($"{TokenToString(tok)}: {why}");
      } else {
        throw new UnsupportedInvalidOperationException(why);
      }
    }

    public void AddUnsupportedFeature(IOrigin tok, Feature feature) {
      if (emitUncompilableCode && currentBuilder is Container container) {
        container.AddUnsupported($"<i>{TokenToString(tok)}DCOMP: {feature}</i>");
      } else {
        throw new RecoverableUnsupportedFeatureException(tok, feature);
      }
    }

    public override IReadOnlySet<Feature> UnsupportedFeatures => new HashSet<Feature> {
      Feature.Ordinals,
      Feature.Iterators,
      Feature.Multisets,
      Feature.MapComprehensions,
      Feature.MethodSynthesis,
      Feature.ExternalClasses,
      Feature.NewObject,
      Feature.NonSequentializableForallStatements,
      Feature.MapItems,
      Feature.RunAllTests,
      Feature.SequenceDisplaysOfCharacters,
      Feature.TypeTests,
      Feature.SubsetTypeTests,
      Feature.BitvectorRotateFunctions,
      Feature.AssignSuchThatWithNonFiniteBounds,
      Feature.SequenceUpdateExpressions,
      Feature.SequenceConstructionsWithNonLambdaInitializers,
      Feature.ExternalConstructors,
      Feature.SubtypeConstraintsInQuantifiers,
      Feature.TuplesWiderThan20,
      Feature.ArraysWithMoreThan16Dims,
      Feature.ForLoops,
      Feature.Traits,
      Feature.RuntimeCoverageReport,
      Feature.MultiDimensionalArrays,
      Feature.NonNativeNewtypes
    };

    private readonly List<string> Imports = new() { DafnyDefaultModule };

    private const string DafnyRuntimeModule = "_dafny";
    private const string DafnyDefaultModule = "module_";

    protected override string AssignmentSymbol { get => null; }

    protected override void EmitHeader(Program program, ConcreteSyntaxTree wr) {
    }

    public override void EmitCallToMain(Method mainMethod, string baseName, ConcreteSyntaxTree wr) {
      AddUnsupported(Token.NoToken, "<i>Call to main</i>");
    }

    protected override ConcreteSyntaxTree CreateStaticMain(IClassWriter cw, string argsParameterName) {
      AddUnsupported(Token.NoToken, "<i>create static main</i>");
      return WrBuffer(out _);
    }

    private bool NeedsExternalImport(MemberDecl memberDecl) {
      return !memberDecl.IsGhost && memberDecl.HasExternAttribute &&
             memberDecl is Function { Body: null } or Method { Body: null };
    }

    protected override ConcreteSyntaxTree CreateModule(ModuleDefinition module, string moduleName, bool isDefault,
      ModuleDefinition externModule,
      string libraryName, Attributes moduleAttributes, ConcreteSyntaxTree wr) {
      if (currentBuilder is ModuleContainer moduleBuilder) {
        var attributes = (Sequence<DAST.Attribute>)ParseAttributes(moduleAttributes);
        if (externModule != null) {
          attributes = (Sequence<DAST.Attribute>)ParseAttributes(externModule.Attributes);
        }

        var requiresExternImport = enclosingModule.TopLevelDecls.Any((TopLevelDecl decl) =>
          (decl is DefaultClassDecl defaultClassDecl &&
           GetIsExternAndIncluded(defaultClassDecl) is (_, included: false)
           && defaultClassDecl.Members.Exists(NeedsExternalImport)
           ) ||
          (decl is ClassLikeDecl classLikeDecl &&
           GetIsExternAndIncluded(classLikeDecl) is (ClassIsExtern: true, _)) ||
          (decl is AbstractTypeDecl)
        );
        var docString = GetDocString(module.EnclosingLiteralModuleDecl is { } node ? node : module);
        currentBuilder = moduleBuilder.Module(moduleName, docString, attributes, requiresExternImport);
      } else {
        throw new InvalidOperationException();
      }

      return wr;
    }

    private string GetDocString(INode node) {
      return ((node is IHasDocstring iHasDocstring ? iHasDocstring?.GetDocstring(Options) : "") +
              "\n" + (node.StartToken.line != 0 && node is not DatatypeCtor ? TokenToString(node.StartToken) : "")).Trim();
    }

    protected override void FinishModule() {
      if (currentBuilder is ModuleBuilder builder) {
        currentBuilder = builder.Finish();
      } else {
        throw new InvalidOperationException();
      }
    }

    protected override string GetHelperModuleName() => DafnyRuntimeModule;

    private static string MangleName(string name) {
      return name;
    }

    protected override ConcreteSyntaxTree EmitCoercionIfNecessary(Type from, Type to, IOrigin tok, ConcreteSyntaxTree wr, Type toOrig = null) {
      if (currentBuilder is ExprBuffer buf && wr is not BuilderSyntaxTree<ExprContainer>) {
        // the writers are not currently wired properly for DatatypeValue
        wr = new BuilderSyntaxTree<ExprContainer>(buf, this);
      }

      if (from == null || to == null || from.Equals(to, false)) {
        return wr;
      }

      if (wr is BuilderSyntaxTree<ExprContainer> builder) {
        return new BuilderSyntaxTree<ExprContainer>(builder.Builder.Convert(GenType(from), GenType(to)), this);
      } else {
        throw new UnsupportedInvalidOperationException("coercion not in the presence of an ExprContainer");
      }
    }

    protected override IClassWriter CreateClass(string moduleName, bool isExtern, string fullPrintName,
      List<TypeParameter> typeParameters, TopLevelDecl cls, List<Type> superClasses, IOrigin tok, ConcreteSyntaxTree wr) {
      if (currentBuilder is ClassContainer builder) {
        List<DAST.TypeArgDecl> typeParams = typeParameters.Select(tp => GenTypeArgDecl(tp)).ToList();

<<<<<<< HEAD
        var classWriter = new ClassWriter(this, typeParams.Count > 0, builder.Class(
          name, moduleName, typeParams, superClasses.Select(t => GenType(t)).ToList(),
=======
        return new ClassWriter(this, typeParams.Count > 0, builder.Class(
          IdName(cls), moduleName, typeParams, superClasses.Select(t => GenType(t)).ToList(),
>>>>>>> bf9cf165
          ParseAttributes(cls.Attributes), GetDocString(cls))
          );

        return classWriter;
      } else {
        throw new InvalidOperationException();
      }
    }

    private TypeParameterInfo GenTypeParameterInfo(TypeParameter tp) {
      return (TypeParameterInfo)TypeParameterInfo.create_TypeParameterInfo(GenTypeVariance(tp),
        tp.NecessaryForEqualitySupportOfSurroundingInductiveDatatype);
    }

    private Variance GenTypeVariance(TypeParameter tp) {
      if (tp.Variance is TypeParameter.TPVariance.Co) {
        return (Variance)Variance.create_Covariant();
      }

      if (tp.Variance is TypeParameter.TPVariance.Contra) {
        AddUnsupported(tp.Origin, "Contravariance");
      }
      return (Variance)Variance.create_Nonvariant();
    }

    private ISequence<_ITypeArgBound> GenTypeBounds(TypeParameter tp) {
      var characteristics = new List<_ITypeArgBound>();
      if (tp.Characteristics.AutoInit is Type.AutoInitInfo.CompilableValue) {
        characteristics.Add(DAST.TypeArgBound.create_SupportsDefault());
      }

      if (tp.Characteristics.EqualitySupport is TypeParameter.EqualitySupportValue.Required or TypeParameter.EqualitySupportValue.InferredRequired) {
        characteristics.Add(DAST.TypeArgBound.create_SupportsEquality());
      }

      foreach (var typebound in tp.TypeBounds) {
        var traitType = GenType(typebound);
        characteristics.Add(DAST.TypeArgBound.create_TraitBound(traitType));
      }

      var bounds = Sequence<_ITypeArgBound>.FromArray(characteristics.ToArray());
      return bounds;
    }

    protected TypeArgDecl GenTypeArgDecl(TypeParameter tp, string name = null) {
      var bounds = GenTypeBounds(tp);

      var variance = GenTypeVariance(tp);

      name ??= tp.GetCompileName(Options);

      var info = TypeParameterInfo.create_TypeParameterInfo(variance,
        tp.NecessaryForEqualitySupportOfSurroundingInductiveDatatype);

      return (DAST.TypeArgDecl)DAST.TypeArgDecl.create_TypeArgDecl(
        Sequence<Rune>.UnicodeFromString(name), bounds, info);
    }

    protected override IClassWriter CreateTrait(string name, bool isExtern, List<TypeParameter> typeParameters,
      TraitDecl trait, List<Type> superClasses, IOrigin tok, ConcreteSyntaxTree wr) {

      if (currentBuilder is TraitContainer builder) {
        var typeParams = trait.TypeArgs.Select(tp => GenTypeArgDecl(tp)).ToList();
        List<DAST.Type> parents = new();
        if (trait.IsReferenceTypeDecl) {
          parents.Add((DAST.Type)DAST.Type.create_Object());
        }
        foreach (var pt in trait.ParentTraits) {
          var genType = GenType(pt);

          parents.Add(genType);
        }

        var traitType = trait.IsReferenceTypeDecl
          ? DAST.TraitType.create_ObjectTrait()
          : TraitType.create_GeneralTrait();
        var downcastableTraits = trait.DowncastableSubTraitsIfMonomorphized();
        var downcastableTraitTypes = downcastableTraits.Select(GenType).ToList();
        return new ClassWriter(this, typeParameters.Any(), builder.Trait(name, typeParams, parents, ParseAttributes(trait.Attributes), GetDocString(trait), traitType, downcastableTraitTypes));
      } else {
        throw new InvalidOperationException();
      }
    }
    protected override ConcreteSyntaxTree CreateIterator(IteratorDecl iter, ConcreteSyntaxTree wr) {
      AddUnsupportedFeature(iter.Origin, Feature.Iterators);
      return wr;
    }

    private static bool isTpSupported(TypeParameter tp, [CanBeNull] out string why) {
      if (tp.Variance == TypeParameter.TPVariance.Contra) {
        why = $"<b>Unsupported: <i>Type variance {tp.Variance} not supported</i></b>";
        return false;
      }
      why = null;
      return true;
    }

    protected override IClassWriter DeclareDatatype(DatatypeDecl dt, ConcreteSyntaxTree wr) {
      if (currentBuilder is DatatypeContainer builder) {
        var typeParams = GenTypeParams(dt.TypeArgs);

        IEnumerable<DAST.DatatypeCtor> ctors =
          from ctor in dt.Ctors
          let allDtors =
            from arg in ctor.Formals
            where !arg.IsGhost
            let formalName = Sequence<Rune>.UnicodeFromString(GetDestructorFormalName(arg))
            let formalType = GenType(arg.Type)
            let formalCallName = GetExtractOverrideName(arg.Attributes, null)
            let dtorName =
              formalCallName == null ? Option<Sequence<Rune>>.create_None() :
              Option<Sequence<Rune>>.create_Some((Sequence<Rune>)Sequence<Rune>.UnicodeFromString(formalCallName))
            let formalAttributes = ParseAttributes(arg.Attributes)
            select (DAST.DatatypeDtor)DAST.DatatypeDtor.create_DatatypeDtor((DAST.Formal)DAST.Formal.create_Formal(
              formalName, formalType, formalAttributes), dtorName)
          let args = Sequence<DAST.DatatypeDtor>.FromArray(allDtors.ToArray<DatatypeDtor>())
          select (DAST.DatatypeCtor)DAST.DatatypeCtor.create_DatatypeCtor(
            Sequence<Rune>.UnicodeFromString(ctor.GetCompileName(Options)),
            Sequence<Rune>.UnicodeFromString(GetDocString(ctor)),
            args, ctor.Formals.Count > 0);
        var superClasses = dt.ParentTypeInformation.UniqueParentTraits();
        var superTraitTypes = superClasses.Select(GenType).ToList();

        var superNegativeTraitTypes = GetNegativeTraitTypes(superClasses);

        var equalitySupport = GenEqualitySupport(dt);

        var datatypeBuilder = builder.Datatype(
          dt.GetCompileName(Options),
          dt.EnclosingModuleDefinition.GetCompileName(Options),
          typeParams,
          ctors.ToList(),
          dt is CoDatatypeDecl,
          ParseAttributes(dt.Attributes),
          GetDocString(dt),
          superTraitTypes,
          superNegativeTraitTypes, equalitySupport);

        return new ClassWriter(this, typeParams.Count > 0, datatypeBuilder);
      } else {
        throw new InvalidOperationException("Cannot declare datatype outside of a module: " + currentBuilder);
      }
    }

    private List<TypeArgDecl> GenTypeParams(List<TypeParameter> typePargs) {
      List<DAST.TypeArgDecl> typeParams = new();
      foreach (var tp in typePargs) {
        typeParams.Add(GenTypeArgDecl(tp));
      }

      return typeParams;
    }

    // Given a list of super traits implemented by a datatype,
    // find the list of all instantiated traits that the super traits can be downcasted to,
    // but that are not in the super classes,
    // and return them
    private List<DAST.Type> GetNegativeTraitTypes(List<Type> superClasses) {
      var superNegativeTraitTypes = new List<DAST.Type>();
      var traitDeclsNegative = new HashSet<TraitDecl>();
      var traitDeclsImplemented = superClasses.Select(t => t.AsTraitType)
        .Where(t => t != null).ToHashSet();
      foreach (var superClass in superClasses) {
        if (superClass.AsTraitType is { } traitDecl) {
          var downcastableTraitTypes = traitDecl.DowncastableSubTraitsIfMonomorphized();
          foreach (var downcastableTraitType in downcastableTraitTypes) {
            if (downcastableTraitType is { AsTraitType: { } downcastTraitDecl } &&
                !traitDeclsNegative.Contains(downcastTraitDecl) && !traitDeclsImplemented.Contains(downcastTraitDecl)) {
              traitDeclsNegative.Add(downcastTraitDecl);
              // downcastableTraitType is instantiated with the type parameters of traitDecl
              var typeParametersInstantiation =
                traitDecl.TypeArgs.Zip(superClass.TypeArgs).ToDictionary(kv => kv.Item1, kv => kv.Item2);
              var typeForDatatype = downcastableTraitType.Subst(typeParametersInstantiation);
              superNegativeTraitTypes.Add(GenType(typeForDatatype));
            }
          }
        }
      }

      return superNegativeTraitTypes;
    }

    protected override IClassWriter DeclareNewtype(NewtypeDecl nt, ConcreteSyntaxTree wr) {
      if (currentBuilder is NewtypeContainer builder) {
        List<DAST.Statement> witnessStmts = new();
        DAST.Expression witness = null;
        var statementBuf = new StatementBuffer();
        if (nt.WitnessKind == SubsetTypeDecl.WKind.Compiled) {
          EmitExpr(
            nt.Witness, false,
            EmitCoercionIfNecessary(nt.Witness.Type, nt.BaseType, nt.Witness.Origin,
              WrBuffer(out var buf)),
            new BuilderSyntaxTree<StatementContainer>(statementBuf, this)
          );
          witness = buf.Finish();
          witnessStmts = statementBuf.PopAll();
        }

        Option<DAST.NewtypeConstraint> constraint;
        if (((RedirectingTypeDecl)nt).ConstraintIsCompilable) {
          // To check if something is compilable for a newtype, we need to convert the variable to the base type
          var type = UserDefinedType.FromTopLevelDecl(nt.Origin, (TopLevelDecl)nt);
          var sourceFormal = new Formal(nt.Origin, "_source", type, true, false, null);
          var statementBuffer = new StatementBuffer();
          var wStmt = new BuilderSyntaxTree<StatementContainer>(statementBuffer, this);
          GenerateIsMethodBody(nt, sourceFormal, wStmt);
          constraint = (Option<DAST.NewtypeConstraint>)Option<DAST.NewtypeConstraint>.create_Some(
            (DAST.NewtypeConstraint)DAST.NewtypeConstraint.create_NewtypeConstraint(
              (DAST.Formal)DAST.Formal.create_Formal(
                Sequence<Rune>.UnicodeFromString(IdProtect(sourceFormal.CompileNameShadowable)), GenType(type), ParseAttributes(null)),
              Sequence<DAST.Statement>.FromArray(statementBuffer.PopAll().ToArray())));
        } else {
          constraint = (Option<DAST.NewtypeConstraint>)Option<DAST.NewtypeConstraint>.create_None();
        }
        var equalitySupport = GenEqualitySupport(nt);
        var typeParams = GenTypeParams(nt.TypeArgs);
        return new ClassWriter(this, false, builder.Newtype(
          nt.GetCompileName(Options), typeParams,
          GenType(nt.BaseType), NativeTypeToNewtypeRange(nt, false),
            constraint, witnessStmts, witness, ParseAttributes(nt.Attributes), GetDocString(nt), equalitySupport));
      } else {
        throw new InvalidOperationException();
      }
    }

    private DAST.Type GenType(Type typ) {
      // TODO(shadaj): this is leaking Rust types into the AST, but we do need native types
      var xType = DatatypeWrapperEraser.SimplifyTypeAndTrimSubsetTypes(Options, typ);

      if (xType is BoolType) {
        return (DAST.Type)DAST.Type.create_Primitive(DAST.Primitive.create_Bool());
      } else if (xType is IntType) {
        return (DAST.Type)DAST.Type.create_Primitive(DAST.Primitive.create_Int());
      } else if (xType is RealType) {
        return (DAST.Type)DAST.Type.create_Primitive(DAST.Primitive.create_Real());
      } else if (xType.IsStringType) {
        return (DAST.Type)DAST.Type.create_Primitive(DAST.Primitive.create_String());
      } else if (xType.IsCharType) {
        return (DAST.Type)DAST.Type.create_Primitive(DAST.Primitive.create_Char());
      } else if (xType is UserDefinedType udt) {
        if (udt.ResolvedClass is TypeParameter tp) {
          if (thisContext != null && thisContext.ParentFormalTypeParametersToActuals.TryGetValue(tp, out var instantiatedTypeParameter)) {
            return GenType(instantiatedTypeParameter);
          }
        }

        return FullTypeNameAST(udt, null);
      } else if (AsNativeType(typ) != null) {
        var overflows = typ is BitvectorType;
        var CreateNewtype = (string baseName, DAST._INewtypeRange newTypeRange) =>
          DAST.Type.create_UserDefined(
            DAST.ResolvedType.create_ResolvedType(
              Sequence<ISequence<Rune>>.FromElements(
                Sequence<Rune>.UnicodeFromString(baseName)
              ),
              Sequence<DAST.Type>.Empty,
              DAST.ResolvedTypeBase.create_Newtype(
                DAST.Type.create_Primitive(DAST.Primitive.create_Int()),
                newTypeRange,
                true
              ),
              Sequence<DAST.Attribute>.Empty,
              Sequence<ISequence<Rune>>.Empty,
              Sequence<DAST.Type>.Empty
            )
          );
        return (DAST.Type)(AsNativeType(xType).Sel switch {
          NativeType.Selection.Byte => CreateNewtype("u8", DAST.NewtypeRange.create_U8(overflows)),
          NativeType.Selection.SByte => CreateNewtype("i8", DAST.NewtypeRange.create_I8(overflows)),
          NativeType.Selection.Short => CreateNewtype("i16", DAST.NewtypeRange.create_I16(overflows)),
          NativeType.Selection.UShort => CreateNewtype("u16", DAST.NewtypeRange.create_U16(overflows)),
          NativeType.Selection.Int => CreateNewtype("i32", DAST.NewtypeRange.create_I32(overflows)),
          NativeType.Selection.UInt => CreateNewtype("u32", DAST.NewtypeRange.create_U32(overflows)),
          NativeType.Selection.Long => CreateNewtype("i64", DAST.NewtypeRange.create_I64(overflows)),
          NativeType.Selection.ULong => CreateNewtype("u64", DAST.NewtypeRange.create_U64(overflows)),
          NativeType.Selection.DoubleLong => CreateNewtype("i128", DAST.NewtypeRange.create_I128(overflows)),
          NativeType.Selection.UDoubleLong => CreateNewtype("u128", DAST.NewtypeRange.create_U128(overflows)),
          _ => throw new InvalidOperationException(),
        });
      } else if (xType is SeqType seq) {
        var argType = seq.Arg;
        return (DAST.Type)DAST.Type.create_Seq(GenType(argType));
      } else if (xType is SetType set) {
        var argType = set.Arg;
        return (DAST.Type)DAST.Type.create_Set(GenType(argType));
      } else if (xType is MultiSetType multiSet) {
        var argType = multiSet.Arg;
        return (DAST.Type)DAST.Type.create_Multiset(GenType(argType));
      } else if (xType is MapType map) {
        var keyType = map.Domain;
        var valueType = map.Range;
        return (DAST.Type)DAST.Type.create_Map(GenType(keyType), GenType(valueType));
      } else {
        var why = "<i>Type name for " + xType + " (" + typ.GetType() + ")</i>";
        AddUnsupported(typ.Origin, why);
        return (DAST.Type)DAST.Type.create_Passthrough(Sequence<Rune>.UnicodeFromString($"<b>Unsupported: {why}</b>"));
      }
    }

    protected override void DeclareSubsetType(SubsetTypeDecl sst, ConcreteSyntaxTree wr) {
      if (currentBuilder is not SynonymTypeContainer builder) {
        throw new InvalidOperationException();
      }

      var erasedType = sst.Rhs.NormalizeExpand();

      List<DAST.Statement> witnessStmts = new();
      DAST.Expression witness = null;
      var statementBuf = new StatementBuffer();
      if (sst.WitnessKind == SubsetTypeDecl.WKind.Compiled) {
        EmitExpr(
          sst.Witness, false,
          EmitCoercionIfNecessary(sst.Witness.Type, erasedType, sst.Witness.Origin,
            WrBuffer(out var buf)),
          new BuilderSyntaxTree<StatementContainer>(statementBuf, this)
        );
        witness = buf.Finish();
        witnessStmts = statementBuf.PopAll();
      }

      List<DAST.TypeArgDecl> typeParams = new();
      foreach (var tp in sst.TypeArgs) {
        typeParams.Add(GenTypeArgDecl(tp, tp.Name)); // TODO: Test if we can remove the second argument
      }

      builder.SynonymType(sst.GetCompileName(Options), typeParams,
        GenType(erasedType), witnessStmts, witness,
        ParseAttributes(sst.Attributes), GetDocString(sst)).Finish();
    }

    protected override void GetNativeInfo(NativeType.Selection sel, out string name, out string literalSuffix, out bool needsCastAfterArithmetic) {
      name = null;
      literalSuffix = null;
      needsCastAfterArithmetic = false;
    }


    private Sequence<DAST.Formal> GenFormals(List<Formal> formals) {
      List<DAST.Formal> paramsList = new();
      foreach (var param in formals) {
        if (!param.IsGhost) {
          paramsList.Add((DAST.Formal)DAST.Formal.create_Formal(
            Sequence<Rune>.UnicodeFromString(IdProtect(param.CompileName)), GenType(param.Type), ParseAttributes(param.Attributes)));
        }
      }

      Sequence<DAST.Formal> params_ = (Sequence<DAST.Formal>)Sequence<DAST.Formal>.FromArray(paramsList.ToArray());
      return params_;
    }

    protected override void TrDividedBlockStmt(Constructor m, DividedBlockStmt dividedBlockStmt, ConcreteSyntaxTree writer) {
      TrStmtList(dividedBlockStmt.BodyInit, writer);
      if (writer is BuilderSyntaxTree<StatementContainer> builder) {
        var membersToInitialize = ((TopLevelDeclWithMembers)m.EnclosingClass).Members.Where((md =>
          md is Field and not ConstantField { Rhs: { } }));
        var outFields = membersToInitialize.Select((MemberDecl md) => {
          var formal = DAST.Formal.create_Formal(
            Sequence<Rune>.UnicodeFromString(
              (md is ConstantField ? InternalFieldPrefix : "") +
              md.GetCompileName(Options)),
            GenType(((Field)md).Type.Subst(((TopLevelDeclWithMembers)((Field)md).EnclosingClass)
              .ParentFormalTypeParametersToActuals))
            , ParseAttributes(md.Attributes)
          );
          return DAST.Field.create_Field(formal, md is ConstantField,
            Std.Wrappers.Option<DAST.Expression>.create_None(), md.HasStaticKeyword);
        }
        ).ToList();
        builder.Builder.AddStatement((DAST.Statement)DAST.Statement.create_ConstructorNewSeparator(
          Sequence<_IField>.FromArray(outFields.ToArray())));
      } else {
        throw new InvalidCastException("Divided block statement outside of a statement container");
      }
      // We need to indicate to Dafny that 
      TrStmtList(dividedBlockStmt.BodyProper, writer);
    }

    protected override bool InstanceConstAreStatic() {
      return false;
    }

    [CanBeNull]
    public MemberDecl GetTopMostOverriddenMemberDeclIfDifferent(MemberDecl member) {
      while (member.OverriddenMember is { OverriddenMember: { } } upMember) {
        member = upMember;
      }
      return member.OverriddenMember;
    }

    private class ClassWriter : IClassWriter {
      private readonly DafnyCodeGenerator compiler;
      private readonly ClassLike builder;
      private readonly bool hasTypeArgs;
      private readonly List<MethodBuilder> methods = new();

      public ClassWriter(DafnyCodeGenerator compiler, bool hasTypeArgs, ClassLike builder) {
        this.compiler = compiler;
        this.hasTypeArgs = hasTypeArgs;
        this.builder = builder;
      }

      public ConcreteSyntaxTree CreateMethod(Method m, List<TypeArgumentInstantiation> typeArgs, bool createBody,
        bool forBodyInheritance, bool lookasideBody) {
        var astTypeArgs = m.TypeArgs.Select(typeArg => compiler.GenTypeArgDecl(typeArg)).ToList();

        var params_ = compiler.GetParameters(m, out var inheritedParams, out var overriddenMethod);

        List<ISequence<Rune>> outVars = new();
        List<DAST.Type> outTypes = new();
        foreach (var outVar in m.Outs) {
          if (!outVar.IsGhost) {
            outVars.Add(Sequence<Rune>.UnicodeFromString(compiler.IdProtect(outVar.GetOrCreateCompileName(m.CodeGenIdGenerator))));
            outTypes.Add(compiler.GenType(outVar.Type));
          }
        }


        var overridingTrait = overriddenMethod?.EnclosingClass;
        if (m is Constructor { EnclosingClass: TopLevelDeclWithMembers cm }) {
          // Constructors need to assign all fields without RHS
          var membersToInitialize = cm.Members.Where((md =>
            md is Field and not ConstantField { Rhs: { } } && !md.IsGhost));
          outVars = membersToInitialize.Select((MemberDecl md) =>
            Sequence<Rune>.UnicodeFromString(
              (md is ConstantField ? compiler.InternalFieldPrefix : "") +
              md.GetCompileName(compiler.Options))
          ).ToList();
          /*outTypes = membersToInitialize.Select((MemberDecl md) =>
            GenType(md.GetType())
          ).ToList();*/
        }

        var attributes = compiler.ParseAttributes(m.Attributes);
        var builder = this.builder.Method(
          m.IsStatic, createBody, m is Constructor, false,
          overridingTrait != null ? compiler.PathFromTopLevel(overridingTrait) : null,
          compiler.GetDocString(m),
          attributes,
          m.GetCompileName(compiler.Options),
          astTypeArgs, params_, inheritedParams,
          outTypes, outVars);
        methods.Add(builder);

        if (createBody) {
          return new BuilderSyntaxTree<StatementContainer>(builder, this.compiler);
        } else {
          // TODO(shadaj): actually create a trait
          return null;
        }
      }

      public ConcreteSyntaxTree SynthesizeMethod(Method m, List<TypeArgumentInstantiation> typeArgs, bool createBody, bool forBodyInheritance, bool lookasideBody) {
        compiler.AddUnsupportedFeature(m.Origin, Feature.MethodSynthesis);
        return new BuilderSyntaxTree<StatementContainer>(new StatementBuffer(), this.compiler);
      }

      public ConcreteSyntaxTree CreateFunction(string name, List<TypeArgumentInstantiation> typeArgs,
          List<Formal> formals, Type resultType, IOrigin tok, bool isStatic, bool createBody, MemberDecl member,
          bool forBodyInheritance, bool lookasideBody) {

        var astTypeArgs = (member is Function fun ? fun.TypeArgs : Enumerable.Empty<TypeParameter>()).Select(typeArg => compiler.GenTypeArgDecl(typeArg)).ToList();

        Sequence<DAST.Formal> params_;
        Sequence<DAST.Formal> inheritedParams;
        MemberDecl overridingFunction;
        if (member is Function fun2) {
          params_ = compiler.GetParameters(fun2, out inheritedParams, out overridingFunction);
        } else {
          params_ = compiler.GenFormals(formals);
          overridingFunction = compiler.GetTopMostOverriddenMemberDeclIfDifferent(member);
          inheritedParams = params_;
        }

        var overridingTrait = overridingFunction?.EnclosingClass;

        var attributes = compiler.ParseAttributes(member.Attributes);
        var builder = this.builder.Method(
          isStatic, createBody, false, true,
          overridingTrait != null ? compiler.PathFromTopLevel(overridingTrait) : null,
          compiler.GetDocString(member),
          attributes,
          name,
          astTypeArgs, params_, inheritedParams,
          new() {
            compiler.GenType(resultType)
          }, null);
        methods.Add(builder);

        if (createBody) {
          return new BuilderSyntaxTree<StatementContainer>(builder, this.compiler);
        } else {
          return null;
        }
      }

      public ConcreteSyntaxTree CreateGetter(string name, TopLevelDecl enclosingDecl, Type resultType, IOrigin tok,
          bool isStatic, bool isConst, bool createBody, MemberDecl member, bool forBodyInheritance) {
        var overridingTrait = compiler.GetTopMostOverriddenMemberDeclIfDifferent(member)?.EnclosingClass;

        var attributes = compiler.ParseAttributes(enclosingDecl.Attributes);

        var builder = this.builder.Method(
          isStatic, createBody, false, true,
          overridingTrait != null ? compiler.PathFromTopLevel(overridingTrait) : null,
          compiler.GetDocString(member),
          attributes,
          name,
          new(), (Sequence<DAST.Formal>)Sequence<DAST.Formal>.Empty,
          (Sequence<DAST.Formal>)Sequence<DAST.Formal>.Empty,
          new() {
            compiler.GenType(resultType)
          }, null);
        methods.Add(builder);

        if (createBody) {
          return new BuilderSyntaxTree<StatementContainer>(builder, this.compiler);
        } else {
          return null;
        }
      }

      public ConcreteSyntaxTree CreateGetterSetter(string name, Type resultType, IOrigin tok,
          bool createBody, MemberDecl member, out ConcreteSyntaxTree setterWriter, bool forBodyInheritance) {
        compiler.AddUnsupported(tok, "<i>Create Getter Setter</i>");
        if (createBody) {
          setterWriter = new BuilderSyntaxTree<StatementContainer>(new StatementBuffer(), this.compiler);
          return new BuilderSyntaxTree<StatementContainer>(new StatementBuffer(), this.compiler);
        } else {
          setterWriter = null;
          return null;
        }
      }

      public void DeclareField(string name, TopLevelDecl enclosingDecl, bool isStatic, bool isConst, Type type,
          IOrigin tok, string rhs, Field field) {
        _IOption<DAST._IExpression> rhsExpr = null;
        if (rhs != null) {
          rhsExpr = compiler.bufferedInitializationValue;
          compiler.bufferedInitializationValue = null;

          if (rhsExpr == null) {
            throw new InvalidOperationException();
          }
        } else {
          rhsExpr = Option<DAST._IExpression>.create_None();
        }

        builder.AddField((DAST.Formal)DAST.Formal.create_Formal(
          Sequence<Rune>.UnicodeFromString(name),
          compiler.GenType(type),
          compiler.ParseAttributes(field.Attributes)
        ), isConst || field is ConstantField, rhsExpr, field.IsStatic);
      }

      public void InitializeField(Field field, Type instantiatedFieldType, TopLevelDeclWithMembers enclosingClass) {
        throw new cce.UnreachableException();
      }

      public ConcreteSyntaxTree ErrorWriter() => null;

      public void Finish() {
        foreach (var method in methods) {
          builder.AddMethod(method.Build());
        }

        compiler.currentBuilder = builder.Finish();
      }
    }

    protected override ConcreteSyntaxTree EmitReturnExpr(ConcreteSyntaxTree wr) {
      if (wr is BuilderSyntaxTree<StatementContainer> stmtContainer) {
        return new BuilderSyntaxTree<ExprContainer>(stmtContainer.Builder.Return(), this);
      } else {
        throw new InvalidOperationException();
      }
    }

    protected override void EmitReturnExpr(string returnExpr, ConcreteSyntaxTree wr) {
      if (returnExpr == "BUFFERED") {
        if (bufferedInitializationValue == null) {
          throw new InvalidOperationException("Expected a buffered value to have been populated because rhs != null");
        }

        var rhsValue = bufferedInitializationValue;
        bufferedInitializationValue = null;

        if (wr is BuilderSyntaxTree<StatementContainer> stmtContainer) {
          var returnBuilder = stmtContainer.Builder.Return();
          returnBuilder.AddExpr((DAST.Expression)rhsValue.dtor_value);
        } else {
          throw new InvalidOperationException();
        }
      } else {
        // TODO(shadaj): this may not be robust, we should use the writer version directly
        EmitIdentifier(returnExpr, EmitReturnExpr(wr));
      }
    }

    protected override string TypeDescriptor(Type type, ConcreteSyntaxTree wr, IOrigin tok) {
      type = DatatypeWrapperEraser.SimplifyType(Options, type);
      return type.ToString();
    }

    protected override ConcreteSyntaxTree EmitMethodReturns(Method m, ConcreteSyntaxTree wr) {
      var beforeReturnBlock = wr.Fork();
      EmitReturn(m.Outs, wr);
      return beforeReturnBlock;
    }

    protected override ConcreteSyntaxTree EmitTailCallStructure(MemberDecl member, ConcreteSyntaxTree wr) {
      if (wr is BuilderSyntaxTree<StatementContainer> stmtContainer) {
        var recBuilder = stmtContainer.Builder.TailRecursive();
        return new BuilderSyntaxTree<StatementContainer>(recBuilder, this);
      } else {
        throw new InvalidOperationException();
      }
    }

    public override string TailRecursiveVar(int inParamIndex, IVariable variable) {
      return preventShadowing ? base.TailRecursiveVar(inParamIndex, variable) : Defs.__default.TailRecursionPrefix.ToVerbatimString(false) + inParamIndex;
    }

    protected override void EmitJumpToTailCallStart(ConcreteSyntaxTree wr) {
      if (wr is BuilderSyntaxTree<StatementContainer> stmtContainer) {
        stmtContainer.Builder.AddStatement((DAST.Statement)DAST.Statement.create_JumpTailCallStart());
      } else {
        throw new InvalidOperationException();
      }
    }

    internal override string TypeName(Type type, ConcreteSyntaxTree wr, IOrigin tok, MemberDecl/*?*/ member = null) {
      return "PLACEBO_TYPE";
    }

    // sometimes, the compiler generates the initial value before the declaration,
    // so we buffer it here
    _IOption<DAST._IExpression> bufferedInitializationValue = null;

    // And its statements here
    _IOption<List<DAST.Statement>> bufferedInitializationStmts = null;

    protected override string TypeInitializationValue(Type type, ConcreteSyntaxTree wr, IOrigin tok,
        bool usePlaceboValue, bool constructTypeParameterDefaultsFromTypeDescriptors) {
      if (bufferedInitializationValue != null) {
        throw new InvalidOperationException();
      } else {
        type = type.NormalizeExpandKeepConstraints();
        if (usePlaceboValue) {
          bufferedInitializationValue = Option<DAST._IExpression>.create_None();
          bufferedInitializationStmts = Option<List<DAST.Statement>>.create_None();
        } else {
          if (type.AsNewtype is { WitnessKind: SubsetTypeDecl.WKind.Compiled } newType) {
            var bufStmt = new StatementBuffer();
            bufferedInitializationValue = Option<DAST._IExpression>.create_Some(
              DAST.Expression.create_Convert(
              ConvertExpression(newType.Witness, new BuilderSyntaxTree<StatementContainer>(bufStmt, this)),
                  GenType(newType.BaseType),
              GenType(UserDefinedType.FromTopLevelDecl(newType.Witness.Origin, newType))
              ));
            bufferedInitializationStmts = Option<List<DAST.Statement>>.create_Some(bufStmt.PopAll());
          } else if (type.AsSubsetType != null && type.AsSubsetType.WitnessKind == SubsetTypeDecl.WKind.Compiled) {
            var bufStmt = new StatementBuffer();
            bufferedInitializationValue = Option<DAST._IExpression>.create_Some(
              ConvertExpression(type.AsSubsetType.Witness, new BuilderSyntaxTree<StatementContainer>(bufStmt, this)));
            bufferedInitializationStmts = Option<List<DAST.Statement>>.create_Some(bufStmt.PopAll());
          } else if (type.AsDatatype != null && type.AsDatatype.Ctors.Count == 1 && type.AsDatatype.Ctors[0].EnclosingDatatype is TupleTypeDecl tupleDecl) {
            var elems = new List<DAST._IExpression>();
            for (var i = 0; i < tupleDecl.Ctors[0].Formals.Count; i++) {
              if (!tupleDecl.Ctors[0].Formals[i].IsGhost) {
                TypeInitializationValue(type.TypeArgs[i], wr, tok, usePlaceboValue, constructTypeParameterDefaultsFromTypeDescriptors);
                elems.Add(bufferedInitializationValue.dtor_value);
                bufferedInitializationValue = null;
              }
            }

            if (elems.Count == 1) {
              bufferedInitializationValue = Option<DAST._IExpression>.create_Some(elems[0]);
            } else {
              bufferedInitializationValue = Option<DAST._IExpression>.create_Some(
                DAST.Expression.create_Tuple(Sequence<DAST._IExpression>.FromArray(elems.ToArray()))
              );
            }
          } else {
            bufferedInitializationValue = Option<DAST._IExpression>.create_Some(
              DAST.Expression.create_InitializationValue(GenType(type))
            );
            bufferedInitializationStmts = Option<List<DAST.Statement>>.create_None();
          }
        }
        return "BUFFERED"; // used by DeclareLocal(Out)Var
      }
    }

    protected override string TypeName_UDT(string fullCompileName, List<TypeParameter.TPVariance> variance,
        List<Type> typeArgs, ConcreteSyntaxTree wr, IOrigin tok, bool omitTypeArguments) {
      return fullCompileName;
    }

    internal override string TypeName_Companion(Type type, ConcreteSyntaxTree wr, IOrigin tok, MemberDecl member) {
      ExprContainer actualBuilder;
      if (wr is BuilderSyntaxTree<ExprContainer> st) {
        actualBuilder = st.Builder;
      } else {
        throw new InvalidOperationException();
      }

      EmitTypeName_Companion(type, new BuilderSyntaxTree<ExprContainer>(actualBuilder, this), wr, tok, member);
      return "";
    }

    protected override void EmitTypeName_Companion(Type type, ConcreteSyntaxTree wr, ConcreteSyntaxTree surrounding, IOrigin tok, MemberDecl member) {
      if (wr is BuilderSyntaxTree<ExprContainer> container) {
        type = UserDefinedType.UpcastToMemberEnclosingType(type, member);
        var typeArgs = Sequence<DAST.Type>.FromArray(type.TypeArgs.Select(GenType).ToArray());

        if (type.NormalizeExpandKeepConstraints() is UserDefinedType udt && udt.ResolvedClass is DatatypeDecl dt &&
            DatatypeWrapperEraser.IsErasableDatatypeWrapper(Options, dt, out _)) {
          container.Builder.AddExpr((DAST.Expression)DAST.Expression.create_Companion(PathFromTopLevel(udt.ResolvedClass), typeArgs));
        } else {
          if (type.AsTopLevelTypeWithMembers == null) { // git-issues/git-issue-697g.dfy while iterating over "nat"
            AddUnsupportedFeature(tok, Feature.SubtypeConstraintsInQuantifiers);
          } else {
            container.Builder.AddExpr(
              (DAST.Expression)DAST.Expression.create_Companion(PathFromTopLevel(type.AsTopLevelTypeWithMembers), typeArgs));
          }
        }
      } else {
        throw new InvalidOperationException();
      }
    }

    protected override void EmitNameAndActualTypeArgs(string protectedName, List<Type> typeArgs, IOrigin tok,
     Expression replacementReceiver, bool receiverAsArgument, ConcreteSyntaxTree wr) {
      Option<_IFormal> receiverArg;
      var receiverBeforeName = replacementReceiver != null && replacementReceiver is not StaticReceiverExpr;
      Option<DAST.Type> receiverType = receiverBeforeName && !receiverAsArgument
        ? (Option<DAST.Type>)Option<DAST.Type>.create_Some(GenType(replacementReceiver.Type))
        : (Option<DAST.Type>)Option<DAST.Type>.create_None();
      if (receiverBeforeName) {
        var name = replacementReceiver is IdentifierExpr { Var: { } variable } && variable.GetOrCreateCompileName(enclosingDeclaration.CodeGenIdGenerator) is var compileName
          ? compileName
          : "receiver";
        receiverArg = (Option<_IFormal>)Option<DAST._IFormal>.create_Some(
          DAST.Formal.create_Formal(Sequence<Rune>.UnicodeFromString(name),
          GenType(replacementReceiver.Type), ParseAttributes(null)));
      } else {
        receiverArg = (Option<_IFormal>)Option<_IFormal>.create_None();
      }

      if (GetExprBuilder(wr, out var st) && st.Builder is CallExprBuilder callExpr) {
        var signature = callExpr.Signature;
        callExpr.SetName((DAST.CallName)DAST.CallName.create_CallName(Sequence<Rune>.UnicodeFromString(protectedName), receiverType, receiverArg, receiverAsArgument, signature));
      } else if (GetExprBuilder(wr, out var st2) && st2.Builder is CallStmtBuilder callStmt) {
        var signature = callStmt.Signature;
        callStmt.SetName((DAST.CallName)DAST.CallName.create_CallName(Sequence<Rune>.UnicodeFromString(protectedName), receiverType, receiverArg, receiverAsArgument, signature));
      } else {
        AddUnsupported(tok, "Builder issue: wr is as " + wr.GetType() +
                                (GetExprBuilder(wr, out var st3) ?
                                  " and its builder is a " + st3.Builder.GetType() : ""
                                  ));
        return;
      }

      base.EmitNameAndActualTypeArgs(protectedName, typeArgs, tok, replacementReceiver, receiverAsArgument, wr);
    }

    protected override void TypeArgDescriptorUse(bool isStatic, bool lookasideBody, TopLevelDeclWithMembers cl, out bool needsTypeParameter, out bool needsTypeDescriptor) {
      needsTypeParameter = false;
      needsTypeDescriptor = false;
    }

    protected override bool DeclareFormal(string prefix, string name, Type type, IOrigin tok, bool isInParam, ConcreteSyntaxTree wr) {
      AddUnsupported(tok, "<i>Declare formal</i>");
      return true;
    }

    DeclareBuilder tmpDeclareBuilder;

    protected override ConcreteSyntaxTree EmitAssignmentRhs(ConcreteSyntaxTree wr) {
      if (tmpDeclareBuilder == null) {
        return base.EmitAssignmentRhs(wr);
      }
      var t = tmpDeclareBuilder;
      tmpDeclareBuilder = null;
      return new BuilderSyntaxTree<ExprContainer>(t, this);
    }

    protected override void DeclareLocalVar(string name, Type type, IOrigin tok, bool leaveRoomForRhs, string rhs,
        ConcreteSyntaxTree wr) {
      if (wr is BuilderSyntaxTree<StatementContainer> stmtContainer) {
        var typ = GenType(type);

        if (rhs == null) {
          // we expect an initializer to come *after* this declaration
          var variable = stmtContainer.Builder.DeclareAndAssign(typ, name);

          if (leaveRoomForRhs) {
            tmpDeclareBuilder = variable;
          }
        } else if (rhs == "BUFFERED") {
          if (bufferedInitializationValue == null) {
            throw new InvalidOperationException(
              "Expected a buffered value to have been populated because rhs != null");
          }

          var rhsValue = bufferedInitializationValue;
          bufferedInitializationValue = null;

          if (bufferedInitializationStmts is { is_Some: true }) {
            foreach (var stmt in bufferedInitializationStmts.dtor_value) {
              stmtContainer.Builder.AddStatement(stmt);
            }

            bufferedInitializationStmts = null;
          }

          stmtContainer.Builder.AddStatement(
            (DAST.Statement)DAST.Statement.create_DeclareVar(
              Sequence<Rune>.UnicodeFromString(name),
              typ,
              rhsValue
            )
          );
        } else {
          throw new InvalidOperationException();
        }
      } else {
        throw new InvalidOperationException("Cannot declare local var outside of a statement container: " + wr);
      }
    }

    protected override ConcreteSyntaxTree DeclareLocalVar(string name, Type type, IOrigin tok, ConcreteSyntaxTree wr) {
      if (wr is BuilderSyntaxTree<StatementContainer> stmtContainer) {
        var variable = stmtContainer.Builder.DeclareAndAssign(GenType(type), name);
        return new BuilderSyntaxTree<ExprContainer>(variable, this);
      } else {
        throw new InvalidOperationException();
      }
    }

    protected override bool UseReturnStyleOuts(Method m, int nonGhostOutCount) => true;
    protected override bool SupportsMultipleReturns => true;

    protected override void DeclareLocalOutVar(string name, Type type, IOrigin tok, string rhs, bool useReturnStyleOuts,
        ConcreteSyntaxTree wr) {
      DeclareLocalVar(name, type, tok, true, rhs, wr);
    }

    protected override void EmitCallReturnOuts(List<string> outTmps, ConcreteSyntaxTree wr) {
      if (GetExprBuilder(wr, out var builder) && builder.Builder is CallStmtBuilder call) {
        call.SetOuts(outTmps.Select(i => Sequence<Rune>.UnicodeFromString(i)).ToList());
      } else {
        throw new InvalidOperationException();
      }
    }



    protected override void TrCallStmt(CallStmt s, string receiverReplacement, ConcreteSyntaxTree wr, ConcreteSyntaxTree wrStmts, ConcreteSyntaxTree wrStmtsAfterCall) {
      if (wr is BuilderSyntaxTree<StatementContainer> stmtContainer) {
        if (s.Method == enclosingMethod && enclosingMethod.IsTailRecursive) {
          base.TrCallStmt(s, receiverReplacement, wr, wrStmts, wrStmtsAfterCall);
        } else {
          var signature = GetCallSignature(s.Method); ;
          var callBuilder = stmtContainer.Builder.Call(signature);
          base.TrCallStmt(s, receiverReplacement, new BuilderSyntaxTree<ExprContainer>(callBuilder, this), wrStmts, wrStmtsAfterCall);
        }
      } else {
        throw new InvalidOperationException("Cannot call statement in this context: " + currentBuilder);
      }
    }

    public override bool NeedsCustomReceiverNotTrait(MemberDecl member) {
      return member is Constructor || base.NeedsCustomReceiverNotTrait(member);
    }

    protected override void EmitStaticExternMethodQualifier(string qual, ConcreteSyntaxTree wr) {
      if (GetExprBuilder(wr, out var builder)) {
        builder.Builder.AddExpr((DAST.Expression)DAST.Expression.create_ExternCompanion(
          Sequence<ISequence<Rune>>.FromArray(new[] {
            Defs.__default.DAFNY__EXTERN__MODULE,
            Sequence<Rune>.UnicodeFromString(qual)
          })
          ));
      } else {
        throw new InvalidOperationException();
      }
    }

    protected override void EmitCallToInheritedMethod(Method method, [CanBeNull] TopLevelDeclWithMembers heir, ConcreteSyntaxTree wr, ConcreteSyntaxTree wStmts, ConcreteSyntaxTree wStmtsAfterCall) {
      if (wr is BuilderSyntaxTree<StatementContainer> stmtContainer) {
        var signature = GetCallSignature(method);
        var callBuilder = stmtContainer.Builder.Call(signature);
        base.EmitCallToInheritedMethod(method, heir, new BuilderSyntaxTree<ExprContainer>(callBuilder, this), wStmts, wStmtsAfterCall);
      } else {
        throw new InvalidOperationException("Cannot call inherited method in this context: " + currentBuilder);
      }
    }

    private _ICallSignature GetCallSignature(MethodOrFunction method) {
      var parameters = GetParameters(method, out var inheritedParameters, out _);
      var signature = DAST.CallSignature.create_CallSignature(parameters, inheritedParameters);
      return signature;
    }

    private Sequence<DAST.Formal> GetParameters(MethodOrFunction method, out Sequence<DAST.Formal> inheritedParameters, out MemberDecl inheritedMethod) {
      var parameters = GenFormals(method.Ins);
      inheritedMethod = GetTopMostOverriddenMemberDeclIfDifferent(method);
      var oldThisContext = thisContext;
      thisContext = null;
      inheritedParameters = inheritedMethod is MethodOrFunction m ? GenFormals(m.Ins) : parameters;
      thisContext = oldThisContext;
      return parameters;
    }

    protected override ConcreteSyntaxTree StartCall(Function f, ConcreteSyntaxTree wr) {
      if (wr is BuilderSyntaxTree<ExprContainer> exprContainer) {
        var signature = GetCallSignature(f);
        var callBuilder = exprContainer.Builder.Call(signature);
        return new BuilderSyntaxTree<ExprContainer>(callBuilder, this);
      } else {
        throw new InvalidOperationException("Cannot call inherited function in this context: " + currentBuilder);
      }
    }

    protected override void EmitMultiReturnTuple(List<Formal> outs, List<Type> outTypes, List<string> outTmps, IOrigin methodToken, ConcreteSyntaxTree wr) {
      // nothing to do, we auto-emit a return for the method
    }

    protected override void CompileFunctionCallExpr(FunctionCallExpr e, ConcreteSyntaxTree wr, bool inLetExprBody,
        ConcreteSyntaxTree wStmts, FCE_Arg_Translator tr, bool alreadyCoerced) {
      var toType = e.Type.Subst(e.GetTypeArgumentSubstitutions());
      var fromType = e.Function.Original.ResultType.Subst(e.GetTypeArgumentSubstitutions());
      if (thisContext != null) {
        toType = toType.Subst(thisContext.ParentFormalTypeParametersToActuals);
        fromType = fromType.Subst(thisContext.ParentFormalTypeParametersToActuals);
      }
      wr = EmitCoercionIfNecessary(fromType, toType, e.Origin, wr);

      if (wr is BuilderSyntaxTree<ExprContainer> builder) {
        var signature = GetCallSignature(e.Function);
        var callBuilder = builder.Builder.Call(signature);
        base.CompileFunctionCallExpr(e, new BuilderSyntaxTree<ExprContainer>(callBuilder, this), inLetExprBody, wStmts, tr, true);
      } else {
        throw new InvalidOperationException("Cannot call function in this context: " + currentBuilder);
      }
    }

    protected override void EmitActualTypeArgs(List<Type> typeArgs, IOrigin tok, ConcreteSyntaxTree wr) {
      if (GetExprBuilder(wr, out var st) && st.Builder is CallExprBuilder callExpr) {
        callExpr.SetTypeArgs(typeArgs.Select(GenType).ToList());
      } else if (GetExprBuilder(wr, out var st2) && st2.Builder is CallStmtBuilder callStmt) {
        callStmt.SetTypeArgs(typeArgs.Select(GenType).ToList());
      } else {
        throw new InvalidOperationException("Cannot emit actual type args in this context: " + currentBuilder);
      }
    }

    private class BuilderLvalue : ILvalue {
      readonly string name;
      private readonly DafnyCodeGenerator compiler;

      public BuilderLvalue(string name, DafnyCodeGenerator compiler) {
        this.name = name;
        this.compiler = compiler;
      }

      public void EmitRead(ConcreteSyntaxTree wr) {
        throw new InvalidOperationException();
      }

      public ConcreteSyntaxTree EmitWrite(ConcreteSyntaxTree wr) {
        if (wr is BuilderSyntaxTree<StatementContainer> stmtContainer) {
          var assign = stmtContainer.Builder.Assign();
          assign.AddLhs((DAST.AssignLhs)DAST.AssignLhs.create_Ident(Sequence<Rune>.UnicodeFromString(name)));
          return new BuilderSyntaxTree<ExprContainer>(assign, this.compiler);
        } else {
          throw new InvalidOperationException();
        }
      }
    }

    private class ExprLvalue : ILvalue {
      readonly DAST.Expression expr;
      readonly DAST.AssignLhs assignExpr;
      private readonly DafnyCodeGenerator compiler;

      public ExprLvalue(DAST.Expression expr, DAST.AssignLhs assignExpr, DafnyCodeGenerator compiler) {
        this.expr = expr;
        this.assignExpr = assignExpr;
        this.compiler = compiler;
      }

      public void EmitRead(ConcreteSyntaxTree wr) {
        if (GetExprBuilder(wr, out var exprContainer)) {
          exprContainer.Builder.AddExpr(expr);
        } else {
          compiler.AddUnsupported(Token.NoToken, "<i>EmitRead</i> without ExprContainer builder");
        }
      }

      public ConcreteSyntaxTree EmitWrite(ConcreteSyntaxTree wr) {
        if (assignExpr == null) {
          throw new InvalidOperationException();
        }

        if (wr is BuilderSyntaxTree<StatementContainer> stmtContainer) {
          var assign = stmtContainer.Builder.Assign();
          assign.AddLhs(assignExpr);
          return new BuilderSyntaxTree<ExprContainer>(assign, this.compiler);
        } else {
          throw new InvalidOperationException();
        }
      }
    }

    protected override void EmitAssignment(string lhs, Type/*?*/ lhsType, string rhs, Type/*?*/ rhsType, ConcreteSyntaxTree wr) {
      throw new InvalidOperationException("Cannot use stringified version of assignment");
    }

    protected override ILvalue IdentLvalue(string var) {
      return new BuilderLvalue(var, this);
    }

    protected override ILvalue SeqSelectLvalue(SeqSelectExpr ll, ConcreteSyntaxTree wr, ConcreteSyntaxTree wStmts) {
      EmitExpr(
        ll.Seq, false,
        EmitCoercionIfNecessary(
          ll.Seq.Type,
          ll.Seq.Type.IsNonNullRefType || !ll.Seq.Type.IsRefType ? null : UserDefinedType.CreateNonNullType((UserDefinedType)ll.Seq.Type.NormalizeExpand()),
          ll.Origin, WrBuffer(out var sourceBuf)
        ),
        wStmts
      );

      EmitExpr(ll.E0, false, WrBuffer(out var indexBuf), wStmts);

      var source = sourceBuf.Finish();
      var index = indexBuf.Finish();


      DAST._ICollKind collKind;
      if (ll.Seq.Type.IsArrayType) {
        collKind = DAST.CollKind.create_Array();
      } else if (ll.Seq.Type.IsMapType) {
        collKind = DAST.CollKind.create_Map();
      } else {
        collKind = DAST.CollKind.create_Seq();
      }

      return new ExprLvalue(
        (DAST.Expression)DAST.Expression.create_Index(source, collKind, Sequence<DAST.Expression>.FromElements(index)),
        (DAST.AssignLhs)DAST.AssignLhs.create_Index(source, Sequence<DAST.Expression>.FromElements(index)),
        this
      );
    }

    protected override ILvalue MultiSelectLvalue(MultiSelectExpr ll, ConcreteSyntaxTree wr, ConcreteSyntaxTree wStmts) {
      throw new UnsupportedFeatureException(ll.Origin, Feature.MultiDimensionalArrays);
    }

    protected override void EmitPrintStmt(ConcreteSyntaxTree wr, Expression arg) {
      if (wr is BuilderSyntaxTree<StatementContainer> stmtContainer) {
        ExprBuffer buffer = new(null);
        EmitExpr(arg, false, new BuilderSyntaxTree<ExprContainer>(buffer, this), wr);
        stmtContainer.Builder.Print(buffer.Finish());
      } else {
        throw new InvalidOperationException("Cannot print outside of a statement container: " + currentBuilder);
      }
    }

    protected override void EmitReturn(List<Formal> outParams, ConcreteSyntaxTree wr) {
      if (wr is BuilderSyntaxTree<StatementContainer> stmtContainer) {
        stmtContainer.Builder.AddStatement((DAST.Statement)DAST.Statement.create_EarlyReturn());
      } else {
        throw new InvalidOperationException("Cannot return outside of a statement container: " + currentBuilder);
      }
    }

    protected override ConcreteSyntaxTree CreateLabeledCode(string label, bool createContinueLabel, ConcreteSyntaxTree wr) {
      if (wr is BuilderSyntaxTree<StatementContainer> stmtContainer) {
        var labelBuilder = stmtContainer.Builder.Labeled((createContinueLabel ? "continue_" : "goto_") + label);
        return new BuilderSyntaxTree<StatementContainer>(labelBuilder, this);
      } else {
        throw new InvalidOperationException();
      }
    }

    protected override void EmitBreak(string label, ConcreteSyntaxTree wr) {
      if (wr is BuilderSyntaxTree<StatementContainer> stmtContainer) {
        stmtContainer.Builder.AddStatement((DAST.Statement)DAST.Statement.create_Break(
          label == null ? Option<ISequence<Rune>>.create_None() : Option<ISequence<Rune>>.create_Some(Sequence<Rune>.UnicodeFromString("goto_" + label))
        ));
      } else {
        throw new InvalidOperationException();
      }
    }

    protected override void EmitContinue(string label, ConcreteSyntaxTree wr) {
      if (wr is BuilderSyntaxTree<StatementContainer> stmtContainer) {
        stmtContainer.Builder.AddStatement((DAST.Statement)DAST.Statement.create_Break(
          Option<ISequence<Rune>>.create_Some(Sequence<Rune>.UnicodeFromString("continue_" + label))
        ));
      } else {
        throw new InvalidOperationException();
      }
    }

    protected override void EmitYield(ConcreteSyntaxTree wr) {
      AddUnsupportedFeature(Token.NoToken, Feature.Iterators);
    }

    protected override void EmitAbsurd(string message, ConcreteSyntaxTree wr) {
      // TODO(shadaj): emit correct message
      if (wr is BuilderSyntaxTree<StatementContainer> container) {
        container.Builder.AddStatement((DAST.Statement)DAST.Statement.create_Halt());
      } else {
        throw new InvalidOperationException();
      }
    }

    protected override void EmitHalt(IOrigin tok, Expression messageExpr, ConcreteSyntaxTree wr) {
      if (wr is BuilderSyntaxTree<StatementContainer> container) {
        container.Builder.AddStatement((DAST.Statement)DAST.Statement.create_Halt());
      } else {
        throw new InvalidOperationException();
      }
    }

    private readonly Stack<(ElseBuilder, StatementContainer)> elseBuilderStack = new();

    protected override ConcreteSyntaxTree EmitIf(out ConcreteSyntaxTree guardWriter, bool hasElse, ConcreteSyntaxTree wr) {
      if (wr is BuilderSyntaxTree<StatementContainer> statementContainer) {
        var containingBuilder = statementContainer.Builder;
        if (elseBuilderStack.Count > 0 && elseBuilderStack.Peek().Item2 == statementContainer.Builder) {
          var popped = elseBuilderStack.Pop();
          statementContainer = new BuilderSyntaxTree<StatementContainer>(popped.Item1, this);
          containingBuilder = popped.Item2;
        }

        var ifBuilder = statementContainer.Builder.IfElse();
        if (hasElse) {
          elseBuilderStack.Push((ifBuilder.Else(), containingBuilder));
        }

        guardWriter = new BuilderSyntaxTree<ExprContainer>(ifBuilder, this);
        return new BuilderSyntaxTree<StatementContainer>(ifBuilder, this);
      } else {
        throw new InvalidOperationException();
      }
    }

    protected override ConcreteSyntaxTree EmitBlock(ConcreteSyntaxTree wr) {
      if (wr is BuilderSyntaxTree<StatementContainer> statementContainer) {
        if (elseBuilderStack.Count > 0 && elseBuilderStack.Peek().Item2 == statementContainer.Builder) {
          return new BuilderSyntaxTree<StatementContainer>(elseBuilderStack.Pop().Item1, this);
        } else {
          return wr.Fork();
        }
      } else {
        throw new InvalidOperationException();
      }
    }

    // Return a writer to write the start expression, which is lo if going up, and hi if going down
    protected override ConcreteSyntaxTree EmitForStmt(IOrigin tok, IVariable loopIndex, bool goingUp, string endVarName,
      List<Statement> body, LList<Label> labels, ConcreteSyntaxTree wr) {
      if (GetStatementBuilder(wr, out var statementContainer)) {
        var indexName = loopIndex.CompileNameShadowable;
        ForeachBuilder foreachBuilder = statementContainer.Builder.Foreach(
          indexName, GenType(loopIndex.Type));
        if (endVarName == null) {
          var startBuilder = ((ExprContainer)foreachBuilder).Wrapper(start =>
            (DAST.Expression)DAST.Expression.create_UnboundedIntRange(
              start,
              goingUp
            ));
          ConcreteSyntaxTree bodyWr = new BuilderSyntaxTree<StatementContainer>(foreachBuilder, this);
          bodyWr = EmitContinueLabel(labels, bodyWr);
          TrStmtList(body, bodyWr);
          return new BuilderSyntaxTree<ExprContainer>(startBuilder, this);
        } else {
          var loHiBuilder = ((ExprContainer)foreachBuilder).BinOp("int_range", (DAST.Expression lo, DAST.Expression hi) =>
             (DAST.Expression)DAST.Expression.create_IntRange(
               GenType(loopIndex.Type),
               lo,
               hi,
               goingUp
             ));
          ConcreteSyntaxTree bodyWr = new BuilderSyntaxTree<StatementContainer>(foreachBuilder, this);
          bodyWr = EmitContinueLabel(labels, bodyWr);
          TrStmtList(body, bodyWr);
          BuilderSyntaxTree<ExprContainer> toReturn;
          if (goingUp) {
            toReturn = WrBuffer(out var loBuf);
            loHiBuilder.AddBuildable(loBuf);
          } else {
            toReturn = new BuilderSyntaxTree<ExprContainer>(loHiBuilder, this);
          }
          loHiBuilder.AddExpr((DAST.Expression)DAST.Expression.create_Ident(Sequence<Rune>.UnicodeFromString(endVarName)));
          return toReturn;
        }
      }
      throw new InvalidOperationException();
    }

    protected override ConcreteSyntaxTree CreateWhileLoop(out ConcreteSyntaxTree guardWriter, ConcreteSyntaxTree wr) {
      if (wr is BuilderSyntaxTree<StatementContainer> statementContainer) {
        var whileBuilder = statementContainer.Builder.While();
        guardWriter = new BuilderSyntaxTree<ExprContainer>(whileBuilder, this);
        return new BuilderSyntaxTree<StatementContainer>(whileBuilder, this);
      } else {
        throw new InvalidOperationException();
      }
    }

    protected override void EmitArrayLength(Action<ConcreteSyntaxTree> arr, TypeRhs typeRhs, int d, bool native,
      ConcreteSyntaxTree w) {
      var arrayLengthBuilder = new ArrayLengthBuilder(GenType(typeRhs.Type), d, native);
      arr(new BuilderSyntaxTree<ExprContainer>(arrayLengthBuilder, this));
      if (w is BuilderSyntaxTree<ExprContainer> expressionContainer) {
        expressionContainer.Builder.AddBuildable(arrayLengthBuilder);
      } else {
        throw new InvalidOperationException("ArrayLength within a non-expression context");
      }
    }

    protected override ConcreteSyntaxTree CreateForLoop(string indexVar,
      Action<ConcreteSyntaxTree> boundWriter, ConcreteSyntaxTree wr,
      string start = null) {
      if (wr is BuilderSyntaxTree<StatementContainer> statementContainer) {
        var foreachBuilder = statementContainer.Builder.Foreach(indexVar, GenType(Dafny.Type.Int));
        var nativeRangeBuilder = new NativeRangeBuilder(start);
        foreachBuilder.AddBuildable(nativeRangeBuilder);
        boundWriter(new BuilderSyntaxTree<ExprContainer>(nativeRangeBuilder, this));
        return new BuilderSyntaxTree<StatementContainer>(foreachBuilder, this);
      }
      throw new InvalidOperationException("Not in a statement container");
    }

    protected override ConcreteSyntaxTree CreateDoublingForLoop(string indexVar, int start, ConcreteSyntaxTree wr) {
      AddUnsupportedFeature(Token.NoToken, Feature.ForLoops);
      return wr;
    }

    protected override void EmitIncrementVar(string varName, ConcreteSyntaxTree wr) {
      AddUnsupported(Token.NoToken, "<i>EmitIncrementVar</i>");
    }

    protected override void EmitDecrementVar(string varName, ConcreteSyntaxTree wr) {
      AddUnsupported(Token.NoToken, "<i>EmitDecrementVar</i>");
    }

    protected override ConcreteSyntaxTree EmitQuantifierExpr(Action<ConcreteSyntaxTree> collection, bool isForall, Type collectionElementType, BoundVar bv, ConcreteSyntaxTree wr) {
      if (GetExprBuilder(wr, out var builder)) {
        var tp = GenType(collectionElementType);
        var argBuilder = builder.Builder.BinOp("quantifier",
          (DAST.Expression collectionExpr, DAST.Expression lambda) =>
            (DAST.Expression)DAST.Expression.create_Quantifier(tp, collectionExpr, isForall, lambda)
        );
        var wBody = new BuilderSyntaxTree<ExprContainer>(argBuilder, this);
        collection(wBody);
        return wBody;
      } else {
        throw new InvalidOperationException();
      }
    }

    protected override string GetQuantifierName(string bvType) {
      throw new InvalidOperationException();
    }

    protected override ConcreteSyntaxTree CreateForeachLoop(string tmpVarName, Type collectionElementType, IOrigin tok,
      out ConcreteSyntaxTree collectionWriter, ConcreteSyntaxTree wr) {
      if (wr is BuilderSyntaxTree<StatementContainer> statementContainer) {
        var foreachBuilder = statementContainer.Builder.Foreach(tmpVarName, GenType(collectionElementType));
        collectionWriter = new BuilderSyntaxTree<ExprContainer>(foreachBuilder, this);
        return new BuilderSyntaxTree<StatementContainer>(foreachBuilder, this);
      } else {
        throw new InvalidOperationException();
      }
    }

    protected override ConcreteSyntaxTree EmitDowncast(Type from, Type to, IOrigin tok, ConcreteSyntaxTree wr) {
      return wr;
    }

    protected override void EmitDowncastVariableAssignment(string boundVarName, Type boundVarType, string tmpVarName,
      Type sourceType, bool introduceBoundVar, IOrigin tok, ConcreteSyntaxTree wr) {
      var w = introduceBoundVar ? DeclareLocalVar(boundVarName, boundVarType, tok, wr) : IdentLvalue(boundVarName).EmitWrite(wr);
      EmitIdentifier(tmpVarName, EmitCoercionIfNecessary(sourceType, boundVarType, tok, w));
    }

    protected override ConcreteSyntaxTree CreateForeachIngredientLoop(string boundVarName, int L, string tupleTypeArgs,
        out ConcreteSyntaxTree collectionWriter, ConcreteSyntaxTree wr) {
      AddUnsupported(Token.NoToken, "<i>CreateForeachIngredientLoop</i>");
      collectionWriter = new BuilderSyntaxTree<ExprContainer>(new ExprBuffer(null), this);
      return new BuilderSyntaxTree<StatementContainer>(new StatementBuffer(), this);
    }

    protected override void EmitNew(Type type, IOrigin tok, CallStmt initCall, ConcreteSyntaxTree wr, ConcreteSyntaxTree wStmts) {
      if (GetExprConverter(wr, wStmts, out var builder, out var convert)) {
        var ctor = (Constructor)initCall?.Method;
        var arguments = Enumerable.Empty<DAST.Expression>();
        if (ctor != null && ctor.IsExtern(Options, out _, out _)) {
          // the arguments of any external constructor are placed here
          arguments = ctor.Ins.Select((f, i) => (f, i))
            .Where(tp => !tp.f.IsGhost)
            .Select(tp => {
              var localWriter = WrBuffer(out var buf);
              EmitExpr(initCall.Args[tp.i], false, localWriter, wStmts);
              return buf.Finish();
            });
        }

        if (ctor == null) {
          AddUnsupported(tok, "Creation of object of type " + type.ToString() + " requires a constructor");
        }

        var typeArgs = type.TypeArgs.Select(GenType).ToArray();

        builder.Builder.AddExpr((DAST.Expression)DAST.Expression.create_New(
          PathFromTopLevel(type.AsTopLevelTypeWithMembers),
          Sequence<DAST.Type>.FromArray(typeArgs),
          Sequence<DAST.Expression>.FromArray(arguments.ToArray())
        ));
      } else {
        throw new InvalidOperationException();
      }
    }

    protected override void EmitNewArray(Type elementType, IOrigin tok, List<string> dimensions,
      bool mustInitialize, [CanBeNull] string exampleElement, ConcreteSyntaxTree wr, ConcreteSyntaxTree wStmts) {
      throw new InvalidOperationException();
    }

    protected override void EmitNewArray(Type elementType, IOrigin tok, List<Expression> dimensions, bool mustInitialize, [CanBeNull] string exampleElement, ConcreteSyntaxTree wr, ConcreteSyntaxTree wStmts) {
      if (GetExprConverter(wr, wStmts, out var builder, out var convert)) {
        var dimensionsAST = dimensions.Select(convert).ToArray();

        builder.Builder.AddExpr((DAST.Expression)DAST.Expression.create_NewUninitArray(
          Sequence<DAST.Expression>.FromArray(dimensionsAST),
          GenType(elementType)
        ));
      } else {
        throw new InvalidOperationException();
      }
    }

    protected override void EmitIdentifier(string ident, ConcreteSyntaxTree wr) {
      if (GetExprBuilder(wr, out var builder)) {
        builder.Builder.AddExpr((DAST.Expression)DAST.Expression.create_Ident(
          Sequence<Rune>.UnicodeFromString(ident)
        ));
      } else {
        AddUnsupported(Token.NoToken, "Expected ExprContainer, got " + wr.GetType());
      }
    }

    // Overriden from SinglePassCodeGenerator to return a BuilderSyntaxTree
    // To avoid UnsupportedInvalidOperationException in EmitIdentifier by way of set comprehension (github issue 5644)
    protected override ConcreteSyntaxTree MaybeEmitCallToIsMethod(RedirectingTypeDecl declWithConstraints, List<Type> typeArguments, ConcreteSyntaxTree wr) {
      Contract.Requires(declWithConstraints is SubsetTypeDecl or NewtypeDecl);
      Contract.Requires(declWithConstraints.TypeArgs.Count == typeArguments.Count);
      Contract.Requires(declWithConstraints.ConstraintIsCompilable);
      switch (declWithConstraints) {
        case NonNullTypeDecl:
          // Non-null types don't have a special target class, so we just do the non-null constraint check here.
          return EmitNullTest(false, wr);
        case NewtypeDecl { TargetTypeCoversAllBitPatterns: true }: {
            EmitLiteralExpr(wr, Expression.CreateBoolLiteral(declWithConstraints.Tok, true));
            return new BuilderSyntaxTree<ExprContainer>(new ExprBuffer(null), this);
          }
        default: {
            // in mind that type parameters are not accessible in static methods in some target languages).
            var type = UserDefinedType.FromTopLevelDecl(declWithConstraints.Tok, (TopLevelDecl)declWithConstraints, typeArguments);
            return EmitCallToIsMethod(declWithConstraints, type, wr);
          }
      }
    }

    protected override void EmitLiteralExpr(ConcreteSyntaxTree wr, LiteralExpr e) {
      if (GetExprBuilder(wr, out var builder)) {
        DAST.Expression baseExpr;

        switch (e) {
          case CharLiteralExpr c:
            var codePoint = Util.UnescapedCharacters(Options, (string)c.Value, false).Single();
            if (Rune.IsRune(new BigInteger(codePoint))) { // More readable version in the generated code.
              baseExpr = (DAST.Expression)DAST.Expression.create_Literal(DAST.Literal.create_CharLiteral(
                new Rune(codePoint)
              ));
            } else {
              baseExpr = (DAST.Expression)DAST.Expression.create_Literal(DAST.Literal.create_CharLiteralUTF16(
                codePoint
              ));
            }

            break;
          case StringLiteralExpr str:
            if (!UnicodeCharEnabled && Util.TokensWithEscapes(str.AsStringLiteral(), false) is var tokens && tokens.Any((string token) => Util.Utf16Escape.IsMatch(token))) {
              var s = Util.UnescapedCharacters(UnicodeCharEnabled, str.AsStringLiteral(), true);
              var chars = tokens.Select((string singleChar) =>
                ConvertExpressionNoStatement(new CharLiteralExpr(Token.NoToken, singleChar) { Type = Type.Char })).ToArray();
              baseExpr = (DAST.Expression)DAST.Expression.create_SeqValue(Sequence<DAST.Expression>.FromArray(chars), GenType(new CharType()));
              // We need to emit a sequence of chars literal. We first 
            } else {
              baseExpr = (DAST.Expression)DAST.Expression.create_Literal(DAST.Literal.create_StringLiteral(
                Sequence<Rune>.UnicodeFromString(str.AsStringLiteral()), str.IsVerbatim
              ));
            }
            break;
          case StaticReceiverExpr:
            var typeArgs = Sequence<DAST.Type>.FromArray(e.Type.TypeArgs.Select(GenType).ToArray());

            if (e.Type.NormalizeExpandKeepConstraints() is UserDefinedType udt && udt.ResolvedClass is DatatypeDecl dt &&
                DatatypeWrapperEraser.IsErasableDatatypeWrapper(Options, dt, out _)) {
              baseExpr = (DAST.Expression)DAST.Expression.create_Companion(PathFromTopLevel(udt.ResolvedClass), typeArgs);
            } else {
              baseExpr = (DAST.Expression)DAST.Expression.create_Companion(PathFromTopLevel(e.Type.AsTopLevelTypeWithMembers), typeArgs);
            }
            break;
          default:
            DAST.Type baseType = GenType(e.Type.NormalizeToAncestorType());

            switch (e.Value) {
              case null:
                baseExpr = (DAST.Expression)DAST.Expression.create_Literal(DAST.Literal.create_Null(GenType(e.Type)));
                break;
              case bool value:
                baseExpr = (DAST.Expression)DAST.Expression.create_Literal(DAST.Literal.create_BoolLiteral(value));
                break;
              case BigInteger integer:
                baseExpr = (DAST.Expression)DAST.Expression.create_Literal(DAST.Literal.create_IntLiteral(
                  Sequence<Rune>.UnicodeFromString(integer.ToString()),
                  baseType
                ));
                break;
              case BigDec n:
                var mantissaStr = n.Mantissa.ToString();
                var denominator = "1";
                if (n.Exponent > 0) {
                  for (var i = 0; i < n.Exponent; i++) {
                    mantissaStr += "0";
                  }
                } else {
                  for (var i = 0; i < -n.Exponent; i++) {
                    denominator += "0";
                  }
                }

                baseExpr = (DAST.Expression)DAST.Expression.create_Literal(DAST.Literal.create_DecLiteral(
                  Sequence<Rune>.UnicodeFromString(mantissaStr),
                  Sequence<Rune>.UnicodeFromString(denominator),
                  baseType
                ));
                break;
              default:
                // TODO: This may not be exhaustive
                throw new cce.UnreachableException();
            }
            break;
        }

        if (e is not StaticReceiverExpr) {
          if (e.Type.AsNewtype != null) {
            baseExpr = (DAST.Expression)DAST.Expression.create_Convert(baseExpr, GenType(EraseNewtypeLayers(e.Type.AsNewtype)),
              GenType(e.Type));
          } else if (e.Type.AsSubsetType != null) {
            baseExpr = (DAST.Expression)DAST.Expression.create_Convert(baseExpr, GenType(e.Type),
              GenType(e.Type));
          }
        }

        builder.Builder.AddExpr(baseExpr);
      } else if (emitUncompilableCode && GetStatementBuilder(wr, out var builder2)) {
        builder2.Builder.AddStatement(StatementContainer.UnsupportedToStatement($"Cannot emit literal expression {e} outside of expression context: " + wr.GetType()));
      } else {
        throw new InvalidOperationException("Cannot emit literal expression outside of expression context: " + wr.GetType());
      }
    }

    protected override void EmitStringLiteral(string str, bool isVerbatim, ConcreteSyntaxTree wr) {
      AddUnsupported(Token.NoToken, "<i>EmitStringLiteral</i>");
    }

    protected override ConcreteSyntaxTree EmitBitvectorTruncation(BitvectorType bvType, [CanBeNull] NativeType nativeType,
      bool surroundByUnchecked, ConcreteSyntaxTree wr) {
      if (nativeType != null && bvType.NativeType.Name == nativeType.Name && bvType.NativeType.Bitwidth == nativeType.Bitwidth) {
        return wr;
      }

      AddUnsupported(bvType.Origin, $"<i>EmitBitvectorTruncation from {bvType} to {nativeType}</i>");
      return wr;
    }

    protected override void EmitRotate(Expression e0, Expression e1, bool isRotateLeft, ConcreteSyntaxTree wr,
        bool inLetExprBody, ConcreteSyntaxTree wStmts, FCE_Arg_Translator tr) {
      AddUnsupportedFeature(e0.Origin, Feature.BitvectorRotateFunctions);
    }

    protected override void EmitEmptyTupleList(string tupleTypeArgs, ConcreteSyntaxTree wr) {
      AddUnsupportedFeature(Token.NoToken, Feature.NonSequentializableForallStatements);
    }

    protected override ConcreteSyntaxTree EmitIngredients(ConcreteSyntaxTree wr, string ingredients, int L,
      string tupleTypeArgs, ForallStmt s, SingleAssignStmt s0, Expression rhs) {
      AddUnsupportedFeature(Token.NoToken, Feature.NonSequentializableForallStatements);
      return wr;
    }
    protected override ConcreteSyntaxTree EmitAddTupleToList(string ingredients, string tupleTypeArgs, ConcreteSyntaxTree wr) {
      AddUnsupportedFeature(Token.NoToken, Feature.NonSequentializableForallStatements);
      return wr;
    }

    protected override void EmitTupleSelect(string prefix, int i, ConcreteSyntaxTree wr) {
      AddUnsupportedFeature(Token.NoToken, Feature.NonSequentializableForallStatements);
    }

    protected override string IdProtect(string name) {
      return PublicIdProtect(name);
    }

    public override string PublicIdProtect(string name) {
      return MangleName(name);
    }

    protected override string FullTypeName(UserDefinedType udt, MemberDecl member = null) {
      AddUnsupported(udt.Origin, "<i>FullTypeName</i>");
      return "FullTypeName";
    }

    private DAST.Type FullTypeNameAST(UserDefinedType udt, MemberDecl member = null) {
      if (udt.IsArrowType) {
        var arrow = udt.AsArrowType;
        return (DAST.Type)DAST.Type.create_Arrow(
          Sequence<DAST.Type>.FromArray(arrow.Args.Select(m => GenType(m)).ToArray()),
          GenType(arrow.Result)
        );
      } else if (udt.AsArrayType is var array && array != null) {
        return (DAST.Type)DAST.Type.create_Array(GenType(udt.TypeArgs[0]), array.Dims);
      }

      var cl = udt.ResolvedClass;
      switch (cl) {
        case TypeParameter:
          return (DAST.Type)DAST.Type.create_TypeArg(Sequence<Rune>.UnicodeFromString(IdProtect(udt.GetCompileName(Options))));
        case TupleTypeDecl:
          return (DAST.Type)DAST.Type.create_Tuple(Sequence<DAST.Type>.FromArray(
            udt.TypeArgs.Select(m => GenType(m)).ToArray()
          ));
        default:
          return TypeNameASTFromTopLevel(cl, udt.TypeArgs);
      }
    }

    private readonly Dictionary<TopLevelDecl, ISequence<ISequence<Rune>>> topLevelDeclPath = new();

    private ISequence<ISequence<Rune>> PathFromTopLevel(TopLevelDecl topLevel) {
      if (topLevel is NonNullTypeDecl { Class: var classLikeDecl } nonNullTypeDecl) {
        topLevel = classLikeDecl;
      }
      if (topLevelDeclPath.TryGetValue(topLevel, out var path)) {
        return path;
      }
      var enclosingName = topLevel.GetQualificationName(Options);
      var compileName = topLevel.GetCompileName(Options);
      List<ISequence<Rune>> pathList = new() {
        Sequence<Rune>.UnicodeFromString(enclosingName),
        Sequence<Rune>.UnicodeFromString(compileName)
      };
      var p = Sequence<ISequence<Rune>>.FromArray(pathList.ToArray());
      topLevelDeclPath[topLevel] = p;
      return p;
    }

    private DAST.NewtypeRange NativeTypeToNewtypeRange(NewtypeDecl newtypeDecl, bool overflows) {
      var nativeType = newtypeDecl.NativeType;
      return (DAST.NewtypeRange)(nativeType?.Sel switch {
        NativeType.Selection.Byte => NewtypeRange.create_U8(overflows),
        NativeType.Selection.SByte => NewtypeRange.create_I8(overflows),
        NativeType.Selection.UShort => NewtypeRange.create_U16(overflows),
        NativeType.Selection.Short => NewtypeRange.create_I16(overflows),
        NativeType.Selection.UInt => NewtypeRange.create_U32(overflows),
        NativeType.Selection.Int => NewtypeRange.create_I32(overflows),
        NativeType.Selection.ULong => NewtypeRange.create_U64(overflows),
        NativeType.Selection.Long => NewtypeRange.create_I64(overflows),
        NativeType.Selection.UDoubleLong => NewtypeRange.create_U128(overflows),
        NativeType.Selection.DoubleLong => NewtypeRange.create_I128(overflows),
        _ =>
          EraseNewtypeLayers(newtypeDecl) is { } resType ?
            resType is BoolType ? NewtypeRange.create_Bool() :
              resType is MapType ? NewtypeRange.create_Map() :
                resType is SeqType ? NewtypeRange.create_Sequence()
              : NewtypeRange.create_NoRange() : NewtypeRange.create_NoRange()
      });
    }

    private ISequence<DAST.Attribute> ParseAttributes(Attributes attributes) {
      var a = attributes;
      var result = new List<DAST.Attribute>() { };
      while (a != null) {
        var name = Sequence<Rune>.UnicodeFromString(a.Name);
        var args = new List<Sequence<Rune>>();
        foreach (var arg in a.Args) {
          if (arg is Dafny.LiteralExpr { Value: var value }) {
            var argToAdd = "";
            if (value is string s) {
              argToAdd = s;
            } else if (value is bool b) {
              argToAdd = b ? "true" : "false";
            } else if (value is BigInteger big) {
              argToAdd = big.ToString();
            } else {
              argToAdd = "unknown " + value.GetType();
            }
            args.Add((Sequence<Rune>)Sequence<Rune>.UnicodeFromString(argToAdd));
          }
        }
        result.Add((DAST.Attribute)DAST.Attribute.create_Attribute(name,
          Sequence<Sequence<Rune>>.FromArray(args.ToArray())));
        a = a.Prev;
      }

      return Sequence<DAST.Attribute>.FromArray(result.ToArray());
    }

    protected override bool IsNewtypeErased(NewtypeDecl newtypeDecl) {
      var erasedIfNewtype = true;
      if (!Attributes.ContainsBool(newtypeDecl.Attributes, "rust_erased", ref erasedIfNewtype)) {
        var hasNoMember = !newtypeDecl.Members.Any();
        erasedIfNewtype = hasNoMember;
      }

      return erasedIfNewtype;
    }

    private DAST.Type TypeNameASTFromTopLevel(TopLevelDecl topLevel, List<Type> typeArgs) {
      var path = PathFromTopLevel(topLevel);

      if (topLevel is NonNullTypeDecl non) {
        topLevel = non.Rhs.AsTopLevelTypeWithMembers;
      }

      var properMethods = new List<Sequence<Rune>>();
      var extendedTraits = new List<DAST.Type>();

      if (topLevel is TopLevelDeclWithMembers memberContainer) {
        foreach (var member in memberContainer.Members) {
          if (member.OverriddenMember == null) {
            properMethods.Add((Sequence<Rune>)Sequence<Rune>.UnicodeFromString(member.GetCompileName(Options)));
          }
        }
      }

      var erasedIfNewtype = true;
      if (topLevel is NewtypeDecl newtypeDecl) {
        erasedIfNewtype = IsNewtypeErased(newtypeDecl);
      }

      foreach (var parentType in topLevel.ParentTypes(typeArgs, true)) {
        extendedTraits.Add(GenType(parentType));
      }

      var seqProperMethods = Sequence<Sequence<Rune>>.FromArray(properMethods.ToArray());
      var seqExtendTraits = Sequence<DAST.Type>.FromArray(extendedTraits.ToArray());
      var seqTypeArgs = Sequence<DAST.Type>.FromArray(typeArgs.Select(m => GenType(m)).ToArray());

      DAST.ResolvedTypeBase resolvedTypeBase;

      if (topLevel is NewtypeDecl newType) {
        var range = NativeTypeToNewtypeRange(newType, false);
        var newtypeBase = newType.RhsWithArgument(typeArgs);
        resolvedTypeBase = (DAST.ResolvedTypeBase)DAST.ResolvedTypeBase.create_Newtype(
          GenType(newtypeBase), range, erasedIfNewtype);
      } else if (topLevel is TypeSynonymDecl typeSynonym) { // Also SubsetTypeDecl
        resolvedTypeBase = (DAST.ResolvedTypeBase)DAST.ResolvedTypeBase.create_SynonymType(
          GenType(typeSynonym.RhsWithArgument(typeArgs)));
      } else if (topLevel is TraitDecl traitDecl) {
        var traitType = traitDecl.IsReferenceTypeDecl
          ? TraitType.create_ObjectTrait()
          : TraitType.create_GeneralTrait();
        resolvedTypeBase = (DAST.ResolvedTypeBase)DAST.ResolvedTypeBase.create_Trait(traitType);
      } else if (topLevel is DatatypeDecl dd) {
        var infos = Sequence<TypeParameterInfo>.FromArray(dd.TypeArgs.Select(GenTypeParameterInfo).ToArray());
        var equalitySupport = GenEqualitySupport(dd);
        resolvedTypeBase = (DAST.ResolvedTypeBase)DAST.ResolvedTypeBase.create_Datatype(
          equalitySupport, infos);
      } else if (topLevel is ClassDecl) {
        resolvedTypeBase = (DAST.ResolvedTypeBase)DAST.ResolvedTypeBase.create_Class();
      } else if (topLevel is AbstractTypeDecl atd) {
        var traitType = atd.ParentTraits.Any(s => s.IsRefType) ?
          TraitType.create_ObjectTrait() :
          TraitType.create_GeneralTrait();
        resolvedTypeBase = (DAST.ResolvedTypeBase)DAST.ResolvedTypeBase.create_Trait(traitType);
      } else {
        // SubsetTypeDecl are covered by TypeSynonymDecl
        throw new InvalidOperationException(topLevel.GetType().ToString());
      }
      var resolvedType = (DAST.ResolvedType)DAST.ResolvedType.create_ResolvedType(
        path, seqTypeArgs, resolvedTypeBase, ParseAttributes(topLevel.Attributes), seqProperMethods, seqExtendTraits);

      DAST.Type baseType = (DAST.Type)DAST.Type.create_UserDefined(resolvedType);

      return baseType;
    }

    private static _IEqualitySupport GenEqualitySupport(Declaration decl) {
      Contract.Requires(decl is IndDatatypeDecl or NewtypeDecl);
      IndDatatypeDecl.ES equalitySupport =
        decl is IndDatatypeDecl indDecl ? indDecl.EqualitySupport :
        decl is NewtypeDecl nt ? nt.EqualitySupport : IndDatatypeDecl.ES.Never;

      return equalitySupport switch {
        IndDatatypeDecl.ES.Never => EqualitySupport.create_Never(),
        IndDatatypeDecl.ES.ConsultTypeArguments => EqualitySupport.create_ConsultTypeArguments(),
        _ => throw new InvalidOperationException()
      };
    }

    private static Type EraseNewtypeLayers(TopLevelDecl topLevel) {
      var topLevelType = UserDefinedType.FromTopLevelDecl(topLevel.Origin, topLevel);
      return topLevelType.NormalizeToAncestorType();
    }

    // Contrary to other backends, we don't necessarily erase newtypes
    public override Type GetRuntimeType(Type tpe) {
      if (tpe.AsNewtype is { } newtypeDecl && !IsNewtypeErased(newtypeDecl)) {
        return tpe;
      }
      return base.GetRuntimeType(tpe);
    }

    public override ConcreteSyntaxTree Expr(Expression expr, bool inLetExprBody, ConcreteSyntaxTree wStmts) {
      if (currentBuilder is ExprContainer container) {
        EmitExpr(expr, inLetExprBody, new BuilderSyntaxTree<ExprContainer>(container, this), wStmts);
        return new BuilderSyntaxTree<ExprContainer>(new ExprBuffer(null), this);
      } else {
        throw new InvalidOperationException();
      }
    }

    public override void EmitExpr(Expression expr, bool inLetExprBody, ConcreteSyntaxTree wr, ConcreteSyntaxTree wStmts) {
      var actualWr = wr;
      if (currentBuilder is ExprBuffer buf && wr is not BuilderSyntaxTree<ExprContainer>) {
        // the writers are not currently wired properly for DatatypeValue
        actualWr = new BuilderSyntaxTree<ExprContainer>(buf, this);
      }
      if (
        actualWr is BuilderSyntaxTree<ExprContainer> { Builder: IfElseBuilder { Condition: null } or WhileBuilder { Condition: null } } builder &&
        expr.Type is not BoolType) {
        actualWr = EmitConversion(builder, expr.Type, new BoolType());
      }

      if (expr is DatatypeValue) {
        ExprBuffer buffer = new(currentBuilder);
        var origBuilder = currentBuilder;
        currentBuilder = buffer;
        base.EmitExpr(expr, inLetExprBody, actualWr, wStmts);

        if (currentBuilder == buffer) {
          // sometimes, we don't actually call EmitDatatypeValue
          currentBuilder = origBuilder;
        }
      } else if (expr is BinaryExpr bin) {
        var origBuilder = currentBuilder;
        base.EmitExpr(expr, inLetExprBody, actualWr, wStmts);
        currentBuilder = origBuilder;
      } else if (expr is IdentifierExpr) {
        // we don't need to create a copy of the identifier, that's language specific
        base.EmitExpr(expr, false, actualWr, wStmts);
      } else {
        base.EmitExpr(expr, inLetExprBody, actualWr, wStmts);
      }
    }

    protected override void EmitThis(ConcreteSyntaxTree wr, bool callToInheritedMember) {
      if (GetExprBuilder(wr, out var builder)) {
        builder.Builder.AddExpr((DAST.Expression)DAST.Expression.create_This());
      } else {
        throw new InvalidOperationException();
      }
    }

    protected override void EmitDatatypeValue(DatatypeValue dtv, string typeDescriptorArguments, string arguments, ConcreteSyntaxTree wr) {
      if (GetExprBuilder(wr, out var builder) && currentBuilder is ExprBuffer buf) {
        List<DAST.Expression> contents = buf.PopAll();
        currentBuilder = buf.parent; // pop early to make sure the receiving builder is in the expected state
        List<_System._ITuple2<ISequence<Rune>, DAST.Expression>> namedContents = new();

        int argI = 0;
        for (int i = 0; i < dtv.Ctor.Formals.Count; i++) {
          var destructor = dtv.Ctor.Destructors[i];
          if (destructor.IsGhost) {
            continue;
          }

          var actual = contents[argI];
          var formal = dtv.Ctor.Formals[i];
          var destructorName = GetDestructorFormalName(formal);
          namedContents.Add(_System.Tuple2<ISequence<Rune>, DAST.Expression>.create(
            Sequence<Rune>.UnicodeFromString(destructorName),
            actual
          ));

          argI++;
        }

        if (argI != contents.Count) {
          var error = "Datatype constructor "
                + dtv.Ctor.Name + " expects " + dtv.Ctor.Formals.Count + " arguments, but "
                + contents.Count + " were provided";
          if (emitUncompilableCode) {
            contents.Insert(0,
              ExprContainer.UnsupportedToExpr(
                error));
            builder.Builder.AddExpr((DAST.Expression)DAST.Expression.create_Tuple(
              Sequence<DAST.Expression>.FromArray(contents.ToArray())
              ));
            return;
          }
          throw new InvalidOperationException(error);
        }

        if (dtv.Ctor.EnclosingDatatype is TupleTypeDecl tupleDecl) {
          builder.Builder.AddExpr((DAST.Expression)DAST.Expression.create_Tuple(
            Sequence<DAST.Expression>.FromArray(namedContents.Select(x => x.dtor__1).ToArray())
          ));
        } else {
          var dtPath = PathFromTopLevel(dtv.Ctor.EnclosingDatatype);
          var dtTypeArgs = Sequence<DAST.Type>.FromArray(dtv.InferredTypeArgs.Select(m => GenType(m)).ToArray());
          var dType = GenType(dtv.Type);
          if (!dType.is_UserDefined) {
            throw new InvalidOperationException("Did not expected a non-user defined type for database values");
          }

          builder.Builder.AddExpr((DAST.Expression)DAST.Expression.create_DatatypeValue(
            dType.dtor_resolved,
            dtTypeArgs,
            Sequence<Rune>.UnicodeFromString(dtv.Ctor.GetCompileName(Options)),
            dtv.Ctor.EnclosingDatatype is CoDatatypeDecl,
            Sequence<_System._ITuple2<ISequence<Rune>, DAST.Expression>>.FromArray(namedContents.ToArray())
          ));
        }
      } else {
        throw new InvalidOperationException("Cannot emit datatype value outside of expression context: " + wr.GetType() + ", " + currentBuilder);
      }
    }

    private static string GetDestructorFormalName(Formal formal) {
      var defaultName = formal.CompileName;
      object externVal = null;
      bool hasExternVal = Attributes.ContainsMatchingValue(formal.Attributes, "extern",
        ref externVal, new List<Attributes.MatchingValueOption> {
          Attributes.MatchingValueOption.String
        }, s => throw new UnsupportedInvalidOperationException("Non-string externs for destructors"));
      var destructorName = externVal as string ?? defaultName;
      return destructorName;
    }

    protected override void GetSpecialFieldInfo(SpecialField.ID id, object idParam, Type receiverType,
        out string compiledName, out string preString, out string postString) {
      compiledName = "";
      preString = "";
      postString = "";
      switch (id) {
        case SpecialField.ID.UseIdParam:
          compiledName = (string)idParam;
          break;
        case SpecialField.ID.ArrayLength:
        case SpecialField.ID.ArrayLengthInt:
          break;
        case SpecialField.ID.Keys:
          break;
        case SpecialField.ID.Values:
          break;
        case SpecialField.ID.Items:
          break;
        default:
          AddUnsupported(receiverType.Origin, "<i>Special field: " + id + "</i>");
          break;
      }
    }

    _ISelectContext GetSelectContext(TopLevelDecl decl) {
      return decl is DatatypeDecl or NewtypeDecl ? SelectContext.create_SelectContextDatatype() :
        decl is TraitDecl { IsReferenceTypeDecl: false } ?
      SelectContext.create_SelectContextGeneralTrait() :
      SelectContext.create_SelectContextClassOrObjectTrait();
    }

    protected override ILvalue EmitMemberSelect(Action<ConcreteSyntaxTree> obj, Type objType, MemberDecl member,
      List<TypeArgumentInstantiation> typeArgs, Dictionary<TypeParameter, Type> typeMap, Type expectedType,
      string additionalCustomParameter = null, bool internalAccess = false) {
      var objReceiver = new ExprBuffer(null);

      var memberStatus = DatatypeWrapperEraser.GetMemberStatus(Options, member);

      if (memberStatus == DatatypeWrapperEraser.MemberCompileStatus.Identity) {
        obj(new BuilderSyntaxTree<ExprContainer>(objReceiver, this));
        var objExpr = objReceiver.Finish();
        return new ExprLvalue(objExpr, null, this);
      } else if (memberStatus == DatatypeWrapperEraser.MemberCompileStatus.AlwaysTrue) {
        return new ExprLvalue((DAST.Expression)DAST.Expression.create_Literal(DAST.Literal.create_BoolLiteral(true)), null, this);
      } else if (member is DatatypeDestructor dtor) {
        obj(new BuilderSyntaxTree<ExprContainer>(objReceiver, this));
        var objExpr = objReceiver.Finish();
        if (dtor.EnclosingClass is TupleTypeDecl) {
          return new ExprLvalue((DAST.Expression)DAST.Expression.create_TupleSelect(
            objExpr,
            int.Parse(dtor.CorrespondingFormals[0].NameForCompilation), GenType(expectedType)
          ), null, this);
        } else {
          var attributes = member.Attributes ??
                           (dtor.CorrespondingFormals.Count == 1 ? dtor.CorrespondingFormals[0].Attributes : null);
          var compileName = GetExtractOverrideName(attributes, member.GetCompileName(Options));
          return new ExprLvalue((DAST.Expression)DAST.Expression.create_Select(
            objExpr,
            Sequence<Rune>.UnicodeFromString(compileName),
            FieldMutabilityOf(member),
            GetSelectContext(member.EnclosingClass), GenType(expectedType)
          ), (DAST.AssignLhs)DAST.AssignLhs.create_Select(
            objExpr,
            Sequence<Rune>.UnicodeFromString(member.GetCompileName(Options)),
            member is ConstantField
          ), this);
        }
      } else if (member is SpecialField { SpecialId: SpecialField.ID.ArrayLength } arraySpecial) {
        obj(EmitCoercionIfNecessary(
            objType,
            objType.IsNonNullRefType || !objType.IsRefType ? null : UserDefinedType.CreateNonNullType((UserDefinedType)objType.NormalizeExpand()),
          null, new BuilderSyntaxTree<ExprContainer>(objReceiver, this)
        ));
        var objExpr = objReceiver.Finish();

        return new ExprLvalue((DAST.Expression)DAST.Expression.create_ArrayLen(
          objExpr,
          GenType(objType),
          arraySpecial.IdParam != null ? ((int)arraySpecial.IdParam) : 0,
          false
        ), null, this);
      } else if (member is SpecialField { SpecialId: SpecialField.ID.Keys }) {
        obj(new BuilderSyntaxTree<ExprContainer>(objReceiver, this));
        var objExpr = objReceiver.Finish();
        return new ExprLvalue((DAST.Expression)DAST.Expression.create_MapKeys(
          objExpr), null, this);
      } else if (member is SpecialField { SpecialId: SpecialField.ID.Values }) {
        obj(new BuilderSyntaxTree<ExprContainer>(objReceiver, this));
        var objExpr = objReceiver.Finish();
        return new ExprLvalue((DAST.Expression)DAST.Expression.create_MapValues(
          objExpr), null, this);
      } else if (member is SpecialField { SpecialId: SpecialField.ID.Items }) {
        obj(new BuilderSyntaxTree<ExprContainer>(objReceiver, this));
        var objExpr = objReceiver.Finish();
        return new ExprLvalue((DAST.Expression)DAST.Expression.create_MapItems(
          objExpr), null, this);
      } else if (member is SpecialField sf && sf.SpecialId != SpecialField.ID.UseIdParam) {
        obj(new BuilderSyntaxTree<ExprContainer>(objReceiver, this));
        var objExpr = objReceiver.Finish();

        GetSpecialFieldInfo(sf.SpecialId, sf.IdParam, objType, out var compiledName, out _, out _);
        return new ExprLvalue((DAST.Expression)DAST.Expression.create_Select(
          objExpr,
          Sequence<Rune>.UnicodeFromString(compiledName),
          FieldMutabilityOf(member),
          GetSelectContext(member.EnclosingClass), GenType(expectedType)
        ), (DAST.AssignLhs)DAST.AssignLhs.create_Select(
          objExpr,
          Sequence<Rune>.UnicodeFromString(compiledName),
          member is ConstantField
        ), this);
      } else if (member is SpecialField sf2 && sf2.SpecialId == SpecialField.ID.UseIdParam && sf2.IdParam is string fieldName && fieldName.StartsWith("is_")) {
        obj(new BuilderSyntaxTree<ExprContainer>(objReceiver, this));
        var objExpr = objReceiver.Finish();

        return new ExprLvalue((DAST.Expression)DAST.Expression.create_TypeTest(
          objExpr,
          PathFromTopLevel(objType.AsTopLevelTypeWithMembers),
          Sequence<Rune>.UnicodeFromString(fieldName.Substring(3))
        ), null, this);
      } else {
        obj(new BuilderSyntaxTree<ExprContainer>(objReceiver, this));
        var objExpr = objReceiver.Finish();

        if (expectedType.IsArrowType) {
          return new ExprLvalue((DAST.Expression)DAST.Expression.create_SelectFn(
            objExpr,
            Sequence<Rune>.UnicodeFromString(member.GetCompileName(Options)),
            member.EnclosingClass is DatatypeDecl,
            member.IsStatic,
            member.IsInstanceIndependentConstant,
            Sequence<DAST.Type>.FromElements(expectedType.AsArrowType.Args.Select(GenType).ToArray())
          ), null, this);
        } else if (internalAccess && (member is ConstantField || member.EnclosingClass is TraitDecl)) {
          return new ExprLvalue((DAST.Expression)DAST.Expression.create_Select(
            objExpr,
            Sequence<Rune>.UnicodeFromString(InternalFieldPrefix + member.GetCompileName(Options)),
            FieldMutabilityOf(member, isInternal: true),
            GetSelectContext(member.EnclosingClass), GenType(expectedType)
          ), (DAST.AssignLhs)DAST.AssignLhs.create_Select(
            objExpr,
            Sequence<Rune>.UnicodeFromString(InternalFieldPrefix + member.GetCompileName(Options)),
            member is ConstantField
          ), this);
        } else {
          return new ExprLvalue((DAST.Expression)DAST.Expression.create_Select(
            objExpr,
            Sequence<Rune>.UnicodeFromString(member.GetCompileName(Options)),
            FieldMutabilityOf(member),
            GetSelectContext(member.EnclosingClass), GenType(expectedType)
          ), (DAST.AssignLhs)DAST.AssignLhs.create_Select(
            objExpr,
            Sequence<Rune>.UnicodeFromString(member.GetCompileName(Options)),
            member is ConstantField
          ), this);
        }
      }
    }

    private static _IFieldMutability FieldMutabilityOf(MemberDecl member, bool isInternal = false) {
      return member is ConstantField or DatatypeDestructor
          ? isInternal || member is DatatypeDestructor
            ? new FieldMutability_InternalClassConstantFieldOrDatatypeDestructor()
            : new FieldMutability_ConstantField()
          : new FieldMutability_ClassMutableField();
    }

    protected override ConcreteSyntaxTree EmitArraySelect(List<Action<ConcreteSyntaxTree>> indices, Type elmtType, ConcreteSyntaxTree wr) {
      if (GetExprBuilder(wr, out var builder)) {
        var indicesAST = indices.Select(i => {
          var buf = new ExprBuffer(null);
          var localWriter = new BuilderSyntaxTree<ExprContainer>(buf, this);
          i(localWriter);
          return buf.Finish();
        }).ToList();

        return new BuilderSyntaxTree<ExprContainer>(builder.Builder.Index(indicesAST, DAST.CollKind.create_Array()), this);
      } else {
        throw new InvalidOperationException();
      }
    }

    protected override ConcreteSyntaxTree EmitArraySelect(List<Expression> indices, Type elmtType, bool inLetExprBody,
        ConcreteSyntaxTree wr, ConcreteSyntaxTree wStmts) {
      if (GetExprConverter(wr, wStmts, out var builder, out var convert)) {
        var indicesAST = indices.Select(convert).ToList();

        return new BuilderSyntaxTree<ExprContainer>(builder.Builder.Index(
          indicesAST, DAST.CollKind.create_Array()), this);
      } else {
        throw new InvalidOperationException();
      }
    }

    protected override (ConcreteSyntaxTree wArray, ConcreteSyntaxTree wRhs) EmitArrayUpdate(List<Action<ConcreteSyntaxTree>> indices, Type elmtType, ConcreteSyntaxTree wr) {
      if (GetStatementBuilder(wr, out var builder)) {
        var indicesAST = indices.Select(i => {
          var buf = new ExprBuffer(null);
          var localWriter = new BuilderSyntaxTree<ExprContainer>(buf, this);
          i(localWriter);
          return buf.Finish();
        }).ToList();

        var assign = builder.Builder.Assign();

        return (new BuilderSyntaxTree<ExprContainer>(((LhsContainer)assign).Array(indicesAST), this), new BuilderSyntaxTree<ExprContainer>(assign, this));
      } else {
        throw new InvalidOperationException();
      }
    }

    protected override void EmitExprAsNativeInt(Expression expr, bool inLetExprBody, ConcreteSyntaxTree wr,
      ConcreteSyntaxTree wStmts) {
      EmitExpr(expr, inLetExprBody, wr, wStmts);
    }

    protected override void EmitIndexCollectionSelect(Expression source, Expression index, bool inLetExprBody,
      ConcreteSyntaxTree wr, ConcreteSyntaxTree wStmts) {
      var sourceBuf = new ExprBuffer(null);
      EmitExpr(source, inLetExprBody, new BuilderSyntaxTree<ExprContainer>(sourceBuf, this), wStmts);

      DAST._ICollKind collKind;
      Type indexType;
      if (source.Type.IsArrayType) {
        collKind = DAST.CollKind.create_Array();
        indexType = Type.Int;
      } else if (source.Type.NormalizeToAncestorType() is { IsMapType: true } normalized) {
        collKind = DAST.CollKind.create_Map();
        indexType = normalized.AsMapType.Domain;
      } else {
        collKind = DAST.CollKind.create_Seq();
        indexType = Type.Int;
      }

      var indexBuf = new ExprBuffer(null);
      var indexWr = EmitCoercionIfNecessary(index.Type.NormalizeExpand(), indexType, source.Origin, new BuilderSyntaxTree<ExprContainer>(indexBuf, this));
      EmitExpr(index, inLetExprBody, indexWr, wStmts);

      if (GetExprBuilder(wr, out var builder)) {
        builder.Builder.AddExpr((DAST.Expression)DAST.Expression.create_Index(
          sourceBuf.Finish(),
          collKind,
          Sequence<DAST.Expression>.FromElements(indexBuf.Finish())
        ));
      } else {
        throw new InvalidOperationException();
      }
    }

    protected static bool GetStatementBuilder(ConcreteSyntaxTree wStmts,
      out BuilderSyntaxTree<StatementContainer> statementBuilder) {
      if (wStmts is BuilderSyntaxTree<StatementContainer> s) {
        statementBuilder = s;
        return true;
      }
      statementBuilder = null;
      return false;
    }

    protected static bool GetExprBuilder(ConcreteSyntaxTree wr,
      out BuilderSyntaxTree<ExprContainer> builder) {
      if (wr is BuilderSyntaxTree<ExprContainer> exprBuilder) {
        builder = exprBuilder;
        return true;
      }
      builder = null;
      return false;
    }

    protected bool GetExprConverter(ConcreteSyntaxTree wr, ConcreteSyntaxTree wStmts,
      out BuilderSyntaxTree<ExprContainer> builder,
      out Func<Expression, DAST.Expression> converter) {
      if (wr is BuilderSyntaxTree<ExprContainer> b) {
        builder = b;
        if (wStmts is BuilderSyntaxTree<StatementContainer> s) {
          converter = (Expression expr) => ConvertExpression(expr, s);
        } else {
          var statementBuf = new NoStatementBuffer();
          var sNoStmt = new BuilderSyntaxTree<StatementContainer>(statementBuf, this);
          converter = (Expression expr) => ConvertExpression(expr, sNoStmt);
        }

        return true;
      }
      converter = null;
      builder = null;
      return false;
    }

    protected override void EmitIndexCollectionUpdate(Expression source, Expression index, Expression value,
      CollectionType resultCollectionType, bool inLetExprBody, ConcreteSyntaxTree wr, ConcreteSyntaxTree wStmts) {
      if (GetExprConverter(wr, wStmts, out var builder, out var convert)) {
        if (resultCollectionType.AsSeqType is { }) {
          builder.Builder.AddExpr((DAST.Expression)DAST.Expression.create_SeqUpdate(
            convert(source), convert(index), convert(value), GenType(resultCollectionType), GenType(source.Type)
          ));
        } else if (resultCollectionType.AsMapType is { }) {
          builder.Builder.AddExpr((DAST.Expression)DAST.Expression.create_MapUpdate(
            convert(source), convert(index), convert(value), GenType(resultCollectionType), GenType(source.Type)
          ));
        } else {
          AddUnsupported(source.Origin, "<i>EmitIndexCollectionUpdate for " + resultCollectionType.ToString() + "</i>");
        }
      } else {
        throw new InvalidOperationException();
      }
    }

    protected override void EmitSeqSelectRange(Expression source, Expression lo, Expression hi, bool fromArray,
      bool inLetExprBody, ConcreteSyntaxTree wr, ConcreteSyntaxTree wStmts) {
      var sourceBuf = new ExprBuffer(null);
      EmitExpr(
        source,
        inLetExprBody,
        EmitCoercionIfNecessary(
          source.Type,
          source.Type.IsNonNullRefType || !source.Type.IsRefType ? null : UserDefinedType.CreateNonNullType((UserDefinedType)source.Type.NormalizeExpand()),
          null, new BuilderSyntaxTree<ExprContainer>(sourceBuf, this)
        ),
        wStmts
      );
      var sourceExpr = sourceBuf.Finish();

      DAST.Expression loExpr = null;
      if (lo != null) {
        var loBuf = new ExprBuffer(null);
        var loWr = EmitCoercionIfNecessary(lo.Type.NormalizeExpand(), Type.Int, source.Origin, new BuilderSyntaxTree<ExprContainer>(loBuf, this));
        EmitExpr(lo, inLetExprBody, loWr, wStmts);
        loExpr = loBuf.Finish();
      }

      DAST.Expression hiExpr = null;
      if (hi != null) {
        var hiBuf = new ExprBuffer(null);
        var loWr = EmitCoercionIfNecessary(hi.Type.NormalizeExpand(), Type.Int, source.Origin, new BuilderSyntaxTree<ExprContainer>(hiBuf, this));
        EmitExpr(hi, inLetExprBody, loWr, wStmts);
        hiExpr = hiBuf.Finish();
      }

      if (GetExprBuilder(wr, out var builder)) {
        builder.Builder.AddExpr((DAST.Expression)DAST.Expression.create_IndexRange(
          sourceExpr,
          fromArray,
          loExpr != null ? Option<DAST._IExpression>.create_Some(loExpr) : Option<DAST._IExpression>.create_None(),
          hiExpr != null ? Option<DAST._IExpression>.create_Some(hiExpr) : Option<DAST._IExpression>.create_None()
        ));
      } else {
        throw new InvalidOperationException();
      }
    }

    protected override void EmitSeqConstructionExpr(SeqConstructionExpr expr, bool inLetExprBody, ConcreteSyntaxTree wr, ConcreteSyntaxTree wStmts) {
      if (GetExprConverter(wr, wStmts, out var builder, out var convert)) {
        var size = expr.N;
        if (size.Type.AsNewtype is { }) {
          size = new ConversionExpr(expr.N.Origin, size, new IntType());
        }
        builder.Builder.AddExpr((DAST.Expression)DAST.Expression.create_SeqConstruct(
          convert(size),
          convert(expr.Initializer)
        ));
      } else {
        throw new InvalidOperationException();
      }
    }

    protected override void EmitMultiSetFormingExpr(MultiSetFormingExpr expr, bool inLetExprBody, ConcreteSyntaxTree wr,
      ConcreteSyntaxTree wStmts) {
      if (GetExprConverter(wr, wStmts, out var builder, out var convert)) {
        builder.Builder.AddExpr((DAST.Expression)DAST.Expression.create_ToMultiset(
          convert(expr.E)));
      } else {
        AddUnsupportedFeature(expr.Origin, Feature.Multisets);
      }
    }

    protected override void EmitApplyExpr(Type functionType, IOrigin tok, Expression function,
        List<Expression> arguments, bool inLetExprBody, ConcreteSyntaxTree wr, ConcreteSyntaxTree wStmts) {
      if (GetExprConverter(wr, wStmts, out var builder, out var convert)) {
        builder.Builder.AddExpr((DAST.Expression)DAST.Expression.create_Apply(
          convert(function),
          Sequence<DAST.Expression>.FromArray(
            arguments.Select(arg => convert(arg)).ToArray())));
      } else {
        throw new InvalidOperationException();
      }
    }

    protected override ConcreteSyntaxTree EmitBetaRedex(List<string> boundVars, List<Expression> arguments,
      List<Type> boundTypes, Type resultType, IOrigin resultTok, bool inLetExprBody, ConcreteSyntaxTree wr,
      ref ConcreteSyntaxTree wStmts) {
      if (GetExprConverter(wr, wStmts, out var builder, out var convert)) {
        var argsAST = arguments.Select((t, i) =>
          (_System.Tuple2<DAST.Formal, DAST.Expression>)
          _System.Tuple2<DAST.Formal, DAST.Expression>.create(
            (DAST.Formal)DAST.Formal.create_Formal(Sequence<Rune>.UnicodeFromString(boundVars[i]),
              GenType(boundTypes[i]), ParseAttributes(null)), convert(t))).ToList();

        var retType = GenType(resultType);

        return new BuilderSyntaxTree<ExprContainer>(builder.Builder.BetaRedex(
          argsAST, retType
        ), this);
      } else {
        throw new InvalidOperationException();
      }
    }

    protected override void EmitDestructor(Action<ConcreteSyntaxTree> source, Formal dtor, int formalNonGhostIndex,
      DatatypeCtor ctor,
      Func<List<Type>> getTypeArgs, Type bvType, ConcreteSyntaxTree wr) {
      if (GetExprBuilder(wr, out var builder)) {
        if (DatatypeWrapperEraser.IsErasableDatatypeWrapper(Options, ctor.EnclosingDatatype, out var coreDtor)) {
          Contract.Assert(coreDtor.CorrespondingFormals.Count == 1);
          Contract.Assert(dtor == coreDtor.CorrespondingFormals[0]); // any other destructor is a ghost
          source(wr);
        } else {
          var buf = new ExprBuffer(null);
          source(new BuilderSyntaxTree<ExprContainer>(buf, this));
          var sourceAST = buf.Finish();
          if (ctor.EnclosingDatatype is TupleTypeDecl) {
            builder.Builder.AddExpr((DAST.Expression)DAST.Expression.create_TupleSelect(
              sourceAST,
              int.Parse(dtor.NameForCompilation), GenType(dtor.Type)
            ));
          } else {
            var compileName = GetExtractOverrideName(dtor.Attributes, dtor.GetOrCreateCompileName(currentIdGenerator));
            builder.Builder.AddExpr((DAST.Expression)DAST.Expression.create_Select(
              sourceAST,
              Sequence<Rune>.UnicodeFromString(compileName),
              new FieldMutability_InternalClassConstantFieldOrDatatypeDestructor(),
              GetSelectContext(ctor.EnclosingDatatype), GenType(dtor.Type)
            ));
          }
        }
      }
    }

    private static string GetExtractOverrideName(Attributes attributes, string defaultValue) {
      return ((Attributes.Find(attributes, "extern_extract") is { } extern_extract
               && extern_extract.Args.Count() == 1 && extern_extract.Args[0] is LiteralExpr { Value: string overrideName }
        ? overrideName : defaultValue));
    }

    protected override ConcreteSyntaxTree CreateLambda(List<Type> inTypes, IOrigin tok, List<string> inNames,
        Type resultType, ConcreteSyntaxTree wr, ConcreteSyntaxTree wStmts, bool untyped = false) {
      if (GetExprBuilder(wr, out var builder)) {
        var formals = new List<DAST.Formal>();
        for (int i = 0; i < inTypes.Count; ++i) {
          formals.Add((DAST.Formal)DAST.Formal.create_Formal(
            Sequence<Rune>.UnicodeFromString(inNames[i]),
            GenType(inTypes[i]), ParseAttributes(null)
          ));
        }

        var retType = GenType(resultType);

        return new BuilderSyntaxTree<StatementContainer>(builder.Builder.Lambda(formals, retType), this);
      } else {
        throw new InvalidOperationException();
      }
    }

    protected override void EmitLambdaApply(ConcreteSyntaxTree wr, out ConcreteSyntaxTree wLambda, out ConcreteSyntaxTree wArg) {
      if (GetExprBuilder(wr, out var exprBuilder)) {
        var lambda = exprBuilder.Builder.Apply();
        wLambda = new BuilderSyntaxTree<ExprContainer>(lambda, this);
        wArg = new BuilderSyntaxTree<ExprContainer>(lambda, this);
      } else {
        throw new InvalidOperationException();
      }
    }

    protected override ConcreteSyntaxTree EmitCallToIsMethod(RedirectingTypeDecl declWithConstraints, Type type, ConcreteSyntaxTree wr) {
      if (!GetExprBuilder(wr, out var builder)) {
        throw new InvalidOperationException();
      }

      if (declWithConstraints is SubsetTypeDecl subsetTypeDecl) {
        // Since this type becomes a type synonym at run-time, we simply inline the condition
        // We put it as a IIFE
        var constraint = subsetTypeDecl.Constraint;

        var statementBuf = new NoStatementBuffer();
        ConcreteSyntaxTree sNoStmt = new BuilderSyntaxTree<StatementContainer>(statementBuf, this);
        CreateIIFE(GetCompileNameNotProtected(subsetTypeDecl.Var), subsetTypeDecl.Var.Type, subsetTypeDecl.Var.Origin,
        Type.Bool, constraint.Origin, wr, ref sNoStmt, out ConcreteSyntaxTree wrRhs, out ConcreteSyntaxTree wrBody);
        if (!GetExprBuilder(wrBody, out var wrBodyBuilder)) {
          throw new InvalidOperationException();
        }
        wrBodyBuilder.Builder.AddExpr(ConvertExpression(constraint, sNoStmt));
        return wrRhs;
      }

      var parameters = Sequence<_IFormal>.FromArray(new[] {
        new DAST.Formal(Sequence<Rune>.UnicodeFromString("_dummy_"), GenType(type), Sequence<DAST.Attribute>.Empty)
      });
      var signature = CreateSignature(parameters);
      var c = builder.Builder.Call(signature);
      c.SetName((DAST.CallName)DAST.CallName.create_CallName(Sequence<Rune>.UnicodeFromString("is"),
        Option<_IType>.create_None(), Option<_IFormal>.create_None(), false, signature));
      var wrc = new BuilderSyntaxTree<ExprContainer>(c, this);
      EmitTypeName_Companion(type, wrc,
        wr, declWithConstraints.Tok, null);
      return wrc;
    }

    protected override ConcreteSyntaxTree EmitAnd(Action<ConcreteSyntaxTree> lhs, ConcreteSyntaxTree wr) {
      if (GetExprBuilder(wr, out var builder)) {
        var boolType = (DAST.Type)DAST.Type.create_Primitive(Primitive.create_Bool());
        var binOp = builder.Builder.BinOp((DAST.BinOp)DAST.BinOp.create_And(), boolType, boolType, boolType);
        lhs(new BuilderSyntaxTree<ExprContainer>(binOp, this));

        return new BuilderSyntaxTree<ExprContainer>(binOp, this);
      } else {
        throw new InvalidOperationException();
      }
    }

    protected override void EmitArrayIndexToInt(ConcreteSyntaxTree wr, out ConcreteSyntaxTree wIndex) {
      if (GetExprBuilder(wr, out var builder)) {
        var binOp = builder.Builder.Wrapper((DAST.Expression nativeArrayIndex) =>
          (DAST.Expression)DAST.Expression.create_ArrayIndexToInt(nativeArrayIndex));
        wIndex = new BuilderSyntaxTree<ExprContainer>(binOp, this);
      } else {
        throw new InvalidOperationException();
      }
    }

    protected override void EmitArrayFinalize(ConcreteSyntaxTree wr, out ConcreteSyntaxTree wrArray, Type type) {
      if (GetExprBuilder(wr, out var builder)) {
        var binOp = builder.Builder.Wrapper((DAST.Expression arrayPointer) =>
          (DAST.Expression)DAST.Expression.create_FinalizeNewArray(arrayPointer, GenType(type)));
        wrArray = new BuilderSyntaxTree<ExprContainer>(binOp, this);
      } else {
        throw new InvalidOperationException();
      }
    }

    protected override void EmitBoolBoundedPool(bool inLetExprBody, ConcreteSyntaxTree wr, ConcreteSyntaxTree wStmts) {
      if (GetExprBuilder(wr, out var exprBuilder)) {
        exprBuilder.Builder.AddExpr((DAST.Expression)DAST.Expression.create_BoolBoundedPool());
      } else {
        throw new InvalidOperationException();
      }
    }

    protected override void EmitCharBoundedPool(bool inLetExprBody, ConcreteSyntaxTree wr, ConcreteSyntaxTree wStmts) {
      AddUnsupported(Token.NoToken, "<i>EmitCharBoundedPool</i>");
    }

    protected override void EmitWiggleWaggleBoundedPool(bool inLetExprBody, ConcreteSyntaxTree wr, ConcreteSyntaxTree wStmts) {
      AddUnsupported(Token.NoToken, "<i>EmitWiggleWaggleBoundedPool</i>");
    }

    protected override void EmitSetBoundedPool(Expression of, string propertySuffix, bool inLetExprBody, ConcreteSyntaxTree wr, ConcreteSyntaxTree wStmts) {
      if (GetExprConverter(wr, wStmts, out var exprBuilder, out var convert)) {
        exprBuilder.Builder.AddExpr((DAST.Expression)DAST.Expression.create_SetBoundedPool(
          convert(of)
        ));
      } else {
        throw new InvalidOperationException();
      }
    }

    protected override void EmitMultiSetBoundedPool(Expression of, bool includeDuplicates, string propertySuffix, bool inLetExprBody, ConcreteSyntaxTree wr, ConcreteSyntaxTree wStmts) {
      if (GetExprConverter(wr, wStmts, out var exprBuilder, out var convert)) {
        exprBuilder.Builder.AddExpr((DAST.Expression)DAST.Expression.create_MultisetBoundedPool(
          convert(of), includeDuplicates
        ));
      } else {
        throw new InvalidOperationException();
      }
    }

    protected override void EmitSubSetBoundedPool(Expression of, string propertySuffix, bool inLetExprBody, ConcreteSyntaxTree wr, ConcreteSyntaxTree wStmts) {
      AddUnsupported(of.Origin, "<i>EmitSubSetBoundedPool</i>");
    }

    protected override void EmitMapBoundedPool(Expression map, string propertySuffix, bool inLetExprBody, ConcreteSyntaxTree wr, ConcreteSyntaxTree wStmts) {
      if (GetExprConverter(wr, wStmts, out var exprBuilder, out var convert)) {
        exprBuilder.Builder.AddExpr((DAST.Expression)DAST.Expression.create_MapBoundedPool(
          convert(map)
        ));
      } else {
        throw new InvalidOperationException();
      }
    }

    protected override void EmitSeqBoundedPool(Expression of, bool includeDuplicates, string propertySuffix, bool inLetExprBody, ConcreteSyntaxTree wr, ConcreteSyntaxTree wStmts) {
      if (GetExprConverter(wr, wStmts, out var exprBuilder, out var convert)) {
        exprBuilder.Builder.AddExpr((DAST.Expression)DAST.Expression.create_SeqBoundedPool(
          convert(of),
          includeDuplicates
        ));
      } else {
        throw new InvalidOperationException();
      }
    }

    protected override void EmitDatatypeBoundedPool(IVariable bv, string propertySuffix, bool inLetExprBody, ConcreteSyntaxTree wr, ConcreteSyntaxTree wStmts) {
      if (GetExprConverter(wr, wStmts, out var exprBuilder, out var convert)) {
        if (bv.Type.IsDatatype && bv.Type.AsDatatype is { } datatypeDecl) {

          var parameters = Sequence<_IFormal>.FromArray(new _IFormal[] { });
          var signature = CreateSignature(parameters);
          var c = exprBuilder.Builder.Call(signature);
          c.SetName((DAST.CallName)DAST.CallName.create_CallName(Sequence<Rune>.UnicodeFromString("_AllSingletonConstructors"),
            Option<_IType>.create_None(), Option<_IFormal>.create_None(), false, signature));
          var wrc = new BuilderSyntaxTree<ExprContainer>(c, this);
          EmitTypeName_Companion(bv.Type, wrc, wr, bv.Origin, null);
        } else {
          throw new InvalidOperationException("Datatype Bounded pool on non-datatype value");
        }
      } else {
        throw new InvalidOperationException();
      }
    }

    protected override void CreateIIFE(string bvName, Type bvType, IOrigin bvTok, Type bodyType, IOrigin bodyTok,
      ConcreteSyntaxTree wr, ref ConcreteSyntaxTree wStmts, out ConcreteSyntaxTree wrRhs, out ConcreteSyntaxTree wrBody) {
      if (GetExprBuilder(wr, out var builder)) {
        var iife = builder.Builder.IIFE(bvName, GenType(bvType));
        wrRhs = new BuilderSyntaxTree<ExprContainer>(iife.RhsBuilder(), this);
        wrBody = new BuilderSyntaxTree<ExprContainer>(iife, this);
      } else {
        throw new InvalidOperationException("Invalid context for IIFE: " + wr.GetType());
      }
    }

    protected override ConcreteSyntaxTree CreateIIFE0(Type resultType, IOrigin resultTok, ConcreteSyntaxTree wr,
        ConcreteSyntaxTree wStmts) {
      EmitLambdaApply(wr, out var wLambda, out var wArg);
      return CreateLambda(new(), null, new(), resultType, wLambda, wStmts);
    }

    protected override ConcreteSyntaxTree CreateIIFE1(int source, Type resultType, IOrigin resultTok, string bvName,
        ConcreteSyntaxTree wr, ConcreteSyntaxTree wStmts) {
      EmitLambdaApply(wr, out var wLambda, out var wArg);
      var ret = CreateLambda(new() { Type.Int }, null, new() { bvName }, resultType, wLambda, wStmts);
      EmitLiteralExpr(wArg, new LiteralExpr(null, source) {
        Type = Type.Int
      });
      return ret;
    }

    protected override void EmitUnaryExpr(ResolvedUnaryOp op, Expression expr, bool inLetExprBody, ConcreteSyntaxTree wr, ConcreteSyntaxTree wStmts) {
      if (GetExprConverter(wr, wStmts, out var container, out var convert)) {
        var dastExpr = convert(expr);
        switch (op) {
          case ResolvedUnaryOp.BoolNot: {
              container.Builder.AddExpr((DAST.Expression)DAST.Expression.create_UnOp(
                UnaryOp.create_Not(),
                dastExpr,
                new UnaryOpFormat_NoFormat()
              ));
              break;
            }
          case ResolvedUnaryOp.BitwiseNot: {
              container.Builder.AddExpr((DAST.Expression)DAST.Expression.create_UnOp(
                UnaryOp.create_BitwiseNot(),
                dastExpr,
                new UnaryOpFormat_NoFormat()
              ));
              break;
            }
          case ResolvedUnaryOp.Cardinality: {
              container.Builder.AddExpr((DAST.Expression)DAST.Expression.create_UnOp(
                UnaryOp.create_Cardinality(),
                dastExpr,
                new UnaryOpFormat_NoFormat()
              ));
              break;
            }
        }
      } else {
        AddUnsupported(expr.Origin, "<i>UnaryExpr " + op + " without expr container</i>");
      }
    }

    // A few helpers to reduce the size of expressions
    private static DAST.Expression Not(_IExpression expr, bool mergeInner = true) {
      return (DAST.Expression)DAST.Expression.create_UnOp(
        new UnaryOp_Not(),
        (DAST.Expression)expr,
        mergeInner ? new UnaryOpFormat_CombineFormat() : new UnaryOpFormat_NoFormat());
    }

    private static DAST.Expression BinaryOp(_ITypedBinOp typedOp, _IExpression left, _IExpression right, _IBinaryOpFormat format = null) {
      format ??= new BinaryOpFormat_NoFormat();

      return (DAST.Expression)DAST.Expression.create_BinOp(typedOp, left, right, format
      );
    }

    protected override void CompileBinOp(BinaryExpr.ResolvedOpcode op,
      Type e0Type, Type e1Type, IOrigin tok, Type resultType,
      out string opString,
      out string preOpString,
      out string postOpString,
      out string callString,
      out string staticCallString,
      out bool reverseArguments,
      out bool truncateResult,
      out bool convertE1_to_int,
      out bool coerceE1,
      ConcreteSyntaxTree errorWr) {
      if (errorWr is BuilderSyntaxTree<ExprContainer> builder) {
        opString = null;
        preOpString = "";
        postOpString = "";
        callString = null;
        staticCallString = null;
        reverseArguments = false;
        truncateResult = false;
        convertE1_to_int = false;
        coerceE1 = false;
        var overflows = e0Type is BitvectorType;

        opString = op switch {
          BinaryExpr.ResolvedOpcode.Iff => "==",
          BinaryExpr.ResolvedOpcode.And => "&&",
          BinaryExpr.ResolvedOpcode.Or => "||",
          BinaryExpr.ResolvedOpcode.BitwiseAnd => "&",
          BinaryExpr.ResolvedOpcode.BitwiseOr => "|",
          BinaryExpr.ResolvedOpcode.BitwiseXor => "^",
          BinaryExpr.ResolvedOpcode.Lt => "<",
          BinaryExpr.ResolvedOpcode.LtChar => "<",
          BinaryExpr.ResolvedOpcode.Le => "<=",
          BinaryExpr.ResolvedOpcode.LeChar => "<=",
          BinaryExpr.ResolvedOpcode.Ge => ">=",
          BinaryExpr.ResolvedOpcode.GeChar => ">=",
          BinaryExpr.ResolvedOpcode.Gt => ">",
          BinaryExpr.ResolvedOpcode.GtChar => ">",
          BinaryExpr.ResolvedOpcode.LeftShift => "<<",
          BinaryExpr.ResolvedOpcode.RightShift => ">>",
          BinaryExpr.ResolvedOpcode.Add => "+",
          BinaryExpr.ResolvedOpcode.Sub => "-",
          BinaryExpr.ResolvedOpcode.Mul => "*",
          BinaryExpr.ResolvedOpcode.SetEq => "==",
          BinaryExpr.ResolvedOpcode.SetNeq => "!=",
          BinaryExpr.ResolvedOpcode.MultiSetEq => "==",
          BinaryExpr.ResolvedOpcode.MultiSetNeq => "!=",
          BinaryExpr.ResolvedOpcode.SeqEq => "==",
          BinaryExpr.ResolvedOpcode.SeqNeq => "!=",
          BinaryExpr.ResolvedOpcode.MapEq => "==",
          BinaryExpr.ResolvedOpcode.MapNeq => "!=",
          BinaryExpr.ResolvedOpcode.ProperSubset => "<",
          BinaryExpr.ResolvedOpcode.ProperMultiSubset => "<",
          BinaryExpr.ResolvedOpcode.Subset => "<=",
          BinaryExpr.ResolvedOpcode.MultiSubset => "<=",
          BinaryExpr.ResolvedOpcode.Disjoint => "!!",
          BinaryExpr.ResolvedOpcode.MultiSetDisjoint => "!!",
          BinaryExpr.ResolvedOpcode.InMultiSet => "in",
          BinaryExpr.ResolvedOpcode.InMap => "in",
          BinaryExpr.ResolvedOpcode.NotInMap => "notin",
          BinaryExpr.ResolvedOpcode.Union => "+",
          BinaryExpr.ResolvedOpcode.MultiSetUnion => "+",
          BinaryExpr.ResolvedOpcode.MapMerge => "+",
          BinaryExpr.ResolvedOpcode.Intersection => "*",
          BinaryExpr.ResolvedOpcode.MultiSetIntersection => "*",
          BinaryExpr.ResolvedOpcode.MultiSetDifference => "-",
          BinaryExpr.ResolvedOpcode.MapSubtraction => "-",
          BinaryExpr.ResolvedOpcode.ProperPrefix => "<=",
          BinaryExpr.ResolvedOpcode.Prefix => "<",
          BinaryExpr.ResolvedOpcode.NeqCommon => "!=",
          _ => null
        };

        var typeLeft = GenType(e0Type);
        var typeRight = GenType(e1Type);
        var typeResult = GenType(resultType);

        object B(_IBinOp binOp) {
          return builder.Builder.BinOp((DAST.BinOp)binOp, typeLeft, typeRight, typeResult);
        }

        var opStringClosure = opString;
        object C(System.Func<DAST.Expression, DAST.Expression, DAST.Expression> callback) {
          return builder.Builder.BinOp(opStringClosure, callback);
        }

        TypedBinOp TypeOp(_IBinOp binOp) {
          return (TypedBinOp)TypedBinOp.create_TypedBinOp(binOp, typeLeft, typeRight, typeResult);
        }

        TypedBinOp TypeOpRev(_IBinOp binOp) {
          return (TypedBinOp)TypedBinOp.create_TypedBinOp(binOp, typeRight, typeLeft, typeResult);
        }

        var newBuilder = op switch {
          BinaryExpr.ResolvedOpcode.EqCommon => B((BinOp)BinOp.create_Eq(
            e0Type.IsRefType
          )),
          BinaryExpr.ResolvedOpcode.SetEq => B((BinOp)BinOp.create_Eq(false)),
          BinaryExpr.ResolvedOpcode.MapEq => B((BinOp)BinOp.create_Eq(false)),
          BinaryExpr.ResolvedOpcode.SeqEq => B((BinOp)BinOp.create_Eq(false)),
          BinaryExpr.ResolvedOpcode.MultiSetEq => B((BinOp)BinOp.create_Eq(false)),
          BinaryExpr.ResolvedOpcode.NeqCommon => C((left, right) =>
            Not(BinaryOp(
              TypeOp(BinOp.create_Eq(
                e0Type.IsRefType
              )), left, right))),
          BinaryExpr.ResolvedOpcode.SetNeq => C((left, right) =>
            Not(BinaryOp(TypeOp(BinOp.create_Eq(false)), left, right))),
          BinaryExpr.ResolvedOpcode.SeqNeq => C((left, right) =>
            Not(BinaryOp(TypeOp(BinOp.create_Eq(false)), left, right))),
          BinaryExpr.ResolvedOpcode.MapNeq => C((left, right) =>
            Not(BinaryOp(TypeOp(BinOp.create_Eq(false)), left, right))),
          BinaryExpr.ResolvedOpcode.MultiSetNeq => C((left, right) =>
            Not(BinaryOp(TypeOp(BinOp.create_Eq(false)), left, right))),

          BinaryExpr.ResolvedOpcode.Div =>
            B(NeedsEuclideanDivision(resultType) ? BinOp.create_EuclidianDiv() : BinOp.create_Div(overflows)),
          BinaryExpr.ResolvedOpcode.Mod =>
            B(NeedsEuclideanDivision(resultType) ? BinOp.create_EuclidianMod() : BinOp.create_Mod()),
          BinaryExpr.ResolvedOpcode.Imp =>
            C((left, right) =>
              BinaryOp(
                TypeOp(DAST.BinOp.create_Or()),
                Not(left, false), right, new BinaryOpFormat_ImpliesFormat()
              )),
          BinaryExpr.ResolvedOpcode.Iff =>
            C((left, right) =>
              BinaryOp(
                TypeOp(BinOp.create_Eq(false)),
                left, right, new BinaryOpFormat_EquivalenceFormat()
              )),
          BinaryExpr.ResolvedOpcode.InSet => B(DAST.BinOp.create_In()), // TODO: Differentiate?
          BinaryExpr.ResolvedOpcode.InSeq => B(DAST.BinOp.create_In()),
          BinaryExpr.ResolvedOpcode.InMap => B(DAST.BinOp.create_In()),
          BinaryExpr.ResolvedOpcode.InMultiSet => B(DAST.BinOp.create_In()),


          BinaryExpr.ResolvedOpcode.Union =>
            B(DAST.BinOp.create_SetMerge()),
          BinaryExpr.ResolvedOpcode.SetDifference =>
            B(DAST.BinOp.create_SetSubtraction()),
          BinaryExpr.ResolvedOpcode.Intersection =>
            B(DAST.BinOp.create_SetIntersection()),
          BinaryExpr.ResolvedOpcode.Disjoint =>
            B(DAST.BinOp.create_SetDisjoint()),
          BinaryExpr.ResolvedOpcode.ProperSubset =>
            B(DAST.BinOp.create_ProperSubset()),
          BinaryExpr.ResolvedOpcode.Subset =>
            B(DAST.BinOp.create_Subset()),
          BinaryExpr.ResolvedOpcode.Superset =>
            C((left, right) =>
              BinaryOp(TypeOpRev(new BinOp_Subset()), right, left,
                new BinaryOpFormat_ReverseFormat())),
          BinaryExpr.ResolvedOpcode.ProperSuperset =>
            C((left, right) =>
              BinaryOp(TypeOpRev(new BinOp_ProperSubset()), right, left,
                new BinaryOpFormat_ReverseFormat())),

          BinaryExpr.ResolvedOpcode.MultiSetUnion =>
            B(DAST.BinOp.create_MultisetMerge()),
          BinaryExpr.ResolvedOpcode.MultiSetDifference =>
            B(DAST.BinOp.create_MultisetSubtraction()),
          BinaryExpr.ResolvedOpcode.MultiSetIntersection =>
            B(DAST.BinOp.create_MultisetIntersection()),
          BinaryExpr.ResolvedOpcode.MultiSetDisjoint =>
            B(DAST.BinOp.create_MultisetDisjoint()),
          BinaryExpr.ResolvedOpcode.ProperMultiSubset =>
            B(DAST.BinOp.create_ProperSubmultiset()),
          BinaryExpr.ResolvedOpcode.MultiSubset =>
            B(DAST.BinOp.create_Submultiset()),
          BinaryExpr.ResolvedOpcode.MultiSuperset =>
            C((left, right) =>
              BinaryOp(TypeOpRev(new BinOp_Submultiset()), right, left,
                new BinaryOpFormat_ReverseFormat())),
          BinaryExpr.ResolvedOpcode.ProperMultiSuperset =>
            C((left, right) =>
              BinaryOp(TypeOpRev(new BinOp_ProperSubmultiset()), right, left,
                new BinaryOpFormat_ReverseFormat())),

          BinaryExpr.ResolvedOpcode.MapMerge =>
            B(DAST.BinOp.create_MapMerge()),
          BinaryExpr.ResolvedOpcode.MapSubtraction =>
            B(DAST.BinOp.create_MapSubtraction()),

          BinaryExpr.ResolvedOpcode.ProperPrefix =>
            B(DAST.BinOp.create_SeqProperPrefix()),
          BinaryExpr.ResolvedOpcode.Prefix =>
            B(DAST.BinOp.create_SeqPrefix()),

          BinaryExpr.ResolvedOpcode.NotInMap =>
            C((left, right) =>
              Not(BinaryOp(TypeOp(new BinOp_In()), left, right))),
          BinaryExpr.ResolvedOpcode.NotInSet =>
            C((left, right) =>
              Not(BinaryOp(TypeOp(new BinOp_In()), left, right))),
          BinaryExpr.ResolvedOpcode.NotInSeq =>
            C((left, right) =>
              Not(BinaryOp(TypeOp(new BinOp_In()), left, right))),
          BinaryExpr.ResolvedOpcode.NotInMultiSet =>
            C((left, right) =>
              Not(BinaryOp(TypeOp(new BinOp_In()), left, right))),
          BinaryExpr.ResolvedOpcode.Concat => B(BinOp.create_Concat()),
          BinaryExpr.ResolvedOpcode.And => B(BinOp.create_And()),
          BinaryExpr.ResolvedOpcode.Or => B(BinOp.create_Or()),
          BinaryExpr.ResolvedOpcode.Add => B(BinOp.create_Plus(overflows)),
          BinaryExpr.ResolvedOpcode.Sub => B(BinOp.create_Minus(overflows)),
          BinaryExpr.ResolvedOpcode.Mul => B(BinOp.create_Times(overflows)),
          BinaryExpr.ResolvedOpcode.BitwiseAnd => B(BinOp.create_BitwiseAnd()),
          BinaryExpr.ResolvedOpcode.BitwiseOr => B(BinOp.create_BitwiseOr()),
          BinaryExpr.ResolvedOpcode.BitwiseXor => B(BinOp.create_BitwiseXor()),
          BinaryExpr.ResolvedOpcode.LeftShift => B(BinOp.create_BitwiseShiftLeft()),
          BinaryExpr.ResolvedOpcode.RightShift => B(BinOp.create_BitwiseShiftRight()),
          BinaryExpr.ResolvedOpcode.Lt =>
            B(BinOp.create_Lt()),
          BinaryExpr.ResolvedOpcode.LtChar =>
            B(BinOp.create_LtChar()),
          BinaryExpr.ResolvedOpcode.Le =>
            C((left, right) =>
              Not(BinaryOp(TypeOpRev(new BinOp_Lt()), right, left,
                new BinaryOpFormat_ReverseFormat()))),
          BinaryExpr.ResolvedOpcode.LeChar =>
            C((left, right) =>
              Not(BinaryOp(TypeOpRev(new BinOp_LtChar()), right, left,
                new BinaryOpFormat_ReverseFormat()))),
          BinaryExpr.ResolvedOpcode.Gt =>
            C((left, right) =>
              BinaryOp(TypeOpRev(new BinOp_Lt()), right, left, new BinaryOpFormat_ReverseFormat())),
          BinaryExpr.ResolvedOpcode.GtChar =>
            C((left, right) =>
              BinaryOp(TypeOpRev(new BinOp_LtChar()), right, left, new BinaryOpFormat_ReverseFormat())),
          BinaryExpr.ResolvedOpcode.Ge =>
            C((left, right) =>
              Not(BinaryOp(TypeOp(new BinOp_Lt()), left, right))),
          BinaryExpr.ResolvedOpcode.GeChar =>
            C((left, right) =>
              Not(BinaryOp(TypeOp(new BinOp_LtChar()), left, right))),

          _ => B(DAST.BinOp.create_Passthrough(Sequence<Rune>.UnicodeFromString($"<b>Unsupported: <i>Operator {op}</i></b>"))),
        };

        opString = "";

        currentBuilder = newBuilder;
        // cleaned up by EmitExpr
      } else {
        throw new InvalidOperationException();
      }
    }

    public BuilderSyntaxTree<ExprContainer> WrBuffer(out ExprBuffer buf) {
      buf = new ExprBuffer(null);
      var wGuard = new BuilderSyntaxTree<ExprContainer>(buf, this);
      return wGuard;
    }
    protected override void EmitITE(Expression guard, Expression thn, Expression els, Type resultType, bool inLetExprBody, ConcreteSyntaxTree wr, ConcreteSyntaxTree wStmts) {
      if (GetExprConverter(wr, wStmts, out var builder, out var convert)) {
        DAST.Expression convertedGuard;
        if (guard.Type is BoolType) {
          if (guard is UnaryOpExpr { ResolvedOp: UnaryOpExpr.ResolvedOpcode.BoolNot, E: var innerGuard } unaryOpExpr && innerGuard.Type is not BoolType) {
            guard = unaryOpExpr.E;
          }
          convertedGuard = convert(guard);
        } else {
          EmitConversionExpr(guard, guard.Type, new BoolType(), inLetExprBody, WrBuffer(out var buf), wStmts);
          convertedGuard = buf.Finish();
        }
        builder.Builder.AddExpr((DAST.Expression)DAST.Expression.create_Ite(
          convertedGuard,
          convert(thn),
          convert(els)
        ));
      } else {
        throw new InvalidOperationException();
      }
    }

    protected override void EmitIsZero(string varName, ConcreteSyntaxTree wr) {
      AddUnsupported(Token.NoToken, "<i>EmitIsZero</i>");
    }

    protected override void EmitConversionExpr(Expression fromExpr, Type fromType, Type toType, bool inLetExprBody, ConcreteSyntaxTree wr, ConcreteSyntaxTree wStmts) {
      if (GetExprBuilder(wr, out var builder)) {
        if (toType.Equals(fromType)) {
          EmitExpr(fromExpr, inLetExprBody, builder, wStmts);
        } else {
          EmitExpr(fromExpr, inLetExprBody, EmitConversion(builder, fromType, toType), wStmts);
        }
      } else {
        throw new InvalidOperationException();
      }
    }

    private BuilderSyntaxTree<ExprContainer> EmitConversion(BuilderSyntaxTree<ExprContainer> builder, Type fromType, Type toType) {
      return new BuilderSyntaxTree<ExprContainer>(builder.Builder.Convert(
        GenType(fromType),
        GenType(toType)
      ), this);
    }

    protected override void EmitConstructorCheck(string source, DatatypeCtor ctor, ConcreteSyntaxTree wr) {
      if (GetExprBuilder(wr, out var builder)) {
        builder.Builder.AddExpr((DAST.Expression)DAST.Expression.create_TypeTest(
          DAST.Expression.create_Ident(Sequence<Rune>.UnicodeFromString(source)),
          PathFromTopLevel(ctor.EnclosingDatatype),
          Sequence<Rune>.UnicodeFromString(ctor.GetCompileName(Options))
        ));
      } else {
        throw new InvalidOperationException();
      }
    }

    protected override void EmitTypeTest(string localName, Type fromType, Type toType, IOrigin tok, ConcreteSyntaxTree wr) {
      // This method needs to be implemented, but because we override EmitTypeTestExpr, it's never going to be called Still, we leave the body for completeness and maintenance. 
      if (GetExprBuilder(wr, out var builder)) {
        EmitTypeTestDAST(fromType, toType, builder,
          (DAST.Expression)DAST.Expression.create_Ident(Sequence<Rune>.UnicodeFromString(localName)));
      } else {
        throw new InvalidOperationException();
      }
    }

    protected override void EmitTypeTestExpr(Expression expr, Type fromType, Type toType, IOrigin tok,
      bool inLetExprBody, ConcreteSyntaxTree wr, ref ConcreteSyntaxTree wStmts) {
      if (GetExprConverter(wr, wStmts, out var builder, out var convert)) {
        var exprDAST = convert(expr);
        EmitTypeTestDAST(fromType, toType, builder, exprDAST);
      } else {
        throw new InvalidOperationException();//TODO
      }
    }

    private void EmitTypeTestDAST(Type fromType, Type toType, BuilderSyntaxTree<ExprContainer> builder, DAST.Expression exprDAST) {
      builder.Builder.AddExpr((DAST.Expression)DAST.Expression.create_Is(
        exprDAST,
        GenType(fromType),
        GenType(toType)
      ));
    }

    protected override void EmitIsIntegerTest(Expression source, ConcreteSyntaxTree wr, ConcreteSyntaxTree wStmts) {
      AddUnsupportedFeature(source.Origin, Feature.TypeTests);
    }

    protected override void EmitIsUnicodeScalarValueTest(Expression source, ConcreteSyntaxTree wr, ConcreteSyntaxTree wStmts) {
      AddUnsupportedFeature(source.Origin, Feature.TypeTests);
    }

    protected override void EmitIsInIntegerRange(Expression source, BigInteger lo, BigInteger hi, ConcreteSyntaxTree wr, ConcreteSyntaxTree wStmts) {
      AddUnsupportedFeature(source.Origin, Feature.TypeTests);
    }

    protected override void EmitCollectionDisplay(CollectionType ct, IOrigin tok, List<Expression> elements,
      bool inLetExprBody, ConcreteSyntaxTree wr, ConcreteSyntaxTree wStmts) {
      if (GetExprConverter(wr, wStmts, out var builder, out var convert)) {
        var elementsAST = elements.Select(convert).ToArray();

        if (ct is SetType set) {
          builder.Builder.AddExpr((DAST.Expression)DAST.Expression.create_SetValue(
            Sequence<DAST.Expression>.FromArray(elementsAST)
          ));
        } else if (ct is MultiSetType multiSet) {
          builder.Builder.AddExpr((DAST.Expression)DAST.Expression.create_MultisetValue(
            Sequence<DAST.Expression>.FromArray(elementsAST)
          ));
        } else if (ct is SeqType seq) {
          builder.Builder.AddExpr((DAST.Expression)DAST.Expression.create_SeqValue(
            Sequence<DAST.Expression>.FromArray(elementsAST),
            GenType(ct.TypeArgs[0])
          ));
        } else {
          throw new InvalidOperationException();
        }
      } else {
        throw new InvalidOperationException();//TODO
      }
    }

    protected override void EmitMapDisplay(MapType mt, IOrigin tok, List<ExpressionPair> elements, bool inLetExprBody,
      ConcreteSyntaxTree wr, ConcreteSyntaxTree wStmts) {
      if (GetExprConverter(wr, wStmts, out var builder, out var converter)) {
        var elementsAST = new List<_System.Tuple2<DAST.Expression, DAST.Expression>>();
        foreach (var e in elements) {
          elementsAST.Add((_System.Tuple2<DAST.Expression, DAST.Expression>)_System.Tuple2<DAST.Expression, DAST.Expression>.create(
            converter(e.A),
            converter(e.B)
          ));
        }

        builder.Builder.AddExpr((DAST.Expression)DAST.Expression.create_MapValue(
          Sequence<_System.Tuple2<DAST.Expression, DAST.Expression>>.FromArray(elementsAST.ToArray()),
          GenType(mt.Domain), GenType(mt.Range)
        ));
      } else {
        throw new InvalidOperationException();
      }
    }

    protected override void EmitSetBuilder_New(ConcreteSyntaxTree wr, SetComprehension e, string collectionName) {
      if (GetStatementBuilder(wr, out var builder)) {
        var eType = e.Type.AsSetType;
        if (eType == null) {// dafny0/GeneralNewtypeCollections
          AddUnsupportedFeature(e.Origin, Feature.NonNativeNewtypes);
        }
        var elemType = GenType(eType.Arg);
        var setBuilderType = DAST.Type.create_SetBuilder(elemType);
        builder.Builder.AddStatement(
          (DAST.Statement)DAST.Statement.create_DeclareVar(
            Sequence<Rune>.UnicodeFromString(collectionName),
            setBuilderType,
            Option<_IExpression>.create_Some(
              DAST.Expression.create_SetBuilder(elemType)
            )
          ));
      } else {
        throw new InvalidOperationException();
      }
    }

    protected override void EmitMapBuilder_New(ConcreteSyntaxTree wr, MapComprehension e, string collectionName) {
      if (GetStatementBuilder(wr, out var builder)) {
        var eType = e.Type.AsMapType;
        var keyType = GenType(eType.Domain);
        var valueType = GenType(eType.Range);
        var mapType = DAST.Type.create_MapBuilder(keyType, valueType);
        builder.Builder.AddStatement(
          (DAST.Statement)DAST.Statement.create_DeclareVar(
            Sequence<Rune>.UnicodeFromString(collectionName),
            mapType,
            Option<_IExpression>.create_Some(
              DAST.Expression.create_MapBuilder(keyType, valueType)
              )
            ));
      } else {
        AddUnsupported(e.Origin, "<i>EmitMapBuilder_New (non-statement)</i>");
      }
      //throw new InvalidOperationException();
    }

    protected override void EmitSetBuilder_Add(CollectionType ct, string collName, Expression elmt, bool inLetExprBody,
        ConcreteSyntaxTree wr) {
      if (GetStatementBuilder(wr, out var builder)) {
        var stmtBuilder = new CallStmtBuilder(CreateSignature(Sequence<_IFormal>.Empty));
        stmtBuilder.SetName((DAST.CallName)DAST.CallName.create_SetBuilderAdd());
        stmtBuilder.SetTypeArgs(new List<DAST.Type> { });
        stmtBuilder.SetOuts(new List<ISequence<Rune>> { }); ;
        stmtBuilder.AddExpr((DAST.Expression)DAST.Expression.create_Ident(Sequence<Rune>.UnicodeFromString(collName)));
        stmtBuilder.AddExpr(ConvertExpression(elmt, builder));
        builder.Builder.AddBuildable(stmtBuilder);
      } else {
        AddUnsupported(elmt.Origin, "<i>EmitSetBuilder_Add</i>");
      }
      //throw new InvalidOperationException();
    }

    private static _ICallSignature CreateSignature(ISequence<_IFormal> params_) {
      return CallSignature.create_CallSignature(params_, params_);
    }

    // Normally wStmt is a BuilderSyntaxTree<StatementContainer> but it might not while the compiler is being developed
    private DAST.Expression ConvertExpression(Expression term, ConcreteSyntaxTree wStmt) {
      EmitExpr(term, false, WrBuffer(out var buffer0), wStmt);
      return buffer0.Finish();
    }

    private DAST.Expression ConvertExpressionNoStatement(Expression term) {
      var statementBuf = new NoStatementBuffer();
      var sNoStmt = new BuilderSyntaxTree<StatementContainer>(statementBuf, this);
      return ConvertExpression(term, sNoStmt);
    }

    private BuilderSyntaxTree<ExprContainer> CreateExprBuilder() {
      return WrBuffer(out _);
    }

    protected override ConcreteSyntaxTree EmitMapBuilder_Add(MapType mt, IOrigin tok, string collName, Expression term,
        bool inLetExprBody, ConcreteSyntaxTree wr) {
      if (GetStatementBuilder(wr, out var builder)) {
        var stmtBuilder = new CallStmtBuilder(CreateSignature(Sequence<_IFormal>.Empty));
        stmtBuilder.SetName((DAST.CallName)DAST.CallName.create_MapBuilderAdd());
        stmtBuilder.SetTypeArgs(new List<DAST.Type> { });
        stmtBuilder.SetOuts(new List<ISequence<Rune>> { }); ;
        stmtBuilder.AddExpr((DAST.Expression)DAST.Expression.create_Ident(Sequence<Rune>.UnicodeFromString(collName)));
        var keyBuilder = CreateExprBuilder();
        stmtBuilder.AddBuildable((ExprBuffer)keyBuilder.Builder);
        stmtBuilder.AddExpr(ConvertExpression(term, builder));
        builder.Builder.AddBuildable(stmtBuilder);
        return keyBuilder;
      } else {
        AddUnsupported(tok, "<i>EMitMapBuilder_Add</i>");
        return WrBuffer(out _);
      }
    }

    protected override Action<ConcreteSyntaxTree> GetSubtypeCondition(string tmpVarName, Type boundVarType, IOrigin tok, ConcreteSyntaxTree wPreconditions) {
      Action<ConcreteSyntaxTree> typeTest;

      if (boundVarType.IsRefType) {
        DAST._IExpression baseExpr;
        if (boundVarType.IsObject || boundVarType.IsObjectQ) {
          baseExpr = DAST.Expression.create_Literal(DAST.Literal.create_BoolLiteral(true));
        } else {
          // typeTest = $"{tmpVarName} instanceof {TypeName(boundVarType, wPreconditions, tok)}";
          AddUnsupported(tok, "<i>TypeName</i>");
          return (ConcreteSyntaxTree w) => { };
        }

        if (boundVarType.IsNonNullRefType) {
          typeTest = wr => {
            if (GetExprBuilder(wr, out var builder)) {
              var boolType = DAST.Type.create_Primitive(Primitive.create_Bool());
              var tmpVarType = GenType(boundVarType);
              var tmpVarNotNull = DAST.Expression.create_UnOp(
                DAST.UnaryOp.create_Not(),
                DAST.Expression.create_BinOp(
                  TypedBinOp.create_TypedBinOp(DAST.BinOp.create_Eq(true), tmpVarType, tmpVarType, boolType),
                  DAST.Expression.create_Ident(Sequence<Rune>.UnicodeFromString(tmpVarName)),
                  DAST.Expression.create_Literal(DAST.Literal.create_Null(GenType(boundVarType))),
                  new BinaryOpFormat_NoFormat()), new UnaryOpFormat_CombineFormat());
              builder.Builder.AddExpr((DAST.Expression)DAST.Expression.create_BinOp(
                TypedBinOp.create_TypedBinOp(BinOp.create_And(), boolType, boolType, boolType),
                  tmpVarNotNull,
                baseExpr,
                new BinaryOpFormat_NoFormat()
              ));
            } else {
              throw new InvalidOperationException();
            }
          };
        } else {
          typeTest = wr => {
            if (GetExprBuilder(wr, out var builder)) {
              var boolType = DAST.Type.create_Primitive(Primitive.create_Bool());
              var tmpVarType = GenType(boundVarType);
              builder.Builder.AddExpr((DAST.Expression)DAST.Expression.create_BinOp(
                TypedBinOp.create_TypedBinOp(BinOp.create_Or(), boolType, boolType, boolType),
                DAST.Expression.create_BinOp(
                  TypedBinOp.create_TypedBinOp(DAST.BinOp.create_Eq(true), tmpVarType, tmpVarType, boolType),
                  DAST.Expression.create_Ident(Sequence<Rune>.UnicodeFromString(tmpVarName)),
                  DAST.Expression.create_Literal(DAST.Literal.create_Null(GenType(boundVarType))),
                  new BinaryOpFormat_NoFormat()
                ),
                baseExpr,
                new BinaryOpFormat_NoFormat()
              ));
            } else {
              throw new InvalidOperationException();
            }
          };
        }
      } else {
        typeTest = wr => EmitExpr(Expression.CreateBoolLiteral(tok, true), false, wr, null);
      }

      return typeTest;
    }

    protected override void GetCollectionBuilder_Build(CollectionType ct, IOrigin tok, string collName,
      ConcreteSyntaxTree wr, ConcreteSyntaxTree wStmt) {
      if (GetExprBuilder(wr, out var builder)) {
        var callExpr = new CallExprBuilder(CreateSignature(Sequence<_IFormal>.Empty));
        if (ct.IsMapType) {
          callExpr.SetName((DAST.CallName)DAST.CallName.create_MapBuilderBuild());
        } else {
          callExpr.SetName((DAST.CallName)DAST.CallName.create_SetBuilderBuild());
        }

        callExpr.SetTypeArgs(new List<DAST.Type> { });
        callExpr.SetOuts(new List<ISequence<Rune>> { }); ;
        callExpr.AddExpr((DAST.Expression)DAST.Expression.create_Ident(Sequence<Rune>.UnicodeFromString(collName)));
        builder.Builder.AddBuildable(callExpr);
      } else {
        AddUnsupported(tok, "<i>GetCollectionBuilder_Build</i>");
      }
    }

    protected override (Type, Action<ConcreteSyntaxTree>) EmitIntegerRange(Type type, Action<ConcreteSyntaxTree> wLo, Action<ConcreteSyntaxTree> wHi) {
      Type result;
      if (AsNativeType(type) != null) {
        result = type;
      } else {
        result = new IntType();
      }

      return (result, (wr) => {
        wLo(WrBuffer(out var loBuf));
        wHi(WrBuffer(out var hiBuf));

        if (GetExprBuilder(wr, out var builder)) {
          builder.Builder.AddExpr((DAST.Expression)DAST.Expression.create_IntRange(
            GenType(result),
            loBuf.Finish(),
            hiBuf.Finish(),
            true
          ));
        } else {
          throw new InvalidOperationException();
        }
      }
      );
    }

    protected override void EmitNull(Type _, ConcreteSyntaxTree wr) {
      AddUnsupported(Token.NoToken, "<i>EmitNull</i>");
    }

    protected override void EmitSingleValueGenerator(Expression e, bool inLetExprBody, string type,
      ConcreteSyntaxTree wr, ConcreteSyntaxTree wStmts) {
      if (GetExprConverter(wr, wStmts, out var builder, out var convert)) {
        var eBuild = convert(e);
        builder.Builder.AddExpr((DAST.Expression)DAST.Expression.create_ExactBoundedPool(eBuild));
      } else {
        throw new InvalidOperationException();
      }
    }

    protected override void OrganizeModules(Program program, out List<ModuleDefinition> modules) {
      modules = program.CompileModules.ToList();
      modules.Sort((a, b) =>
        String.Compare(a.FullDafnyName, b.FullDafnyName, StringComparison.Ordinal));
    }

    protected override void EmitHaltRecoveryStmt(Statement body, string haltMessageVarName, Statement recoveryBody, ConcreteSyntaxTree wr) {
      TrStmt(body, wr);
    }

    protected override ConcreteSyntaxTree GetNullClassConcreteSyntaxTree() {
      return new BuilderSyntaxTree<StatementContainer>(new StatementBuffer(), this);
    }

    protected override void EmitNestedMatchExpr(NestedMatchExpr match, bool inLetExprBody, ConcreteSyntaxTree output,
      ConcreteSyntaxTree wStmts) {
      EmitExpr(match.Flattened, inLetExprBody, output, wStmts);
    }

    protected override void TrOptNestedMatchExpr(NestedMatchExpr match, Type resultType, ConcreteSyntaxTree wr, ConcreteSyntaxTree wStmts,
      bool inLetExprBody, IVariable accumulatorVar, OptimizedExpressionContinuation continuation) {
      TrExprOpt(match.Flattened, resultType, wr, wStmts, inLetExprBody, accumulatorVar, continuation);
    }

    protected override void EmitNestedMatchStmt(NestedMatchStmt match, ConcreteSyntaxTree writer) {
      TrStmt(match.Flattened, writer);
    }
  }
}<|MERGE_RESOLUTION|>--- conflicted
+++ resolved
@@ -203,13 +203,8 @@
       if (currentBuilder is ClassContainer builder) {
         List<DAST.TypeArgDecl> typeParams = typeParameters.Select(tp => GenTypeArgDecl(tp)).ToList();
 
-<<<<<<< HEAD
         var classWriter = new ClassWriter(this, typeParams.Count > 0, builder.Class(
-          name, moduleName, typeParams, superClasses.Select(t => GenType(t)).ToList(),
-=======
-        return new ClassWriter(this, typeParams.Count > 0, builder.Class(
           IdName(cls), moduleName, typeParams, superClasses.Select(t => GenType(t)).ToList(),
->>>>>>> bf9cf165
           ParseAttributes(cls.Attributes), GetDocString(cls))
           );
 
