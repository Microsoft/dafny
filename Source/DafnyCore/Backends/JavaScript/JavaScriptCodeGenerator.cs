//-----------------------------------------------------------------------------
//
// Copyright by the contributors to the Dafny Project
// SPDX-License-Identifier: MIT
//
//-----------------------------------------------------------------------------

using System;
using System.Collections.Generic;
using System.Linq;
using System.Numerics;
using System.IO;
using System.Diagnostics.Contracts;
using System.Collections.ObjectModel;
using System.Diagnostics;
using System.Text;
using System.Threading.Tasks;
using JetBrains.Annotations;

namespace Microsoft.Dafny.Compilers {
  class JavaScriptCodeGenerator : SinglePassCodeGenerator {
    public JavaScriptCodeGenerator(DafnyOptions options, ErrorReporter reporter) : base(options, reporter) {
    }

    public override IReadOnlySet<Feature> UnsupportedFeatures => new HashSet<Feature> {
      Feature.MethodSynthesis,
      Feature.ExternalConstructors,
      Feature.SubsetTypeTests,
      Feature.SeparateCompilation,
      Feature.RuntimeCoverageReport
    };

    public override string ModuleSeparator => "_";

    const string DafnySetClass = "_dafny.Set";
    const string DafnyMultiSetClass = "_dafny.MultiSet";
    const string DafnySeqClass = "_dafny.Seq";
    const string DafnyMapClass = "_dafny.Map";

    string FormatDefaultTypeParameterValue(TopLevelDecl tp) {
      Contract.Requires(tp is TypeParameter || tp is AbstractTypeDecl);
      return $"_default_{tp.GetCompileName(Options)}";
    }

    protected override void EmitHeader(Program program, ConcreteSyntaxTree wr) {
      wr.WriteLine("// Dafny program {0} compiled into JavaScript", program.Name);
      if (Options.IncludeRuntime) {
        EmitRuntimeSource("DafnyRuntimeJs", wr, false);
      }
      if (Options.Get(CommonOptionBag.UseStandardLibraries) && Options.Get(CommonOptionBag.TranslateStandardLibrary)) {
        EmitRuntimeSource("DafnyStandardLibraries_js", wr, false);
      }
    }

    public override void EmitCallToMain(Method mainMethod, string baseName, ConcreteSyntaxTree wr) {
      Coverage.EmitSetup(wr);
      wr.WriteLine($"_dafny.HandleHaltExceptions(() => {mainMethod.EnclosingClass.GetFullCompileName(Options)}.{(mainMethod.IsStatic ? IdName(mainMethod) : "Main")}(_dafny.{CharMethodQualifier}FromMainArguments(require('process').argv)));");
      Coverage.EmitTearDown(wr);
    }

    protected override ConcreteSyntaxTree CreateStaticMain(IClassWriter cw, string argsParameterName) {
      var wr = (cw as JavaScriptCodeGenerator.ClassWriter).MethodWriter;
      return wr.NewBlock($"static Main({argsParameterName})");
    }

    protected override ConcreteSyntaxTree CreateModule(ModuleDefinition module, string moduleName, bool isDefault,
      ModuleDefinition externModule,
      string libraryName /*?*/, Attributes moduleAttributes, ConcreteSyntaxTree wr) {
      moduleName = IdProtect(moduleName);
      if (externModule == null || libraryName != null) {
        wr.Write("let {0} = ", moduleName);
      }

      string footer = ")(); // end of module " + moduleName;
      var block = wr.NewBlock("(function()", footer);
      var beforeReturnBody = block.Fork(0);
      if (externModule == null) {
        // create new module here
        beforeReturnBody.WriteLine("let $module = {};");
      } else if (libraryName == null) {
        // extend a module provided in another .js file
        beforeReturnBody.WriteLine("let $module = {0};", moduleName);
      } else {
        // require a library
        beforeReturnBody.WriteLine("let $module = require(\"{0}\");", libraryName);
      }
      block.WriteLine("return $module;");
      return beforeReturnBody;
    }

    protected override string GetHelperModuleName() => "_dafny";

    protected override IClassWriter CreateClass(string moduleName, string name, bool isExtern, string/*?*/ fullPrintName,
      List<TypeParameter> typeParameters, TopLevelDecl cls, List<Type>/*?*/ superClasses, IOrigin tok, ConcreteSyntaxTree wr) {
      var w = wr.NewBlock(string.Format("$module.{0} = class {0}" + (isExtern ? " extends $module.{0}" : ""), name), ";");
      w.Write("constructor (");
      var sep = "";
      if (typeParameters != null && WriteRuntimeTypeDescriptorsFormals(typeParameters, false, w) > 0) {
        sep = ", ";
      }
      if (cls is NewtypeDecl { ParentTraits: { } parentTraits } && parentTraits.Count > 0) {
        w.Write($"{sep}value");
      }
      var fieldWriter = w.NewBlock(")");
      if (isExtern) {
        fieldWriter.Write("super(");
        if (typeParameters != null) {
          WriteRuntimeTypeDescriptorsFormals(typeParameters, false, w);
        }
        fieldWriter.WriteLine(");");
      }
      if (fullPrintName != null) {
        fieldWriter.WriteLine("this._tname = \"{0}\";", fullPrintName);
      }
      if (typeParameters != null) {
        foreach (var tp in typeParameters) {
          if (NeedsTypeDescriptor(tp)) {
            fieldWriter.WriteLine("this.{0} = {0};", "rtd$_" + tp.GetCompileName(Options));
          }
        }
      }
      if (superClasses != null) {
        superClasses = superClasses.Where(trait => !trait.IsObject).ToList();
        var parentTraitsWriter = w.NewBlock("_parentTraits()");
        parentTraitsWriter.WriteLine("return [{0}];", Util.Comma(superClasses, parent => TypeName(parent, parentTraitsWriter, tok)));
      }
      var methodWriter = w;
      return new ClassWriter(this, methodWriter, fieldWriter);
    }

    protected override IClassWriter CreateTrait(string name, bool isExtern, List<TypeParameter> typeParameters /*?*/,
      TraitDecl trait, List<Type> superClasses /*?*/, IOrigin tok, ConcreteSyntaxTree wr) {
      var w = wr.NewBlock(string.Format("$module.{0} = class {0}", IdProtect(name)), ";");
      var fieldWriter = w;  // not used for traits, but we need a value to give to the ClassWriter
      var methodWriter = w;
      return new ClassWriter(this, methodWriter, fieldWriter);
    }

    protected override ConcreteSyntaxTree CreateIterator(IteratorDecl iter, ConcreteSyntaxTree wr) {
      // An iterator is compiled as follows:
      //   public class MyIteratorExample
      //   {
      //     public T q;  // in-parameter
      //     public T x;  // yield-parameter
      //     public int y;  // yield-parameter
      //     IEnumerator<object> _iter;
      //
      //     public void _MyIteratorExample(T q) {
      //       this.q = q;
      //       _iter = TheIterator();
      //     }
      //
      //     public void MoveNext(out bool more) {
      //       more =_iter.MoveNext();
      //     }
      //
      //     private IEnumerator<object> TheIterator() {
      //       // the translation of the body of the iterator, with each "yield" turning into a "yield return null;"
      //       yield break;
      //     }
      //   }

      var cw = CreateClass(IdProtect(iter.EnclosingModuleDefinition.GetCompileName(Options)), IdName(iter), iter, wr) as JavaScriptCodeGenerator.ClassWriter;
      var w = cw.MethodWriter;
      var instanceFieldsWriter = cw.FieldWriter;
      // here come the fields
      Constructor ct = null;
      foreach (var member in iter.Members) {
        var f = member as Field;
        if (f != null && !f.IsGhost) {
          DeclareField(IdName(f), false, false, f.Type, f.Tok, PlaceboValue(f.Type, instanceFieldsWriter, f.Tok, true), instanceFieldsWriter);
        } else if (member is Constructor) {
          Contract.Assert(ct == null);  // we're expecting just one constructor
          ct = (Constructor)member;
        }
      }
      Contract.Assert(ct != null);  // we do expect a constructor
      instanceFieldsWriter.WriteLine("this._iter = undefined;");

      // here's the initializer method
      w.Write("{0}(", IdName(ct));
      string sep = "";
      foreach (var p in ct.Ins) {
        if (!p.IsGhost) {
          // here we rely on the parameters and the corresponding fields having the same names
          w.Write("{0}{1}", sep, IdName(p));
          sep = ", ";
        }
      }
      {
        var wBody = w.NewBlock(")");
        foreach (var p in ct.Ins) {
          if (!p.IsGhost) {
            wBody.WriteLine("this.{0} = {0};", IdName(p));
          }
        }
        wBody.WriteLine("this.__iter = this.TheIterator();");
      }
      // here are the enumerator methods
      {
        var wBody = w.NewBlock("MoveNext()");
        wBody.WriteLine("let r = this.__iter.next();");
        wBody.WriteLine("return !r.done;");
      }
      var wIter = w.NewBlock("*TheIterator()");
      wIter.WriteLine("let _this = this;");
      return wIter;
    }

    protected override IClassWriter/*?*/ DeclareDatatype(DatatypeDecl dt, ConcreteSyntaxTree wr) {
      // ===== For inductive datatypes:
      //
      // $module.Dt = class Dt {
      //   constructor(tag) {
      //     this.$tag = tag;
      //   }
      //   static create_Ctor0(field0, field1, ...) {
      //     let $dt = new Dt(0);
      //     $dt.field0 = field0;
      //     $dt.field1 = field1;
      //     ...
      //     return $dt;
      //   }
      //   static create_Ctor1(...) {
      //     let $dt = new Dt(1);
      //     ...
      //   }
      //   ...
      //
      //   get is_Ctor0 { return this.$tag === 0; }
      //   get is_Ctor1 { return this.$tag === 1; }
      //   ...
      //
      //   static get AllSingletonConstructors() {
      //     return this.AllSingletonConstructors_();
      //   }
      //   static *AllSingletonConstructors_() {
      //     yield Berry.create_Ctor0();
      //     ...
      //   }
      //
      //   get dtor_Dtor0() { return this.Dtor0; }
      //   get dtor_Dtor1() { return this.Dtor1; }
      //   ...
      //
      //   toString() {
      //     ...
      //   }
      //   equals(other) {
      //     ...
      //   }
      //   static Rtd(rtd...) {
      //     return class {
      //       static get Default() { return Dt.create_CtorK(...); }
      //     };
      //   }
      // }
      //
      // ===== For co-inductive datatypes:
      //
      // $module.Dt = class Dt {
      //   constructor(tag) {
      //     this.$tag = tag;
      //   }
      //   _D() {
      //     if (this._d === undefined) {
      //       this._d = this._initializer(this);
      //       delete this._initializer;
      //     }
      //     return this._d;
      //   }
      //   static create_Ctor0($dt, field0, field1, ...) {
      //     if ($dt === null) {
      //       $dt = new Dt(0);
      //       $dt._d = $dt;
      //     }
      //     $dt.field0 = field0;
      //     $dt.field1 = field1;
      //     ...
      //     return $dt;
      //   }
      //   static lazy_Ctor0(initializer) {
      //     let dt = new Dt(0);
      //     dt._initializer = initializer;
      //     return dt;
      //   }
      //   static create_Ctor1(initializer) {
      //     let $dt = new Dt(1);
      //     ...
      //   }
      //   ...
      //
      //   get is_Ctor0() { return this.$tag === 0; }
      //   get is_Ctor1() { return this.$tag === 1; }
      //   ...
      //
      //   static get AllSingletonConstructors() {
      //     return this.AllSingletonConstructors_();
      //   }
      //   static *AllSingletonConstructors_() {
      //     yield Berry.create_Ctor0(null);
      //     ...
      //   }
      //
      //   get dtor_Dtor0() { return this._D().Dtor0; }
      //   get dtor_Dtor1() { return this._D().Dtor1; }
      //   ...
      //
      //   toString() {
      //     if ($tag == 0) {
      //       return "module.Dt.Ctor0";
      //     } else if ...
      //   }
      //   equals(other) {
      //     ...
      //   }
      //   static Rtd(rtd...) {
      //     return class {
      //       static get Default() { return Dt.create_CtorK(...); }
      //     };
      //   }
      // }
      if (dt is TupleTypeDecl) {
        // Tuple types are declared once and for all in DafnyRuntime.js
        return null;
      }

      string DtT = dt.GetCompileName(Options);
      string DtT_protected = IdProtect(DtT);
      var simplifiedType = DatatypeWrapperEraser.SimplifyType(Options, UserDefinedType.FromTopLevelDecl(dt.Tok, dt));

      // from here on, write everything into the new block created here:
      var btw = wr.NewNamedBlock("$module.{0} = class {0}", DtT_protected);
      wr = btw;

      var wTypeDescriptors = new ConcreteSyntaxTree();
      var typeDescriptorComma = WriteRuntimeTypeDescriptorsFormals(dt.TypeArgs, false, wTypeDescriptors) != 0 ? ", " : "";
      var typeDescriptors = wTypeDescriptors.ToString();

      var wBody = wr.NewBlock($"constructor(tag{typeDescriptorComma}{typeDescriptors})");
      wBody.WriteLine("this.$tag = tag;");
      foreach (var tp in dt.TypeArgs.Where(NeedsTypeDescriptor)) {
        wBody.WriteLine("this.{0} = {0};", "rtd$_" + tp.GetCompileName(Options));
      }

      if (dt is CoDatatypeDecl) {
        var w0 = wr.NewBlock("_D()");
        var w1 = EmitIf("this._d === undefined", false, w0);
        w1.WriteLine("this._d = this._initializer(this);");
        w1.WriteLine("delete this._initializer;");
        w0.WriteLine("return this._d");
      }

      // create methods
      var i = 0;
      foreach (var ctor in dt.Ctors.Where(ctor => !ctor.IsGhost)) {
        // collect the names of non-ghost arguments
        var argNames = new List<string>();
        var k = 0;
        foreach (var formal in ctor.Formals) {
          if (!formal.IsGhost) {
            argNames.Add(FormalName(formal, k));
            k++;
          }
        }
        // datatype:
        //   static create_Ctor0(params) { let $dt = new Dt(tag); $dt.param0 = param0; ...; return $dt; }
        // codatatype:
        //   static create_Ctor0(params) { if ($dt === null) { $dt = new Dt(tag); $dt._d = $dt; } $dt.param0 = param0; ...; return $dt; }
        //   static lazy_Ctor0(initializer) { let dt = new Dt(tag); dt._initializer = initializer; return dt; }
        wr.Write($"static create_{ctor.GetCompileName(Options)}(");
        wr.Write(typeDescriptors);
        var sep = typeDescriptorComma;
        if (dt is CoDatatypeDecl) {
          wr.Write($"{sep}$dt");
          sep = ", ";
        }
        if (argNames.Count != 0) {
          wr.Write(sep);
        }
        wr.Write(Util.Comma(argNames, nm => nm));
        var w = wr.NewBlock(")");
        if (dt is CoDatatypeDecl) {
          var wThen = EmitIf("$dt === null", false, w);
          wThen.WriteLine($"$dt = new {DtT_protected}({i}{typeDescriptorComma}{typeDescriptors});");
          wThen.WriteLine("$dt._d = $dt;");
        } else {
          w.WriteLine($"let $dt = new {DtT_protected}({i}{typeDescriptorComma}{typeDescriptors});");
        }
        foreach (var arg in argNames) {
          w.WriteLine("$dt.{0} = {0};", arg);
        }
        w.WriteLine("return $dt;");
        if (dt is CoDatatypeDecl) {
          wBody = wr.NewNamedBlock("static lazy_{0}(initializer)", ctor.GetCompileName(Options));
          wBody.WriteLine("let dt = new {0}({1});", DtT_protected, i);
          wBody.WriteLine("dt._initializer = initializer;");
          wBody.WriteLine("return dt;");
        }
        i++;
      }

      // query properties
      i = 0;
      foreach (var ctor in dt.Ctors.Where(ctor => !ctor.IsGhost)) {
        // get is_Ctor0() { return _D is Dt_Ctor0; }
        wr.WriteLine("get is_{0}() {{ return this.$tag === {1}; }}", ctor.GetCompileName(Options), i);
        i++;
      }

      if (dt.HasFinitePossibleValues) {
        Contract.Assert(dt.TypeArgs.Count == 0);
        {
          var w = wr.NewNamedBlock("static get AllSingletonConstructors()");
          w.WriteLine("return this.AllSingletonConstructors_();");
        }
        {
          var w = wr.NewNamedBlock("static *AllSingletonConstructors_()");
          foreach (var ctor in dt.Ctors) {
            Contract.Assert(ctor.Formals.Count == 0);
            if (ctor.IsGhost) {
              w.WriteLine("yield {0};", ForcePlaceboValue(UserDefinedType.FromTopLevelDecl(dt.Tok, dt), w, dt.Tok));
            } else {
              w.WriteLine("yield {0}.create_{1}({2});", DtT_protected, ctor.GetCompileName(Options), dt is CoDatatypeDecl ? "null" : "");
            }
          }
        }
      }

      // destructors
      foreach (var ctor in dt.Ctors) {
        foreach (var dtor in ctor.Destructors.Where(dtor => dtor.EnclosingCtors[0] == ctor)) {
          var compiledConstructorCount = dtor.EnclosingCtors.Count(constructor => !constructor.IsGhost);
          if (compiledConstructorCount != 0) {
            var arg = dtor.CorrespondingFormals[0];
            if (!arg.IsGhost && arg.HasName) {
              // datatype:   get dtor_Dtor0() { return this.Dtor0; }
              // codatatype: get dtor_Dtor0() { return this._D().Dtor0; }
              wr.WriteLine("get dtor_{0}() {{ return this{2}.{1}; }}", arg.CompileName, IdName(arg), dt is CoDatatypeDecl ? "._D()" : "");
            }
          }
        }
      }

      if (dt is CoDatatypeDecl) {
        // toString method
        var w = wr.NewBlock("toString()");
        i = 0;
        foreach (var ctor in dt.Ctors) {
          var thn = EmitIf(string.Format("this.$tag === {0}", i), true, w);
          var nm = (dt.EnclosingModuleDefinition.TryToAvoidName ? "" : dt.EnclosingModuleDefinition.Name + ".") +
                   dt.Name + "." + ctor.Name;
          thn.WriteLine("return \"{0}\";", nm);
          i++;
        }
        var els = w.NewBlock("");
        els.WriteLine("return \"{0}.{1}.unexpected\";", dt.EnclosingModuleDefinition.GetCompileName(Options), DtT);

      } else if (dt is IndDatatypeDecl) {
        // toString method
        var w = wr.NewBlock("toString()");
        i = 0;
        foreach (var ctor in dt.Ctors) {
          var cw = EmitIf(string.Format("this.$tag === {0}", i), true, w);
          var nm = (dt.EnclosingModuleDefinition.TryToAvoidName ? "" : dt.EnclosingModuleDefinition.Name + ".") +
                   dt.Name + "." + ctor.Name;
          cw.Write("return \"{0}\"", nm);
          var sep = " + \"(\" + ";
          var anyFormals = false;
          var k = 0;
          foreach (var arg in ctor.Formals) {
            if (!arg.IsGhost) {
              anyFormals = true;
              if (arg.Type.IsStringType && UnicodeCharEnabled) {
                cw.Write("{0}this.{1}.toVerbatimString(true)", sep, FormalName(arg, k));
              } else {
                cw.Write("{0}_dafny.toString(this.{1})", sep, FormalName(arg, k));
              }

              sep = " + \", \" + ";
              k++;
            }
          }

          if (anyFormals) {
            cw.Write(" + \")\"");
          }

          cw.WriteLine(";");
          i++;
        }

        var wElse = w.NewBlock("");
        wElse.WriteLine("return \"<unexpected>\";");
      }

      // equals method
      {
        var w = wr.NewBlock("equals(other)");
        {
          var thn = EmitIf("this === other", true, w);
          EmitReturnExpr("true", thn);
        }
        i = 0;
        foreach (var ctor in dt.Ctors) {
          var thn = EmitIf(string.Format("this.$tag === {0}", i), true, w);
          var guard = EmitReturnExpr(thn);
          guard.Write("other.$tag === {0}", i);
          var k = 0;
          foreach (Formal arg in ctor.Formals) {
            if (!arg.IsGhost) {
              string nm = FormalName(arg, k);
              if (IsDirectlyComparable(DatatypeWrapperEraser.SimplifyType(Options, arg.Type))) {
                guard.Write(" && this.{0} === other.{0}", nm);
              } else {
                guard.Write(" && _dafny.areEqual(this.{0}, other.{0})", nm);
              }
              k++;
            }
          }
          i++;
        }
        var els = w.NewBlock("");
        els.WriteLine("return false; // unexpected");
      }

      // static Default(defaultValues...) {  // where defaultValues are the parameters to the grounding constructor
      //   return Dt.create_GroundingCtor(defaultValues...);
      // }
      wr.Write($"static Default(");
      var usedTypeParameters = UsedTypeParameters(dt);
      if (WriteRuntimeTypeDescriptorsFormals(dt.TypeArgs, false, wr) != 0 && usedTypeParameters.Count != 0) {
        wr.Write(", ");
      }
      wr.Write(usedTypeParameters.Comma(FormatDefaultTypeParameterValue));
      {
        var wDefault = wr.NewBlock(")");
        wDefault.Write("return ");
        var groundingCtor = dt.GetGroundingCtor();
        if (groundingCtor.IsGhost) {
          wDefault.Write(ForcePlaceboValue(simplifiedType, wDefault, dt.Tok));
        } else if (DatatypeWrapperEraser.GetInnerTypeOfErasableDatatypeWrapper(Options, dt, out var innerType)) {
          wDefault.Write(DefaultValue(innerType, wDefault, dt.Tok));
        } else {
          var nonGhostFormals = groundingCtor.Formals.Where(f => !f.IsGhost).ToList();
          var arguments = nonGhostFormals.Comma(f => DefaultValue(f.Type, wDefault, f.Tok));
          EmitDatatypeValue(dt, groundingCtor, dt is CoDatatypeDecl, typeDescriptors, arguments, wDefault);
        }
        wDefault.WriteLine(";");
      }

      // Note: It is important that the following be a class with a static getter Default(), as opposed
      // to a simple "{ Default: ... }" object, because we need for any recursive calls in the default
      // expression to be evaluated lazily. (More precisely, not evaluated at all, but that will sort
      // itself out due to the restrictions placed by the resolver.)
      //
      // static Rtd(rtd...) {
      //   return class {
      //     static get Default() { return Dt.create_CtorK(...); }
      //   };
      // }
      wr.Write("static Rtd(");
      WriteRuntimeTypeDescriptorsFormals(UsedTypeParameters(dt, true), true, wr);
      var wRtd = wr.NewBlock(")");
      var wClass = wRtd.NewBlock("return class", ";");
      {
        var wDefault = wClass.NewBlock("static get Default()");
        var sep = typeDescriptors.Length != 0 && usedTypeParameters.Count != 0 ? ", " : "";
        var arguments = usedTypeParameters.Comma(
          tp => DefaultValue(new UserDefinedType(tp), wDefault, dt.Tok, true));
        wDefault.WriteLine($"return {DtT_protected}.Default({typeDescriptors}{typeDescriptorComma}{arguments});");
      }

      return new ClassWriter(this, btw, btw);
    }

    protected override IClassWriter DeclareNewtype(NewtypeDecl nt, ConcreteSyntaxTree wr) {
      var cw = (ClassWriter)CreateClass(IdProtect(nt.EnclosingModuleDefinition.GetCompileName(Options)), IdName(nt), nt, wr);
      var w = cw.MethodWriter;
      if (nt.NativeType != null) {
        var wIntegerRangeBody = w.NewBlock("static *IntegerRange(lo, hi)");
        var wLoopBody = wIntegerRangeBody.NewBlock("while (lo.isLessThan(hi))");
        wLoopBody.WriteLine("yield lo.toNumber();");
        EmitIncrementVar("lo", wLoopBody);
      }
      if (nt.WitnessKind == SubsetTypeDecl.WKind.Compiled) {
        var witness = new ConcreteSyntaxTree(w.RelativeIndentLevel);
        var wStmts = w.Fork();
        if (nt.NativeType == null) {
          witness.Append(Expr(nt.Witness, false, wStmts));
        } else {
          TrParenExpr(nt.Witness, witness, false, wStmts);
          witness.Write(".toNumber()");
        }
        DeclareField("Witness", true, true, nt.BaseType, nt.Tok, witness.ToString(), w);
      }
      // In JavaScript, the companion class of a newtype (which is what is being declared here) doubles as a
      // type descriptor for the newtype. The Default() method for that type descriptor is declared here.
      var wDefault = w.NewBlock("static get Default()");
      var udt = new UserDefinedType(nt.Tok, nt.Name, nt, new List<Type>());
      var d = TypeInitializationValue(udt, wr, nt.Tok, false, false);
      wDefault.WriteLine("return {0};", d);

      GenerateIsMethod(nt, cw.MethodWriter);

      if (nt.ParentTraits.Count != 0) {
        // in constructor:
        //   this._value = value;
        cw.FieldWriter.WriteLine("this._value = value;");

        // toString() {
        //   return _dafny.toString(this._value)
        // }
        var wBody = cw.MethodWriter.NewNamedBlock("toString()");
        wBody.WriteLine("return _dafny.toString(this._value)");
      }

      return cw;
    }

    void GenerateIsMethod(RedirectingTypeDecl declWithConstraints, ConcreteSyntaxTree wr) {
      Contract.Requires(declWithConstraints is SubsetTypeDecl or NewtypeDecl);

      if (declWithConstraints.ConstraintIsCompilable) {
        var type = UserDefinedType.FromTopLevelDecl(declWithConstraints.Tok, (TopLevelDecl)declWithConstraints);

        wr.Write($"static {IsMethodName}(");

        var count = WriteRuntimeTypeDescriptorsFormals(declWithConstraints.TypeArgs, false, wr);
        if (count != 0) {
          wr.Write(", ");
        }

        var sourceFormal = new Formal(declWithConstraints.Tok, "_source", type, true, false, null);
        var wrBody = wr.NewBlock($"{IdName(sourceFormal)})");
        GenerateIsMethodBody(declWithConstraints, sourceFormal, wrBody);
      }
    }

    protected override void DeclareSubsetType(SubsetTypeDecl sst, ConcreteSyntaxTree wr) {
      var cw = (ClassWriter)CreateClass(IdProtect(sst.EnclosingModuleDefinition.GetCompileName(Options)), IdName(sst), sst, wr);
      var w = cw.MethodWriter;
      var udt = UserDefinedType.FromTopLevelDecl(sst.Tok, sst);
      string d;
      if (sst.WitnessKind == SubsetTypeDecl.WKind.Compiled) {
        var sw = new ConcreteSyntaxTree(w.RelativeIndentLevel);
        var wStmts = w.Fork();
        sw.Append(Expr(sst.Witness, false, wStmts));
        DeclareField("Witness", true, true, sst.Rhs, sst.Tok, sw.ToString(), w);
<<<<<<< HEAD
        d = TypeName_UDT(FullTypeName(udt), udt, wr, udt.tok) + ".Witness";
=======
        d = TypeName_UDT(FullTypeName(udt), udt, wr, udt.Tok) + ".Witness";
>>>>>>> b964908e
      } else {
        d = TypeInitializationValue(udt, wr, sst.Tok, false, false);
      }
      w.NewBlock("static get Default()").WriteLine($"return {d};");

      GenerateIsMethod(sst, cw.MethodWriter);
    }

    protected override void GetNativeInfo(NativeType.Selection sel, out string name, out string literalSuffix, out bool needsCastAfterArithmetic) {
      literalSuffix = "";
      needsCastAfterArithmetic = false;
      switch (sel) {
        case NativeType.Selection.Number:
          name = "number";
          break;
        default:
          Contract.Assert(false);  // unexpected native type
          throw new cce.UnreachableException();  // to please the compiler
      }
    }

    protected class ClassWriter : IClassWriter {
      public readonly JavaScriptCodeGenerator CodeGenerator;
      public readonly ConcreteSyntaxTree MethodWriter;
      public readonly ConcreteSyntaxTree FieldWriter;

      public ClassWriter(JavaScriptCodeGenerator codeGenerator, ConcreteSyntaxTree methodWriter, ConcreteSyntaxTree fieldWriter) {
        Contract.Requires(codeGenerator != null);
        Contract.Requires(methodWriter != null);
        Contract.Requires(fieldWriter != null);
        this.CodeGenerator = codeGenerator;
        this.MethodWriter = methodWriter;
        this.FieldWriter = fieldWriter;
      }

      public ConcreteSyntaxTree/*?*/ CreateMethod(Method m, List<TypeArgumentInstantiation> typeArgs, bool createBody, bool forBodyInheritance, bool lookasideBody) {
        return CodeGenerator.CreateMethod(m, typeArgs, createBody, MethodWriter, forBodyInheritance, lookasideBody);
      }

      public ConcreteSyntaxTree SynthesizeMethod(Method m, List<TypeArgumentInstantiation> typeArgs, bool createBody, bool forBodyInheritance, bool lookasideBody) {
        throw new UnsupportedFeatureException(m.Tok, Feature.MethodSynthesis);
      }

      public ConcreteSyntaxTree/*?*/ CreateFunction(string name, List<TypeArgumentInstantiation> typeArgs, List<Formal> formals, Type resultType, IOrigin tok, bool isStatic, bool createBody, MemberDecl member, bool forBodyInheritance, bool lookasideBody) {
        return CodeGenerator.CreateFunction(name, typeArgs, formals, resultType, tok, isStatic, createBody, member, MethodWriter, forBodyInheritance, lookasideBody);
      }
      public ConcreteSyntaxTree/*?*/ CreateGetter(string name, TopLevelDecl enclosingDecl, Type resultType, IOrigin tok, bool isStatic, bool isConst, bool createBody, MemberDecl/*?*/ member, bool forBodyInheritance) {
        return CodeGenerator.CreateGetter(name, resultType, tok, isStatic, createBody, MethodWriter);
      }
      public ConcreteSyntaxTree/*?*/ CreateGetterSetter(string name, Type resultType, IOrigin tok, bool createBody, MemberDecl/*?*/ member, out ConcreteSyntaxTree setterWriter, bool forBodyInheritance) {
        return CodeGenerator.CreateGetterSetter(name, resultType, tok, createBody, out setterWriter, MethodWriter);
      }
      public void DeclareField(string name, TopLevelDecl enclosingDecl, bool isStatic, bool isConst, Type type, IOrigin tok, string rhs, Field field) {
        CodeGenerator.DeclareField(name, isStatic, isConst, type, tok, rhs, FieldWriter);
      }
      public void InitializeField(Field field, Type instantiatedFieldType, TopLevelDeclWithMembers enclosingClass) {
        throw new cce.UnreachableException();  // InitializeField should be called only for those compilers that set ClassesRedeclareInheritedFields to false.
      }
      public ConcreteSyntaxTree/*?*/ ErrorWriter() => MethodWriter;
      public void Finish() { }
    }

    protected override bool SupportsStaticsInGenericClasses => false;

    protected ConcreteSyntaxTree/*?*/ CreateMethod(Method m, List<TypeArgumentInstantiation> typeArgs, bool createBody, ConcreteSyntaxTree wr, bool forBodyInheritance, bool lookasideBody) {
      if (!createBody) {
        return null;
      }

      var customReceiver = !forBodyInheritance && NeedsCustomReceiver(m);
      wr.Write("{0}{1}(", m.IsStatic || customReceiver ? "static " : "", IdName(m));
      var sep = "";
      WriteRuntimeTypeDescriptorsFormals(ForTypeDescriptors(typeArgs, m.EnclosingClass, m, lookasideBody), wr, ref sep, tp => $"rtd$_{tp.GetCompileName(Options)}");
      if (customReceiver) {
        var nt = m.EnclosingClass;
        var receiverType = UserDefinedType.FromTopLevelDecl(m.Tok, nt);
        DeclareFormal(sep, "_this", receiverType, m.Tok, true, wr);
        sep = ", ";
      }
      WriteFormals(sep, m.Ins, wr);
      var w = wr.NewBlock(")");

      if (!m.IsStatic && !customReceiver) {
        w.WriteLine("let _this = this;");
      }
      return w;
    }

    protected override ConcreteSyntaxTree EmitMethodReturns(Method m, ConcreteSyntaxTree wr) {
      var beforeReturnBlock = wr.Fork(0);
      EmitReturn(m.Outs, wr);
      return beforeReturnBlock;
    }

    protected ConcreteSyntaxTree/*?*/ CreateFunction(string name, List<TypeArgumentInstantiation> typeArgs, List<Formal> formals, Type resultType, IOrigin tok, bool isStatic, bool createBody, MemberDecl member, ConcreteSyntaxTree wr, bool forBodyInheritance, bool lookasideBody) {
      if (!createBody) {
        return null;
      }

      var customReceiver = !forBodyInheritance && NeedsCustomReceiver(member);
      wr.Write("{0}{1}(", isStatic || customReceiver ? "static " : "", name);
      var sep = "";
      WriteRuntimeTypeDescriptorsFormals(ForTypeDescriptors(typeArgs, member.EnclosingClass, member, lookasideBody), wr, ref sep,
        tp => $"rtd$_{tp.GetCompileName(Options)}");
      if (customReceiver) {
        var nt = member.EnclosingClass;
        var receiverType = UserDefinedType.FromTopLevelDecl(tok, nt);
        DeclareFormal(sep, "_this", receiverType, tok, true, wr);
        sep = ", ";
      }
      WriteFormals(sep, formals, wr);
      var w = wr.NewBlock(")", ";");
      if (!isStatic && !customReceiver) {
        w.WriteLine("let _this = this;");
      }
      return w;
    }

    int WriteRuntimeTypeDescriptorsFormals(List<TypeParameter> typeParams, bool useAllTypeArgs, ConcreteSyntaxTree wr, string prefix = "") {
      Contract.Requires(typeParams != null);
      Contract.Requires(wr != null);

      int c = 0;
      foreach (var tp in typeParams) {
        if (useAllTypeArgs || NeedsTypeDescriptor(tp)) {
          wr.Write($"{prefix}rtd$_{tp.GetCompileName(Options)}");
          prefix = ", ";
          c++;
        }
      }
      return c;
    }

    protected override void TypeArgDescriptorUse(bool isStatic, bool lookasideBody, TopLevelDeclWithMembers cl, out bool needsTypeParameter, out bool needsTypeDescriptor) {
      if (cl is DatatypeDecl) {
        needsTypeParameter = false;
        needsTypeDescriptor = true;
      } else if (cl is TraitDecl) {
        needsTypeParameter = false;
        needsTypeDescriptor = isStatic || lookasideBody;
      } else {
        Contract.Assert(cl is ClassDecl);
        needsTypeParameter = false;
        needsTypeDescriptor = isStatic;
      }
    }

    protected override string TypeDescriptor(Type type, ConcreteSyntaxTree wr, IOrigin tok) {
      Contract.Requires(type != null);
      Contract.Requires(tok != null);
      Contract.Requires(wr != null);

      var xType = DatatypeWrapperEraser.SimplifyTypeAndTrimSubsetTypes(Options, type);
      if (xType is BoolType) {
        return "_dafny.Rtd_bool";
      } else if (xType is CharType) {
        return UnicodeCharEnabled ? "_dafny.Rtd_codepoint" : "_dafny.Rtd_char";
      } else if (xType is IntType) {
        return "_dafny.Rtd_int";
      } else if (xType is BigOrdinalType) {
        return "_dafny.BigOrdinal";
      } else if (xType is RealType) {
        return "_dafny.BigRational";
      } else if (xType is BitvectorType) {
        var t = (BitvectorType)xType;
        if (t.NativeType != null) {
          return "_dafny.Rtd_number";
        } else {
          return "_dafny.Rtd_int";
        }
      } else if (xType is SetType) {
        return DafnySetClass;
      } else if (xType is MultiSetType) {
        return DafnyMultiSetClass;
      } else if (xType is SeqType) {
        return DafnySeqClass;
      } else if (xType is MapType) {
        return DafnyMapClass;
      } else if (xType.IsBuiltinArrowType) {
        return "_dafny.Rtd_ref";  // null suffices as a default value, since the function will never be called
      } else if (xType is UserDefinedType) {
        var udt = (UserDefinedType)xType;
        if (udt.ResolvedClass is TypeParameter tp) {
          var receiver = thisContext != null && tp.Parent is TopLevelDeclWithMembers and not TraitDecl ? "this." : "";
          return string.Format($"{receiver}rtd$_{tp.GetCompileName(Options)}");
        }
        var cl = udt.ResolvedClass;
        Contract.Assert(cl != null);
        if (cl is ClassLikeDecl) {
          return "_dafny.Rtd_ref";
        } else if (cl is DatatypeDecl) {
          var dt = (DatatypeDecl)cl;
          var w = new ConcreteSyntaxTree();
          w.Write("{0}.Rtd(", dt is TupleTypeDecl ? "_dafny.Tuple" : FullTypeName(udt));
          EmitTypeDescriptorsActuals(UsedTypeParameters(dt, udt.TypeArgs, true), udt.Tok, w, true);
          w.Write(")");
          return w.ToString();
        } else if (xType.IsNonNullRefType) {
          // what we emit here will only be used to construct a dummy value that programmer-supplied code will overwrite later
          return "_dafny.Rtd_ref/*not used*/";
        } else {
          Contract.Assert(cl is NewtypeDecl || cl is SubsetTypeDecl);
          return TypeName_UDT(FullTypeName(udt), udt, wr, udt.Tok);
        }
      } else {
        Contract.Assert(false); throw new cce.UnreachableException();  // unexpected type
      }
    }

    protected ConcreteSyntaxTree/*?*/ CreateGetter(string name, Type resultType, IOrigin tok, bool isStatic, bool createBody, ConcreteSyntaxTree wr) {
      if (createBody) {
        wr.Write("{0}get {1}()", isStatic ? "static " : "", name);
        var w = wr.NewBlock("", ";");
        if (!isStatic) {
          w.WriteLine("let _this = this;");
        }
        return w;
      } else {
        return null;
      }
    }

    protected ConcreteSyntaxTree/*?*/ CreateGetterSetter(string name, Type resultType, IOrigin tok, bool createBody, out ConcreteSyntaxTree setterWriter, ConcreteSyntaxTree wr) {
      if (createBody) {
        wr.Write($"get {name}()");
        var wGet = wr.NewBlock("", ";");
        wGet.WriteLine("let _this = this;");

        wr.Write($"set {name}(value)");
        var wSet = wr.NewBlock("", ";");
        wSet.WriteLine("let _this = this;");

        setterWriter = wSet;
        return wGet;
      } else {
        setterWriter = null;
        return null;
      }
    }

    protected override ConcreteSyntaxTree EmitTailCallStructure(MemberDecl member, ConcreteSyntaxTree wr) {
      var block = wr.NewBlock("TAIL_CALL_START: while (true)");
      if (member is Method m) {
        var beforeReturnBlock = block.Fork(0);
        EmitReturn(m.Outs, block);
        return beforeReturnBlock;
      }
      return block;
    }

    protected override void EmitJumpToTailCallStart(ConcreteSyntaxTree wr) {
      wr.WriteLine("continue TAIL_CALL_START;");
    }

    private string CharFromNumberMethodName() {
      return UnicodeCharEnabled ? "new _dafny.CodePoint" : "String.fromCharCode";
    }

    internal override string TypeName(Type type, ConcreteSyntaxTree wr, IOrigin tok, MemberDecl /*?*/ member = null) {
      Contract.Ensures(Contract.Result<string>() != null);
      Contract.Assume(type != null);  // precondition; this ought to be declared as a Requires in the superclass

      var xType = DatatypeWrapperEraser.SimplifyType(Options, type);
      if (xType is BoolType) {
        return "bool";
      } else if (xType is CharType) {
        return "char";
      } else if (xType is IntType or BigOrdinalType) {
        return "BigNumber";
      } else if (xType is RealType) {
        return "Dafny.BigRational";
      } else if (xType is BitvectorType) {
        var t = (BitvectorType)xType;
        return t.NativeType != null ? GetNativeTypeName(t.NativeType) : "BigNumber";
      } else if (xType.AsNewtype != null && member == null) {  // when member is given, use UserDefinedType case below
        var newtypeDecl = xType.AsNewtype;
        if (newtypeDecl.NativeType is { } nativeType) {
          return GetNativeTypeName(nativeType);
        }
        return TypeName(newtypeDecl.ConcreteBaseType(xType.TypeArgs), wr, tok);
      } else if (xType.IsObjectQ) {
        return "object";
      } else if (xType.IsArrayType) {
        return "Array";
      } else if (xType is UserDefinedType udt) {
        var s = FullTypeName(udt, member);
        return TypeName_UDT(s, udt, wr, udt.Tok);
      } else if (xType is SetType) {
        Type argType = ((SetType)xType).Arg;
        return DafnySetClass;
      } else if (xType is SeqType) {
        Type argType = ((SeqType)xType).Arg;
        return DafnySeqClass;
      } else if (xType is MultiSetType) {
        Type argType = ((MultiSetType)xType).Arg;
        return DafnyMultiSetClass;
      } else if (xType is MapType) {
        return DafnyMapClass;
      } else {
        Contract.Assert(false); throw new cce.UnreachableException();  // unexpected type
      }
    }

    protected override string TypeInitializationValue(Type type, ConcreteSyntaxTree wr, IOrigin tok, bool usePlaceboValue, bool constructTypeParameterDefaultsFromTypeDescriptors) {
      if (usePlaceboValue) {
        return "undefined";
      }

      var xType = type.NormalizeExpandKeepConstraints();

      if (xType is BoolType) {
        return "false";
      } else if (xType is CharType) {
        return $"{CharFromNumberMethodName()}({CharType.DefaultValueAsString}.codePointAt(0))";
      } else if (xType is IntType or BigOrdinalType) {
        return IntegerLiteral(0);
      } else if (xType is RealType) {
        return "_dafny.BigRational.ZERO";
      } else if (xType is BitvectorType) {
        var t = (BitvectorType)xType;
        return t.NativeType != null ? "0" : IntegerLiteral(0);
      } else if (xType is SetType) {
        return $"{DafnySetClass}.Empty";
      } else if (xType is MultiSetType) {
        return $"{DafnyMultiSetClass}.Empty";
      } else if (xType is SeqType seq) {
        if (seq.Arg.IsCharType) {
          if (UnicodeCharEnabled) {
            return "_dafny.Seq.UnicodeFromString(\"\")";
          } else {
            return "\"\"";
          }
        }
        return $"{DafnySeqClass}.of()";
      } else if (xType is MapType) {
        return $"{DafnyMapClass}.Empty";
      }

      var udt = (UserDefinedType)xType;
      var cl = udt.ResolvedClass;
      Contract.Assert(cl != null);
      if (cl is TypeParameter) {
        if (constructTypeParameterDefaultsFromTypeDescriptors) {
          return string.Format("{0}.Default", TypeDescriptor(udt, wr, udt.Tok));
        } else {
          return FormatDefaultTypeParameterValue((TypeParameter)udt.ResolvedClass);
        }
      } else if (cl is AbstractTypeDecl opaque) {
        return FormatDefaultTypeParameterValue(opaque);
      } else if (cl is NewtypeDecl) {
        var td = (NewtypeDecl)cl;
        if (td.Witness != null) {
          return TypeName_UDT(FullTypeName(udt), udt, wr, udt.Tok) + ".Witness";
        } else if (td.NativeType != null) {
          return "0";
        } else {
          return TypeInitializationValue(td.ConcreteBaseType(udt.TypeArgs), wr, tok, usePlaceboValue, constructTypeParameterDefaultsFromTypeDescriptors);
        }
      } else if (cl is SubsetTypeDecl) {
        var td = (SubsetTypeDecl)cl;
        if (td.WitnessKind == SubsetTypeDecl.WKind.Compiled) {
          return TypeName_UDT(FullTypeName(udt), udt, wr, udt.Tok) + ".Default";
        } else if (td.WitnessKind == SubsetTypeDecl.WKind.Special) {
          // WKind.Special is only used with -->, ->, and non-null types:
          Contract.Assert(ArrowType.IsPartialArrowTypeName(td.Name) || ArrowType.IsTotalArrowTypeName(td.Name) || td is NonNullTypeDecl);
          if (ArrowType.IsPartialArrowTypeName(td.Name)) {
            return "null";
          } else if (ArrowType.IsTotalArrowTypeName(td.Name)) {
            var rangeDefaultValue = TypeInitializationValue(udt.TypeArgs.Last(), wr, tok, usePlaceboValue, constructTypeParameterDefaultsFromTypeDescriptors);
            // return the lambda expression ((Ty0 x0, Ty1 x1, Ty2 x2) => rangeDefaultValue)
            return string.Format("function () {{ return {0}; }}", rangeDefaultValue);
          } else if (((NonNullTypeDecl)td).Class is ArrayClassDecl) {
            // non-null array type; we know how to initialize them
            var arrayClass = (ArrayClassDecl)((NonNullTypeDecl)td).Class;
            if (arrayClass.Dims == 1) {
              return "[]";
            } else {
              return string.Format("_dafny.newArray(undefined, {0})", Util.Comma(arrayClass.Dims, _ => "_dafny.ZERO"));
            }
          } else {
            // non-null (non-array) type
            // even though the type doesn't necessarily have a known initializer, it could be that the the compiler needs to
            // lay down some bits to please the C#'s compiler's different definite-assignment rules.
            return "null";
          }
        } else {
          return TypeInitializationValue(td.RhsWithArgument(udt.TypeArgs), wr, tok, usePlaceboValue, constructTypeParameterDefaultsFromTypeDescriptors);
        }
      } else if (cl is ClassLikeDecl or ArrowTypeDecl) {
        return "null";
      } else if (cl is DatatypeDecl) {
        var dt = (DatatypeDecl)cl;
        var s = dt is TupleTypeDecl ? "_dafny.Tuple" : FullTypeName(udt);
        var relevantTypeArgs = UsedTypeParameters(dt, udt.TypeArgs).ConvertAll(ta => ta.Actual);

        var wTypeDescriptors = new ConcreteSyntaxTree();
        EmitTypeDescriptorsActuals(TypeArgumentInstantiation.ListFromClass(dt, udt.TypeArgs), tok, wTypeDescriptors);
        var typeDescriptors = wTypeDescriptors.ToString();

        var sep = typeDescriptors.Length != 0 && relevantTypeArgs.Count != 0 ? ", " : "";
        var arguments = relevantTypeArgs.Comma(arg => DefaultValue(arg, wr, tok, constructTypeParameterDefaultsFromTypeDescriptors));
        return string.Format($"{s}.Default({typeDescriptors}{sep}{arguments})");
      } else {
        Contract.Assert(false); throw new cce.UnreachableException();  // unexpected type
      }

    }

    protected override string TypeName_UDT(string fullCompileName, List<TypeParameter.TPVariance> variance, List<Type> typeArgs,
      ConcreteSyntaxTree wr, IOrigin tok, bool omitTypeArguments) {
      Contract.Assume(fullCompileName != null);  // precondition; this ought to be declared as a Requires in the superclass
      Contract.Assume(typeArgs != null);  // precondition; this ought to be declared as a Requires in the superclass
      string s = IdProtect(fullCompileName);
      return s;
    }

    internal override string TypeName_Companion(Type type, ConcreteSyntaxTree wr, IOrigin tok, MemberDecl/*?*/ member) {
      // Many (that is, more so than in C# or Java) companion classes in JavaScript are just the same as the type
      type = UserDefinedType.UpcastToMemberEnclosingType(type, member);
      if (type.NormalizeExpandKeepConstraints() is UserDefinedType udt) {
        if ((udt.ResolvedClass is DatatypeDecl dt && DatatypeWrapperEraser.IsErasableDatatypeWrapper(Options, dt, out _)) ||
            udt.ResolvedClass is SubsetTypeDecl or NewtypeDecl) {
          var s = FullTypeName(udt, member);
          return TypeName_UDT(s, udt, wr, udt.Tok);
        }
      }

      return TypeName(type, wr, tok, member);
    }

    // ----- Declarations -------------------------------------------------------------

    protected void DeclareField(string name, bool isStatic, bool isConst, Type type, IOrigin tok, string rhs, ConcreteSyntaxTree wr) {
      if (isStatic) {
        var w = wr.NewNamedBlock("static get {0}()", name);
        EmitReturnExpr(rhs, w);
      } else {
        wr.WriteLine("this.{0} = {1};", name, rhs);
      }
    }

    protected override bool DeclareFormal(string prefix, string name, Type type, IOrigin tok, bool isInParam, ConcreteSyntaxTree wr) {
      if (isInParam) {
        wr.Write("{0}{1}", prefix, name);
        return true;
      } else {
        return false;
      }
    }

    protected override void DeclareLocalVar(string name, Type/*?*/ type, IOrigin/*?*/ tok, bool leaveRoomForRhs, string/*?*/ rhs, ConcreteSyntaxTree wr) {
      wr.Write("let {0}", name);
      if (leaveRoomForRhs) {
        Contract.Assert(rhs == null);  // follows from precondition
      } else if (rhs != null) {
        wr.WriteLine(" = {0};", rhs);
      } else {
        wr.WriteLine(";");
      }
    }

    protected override ConcreteSyntaxTree DeclareLocalVar(string name, Type/*?*/ type, IOrigin/*?*/ tok, ConcreteSyntaxTree wr) {
      wr.Write("let {0} = ", name);
      var w = wr.Fork();
      wr.WriteLine(";");
      return w;
    }

    protected override bool UseReturnStyleOuts(Method m, int nonGhostOutCount) => true;

    protected override void DeclareOutCollector(string collectorVarName, ConcreteSyntaxTree wr) {
      wr.Write("let {0} = ", collectorVarName);
    }

    protected override void DeclareLocalOutVar(string name, Type type, IOrigin tok, string rhs, bool useReturnStyleOuts, ConcreteSyntaxTree wr) {
      DeclareLocalVar(name, type, tok, false, rhs, wr);
    }

    protected override void EmitOutParameterSplits(string outCollector, List<string> actualOutParamNames, ConcreteSyntaxTree wr) {
      if (actualOutParamNames.Count == 1) {
        EmitAssignment(actualOutParamNames[0], null, outCollector, null, wr);
      } else {
        for (var i = 0; i < actualOutParamNames.Count; i++) {
          wr.WriteLine("{0} = {1}[{2}];", actualOutParamNames[i], outCollector, i);
        }
      }
    }

    protected override void EmitActualTypeArgs(List<Type> typeArgs, IOrigin tok, ConcreteSyntaxTree wr) {
      // emit nothing
    }

    // ----- Statements -------------------------------------------------------------

    protected override void EmitPrintStmt(ConcreteSyntaxTree wr, Expression arg) {
      bool isString = DatatypeWrapperEraser.SimplifyTypeAndTrimNewtypes(Options, arg.Type).IsStringType;
      bool isStringLiteral = arg is StringLiteralExpr;
      bool isGeneric = arg.Type.NormalizeToAncestorType().AsSeqType is { Arg.IsTypeParameter: true };
      var wStmts = wr.Fork();
      if (isStringLiteral && !UnicodeCharEnabled) {
        // process.stdout.write(_dafny.toString(x));
        wr.Write("process.stdout.write(_dafny.toString(");
        wr.Append(Expr(arg, false, wStmts));
        wr.WriteLine("));");
      } else if (isString) {
        if (UnicodeCharEnabled) {
          wr.Write($"process.stdout.write(");
          TrParenExpr(arg, wr, false, wStmts);
          wr.WriteLine(".toVerbatimString(false));");
        } else {
          wr.Write($"process.stdout.write(_dafny.toString({DafnySeqClass}.JoinIfPossible(");
          wr.Append(Expr(arg, false, wStmts));
          wr.WriteLine(")));");
        }
      } else if (isGeneric && !UnicodeCharEnabled) {
        // try { process.stdout.write(_dafny.toString(((x) instanceof Array && typeof((x)[0]) == \"string\") ? (x).join("") : (x))); } catch (_error) { process.stdout.write(_dafny.toString(x)); }
        wr.Write("try { process.stdout.write(_dafny.toString(");
        wr.Write("(");
        wr.Write("(");
        wr.Append(Expr(arg, false, wStmts));
        wr.Write(") instanceof Array && typeof((");
        wr.Append(Expr(arg, false, wStmts));
        wr.Write(")[0]) == \"string\") ? ");
        wr.Write("(");
        wr.Append(Expr(arg, false, wStmts));
        wr.Write(").join(\"\")");
        wr.Write(":");
        wr.Write("(");
        wr.Append(Expr(arg, false, wStmts));
        wr.Write(")));");
        wr.Write("} catch (_error) { process.stdout.write(_dafny.toString(");
        wr.Append(Expr(arg, false, wStmts));
        wr.WriteLine("));}");
      } else { // !isString && !isGeneric
        // process.stdout.write(_dafny.toString(x));
        wr.Write("process.stdout.write(_dafny.toString(");
        wr.Append(Expr(arg, false, wStmts));
        wr.WriteLine("));");
      }
    }

    protected override void EmitReturn(List<Formal> outParams, ConcreteSyntaxTree wr) {
      outParams = outParams.Where(f => !f.IsGhost).ToList();
      if (outParams.Count == 0) {
        wr.WriteLine("return;");
      } else if (outParams.Count == 1) {
        wr.WriteLine("return {0};", IdName(outParams[0]));
      } else {
        wr.WriteLine("return [{0}];", Util.Comma(outParams, IdName));
      }
    }

    protected override ConcreteSyntaxTree CreateLabeledCode(string label, bool createContinueLabel, ConcreteSyntaxTree wr) {
      var prefix = createContinueLabel ? "C" : "L";
      return wr.NewNamedBlock($"{prefix}{label}:");
    }

    protected override void EmitBreak(string/*?*/ label, ConcreteSyntaxTree wr) {
      if (label == null) {
        wr.WriteLine("break;");
      } else {
        wr.WriteLine("break L{0};", label);
      }
    }

    protected override void EmitContinue(string label, ConcreteSyntaxTree wr) {
      wr.WriteLine("break C{0};", label);
    }

    protected override void EmitYield(ConcreteSyntaxTree wr) {
      wr.WriteLine("yield null;");
    }

    protected override void EmitAbsurd(string/*?*/ message, ConcreteSyntaxTree wr) {
      if (message == null) {
        message = "unexpected control point";
      }
      wr.WriteLine("throw new Error(\"{0}\");", message);
    }

    protected override void EmitHalt(IOrigin tok, Expression/*?*/ messageExpr, ConcreteSyntaxTree wr) {
      var wStmts = wr.Fork();
      wr.Write("throw new _dafny.HaltException(");
      if (tok != null) {
        wr.Write("\"" + tok.TokenToString(Options) + ": \" + ");
      }

      TrParenExpr(messageExpr, wr, false, wStmts);
      if (UnicodeCharEnabled && messageExpr.Type.IsStringType) {
        wr.Write(".toVerbatimString(false)");
      }
      wr.WriteLine(");");
    }

    protected override ConcreteSyntaxTree EmitForStmt(IOrigin tok, IVariable loopIndex, bool goingUp, string /*?*/ endVarName,
      List<Statement> body, LList<Label> labels, ConcreteSyntaxTree wr) {

      var nativeType = AsNativeType(loopIndex.Type);

      wr.Write($"for (let {loopIndex.GetOrCreateCompileName(currentIdGenerator)} = ");
      var startWr = wr.Fork();
      wr.Write($"; ");

      ConcreteSyntaxTree bodyWr;
      if (goingUp) {
        if (endVarName == null) {
          wr.Write("true");
        } else if (nativeType == null) {
          wr.Write($"{loopIndex.GetOrCreateCompileName(currentIdGenerator)}.isLessThan({endVarName})");
        } else {
          wr.Write($"{loopIndex.GetOrCreateCompileName(currentIdGenerator)} < {endVarName}");
        }
        if (nativeType == null) {
          bodyWr = wr.NewBlock($"; {loopIndex.GetOrCreateCompileName(currentIdGenerator)} = {loopIndex.GetOrCreateCompileName(currentIdGenerator)}.plus(_dafny.ONE))");
        } else {
          bodyWr = wr.NewBlock($"; {loopIndex.GetOrCreateCompileName(currentIdGenerator)}++)");
        }
      } else {
        if (endVarName == null) {
          wr.Write("true");
        } else if (nativeType == null) {
          wr.Write($"{endVarName}.isLessThan({loopIndex.GetOrCreateCompileName(currentIdGenerator)})");
        } else {
          wr.Write($"{endVarName} < {loopIndex.GetOrCreateCompileName(currentIdGenerator)}");
        }
        bodyWr = wr.NewBlock($"; )");
        if (nativeType == null) {
          bodyWr.WriteLine($"{loopIndex.GetOrCreateCompileName(currentIdGenerator)} = {loopIndex.GetOrCreateCompileName(currentIdGenerator)}.minus(_dafny.ONE);");
        } else {
          bodyWr.WriteLine($"{loopIndex.GetOrCreateCompileName(currentIdGenerator)}--;");
        }
      }
      bodyWr = EmitContinueLabel(labels, bodyWr);
      TrStmtList(body, bodyWr);

      return startWr;
    }

    protected override ConcreteSyntaxTree CreateForLoop(string indexVar, Action<ConcreteSyntaxTree> boundAction, ConcreteSyntaxTree wr, string start = null) {
      start = start ?? "0";
      var boundWriter = new ConcreteSyntaxTree();
      boundAction(boundWriter);
      var bound = boundWriter.ToString();
      return wr.NewNamedBlock("for (let {0} = {2}; {0} < {1}; {0}++)", indexVar, bound, start);
    }

    protected override ConcreteSyntaxTree CreateDoublingForLoop(string indexVar, int start, ConcreteSyntaxTree wr) {
      return wr.NewNamedBlock("for (let {0} = new BigNumber({1}); ; {0} = {0}.multipliedBy(2))", indexVar, start);
    }

    protected override void EmitIncrementVar(string varName, ConcreteSyntaxTree wr) {
      wr.WriteLine("{0} = {0}.plus(1);", varName);
    }

    protected override void EmitDecrementVar(string varName, ConcreteSyntaxTree wr) {
      wr.WriteLine("{0} = {0}.minus(1);", varName);
    }

    protected override string GetQuantifierName(string bvType) {
      return string.Format("_dafny.Quantifier");
    }

    protected override ConcreteSyntaxTree CreateForeachLoop(string tmpVarName, Type collectionElementType, IOrigin tok,
      out ConcreteSyntaxTree collectionWriter, ConcreteSyntaxTree wr) {
      wr.Write("for (const {0} of ", tmpVarName);
      collectionWriter = wr.Fork();
      var wwr = wr.NewBlock(")");
      return wwr;
    }

    protected override void EmitDowncastVariableAssignment(string boundVarName, Type boundVarType, string tmpVarName,
      Type sourceType, bool introduceBoundVar, IOrigin tok, ConcreteSyntaxTree wr) {
      wr.WriteLine("{0}{1} = {2};", introduceBoundVar ? "let " : "", boundVarName, tmpVarName);
    }

    [CanBeNull]
    protected override Action<ConcreteSyntaxTree> GetSubtypeCondition(string tmpVarName, Type boundVarType, IOrigin tok, ConcreteSyntaxTree preconditions) {
      string typeTest;
      if (boundVarType.IsRefType) {
        if (boundVarType.IsObject || boundVarType.IsObjectQ) {
          typeTest = "true";
        } else if (boundVarType.IsTraitType) {
          typeTest = $"_dafny.InstanceOfTrait({tmpVarName}, {TypeName(boundVarType, preconditions, tok)})";
        } else {
          typeTest = $"{tmpVarName} instanceof {TypeName(boundVarType, preconditions, tok)}";
        }

        if (boundVarType.IsNonNullRefType) {
          typeTest = $"{tmpVarName} !== null && " + typeTest;
        } else {
          typeTest = $"{tmpVarName} === null || " + typeTest;
        }
      } else {
        typeTest = "true";
      }

      typeTest = typeTest == "true" ? null : typeTest;
      return typeTest == null ? null : wr => wr.Write(typeTest);
    }

    protected override ConcreteSyntaxTree CreateForeachIngredientLoop(string boundVarName, int L, string tupleTypeArgs, out ConcreteSyntaxTree collectionWriter, ConcreteSyntaxTree wr) {
      wr.Write("for (const {0} of ", boundVarName);
      collectionWriter = wr.Fork();
      return wr.NewBlock(")");
    }

    // ----- Expressions -------------------------------------------------------------

    protected override void EmitNew(Type type, IOrigin tok, CallStmt initCall /*?*/, ConcreteSyntaxTree wr,
      ConcreteSyntaxTree wStmts) {
      var cl = ((UserDefinedType)type.NormalizeExpand()).ResolvedClass;
      if (cl.Name == "object") {
        wr.Write("_dafny.NewObject()");
      } else {
        wr.Write("new {0}(", TypeName(type, wr, tok));
        EmitTypeDescriptorsActuals(TypeArgumentInstantiation.ListFromClass(cl, type.TypeArgs), tok, wr);
        wr.Write(")");
      }
    }

    protected override void EmitNewArray(Type elementType, IOrigin tok, List<string> dimensions,
        bool mustInitialize, [CanBeNull] string exampleElement, ConcreteSyntaxTree wr, ConcreteSyntaxTree wStmts) {
      var initValue = mustInitialize ? DefaultValue(elementType, wr, tok, true) : null;
      if (dimensions.Count == 1) {
        // handle the common case of 1-dimensional arrays separately
        wr.Write($"Array(({dimensions[0]}).toNumber())");
        if (initValue != null) {
          wr.Write(".fill({0})", initValue);
        }
      } else {
        // the general case
        wr.Write("_dafny.newArray({0}, {1})", initValue ?? "undefined", dimensions.Comma(s => s));
      }
    }

    protected string TranslateEscapes(string s) {
      s = Util.ReplaceNullEscapesWithCharacterEscapes(s);

      s = Util.UnicodeEscapesToLowercase(s);

      return s;
    }

    protected override void EmitLiteralExpr(ConcreteSyntaxTree wr, LiteralExpr e) {
      if (e is StaticReceiverExpr) {
        wr.Write(TypeName(e.Type, wr, e.Tok));
      } else if (e.Value == null) {
        wr.Write("null");
      } else if (e.Value is bool) {
        wr.Write((bool)e.Value ? "true" : "false");
      } else if (e is CharLiteralExpr) {
        var escaped = TranslateEscapes((string)e.Value);
        if (UnicodeCharEnabled) {
          wr.Write($"new _dafny.CodePoint('{escaped}'.codePointAt(0))");
        } else {
          wr.Write($"'{escaped}'");
        }
      } else if (e is StringLiteralExpr) {
        var str = (StringLiteralExpr)e;
        if (UnicodeCharEnabled) {
          wr.Write($"_dafny.Seq.UnicodeFromString(");
          TrStringLiteral(str, wr);
          wr.Write(")");
        } else {
          TrStringLiteral(str, wr);
        }
      } else if (AsNativeType(e.Type) != null) {
        wr.Write(e.Value.ToString());
      } else if (e.Value is BigInteger) {
        var i = (BigInteger)e.Value;
        wr.Write(IntegerLiteral(i));
      } else if (e.Value is BaseTypes.BigDec) {
        var n = (BaseTypes.BigDec)e.Value;
        if (0 <= n.Exponent) {
          wr.Write("new _dafny.BigRational(new BigNumber(\"{0}", n.Mantissa);
          for (int i = 0; i < n.Exponent; i++) {
            wr.Write("0");
          }
          wr.Write("\"))");
        } else {
          wr.Write($"new _dafny.BigRational({IntegerLiteral(n.Mantissa)}, new BigNumber(\"1");
          for (int i = n.Exponent; i < 0; i++) {
            wr.Write("0");
          }
          wr.Write("\"))");
        }
      } else {
        Contract.Assert(false); throw new cce.UnreachableException();  // unexpected literal
      }
    }
    string IntegerLiteral(BigInteger i) {
      if (i.IsZero) {
        return "_dafny.ZERO";
      } else if (i.IsOne) {
        return "_dafny.ONE";
      } else if (-0x20_0000_0000_0000L < i && i < 0x20_0000_0000_0000L) {  // 53 bits, plus sign
        return $"new BigNumber({i})";
      } else {
        return $"new BigNumber(\"{i}\")";
      }
    }

    protected override void EmitStringLiteral(string str, bool isVerbatim, ConcreteSyntaxTree wr) {
      var n = str.Length;
      if (!isVerbatim) {
        wr.Write($"\"{TranslateEscapes(str)}\"");
      } else {
        wr.Write("\"");
        for (var i = 0; i < n; i++) {
          if (str[i] == '\"' && i + 1 < n && str[i + 1] == '\"') {
            wr.Write("\\\"");
            i++;
          } else if (str[i] == '\\') {
            wr.Write("\\\\");
          } else if (str[i] == '\n') {
            wr.Write("\\n");
          } else if (str[i] == '\r') {
            wr.Write("\\r");
          } else {
            wr.Write(str[i]);
          }
        }
        wr.Write("\"");
      }
    }

    protected override ConcreteSyntaxTree EmitBitvectorTruncation(BitvectorType bvType, [CanBeNull] NativeType nativeType,
      bool surroundByUnchecked, ConcreteSyntaxTree wr) {

      Contract.Assert(nativeType == null || bvType.Width == 0); // JavaScript only supports "number" as a native type, and it is used just for bv0

      if (bvType.Width == 0) {
        return wr;
      }
      wr.Write("(");
      var middle = wr.Fork();
      wr.Write(").mod(new BigNumber(2).exponentiatedBy({0}))", bvType.Width);
      return middle;
    }

    protected override void EmitRotate(Expression e0, Expression e1, bool isRotateLeft, ConcreteSyntaxTree wr,
        bool inLetExprBody, ConcreteSyntaxTree wStmts, FCE_Arg_Translator tr) {
      bool needsCast = false;
      var nativeType = AsNativeType(e0.Type);
      if (nativeType != null) {
        GetNativeInfo(nativeType.Sel, out _, out _, out needsCast);
      }

      var bv = e0.Type.NormalizeToAncestorType().AsBitVectorType;
      if (bv.Width == 0) {
        tr(e0, wr, inLetExprBody, wStmts);
      } else {
        wr.Write("_dafny.{0}(", isRotateLeft ? "RotateLeft" : "RotateRight");
        tr(e0, wr, inLetExprBody, wStmts);
        wr.Write(", (");
        tr(e1, wr, inLetExprBody, wStmts);
        wr.Write(").toNumber(), {0})", bv.Width);
        if (needsCast) {
          wr.Write(".toNumber()");
        }
      }
    }

    protected override void EmitEmptyTupleList(string tupleTypeArgs, ConcreteSyntaxTree wr) {
      wr.Write("[]", tupleTypeArgs);
    }

    protected override ConcreteSyntaxTree EmitAddTupleToList(string ingredients, string tupleTypeArgs, ConcreteSyntaxTree wr) {
      wr.Write("{0}.push(_dafny.Tuple.of(", ingredients, tupleTypeArgs);
      var wrTuple = wr.Fork();
      wr.WriteLine("));");
      return wrTuple;
    }

    protected override void EmitTupleSelect(string prefix, int i, ConcreteSyntaxTree wr) {
      wr.Write("{0}[{1}]", prefix, i);
    }

    protected override string IdProtect(string name) {
      return PublicIdProtect(name);
    }
    public override string PublicIdProtect(string name) {
      Contract.Requires(name != null);
      switch (name) {
        case "arguments":
        case "await":
        case "boolean":
        case "byte":
        case "catch":
        case "continue":
        case "debugger":
        case "default":
        case "delete":
        case "do":
        case "double":
        case "enum":
        case "eval":
        case "final":
        case "finally":
        case "float":
        case "for":
        case "goto":
        case "implements":
        case "instanceof":
        case "interface":
        case "let":
        case "long":
        case "native":
        case "package":
        case "private":
        case "public":
        case "short":
        case "super":
        case "switch":
        case "synchronized":
        case "throw":
        case "throws":
        case "transient":
        case "try":
        case "typeof":
        case "void":
        case "volatile":
        case "with":
        case "toString":
        case "equals":
          return "_$$_" + name;
        default:
          return name;
      }
    }

    protected override string FullTypeName(UserDefinedType udt, MemberDecl/*?*/ member = null) {
      Contract.Assume(udt != null);  // precondition; this ought to be declared as a Requires in the superclass
      if (udt is ArrowType) {
        return ArrowType.Arrow_FullCompileName;
      }
      var cl = udt.ResolvedClass;
      if (cl is TypeParameter) {
        return IdProtect(udt.GetCompileName(Options));
      } else if (cl is DefaultClassDecl && Attributes.Contains(cl.EnclosingModuleDefinition.Attributes, "extern") &&
                 member != null && Attributes.Contains(member.Attributes, "extern")) {
        // omit the default class name ("_default") in extern modules, when the class is used to qualify an extern member
        Contract.Assert(!cl.EnclosingModuleDefinition.TryToAvoidName); // default module is not marked ":extern"
        return IdProtect(cl.EnclosingModuleDefinition.GetCompileName(Options));
      } else {
        return IdProtect(cl.EnclosingModuleDefinition.GetCompileName(Options)) + "." + IdProtect(cl.GetCompileName(Options));
      }
    }

    protected override void EmitThis(ConcreteSyntaxTree wr, bool callToInheritedMember) {
      wr.Write("_this");
    }

    protected override ConcreteSyntaxTree EmitCast(ICanRender toType, ConcreteSyntaxTree wr) {
      return wr;
    }

    protected override void EmitDatatypeValue(DatatypeValue dtv, string typeDescriptorArguments, string arguments, ConcreteSyntaxTree wr) {
      var dt = dtv.Ctor.EnclosingDatatype;
      EmitDatatypeValue(dt, dtv.Ctor, dtv.IsCoCall, typeDescriptorArguments, arguments, wr);
    }

    void EmitDatatypeValue(DatatypeDecl dt, DatatypeCtor ctor, bool isCoCall, string typeDescriptorArguments, string arguments, ConcreteSyntaxTree wr) {
      var dtName = dt.GetFullCompileName(Options);
      var ctorName = ctor.GetCompileName(Options);

      var sep = typeDescriptorArguments.Length != 0 && arguments.Length != 0 ? ", " : "";
      if (dt is TupleTypeDecl) {
        Contract.Assert(typeDescriptorArguments.Length == 0);
        wr.Write($"_dafny.Tuple.of({arguments})");
      } else if (!isCoCall) {
        // Ordinary constructor (that is, one that does not guard any co-recursive calls)
        // Generate: Dt.create_Ctor(arguments)
        var lazyArgument = dt is IndDatatypeDecl ? "" : arguments.Length == 0 ? "null" : "null, ";
        wr.Write($"{dtName}.create_{ctorName}({lazyArgument}{typeDescriptorArguments}{sep}{arguments})");
      } else {
        var sep0 = typeDescriptorArguments.Length != 0 ? ", " : "";
        // Co-recursive call
        // Generate:  Dt.lazy_Ctor(($dt) => Dt.create_Ctor($dt, args))
        wr.Write($"{dtName}.lazy_{ctorName}(($dt{sep0}{typeDescriptorArguments}) => ");
        wr.Write("{0}.create_{1}($dt{2}{3}{4}{5})", dtName, ctorName, arguments.Length == 0 ? "" : ", ", typeDescriptorArguments, sep, arguments);
        wr.Write(")");
      }
    }

    protected override void GetSpecialFieldInfo(SpecialField.ID id, object idParam, Type receiverType, out string compiledName, out string preString, out string postString) {
      compiledName = "";
      preString = "";
      postString = "";
      switch (id) {
        case SpecialField.ID.UseIdParam:
          compiledName = IdProtect((string)idParam);
          break;
        case SpecialField.ID.ArrayLength:
        case SpecialField.ID.ArrayLengthInt:
          if (idParam == null) {
            compiledName = "length";
          } else {
            compiledName = "dims[" + (int)idParam + "]";
          }
          if (id == SpecialField.ID.ArrayLength) {
            preString = "new BigNumber(";
            postString = ")";
          }
          break;
        case SpecialField.ID.Floor:
          compiledName = "toBigNumber()";
          break;
        case SpecialField.ID.IsLimit:
          preString = "_dafny.BigOrdinal.IsLimit(";
          postString = ")";
          break;
        case SpecialField.ID.IsSucc:
          preString = "_dafny.BigOrdinal.IsSucc(";
          postString = ")";
          break;
        case SpecialField.ID.Offset:
          preString = "_dafny.BigOrdinal.Offset(";
          postString = ")";
          break;
        case SpecialField.ID.IsNat:
          preString = "_dafny.BigOrdinal.IsNat(";
          postString = ")";
          break;
        case SpecialField.ID.Keys:
          compiledName = "Keys";
          break;
        case SpecialField.ID.Values:
          compiledName = "Values";
          break;
        case SpecialField.ID.Items:
          compiledName = "Items";
          break;
        case SpecialField.ID.Reads:
          compiledName = "_reads";
          break;
        case SpecialField.ID.Modifies:
          compiledName = "_modifies";
          break;
        case SpecialField.ID.New:
          compiledName = "_new";
          break;
        default:
          Contract.Assert(false); // unexpected ID
          break;
      }
    }

    protected override ILvalue EmitMemberSelect(Action<ConcreteSyntaxTree> obj, Type objType, MemberDecl member, List<TypeArgumentInstantiation> typeArgs, Dictionary<TypeParameter, Type> typeMap,
      Type expectedType, string/*?*/ additionalCustomParameter, bool internalAccess = false) {
      var memberStatus = DatatypeWrapperEraser.GetMemberStatus(Options, member);
      if (memberStatus == DatatypeWrapperEraser.MemberCompileStatus.Identity) {
        return SimpleLvalue(obj);
      } else if (memberStatus == DatatypeWrapperEraser.MemberCompileStatus.AlwaysTrue) {
        return SimpleLvalue(w => w.Write("true"));
      } else if (member is DatatypeDestructor dtor && dtor.EnclosingClass is TupleTypeDecl) {
        Contract.Assert(dtor.CorrespondingFormals.Count == 1);
        var formal = dtor.CorrespondingFormals[0];
        return SuffixLvalue(obj, "[{0}]", formal.NameForCompilation);
      } else if (member is SpecialField sf && !(member is ConstantField)) {
        GetSpecialFieldInfo(sf.SpecialId, sf.IdParam, objType, out var compiledName, out var preStr, out var postStr);
        if (compiledName.Length != 0) {
          return SuffixLvalue(obj, ".{0}", compiledName);
        } else {
          // this member selection is handled by some kind of enclosing function call, so nothing to do here
          return SimpleLvalue(obj);
        }
      } else if (member is Function fn) {
        typeArgs = typeArgs.Where(ta => NeedsTypeDescriptor(ta.Formal)).ToList();
        if (typeArgs.Count == 0 && additionalCustomParameter == null) {
          if (member.IsStatic) {
            return SuffixLvalue(obj, ".{0}", IdName(member));
          } else {
            // generate: obj.F.bind(obj)
            return SimpleLvalue(w => {
              var objWriter = new ConcreteSyntaxTree();
              obj(objWriter);
              var objString = objWriter.ToString();
              w.Write("{0}.{1}.bind({0})", objString, IdName(member));
            });
          }
        } else {
          // We need an eta conversion to adjust for the difference in arity.
          // (T0 a0, T1 a1, ...) -> obj.F(rtd0, rtd1, ..., additionalCustomParameter, a0, a1, ...)
          // Start by writing to the suffix:  F(rtd0, rtd1, ...
          var suffixWr = new ConcreteSyntaxTree();
          suffixWr.Write(IdName(member));
          suffixWr.Write("(");
          var suffixSep = "";
          EmitTypeDescriptorsActuals(ForTypeDescriptors(typeArgs, member.EnclosingClass, member, false), fn.Tok, suffixWr, ref suffixSep);
          if (additionalCustomParameter != null) {
            suffixWr.Write("{0}{1}", suffixSep, additionalCustomParameter);
            suffixSep = ", ";
          }
          // Write the prefix and the rest of the suffix
          var prefixWr = new ConcreteSyntaxTree();
          var prefixSep = "";
          prefixWr.Write("(");
          foreach (var arg in fn.Ins) {
            if (!arg.IsGhost) {
              var name = idGenerator.FreshId("_eta");
              prefixWr.Write("{0}{1}", prefixSep, name);
              suffixWr.Write("{0}{1}", suffixSep, name);
              suffixSep = ", ";
              prefixSep = ", ";
            }
          }
          prefixWr.Write(") => ");
          suffixWr.Write(")");
          return EnclosedLvalue(prefixWr.ToString(), obj, $".{suffixWr.ToString()}");
        }
      } else {
        Contract.Assert(member is Field);
        if (member.IsStatic) {
          return SimpleLvalue(w => {
            w.Write("{0}.{1}", TypeName_Companion(objType, w, member.Tok, member), IdName(member));
            var sep = "(";
            EmitTypeDescriptorsActuals(ForTypeDescriptors(typeArgs, member.EnclosingClass, member, false), member.Tok, w, ref sep);
            if (sep != "(") {
              w.Write(")");
            }
          });
        } else if (NeedsCustomReceiverNotTrait(member)) {
          // instance const in a newtype
          return SimpleLvalue(w => {
            w.Write("{0}.{1}(", TypeName_Companion(objType, w, member.Tok, member), IdName(member));
            obj(w);
            w.Write(")");
          });
        } else if (internalAccess && (member is ConstantField || member.EnclosingClass is TraitDecl)) {
          return SuffixLvalue(obj, $".{InternalFieldPrefix}{member.GetCompileName(Options)}");
        } else {
          return SimpleLvalue(w => {
            obj(w);
            w.Write(".{0}", IdName(member));
            var sep = "(";
            EmitTypeDescriptorsActuals(ForTypeDescriptors(typeArgs, member.EnclosingClass, member, false), member.Tok, w, ref sep);
            if (sep != "(") {
              w.Write(")");
            }
          });
        }
      }
    }

    protected override ConcreteSyntaxTree ExprToInt(Type fromType, ConcreteSyntaxTree wr) {
      if (AsNativeType(fromType) == null) {
        return wr;
      }
      wr.Write("BigNumber");
      return wr.ForkInParens();
    }

    protected override ConcreteSyntaxTree EmitArraySelect(List<Action<ConcreteSyntaxTree>> indices, Type elmtType, ConcreteSyntaxTree wr) {
      var w = wr.Fork();
      if (indices.Count == 1) {
        wr.Write("[");
        indices[0](wr);
        wr.Write("]");
      } else {
        wr.Write(".elmts");
        foreach (var index in indices) {
          wr.Write("[");
          index(wr);
          wr.Write("]");
        }
      }
      return w;
    }

    protected override ConcreteSyntaxTree EmitArraySelect(List<Expression> indices, Type elmtType, bool inLetExprBody,
        ConcreteSyntaxTree wr, ConcreteSyntaxTree wStmts) {
      Contract.Assert(indices != null && 1 <= indices.Count);  // follows from precondition
      var w = wr.Fork();
      if (indices.Count == 1) {
        wr.Write("[");
        wr.Append(Expr(indices[0], inLetExprBody, wStmts));
        wr.Write("]");
      } else {
        wr.Write(".elmts");
        foreach (var index in indices) {
          wr.Write("[");
          wr.Append(Expr(index, inLetExprBody, wStmts));
          wr.Write("]");
        }
      }
      return w;
    }

    protected override void EmitArrayIndexToInt(ConcreteSyntaxTree wr, out ConcreteSyntaxTree wIndex) {
      wIndex = new ConcreteSyntaxTree();
      wr.Write($"new BigNumber(");
      wr.Append(wIndex);
      wr.Write(")");
    }

    protected override void EmitExprAsNativeInt(Expression expr, bool inLetExprBody, ConcreteSyntaxTree wr, ConcreteSyntaxTree wStmts) {
      TrParenExpr(expr, wr, inLetExprBody, wStmts);
      if (AsNativeType(expr.Type) == null) {
        wr.Write(".toNumber()");
      }
    }

    protected override void EmitIndexCollectionSelect(Expression source, Expression index, bool inLetExprBody,
        ConcreteSyntaxTree wr, ConcreteSyntaxTree wStmts) {
      TrParenExpr(source, wr, inLetExprBody, wStmts);
      if (source.Type.NormalizeToAncestorType() is SeqType) {
        // seq
        wr.Write("[");
        wr.Append(Expr(index, inLetExprBody, wStmts));
        wr.Write("]");
      } else {
        // map or imap
        wr.Write(".get(");
        wr.Append(Expr(index, inLetExprBody, wStmts));
        wr.Write(")");
      }
    }

    protected override void EmitIndexCollectionUpdate(Expression source, Expression index, Expression value,
        CollectionType resultCollectionType, bool inLetExprBody, ConcreteSyntaxTree wr, ConcreteSyntaxTree wStmts) {
      if (resultCollectionType.AsSeqType != null) {
        wr.Write($"{DafnySeqClass}.update(");
        wr.Append(Expr(source, inLetExprBody, wStmts));
        wr.Write(", ");
      } else {
        TrParenExpr(source, wr, inLetExprBody, wStmts);
        wr.Write(".update(");
      }
      wr.Append(Expr(index, inLetExprBody, wStmts));
      wr.Write(", ");
      wr.Append(CoercedExpr(value, resultCollectionType.ValueArg, inLetExprBody, wStmts));
      wr.Write(")");
    }

    protected override void EmitSeqSelectRange(Expression source, Expression lo /*?*/, Expression hi /*?*/,
        bool fromArray, bool inLetExprBody, ConcreteSyntaxTree wr, ConcreteSyntaxTree wStmts) {
      if (fromArray) {
        wr.Write($"{DafnySeqClass}.of(...");
      }
      TrParenExpr(source, wr, inLetExprBody, wStmts);
      if (lo != null) {
        wr.Write(".slice(");
        wr.Append(Expr(lo, inLetExprBody, wStmts));
        if (hi != null) {
          wr.Write(", ");
          wr.Append(Expr(hi, inLetExprBody, wStmts));
        }
        wr.Write(")");
      } else if (hi != null) {
        wr.Write(".slice(0, ");
        wr.Append(Expr(hi, inLetExprBody, wStmts));
        wr.Write(")");
      } else if (fromArray) {
        wr.Write(".slice()");
      }
      if (fromArray) {
        wr.Write(")");
      }
    }

    protected override void EmitSeqConstructionExpr(SeqConstructionExpr expr, bool inLetExprBody, ConcreteSyntaxTree wr, ConcreteSyntaxTree wStmts) {
      var fromType = (ArrowType)expr.Initializer.Type.NormalizeExpand();
      wr.Write($"{DafnySeqClass}.Create(");
      wr.Append(Expr(expr.N, inLetExprBody, wStmts));
      wr.Write(", ");
      wr.Append(Expr(expr.Initializer, inLetExprBody, wStmts));
      wr.Write(")");
      if (fromType.Result.IsCharType && !UnicodeCharEnabled) {
        wr.Write(".join('')");
      }
    }

    protected override void EmitMultiSetFormingExpr(MultiSetFormingExpr expr, bool inLetExprBody, ConcreteSyntaxTree wr, ConcreteSyntaxTree wStmts) {
      TrParenExpr($"{DafnyMultiSetClass}.FromArray", expr.E, wr, inLetExprBody, wStmts);
    }

    protected override void EmitApplyExpr(Type functionType, IOrigin tok, Expression function,
        List<Expression> arguments, bool inLetExprBody, ConcreteSyntaxTree wr, ConcreteSyntaxTree wStmts) {
      TrParenExpr(function, wr, inLetExprBody, wStmts);
      TrExprList(arguments, wr, inLetExprBody, wStmts);
    }

    protected override ConcreteSyntaxTree EmitBetaRedex(List<string> boundVars, List<Expression> arguments,
      List<Type> boundTypes, Type resultType, IOrigin tok, bool inLetExprBody, ConcreteSyntaxTree wr,
      ref ConcreteSyntaxTree wStmts) {
      wr.Write("(({0}) => ", Util.Comma(boundVars));
      var w = wr.Fork();
      wr.Write(")");
      TrExprList(arguments, wr, inLetExprBody, wStmts);
      return w;
    }

    protected override void EmitDestructor(Action<ConcreteSyntaxTree> source, Formal dtor, int formalNonGhostIndex,
      DatatypeCtor ctor, Func<List<Type>> getTypeArgs, Type bvType, ConcreteSyntaxTree wr) {
      if (DatatypeWrapperEraser.IsErasableDatatypeWrapper(Options, ctor.EnclosingDatatype, out var coreDtor)) {
        Contract.Assert(coreDtor.CorrespondingFormals.Count == 1);
        Contract.Assert(dtor == coreDtor.CorrespondingFormals[0]); // any other destructor is a ghost
        source(wr);
      } else if (ctor.EnclosingDatatype is TupleTypeDecl tupleTypeDecl) {
        Contract.Assert(tupleTypeDecl.NonGhostDims != 1); // such a tuple is an erasable-wrapper type, handled above
        wr.Write("(");
        source(wr);
        wr.Write(")[{0}]", formalNonGhostIndex);
      } else {
        var dtorName = FormalName(dtor, formalNonGhostIndex);
        wr.Write("(");
        source(wr);
        wr.Write("){0}.{1}", ctor.EnclosingDatatype is CoDatatypeDecl ? "._D()" : "", dtorName);
      }
    }

    protected override ConcreteSyntaxTree CreateLambda(List<Type> inTypes, IOrigin tok, List<string> inNames,
        Type resultType, ConcreteSyntaxTree wr, ConcreteSyntaxTree wStmts, bool untyped = false) {
      wr.Write("function (");
      Contract.Assert(inTypes.Count == inNames.Count);  // guaranteed by precondition
      for (var i = 0; i < inNames.Count; i++) {
        wr.Write("{0}{1}", i == 0 ? "" : ", ", inNames[i]);
      }
      var w = wr.NewExprBlock(")");
      return w;
    }

    protected override void CreateIIFE(string bvName, Type bvType, IOrigin bvTok, Type bodyType, IOrigin bodyTok,
      ConcreteSyntaxTree wr, ref ConcreteSyntaxTree wStmts, out ConcreteSyntaxTree wrRhs, out ConcreteSyntaxTree wrBody) {
      var w = wr.NewExprBlock("function ({0})", bvName);
      wStmts = w.Fork();
      w.Write("return ");
      wrBody = w.Fork();
      w.WriteLine(";");
      wr.Write("(");
      wrRhs = wr.Fork();
      wr.Write(")");
    }

    protected override ConcreteSyntaxTree CreateIIFE0(Type resultType, IOrigin resultTok, ConcreteSyntaxTree wr, ConcreteSyntaxTree wStmts) {
      var w = wr.NewBigExprBlock("function ()", "()");
      return w;
    }

    protected override ConcreteSyntaxTree CreateIIFE1(int source, Type resultType, IOrigin resultTok, string bvName,
        ConcreteSyntaxTree wr, ConcreteSyntaxTree wStmts) {
      var w = wr.NewExprBlock("function ({0})", bvName);
      wr.Write("({0})", source);
      return w;
    }

    protected override ConcreteSyntaxTree FromFatPointer(Type type, ConcreteSyntaxTree wr) {
      if (type.HasFatPointer) {
        var w = wr.ForkInParens();
        wr.Write("._value");
        return w;
      } else {
        return wr;
      }
    }

    protected override ConcreteSyntaxTree ToFatPointer(Type type, ConcreteSyntaxTree wr) {
      if (type.HasFatPointer) {
        wr.Write($"new {type.AsNewtype.GetFullCompileName(Options)}");
        return wr.ForkInParens();
      } else {
        return wr;
      }

    }

    protected override void EmitUnaryExpr(ResolvedUnaryOp op, Expression expr, bool inLetExprBody, ConcreteSyntaxTree wr, ConcreteSyntaxTree wStmts) {
      switch (op) {
        case ResolvedUnaryOp.BoolNot:
          TrParenExpr("!", expr, wr, inLetExprBody, wStmts);
          break;
        case ResolvedUnaryOp.BitwiseNot: {
            var exprType = expr.Type.NormalizeToAncestorType();
            if (AsNativeType(exprType) != null) {
              // JavaScript bitwise operators are weird (numeric operands are first converted into
              // signed 32-bit values), and it could be easy to forget how weird they are.
              // Therefore, as a protective measure, the following assert is here to catch against any future
              // change that would render this translation incorrect.
              Contract.Assert(exprType.AsBitVectorType.Width == 0);
              wr.Write("0");
            } else {
              wr.Write("_dafny.BitwiseNot(");
              wr.Append(Expr(expr, inLetExprBody, wStmts));
              wr.Write(", {0})", exprType.AsBitVectorType.Width);
            }
            break;
          }
        case ResolvedUnaryOp.Cardinality:
          TrParenExpr("new BigNumber(", expr, wr, inLetExprBody, wStmts);
          if (expr.Type.NormalizeToAncestorType().AsMultiSetType != null) {
            wr.Write(".cardinality())");
          } else {
            wr.Write(".length)");
          }
          break;
        default:
          Contract.Assert(false); throw new cce.UnreachableException();  // unexpected unary expression
      }
    }

    bool IsDirectlyComparable(Type t) {
      Contract.Requires(t != null);
      return t.IsBoolType || (t.IsCharType && !UnicodeCharEnabled) || AsNativeType(t) != null || t.IsRefType;
    }

    bool IsRepresentedAsBigNumber(Type t) {
      if (AsNativeType(t) != null) {
        return false;
      } else {
        return t.IsNumericBased(Type.NumericPersuasion.Int)
          || t.NormalizeToAncestorType().IsBitVectorType
          || t.IsBigOrdinalType;
      }
    }

    protected override void CompileBinOp(BinaryExpr.ResolvedOpcode op,
      Type e0Type, Type e1Type, IOrigin tok, Type resultType,
      out string opString,
      out string preOpString,
      out string postOpString,
      out string callString,
      out string staticCallString,
      out bool reverseArguments,
      out bool truncateResult,
      out bool convertE1_to_int,
      out bool coerceE1,
      ConcreteSyntaxTree errorWr) {

      opString = null;
      preOpString = "";
      postOpString = "";
      callString = null;
      staticCallString = null;
      reverseArguments = false;
      truncateResult = false;
      convertE1_to_int = false;
      coerceE1 = false;

      switch (op) {
        case BinaryExpr.ResolvedOpcode.Iff:
          opString = "==="; break;
        case BinaryExpr.ResolvedOpcode.BitwiseAnd:
          if (AsNativeType(resultType) != null) {
            // JavaScript bitwise operators are weird (numeric operands are first converted into
            // signed 32-bit values), and it could be easy to forget how weird they are.
            // Therefore, as a protective measure, the following assert is here to catch against any future
            // change that would render this translation incorrect.
            Contract.Assert(resultType.AsBitVectorType.Width < 32);
            opString = "&";
          } else {
            staticCallString = "_dafny.BitwiseAnd";
          }
          break;
        case BinaryExpr.ResolvedOpcode.BitwiseOr:
          if (AsNativeType(resultType) != null) {
            // JavaScript bitwise operators are weird (numeric operands are first converted into
            // signed 32-bit values), and it could be easy to forget how weird they are.
            // Therefore, as a protective measure, the following assert is here to catch against any future
            // change that would render this translation incorrect.
            Contract.Assert(resultType.AsBitVectorType.Width < 32);
            opString = "|";
          } else {
            staticCallString = "_dafny.BitwiseOr";
          }
          break;
        case BinaryExpr.ResolvedOpcode.BitwiseXor:
          if (AsNativeType(resultType) != null) {
            // JavaScript bitwise operators are weird (numeric operands are first converted into
            // signed 32-bit values), and it could be easy to forget how weird they are.
            // Therefore, as a protective measure, the following assert is here to catch against any future
            // change that would render this translation incorrect.
            Contract.Assert(resultType.AsBitVectorType.Width < 32);
            opString = "^";
          } else {
            staticCallString = "_dafny.BitwiseXor";
          }
          break;

        case BinaryExpr.ResolvedOpcode.EqCommon: {
            var eqType = DatatypeWrapperEraser.SimplifyTypeAndTrimNewtypes(Options, e0Type);
            if (IsDirectlyComparable(eqType)) {
              opString = "===";
            } else if (eqType.IsIntegerType || eqType.IsBitVectorType) {
              callString = "isEqualTo";
            } else if (eqType.IsRealType) {
              callString = "equals";
            } else {
              staticCallString = "_dafny.areEqual";
            }
            break;
          }
        case BinaryExpr.ResolvedOpcode.NeqCommon: {
            var eqType = DatatypeWrapperEraser.SimplifyTypeAndTrimNewtypes(Options, e0Type);
            if (IsDirectlyComparable(eqType)) {
              opString = "!==";
            } else if (eqType.IsIntegerType) {
              preOpString = "!";
              callString = "isEqualTo";
            } else if (eqType.IsRealType) {
              preOpString = "!";
              callString = "equals";
            } else {
              preOpString = "!";
              staticCallString = "_dafny.areEqual";
            }
            break;
          }

        case BinaryExpr.ResolvedOpcode.Lt:
          if (AsNativeType(e0Type) != null) {
            opString = "<";
          } else if (IsRepresentedAsBigNumber(e0Type) || e0Type.IsNumericBased(Type.NumericPersuasion.Real)) {
            callString = "isLessThan";
          } else {
            Contract.Assert(false); throw new cce.UnreachableException();
          }
          break;
        case BinaryExpr.ResolvedOpcode.Le:
          if (AsNativeType(e0Type) != null) {
            opString = "<=";
          } else if (IsRepresentedAsBigNumber(e0Type)) {
            callString = "isLessThanOrEqualTo";
          } else if (e0Type.IsNumericBased(Type.NumericPersuasion.Real)) {
            callString = "isAtMost";
          } else {
            Contract.Assert(false); throw new cce.UnreachableException();
          }
          break;
        case BinaryExpr.ResolvedOpcode.Ge:
          if (AsNativeType(e0Type) != null) {
            opString = ">=";
          } else if (IsRepresentedAsBigNumber(e0Type)) {
            callString = "isLessThanOrEqualTo";
            reverseArguments = true;
          } else if (e0Type.IsNumericBased(Type.NumericPersuasion.Real)) {
            callString = "isAtMost";
            reverseArguments = true;
          } else {
            Contract.Assert(false); throw new cce.UnreachableException();
          }
          break;
        case BinaryExpr.ResolvedOpcode.Gt:
          if (AsNativeType(e0Type) != null) {
            opString = ">";
          } else if (IsRepresentedAsBigNumber(e0Type) || e0Type.IsNumericBased(Type.NumericPersuasion.Real)) {
            callString = "isLessThan";
            reverseArguments = true;
          } else {
            Contract.Assert(false); throw new cce.UnreachableException();
          }
          break;
        case BinaryExpr.ResolvedOpcode.LtChar when UnicodeCharEnabled:
          callString = "isLessThan";
          break;
        case BinaryExpr.ResolvedOpcode.LeChar when UnicodeCharEnabled:
          callString = "isLessThanOrEqual";
          break;
        case BinaryExpr.ResolvedOpcode.GtChar when UnicodeCharEnabled:
          callString = "isLessThan";
          reverseArguments = true;
          break;
        case BinaryExpr.ResolvedOpcode.GeChar when UnicodeCharEnabled:
          callString = "isLessThanOrEqual";
          reverseArguments = true;
          break;
        case BinaryExpr.ResolvedOpcode.LeftShift:
          if (AsNativeType(resultType) != null) {
            // JavaScript bitwise operators are weird (numeric operands are first converted into
            // signed 32-bit values), and it could be easy to forget how weird they are.
            // Therefore, as a protective measure, the following assert is here to catch against any future
            // change that would render this translation incorrect.
            Contract.Assert(resultType.AsBitVectorType.Width == 0);
            opString = "+";  // 0 + 0 == 0 == 0 << 0
            convertE1_to_int = true;
          } else {
            staticCallString = "_dafny.ShiftLeft";
            truncateResult = true; convertE1_to_int = true;
          }
          break;
        case BinaryExpr.ResolvedOpcode.RightShift:
          if (AsNativeType(resultType) != null) {
            // JavaScript bitwise operators are weird (numeric operands are first converted into
            // signed 32-bit values), and it could be easy to forget how weird they are.
            // Therefore, as a protective measure, the following assert is here to catch against any future
            // change that would render this translation incorrect.
            Contract.Assert(resultType.AsBitVectorType.Width == 0);
            opString = "+";  // 0 + 0 == 0 == 0 << 0
            convertE1_to_int = true;
          } else {
            staticCallString = "_dafny.ShiftRight";
            truncateResult = true; convertE1_to_int = true;
          }
          break;
        case BinaryExpr.ResolvedOpcode.Add:
          if (resultType.IsIntegerType || resultType.IsRealType || resultType.IsBigOrdinalType) {
            callString = "plus"; truncateResult = true;
          } else if (AsNativeType(resultType) != null) {
            opString = "+";
          } else if (resultType.IsCharType) {
            staticCallString = $"_dafny.{CharMethodQualifier}PlusChar";
          } else {
            callString = "plus"; truncateResult = true;
          }
          break;
        case BinaryExpr.ResolvedOpcode.Sub:
          if (resultType.IsIntegerType || resultType.IsRealType || resultType.IsBigOrdinalType) {
            callString = "minus"; truncateResult = true;
          } else if (AsNativeType(resultType) != null) {
            opString = "-";
          } else if (resultType.IsCharType) {
            staticCallString = $"_dafny.{CharMethodQualifier}MinusChar";
          } else {
            callString = "minus"; truncateResult = true;
          }
          break;
        case BinaryExpr.ResolvedOpcode.Mul:
          if (resultType.IsIntegerType || resultType.IsRealType) {
            callString = "multipliedBy"; truncateResult = true;
          } else if (AsNativeType(resultType) != null) {
            opString = "*";
          } else {
            callString = "multipliedBy"; truncateResult = true;
          }
          break;
        case BinaryExpr.ResolvedOpcode.Div:
          if (resultType.IsNumericBased(Type.NumericPersuasion.Real)) {
            callString = "dividedBy";
          } else if (resultType.IsIntegerType || AsNativeType(resultType) == null) {
            staticCallString = "_dafny.EuclideanDivision";
          } else if (AsNativeType(resultType).LowerBound < BigInteger.Zero) {
            staticCallString = "_dafny.EuclideanDivisionNumber";
          } else {
            opString = "/";
          }
          break;
        case BinaryExpr.ResolvedOpcode.Mod:
          if (resultType.IsIntegerType) {
            callString = "mod";
          } else if (AsNativeType(resultType) == null) {
            callString = "mod";
          } else if (AsNativeType(resultType).LowerBound < BigInteger.Zero) {
            staticCallString = "_dafny.EuclideanModuloNumber";
          } else {
            opString = "%";
          }
          break;
        case BinaryExpr.ResolvedOpcode.SetEq:
        case BinaryExpr.ResolvedOpcode.MultiSetEq:
        case BinaryExpr.ResolvedOpcode.MapEq:
          callString = "equals"; break;
        case BinaryExpr.ResolvedOpcode.SeqEq:
          // a sequence may be represented as an array or as a string
          staticCallString = "_dafny.areEqual"; break;

        case BinaryExpr.ResolvedOpcode.ProperSubset:
        case BinaryExpr.ResolvedOpcode.ProperMultiSubset:
          callString = "IsProperSubsetOf"; break;
        case BinaryExpr.ResolvedOpcode.Subset:
        case BinaryExpr.ResolvedOpcode.MultiSubset:
          callString = "IsSubsetOf"; break;
        case BinaryExpr.ResolvedOpcode.Disjoint:
        case BinaryExpr.ResolvedOpcode.MultiSetDisjoint:
          callString = "IsDisjointFrom"; break;
        case BinaryExpr.ResolvedOpcode.InSet:
        case BinaryExpr.ResolvedOpcode.InMultiSet:
        case BinaryExpr.ResolvedOpcode.InMap:
          callString = "contains"; reverseArguments = true; break;
        case BinaryExpr.ResolvedOpcode.Union:
        case BinaryExpr.ResolvedOpcode.MultiSetUnion:
          callString = "Union"; break;
        case BinaryExpr.ResolvedOpcode.MapMerge:
          callString = "Merge"; break;
        case BinaryExpr.ResolvedOpcode.Intersection:
        case BinaryExpr.ResolvedOpcode.MultiSetIntersection:
          callString = "Intersect"; break;
        case BinaryExpr.ResolvedOpcode.SetDifference:
        case BinaryExpr.ResolvedOpcode.MultiSetDifference:
          callString = "Difference"; break;
        case BinaryExpr.ResolvedOpcode.MapSubtraction:
          callString = "Subtract"; break;

        case BinaryExpr.ResolvedOpcode.ProperPrefix:
          staticCallString = $"{DafnySeqClass}.IsProperPrefixOf"; break;
        case BinaryExpr.ResolvedOpcode.Prefix:
          staticCallString = $"{DafnySeqClass}.IsPrefixOf"; break;
        case BinaryExpr.ResolvedOpcode.Concat:
          staticCallString = $"{DafnySeqClass}.Concat"; break;
        case BinaryExpr.ResolvedOpcode.InSeq:
          staticCallString = $"{DafnySeqClass}.contains"; reverseArguments = true; break;

        default:
          base.CompileBinOp(op, e0Type, e1Type, tok, resultType,
            out opString, out preOpString, out postOpString, out callString, out staticCallString, out reverseArguments, out truncateResult, out convertE1_to_int, out coerceE1,
            errorWr);
          break;
      }
    }

    protected override void EmitIsZero(string varName, ConcreteSyntaxTree wr) {
      wr.Write("{0}.isZero()", varName);
    }

    protected override void EmitConversionExpr(Expression fromExpr, Type fromType, Type toType, bool inLetExprBody, ConcreteSyntaxTree wr, ConcreteSyntaxTree wStmts) {
      if (fromType.IsNumericBased(Type.NumericPersuasion.Int) || fromType.NormalizeToAncestorType().IsBitVectorType || fromType.IsCharType || fromType.IsBigOrdinalType) {
        if (toType.Equals(fromType)) {
          TrParenExpr(fromExpr, wr, inLetExprBody, wStmts);
        } else if (toType.IsNumericBased(Type.NumericPersuasion.Real)) {
          // (int or bv or char) -> real
          Contract.Assert(AsNativeType(toType) == null);
          wr.Write("new _dafny.BigRational(");
          if (AsNativeType(fromType) != null || fromType.IsCharType) {
            wr.Write("new BigNumber");
          }
          if (fromType.IsCharType) {
            wr.Write("(");
          }

          TrParenExpr(fromExpr, wr, inLetExprBody, wStmts);
          if (fromType.IsCharType) {
            wr.Write(UnicodeCharEnabled ? ".value)" : ".charCodeAt(0))");
          }

          wr.Write(", new BigNumber(1))");
        } else if (toType.IsCharType) {
          if (fromType.IsCharType) {
            EmitExpr(fromExpr, inLetExprBody, wr, wStmts);
          } else {
            wr.Write($"{CharFromNumberMethodName()}(");
            TrParenExpr(fromExpr, wr, inLetExprBody, wStmts);
            if (AsNativeType(fromType) == null) {
              wr.Write(".toNumber()");
            }
            wr.Write(")");
          }
        } else {
          // (int or bv or char) -> (int or bv or ORDINAL)
          var fromNative = AsNativeType(fromType);
          var toNative = AsNativeType(toType);
          if (fromNative != null && toNative != null) {
            // from a native, to a native -- simple!
            wr.Append(Expr(fromExpr, inLetExprBody, wStmts));
          } else if (fromType.IsCharType) {
            Contract.Assert(fromNative == null);
            if (toNative == null) {
              // char -> big-integer (int or bv or ORDINAL)
              wr.Write("new BigNumber(");
              TrParenExpr(fromExpr, wr, inLetExprBody, wStmts);
              wr.Write(UnicodeCharEnabled ? ".value)" : ".charCodeAt(0))");
            } else {
              // char -> native
              TrParenExpr(fromExpr, wr, inLetExprBody, wStmts);
              wr.Write(UnicodeCharEnabled ? ".value" : ".charCodeAt(0)");
            }
          } else if (fromNative == null && toNative == null) {
            // big-integer (int or bv) -> big-integer (int or bv or ORDINAL), so identity will do
            wr.Append(Expr(fromExpr, inLetExprBody, wStmts));
          } else if (fromNative != null && toNative == null) {
            // native (int or bv) -> big-integer (int or bv)
            wr.Write("new BigNumber");
            TrParenExpr(fromExpr, wr, inLetExprBody, wStmts);
          } else {
            // any (int or bv) -> native (int or bv)
            // Consider some optimizations
            var literal = PartiallyEvaluate(fromExpr);
            UnaryOpExpr u = fromExpr.Resolved as UnaryOpExpr;
            MemberSelectExpr m = fromExpr.Resolved as MemberSelectExpr;
            if (literal != null) {
              // Optimize constant to avoid intermediate BigInteger
              wr.Write("(" + literal + ")");
            } else if (u != null && u.Op == UnaryOpExpr.Opcode.Cardinality) {
              // Optimize .Count to avoid intermediate BigInteger
              TrParenExpr(u.E, wr, inLetExprBody, wStmts);
              wr.Write(".length");
            } else if (m != null && m.MemberName == "Length" && m.Obj.Type.IsArrayType) {
              // Optimize .Length to avoid intermediate BigInteger
              TrParenExpr(m.Obj, wr, inLetExprBody, wStmts);
              wr.Write(".length");
            } else {
              // no optimization applies; use the standard translation
              TrParenExpr(fromExpr, wr, inLetExprBody, wStmts);
              wr.Write(".toNumber()");
            }
          }
        }
      } else if (fromType.IsNumericBased(Type.NumericPersuasion.Real)) {
        Contract.Assert(AsNativeType(fromType) == null);
        if (toType.IsNumericBased(Type.NumericPersuasion.Real)) {
          // real -> real
          Contract.Assert(AsNativeType(toType) == null);
          wr.Append(Expr(fromExpr, inLetExprBody, wStmts));
        } else if (toType.IsCharType) {
          wr.Write($"{CharFromNumberMethodName()}(");
          TrParenExpr(fromExpr, wr, inLetExprBody, wStmts);
          wr.Write(".toBigNumber().toNumber())");
        } else {
          // real -> (int or bv)
          TrParenExpr(fromExpr, wr, inLetExprBody, wStmts);
          wr.Write(".toBigNumber()");
          if (AsNativeType(toType) != null) {
            wr.Write(".toNumber()");
          }
        }
      } else if (fromType.IsBigOrdinalType) {
        if (toType.IsCharType) {
          wr.Write($"{CharFromNumberMethodName()}((");
        }

        wr.Append(Expr(fromExpr, inLetExprBody, wStmts));
        if (toType.IsCharType) {
          wr.Write(").toNumber())");
        }
      } else if (fromType.Equals(toType) || fromType.AsNewtype != null || toType.AsNewtype != null) {
        wr.Append(Expr(fromExpr, inLetExprBody, wStmts));
      } else {
        Contract.Assert(false, $"not implemented for javascript: {fromType} -> {toType}");
      }
    }

    protected override void EmitTypeTest(string localName, Type fromType, Type toType, IOrigin tok, ConcreteSyntaxTree wr) {
      if (fromType.IsRefType && !fromType.IsNonNullRefType) {
        Contract.Assert(toType.IsRefType);
        if (toType.IsNonNullRefType) {
          wr.Write($"{localName} != null && ");
        } else {
          wr.Write($"{localName} == null || ");
        }
      }

      if (toType.IsObject || toType.IsObjectQ) {
        wr.Write("true");
      } else if (toType.IsTraitType) {
        wr.Write($"_dafny.InstanceOfTrait({localName}, {TypeName(toType, wr, tok)})");
      } else if (fromType.IsTraitType && toType.AsNewtype != null) {
        wr.Write($"{localName} instanceof {toType.AsNewtype.GetFullCompileName(Options)}");
      } else {
        wr.Write($"{localName} instanceof {TypeName(toType, wr, tok)}");
      }
    }

    protected override void EmitIsIntegerTest(Expression source, ConcreteSyntaxTree wr, ConcreteSyntaxTree wStmts) {
      EmitExpr(source, false, wr.ForkInParens(), wStmts);
      wr.Write(".isInteger() && ");
    }

    protected override void EmitIsUnicodeScalarValueTest(Expression source, ConcreteSyntaxTree wr, ConcreteSyntaxTree wStmts) {
      wr.Write("_dafny.CodePoint.isCodePoint");
      EmitExpr(source, false, wr.ForkInParens(), wStmts);
      wr.Write(" && ");
    }

    protected override void EmitIsInIntegerRange(Expression source, BigInteger lo, BigInteger hi, ConcreteSyntaxTree wr, ConcreteSyntaxTree wStmts) {
      EmitLiteralExpr(wr.ForkInParens(), new LiteralExpr(source.Tok, lo) { Type = Type.Int });
      wr.Write(".isLessThanOrEqualTo");
      EmitExpr(source, false, wr.ForkInParens(), wStmts);
      wr.Write(" && ");

      EmitExpr(source, false, wr.ForkInParens(), wStmts);
      wr.Write(".isLessThan");
      EmitLiteralExpr(wr.ForkInParens(), new LiteralExpr(source.Tok, hi) { Type = Type.Int });
      wr.Write(" && ");
    }

    protected override void EmitCollectionDisplay(CollectionType ct, IOrigin tok, List<Expression> elements,
        bool inLetExprBody, ConcreteSyntaxTree wr, ConcreteSyntaxTree wStmts) {
      if (ct is SetType) {
        wr.Write($"{DafnySetClass}.fromElements");
        TrExprList(elements, wr, inLetExprBody, wStmts);
      } else if (ct is MultiSetType) {
        wr.Write($"{DafnyMultiSetClass}.fromElements");
        TrExprList(elements, wr, inLetExprBody, wStmts);
      } else {
        Contract.Assert(ct is SeqType);  // follows from precondition
        ConcreteSyntaxTree wrElements;
        if (ct.Arg.IsCharType && !UnicodeCharEnabled) {
          // We're really constructing a string.
          // TODO: It may be that ct.Arg is a type parameter that may stand for char. We currently don't catch that case here.
          wr.Write("[");
          wrElements = wr.Fork();
          wr.Write("].join(\"\")");
        } else {
          wr.Write($"{DafnySeqClass}.of(");
          wrElements = wr.Fork();
          wr.Write(")");
        }
        TrExprList(elements, wrElements, inLetExprBody, wStmts, typeAt: _ => ct.Arg, parens: false);
      }
    }

    protected override void EmitMapDisplay(MapType mt, IOrigin tok, List<ExpressionPair> elements,
        bool inLetExprBody, ConcreteSyntaxTree wr, ConcreteSyntaxTree wStmts) {
      wr.Write($"{DafnyMapClass}.Empty.slice()");
      foreach (ExpressionPair p in elements) {
        wr.Write(".updateUnsafe(");
        wr.Append(Expr(p.A, inLetExprBody, wStmts));
        wr.Write(",");
        wr.Append(Expr(p.B, inLetExprBody, wStmts));
        wr.Write(")");
      }
    }

    protected override void EmitSetBuilder_New(ConcreteSyntaxTree wr, SetComprehension e, string collectionName) {
      var wrVarInit = DeclareLocalVar(collectionName, null, null, wr);
      wrVarInit.Write($"new {DafnySetClass}()");
    }

    protected override void EmitMapBuilder_New(ConcreteSyntaxTree wr, MapComprehension e, string collectionName) {
      var wrVarInit = DeclareLocalVar(collectionName, null, null, wr);
      wrVarInit.Write($"new {DafnyMapClass}()");
    }

    protected override void EmitSetBuilder_Add(CollectionType ct, string collName, Expression elmt, bool inLetExprBody, ConcreteSyntaxTree wr) {
      Contract.Assume(ct is SetType || ct is MultiSetType);  // follows from precondition
      var wStmts = wr.Fork();
      wr.Write("{0}.add(", collName);
      wr.Append(Expr(elmt, inLetExprBody, wStmts));
      wr.WriteLine(");");
    }

    protected override ConcreteSyntaxTree EmitMapBuilder_Add(MapType mt, IOrigin tok, string collName, Expression term, bool inLetExprBody, ConcreteSyntaxTree wr) {
      var wStmts = wr.Fork();
      wr.Write("{0}.push([", collName);
      var termLeftWriter = wr.Fork();
      wr.Write(",");
      wr.Append(Expr(term, inLetExprBody, wStmts));
      wr.WriteLine("]);");
      return termLeftWriter;
    }

    protected override void GetCollectionBuilder_Build(CollectionType ct, IOrigin tok, string collName,
      ConcreteSyntaxTree wr, ConcreteSyntaxTree wStmt) {
      // collections are built in place
      wr.Write(collName);
    }

    protected override void EmitSingleValueGenerator(Expression e, bool inLetExprBody, string type, ConcreteSyntaxTree wr, ConcreteSyntaxTree wStmts) {
      TrParenExpr("_dafny.SingleValue", e, wr, inLetExprBody, wStmts);
    }

    protected override void EmitHaltRecoveryStmt(Statement body, string haltMessageVarName, Statement recoveryBody, ConcreteSyntaxTree wr) {
      var tryBlock = wr.NewBlock("try");
      TrStmt(body, tryBlock);
      var catchBlock = wr.NewBlock("catch (e)");
      var ifBlock = catchBlock.NewBlock("if (e instanceof _dafny.HaltException)");
      ifBlock.Write($"let {haltMessageVarName} = ");
      if (UnicodeCharEnabled) {
        ifBlock.Write("_dafny.Seq.UnicodeFromString(e.message)");
      } else {
        ifBlock.Write("e.message");
      }
      ifBlock.WriteLine(";");

      TrStmt(recoveryBody, ifBlock);
      var elseBlock = catchBlock.NewBlock("else");
      elseBlock.WriteLine("throw e");
    }

    public string ToStringLiteral(string s) {
      var wr = new ConcreteSyntaxTree();
      EmitStringLiteral(s, false, wr);
      return wr.ToString();
    }
  }
}<|MERGE_RESOLUTION|>--- conflicted
+++ resolved
@@ -647,11 +647,7 @@
         var wStmts = w.Fork();
         sw.Append(Expr(sst.Witness, false, wStmts));
         DeclareField("Witness", true, true, sst.Rhs, sst.Tok, sw.ToString(), w);
-<<<<<<< HEAD
-        d = TypeName_UDT(FullTypeName(udt), udt, wr, udt.tok) + ".Witness";
-=======
         d = TypeName_UDT(FullTypeName(udt), udt, wr, udt.Tok) + ".Witness";
->>>>>>> b964908e
       } else {
         d = TypeInitializationValue(udt, wr, sst.Tok, false, false);
       }
