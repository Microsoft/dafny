--- conflicted
+++ resolved
@@ -2682,13 +2682,8 @@
       modname = (modname == ModuleName ? "" : modname + ".");
       var dtName = dt is TupleTypeDecl tupleDecl
         ? DafnyTupleClass(tupleDecl.NonGhostDims)
-<<<<<<< HEAD
         : modname + IdName(dt);
-      var typeParams = typeArgs.Count == 0 ? "" : $"<{BoxedTypeNames(typeArgs, wr, dt.tok)}>";
-=======
-        : IdProtectModule(dt.EnclosingModuleDefinition.GetCompileName(Options)) + "." + IdName(dt);
       var typeParams = typeArgs.Count == 0 ? "" : $"<{BoxedTypeNames(typeArgs, wr, dt.Origin)}>";
->>>>>>> 79e40475
       var sep = typeDescriptorArguments.Length != 0 && arguments.Length != 0 ? ", " : "";
       if (!isCoCall) {
         // For an ordinary constructor (that is, one that does not guard any co-recursive calls), generate:
