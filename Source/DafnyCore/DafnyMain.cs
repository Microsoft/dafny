//-----------------------------------------------------------------------------
//
// Copyright (C) Microsoft Corporation.  All Rights Reserved.
// Copyright by the contributors to the Dafny Project
// SPDX-License-Identifier: MIT
//
//-----------------------------------------------------------------------------
using System;
using System.IO;
using System.Collections.Generic;
using System.Diagnostics.Contracts;
using System.Linq;
using System.Reactive.Disposables;
using System.Reflection;
using System.Reflection.Metadata;
using System.Reflection.PortableExecutable;
using System.Threading.Tasks;
using Microsoft.Boogie;

namespace Microsoft.Dafny {

  public class IllegalDafnyFile : Exception { }

  public class DafnyFile {
    public bool UseStdin { get; private set; }
    public string FilePath { get; private set; }
    public string CanonicalPath { get; private set; }
    public string BaseName { get; private set; }
    public bool IsPrecompiled { get; set; }
    public string SourceFileName { get; private set; }

    // Returns a canonical string for the given file path, namely one which is the same
    // for all paths to a given file and different otherwise. The best we can do is to
    // make the path absolute -- detecting case and canonicalizing symbolic and hard
    // links are difficult across file systems (which may mount parts of other filesystems,
    // with different characteristics) and is not supported by .Net libraries
    public static Uri Canonicalize(string filePath) {
      if (filePath == null || !filePath.StartsWith("file:")) {
        return new Uri(Path.GetFullPath(filePath));
      }

      if (Uri.IsWellFormedUriString(filePath, UriKind.RelativeOrAbsolute)) {
        return new Uri(filePath);
      }

<<<<<<< HEAD
      if (filePath.StartsWith("file:\\")) {
        // Recovery mechanisms for the language server
        return new Uri(filePath.Substring("file:\\".Length));
      }

      return new Uri(filePath.Substring("file:".Length));
=======
      var potentialPrefixes = new List<string>() { "file:\\", "file:/", "file:" };
      foreach (var potentialPrefix in potentialPrefixes) {
        if (filePath.StartsWith(potentialPrefix)) {
          var withoutPrefix = filePath.Substring(potentialPrefix.Length);
          var tentativeURI = "file:///" + withoutPrefix.Replace("\\", "/");
          if (Uri.IsWellFormedUriString(tentativeURI, UriKind.RelativeOrAbsolute)) {
            return (new Uri(tentativeURI)).LocalPath;
          }
          // Recovery mechanisms for the language server
          return filePath.Substring(potentialPrefix.Length);
        }
      }
      return filePath.Substring("file:".Length);
>>>>>>> 09ab6ad0
    }
    public static List<string> FileNames(IList<DafnyFile> dafnyFiles) {
      var sourceFiles = new List<string>();
      foreach (DafnyFile f in dafnyFiles) {
        sourceFiles.Add(f.FilePath);
      }
      return sourceFiles;
    }
    public DafnyFile(string filePath, bool useStdin = false) {
      UseStdin = useStdin;
      FilePath = filePath;
      BaseName = Path.GetFileName(filePath);

      var extension = useStdin ? ".dfy" : Path.GetExtension(filePath);
      if (extension != null) { extension = extension.ToLower(); }

      // Normalizing symbolic links appears to be not
      // supported in .Net APIs, because it is very difficult in general
      // So we will just use the absolute path, lowercased for all file systems.
      // cf. IncludeComparer.CompareTo
      CanonicalPath = !useStdin ? Canonicalize(filePath).AbsolutePath : "<stdin>";
      filePath = CanonicalPath;

      if (extension == ".dfy" || extension == ".dfyi") {
        IsPrecompiled = false;
        SourceFileName = filePath;
      } else if (extension == ".dll") {
        IsPrecompiled = true;

        var sourceText = GetDafnySourceAttributeText(filePath);
        if (sourceText == null) { throw new IllegalDafnyFile(); }
        SourceFileName = Path.GetTempFileName();
        File.WriteAllText(SourceFileName, sourceText);

      } else {
        throw new IllegalDafnyFile();
      }
    }

    private static string GetDafnySourceAttributeText(string dllPath) {
      if (!File.Exists(dllPath)) {
        throw new IllegalDafnyFile();
      }
      using var dllFs = new FileStream(dllPath, FileMode.Open, FileAccess.Read, FileShare.ReadWrite);
      using var dllPeReader = new PEReader(dllFs);
      var dllMetadataReader = dllPeReader.GetMetadataReader();

      foreach (var attrHandle in dllMetadataReader.CustomAttributes) {
        var attr = dllMetadataReader.GetCustomAttribute(attrHandle);
        try {
          var constructor = dllMetadataReader.GetMemberReference((MemberReferenceHandle)attr.Constructor);
          var attrType = dllMetadataReader.GetTypeReference((TypeReferenceHandle)constructor.Parent);
          if (dllMetadataReader.GetString(attrType.Name) == "DafnySourceAttribute") {
            var decoded = attr.DecodeValue(new StringOnlyCustomAttributeTypeProvider());
            return (string)decoded.FixedArguments[0].Value;
          }
        } catch (InvalidCastException) {
          // Ignore - the Handle casts are handled as custom explicit operators,
          // and there's no way I can see to test if the cases will succeed ahead of time.
        }
      }

      return null;
    }

    // Dummy implementation of ICustomAttributeTypeProvider, providing just enough
    // functionality to successfully decode a DafnySourceAttribute value.
    private class StringOnlyCustomAttributeTypeProvider : ICustomAttributeTypeProvider<System.Type> {
      public System.Type GetPrimitiveType(PrimitiveTypeCode typeCode) {
        if (typeCode == PrimitiveTypeCode.String) {
          return typeof(string);
        }
        throw new NotImplementedException();
      }

      public System.Type GetTypeFromDefinition(MetadataReader reader, TypeDefinitionHandle handle, byte rawTypeKind) {
        throw new NotImplementedException();
      }

      public System.Type GetTypeFromReference(MetadataReader reader, TypeReferenceHandle handle, byte rawTypeKind) {
        throw new NotImplementedException();
      }

      public System.Type GetSZArrayType(System.Type elementType) {
        throw new NotImplementedException();
      }

      public System.Type GetSystemType() {
        throw new NotImplementedException();
      }

      public System.Type GetTypeFromSerializedName(string name) {
        throw new NotImplementedException();
      }

      public PrimitiveTypeCode GetUnderlyingEnumType(System.Type type) {
        throw new NotImplementedException();
      }

      public bool IsSystemType(System.Type type) {
        throw new NotImplementedException();
      }
    }
  }

  public class Main {

    public static void MaybePrintProgram(Program program, string filename, bool afterResolver) {
      if (filename == null) {
        return;
      }

      var tw = filename == "-" ? Console.Out : new StreamWriter(filename);
      var pr = new Printer(tw, DafnyOptions.O.PrintMode);
      pr.PrintProgram(program, afterResolver);
    }

    /// <summary>
    /// Returns null on success, or an error string otherwise.
    /// </summary>
    public static string ParseCheck(IList<DafnyFile/*!*/>/*!*/ files, string/*!*/ programName, ErrorReporter reporter, out Program program)
    //modifies Bpl.DafnyOptions.O.XmlSink.*;
    {
      string err = Parse(files, programName, reporter, out program);
      if (err != null) {
        return err;
      }

      return Resolve(program, reporter);
    }

    public static string Parse(IList<DafnyFile> files, string programName, ErrorReporter reporter, out Program program) {
      Contract.Requires(programName != null);
      Contract.Requires(files != null);
      program = null;
      ModuleDecl module = new LiteralModuleDecl(new DefaultModuleDefinition(), null);
      BuiltIns builtIns = new BuiltIns();

      foreach (DafnyFile dafnyFile in files) {
        Contract.Assert(dafnyFile != null);
        if (DafnyOptions.O.XmlSink is { IsOpen: true } && !dafnyFile.UseStdin) {
          DafnyOptions.O.XmlSink.WriteFileFragment(dafnyFile.FilePath);
        }
        if (DafnyOptions.O.Trace) {
          Console.WriteLine("Parsing " + dafnyFile.FilePath);
        }

        var include = dafnyFile.IsPrecompiled ? new Include(Token.NoToken, null, dafnyFile.SourceFileName, false) : null;
        var err = ParseFile(dafnyFile, include, module, builtIns, new Errors(reporter), !dafnyFile.IsPrecompiled, !dafnyFile.IsPrecompiled);
        if (err != null) {
          return err;
        }
      }

      if (!(DafnyOptions.O.DisallowIncludes || DafnyOptions.O.PrintIncludesMode == DafnyOptions.IncludesModes.Immediate)) {
        string errString = ParseIncludesDepthFirstNotCompiledFirst(module, builtIns, files.Select(f => f.CanonicalPath).ToHashSet(), new Errors(reporter));
        if (errString != null) {
          return errString;
        }
      }

      if (DafnyOptions.O.PrintIncludesMode == DafnyOptions.IncludesModes.Immediate) {
        DependencyMap dmap = new DependencyMap();
        dmap.AddIncludes(((LiteralModuleDecl)module).ModuleDef.Includes);
        dmap.PrintMap();
      }

      program = new Program(programName, module, builtIns, reporter, DafnyOptions.O);

      MaybePrintProgram(program, DafnyOptions.O.DafnyPrintFile, false);

      return null; // success
    }

    public static string Resolve(Program program, ErrorReporter reporter) {
      if (DafnyOptions.O.NoResolve || DafnyOptions.O.NoTypecheck) { return null; }

      Dafny.Resolver r = new Dafny.Resolver(program);
      r.ResolveProgram(program);
      MaybePrintProgram(program, DafnyOptions.O.DafnyPrintResolvedFile, true);

      if (reporter.ErrorCountUntilResolver != 0) {
        return string.Format("{0} resolution/type errors detected in {1}", reporter.Count(ErrorLevel.Error), program.Name);
      }

      return null;  // success
    }

    // Lower-case file names before comparing them, since Windows uses case-insensitive file names
    private class IncludeComparer : IComparer<Include> {
      public int Compare(Include x, Include y) {
        return x.CompareTo(y);
      }
    }

    public static string ParseIncludesDepthFirstNotCompiledFirst(ModuleDecl module, BuiltIns builtIns, ISet<string> excludeFiles, Errors errs) {
      var includesFound = new SortedSet<Include>(new IncludeComparer());
      var allIncludes = ((LiteralModuleDecl)module).ModuleDef.Includes;
      var notCompiledRoots = allIncludes.Where(include => !include.CompileIncludedCode).ToList();
      var compiledRoots = allIncludes.Where(include => include.CompileIncludedCode).ToList();
      allIncludes.Clear();
      allIncludes.AddRange(notCompiledRoots);

      var notCompiledResult = TraverseIncludesFrom(0);
      if (notCompiledResult != null) {
        return notCompiledResult;
      }

      var notCompiledIncludeCount = allIncludes.Count;
      allIncludes.AddRange(compiledRoots);

      var compiledResult = TraverseIncludesFrom(notCompiledIncludeCount);
      if (compiledResult != null) {
        return compiledResult;
      }

      if (DafnyOptions.O.PrintIncludesMode != DafnyOptions.IncludesModes.None) {
        var dependencyMap = new DependencyMap();
        dependencyMap.AddIncludes(allIncludes);
        dependencyMap.PrintMap();
      }

      return null; // Success

      string TraverseIncludesFrom(int startingIndex) {
        var includeIndex = startingIndex;
        var stack = new Stack<Include>();

        while (true) {
          var addedItems = allIncludes.Skip(includeIndex);
          foreach (var addedItem in addedItems.Reverse()) {
            stack.Push(addedItem);
          }
          includeIndex = allIncludes.Count;

          if (stack.Count == 0) {
            break;
          }

          var include = stack.Pop();
          if (!includesFound.Add(include) || excludeFiles.Contains(include.CanonicalPath)) {
            continue;
          }

          DafnyFile file;
          try {
            file = new DafnyFile(include.IncludedFilename);
          } catch (IllegalDafnyFile) {
            return ($"Include of file \"{include.IncludedFilename}\" failed.");
          }

          string result = ParseFile(file, include, module, builtIns, errs, false, include.CompileIncludedCode);
          if (result != null) {
            return result;
          }
        }

        return null;
      }
    }

    private static string ParseFile(DafnyFile dafnyFile, Include include, ModuleDecl module, BuiltIns builtIns, Errors errs, bool verifyThisFile = true, bool compileThisFile = true) {
      var fn = DafnyOptions.O.UseBaseNameForFileName ? Path.GetFileName(dafnyFile.FilePath) : dafnyFile.FilePath;
      try {
        int errorCount = Dafny.Parser.Parse(dafnyFile.UseStdin, dafnyFile.SourceFileName, include, module, builtIns, errs, verifyThisFile, compileThisFile);
        if (errorCount != 0) {
          return $"{errorCount} parse errors detected in {fn}";
        }
      } catch (IOException e) {
        IToken tok = include == null ? Token.NoToken : include.tok;
        errs.SemErr(tok, "Unable to open included file");
        return $"Error opening file \"{fn}\": {e.Message}";
      }
      return null; // Success
    }

    public static async Task<(PipelineOutcome Outcome, PipelineStatistics Statistics)> BoogieOnce(
      TextWriter output,
      ExecutionEngine engine,
      string baseFile,
      string moduleName,
      Microsoft.Boogie.Program boogieProgram, string programId) {
      var moduleId = (programId ?? "main_program_id") + "_" + moduleName;
      var z3NotFoundMessage = @"
Z3 not found. Please either provide a path to the `z3` executable using
the `--solver-path <path>` option, manually place the `z3` directory
next to the `dafny` executable you are using (this directory should
contain `bin/z3` or `bin/z3.exe`), or set the PATH environment variable
to also include a directory containing the `z3` executable.
";

      var proverPath = DafnyOptions.O.ProverOptions.Find(o => o.StartsWith("PROVER_PATH="));
      if (proverPath is null && DafnyOptions.O.Verify) {
        Console.WriteLine(z3NotFoundMessage);
        return (PipelineOutcome.FatalError, new PipelineStatistics());
      }

      string bplFilename;
      if (DafnyOptions.O.PrintFile != null) {
        bplFilename = DafnyOptions.O.PrintFile;
      } else {
        string baseName = cce.NonNull(Path.GetFileName(baseFile));
        baseName = cce.NonNull(Path.ChangeExtension(baseName, "bpl"));
        bplFilename = Path.Combine(Path.GetTempPath(), baseName);
      }

      bplFilename = BoogieProgramSuffix(bplFilename, moduleName);
      var (outcome, stats) = await BoogiePipelineWithRerun(output, engine, boogieProgram, bplFilename,
        1 < DafnyOptions.O.VerifySnapshots ? moduleId : null);
      return (outcome, stats);
    }

    public static string BoogieProgramSuffix(string printFile, string suffix) {
      var baseName = Path.GetFileNameWithoutExtension(printFile);
      var dirName = Path.GetDirectoryName(printFile);

      return Path.Combine(dirName, baseName + "_" + suffix + Path.GetExtension(printFile));
    }

    public static bool IsBoogieVerified(PipelineOutcome outcome, PipelineStatistics statistics) {
      return (outcome == PipelineOutcome.Done || outcome == PipelineOutcome.VerificationCompleted)
         && statistics.ErrorCount == 0
         && statistics.InconclusiveCount == 0
         && statistics.TimeoutCount == 0
         && statistics.OutOfResourceCount == 0
         && statistics.OutOfMemoryCount == 0;
    }

    /// <summary>
    /// Resolve, type check, infer invariants for, and verify the given Boogie program.
    /// The intention is that this Boogie program has been produced by translation from something
    /// else.  Hence, any resolution errors and type checking errors are due to errors in
    /// the translation.
    /// The method prints errors for resolution and type checking errors, but still returns
    /// their error code.
    /// </summary>
    private static async Task<(PipelineOutcome Outcome, PipelineStatistics Statistics)> BoogiePipelineWithRerun(
      TextWriter output, ExecutionEngine engine, Microsoft.Boogie.Program/*!*/ program, string/*!*/ bplFileName,
        string programId) {
      Contract.Requires(program != null);
      Contract.Requires(bplFileName != null);

      var stats = new PipelineStatistics();
      var outcome = engine.ResolveAndTypecheck(program, bplFileName, out _);
      switch (outcome) {
        case PipelineOutcome.Done:
          return (outcome, stats);

        case PipelineOutcome.ResolutionError:
        case PipelineOutcome.TypeCheckingError:
          engine.PrintBplFile(bplFileName, program, false, false, DafnyOptions.O.PrettyPrint);
          Console.WriteLine();
          Console.WriteLine(
            "*** Encountered internal translation error - re-running Boogie to get better debug information");
          Console.WriteLine();

          var /*!*/ fileNames = new List<string /*!*/> { bplFileName };
          var reparsedProgram = engine.ParseBoogieProgram(fileNames, true);
          if (reparsedProgram != null) {
            engine.ResolveAndTypecheck(reparsedProgram, bplFileName, out _);
          }

          return (outcome, stats);

        case PipelineOutcome.ResolvedAndTypeChecked:
          engine.EliminateDeadVariables(program);
          engine.CollectModSets(program);
          engine.CoalesceBlocks(program);
          engine.Inline(program);
          var inferAndVerifyOutcome = await engine.InferAndVerify(output, program, stats, programId);
          return (inferAndVerifyOutcome, stats);

        default:
          Contract.Assert(false); throw new cce.UnreachableException();  // unexpected outcome
      }
    }

  }
}<|MERGE_RESOLUTION|>--- conflicted
+++ resolved
@@ -43,28 +43,19 @@
         return new Uri(filePath);
       }
 
-<<<<<<< HEAD
-      if (filePath.StartsWith("file:\\")) {
-        // Recovery mechanisms for the language server
-        return new Uri(filePath.Substring("file:\\".Length));
-      }
-
-      return new Uri(filePath.Substring("file:".Length));
-=======
       var potentialPrefixes = new List<string>() { "file:\\", "file:/", "file:" };
       foreach (var potentialPrefix in potentialPrefixes) {
         if (filePath.StartsWith(potentialPrefix)) {
           var withoutPrefix = filePath.Substring(potentialPrefix.Length);
           var tentativeURI = "file:///" + withoutPrefix.Replace("\\", "/");
           if (Uri.IsWellFormedUriString(tentativeURI, UriKind.RelativeOrAbsolute)) {
-            return (new Uri(tentativeURI)).LocalPath;
+            return new Uri(tentativeURI);
           }
           // Recovery mechanisms for the language server
-          return filePath.Substring(potentialPrefix.Length);
-        }
-      }
-      return filePath.Substring("file:".Length);
->>>>>>> 09ab6ad0
+          return new Uri(filePath.Substring(potentialPrefix.Length));
+        }
+      }
+      return new Uri(filePath.Substring("file:".Length));
     }
     public static List<string> FileNames(IList<DafnyFile> dafnyFiles) {
       var sourceFiles = new List<string>();
