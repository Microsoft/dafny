//-----------------------------------------------------------------------------
//
// Copyright (C) Microsoft Corporation.  All Rights Reserved.
// Copyright by the contributors to the Dafny Project
// SPDX-License-Identifier: MIT
//
//-----------------------------------------------------------------------------
using System;
using System.IO;
using System.Collections.Generic;
using System.Diagnostics.Contracts;
using System.Linq;
using System.Threading;
using System.Threading.Tasks;
using DafnyCore;
using Microsoft.Boogie;

namespace Microsoft.Dafny {

  public class IllegalDafnyFile : Exception {
    public bool ProcessingError { get; }

    public IllegalDafnyFile(bool processingError = false) {
      this.ProcessingError = processingError;
    }
  }

<<<<<<< HEAD
  public class DafnyMain {
=======
  public class DafnyFile {
    public bool UseStdin { get; private set; }
    public string FilePath => Uri.LocalPath;
    public string CanonicalPath { get; private set; }
    public string BaseName { get; private set; }
    public bool IsPreverified { get; set; }
    public bool IsPrecompiled { get; set; }
    public string SourceFilePath { get; private set; }
    public Uri Uri { get; private set; }

    // Returns a canonical string for the given file path, namely one which is the same
    // for all paths to a given file and different otherwise. The best we can do is to
    // make the path absolute -- detecting case and canonicalizing symbolic and hard
    // links are difficult across file systems (which may mount parts of other filesystems,
    // with different characteristics) and is not supported by .Net libraries
    public static Uri Canonicalize(string filePath) {
      if (filePath == null || !filePath.StartsWith("file:")) {
        return new Uri(Path.GetFullPath(filePath));
      }

      if (Uri.IsWellFormedUriString(filePath, UriKind.RelativeOrAbsolute)) {
        return new Uri(filePath);
      }

      var potentialPrefixes = new List<string>() { "file:\\", "file:/", "file:" };
      foreach (var potentialPrefix in potentialPrefixes) {
        if (filePath.StartsWith(potentialPrefix)) {
          var withoutPrefix = filePath.Substring(potentialPrefix.Length);
          var tentativeURI = "file:///" + withoutPrefix.Replace("\\", "/");
          if (Uri.IsWellFormedUriString(tentativeURI, UriKind.RelativeOrAbsolute)) {
            return new Uri(tentativeURI);
          }
          // Recovery mechanisms for the language server
          return new Uri(filePath.Substring(potentialPrefix.Length));
        }
      }
      return new Uri(filePath.Substring("file:".Length));
    }
    public static List<string> FileNames(IList<DafnyFile> dafnyFiles) {
      var sourceFiles = new List<string>();
      foreach (DafnyFile f in dafnyFiles) {
        sourceFiles.Add(f.FilePath);
      }
      return sourceFiles;
    }
    public DafnyFile(DafnyOptions options, string filePath, bool useStdin = false) {
      UseStdin = useStdin;
      Uri = useStdin ? new Uri("stdin:///") : new Uri(filePath);
      BaseName = useStdin ? "<stdin>" : Path.GetFileName(filePath);

      var extension = useStdin ? ".dfy" : Path.GetExtension(filePath);
      if (extension != null) { extension = extension.ToLower(); }

      // Normalizing symbolic links appears to be not
      // supported in .Net APIs, because it is very difficult in general
      // So we will just use the absolute path, lowercased for all file systems.
      // cf. IncludeComparer.CompareTo
      CanonicalPath = !useStdin ? Canonicalize(filePath).LocalPath : "<stdin>";
      filePath = CanonicalPath;

      if (extension == ".dfy" || extension == ".dfyi") {
        IsPreverified = false;
        IsPrecompiled = false;
        SourceFilePath = filePath;
      } else if (extension == ".doo") {
        IsPreverified = true;
        IsPrecompiled = false;

        var dooFile = DooFile.Read(filePath);

        var filePathForErrors = options.UseBaseNameForFileName ? Path.GetFileName(filePath) : filePath;
        if (!dooFile.Validate(filePathForErrors, options, options.CurrentCommand)) {
          throw new IllegalDafnyFile(true);
        }

        // For now it's simpler to let the rest of the pipeline parse the
        // program text back into the AST representation.
        // At some point we'll likely want to serialize a program
        // more efficiently inside a .doo file, at which point
        // the DooFile class should encapsulate the serialization logic better
        // and expose a Program instead of the program text.
        SourceFilePath = Path.GetTempFileName();
        Uri = new Uri(SourceFilePath);
        File.WriteAllText(SourceFilePath, dooFile.ProgramText);

      } else if (extension == ".dll") {
        IsPreverified = true;
        // Technically only for C#, this is for backwards compatability
        IsPrecompiled = true;

        var sourceText = GetDafnySourceAttributeText(filePath);
        if (sourceText == null) { throw new IllegalDafnyFile(); }
        SourceFilePath = Path.GetTempFileName();
        Uri = new Uri(SourceFilePath);
        File.WriteAllText(SourceFilePath, sourceText);

      } else {
        throw new IllegalDafnyFile();
      }
    }

    private static string GetDafnySourceAttributeText(string dllPath) {
      if (!File.Exists(dllPath)) {
        throw new IllegalDafnyFile();
      }
      using var dllFs = new FileStream(dllPath, FileMode.Open, FileAccess.Read, FileShare.ReadWrite);
      using var dllPeReader = new PEReader(dllFs);
      var dllMetadataReader = dllPeReader.GetMetadataReader();

      foreach (var attrHandle in dllMetadataReader.CustomAttributes) {
        var attr = dllMetadataReader.GetCustomAttribute(attrHandle);
        try {
          /* The cast from EntityHandle to MemberReferenceHandle is overriden, uses private members, and throws
           * an InvalidCastException if it fails. We have no other option than to use it and catch the exception.
           */
          var constructor = dllMetadataReader.GetMemberReference((MemberReferenceHandle)attr.Constructor);
          var attrType = dllMetadataReader.GetTypeReference((TypeReferenceHandle)constructor.Parent);
          if (dllMetadataReader.GetString(attrType.Name) == "DafnySourceAttribute") {
            var decoded = attr.DecodeValue(new StringOnlyCustomAttributeTypeProvider());
            return (string)decoded.FixedArguments[0].Value;
          }
        } catch (InvalidCastException) {
          // Ignore - the Handle casts are handled as custom explicit operators,
          // and there's no way I can see to test if the cases will succeed ahead of time.
        }
      }

      return null;
    }

    // Dummy implementation of ICustomAttributeTypeProvider, providing just enough
    // functionality to successfully decode a DafnySourceAttribute value.
    private class StringOnlyCustomAttributeTypeProvider : ICustomAttributeTypeProvider<System.Type> {
      public System.Type GetPrimitiveType(PrimitiveTypeCode typeCode) {
        if (typeCode == PrimitiveTypeCode.String) {
          return typeof(string);
        }
        throw new NotImplementedException();
      }

      public System.Type GetTypeFromDefinition(MetadataReader reader, TypeDefinitionHandle handle, byte rawTypeKind) {
        throw new NotImplementedException();
      }

      public System.Type GetTypeFromReference(MetadataReader reader, TypeReferenceHandle handle, byte rawTypeKind) {
        throw new NotImplementedException();
      }

      public System.Type GetSZArrayType(System.Type elementType) {
        throw new NotImplementedException();
      }

      public System.Type GetSystemType() {
        throw new NotImplementedException();
      }

      public System.Type GetTypeFromSerializedName(string name) {
        throw new NotImplementedException();
      }

      public PrimitiveTypeCode GetUnderlyingEnumType(System.Type type) {
        throw new NotImplementedException();
      }

      public bool IsSystemType(System.Type type) {
        throw new NotImplementedException();
      }
    }
  }

  public class Main {
>>>>>>> bd2d4ecd

    public static void MaybePrintProgram(Program program, string filename, bool afterResolver) {
      if (filename == null) {
        return;
      }

      var tw = filename == "-" ? program.Options.OutputWriter : new StreamWriter(filename);
      var pr = new Printer(tw, program.Options, program.Options.PrintMode);
      pr.PrintProgramLargeStack(program, afterResolver);
    }

    /// <summary>
    /// Returns null on success, or an error string otherwise.
    /// </summary>
<<<<<<< HEAD
    public static string ParseCheck(TextReader stdIn, IList<DafnyFile/*!*/>/*!*/ files, string/*!*/ programName, ErrorReporter reporter, out Program program)
    //modifies Bpl.options.XmlSink.*;
    {
      string err = Parse(stdIn, files, programName, reporter, out program);
=======
    public static string ParseCheck(IList<DafnyFile/*!*/>/*!*/ files, string/*!*/ programName, DafnyOptions options, out Program program)
    //modifies Bpl.options.XmlSink.*;
    {
      string err = Parse(files, programName, options, out program);
>>>>>>> bd2d4ecd
      if (err != null) {
        return err;
      }

      return Resolve(program);
    }

<<<<<<< HEAD
    public static string Parse(TextReader stdIn, IList<DafnyFile> files, string programName, ErrorReporter reporter, out Program program) {
      Contract.Requires(programName != null);
      Contract.Requires(files != null);
      program = null;
      ModuleDecl module = new LiteralModuleDecl(new DefaultModuleDefinition(), null);
      var options = reporter.Options;
=======
    public static string Parse(IList<DafnyFile> files, string programName, DafnyOptions options, out Program program) {
      Contract.Requires(programName != null);
      Contract.Requires(files != null);
      program = null;

      var defaultModuleDefinition = new DefaultModuleDefinition(files.Where(f => !f.IsPreverified).Select(f => f.Uri).ToList());
      ErrorReporter reporter = options.DiagnosticsFormat switch {
        DafnyOptions.DiagnosticsFormats.PlainText => new ConsoleErrorReporter(options, defaultModuleDefinition),
        DafnyOptions.DiagnosticsFormats.JSON => new JsonConsoleErrorReporter(options, defaultModuleDefinition),
        _ => throw new ArgumentOutOfRangeException()
      };

      LiteralModuleDecl module = new LiteralModuleDecl(defaultModuleDefinition, null);
>>>>>>> bd2d4ecd
      BuiltIns builtIns = new BuiltIns(options);

      foreach (DafnyFile dafnyFile in files) {
        Contract.Assert(dafnyFile != null);
        if (options.XmlSink is { IsOpen: true } && !dafnyFile.UseStdin) {
          options.XmlSink.WriteFileFragment(dafnyFile.FilePath);
        }
        if (options.Trace) {
<<<<<<< HEAD
          options.OutputWriter.WriteLine("Parsing " + dafnyFile.FilePath);
        }

        var include = dafnyFile.IsPrecompiled ? new Include(Token.NoToken, null, dafnyFile.SourceFileName, false) : null;
        var err = ParseFile(stdIn, dafnyFile, include, module, builtIns, new Errors(reporter), !dafnyFile.IsPreverified, !dafnyFile.IsPrecompiled);
=======
          Console.WriteLine("Parsing " + dafnyFile.FilePath);
        }

        var include = dafnyFile.IsPrecompiled ? new Include(new Token() {
          Uri = dafnyFile.Uri,
          col = 1,
          line = 0
        }, null, dafnyFile.SourceFilePath, false) : null;
        if (include != null) {
          module.ModuleDef.Includes.Add(include);
        }
        var err = ParseFile(dafnyFile, include, module, builtIns, new Errors(reporter), !dafnyFile.IsPreverified, !dafnyFile.IsPrecompiled);
>>>>>>> bd2d4ecd
        if (err != null) {
          return err;
        }
      }

      if (!(options.DisallowIncludes || options.PrintIncludesMode == DafnyOptions.IncludesModes.Immediate)) {
<<<<<<< HEAD
        string errString = ParseIncludesDepthFirstNotCompiledFirst(stdIn, module, builtIns, files.Select(f => f.CanonicalPath).ToHashSet(), new Errors(reporter));
=======
        string errString = ParseIncludesDepthFirstNotCompiledFirst(module, builtIns, files.Select(f => f.SourceFilePath).ToHashSet(), new Errors(reporter));
>>>>>>> bd2d4ecd
        if (errString != null) {
          return errString;
        }
      }

      if (options.PrintIncludesMode == DafnyOptions.IncludesModes.Immediate) {
        DependencyMap dmap = new DependencyMap();
<<<<<<< HEAD
        dmap.AddIncludes(((LiteralModuleDecl)module).ModuleDef.Includes);
        dmap.PrintMap(options);
=======
        dmap.AddIncludes(module.ModuleDef.Includes);
        dmap.PrintMap();
>>>>>>> bd2d4ecd
      }

      program = new Program(programName, module, builtIns, reporter);

      MaybePrintProgram(program, options.DafnyPrintFile, false);

      return null; // success
    }

<<<<<<< HEAD
    private static readonly TaskScheduler largeThreadScheduler =
      CustomStackSizePoolTaskScheduler.Create(0x10000000, Environment.ProcessorCount);

    public static readonly TaskFactory LargeStackFactory = new(CancellationToken.None, TaskCreationOptions.DenyChildAttach, TaskContinuationOptions.None, largeThreadScheduler);

    public static string Resolve(Program program, ErrorReporter reporter) {
      if (reporter.Options.NoResolve || reporter.Options.NoTypecheck) { return null; }

      var r = new Resolver(program);
      LargeStackFactory.StartNew(() => r.ResolveProgram(program)).Wait();
      MaybePrintProgram(program, reporter.Options.DafnyPrintResolvedFile, true);
=======
    public static string Resolve(Program program) {
      if (program.Options.NoResolve || program.Options.NoTypecheck) { return null; }

      var r = new Resolver(program);
      r.ResolveProgram(program);
      MaybePrintProgram(program, program.Options.DafnyPrintResolvedFile, true);
>>>>>>> bd2d4ecd

      if (program.Reporter.ErrorCountUntilResolver != 0) {
        return string.Format("{0} resolution/type errors detected in {1}", program.Reporter.Count(ErrorLevel.Error), program.Name);
      }

      return null;  // success
    }

    // Lower-case file names before comparing them, since Windows uses case-insensitive file names
    private class IncludeComparer : IComparer<Include> {
      public int Compare(Include x, Include y) {
        return x.CompareTo(y);
      }
    }

    public static string ParseIncludesDepthFirstNotCompiledFirst(TextReader stdIn, ModuleDecl module, BuiltIns builtIns, ISet<string> excludeFiles, Errors errs) {
      var includesFound = new SortedSet<Include>(new IncludeComparer());
      var allIncludes = ((LiteralModuleDecl)module).ModuleDef.Includes;
      var notCompiledRoots = allIncludes.Where(include => !include.CompileIncludedCode).ToList();
      var compiledRoots = allIncludes.Where(include => include.CompileIncludedCode).ToList();
      allIncludes.Clear();
      allIncludes.AddRange(notCompiledRoots);

      var notCompiledResult = TraverseIncludesFrom(0);
      if (notCompiledResult != null) {
        return notCompiledResult;
      }

      var notCompiledIncludeCount = allIncludes.Count;
      allIncludes.AddRange(compiledRoots);

      var compiledResult = TraverseIncludesFrom(notCompiledIncludeCount);
      if (compiledResult != null) {
        return compiledResult;
      }

      if (builtIns.Options.PrintIncludesMode != DafnyOptions.IncludesModes.None) {
        var dependencyMap = new DependencyMap();
        dependencyMap.AddIncludes(allIncludes);
        dependencyMap.PrintMap(builtIns.Options);
      }

      return null; // Success

      string TraverseIncludesFrom(int startingIndex) {
        var includeIndex = startingIndex;
        var stack = new Stack<Include>();

        while (true) {
          var addedItems = allIncludes.Skip(includeIndex);
          foreach (var addedItem in addedItems.Reverse()) {
            stack.Push(addedItem);
          }
          includeIndex = allIncludes.Count;

          if (stack.Count == 0) {
            break;
          }

          var include = stack.Pop();
          if (!includesFound.Add(include) || excludeFiles.Contains(include.CanonicalPath)) {
            continue;
          }

          DafnyFile file;
          try {
            file = new DafnyFile(builtIns.Options, include.IncludedFilename);
          } catch (IllegalDafnyFile) {
            return ($"Include of file \"{include.IncludedFilename}\" failed.");
          }

          string result = ParseFile(stdIn, file, include, module, builtIns, errs, false, include.CompileIncludedCode);
          if (result != null) {
            return result;
          }
        }

        return null;
      }
    }

    private static string ParseFile(TextReader stdIn, DafnyFile dafnyFile, Include include, ModuleDecl module, BuiltIns builtIns, Errors errs, bool verifyThisFile = true, bool compileThisFile = true) {
      var fn = builtIns.Options.UseBaseNameForFileName ? Path.GetFileName(dafnyFile.FilePath) : dafnyFile.FilePath;
      try {
<<<<<<< HEAD
        int errorCount = Dafny.Parser.Parse(dafnyFile.UseStdin ? stdIn : null, dafnyFile.SourceFileName, include, module, builtIns, errs, verifyThisFile, compileThisFile);
=======
        int errorCount = Dafny.Parser.Parse(dafnyFile.UseStdin, dafnyFile.Uri, module, builtIns, errs, verifyThisFile, compileThisFile);
>>>>>>> bd2d4ecd
        if (errorCount != 0) {
          return $"{errorCount} parse errors detected in {fn}";
        }
      } catch (IOException e) {
        IToken tok = include == null ? Token.NoToken : include.tok;
        errs.SemErr(tok, "Unable to open included file");
        return $"Error opening file \"{fn}\": {e.Message}";
      }
      return null; // Success
    }

    public static async Task<(PipelineOutcome Outcome, PipelineStatistics Statistics)> BoogieOnce(
      DafnyOptions options,
      TextWriter output,
      ExecutionEngine engine,
      string baseFile,
      string moduleName,
      Microsoft.Boogie.Program boogieProgram, string programId) {
      var moduleId = (programId ?? "main_program_id") + "_" + moduleName;
      var z3NotFoundMessage = $@"
Z3 not found. Please either provide a path to the `z3` executable using
the `--solver-path <path>` option, manually place the `z3` directory
next to the `dafny` executable you are using (this directory should
contain `bin/z3-{DafnyOptions.DefaultZ3Version}` or `bin/z3-{DafnyOptions.DefaultZ3Version}.exe`), or set the PATH environment variable
to also include a directory containing the `z3` executable.
";

      var proverPath = options.ProverOptions.Find(o => o.StartsWith("PROVER_PATH="));
      if (proverPath is null && options.Verify) {
        options.OutputWriter.WriteLine(z3NotFoundMessage);
        return (PipelineOutcome.FatalError, new PipelineStatistics());
      }

      string bplFilename;
      if (options.PrintFile != null) {
        bplFilename = options.PrintFile;
      } else {
        string baseName = cce.NonNull(Path.GetFileName(baseFile));
        baseName = cce.NonNull(Path.ChangeExtension(baseName, "bpl"));
        bplFilename = Path.Combine(Path.GetTempPath(), baseName);
      }

      bplFilename = BoogieProgramSuffix(bplFilename, moduleName);
      var (outcome, stats) = await BoogiePipelineWithRerun(options,
        output, engine, boogieProgram, bplFilename,
        1 < options.VerifySnapshots ? moduleId : null);
      return (outcome, stats);
    }

    public static string BoogieProgramSuffix(string printFile, string suffix) {
      var baseName = Path.GetFileNameWithoutExtension(printFile);
      var dirName = Path.GetDirectoryName(printFile);

      return Path.Combine(dirName, baseName + "_" + suffix + Path.GetExtension(printFile));
    }

    public static bool IsBoogieVerified(PipelineOutcome outcome, PipelineStatistics statistics) {
      return (outcome == PipelineOutcome.Done || outcome == PipelineOutcome.VerificationCompleted)
         && statistics.ErrorCount == 0
         && statistics.InconclusiveCount == 0
         && statistics.TimeoutCount == 0
         && statistics.OutOfResourceCount == 0
         && statistics.OutOfMemoryCount == 0;
    }

    /// <summary>
    /// Resolve, type check, infer invariants for, and verify the given Boogie program.
    /// The intention is that this Boogie program has been produced by translation from something
    /// else.  Hence, any resolution errors and type checking errors are due to errors in
    /// the translation.
    /// The method prints errors for resolution and type checking errors, but still returns
    /// their error code.
    /// </summary>
    private static async Task<(PipelineOutcome Outcome, PipelineStatistics Statistics)> BoogiePipelineWithRerun(
      DafnyOptions options,
      TextWriter output, ExecutionEngine engine, Microsoft.Boogie.Program/*!*/ program, string/*!*/ bplFileName,
        string programId) {
      Contract.Requires(program != null);
      Contract.Requires(bplFileName != null);

      var stats = new PipelineStatistics();
      var outcome = engine.ResolveAndTypecheck(program, bplFileName, out _);
      switch (outcome) {
        case PipelineOutcome.Done:
          return (outcome, stats);

        case PipelineOutcome.ResolutionError:
        case PipelineOutcome.TypeCheckingError:
          engine.PrintBplFile(bplFileName, program, false, false, options.PrettyPrint);
          await options.OutputWriter.WriteLineAsync();
          await options.OutputWriter.WriteLineAsync(
            "*** Encountered internal translation error - re-running Boogie to get better debug information");
          await options.OutputWriter.WriteLineAsync();

          var /*!*/ fileNames = new List<string /*!*/> { bplFileName };
          var reparsedProgram = engine.ParseBoogieProgram(fileNames, true);
          if (reparsedProgram != null) {
            engine.ResolveAndTypecheck(reparsedProgram, bplFileName, out _);
          }

          return (outcome, stats);

        case PipelineOutcome.ResolvedAndTypeChecked:
          engine.EliminateDeadVariables(program);
          engine.CollectModSets(program);
          engine.CoalesceBlocks(program);
          engine.Inline(program);
          var inferAndVerifyOutcome = await engine.InferAndVerify(output, program, stats, programId);
          return (inferAndVerifyOutcome, stats);

        default:
          Contract.Assert(false); throw new cce.UnreachableException();  // unexpected outcome
      }
    }

  }
}<|MERGE_RESOLUTION|>--- conflicted
+++ resolved
@@ -25,181 +25,7 @@
     }
   }
 
-<<<<<<< HEAD
   public class DafnyMain {
-=======
-  public class DafnyFile {
-    public bool UseStdin { get; private set; }
-    public string FilePath => Uri.LocalPath;
-    public string CanonicalPath { get; private set; }
-    public string BaseName { get; private set; }
-    public bool IsPreverified { get; set; }
-    public bool IsPrecompiled { get; set; }
-    public string SourceFilePath { get; private set; }
-    public Uri Uri { get; private set; }
-
-    // Returns a canonical string for the given file path, namely one which is the same
-    // for all paths to a given file and different otherwise. The best we can do is to
-    // make the path absolute -- detecting case and canonicalizing symbolic and hard
-    // links are difficult across file systems (which may mount parts of other filesystems,
-    // with different characteristics) and is not supported by .Net libraries
-    public static Uri Canonicalize(string filePath) {
-      if (filePath == null || !filePath.StartsWith("file:")) {
-        return new Uri(Path.GetFullPath(filePath));
-      }
-
-      if (Uri.IsWellFormedUriString(filePath, UriKind.RelativeOrAbsolute)) {
-        return new Uri(filePath);
-      }
-
-      var potentialPrefixes = new List<string>() { "file:\\", "file:/", "file:" };
-      foreach (var potentialPrefix in potentialPrefixes) {
-        if (filePath.StartsWith(potentialPrefix)) {
-          var withoutPrefix = filePath.Substring(potentialPrefix.Length);
-          var tentativeURI = "file:///" + withoutPrefix.Replace("\\", "/");
-          if (Uri.IsWellFormedUriString(tentativeURI, UriKind.RelativeOrAbsolute)) {
-            return new Uri(tentativeURI);
-          }
-          // Recovery mechanisms for the language server
-          return new Uri(filePath.Substring(potentialPrefix.Length));
-        }
-      }
-      return new Uri(filePath.Substring("file:".Length));
-    }
-    public static List<string> FileNames(IList<DafnyFile> dafnyFiles) {
-      var sourceFiles = new List<string>();
-      foreach (DafnyFile f in dafnyFiles) {
-        sourceFiles.Add(f.FilePath);
-      }
-      return sourceFiles;
-    }
-    public DafnyFile(DafnyOptions options, string filePath, bool useStdin = false) {
-      UseStdin = useStdin;
-      Uri = useStdin ? new Uri("stdin:///") : new Uri(filePath);
-      BaseName = useStdin ? "<stdin>" : Path.GetFileName(filePath);
-
-      var extension = useStdin ? ".dfy" : Path.GetExtension(filePath);
-      if (extension != null) { extension = extension.ToLower(); }
-
-      // Normalizing symbolic links appears to be not
-      // supported in .Net APIs, because it is very difficult in general
-      // So we will just use the absolute path, lowercased for all file systems.
-      // cf. IncludeComparer.CompareTo
-      CanonicalPath = !useStdin ? Canonicalize(filePath).LocalPath : "<stdin>";
-      filePath = CanonicalPath;
-
-      if (extension == ".dfy" || extension == ".dfyi") {
-        IsPreverified = false;
-        IsPrecompiled = false;
-        SourceFilePath = filePath;
-      } else if (extension == ".doo") {
-        IsPreverified = true;
-        IsPrecompiled = false;
-
-        var dooFile = DooFile.Read(filePath);
-
-        var filePathForErrors = options.UseBaseNameForFileName ? Path.GetFileName(filePath) : filePath;
-        if (!dooFile.Validate(filePathForErrors, options, options.CurrentCommand)) {
-          throw new IllegalDafnyFile(true);
-        }
-
-        // For now it's simpler to let the rest of the pipeline parse the
-        // program text back into the AST representation.
-        // At some point we'll likely want to serialize a program
-        // more efficiently inside a .doo file, at which point
-        // the DooFile class should encapsulate the serialization logic better
-        // and expose a Program instead of the program text.
-        SourceFilePath = Path.GetTempFileName();
-        Uri = new Uri(SourceFilePath);
-        File.WriteAllText(SourceFilePath, dooFile.ProgramText);
-
-      } else if (extension == ".dll") {
-        IsPreverified = true;
-        // Technically only for C#, this is for backwards compatability
-        IsPrecompiled = true;
-
-        var sourceText = GetDafnySourceAttributeText(filePath);
-        if (sourceText == null) { throw new IllegalDafnyFile(); }
-        SourceFilePath = Path.GetTempFileName();
-        Uri = new Uri(SourceFilePath);
-        File.WriteAllText(SourceFilePath, sourceText);
-
-      } else {
-        throw new IllegalDafnyFile();
-      }
-    }
-
-    private static string GetDafnySourceAttributeText(string dllPath) {
-      if (!File.Exists(dllPath)) {
-        throw new IllegalDafnyFile();
-      }
-      using var dllFs = new FileStream(dllPath, FileMode.Open, FileAccess.Read, FileShare.ReadWrite);
-      using var dllPeReader = new PEReader(dllFs);
-      var dllMetadataReader = dllPeReader.GetMetadataReader();
-
-      foreach (var attrHandle in dllMetadataReader.CustomAttributes) {
-        var attr = dllMetadataReader.GetCustomAttribute(attrHandle);
-        try {
-          /* The cast from EntityHandle to MemberReferenceHandle is overriden, uses private members, and throws
-           * an InvalidCastException if it fails. We have no other option than to use it and catch the exception.
-           */
-          var constructor = dllMetadataReader.GetMemberReference((MemberReferenceHandle)attr.Constructor);
-          var attrType = dllMetadataReader.GetTypeReference((TypeReferenceHandle)constructor.Parent);
-          if (dllMetadataReader.GetString(attrType.Name) == "DafnySourceAttribute") {
-            var decoded = attr.DecodeValue(new StringOnlyCustomAttributeTypeProvider());
-            return (string)decoded.FixedArguments[0].Value;
-          }
-        } catch (InvalidCastException) {
-          // Ignore - the Handle casts are handled as custom explicit operators,
-          // and there's no way I can see to test if the cases will succeed ahead of time.
-        }
-      }
-
-      return null;
-    }
-
-    // Dummy implementation of ICustomAttributeTypeProvider, providing just enough
-    // functionality to successfully decode a DafnySourceAttribute value.
-    private class StringOnlyCustomAttributeTypeProvider : ICustomAttributeTypeProvider<System.Type> {
-      public System.Type GetPrimitiveType(PrimitiveTypeCode typeCode) {
-        if (typeCode == PrimitiveTypeCode.String) {
-          return typeof(string);
-        }
-        throw new NotImplementedException();
-      }
-
-      public System.Type GetTypeFromDefinition(MetadataReader reader, TypeDefinitionHandle handle, byte rawTypeKind) {
-        throw new NotImplementedException();
-      }
-
-      public System.Type GetTypeFromReference(MetadataReader reader, TypeReferenceHandle handle, byte rawTypeKind) {
-        throw new NotImplementedException();
-      }
-
-      public System.Type GetSZArrayType(System.Type elementType) {
-        throw new NotImplementedException();
-      }
-
-      public System.Type GetSystemType() {
-        throw new NotImplementedException();
-      }
-
-      public System.Type GetTypeFromSerializedName(string name) {
-        throw new NotImplementedException();
-      }
-
-      public PrimitiveTypeCode GetUnderlyingEnumType(System.Type type) {
-        throw new NotImplementedException();
-      }
-
-      public bool IsSystemType(System.Type type) {
-        throw new NotImplementedException();
-      }
-    }
-  }
-
-  public class Main {
->>>>>>> bd2d4ecd
 
     public static void MaybePrintProgram(Program program, string filename, bool afterResolver) {
       if (filename == null) {
@@ -214,17 +40,11 @@
     /// <summary>
     /// Returns null on success, or an error string otherwise.
     /// </summary>
-<<<<<<< HEAD
-    public static string ParseCheck(TextReader stdIn, IList<DafnyFile/*!*/>/*!*/ files, string/*!*/ programName, ErrorReporter reporter, out Program program)
-    //modifies Bpl.options.XmlSink.*;
+    public static string ParseCheck(TextReader stdIn, IList<DafnyFile /*!*/> /*!*/ files, string /*!*/ programName,
+        DafnyOptions options, out Program program)
+      //modifies Bpl.options.XmlSink.*;
     {
-      string err = Parse(stdIn, files, programName, reporter, out program);
-=======
-    public static string ParseCheck(IList<DafnyFile/*!*/>/*!*/ files, string/*!*/ programName, DafnyOptions options, out Program program)
-    //modifies Bpl.options.XmlSink.*;
-    {
-      string err = Parse(files, programName, options, out program);
->>>>>>> bd2d4ecd
+      string err = Parse(stdIn, files, programName, options, out program);
       if (err != null) {
         return err;
       }
@@ -232,20 +52,14 @@
       return Resolve(program);
     }
 
-<<<<<<< HEAD
-    public static string Parse(TextReader stdIn, IList<DafnyFile> files, string programName, ErrorReporter reporter, out Program program) {
+    public static string Parse(TextReader stdIn, IList<DafnyFile> files, string programName, DafnyOptions options,
+      out Program program) {
       Contract.Requires(programName != null);
       Contract.Requires(files != null);
       program = null;
-      ModuleDecl module = new LiteralModuleDecl(new DefaultModuleDefinition(), null);
-      var options = reporter.Options;
-=======
-    public static string Parse(IList<DafnyFile> files, string programName, DafnyOptions options, out Program program) {
-      Contract.Requires(programName != null);
-      Contract.Requires(files != null);
-      program = null;
-
-      var defaultModuleDefinition = new DefaultModuleDefinition(files.Where(f => !f.IsPreverified).Select(f => f.Uri).ToList());
+
+      var defaultModuleDefinition =
+        new DefaultModuleDefinition(files.Where(f => !f.IsPreverified).Select(f => f.Uri).ToList());
       ErrorReporter reporter = options.DiagnosticsFormat switch {
         DafnyOptions.DiagnosticsFormats.PlainText => new ConsoleErrorReporter(options, defaultModuleDefinition),
         DafnyOptions.DiagnosticsFormats.JSON => new JsonConsoleErrorReporter(options, defaultModuleDefinition),
@@ -253,7 +67,6 @@
       };
 
       LiteralModuleDecl module = new LiteralModuleDecl(defaultModuleDefinition, null);
->>>>>>> bd2d4ecd
       BuiltIns builtIns = new BuiltIns(options);
 
       foreach (DafnyFile dafnyFile in files) {
@@ -261,38 +74,32 @@
         if (options.XmlSink is { IsOpen: true } && !dafnyFile.UseStdin) {
           options.XmlSink.WriteFileFragment(dafnyFile.FilePath);
         }
+
         if (options.Trace) {
-<<<<<<< HEAD
           options.OutputWriter.WriteLine("Parsing " + dafnyFile.FilePath);
         }
 
-        var include = dafnyFile.IsPrecompiled ? new Include(Token.NoToken, null, dafnyFile.SourceFileName, false) : null;
-        var err = ParseFile(stdIn, dafnyFile, include, module, builtIns, new Errors(reporter), !dafnyFile.IsPreverified, !dafnyFile.IsPrecompiled);
-=======
-          Console.WriteLine("Parsing " + dafnyFile.FilePath);
-        }
-
-        var include = dafnyFile.IsPrecompiled ? new Include(new Token() {
-          Uri = dafnyFile.Uri,
-          col = 1,
-          line = 0
-        }, null, dafnyFile.SourceFilePath, false) : null;
+        var include = dafnyFile.IsPrecompiled
+          ? new Include(new Token() {
+            Uri = dafnyFile.Uri,
+            col = 1,
+            line = 0
+          }, null, dafnyFile.SourceFilePath, false)
+          : null;
         if (include != null) {
           module.ModuleDef.Includes.Add(include);
         }
-        var err = ParseFile(dafnyFile, include, module, builtIns, new Errors(reporter), !dafnyFile.IsPreverified, !dafnyFile.IsPrecompiled);
->>>>>>> bd2d4ecd
+
+        var err = ParseFile(stdIn, dafnyFile, include, module, builtIns, new Errors(reporter), !dafnyFile.IsPreverified,
+          !dafnyFile.IsPrecompiled);
         if (err != null) {
           return err;
         }
       }
 
       if (!(options.DisallowIncludes || options.PrintIncludesMode == DafnyOptions.IncludesModes.Immediate)) {
-<<<<<<< HEAD
-        string errString = ParseIncludesDepthFirstNotCompiledFirst(stdIn, module, builtIns, files.Select(f => f.CanonicalPath).ToHashSet(), new Errors(reporter));
-=======
-        string errString = ParseIncludesDepthFirstNotCompiledFirst(module, builtIns, files.Select(f => f.SourceFilePath).ToHashSet(), new Errors(reporter));
->>>>>>> bd2d4ecd
+        string errString = ParseIncludesDepthFirstNotCompiledFirst(stdIn, module, builtIns,
+          files.Select(f => f.SourceFilePath).ToHashSet(), new Errors(reporter));
         if (errString != null) {
           return errString;
         }
@@ -300,13 +107,8 @@
 
       if (options.PrintIncludesMode == DafnyOptions.IncludesModes.Immediate) {
         DependencyMap dmap = new DependencyMap();
-<<<<<<< HEAD
-        dmap.AddIncludes(((LiteralModuleDecl)module).ModuleDef.Includes);
+        dmap.AddIncludes(module.ModuleDef.Includes);
         dmap.PrintMap(options);
-=======
-        dmap.AddIncludes(module.ModuleDef.Includes);
-        dmap.PrintMap();
->>>>>>> bd2d4ecd
       }
 
       program = new Program(programName, module, builtIns, reporter);
@@ -316,32 +118,27 @@
       return null; // success
     }
 
-<<<<<<< HEAD
     private static readonly TaskScheduler largeThreadScheduler =
       CustomStackSizePoolTaskScheduler.Create(0x10000000, Environment.ProcessorCount);
 
-    public static readonly TaskFactory LargeStackFactory = new(CancellationToken.None, TaskCreationOptions.DenyChildAttach, TaskContinuationOptions.None, largeThreadScheduler);
-
-    public static string Resolve(Program program, ErrorReporter reporter) {
-      if (reporter.Options.NoResolve || reporter.Options.NoTypecheck) { return null; }
+    public static readonly TaskFactory LargeStackFactory = new(CancellationToken.None,
+      TaskCreationOptions.DenyChildAttach, TaskContinuationOptions.None, largeThreadScheduler);
+
+    public static string Resolve(Program program) {
+      if (program.Options.NoResolve || program.Options.NoTypecheck) {
+        return null;
+      }
 
       var r = new Resolver(program);
       LargeStackFactory.StartNew(() => r.ResolveProgram(program)).Wait();
-      MaybePrintProgram(program, reporter.Options.DafnyPrintResolvedFile, true);
-=======
-    public static string Resolve(Program program) {
-      if (program.Options.NoResolve || program.Options.NoTypecheck) { return null; }
-
-      var r = new Resolver(program);
-      r.ResolveProgram(program);
       MaybePrintProgram(program, program.Options.DafnyPrintResolvedFile, true);
->>>>>>> bd2d4ecd
 
       if (program.Reporter.ErrorCountUntilResolver != 0) {
-        return string.Format("{0} resolution/type errors detected in {1}", program.Reporter.Count(ErrorLevel.Error), program.Name);
-      }
-
-      return null;  // success
+        return string.Format("{0} resolution/type errors detected in {1}", program.Reporter.Count(ErrorLevel.Error),
+          program.Name);
+      }
+
+      return null; // success
     }
 
     // Lower-case file names before comparing them, since Windows uses case-insensitive file names
@@ -351,7 +148,8 @@
       }
     }
 
-    public static string ParseIncludesDepthFirstNotCompiledFirst(TextReader stdIn, ModuleDecl module, BuiltIns builtIns, ISet<string> excludeFiles, Errors errs) {
+    public static string ParseIncludesDepthFirstNotCompiledFirst(TextReader stdIn, ModuleDecl module,
+      BuiltIns builtIns, ISet<string> excludeFiles, Errors errs) {
       var includesFound = new SortedSet<Include>(new IncludeComparer());
       var allIncludes = ((LiteralModuleDecl)module).ModuleDef.Includes;
       var notCompiledRoots = allIncludes.Where(include => !include.CompileIncludedCode).ToList();
@@ -389,6 +187,7 @@
           foreach (var addedItem in addedItems.Reverse()) {
             stack.Push(addedItem);
           }
+
           includeIndex = allIncludes.Count;
 
           if (stack.Count == 0) {
@@ -417,14 +216,12 @@
       }
     }
 
-    private static string ParseFile(TextReader stdIn, DafnyFile dafnyFile, Include include, ModuleDecl module, BuiltIns builtIns, Errors errs, bool verifyThisFile = true, bool compileThisFile = true) {
+    private static string ParseFile(TextReader stdIn, DafnyFile dafnyFile, Include include, ModuleDecl module,
+      BuiltIns builtIns, Errors errs, bool verifyThisFile = true, bool compileThisFile = true) {
       var fn = builtIns.Options.UseBaseNameForFileName ? Path.GetFileName(dafnyFile.FilePath) : dafnyFile.FilePath;
       try {
-<<<<<<< HEAD
-        int errorCount = Dafny.Parser.Parse(dafnyFile.UseStdin ? stdIn : null, dafnyFile.SourceFileName, include, module, builtIns, errs, verifyThisFile, compileThisFile);
-=======
-        int errorCount = Dafny.Parser.Parse(dafnyFile.UseStdin, dafnyFile.Uri, module, builtIns, errs, verifyThisFile, compileThisFile);
->>>>>>> bd2d4ecd
+        int errorCount = Dafny.Parser.Parse(dafnyFile.UseStdin ? stdIn : null, dafnyFile.Uri, module, builtIns, errs,
+          verifyThisFile, compileThisFile);
         if (errorCount != 0) {
           return $"{errorCount} parse errors detected in {fn}";
         }
@@ -433,6 +230,7 @@
         errs.SemErr(tok, "Unable to open included file");
         return $"Error opening file \"{fn}\": {e.Message}";
       }
+
       return null; // Success
     }
 
@@ -483,11 +281,11 @@
 
     public static bool IsBoogieVerified(PipelineOutcome outcome, PipelineStatistics statistics) {
       return (outcome == PipelineOutcome.Done || outcome == PipelineOutcome.VerificationCompleted)
-         && statistics.ErrorCount == 0
-         && statistics.InconclusiveCount == 0
-         && statistics.TimeoutCount == 0
-         && statistics.OutOfResourceCount == 0
-         && statistics.OutOfMemoryCount == 0;
+             && statistics.ErrorCount == 0
+             && statistics.InconclusiveCount == 0
+             && statistics.TimeoutCount == 0
+             && statistics.OutOfResourceCount == 0
+             && statistics.OutOfMemoryCount == 0;
     }
 
     /// <summary>
@@ -500,8 +298,8 @@
     /// </summary>
     private static async Task<(PipelineOutcome Outcome, PipelineStatistics Statistics)> BoogiePipelineWithRerun(
       DafnyOptions options,
-      TextWriter output, ExecutionEngine engine, Microsoft.Boogie.Program/*!*/ program, string/*!*/ bplFileName,
-        string programId) {
+      TextWriter output, ExecutionEngine engine, Microsoft.Boogie.Program /*!*/ program, string /*!*/ bplFileName,
+      string programId) {
       Contract.Requires(program != null);
       Contract.Requires(bplFileName != null);
 
@@ -519,7 +317,8 @@
             "*** Encountered internal translation error - re-running Boogie to get better debug information");
           await options.OutputWriter.WriteLineAsync();
 
-          var /*!*/ fileNames = new List<string /*!*/> { bplFileName };
+          var /*!*/
+            fileNames = new List<string /*!*/> { bplFileName };
           var reparsedProgram = engine.ParseBoogieProgram(fileNames, true);
           if (reparsedProgram != null) {
             engine.ResolveAndTypecheck(reparsedProgram, bplFileName, out _);
@@ -536,7 +335,8 @@
           return (inferAndVerifyOutcome, stats);
 
         default:
-          Contract.Assert(false); throw new cce.UnreachableException();  // unexpected outcome
+          Contract.Assert(false);
+          throw new cce.UnreachableException(); // unexpected outcome
       }
     }
 
