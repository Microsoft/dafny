--- conflicted
+++ resolved
@@ -32,14 +32,10 @@
     CommonOptionBag.DisableNonLinearArithmetic,
     CommonOptionBag.IsolateAssertions,
     BoogieOptionBag.BoogieArguments,
-<<<<<<< HEAD
-    CommonOptionBag.AllowAxioms
-=======
     CommonOptionBag.VerificationLogFormat,
     CommonOptionBag.SolverResourceLimit,
     CommonOptionBag.SolverPlugin,
     CommonOptionBag.SolverLog,
->>>>>>> ebc99a1b
   }.ToList();
 
   public static IReadOnlyList<Option> TranslationOptions = new Option[] {
