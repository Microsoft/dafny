using System.Collections.Generic;
using System.CommandLine;
using System.IO;
using System.Linq;
using DafnyCore;
using Microsoft.Dafny.Compilers;

namespace Microsoft.Dafny;

public class CommonOptionBag {

  public enum AssertionShowMode { None, Implicit, All }
  public static readonly Option<AssertionShowMode> ShowAssertions = new("--show-assertions", () => AssertionShowMode.None,
    "Show hints on locations where implicit assertions occur");

  public static readonly Option<bool> AddCompileSuffix =
    new("--compile-suffix", "Add the suffix _Compile to module names without :extern") {
      IsHidden = true
    };

  public static readonly Option<bool> ManualLemmaInduction =
    new("--manual-lemma-induction", "Turn off automatic induction for lemmas.");

  public static readonly Option<bool> StdIn = new("--stdin", () => false,
    @"Read standard input and treat it as an input .dfy file.");

  public static readonly Option<bool> Check = new("--check", () => false, @"
Instead of formatting files, verify that all files are already
formatted through and return a non-zero exit code if it is not the case".TrimStart());

  public static readonly Option<bool> OptimizeErasableDatatypeWrapper = new("--optimize-erasable-datatype-wrapper", () => true, @"
false - Include all non-ghost datatype constructors in the compiled code
true - In the compiled target code, transform any non-extern
    datatype with a single non-ghost constructor that has a single
    non-ghost parameter into just that parameter. For example, the type
        datatype Record = Record(x: int)
    is transformed into just 'int' in the target code.".TrimStart());

  public static readonly Option<bool> Verbose = new("--verbose",
    "Print additional information such as which files are emitted where.");

  public static readonly Option<bool> WarnDeprecation = new("--warn-deprecation", () => true,
    "Warn about the use of deprecated features (default true).") {
  };

  public static readonly Option<bool> DisableNonLinearArithmetic = new("--disable-nonlinear-arithmetic",
    @"
(experimental, will be replaced in the future)
Reduce Dafny's knowledge of non-linear arithmetic (*,/,%).
  
Results in more manual work, but also produces more predictable behavior.".TrimStart());

  public static readonly Option<bool> EnforceDeterminism = new("--enforce-determinism",
    "Check that only deterministic statements are used, so that values seen during execution will be the same in every run of the program.") {
  };

  public static readonly Option<bool> RelaxDefiniteAssignment = new("--relax-definite-assignment",
    "Allow variables to be read before they are assigned, but only if they have an auto-initializable type or if they are ghost and have a nonempty type.") {
  };

  public static readonly Option<List<string>> VerificationLogFormat = new("--log-format", $@"
Logs verification results using the given test result format. The currently supported formats are `trx`, `csv`, and `text`. These are: the XML-based format commonly used for test results for .NET languages, a custom CSV schema, and a textual format meant for human consumption. You can provide configuration using the same string format as when using the --logger option for dotnet test, such as: --format ""trx;LogFileName=<...>"");

The `trx` and `csv` formats automatically choose an output file name by default, and print the name of this file to the console. The `text` format prints its output to the console by default, but can send output to a file given the `LogFileName` option.

The `text` format also includes a more detailed breakdown of what assertions appear in each assertion batch. When combined with the {BoogieOptionBag.IsolateAssertions.Name} option, it will provide approximate time and resource use costs for each assertion, allowing identification of especially expensive assertions.".TrimStart()) {
    ArgumentHelpName = "configuration"
  };

  public static readonly Option<bool> JsonDiagnostics = new("--json-diagnostics", @"Deprecated. Return diagnostics in a JSON format.") {
    IsHidden = true
  };

  public static readonly Option<IList<FileInfo>> Libraries = new("--library",
    @"
The contents of this file and any files it includes can be referenced from other files as if they were included. 
However, these contents are skipped during code generation and verification.
This option is useful in a diamond dependency situation, 
to prevent code from the bottom dependency from being generated more than once.
The value may be a comma-separated list of files and folders.".TrimStart());

  public static readonly Option<FileInfo> BuildFile = new(new[] { "--build", "-b" },
    "Specify the filepath that determines where to place and how to name build files.") {
    ArgumentHelpName = "file",
    IsHidden = true
  };

  public static readonly Option<FileInfo> Output = new(new[] { "--output", "-o" },
    "Specify the filename and location for the generated target language files.") {
    ArgumentHelpName = "file",
  };

  public static readonly Option<IList<string>> PluginOption = new(new[] { "--plugin" },
    @"
(experimental) One path to an assembly that contains at least one
instantiatable class extending Microsoft.Dafny.Plugin.Rewriter. It
can also extend Microsoft.Dafny.Plugins.PluginConfiguration to
receive arguments. More information about what plugins do and how
to define them:

https://github.com/dafny-lang/dafny/blob/master/Source/DafnyLanguageServer/README.md#about-plugins") {
    ArgumentHelpName = "path-to-one-assembly[,argument]*",
    IsHidden = true
  };

  public static readonly Option<FileInfo> Prelude = new("--prelude", "Choose the Dafny prelude file.") {
    ArgumentHelpName = "file",
  };

  public static readonly Option<QuantifierSyntaxOptions> QuantifierSyntax = new("--quantifier-syntax",
    result => {
      if (result.Tokens.Any()) {
        var value = result.Tokens[0].Value;
        switch (value) {
          case "3": return QuantifierSyntaxOptions.Version3;
          case "4": return QuantifierSyntaxOptions.Version4;
          default:
            result.ErrorMessage = $"{value} is not a valid argument to {QuantifierSyntax.Name}";
            return default;
        }
      }

      return QuantifierSyntaxOptions.Version4;
    }, true, @"
The syntax for quantification domains is changing from Dafny version 3 to version 4, more specifically where quantifier ranges (|
<Range>) are allowed. This switch gives early access to the new syntax.

3 - Ranges are only allowed after all quantified variables are declared. 
    (e.g. set x, y | 0 <= x < |s| && y in s[x] && 0 <= y :: y)
4 - Ranges are allowed after each quantified variable declaration.
    (e.g. set x | 0 <= x < |s|, y <- s[x] | 0 <= y :: y)

Note that quantifier variable domains (<- <Domain>) are available in both syntax versions.".TrimStart()) {
    ArgumentHelpName = "version",
  };

  public static readonly Option<string> Target = new(new[] { "--target", "-t" }, () => "cs", @"
cs - Compile to .NET via C#.
go - Compile to Go.
js - Compile to JavaScript.
java - Compile to Java.
py - Compile to Python.
cpp - Compile to C++.

Note that the C++ backend has various limitations (see Docs/Compilation/Cpp.md). This includes lack of support for BigIntegers (aka int), most higher order functions, and advanced features like traits or co-inductive types.".TrimStart()
  ) {
    ArgumentHelpName = "language",
  };

  public static readonly Option<bool> UnicodeCharacters = new("--unicode-char", () => true,
    @"
false - The char type represents any UTF-16 code unit.
true - The char type represents any Unicode scalar value.".TrimStart()) {
  };

  public static readonly Option<bool> TypeSystemRefresh = new("--type-system-refresh", () => false,
    @"
false - The type-inference engine and supported types are those of Dafny 4.0.
true - Use an updated type-inference engine. Warning: This mode is under construction and probably won't work at this time.".TrimStart()) {
    IsHidden = true
  };

  public enum GeneralTraitsOptions {
    Legacy,
    Datatype,
    Full
  }

  public static readonly Option<GeneralTraitsOptions> GeneralTraits = new("--general-traits", () => GeneralTraitsOptions.Legacy,
    @"
legacy - Every trait implicitly extends 'object', and thus is a reference type. Only traits and reference types can extend traits.
datatype - A trait is a reference type only if it or one of its ancestor traits is 'object'. Any non-'newtype' type with members can extend traits.
full - (don't use; not yet completely supported) A trait is a reference type only if it or one of its ancestor traits is 'object'. Any type with members can extend traits.".TrimStart()) {
    IsHidden = true
  };

  public static readonly Option<bool> TypeInferenceDebug = new("--type-inference-trace", () => false,
    @"
false - Don't print type-inference debug information.
true - Print type-inference debug information.".TrimStart()) {
    IsHidden = true
  };

  public static readonly Option<bool> NewTypeInferenceDebug = new("--type-system-debug", () => false,
    @"
false - Don't print debug information for the new type system.
true - Print debug information for the new type system.".TrimStart()) {
    IsHidden = true
  };

  public static readonly Option<bool> VerifyIncludedFiles = new("--verify-included-files",
    "Verify code in included files.");
  public static readonly Option<bool> UseBaseFileName = new("--use-basename-for-filename",
    "When parsing use basename of file for tokens instead of the path supplied on the command line") {
  };
  public static readonly Option<bool> SpillTranslation = new("--spill-translation",
    @"In case the Dafny source code is translated to another language, emit that translation.") {
  };
  public static readonly Option<bool> WarningAsErrors = new("--warn-as-errors",
    "Treat warnings as errors.");
  public static readonly Option<bool> WarnMissingConstructorParenthesis = new("--warn-missing-constructor-parentheses",
    "Emits a warning when a constructor name in a case pattern is not followed by parentheses.");
  public static readonly Option<bool> WarnShadowing = new("--warn-shadowing",
    "Emits a warning if the name of a declared variable caused another variable to be shadowed.");
  public static readonly Option<bool> WarnContradictoryAssumptions = new("--warn-contradictory-assumptions", @"
(experimental) Emits a warning if any assertions are proved based on contradictory assumptions (vacuously).
May slow down verification slightly.
May produce spurious warnings.") {
    IsHidden = true
  };
  public static readonly Option<bool> WarnRedundantAssumptions = new("--warn-redundant-assumptions", @"
(experimental) Emits a warning if any `requires` clause or `assume` statement was not needed to complete verification.
May slow down verification slightly.
May produce spurious warnings.") {
    IsHidden = true
  };
  public static readonly Option<string> VerificationCoverageReport = new("--coverage-report",
    "Emit verification coverage report  to a given directory, in the same format as a test coverage report.") {
    ArgumentHelpName = "directory"
  };
  public static readonly Option<bool> NoTimeStampForCoverageReport = new("--no-timestamp-for-coverage-report",
    "Write coverage report directly to the specified folder instead of creating a timestamped subdirectory.") {
    IsHidden = true
  };

  public static readonly Option<bool> IncludeRuntimeOption = new("--include-runtime",
    "Include the Dafny runtime as source in the target language.");
  
  public enum SystemModuleMode {
    Include,
    Omit,
    Populate
  }
  
  public static readonly Option<SystemModuleMode> SystemModule = new("--system-module", () => SystemModuleMode.Omit,
    "How to handle the built-in _System module.") {
    IsHidden = true
  };

  public static readonly Option<bool> UseJavadocLikeDocstringRewriterOption = new("--javadoclike-docstring-plugin",
    "Rewrite docstrings using a simple Javadoc-to-markdown converter"
  );

  public static readonly Option<bool> ReadsClausesOnMethods = new("--reads-clauses-on-methods",
    "Allows reads clauses on methods (with a default of 'reads *') as well as functions."
  );

  public enum TestAssumptionsMode {
    None,
    Externs
  }

  public static readonly Option<TestAssumptionsMode> TestAssumptions = new("--test-assumptions", () => TestAssumptionsMode.None, @"
(experimental) When turned on, inserts runtime tests at locations where (implicit) assumptions occur, such as when calling or being called by external code and when using assume statements.

Functionality is still being expanded. Currently only checks contracts on every call to a function or method marked with the {:extern} attribute.".TrimStart());

  public enum DefaultFunctionOpacityOptions {
    Transparent,
    AutoRevealDependencies,
    Opaque
  }

  public static readonly Option<DefaultFunctionOpacityOptions> DefaultFunctionOpacity = new("--default-function-opacity", () => DefaultFunctionOpacityOptions.Transparent,
    @"
Change the default opacity of functions. 
`transparent` (default) means functions are transparent, can be manually made opaque and then revealed. 
`autoRevealDependencies` makes all functions not explicitly labelled as opaque to be opaque but reveals them automatically in scopes which do not have `{:autoRevealDependencies false}`. 
`opaque` means functions are always opaque so the opaque keyword is not needed, and functions must be revealed everywhere needed for a proof.".TrimStart()) {
  };

  public static readonly Option<bool> UseStandardLibraries = new("--standard-libraries", () => false,
    @"
Allow Dafny code to depend on the standard libraries included with the Dafny distribution.
See https://github.com/dafny-lang/dafny/blob/master/Source/DafnyStandardLibraries/README.md for more information.
Not compatible with the --unicode-char:false option.
");

  static CommonOptionBag() {
    DafnyOptions.RegisterLegacyUi(Target, DafnyOptions.ParseString, "Compilation options", "compileTarget", @"
cs (default) - Compile to .NET via C#.
go - Compile to Go.
js - Compile to JavaScript.
java - Compile to Java.
py - Compile to Python.
cpp - Compile to C++.
dfy - Compile to Dafny.

Note that the C++ backend has various limitations (see
Docs/Compilation/Cpp.md). This includes lack of support for
BigIntegers (aka int), most higher order functions, and advanced
features like traits or co-inductive types.".TrimStart(), "cs");

    DafnyOptions.RegisterLegacyUi(OptimizeErasableDatatypeWrapper, DafnyOptions.ParseBoolean, "Compilation options", "optimizeErasableDatatypeWrapper", @"
0 - Include all non-ghost datatype constructors in the compiled code
1 (default) - In the compiled target code, transform any non-extern
    datatype with a single non-ghost constructor that has a single
    non-ghost parameter into just that parameter. For example, the type
        datatype Record = Record(x: int)
    is transformed into just 'int' in the target code.".TrimStart(), defaultValue: true);

    DafnyOptions.RegisterLegacyUi(Output, DafnyOptions.ParseFileInfo, "Compilation options", "out");
    DafnyOptions.RegisterLegacyUi(UnicodeCharacters, DafnyOptions.ParseBoolean, "Language feature selection", "unicodeChar", @"
0 - The char type represents any UTF-16 code unit.
1 (default) - The char type represents any Unicode scalar value.".TrimStart(), defaultValue: true);
    DafnyOptions.RegisterLegacyUi(TypeSystemRefresh, DafnyOptions.ParseBoolean, "Language feature selection", "typeSystemRefresh", @"
0 (default) - The type-inference engine and supported types are those of Dafny 4.0.
1 - Use an updated type-inference engine. Warning: This mode is under construction and probably won't work at this time.".TrimStart(), defaultValue: false);
    DafnyOptions.RegisterLegacyUi(GeneralTraits, DafnyOptions.ParseGeneralTraitsOption, "Language feature selection", "generalTraits", @"
legacy (default) - Every trait implicitly extends 'object', and thus is a reference type. Only traits and reference types can extend traits.
datatype - A trait is a reference type only if it or one of its ancestor traits is 'object'. Any non-'newtype' type with members can extend traits.
full - (don't use; not yet completely supported) A trait is a reference type only if it or one of its ancestor traits is 'object'. Any type with members can extend traits.".TrimStart());
    DafnyOptions.RegisterLegacyUi(TypeInferenceDebug, DafnyOptions.ParseBoolean, "Language feature selection", "titrace", @"
0 (default) - Don't print type-inference debug information.
1 - Print type-inference debug information.".TrimStart(), defaultValue: false);
    DafnyOptions.RegisterLegacyUi(NewTypeInferenceDebug, DafnyOptions.ParseBoolean, "Language feature selection", "ntitrace", @"
0 (default) - Don't print debug information for the new type system.
1 - Print debug information for the new type system.".TrimStart(), defaultValue: false);
    DafnyOptions.RegisterLegacyUi(PluginOption, DafnyOptions.ParseStringElement, "Plugins", defaultValue: new List<string>());
    DafnyOptions.RegisterLegacyUi(Prelude, DafnyOptions.ParseFileInfo, "Input configuration", "dprelude");

    DafnyOptions.RegisterLegacyUi(Libraries, DafnyOptions.ParseFileInfoElement, "Compilation options", defaultValue: new List<FileInfo>());
    DafnyOptions.RegisterLegacyUi(DeveloperOptionBag.ResolvedPrint, DafnyOptions.ParseString, "Overall reporting and printing", "rprint");
    DafnyOptions.RegisterLegacyUi(DeveloperOptionBag.Print, DafnyOptions.ParseString, "Overall reporting and printing", "dprint");

    DafnyOptions.RegisterLegacyUi(DafnyConsolePrinter.ShowSnippets, DafnyOptions.ParseBoolean, "Overall reporting and printing", "showSnippets", @"
0 (default) - Don't show source code snippets for Dafny messages.
1 - Show a source code snippet for each Dafny message.".TrimStart());

    DafnyOptions.RegisterLegacyUi(Printer.PrintMode, ParsePrintMode, "Overall reporting and printing", "printMode", legacyDescription: @"
Everything (default) - Print everything listed below.
DllEmbed - print the source that will be included in a compiled dll.
NoIncludes - disable printing of {:verify false} methods
    incorporated via the include mechanism, as well as datatypes and
    fields included from other files.
NoGhost - disable printing of functions, ghost methods, and proof
    statements in implementation methods. It also disables anything
    NoIncludes disables.".TrimStart(),
      argumentName: "Everything|DllEmbed|NoIncludes|NoGhost",
      defaultValue: PrintModes.Everything);

    DafnyOptions.RegisterLegacyUi(DefaultFunctionOpacity, DafnyOptions.ParseDefaultFunctionOpacity, "Language feature selection", "defaultFunctionOpacity", null);

    void ParsePrintMode(Option<PrintModes> option, Boogie.CommandLineParseState ps, DafnyOptions options) {
      if (ps.ConfirmArgumentCount(1)) {
        if (ps.args[ps.i].Equals("Everything")) {
          options.Set(option, PrintModes.Everything);
        } else if (ps.args[ps.i].Equals("NoIncludes")) {
          options.Set(option, PrintModes.NoIncludes);
        } else if (ps.args[ps.i].Equals("NoGhost")) {
          options.Set(option, PrintModes.NoGhost);
        } else if (ps.args[ps.i].Equals("DllEmbed")) {
          // This is called DllEmbed because it was previously only used inside Dafny-compiled .dll files for C#,
          // but it is now used by the LibraryBackend when building .doo files as well. 
          options.Set(option, PrintModes.Serialization);
        } else {
          DafnyOptions.InvalidArgumentError(option.Name, ps);
        }
      }
    }

    DafnyOptions.RegisterLegacyUi(AddCompileSuffix, DafnyOptions.ParseBoolean, "Compilation options", "compileSuffix");

    DafnyOptions.RegisterLegacyUi(ReadsClausesOnMethods, DafnyOptions.ParseBoolean, "Language feature selection", "readsClausesOnMethods", @"
0 (default) - Reads clauses on methods are forbidden.
1 - Reads clauses on methods are permitted (with a default of 'reads *').".TrimStart(), defaultValue: false);

    QuantifierSyntax = QuantifierSyntax.FromAmong("3", "4");
    DafnyOptions.RegisterLegacyBinding(JsonDiagnostics, (options, value) => {
      if (value) {
        options.Printer = new DafnyJsonConsolePrinter(options);
        options.DiagnosticsFormat = DafnyOptions.DiagnosticsFormats.JSON;
      }
    });

    DafnyOptions.RegisterLegacyBinding(TestAssumptions, (options, value) => {
      options.TestContracts = value == TestAssumptionsMode.Externs ? DafnyOptions.ContractTestingMode.Externs : DafnyOptions.ContractTestingMode.None;
    });
    DafnyOptions.RegisterLegacyBinding(ManualLemmaInduction, (options, value) => {
      if (value) {
        options.Induction = 1;
      }
    });
    DafnyOptions.RegisterLegacyBinding(IncludeRuntimeOption, (options, value) => { options.IncludeRuntime = value; });
    DafnyOptions.RegisterLegacyBinding(SystemModule, (options, value) => { options.SystemModuleTranslationMode = value; });
    DafnyOptions.RegisterLegacyBinding(UseBaseFileName, (o, f) => o.UseBaseNameForFileName = f);
    DafnyOptions.RegisterLegacyBinding(UseJavadocLikeDocstringRewriterOption,
      (options, value) => { options.UseJavadocLikeDocstringRewriter = value; });
    DafnyOptions.RegisterLegacyBinding(WarnShadowing, (options, value) => { options.WarnShadowing = value; });
    DafnyOptions.RegisterLegacyBinding(WarnMissingConstructorParenthesis,
      (options, value) => { options.DisallowConstructorCaseWithoutParentheses = value; });
    DafnyOptions.RegisterLegacyBinding(WarningAsErrors, (options, value) => { options.WarningsAsErrors = value; });
    DafnyOptions.RegisterLegacyBinding(VerifyIncludedFiles,
      (options, value) => { options.VerifyAllModules = value; });
    DafnyOptions.RegisterLegacyBinding(WarnContradictoryAssumptions, (options, value) => {
      if (value) { options.TrackVerificationCoverage = true; }
    });
    DafnyOptions.RegisterLegacyBinding(WarnRedundantAssumptions, (options, value) => {
      if (value) { options.TrackVerificationCoverage = true; }
    });

    DafnyOptions.RegisterLegacyBinding(Target, (options, value) => { options.CompilerName = value; });

    DafnyOptions.RegisterLegacyBinding(QuantifierSyntax, (options, value) => { options.QuantifierSyntax = value; });

    DafnyOptions.RegisterLegacyBinding(PluginOption, (options, value) => { options.AdditionalPluginArguments = value; });

    DafnyOptions.RegisterLegacyBinding(Check, (options, value) => {
      options.FormatCheck = value;
    });

    DafnyOptions.RegisterLegacyBinding(StdIn, (options, value) => {
      options.UseStdin = value;
    });

    DafnyOptions.RegisterLegacyBinding(FormatPrint, (options, value) => {
      options.DafnyPrintFile = value ? "-" : null;
    });

    DafnyOptions.RegisterLegacyBinding(Prelude, (options, value) => {
      options.DafnyPrelude = value?.FullName;
      options.ExpandFilename(options.DafnyPrelude, x => options.DafnyPrelude = x, options.LogPrefix,
        options.FileTimestamp);
    });

    DafnyOptions.RegisterLegacyBinding(BuildFile, (options, value) => { options.DafnyPrintCompiledFile = value?.FullName; });

    DafnyOptions.RegisterLegacyBinding(Libraries,
      (options, value) => { options.LibraryFiles = value.Select(fi => fi.FullName).ToHashSet(); });
    DafnyOptions.RegisterLegacyBinding(Output, (options, value) => { options.DafnyPrintCompiledFile = value?.FullName; });

    DafnyOptions.RegisterLegacyBinding(Verbose, (o, v) => o.Verbose = v);
    DafnyOptions.RegisterLegacyBinding(DisableNonLinearArithmetic, (o, v) => o.DisableNLarith = v);
    DafnyOptions.RegisterLegacyBinding(WarnDeprecation, (o, v) => o.DeprecationNoise = v ? 1 : 0);

    DafnyOptions.RegisterLegacyBinding(VerificationLogFormat, (o, v) => o.VerificationLoggerConfigs = v);
    DafnyOptions.RegisterLegacyBinding(SpillTranslation, (o, f) => o.SpillTargetCode = f ? 1U : 0U);

    DafnyOptions.RegisterLegacyBinding(EnforceDeterminism, (options, value) => {
      options.ForbidNondeterminism = value;
      options.DefiniteAssignmentLevel = 4;
    });
    RelaxDefiniteAssignment.AddValidator(optionResult => {
      var enforceDeterminismResult = optionResult.FindResultFor(EnforceDeterminism);
      if (enforceDeterminismResult is not null && enforceDeterminismResult.GetValueOrDefault<bool>()) {
        optionResult.ErrorMessage =
          $"The option {RelaxDefiniteAssignment.Name} can not be used in conjunction with {EnforceDeterminism.Name}.";
      }
    });
    DafnyOptions.RegisterLegacyBinding(RelaxDefiniteAssignment,
      (options, value) => {
        if (!options.Get(EnforceDeterminism)) {
          options.DefiniteAssignmentLevel = value ? 1 : 4;
        }
      });

    DooFile.RegisterLibraryChecks(
      new Dictionary<Option, DooFile.OptionCheck>() {
        { UnicodeCharacters, DooFile.CheckOptionMatches },
        { EnforceDeterminism, DooFile.CheckOptionLocalImpliesLibrary },
        { RelaxDefiniteAssignment, DooFile.CheckOptionLibraryImpliesLocal },
        { ReadsClausesOnMethods, DooFile.CheckOptionLocalImpliesLibrary },
      }
    );
    DooFile.RegisterNoChecksNeeded(
      Check,
      Libraries,
      Output,
      PluginOption,
      Prelude,
      Target,
      Verbose,
      WarnDeprecation,
      FormatPrint,
      JsonDiagnostics,
      QuantifierSyntax,
      SpillTranslation,
      StdIn,
      TestAssumptions,
      WarnShadowing,
      ManualLemmaInduction,
      TypeInferenceDebug,
      GeneralTraits,
      TypeSystemRefresh,
      VerificationLogFormat,
      VerifyIncludedFiles,
      WarningAsErrors,
      DisableNonLinearArithmetic,
      NewTypeInferenceDebug,
      UseBaseFileName,
      WarnMissingConstructorParenthesis,
      UseJavadocLikeDocstringRewriterOption,
      IncludeRuntimeOption,
      WarnContradictoryAssumptions,
      WarnRedundantAssumptions,
<<<<<<< HEAD
      DefaultFunctionOpacity,
      SystemModule
=======
      VerificationCoverageReport,
      NoTimeStampForCoverageReport,
      DefaultFunctionOpacity,
      UseStandardLibraries,
      OptimizeErasableDatatypeWrapper,
      AddCompileSuffix
>>>>>>> cd823cba
    );
  }

  public static readonly Option<bool> FormatPrint = new("--print",
    @"Print Dafny program to stdout after formatting it instead of altering the files.") {
  };
}
<|MERGE_RESOLUTION|>--- conflicted
+++ resolved
@@ -493,17 +493,13 @@
       IncludeRuntimeOption,
       WarnContradictoryAssumptions,
       WarnRedundantAssumptions,
-<<<<<<< HEAD
-      DefaultFunctionOpacity,
-      SystemModule
-=======
       VerificationCoverageReport,
       NoTimeStampForCoverageReport,
       DefaultFunctionOpacity,
       UseStandardLibraries,
       OptimizeErasableDatatypeWrapper,
-      AddCompileSuffix
->>>>>>> cd823cba
+      AddCompileSuffix,
+      SystemModule
     );
   }
 
