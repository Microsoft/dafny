using System.Collections.Generic;
using System.CommandLine;
using System.Diagnostics.Tracing;
using System.Linq;

namespace Microsoft.Dafny; 

public class CommonOptionBag {

  public static readonly Option<bool> ManualLemmaInduction =
    new("--manual-lemma-induction", "Turn off automatic induction for lemmas.");

  public static readonly Option<bool> OptimizeErasableDatatypeWrapper = new("--optimize-erasable-datatype-wrapper", () => true, @"
false - Include all non-ghost datatype constructors in the compiled code
true - In the compiled target code, transform any non-extern
    datatype with a single non-ghost constructor that has a single
    non-ghost parameter into just that parameter. For example, the type
        datatype Record = Record(x: int)
    is transformed into just 'int' in the target code.".TrimStart());

  public static readonly Option<bool> CompileVerbose = new("--compile-verbose",
    "Print information such as files being written by the compiler to the console") {
  };

  public static readonly Option<bool> DisableNonLinearArithmetic = new("--disable-nonlinear-arithmetic",
    @"
(experimental, will be replaced in the future)
Reduce Dafny's knowledge of non-linear arithmetic (*,/,%).
  
Results in more manual work, but also produces more predictable behavior.".TrimStart()) {
  };

  public static readonly Option<bool> EnforceDeterminism = new("--enforce-determinism",
    "Check that only deterministic statements are used, so that values seen during execution will be the same in every run of the program.") {
  };

  public static readonly Option<bool> RelaxDefiniteAssignment = new("--relax-definite-assignment",
    "Allow variables to be read before they are assigned, but only if they have an auto-initializable type or if they are ghost and have a nonempty type.") {
  };

  public static readonly Option<IList<string>> Libraries = new("--library",
    @"
The contents of this file and any files it includes can be referenced from other files as if they were included. 
However, these contents are skipped during code generation and verification.
This option is useful in a diamond dependency situation, 
to prevent code from the bottom dependency from being generated more than once.".TrimStart());

  public static readonly Option<string> Output = new(new[] { "--output", "-o" },
    "Specify the filename and location for the generated target language files.") {
    ArgumentHelpName = "file"
  };

  public static readonly Option<IList<string>> Plugin = new(new[] { "--plugin" },
    @"
(experimental) One path to an assembly that contains at least one
instantiatable class extending Microsoft.Dafny.Plugin.Rewriter. It
can also extend Microsoft.Dafny.Plugins.PluginConfiguration to
receive arguments. More information about what plugins do and how
to define them:

https://github.com/dafny-lang/dafny/blob/master/Source/DafnyLanguageServer/README.md#about-plugins") {
    ArgumentHelpName = "path-to-one-assembly[,argument]*"
  };

  public static readonly Option<string> Prelude = new("--prelude", "Choose the Dafny prelude file.") {
    ArgumentHelpName = "file"
  };

  public static readonly Option<QuantifierSyntaxOptions> QuantifierSyntax = new("--quantifier-syntax",
    result => {
      if (result.Tokens.Any()) {
        var value = result.Tokens[0].Value;
        switch (value) {
          case "3": return QuantifierSyntaxOptions.Version3;
          case "4": return QuantifierSyntaxOptions.Version4;
          default:
            result.ErrorMessage = $"{value} is not a valid argument to {QuantifierSyntax.Name}";
            return default;
        }
      }

      return QuantifierSyntaxOptions.Version3;
    }, true, @"
The syntax for quantification domains is changing from Dafny version 3 to version 4, more specifically where quantifier ranges (|
<Range>) are allowed. This switch gives early access to the new syntax.

3 - Ranges are only allowed after all quantified variables are declared. 
    (e.g. set x, y | 0 <= x < |s| && y in s[x] && 0 <= y :: y)
4 - Ranges are allowed after each quantified variable declaration.
    (e.g. set x | 0 <= x < |s|, y <- s[x] | 0 <= y :: y)

Note that quantifier variable domains (<- <Domain>) are available in both syntax versions.".TrimStart()) {
    ArgumentHelpName = "version"
  };

  public static readonly Option<string> Target = new(new[] { "--target", "-t" }, () => "cs", @"
cs - Compile to .NET via C#.
go - Compile to Go.
js - Compile to JavaScript.
java - Compile to Java.
py - Compile to Python.
cpp - Compile to C++.

Note that the C++ backend has various limitations (see Docs/Compilation/Cpp.md). This includes lack of support for BigIntegers (aka int), most higher order functions, and advanced features like traits or co-inductive types.".TrimStart()
  ) {
    ArgumentHelpName = "language"
  };

  public static readonly Option<bool> UnicodeCharacters = new("--unicode-char",
    @"
false - The char type represents any UTF-16 code unit.
true - The char type represents any Unicode scalar value.".TrimStart());

  public static readonly Option<string> SolverPath = new("--solver-path",
    "Can be used to specify a custom SMT solver to use for verifying Dafny proofs.");
  public static readonly Option<bool> VerifyIncludedFiles = new("--verify-included-files",
    "Verify code in included files.");
  public static readonly Option<bool> WarningAsErrors = new("--warn-as-errors",
    "Treat warnings as errors.");
  public static readonly Option<bool> WarnMissingConstructorParenthesis = new("--warn-missing-constructor-parentheses",
    "Emits a warning when a constructor name in a case pattern is not followed by parentheses.");
  public static readonly Option<bool> WarnShadowing = new("--warn-shadowing",
    "Emits a warning if the name of a declared variable caused another variable to be shadowed.");

  public static readonly Option<bool> IncludeRuntime = new("--include-runtime",
    "Include the Dafny runtime as source in the target language.");

  public enum TestAssumptionsMode {
    None,
    Externs
  }

  public static readonly Option<TestAssumptionsMode> TestAssumptions = new("--test-assumptions", () => TestAssumptionsMode.None, @"
(experimental) When turned on, inserts runtime tests at locations where (implicit) assumptions occur, such as when calling or being called by external code and when using assume statements.

Functionality is still being expanded. Currently only checks contracts on every call to a function or method marked with the {:extern} attribute.".TrimStart());

  static CommonOptionBag() {
<<<<<<< HEAD
    DafnyOptions.RegisterLegacyBinding(IncludeRuntime, (options, value) => {
      options.UseRuntimeLib = !value;
    });
    DafnyOptions.RegisterLegacyBinding(WarnShadowing, (options, value) => {
      options.WarnShadowing = value;
    });
    DafnyOptions.RegisterLegacyBinding(TestAssumptions, (options, value) => {
      options.TestContracts = value == TestAssumptionsMode.Externs ? DafnyOptions.ContractTestingMode.Externs : DafnyOptions.ContractTestingMode.None;
    });
    DafnyOptions.RegisterLegacyBinding(WarnMissingConstructorParenthesis, (options, value) => {
      options.DisallowConstructorCaseWithoutParentheses = value;
    });
    DafnyOptions.RegisterLegacyBinding(WarningAsErrors, (options, value) => {
      options.WarningsAsErrors = value;
    });
    DafnyOptions.RegisterLegacyBinding(VerifyIncludedFiles, (options, value) => {
      options.VerifyAllModules = value;
=======
    DafnyOptions.RegisterLegacyBinding(SolverPath, (options, value) => {
      if (!string.IsNullOrEmpty(value)) {
        options.ProverOptions.Add($"PROVER_PATH={value}");
      }
>>>>>>> 01c924af
    });

    DafnyOptions.RegisterLegacyBinding(ManualLemmaInduction, (options, value) => {
      if (value) {
        options.Induction = 1;
      }
    });
    DafnyOptions.RegisterLegacyBinding(IncludeRuntime, (options, value) => { options.UseRuntimeLib = !value; });
    DafnyOptions.RegisterLegacyBinding(WarnShadowing, (options, value) => { options.WarnShadowing = value; });
    DafnyOptions.RegisterLegacyBinding(WarnMissingConstructorParenthesis,
      (options, value) => { options.DisallowConstructorCaseWithoutParentheses = value; });
    DafnyOptions.RegisterLegacyBinding(WarningAsErrors, (options, value) => { options.WarningsAsErrors = value; });
    DafnyOptions.RegisterLegacyBinding(VerifyIncludedFiles,
      (options, value) => { options.VerifyAllModules = value; });

    DafnyOptions.RegisterLegacyBinding(Target, (options, value) => { options.CompilerName = value; });


    DafnyOptions.RegisterLegacyBinding(QuantifierSyntax, (options, value) => { options.QuantifierSyntax = value; });

    DafnyOptions.RegisterLegacyBinding(Plugin, (options, value) => { options.AdditionalPluginArguments = value; });

    DafnyOptions.RegisterLegacyBinding(Prelude, (options, value) => {
      options.DafnyPrelude = value;
      options.ExpandFilename(options.DafnyPrelude, x => options.DafnyPrelude = x, options.LogPrefix,
        options.FileTimestamp);
    });
    DafnyOptions.RegisterLegacyBinding(Libraries,
      (options, value) => { options.LibraryFiles = value.ToHashSet(); });
    DafnyOptions.RegisterLegacyBinding(Output, (options, value) => { options.DafnyPrintCompiledFile = value; });

    DafnyOptions.RegisterLegacyBinding(CompileVerbose, (o, v) => o.CompileVerbose = v);
    DafnyOptions.RegisterLegacyBinding(DisableNonLinearArithmetic, (o, v) => o.DisableNLarith = v);
    DafnyOptions.RegisterLegacyBinding(EnforceDeterminism, (options, value) => {
      options.ForbidNondeterminism = value;
      options.DefiniteAssignmentLevel = value ? 2 : 1;
    });
    RelaxDefiniteAssignment.AddValidator(optionResult => {
      var enforceDeterminismResult = optionResult.FindResultFor(EnforceDeterminism);
      if (enforceDeterminismResult is not null && enforceDeterminismResult.GetValueOrDefault<bool>()) {
        optionResult.ErrorMessage =
          $"The option {RelaxDefiniteAssignment.Name} can not be used in conjunction with {EnforceDeterminism.Name}.";
      }
    });
    DafnyOptions.RegisterLegacyBinding(RelaxDefiniteAssignment,
      (options, value) => { options.DefiniteAssignmentLevel = value ? 1 : 2; });

  }
}
<|MERGE_RESOLUTION|>--- conflicted
+++ resolved
@@ -136,32 +136,15 @@
 Functionality is still being expanded. Currently only checks contracts on every call to a function or method marked with the {:extern} attribute.".TrimStart());
 
   static CommonOptionBag() {
-<<<<<<< HEAD
-    DafnyOptions.RegisterLegacyBinding(IncludeRuntime, (options, value) => {
-      options.UseRuntimeLib = !value;
-    });
-    DafnyOptions.RegisterLegacyBinding(WarnShadowing, (options, value) => {
-      options.WarnShadowing = value;
-    });
-    DafnyOptions.RegisterLegacyBinding(TestAssumptions, (options, value) => {
-      options.TestContracts = value == TestAssumptionsMode.Externs ? DafnyOptions.ContractTestingMode.Externs : DafnyOptions.ContractTestingMode.None;
-    });
-    DafnyOptions.RegisterLegacyBinding(WarnMissingConstructorParenthesis, (options, value) => {
-      options.DisallowConstructorCaseWithoutParentheses = value;
-    });
-    DafnyOptions.RegisterLegacyBinding(WarningAsErrors, (options, value) => {
-      options.WarningsAsErrors = value;
-    });
-    DafnyOptions.RegisterLegacyBinding(VerifyIncludedFiles, (options, value) => {
-      options.VerifyAllModules = value;
-=======
     DafnyOptions.RegisterLegacyBinding(SolverPath, (options, value) => {
       if (!string.IsNullOrEmpty(value)) {
         options.ProverOptions.Add($"PROVER_PATH={value}");
       }
->>>>>>> 01c924af
     });
 
+    DafnyOptions.RegisterLegacyBinding(TestAssumptions, (options, value) => {
+      options.TestContracts = value == TestAssumptionsMode.Externs ? DafnyOptions.ContractTestingMode.Externs : DafnyOptions.ContractTestingMode.None;
+    });
     DafnyOptions.RegisterLegacyBinding(ManualLemmaInduction, (options, value) => {
       if (value) {
         options.Induction = 1;
