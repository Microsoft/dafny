using System.Collections.Generic;
using System.CommandLine;
using System.Linq;

namespace Microsoft.Dafny; 

public class CommonOptionBag {

  public static readonly Option<bool> ManualLemmaInduction =
    new("--manual-lemma-induction", "Turn off automatic induction for lemmas.");

  public static readonly Option<bool> OptimizeErasableDatatypeWrapper = new("--optimize-erasable-datatype-wrapper", () => true, @"
false - Include all non-ghost datatype constructors in the compiled code
true - In the compiled target code, transform any non-extern
    datatype with a single non-ghost constructor that has a single
    non-ghost parameter into just that parameter. For example, the type
        datatype Record = Record(x: int)
    is transformed into just 'int' in the target code.".TrimStart());

  public static readonly Option<bool> CompileVerbose = new("--compile-verbose",
    "Print information such as files being written by the compiler to the console") {
  };

  public static readonly Option<bool> DisableNonLinearArithmetic = new("--disable-nonlinear-arithmetic",
    @"
(experimental, will be replaced in the future)
Reduce Dafny's knowledge of non-linear arithmetic (*,/,%).
  
Results in more manual work, but also produces more predictable behavior.".TrimStart()) {
  };

  public static readonly Option<bool> EnforceDeterminism = new("--enforce-determinism",
    "Check that only deterministic statements are used, so that values seen during execution will be the same in every run of the program.") {
  };

  public static readonly Option<bool> RelaxDefiniteAssignment = new("--relax-definite-assignment",
    "Allow variables to be read before they are assigned, but only if they have an auto-initializable type or if they are ghost and have a nonempty type.") {
  };

  public static readonly Option<IList<string>> Libraries = new("--library",
    @"
The contents of this file and any files it includes can be referenced from other files as if they were included. 
However, these contents are skipped during code generation and verification.
This option is useful in a diamond dependency situation, 
to prevent code from the bottom dependency from being generated more than once.".TrimStart());

  public static readonly Option<string> Output = new(new[] { "--output", "-o" },
    "Specify the filename and location for the generated target language files.") {
    ArgumentHelpName = "file"
  };

  public static readonly Option<IList<string>> Plugin = new(new[] { "--plugin" },
    @"
(experimental) One path to an assembly that contains at least one
instantiatable class extending Microsoft.Dafny.Plugin.Rewriter. It
can also extend Microsoft.Dafny.Plugins.PluginConfiguration to
receive arguments. More information about what plugins do and how
to define them:

https://github.com/dafny-lang/dafny/blob/master/Source/DafnyLanguageServer/README.md#about-plugins") {
    ArgumentHelpName = "path-to-one-assembly[,argument]*"
  };

  public static readonly Option<string> Prelude = new("--prelude", "Choose the Dafny prelude file.") {
    ArgumentHelpName = "file"
  };

  public static readonly Option<QuantifierSyntaxOptions> QuantifierSyntax = new("--quantifier-syntax",
    result => {
      if (result.Tokens.Any()) {
        var value = result.Tokens[0].Value;
        switch (value) {
          case "3": return QuantifierSyntaxOptions.Version3;
          case "4": return QuantifierSyntaxOptions.Version4;
          default:
            result.ErrorMessage = $"{value} is not a valid argument to {QuantifierSyntax.Name}";
            return default;
        }
      }

      return QuantifierSyntaxOptions.Version3;
    }, true, @"
The syntax for quantification domains is changing from Dafny version 3 to version 4, more specifically where quantifier ranges (|
<Range>) are allowed. This switch gives early access to the new syntax.

3 - Ranges are only allowed after all quantified variables are declared. 
    (e.g. set x, y | 0 <= x < |s| && y in s[x] && 0 <= y :: y)
4 - Ranges are allowed after each quantified variable declaration.
    (e.g. set x | 0 <= x < |s|, y <- s[x] | 0 <= y :: y)

Note that quantifier variable domains (<- <Domain>) are available in both syntax versions.".TrimStart()) {
    ArgumentHelpName = "version"
  };

  public static readonly Option<string> Target = new(new[] { "--target", "-t" }, () => "cs", @"
cs - Compile to .NET via C#.
go - Compile to Go.
js - Compile to JavaScript.
java - Compile to Java.
py - Compile to Python.
cpp - Compile to C++.

Note that the C++ backend has various limitations (see Docs/Compilation/Cpp.md). This includes lack of support for BigIntegers (aka int), most higher order functions, and advanced features like traits or co-inductive types.".TrimStart()
  ) {
    ArgumentHelpName = "language"
  };

  public static readonly Option<bool> UnicodeCharacters = new("--unicode-char",
    @"
false - The char type represents any UTF-16 code unit.
true - The char type represents any Unicode scalar value.".TrimStart());

  public static readonly Option<string> SolverPath = new("--solver-path",
    "Can be used to specify a custom SMT solver to use for verifying Dafny proofs.");
  public static readonly Option<bool> VerifyIncludedFiles = new("--verify-included-files",
    "Verify code in included files.");
  public static readonly Option<bool> WarningAsErrors = new("--warn-as-errors",
    "Treat warnings as errors.");
  public static readonly Option<bool> WarnMissingConstructorParenthesis = new("--warn-missing-constructor-parentheses",
    "Emits a warning when a constructor name in a case pattern is not followed by parentheses.");
  public static readonly Option<bool> WarnShadowing = new("--warn-shadowing",
    "Emits a warning if the name of a declared variable caused another variable to be shadowed.");

  public static readonly Option<bool> IncludeRuntime = new("--include-runtime",
    "Include the Dafny runtime as source in the target language.");

  static CommonOptionBag() {
<<<<<<< HEAD
    DafnyOptions.RegisterLegacyBinding(SolverPath, (options, value) => {
      if (!string.IsNullOrEmpty(value)) {
        options.ProverOptions.Add($"PROVER_PATH={value}");
=======
    DafnyOptions.RegisterLegacyBinding(ManualLemmaInduction, (options, value) => {
      if (value) {
        options.Induction = 1;
>>>>>>> 7e62528a
      }
    });
    DafnyOptions.RegisterLegacyBinding(IncludeRuntime, (options, value) => {
      options.UseRuntimeLib = !value;
    });
    DafnyOptions.RegisterLegacyBinding(WarnShadowing, (options, value) => {
      options.WarnShadowing = value;
    });
    DafnyOptions.RegisterLegacyBinding(WarnMissingConstructorParenthesis, (options, value) => {
      options.DisallowConstructorCaseWithoutParentheses = value;
    });
    DafnyOptions.RegisterLegacyBinding(WarningAsErrors, (options, value) => {
      options.WarningsAsErrors = value;
    });
    DafnyOptions.RegisterLegacyBinding(VerifyIncludedFiles, (options, value) => {
      options.VerifyAllModules = value;
    });

    DafnyOptions.RegisterLegacyBinding(Target, (options, value) => {
      options.CompilerName = value;
    });


    DafnyOptions.RegisterLegacyBinding(QuantifierSyntax, (options, value) => {
      options.QuantifierSyntax = value;
    });

    DafnyOptions.RegisterLegacyBinding(Plugin, (options, value) => {
      options.AdditionalPluginArguments = value;
    });

    DafnyOptions.RegisterLegacyBinding(Prelude, (options, value) => {
      options.DafnyPrelude = value;
      options.ExpandFilename(options.DafnyPrelude, x => options.DafnyPrelude = x, options.LogPrefix, options.FileTimestamp);
    });
    DafnyOptions.RegisterLegacyBinding(Libraries, (options, value) => {
      options.LibraryFiles = value.ToHashSet();
    });
    DafnyOptions.RegisterLegacyBinding(Output, (options, value) => {
      options.DafnyPrintCompiledFile = value;
    });

    DafnyOptions.RegisterLegacyBinding(CompileVerbose, (o, v) => o.CompileVerbose = v);
    DafnyOptions.RegisterLegacyBinding(DisableNonLinearArithmetic, (o, v) => o.DisableNLarith = v);
    DafnyOptions.RegisterLegacyBinding(EnforceDeterminism, (options, value) => {
      options.ForbidNondeterminism = value;
      options.DefiniteAssignmentLevel = value ? 2 : 1;
    });
    RelaxDefiniteAssignment.AddValidator(optionResult => {
      var enforceDeterminismResult = optionResult.FindResultFor(EnforceDeterminism);
      if (enforceDeterminismResult is not null && enforceDeterminismResult.GetValueOrDefault<bool>()) {
        optionResult.ErrorMessage = $"The option {RelaxDefiniteAssignment.Name} can not be used in conjunction with {EnforceDeterminism.Name}.";
      }
    });
    DafnyOptions.RegisterLegacyBinding(RelaxDefiniteAssignment, (options, value) => {
      options.DefiniteAssignmentLevel = value ? 1 : 2;
    });

  }
}<|MERGE_RESOLUTION|>--- conflicted
+++ resolved
@@ -125,15 +125,12 @@
     "Include the Dafny runtime as source in the target language.");
 
   static CommonOptionBag() {
-<<<<<<< HEAD
     DafnyOptions.RegisterLegacyBinding(SolverPath, (options, value) => {
       if (!string.IsNullOrEmpty(value)) {
         options.ProverOptions.Add($"PROVER_PATH={value}");
-=======
     DafnyOptions.RegisterLegacyBinding(ManualLemmaInduction, (options, value) => {
       if (value) {
         options.Induction = 1;
->>>>>>> 7e62528a
       }
     });
     DafnyOptions.RegisterLegacyBinding(IncludeRuntime, (options, value) => {
