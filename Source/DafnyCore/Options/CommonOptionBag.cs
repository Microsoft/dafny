using System.Collections.Generic;
using System.CommandLine;
using System.IO;
using System.Linq;
using DafnyCore;

namespace Microsoft.Dafny;

public class CommonOptionBag {

  public static readonly Option<bool> ManualTriggerOption =
    new("--manual-triggers", "Do not generate {:trigger} annotations for user-level quantifiers") {
      IsHidden = true
    };

  public static readonly Option<bool> ShowInference =
    new("--show-inference", () => false, "Show information about things Dafny inferred from your code, for example triggers.") {
      IsHidden = true
    };

  public enum AssertionShowMode { None, Implicit, All }
  public static readonly Option<AssertionShowMode> ShowAssertions = new("--show-assertions", () => AssertionShowMode.None,
    "Show hints on locations where implicit assertions occur");

  public static readonly Option<bool> AddCompileSuffix =
    new("--compile-suffix", "Add the suffix _Compile to module names without :extern") {
      IsHidden = true
    };

  public static readonly Option<bool> ManualLemmaInduction =
    new("--manual-lemma-induction", "Turn off automatic induction for lemmas.");

  public static readonly Option<bool> StdIn = new("--stdin", () => false,
    @"Read standard input and treat it as an input .dfy file.");

  public static readonly Option<bool> Check = new("--check", () => false, @"
Instead of formatting files, verify that all files are already
formatted through and return a non-zero exit code if it is not the case".TrimStart());

  public static readonly Option<bool> OptimizeErasableDatatypeWrapper = new("--optimize-erasable-datatype-wrapper", () => true, @"
false - Include all non-ghost datatype constructors in the compiled code
true - In the compiled target code, transform any non-extern
    datatype with a single non-ghost constructor that has a single
    non-ghost parameter into just that parameter. For example, the type
        datatype Record = Record(x: int)
    is transformed into just 'int' in the target code.".TrimStart());

  public static readonly Option<bool> Verbose = new("--verbose",
      "Print additional information such as which files are emitted where.");

  public static readonly Option<bool> AllowDeprecation = new("--allow-deprecation",
    "Do not warn about the use of deprecated features.") {
  };

  public static readonly Option<bool> DisableNonLinearArithmetic = new("--disable-nonlinear-arithmetic",
    @"
(experimental, will be replaced in the future)
Reduce Dafny's knowledge of non-linear arithmetic (*,/,%).
  
Results in more manual work, but also produces more predictable behavior.".TrimStart());

  public static readonly Option<bool> EnforceDeterminism = new("--enforce-determinism",
    "Check that only deterministic statements are used, so that values seen during execution will be the same in every run of the program.") {
  };

  public static readonly Option<bool> RelaxDefiniteAssignment = new("--relax-definite-assignment",
    "Allow variables to be read before they are assigned, but only if they have an auto-initializable type or if they are ghost and have a nonempty type.") {
  };

  public static readonly Option<List<string>> VerificationLogFormat = new("--log-format", $@"
Logs verification results using the given test result format. The currently supported formats are `trx`, `csv`, and `text`. These are: the XML-based format commonly used for test results for .NET languages, a custom CSV schema, and a textual format meant for human consumption. You can provide configuration using the same string format as when using the --logger option for dotnet test, such as: --format ""trx;LogFileName=<...>"");

The `trx` and `csv` formats automatically choose an output file name by default, and print the name of this file to the console. The `text` format prints its output to the console by default, but can send output to a file given the `LogFileName` option.

The `text` format also includes a more detailed breakdown of what assertions appear in each assertion batch. When combined with the {BoogieOptionBag.IsolateAssertions.Name} option, it will provide approximate time and resource use costs for each assertion, allowing identification of especially expensive assertions.".TrimStart()) {
    ArgumentHelpName = "configuration"
  };

  public static readonly Option<bool> JsonDiagnostics = new("--json-diagnostics", @"Deprecated. Return diagnostics in a JSON format.") {
    IsHidden = true
  };

  public static readonly Option<IList<FileInfo>> Libraries = new("--library",
    @"
The contents of this file and any files it includes can be referenced from other files as if they were included. 
However, these contents are skipped during code generation and verification.
This option is useful in a diamond dependency situation, 
to prevent code from the bottom dependency from being generated more than once.
The value may be a comma-separated list of files and folders.".TrimStart());

  public static IEnumerable<string> SplitOptionValueIntoFiles(IEnumerable<string> inputs) {
    var result = new HashSet<string>();
    foreach (var input in inputs) {
      var values = input.Split(',');
      foreach (var slice in values) {
        var name = slice.Trim();
        if (Directory.Exists(name)) {
          var files = Directory.GetFiles(name, "*.dfy", SearchOption.AllDirectories);
          foreach (var file in files) { result.Add(file); }
        } else {
          result.Add(name);
        }
      }
    }
    return result;
  }

  public static readonly Option<FileInfo> BuildFile = new(new[] { "--build", "-b" },
    "Specify the filepath that determines where to place and how to name build files.") {
    ArgumentHelpName = "file",
    IsHidden = true
  };

  public static readonly Option<FileInfo> Output = new(new[] { "--output", "-o" },
    "Specify the filename and location for the generated target language files.") {
    ArgumentHelpName = "file",
  };

  public static readonly Option<IList<string>> PluginOption = new(new[] { "--plugin" },
    @"
(experimental) One path to an assembly that contains at least one
instantiatable class extending Microsoft.Dafny.Plugin.Rewriter. It
can also extend Microsoft.Dafny.Plugins.PluginConfiguration to
receive arguments. More information about what plugins do and how
to define them:

https://github.com/dafny-lang/dafny/blob/master/Source/DafnyLanguageServer/README.md#about-plugins") {
    ArgumentHelpName = "path-to-one-assembly[,argument]*",
    IsHidden = true
  };

  public static readonly Option<FileInfo> Prelude = new("--prelude", "Choose the Dafny prelude file.") {
    ArgumentHelpName = "file",
  };

  public static readonly Option<QuantifierSyntaxOptions> QuantifierSyntax = new("--quantifier-syntax",
    result => {
      if (result.Tokens.Any()) {
        var value = result.Tokens[0].Value;
        switch (value) {
          case "3": return QuantifierSyntaxOptions.Version3;
          case "4": return QuantifierSyntaxOptions.Version4;
          default:
            result.ErrorMessage = $"{value} is not a valid argument to {QuantifierSyntax.Name}";
            return default;
        }
      }

      return QuantifierSyntaxOptions.Version4;
    }, true, @"
The syntax for quantification domains is changing from Dafny version 3 to version 4, more specifically where quantifier ranges (|
<Range>) are allowed. This switch gives early access to the new syntax.

3 - Ranges are only allowed after all quantified variables are declared. 
    (e.g. set x, y | 0 <= x < |s| && y in s[x] && 0 <= y :: y)
4 - Ranges are allowed after each quantified variable declaration.
    (e.g. set x | 0 <= x < |s|, y <- s[x] | 0 <= y :: y)

Note that quantifier variable domains (<- <Domain>) are available in both syntax versions.".TrimStart()) {
    ArgumentHelpName = "version",
  };

  public static readonly Option<string> Target = new(new[] { "--target", "-t" }, () => "cs", @"
cs - Compile to .NET via C#.
go - Compile to Go.
js - Compile to JavaScript.
java - Compile to Java.
py - Compile to Python.
cpp - Compile to C++.

Note that the C++ backend has various limitations (see Docs/Compilation/Cpp.md). This includes lack of support for BigIntegers (aka int), most higher order functions, and advanced features like traits or co-inductive types.".TrimStart()
  ) {
    ArgumentHelpName = "language",
  };

  public static readonly Option<bool> UnicodeCharacters = new("--unicode-char", () => true,
    @"
false - The char type represents any UTF-16 code unit.
true - The char type represents any Unicode scalar value.".TrimStart()) {
  };

  public static readonly Option<bool> AllowAxioms = new("--allow-axioms", () => false,
    "Prevents a warning from being generated for axioms, such as assume statements and functions or methods without a body, that don't have an {:axiom} attribute.") {
    IsHidden = true
  };

  public static readonly Option<bool> TypeSystemRefresh = new("--type-system-refresh", () => false,
    @"
false - The type-inference engine and supported types are those of Dafny 4.0.
true - Use an updated type-inference engine. Warning: This mode is under construction and probably won't work at this time.".TrimStart()) {
    IsHidden = true
  };

  public enum GeneralTraitsOptions {
    Legacy,
    Datatype,
    Full
  }

  public static readonly Option<GeneralTraitsOptions> GeneralTraits = new("--general-traits", () => GeneralTraitsOptions.Legacy,
    @"
legacy - Every trait implicitly extends 'object', and thus is a reference type. Only traits and reference types can extend traits.
datatype - A trait is a reference type only if it or one of its ancestor traits is 'object'. Any non-'newtype' type with members can extend traits.
full - (don't use; not yet completely supported) A trait is a reference type only if it or one of its ancestor traits is 'object'. Any type with members can extend traits.".TrimStart()) {
    IsHidden = true
  };

  public static readonly Option<bool> GeneralNewtypes = new("--general-newtypes", () => false,
    @"
false - A newtype can only be based on numeric types or another newtype.
true - (requires --type-system-refresh to have any effect) A newtype case be based on any non-reference, non-trait, non-ORDINAL type.".TrimStart()) {
    IsHidden = true
  };

  public static readonly Option<bool> TypeInferenceDebug = new("--type-inference-trace", () => false,
    @"
false - Don't print type-inference debug information.
true - Print type-inference debug information.".TrimStart()) {
    IsHidden = true
  };

  public static readonly Option<bool> NewTypeInferenceDebug = new("--type-system-debug", () => false,
    @"
false - Don't print debug information for the new type system.
true - Print debug information for the new type system.".TrimStart()) {
    IsHidden = true
  };

  public static readonly Option<bool> VerifyIncludedFiles = new("--verify-included-files",
    "Verify code in included files.");
  public static readonly Option<bool> UseBaseFileName = new("--use-basename-for-filename",
    "When parsing use basename of file for tokens instead of the path supplied on the command line") {
  };
  public static readonly Option<bool> SpillTranslation = new("--spill-translation",
    @"In case the Dafny source code is translated to another language, emit that translation.") {
  };

  public static readonly Option<bool> AllowWarnings = new("--allow-warnings",
    "Allow compilation to continue and succeed when warnings occur. Errors will still halt and fail compilation.");

  public static readonly Option<bool> WarnMissingConstructorParenthesis = new("--warn-missing-constructor-parentheses",
    "Emits a warning when a constructor name in a case pattern is not followed by parentheses.");
  public static readonly Option<bool> WarnShadowing = new("--warn-shadowing",
    "Emits a warning if the name of a declared variable caused another variable to be shadowed.");
  public static readonly Option<bool> WarnContradictoryAssumptions = new("--warn-contradictory-assumptions", @"
(experimental) Emits a warning if any assertions are proved based on contradictory assumptions (vacuously).
May slow down verification slightly, or make it more brittle.
May produce spurious warnings.
Use the `{:contradiction}` attribute to mark any `assert` statement intended to be part of a proof by contradiction.") {
    IsHidden = true
  };
  public static readonly Option<bool> WarnRedundantAssumptions = new("--warn-redundant-assumptions", @"
(experimental) Emits a warning if any `requires` clause or `assume` statement was not needed to complete verification.
May slow down verification slightly, or make it more brittle.
May produce spurious warnings.") {
    IsHidden = true
  };
  public static readonly Option<string> VerificationCoverageReport = new("--verification-coverage-report",
    "Emit verification coverage report to a given directory, in the same format as a test coverage report.") {
    ArgumentHelpName = "directory"
  };
  public static readonly Option<bool> NoTimeStampForCoverageReport = new("--no-timestamp-for-coverage-report",
    "Write coverage report directly to the specified folder instead of creating a timestamped subdirectory.") {
    IsHidden = true
  };
  public static readonly Option<string> ExecutionCoverageReport = new("--coverage-report",
    "Emit execution coverage report to a given directory.") {
    ArgumentHelpName = "directory"
  };

  public static readonly Option<bool> IncludeRuntimeOption = new("--include-runtime",
    "Include the Dafny runtime as source in the target language.");

  /// <summary>
  /// Copy of --include-runtime for execution commands like `dafny run`,
  /// just so it can be internal only in that context:
  /// it shouldn't matter to end users but is useful for testing.
  /// </summary>
  public static readonly Option<bool> InternalIncludeRuntimeOptionForExecution = new("--include-runtime", () => true,
    "Include the Dafny runtime as source in the target language.") {
    IsHidden = true
  };

  public enum SystemModuleMode {
    Include,
    Omit,
    // Used to pre-compile the System module into the runtimes
    OmitAllOtherModules
  }

  public static readonly Option<SystemModuleMode> SystemModule = new("--system-module", () => SystemModuleMode.Omit,
    "How to handle the built-in _System module.") {
    IsHidden = true
  };

  public static readonly Option<bool> UseJavadocLikeDocstringRewriterOption = new("--javadoclike-docstring-plugin",
    "Rewrite docstrings using a simple Javadoc-to-markdown converter"
  );

  public static readonly Option<bool> ReadsClausesOnMethods = new("--reads-clauses-on-methods",
    "Allows reads clauses on methods (with a default of 'reads *') as well as functions."
  );

  public enum TestAssumptionsMode {
    None,
    Externs
  }

  public static readonly Option<TestAssumptionsMode> TestAssumptions = new("--test-assumptions", () => TestAssumptionsMode.None, @"
(experimental) When turned on, inserts runtime tests at locations where (implicit) assumptions occur, such as when calling or being called by external code and when using assume statements.

Functionality is still being expanded. Currently only checks contracts on every call to a function or method marked with the {:extern} attribute.".TrimStart());

  public enum DefaultFunctionOpacityOptions {
    Transparent,
    AutoRevealDependencies,
    Opaque
  }

  public static readonly Option<DefaultFunctionOpacityOptions> DefaultFunctionOpacity = new("--default-function-opacity", () => DefaultFunctionOpacityOptions.Transparent,
    @"
Change the default opacity of functions. 
`transparent` (default) means functions are transparent, can be manually made opaque and then revealed. 
`autoRevealDependencies` makes all functions not explicitly labelled as opaque to be opaque but reveals them automatically in scopes which do not have `{:autoRevealDependencies false}`. 
`opaque` means functions are always opaque so the opaque keyword is not needed, and functions must be revealed everywhere needed for a proof.".TrimStart()) {
  };

  public static readonly Option<bool> UseStandardLibraries = new("--standard-libraries", () => false,
    @"
Allow Dafny code to depend on the standard libraries included with the Dafny distribution.
See https://github.com/dafny-lang/dafny/blob/master/Source/DafnyStandardLibraries/README.md for more information.
Not compatible with the --unicode-char:false option.
");

  public static readonly Option<bool> ExtractCounterexample = new("--extract-counterexample", () => false,
    @"
If verification fails, report a detailed counterexample for the first failing assertion (experimental).".TrimStart()) {
  };

  static CommonOptionBag() {
    DafnyOptions.RegisterLegacyUi(AllowAxioms, DafnyOptions.ParseBoolean, "Verification options", legacyName: "allowAxioms", defaultValue: true);
    DafnyOptions.RegisterLegacyBinding(ShowInference, (options, value) => {
      options.PrintTooltips = value;
    });

    DafnyOptions.RegisterLegacyBinding(ManualTriggerOption, (options, value) => {
      options.AutoTriggers = !value;
    });

    DafnyOptions.RegisterLegacyUi(Target, DafnyOptions.ParseString, "Compilation options", "compileTarget", @"
cs (default) - Compile to .NET via C#.
go - Compile to Go.
js - Compile to JavaScript.
java - Compile to Java.
py - Compile to Python.
cpp - Compile to C++.
dfy - Compile to Dafny.

Note that the C++ backend has various limitations (see
Docs/Compilation/Cpp.md). This includes lack of support for
BigIntegers (aka int), most higher order functions, and advanced
features like traits or co-inductive types.".TrimStart(), "cs");

    DafnyOptions.RegisterLegacyUi(OptimizeErasableDatatypeWrapper, DafnyOptions.ParseBoolean, "Compilation options", "optimizeErasableDatatypeWrapper", @"
0 - Include all non-ghost datatype constructors in the compiled code
1 (default) - In the compiled target code, transform any non-extern
    datatype with a single non-ghost constructor that has a single
    non-ghost parameter into just that parameter. For example, the type
        datatype Record = Record(x: int)
    is transformed into just 'int' in the target code.".TrimStart(), defaultValue: true);

    DafnyOptions.RegisterLegacyUi(Output, DafnyOptions.ParseFileInfo, "Compilation options", "out");
    DafnyOptions.RegisterLegacyUi(UnicodeCharacters, DafnyOptions.ParseBoolean, "Language feature selection", "unicodeChar", @"
0 - The char type represents any UTF-16 code unit.
1 (default) - The char type represents any Unicode scalar value.".TrimStart(), defaultValue: true);
    DafnyOptions.RegisterLegacyUi(TypeSystemRefresh, DafnyOptions.ParseBoolean, "Language feature selection", "typeSystemRefresh", @"
0 (default) - The type-inference engine and supported types are those of Dafny 4.0.
1 - Use an updated type-inference engine. Warning: This mode is under construction and probably won't work at this time.".TrimStart(), defaultValue: false);
    DafnyOptions.RegisterLegacyUi(GeneralTraits, DafnyOptions.ParseGeneralTraitsOption, "Language feature selection", "generalTraits", @"
legacy (default) - Every trait implicitly extends 'object', and thus is a reference type. Only traits and reference types can extend traits.
datatype - A trait is a reference type only if it or one of its ancestor traits is 'object'. Any non-'newtype' type with members can extend traits.
full - (don't use; not yet completely supported) A trait is a reference type only if it or one of its ancestor traits is 'object'. Any type with members can extend traits.".TrimStart());
    DafnyOptions.RegisterLegacyUi(GeneralNewtypes, DafnyOptions.ParseBoolean, "Language feature selection", "generalNewtypes", @"
0 (default) - A newtype can only be based on numeric types or another newtype.
1 - (requires /typeSystemRefresh:1 to have any effect) A newtype case be based on any non-reference, non-trait, non-ORDINAL type.".TrimStart(), false);
    DafnyOptions.RegisterLegacyUi(TypeInferenceDebug, DafnyOptions.ParseBoolean, "Language feature selection", "titrace", @"
0 (default) - Don't print type-inference debug information.
1 - Print type-inference debug information.".TrimStart(), defaultValue: false);
    DafnyOptions.RegisterLegacyUi(NewTypeInferenceDebug, DafnyOptions.ParseBoolean, "Language feature selection", "ntitrace", @"
0 (default) - Don't print debug information for the new type system.
1 - Print debug information for the new type system.".TrimStart(), defaultValue: false);
    DafnyOptions.RegisterLegacyUi(UseStandardLibraries, DafnyOptions.ParseBoolean, "Language feature selection", "standardLibraries", @"
0 (default) - Do not allow Dafny code to depend on the standard libraries included with the Dafny distribution.
1 - Allow Dafny code to depend on the standard libraries included with the Dafny distribution.
See https://github.com/dafny-lang/dafny/blob/master/Source/DafnyStandardLibraries/README.md for more information.
Not compatible with the /unicodeChar:0 option.".TrimStart(), defaultValue: false);
    DafnyOptions.RegisterLegacyUi(PluginOption, DafnyOptions.ParseStringElement, "Plugins", defaultValue: new List<string>());
    DafnyOptions.RegisterLegacyUi(Prelude, DafnyOptions.ParseFileInfo, "Input configuration", "dprelude");

    DafnyOptions.RegisterLegacyUi(Libraries, DafnyOptions.ParseFileInfoElement, "Compilation options", defaultValue: new List<FileInfo>());
    DafnyOptions.RegisterLegacyUi(DeveloperOptionBag.ResolvedPrint, DafnyOptions.ParseString, "Overall reporting and printing", "rprint");
    DafnyOptions.RegisterLegacyUi(DeveloperOptionBag.PrintOption, DafnyOptions.ParseString, "Overall reporting and printing", "dprint");

    DafnyOptions.RegisterLegacyUi(DafnyConsolePrinter.ShowSnippets, DafnyOptions.ParseBoolean, "Overall reporting and printing", "showSnippets", @"
0 (default) - Don't show source code snippets for Dafny messages.
1 - Show a source code snippet for each Dafny message.".TrimStart());

    DafnyOptions.RegisterLegacyUi(Printer.PrintMode, ParsePrintMode, "Overall reporting and printing", "printMode", legacyDescription: @"
Everything (default) - Print everything listed below.
DllEmbed - print the source that will be included in a compiled dll.
NoIncludes - disable printing of {:verify false} methods
    incorporated via the include mechanism, as well as datatypes and
    fields included from other files.
NoGhost - disable printing of functions, ghost methods, and proof
    statements in implementation methods. It also disables anything
    NoIncludes disables.".TrimStart(),
      argumentName: "Everything|DllEmbed|NoIncludes|NoGhost",
      defaultValue: PrintModes.Everything);

    DafnyOptions.RegisterLegacyUi(DefaultFunctionOpacity, DafnyOptions.ParseDefaultFunctionOpacity, "Language feature selection", "defaultFunctionOpacity", null);

    DafnyOptions.RegisterLegacyUi(WarnContradictoryAssumptions, DafnyOptions.ParseImplicitEnable, "Verification options", "warnContradictoryAssumptions");
    DafnyOptions.RegisterLegacyUi(WarnRedundantAssumptions, DafnyOptions.ParseImplicitEnable, "Verification options", "warnRedundantAssumptions");

    void ParsePrintMode(Option<PrintModes> option, Boogie.CommandLineParseState ps, DafnyOptions options) {
      if (ps.ConfirmArgumentCount(1)) {
        if (ps.args[ps.i].Equals("Everything")) {
          options.Set(option, PrintModes.Everything);
        } else if (ps.args[ps.i].Equals("NoIncludes")) {
          options.Set(option, PrintModes.NoIncludes);
        } else if (ps.args[ps.i].Equals("NoGhost")) {
          options.Set(option, PrintModes.NoGhost);
        } else if (ps.args[ps.i].Equals("DllEmbed")) {
          // This is called DllEmbed because it was previously only used inside Dafny-compiled .dll files for C#,
          // but it is now used by the LibraryBackend when building .doo files as well. 
          options.Set(option, PrintModes.Serialization);
        } else {
          DafnyOptions.InvalidArgumentError(option.Name, ps);
        }
      }
    }

    DafnyOptions.RegisterLegacyUi(AddCompileSuffix, DafnyOptions.ParseBoolean, "Compilation options", "compileSuffix");

    DafnyOptions.RegisterLegacyUi(ReadsClausesOnMethods, DafnyOptions.ParseBoolean, "Language feature selection", "readsClausesOnMethods", @"
0 (default) - Reads clauses on methods are forbidden.
1 - Reads clauses on methods are permitted (with a default of 'reads *').".TrimStart(), defaultValue: false);

    QuantifierSyntax = QuantifierSyntax.FromAmong("3", "4");
    DafnyOptions.RegisterLegacyBinding(JsonDiagnostics, (options, value) => {
      if (value) {
        options.Printer = new DafnyJsonConsolePrinter(options);
        options.DiagnosticsFormat = DafnyOptions.DiagnosticsFormats.JSON;
      }
    });

    DafnyOptions.RegisterLegacyBinding(TestAssumptions, (options, value) => {
      options.TestContracts = value == TestAssumptionsMode.Externs ? DafnyOptions.ContractTestingMode.Externs : DafnyOptions.ContractTestingMode.None;
    });
    DafnyOptions.RegisterLegacyBinding(ManualLemmaInduction, (options, value) => {
      if (value) {
        options.Induction = 1;
      }
    });
    DafnyOptions.RegisterLegacyBinding(IncludeRuntimeOption, (options, value) => { options.IncludeRuntime = value; });
    DafnyOptions.RegisterLegacyBinding(InternalIncludeRuntimeOptionForExecution, (options, value) => { options.IncludeRuntime = value; });
    DafnyOptions.RegisterLegacyBinding(SystemModule, (options, value) => { options.SystemModuleTranslationMode = value; });
    DafnyOptions.RegisterLegacyBinding(UseBaseFileName, (o, f) => o.UseBaseNameForFileName = f);
    DafnyOptions.RegisterLegacyBinding(UseJavadocLikeDocstringRewriterOption,
      (options, value) => { options.UseJavadocLikeDocstringRewriter = value; });
    DafnyOptions.RegisterLegacyBinding(WarnShadowing, (options, value) => { options.WarnShadowing = value; });
    DafnyOptions.RegisterLegacyBinding(WarnMissingConstructorParenthesis,
      (options, value) => { options.DisallowConstructorCaseWithoutParentheses = value; });
    DafnyOptions.RegisterLegacyBinding(AllowWarnings, (options, value) => { options.FailOnWarnings = !value; });
    DafnyOptions.RegisterLegacyBinding(VerifyIncludedFiles,
      (options, value) => { options.VerifyAllModules = value; });
    DafnyOptions.RegisterLegacyBinding(WarnContradictoryAssumptions, (options, value) => {
      if (value) { options.TrackVerificationCoverage = true; }
    });
    DafnyOptions.RegisterLegacyBinding(WarnRedundantAssumptions, (options, value) => {
      if (value) { options.TrackVerificationCoverage = true; }
    });

    DafnyOptions.RegisterLegacyBinding(Target, (options, value) => { options.CompilerName = value; });

    DafnyOptions.RegisterLegacyBinding(QuantifierSyntax, (options, value) => { options.QuantifierSyntax = value; });

    DafnyOptions.RegisterLegacyBinding(PluginOption, (options, value) => { options.AdditionalPluginArguments = value; });

    DafnyOptions.RegisterLegacyBinding(Check, (options, value) => {
      options.FormatCheck = value;
    });

    DafnyOptions.RegisterLegacyBinding(StdIn, (options, value) => {
      options.UseStdin = value;
    });

    DafnyOptions.RegisterLegacyBinding(FormatPrint, (options, value) => {
      options.DafnyPrintFile = value ? "-" : null;
    });

    DafnyOptions.RegisterLegacyBinding(Prelude, (options, value) => {
      options.DafnyPrelude = value?.FullName;
      options.ExpandFilename(options.DafnyPrelude, x => options.DafnyPrelude = x, options.LogPrefix,
        options.FileTimestamp);
    });

    DafnyOptions.RegisterLegacyBinding(BuildFile, (options, value) => { options.DafnyPrintCompiledFile = value?.FullName; });

    DafnyOptions.RegisterLegacyBinding(Libraries,
      (options, value) => { options.LibraryFiles = SplitOptionValueIntoFiles(value.Select(fi => fi.FullName)).ToHashSet(); });
    DafnyOptions.RegisterLegacyBinding(Output, (options, value) => { options.DafnyPrintCompiledFile = value?.FullName; });

    DafnyOptions.RegisterLegacyBinding(Verbose, (o, v) => o.Verbose = v);
    DafnyOptions.RegisterLegacyBinding(DisableNonLinearArithmetic, (o, v) => o.DisableNLarith = v);
    DafnyOptions.RegisterLegacyBinding(AllowDeprecation, (o, v) => o.DeprecationNoise = v ? 0 : 1);

    DafnyOptions.RegisterLegacyBinding(VerificationLogFormat, (o, v) => o.VerificationLoggerConfigs = v);
    DafnyOptions.RegisterLegacyBinding(SpillTranslation, (o, f) => o.SpillTargetCode = f ? 1U : 0U);

    DafnyOptions.RegisterLegacyBinding(EnforceDeterminism, (options, value) => {
      options.ForbidNondeterminism = value;
      options.DefiniteAssignmentLevel = 4;
    });
    RelaxDefiniteAssignment.AddValidator(optionResult => {
      var enforceDeterminismResult = optionResult.FindResultFor(EnforceDeterminism);
      if (enforceDeterminismResult is not null && enforceDeterminismResult.GetValueOrDefault<bool>()) {
        optionResult.ErrorMessage =
          $"The option {RelaxDefiniteAssignment.Name} can not be used in conjunction with {EnforceDeterminism.Name}.";
      }
    });
    DafnyOptions.RegisterLegacyBinding(RelaxDefiniteAssignment,
      (options, value) => {
        if (!options.Get(EnforceDeterminism)) {
          options.DefiniteAssignmentLevel = value ? 1 : 4;
        }
      });

    DafnyOptions.RegisterLegacyBinding(ExtractCounterexample, (options, value) => {
      options.ExtractCounterexample = value;
      options.EnhancedErrorMessages = 1;
    });

    DooFile.RegisterLibraryChecks(
      new Dictionary<Option, DooFile.OptionCheck>() {
        { UnicodeCharacters, DooFile.CheckOptionMatches },
        { EnforceDeterminism, DooFile.CheckOptionLocalImpliesLibrary },
        { RelaxDefiniteAssignment, DooFile.CheckOptionLibraryImpliesLocal },
        { ReadsClausesOnMethods, DooFile.CheckOptionLocalImpliesLibrary },
<<<<<<< HEAD
        { AllowAxioms, DooFile.CheckOptionLibraryImpliesLocal },
        { PassOnWarnings, (reporter, origin, option, localValue, libraryFile, libraryValue) => {
            if (DooFile.OptionValuesImplied(option, localValue, libraryValue)) {
=======
        { AllowWarnings, (reporter, origin, option, localValue, libraryFile, libraryValue) => {
            if (DooFile.OptionValuesImplied(localValue, libraryValue)) {
>>>>>>> fabf81e7
              return true;
            }
            string message = DooFile.LocalImpliesLibraryMessage(option, localValue, libraryFile, libraryValue);
            reporter.Warning(MessageSource.Project, ResolutionErrors.ErrorId.none, origin, message);
            return false;
          }
        }
      }
    );
    DooFile.RegisterNoChecksNeeded(
      ManualTriggerOption,
      ShowInference,
      Check,
      Libraries,
      Output,
      PluginOption,
      Prelude,
      Target,
      Verbose,
      AllowDeprecation,
      FormatPrint,
      JsonDiagnostics,
      QuantifierSyntax,
      SpillTranslation,
      StdIn,
      TestAssumptions,
      WarnShadowing,
      ManualLemmaInduction,
      TypeInferenceDebug,
      GeneralTraits,
      GeneralNewtypes,
      TypeSystemRefresh,
      VerificationLogFormat,
      VerifyIncludedFiles,
      DisableNonLinearArithmetic,
      NewTypeInferenceDebug,
      UseBaseFileName,
      WarnMissingConstructorParenthesis,
      UseJavadocLikeDocstringRewriterOption,
      IncludeRuntimeOption,
      InternalIncludeRuntimeOptionForExecution,
      WarnContradictoryAssumptions,
      WarnRedundantAssumptions,
      VerificationCoverageReport,
      NoTimeStampForCoverageReport,
      DefaultFunctionOpacity,
      UseStandardLibraries,
      OptimizeErasableDatatypeWrapper,
      AddCompileSuffix,
      SystemModule,
      ExecutionCoverageReport,
      ExtractCounterexample
      );
  }

  public static readonly Option<bool> FormatPrint = new("--print",
    @"Print Dafny program to stdout after formatting it instead of altering the files.") {
  };
}
<|MERGE_RESOLUTION|>--- conflicted
+++ resolved
@@ -547,14 +547,9 @@
         { EnforceDeterminism, DooFile.CheckOptionLocalImpliesLibrary },
         { RelaxDefiniteAssignment, DooFile.CheckOptionLibraryImpliesLocal },
         { ReadsClausesOnMethods, DooFile.CheckOptionLocalImpliesLibrary },
-<<<<<<< HEAD
         { AllowAxioms, DooFile.CheckOptionLibraryImpliesLocal },
-        { PassOnWarnings, (reporter, origin, option, localValue, libraryFile, libraryValue) => {
-            if (DooFile.OptionValuesImplied(option, localValue, libraryValue)) {
-=======
         { AllowWarnings, (reporter, origin, option, localValue, libraryFile, libraryValue) => {
             if (DooFile.OptionValuesImplied(localValue, libraryValue)) {
->>>>>>> fabf81e7
               return true;
             }
             string message = DooFile.LocalImpliesLibraryMessage(option, localValue, libraryFile, libraryValue);
