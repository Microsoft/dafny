using System.Linq;
using DafnyCore.Verifier;
using Microsoft.Dafny.ProofObligationDescription;
using VC;

namespace Microsoft.Dafny;

public class ProofDependencyWarnings {
  public static void WarnAboutSuspiciousDependencies(DafnyOptions dafnyOptions, ErrorReporter reporter, ProofDependencyManager depManager) {
    var verificationResults = (dafnyOptions.Printer as DafnyConsolePrinter).VerificationResults.ToList();
    var orderedResults =
      verificationResults.OrderBy(vr =>
        (vr.Implementation.Tok.filename, vr.Implementation.Tok.line, vr.Implementation.Tok.col));
    foreach (var (implementation, result) in orderedResults) {
      WarnAboutSuspiciousDependenciesForImplementation(dafnyOptions, reporter, depManager, implementation, result);
    }
  }

  public static void WarnAboutSuspiciousDependenciesForImplementation(DafnyOptions dafnyOptions, ErrorReporter reporter, ProofDependencyManager depManager, DafnyConsolePrinter.ImplementationLogEntry logEntry, DafnyConsolePrinter.VerificationResultLogEntry result) {
    if (result.Outcome != ConditionGeneration.Outcome.Correct) {
      return;
    }
<<<<<<< HEAD
=======

>>>>>>> 16173614
    var potentialDependencies = depManager.GetPotentialDependenciesForDefinition(logEntry.Name);
    var usedDependencies =
      result
        .VCResults
        .SelectMany(vcResult => vcResult.CoveredElements.Select(depManager.GetFullIdDependency))
        .OrderBy(dep => (dep.RangeString(), dep.Description));
    var unusedDependencies =
      potentialDependencies
        .Except(usedDependencies)
        .OrderBy(dep => (dep.RangeString(), dep.Description));

    var unusedObligations = unusedDependencies.OfType<ProofObligationDependency>();
    var unusedRequires = unusedDependencies.OfType<RequiresDependency>();
    var unusedEnsures = unusedDependencies.OfType<EnsuresDependency>();
    var unusedAssumeStatements =
      unusedDependencies
        .OfType<AssumptionDependency>()
        .Where(d => d is AssumptionDependency ad && ad.IsAssumeStatement);
    if (dafnyOptions.Get(CommonOptionBag.WarnContradictoryAssumptions)) {
      foreach (var dep in unusedObligations) {
        if (ShouldWarnVacuous(dafnyOptions, logEntry.Name, dep)) {
          reporter.Warning(MessageSource.Verifier, "", dep.Range, $"proved using contradictory assumptions: {dep.Description}");
        }
      }

      foreach (var dep in unusedEnsures) {
        if (ShouldWarnVacuous(dafnyOptions, logEntry.Name, dep)) {
          reporter.Warning(MessageSource.Verifier, "", dep.Range, $"ensures clause proved using contradictory assumptions");
        }
      }
    }

    if (dafnyOptions.Get(CommonOptionBag.WarnRedundantAssumptions)) {
      foreach (var dep in unusedRequires) {
        reporter.Warning(MessageSource.Verifier, "", dep.Range, $"unnecessary requires clause");
      }

      foreach (var dep in unusedAssumeStatements) {
        if (ShouldWarnUnused(dep)) {
          reporter.Warning(MessageSource.Verifier, "", dep.Range, $"unnecessary assumption");
        }
      }
    }
  }

  /// <summary>
  /// Some proof obligations that don't show up in the dependency list
  /// are innocuous. Either they come about because of internal Dafny
  /// design choices that the programmer has no control over, or they
  /// just aren't meaningful in context. This method identifies cases
  /// where it doesn't make sense to issue a warning. Many of these
  /// cases should perhaps be eliminated by changing the translator
  /// to not generate vacuous proof goals, but that may be a difficult
  /// change to make.
  /// </summary>
  /// <param name="dep">the dependency to examine</param>
  /// <returns>false to skip warning about the absence of this
  /// dependency, true otherwise</returns>
  private static bool ShouldWarnVacuous(DafnyOptions options, string verboseName, ProofDependency dep) {
    if (dep is ProofObligationDependency poDep) {
      // Dafny generates some assertions about definite assignment whose
      // proofs are always vacuous. Since these aren't written by Dafny
      // programmers, it's safe to just skip them all.
      if (poDep.ProofObligation is DefiniteAssignment) {
        return false;
      }

      // Some proof obligations occur in a context that the Dafny programmer
      // doesn't have control of, so warning about vacuity isn't helpful.
      if (poDep.ProofObligation.ProvedOutsideUserCode) {
        return false;
      }

      // Don't warn about `assert false` being proved vacuously. If it's proved,
      // it must be vacuous, but it's also probably an attempt to prove that a
      // given branch is unreachable (often, but not always, in ghost code).
      var assertedExpr = poDep.ProofObligation.GetAssertedExpr(options);
      if (assertedExpr is not null &&
          Expression.IsBoolLiteral(assertedExpr, out var lit) &&
          lit == false) {
        return false;
      }
    }

    // Ensures clauses are often proven vacuously during well-formedness checks.
    // There's unfortunately no way to identify these checks once Dafny has
    // been translated to Boogie other than looking at the name.
    if (verboseName.Contains("well-formedness") && dep is EnsuresDependency) {
      return false;
    }

    return true;
  }

  /// <summary>
  /// Some assumptions that don't show up in the dependency list
  /// are innocuous. In particular, `assume true` is often used
  /// as a place to attach attributes such as `{:split_here}`.
  /// Don't warn about such assumptions.
  /// </summary>
  /// <param name="dep">the dependency to examine</param>
  /// <returns>false to skip warning about the absence of this
  /// dependency, true otherwise</returns>
  private static bool ShouldWarnUnused(ProofDependency dep) {
    if (dep is AssumptionDependency assumeDep) {
      if (assumeDep.Expr is not null &&
          Expression.IsBoolLiteral(assumeDep.Expr, out var lit) &&
          lit == true) {
        return false;
      }
    }

    return true;
  }
}<|MERGE_RESOLUTION|>--- conflicted
+++ resolved
@@ -20,10 +20,7 @@
     if (result.Outcome != ConditionGeneration.Outcome.Correct) {
       return;
     }
-<<<<<<< HEAD
-=======
 
->>>>>>> 16173614
     var potentialDependencies = depManager.GetPotentialDependenciesForDefinition(logEntry.Name);
     var usedDependencies =
       result
