using System.Collections.Concurrent;
using System.Collections.Generic;
using System.Linq;
using DafnyCore.Verifier;
using Microsoft.Boogie;
using Microsoft.Dafny.ProofObligationDescription;
using VC;

namespace Microsoft.Dafny;

public class ProofDependencyWarnings {
  

  public static void ReportSuspiciousDependencies(DafnyOptions options, IEnumerable<(IVerificationTask Task, Completed Result)> parts, 
    ErrorReporter reporter, ProofDependencyManager manager)
  {
    foreach (var resultsForScope in parts.GroupBy(p => p.Task.ScopeId)) {
      WarnAboutSuspiciousDependenciesForImplementation(options,
        reporter,
        manager,
        resultsForScope.Key,
        resultsForScope.Select(p => p.Result.Result).ToList());
    }
  }
  
  public static void WarnAboutSuspiciousDependencies(DafnyOptions dafnyOptions, ErrorReporter reporter, ProofDependencyManager depManager) {
    var verificationResults = (dafnyOptions.Printer as DafnyConsolePrinter).VerificationResults.ToList();
    var orderedResults =
      verificationResults.OrderBy(vr =>
        (vr.Implementation.Tok.filename, vr.Implementation.Tok.line, vr.Implementation.Tok.col));

    foreach (var (implementation, result) in orderedResults) {
      if (result.Outcome != VcOutcome.Correct) {
        continue;
      }
      Warn(dafnyOptions, reporter, depManager, implementation.Name, result.VCResults.SelectMany(r => r.CoveredElements));
    }
  }

  public static void WarnAboutSuspiciousDependenciesForImplementation(DafnyOptions dafnyOptions, ErrorReporter reporter,
    ProofDependencyManager depManager, string name,
    IReadOnlyList<VerificationRunResult> results) {
    if (results.Any(r => r.Outcome != SolverOutcome.Valid)) {
      return;
    }

    var coveredElements = results.SelectMany(r => r.CoveredElements);

    Warn(dafnyOptions, reporter, depManager, name, coveredElements);
  }

  private static void Warn(DafnyOptions dafnyOptions, ErrorReporter reporter, ProofDependencyManager depManager,
    string scopeName, IEnumerable<TrackedNodeComponent> coveredElements) {
    var potentialDependencies = depManager.GetPotentialDependenciesForDefinition(scopeName);
    var usedDependencies =
      coveredElements
        .Select(depManager.GetFullIdDependency)
        .OrderBy(dep => dep.Range)
        .ThenBy(dep => dep.Description);
    var unusedDependencies =
      potentialDependencies
        .Except(usedDependencies)
        .OrderBy(dep => dep.Range)
        .ThenBy(dep => dep.Description).ToList();

    foreach (var unusedDependency in unusedDependencies) {
      if (dafnyOptions.Get(CommonOptionBag.WarnContradictoryAssumptions)) {
        if (unusedDependency is ProofObligationDependency obligation) {
<<<<<<< HEAD
          if (ShouldWarnVacuous(dafnyOptions, scopeName, obligation)) {
            reporter.Warning(MessageSource.Verifier, "", obligation.Range,
              $"proved using contradictory assumptions: {obligation.Description}");
=======
          if (ShouldWarnVacuous(dafnyOptions, logEntry.Name, obligation)) {
            var msg = $"proved using contradictory assumptions: {obligation.Description}";
            var rest = obligation.ProofObligation is AssertStatementDescription
                     ? ". (Use the `{:contradiction}` attribute on the `assert` statement to silence.)"
                     : "";
            reporter.Warning(MessageSource.Verifier, "", obligation.Range, msg + rest);
>>>>>>> 8bf0879f
          }
        }

        if (unusedDependency is EnsuresDependency ensures) {
          if (ShouldWarnVacuous(dafnyOptions, scopeName, ensures)) {
            reporter.Warning(MessageSource.Verifier, "", ensures.Range,
              $"ensures clause proved using contradictory assumptions");
          }
        }
      }

      if (dafnyOptions.Get(CommonOptionBag.WarnRedundantAssumptions)) {
        if (unusedDependency is RequiresDependency requires) {
          reporter.Warning(MessageSource.Verifier, "", requires.Range, $"unnecessary requires clause");
        }

        if (unusedDependency is AssumptionDependency assumption) {
          if (ShouldWarnUnused(assumption)) {
            reporter.Warning(MessageSource.Verifier, "", assumption.Range,
              $"unnecessary (or partly unnecessary) {assumption.Description}");
          }
        }
      }
    }
  }

  /// <summary>
  /// Some proof obligations that don't show up in the dependency list
  /// are innocuous. Either they come about because of internal Dafny
  /// design choices that the programmer has no control over, or they
  /// just aren't meaningful in context. This method identifies cases
  /// where it doesn't make sense to issue a warning. Many of these
  /// cases should perhaps be eliminated by changing the translator
  /// to not generate vacuous proof goals, but that may be a difficult
  /// change to make.
  /// </summary>
  /// <param name="dep">the dependency to examine</param>
  /// <returns>false to skip warning about the absence of this
  /// dependency, true otherwise</returns>
  private static bool ShouldWarnVacuous(DafnyOptions options, string verboseName, ProofDependency dep) {
    if (dep is ProofObligationDependency poDep) {
      // Dafny generates some assertions about definite assignment whose
      // proofs are always vacuous. Since these aren't written by Dafny
      // programmers, it's safe to just skip them all.
      if (poDep.ProofObligation is DefiniteAssignment) {
        return false;
      }

      // Some proof obligations occur in a context that the Dafny programmer
      // doesn't have control of, so warning about vacuity isn't helpful.
      if (poDep.ProofObligation.ProvedOutsideUserCode) {
        return false;
      }

      // Don't warn about `assert false` being proved vacuously. If it's proved,
      // it must be vacuous, but it's also probably an attempt to prove that a
      // given branch is unreachable (often, but not always, in ghost code).
      var assertedExpr = poDep.ProofObligation.GetAssertedExpr(options);
      if (assertedExpr is not null &&
          Expression.IsBoolLiteral(assertedExpr, out var lit) &&
          lit == false) {
        return false;
      }

      if (poDep.ProofObligation is AssertStatementDescription { IsIntentionalContradiction: true }) {
        return false;
      }
    }

    // Ensures clauses are often proven vacuously during well-formedness checks.
    // There's unfortunately no way to identify these checks once Dafny has
    // been translated to Boogie other than looking at the name. This is a significant
    // limitation, because it means that function ensures clauses that are satisfied
    // only vacuously won't be reported. It would great if we could change the Boogie
    // encoding so that these unreachable-by-construction checks don't exist.
    if (verboseName.Contains("well-formedness") && dep is EnsuresDependency) {
      return false;
    }

    return true;
  }

  /// <summary>
  /// Some assumptions that don't show up in the dependency list
  /// are innocuous. In particular, `assume true` is often used
  /// as a place to attach attributes such as `{:split_here}`.
  /// Don't warn about such assumptions. Also don't warn about
  /// assumptions that aren't explicit (coming from `assume` or
  /// `assert` statements), for now, because they are difficult
  /// for the user to control.
  /// </summary>
  /// <param name="dep">the dependency to examine</param>
  /// <returns>false to skip warning about the absence of this
  /// dependency, true otherwise</returns>
  private static bool ShouldWarnUnused(ProofDependency dep) {
    if (dep is AssumptionDependency assumeDep) {
      if (assumeDep.Expr is not null &&
          Expression.IsBoolLiteral(assumeDep.Expr, out var lit) &&
          lit) {
        return false;
      }

      return assumeDep.WarnWhenUnused;
    }

    return true;
  }
}<|MERGE_RESOLUTION|>--- conflicted
+++ resolved
@@ -66,18 +66,12 @@
     foreach (var unusedDependency in unusedDependencies) {
       if (dafnyOptions.Get(CommonOptionBag.WarnContradictoryAssumptions)) {
         if (unusedDependency is ProofObligationDependency obligation) {
-<<<<<<< HEAD
           if (ShouldWarnVacuous(dafnyOptions, scopeName, obligation)) {
-            reporter.Warning(MessageSource.Verifier, "", obligation.Range,
-              $"proved using contradictory assumptions: {obligation.Description}");
-=======
-          if (ShouldWarnVacuous(dafnyOptions, logEntry.Name, obligation)) {
-            var msg = $"proved using contradictory assumptions: {obligation.Description}";
-            var rest = obligation.ProofObligation is AssertStatementDescription
-                     ? ". (Use the `{:contradiction}` attribute on the `assert` statement to silence.)"
-                     : "";
-            reporter.Warning(MessageSource.Verifier, "", obligation.Range, msg + rest);
->>>>>>> 8bf0879f
+            var message = $"proved using contradictory assumptions: {obligation.Description}";
+            if (obligation.ProofObligation is AssertStatementDescription) {
+              message += ". (Use the `{:contradiction}` attribute on the `assert` statement to silence.)";
+            }
+            reporter.Warning(MessageSource.Verifier, "", obligation.Range, message);
           }
         }
 
