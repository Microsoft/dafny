--- conflicted
+++ resolved
@@ -88,15 +88,7 @@
 
       // Some proof obligations occur in a context that the Dafny programmer
       // doesn't have control of, so warning about vacuity isn't helpful.
-<<<<<<< HEAD
       if (poDep.ProofObligation.ProvedOutsideUserCode) {
-=======
-      if (poDep.ProofObligation
-          is MatchIsComplete
-          or AlternativeIsComplete
-          or ValidInRecursion
-          or TraitDecreases) {
->>>>>>> 8bef7fdb
         return false;
       }
 
