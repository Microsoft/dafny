--- conflicted
+++ resolved
@@ -161,23 +161,11 @@
         var targetName = Options.CompilerName ?? "notarget";
         var stdlibDooUri = DafnyMain.StandardLibrariesDooUriTarget[targetName];
         var targetSpecificFile = await DafnyFile.CreateAndValidate(errorReporter, OnDiskFileSystem.Instance, Options, stdlibDooUri, Project.StartingToken);
-<<<<<<< HEAD
-        if (targetSpecificFile != null) {
-          result.Add(targetSpecificFile);
-        }
-      }
-
-      var file = await DafnyFile.CreateAndValidate(errorReporter, fileSystem, Options, DafnyMain.StandardLibrariesDooUri, Project.StartingToken);
-      if (file != null) {
-        result.Add(file);
-      }
-=======
         result.Add(targetSpecificFile);
       }
 
       var file = await DafnyFile.CreateAndValidate(errorReporter, fileSystem, Options, DafnyMain.StandardLibrariesDooUri, Project.StartingToken);
       result.Add(file);
->>>>>>> 3c81005a
     }
 
     string? unverifiedLibrary = null;
@@ -197,14 +185,8 @@
     if (unverifiedLibrary != null) {
       errorReporter.Warning(MessageSource.Project, "", Project.StartingToken,
         $"The file '{Options.GetPrintPath(unverifiedLibrary)}' was passed to --library. " +
-<<<<<<< HEAD
-        $"Verification previously done for that file might not be sufficient, " +
-        $"because it might have used options incompatible with the current ones. " +
-        $"Use a .doo file to enable Dafny to check that compatible options were used");
-=======
         $"Verification for that file might have used options incompatible with the current ones, or might have been skipped entirely. " +
         $"Use a .doo file to enable Dafny to check that verification was done using compatible options");
->>>>>>> 3c81005a
     }
 
     var projectPath = Project.Uri.LocalPath;
