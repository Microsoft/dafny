--- conflicted
+++ resolved
@@ -505,16 +505,9 @@
     // The Boogie API forces us to create a temporary engine here to report the outcome, even though it only uses the options.
     var boogieEngine = new ExecutionEngine(options, new VerificationResultCache(),
       CustomStackSizePoolTaskScheduler.Create(0, 0));
-<<<<<<< HEAD
-    var implementation = task.Split.Implementation;
-    boogieEngine.ReportOutcome(null, outcome, outcomeError => errorReporter.ReportBoogieError(outcomeError, null, false),
-      implementation.VerboseName, implementation.tok, null, TextWriter.Null,
-      implementation.GetTimeLimit(options), result.CounterExamples);
-=======
     boogieEngine.ReportOutcome(null, outcome, outcomeError => errorReporter.ReportBoogieError(outcomeError, false),
       name, token, null, TextWriter.Null,
       timeLimit, result.CounterExamples);
->>>>>>> ca4bb03e
   }
 
   public static VcOutcome GetOutcome(SolverOutcome outcome) {
