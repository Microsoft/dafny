// Copyright by the contributors to the Dafny Project
// SPDX-License-Identifier: MIT

using System;
using System.Collections.Concurrent;
using System.Collections.Generic;
using System.Collections.ObjectModel;
using System.CommandLine;
using System.Diagnostics;
using System.Linq;
using System.IO;
using System.Reflection;
using System.Security.Policy;
using System.Text.RegularExpressions;
using JetBrains.Annotations;
using Microsoft.Dafny;
using Microsoft.Dafny.Compilers;
using Microsoft.Dafny.Plugins;
using Bpl = Microsoft.Boogie;

namespace Microsoft.Dafny {

  /// <summary>
  /// Accumulating scope, each next one includes the previous one.
  /// </summary>
  public enum VerificationScope {
    RootSources,
    RootSourcesAndIncludes,
    Everything
  }

  public enum FunctionSyntaxOptions {
    Version3,
    Migration3To4,
    ExperimentalTreatUnspecifiedAsGhost,
    ExperimentalTreatUnspecifiedAsCompiled,
    ExperimentalPredicateAlwaysGhost,
    Version4,
  }

  public enum QuantifierSyntaxOptions {
    Version3,
    Version4,
  }

  public record Options(IDictionary<Option, object> OptionArguments);

  public class DafnyOptions : Bpl.CommandLineOptions {
    public TextWriter ErrorWriter { get; }
    public TextReader Input { get; }
    public static readonly DafnyOptions Default = new(TextReader.Null, TextWriter.Null, TextWriter.Null);

    public IList<Uri> CliRootSourceUris = new List<Uri>();

<<<<<<< HEAD
    public static DafnyOptions Default = new();
=======
>>>>>>> 47056fdf
    public ProjectFile ProjectFile { get; set; }
    public Command CurrentCommand { get; set; }
    public bool NonGhostsUseHeap => Allocated == 1 || Allocated == 2;
    public bool AlwaysUseHeap => Allocated == 2;
    public bool CommonHeapUse => Allocated >= 2;
    public bool FrugalHeapUse => Allocated >= 3;
    public bool FrugalHeapUseX => Allocated == 4;

    static DafnyOptions() {
      RegisterLegacyUi(CommonOptionBag.Target, ParseString, "Compilation options", "compileTarget", @"
cs (default) - Compile to .NET via C#.
go - Compile to Go.
js - Compile to JavaScript.
java - Compile to Java.
py - Compile to Python.
cpp - Compile to C++.
dfy - Compile to Dafny.

Note that the C++ backend has various limitations (see
Docs/Compilation/Cpp.md). This includes lack of support for
BigIntegers (aka int), most higher order functions, and advanced
features like traits or co-inductive types.".TrimStart(), "cs");

      RegisterLegacyUi(CommonOptionBag.OptimizeErasableDatatypeWrapper, ParseBoolean, "Compilation options", "optimizeErasableDatatypeWrapper", @"
0 - Include all non-ghost datatype constructors in the compiled code
1 (default) - In the compiled target code, transform any non-extern
    datatype with a single non-ghost constructor that has a single
    non-ghost parameter into just that parameter. For example, the type
        datatype Record = Record(x: int)
    is transformed into just 'int' in the target code.".TrimStart(), defaultValue: true);

      RegisterLegacyUi(CommonOptionBag.Output, ParseFileInfo, "Compilation options", "out");
      RegisterLegacyUi(CommonOptionBag.UnicodeCharacters, ParseBoolean, "Language feature selection", "unicodeChar", @"
0 - The char type represents any UTF-16 code unit.
1 (default) - The char type represents any Unicode scalar value.".TrimStart(), defaultValue: true);
      RegisterLegacyUi(CommonOptionBag.TypeSystemRefresh, ParseBoolean, "Language feature selection", "typeSystemRefresh", @"
0 (default) - The type-inference engine and supported types are those of Dafny 4.0.
1 - Use an updated type-inference engine. Warning: This mode is under construction and probably won't work at this time.".TrimStart(), defaultValue: false);
      RegisterLegacyUi(CommonOptionBag.TypeInferenceDebug, ParseBoolean, "Language feature selection", "titrace", @"
0 (default) - Don't print type-inference debug information.
1 - Print type-inference debug information.".TrimStart(), defaultValue: false);
      RegisterLegacyUi(CommonOptionBag.NewTypeInferenceDebug, ParseBoolean, "Language feature selection", "ntitrace", @"
0 (default) - Don't print debug information for the new type system.
1 - Print debug information for the new type system.".TrimStart(), defaultValue: false);
      RegisterLegacyUi(CommonOptionBag.Plugin, ParseStringElement, "Plugins", defaultValue: new List<string>());
      RegisterLegacyUi(CommonOptionBag.Prelude, ParseFileInfo, "Input configuration", "dprelude");

      RegisterLegacyUi(CommonOptionBag.Libraries, ParseFileInfoElement, "Compilation options", defaultValue: new List<FileInfo>());
      RegisterLegacyUi(DeveloperOptionBag.ResolvedPrint, ParseString, "Overall reporting and printing", "rprint");
      RegisterLegacyUi(DeveloperOptionBag.Print, ParseString, "Overall reporting and printing", "dprint");

      RegisterLegacyUi(DafnyConsolePrinter.ShowSnippets, ParseBoolean, "Overall reporting and printing", "showSnippets", @"
0 (default) - Don't show source code snippets for Dafny messages.
1 - Show a source code snippet for each Dafny message.".TrimStart());

      RegisterLegacyUi(Microsoft.Dafny.Printer.PrintMode, ParsePrintMode, "Overall reporting and printing", "printMode", legacyDescription: @"
Everything (default) - Print everything listed below.
DllEmbed - print the source that will be included in a compiled dll.
NoIncludes - disable printing of {:verify false} methods
    incorporated via the include mechanism, as well as datatypes and
    fields included from other files.
NoGhost - disable printing of functions, ghost methods, and proof
    statements in implementation methods. It also disables anything
    NoIncludes disables.".TrimStart(),
        argumentName: "Everything|DllEmbed|NoIncludes|NoGhost",
        defaultValue: PrintModes.Everything);

      void ParsePrintMode(Option<PrintModes> option, Bpl.CommandLineParseState ps, DafnyOptions options) {
        if (ps.ConfirmArgumentCount(1)) {
          if (ps.args[ps.i].Equals("Everything")) {
            options.Set(option, PrintModes.Everything);
          } else if (ps.args[ps.i].Equals("NoIncludes")) {
            options.Set(option, PrintModes.NoIncludes);
          } else if (ps.args[ps.i].Equals("NoGhost")) {
            options.Set(option, PrintModes.NoGhost);
          } else if (ps.args[ps.i].Equals("DllEmbed")) {
            // This is called DllEmbed because it was previously only used inside Dafny-compiled .dll files for C#,
            // but it is now used by the LibraryBackend when building .doo files as well. 
            options.Set(option, PrintModes.Serialization);
          } else {
            ps.Error("Invalid argument \"{0}\" to option {1}", ps.args[ps.i], option.Name);
          }
        }
      }
    }

    public void ApplyBinding(Option option) {
      if (legacyBindings.ContainsKey(option)) {
        legacyBindings[option](this, Get(option));
      }
    }

    public T Get<T>(Option<T> option) {
      return (T)Options.OptionArguments.GetOrCreate(option, () => default(T));
    }

    public object Get(Option option) {
      return Options.OptionArguments[option];
    }

    public void SetUntyped(Option option, object value) {
      Options.OptionArguments[option] = value;
    }

    public void Set<T>(Option<T> option, T value) {
      Options.OptionArguments[option] = value;
    }

    protected override void AddFile(string file, Bpl.CommandLineParseState ps) {
      this.CliRootSourceUris.Add(new Uri(Path.GetFullPath(file)));
      base.AddFile(file, ps);
    }

    private static Dictionary<Option, Action<DafnyOptions, object>> legacyBindings = new();
    public static void RegisterLegacyBinding<T>(Option<T> option, Action<DafnyOptions, T> bind) {
      legacyBindings[option] = (options, o) => bind(options, (T)o);
    }

    public static void ParseFileInfo(Option<FileInfo> option, Bpl.CommandLineParseState ps, DafnyOptions options) {
      if (ps.ConfirmArgumentCount(1)) {
        options.Set(option, new FileInfo(ps.args[ps.i]));
      }
    }

    public static void ParseFileInfoElement(Option<IList<FileInfo>> option, Bpl.CommandLineParseState ps, DafnyOptions options) {
      var value = (IList<FileInfo>)options.Options.OptionArguments.GetOrCreate(option, () => new List<FileInfo>());
      if (ps.ConfirmArgumentCount(1)) {
        value.Add(new FileInfo(ps.args[ps.i]));
      }
    }

    public static void ParseString(Option<string> option, Bpl.CommandLineParseState ps, DafnyOptions options) {
      if (ps.ConfirmArgumentCount(1)) {
        options.Set(option, ps.args[ps.i]);
      }
    }

    public static void ParseStringElement(Option<IList<string>> option, Bpl.CommandLineParseState ps, DafnyOptions options) {
      var value = (IList<string>)options.Options.OptionArguments.GetOrCreate(option, () => new List<string>());
      if (ps.ConfirmArgumentCount(1)) {
        value.Add(ps.args[ps.i]);
      }
    }

    public static void ParseBoolean(Option<bool> option, Bpl.CommandLineParseState ps, DafnyOptions options) {
      int result = 0;
      if (ps.GetIntArgument(ref result, 2)) {
        options.Set(option, result == 1);
      }
    }

    private static readonly List<LegacyUiForOption> legacyUis = new();

    public static void RegisterLegacyUi<T>(Option<T> option,
      Action<Option<T>, Bpl.CommandLineParseState, DafnyOptions> parse,
      string category, string legacyName = null, string legacyDescription = null, T defaultValue = default(T), string argumentName = null) {
      legacyUis.Add(new LegacyUiForOption(
        option,
        (state, options) => parse(option, state, options),
        category,
        legacyName ?? option.Name,
        legacyDescription ?? option.Description,
        argumentName ?? option.ArgumentHelpName ?? "value",
        defaultValue));
    }

    private static DafnyOptions defaultImmutableOptions;
    public static DafnyOptions DefaultImmutableOptions => defaultImmutableOptions ??= Create(Console.Out, Console.In);

    public static DafnyOptions Create(TextWriter outputWriter, TextReader input = null, params string[] arguments) {
      input ??= TextReader.Null;
      var result = new DafnyOptions(input, outputWriter, outputWriter);
      result.Parse(arguments);
      return result;
    }

    public override bool Parse(string[] arguments) {
      int i;
      for (i = 0; i < arguments.Length; i++) {
        if (arguments[i] == "--args") {
          break;
        }
      }

      if (i >= arguments.Length) {
        return base.Parse(arguments);
      }
      MainArgs = arguments.Skip(i + 1).ToList();
      return base.Parse(arguments.Take(i).ToArray());
    }

    public DafnyOptions(TextReader inputReader, TextWriter outputWriter, TextWriter errorWriter)
      : base(outputWriter, "dafny", "Dafny program verifier", new Bpl.ConsolePrinter()) {
      Input = inputReader;
      ErrorWriter = errorWriter;
      ErrorTrace = 0;
      Prune = true;
      NormalizeNames = true;
      EmitDebugInformation = false;
      Backend = new CsharpBackend(this);
      Printer = new DafnyConsolePrinter(this);
      Printer.Options = this;
    }

    public override string VersionNumber {
      get {
        return System.Diagnostics.FileVersionInfo
          .GetVersionInfo(Assembly.GetExecutingAssembly().Location).FileVersion;
      }
    }

    public Options Options { get; set; } = new(new Dictionary<Option, object>());

    public override string Version {
      get { return ToolName + VersionSuffix; }
    }

    public override string VersionSuffix {
      get { return " " + VersionNumber; }
    }

    public bool RunLanguageServer { get; set; }

    public enum DiagnosticsFormats {
      PlainText,
      JSON,
    }

    public bool UsingNewCli = false;
    public bool UnicodeOutput = false;
    public DiagnosticsFormats DiagnosticsFormat = DiagnosticsFormats.PlainText;
    public bool DisallowSoundnessCheating = false;
    public int Induction = 4;
    public int InductionHeuristic = 6;
    public string DafnyPrelude = null;
    public string DafnyPrintFile = null;
    public List<string> FoldersToFormat { get; } = new();

    public enum ContractTestingMode {
      None,
      Externs,
      TestedExterns,
    }

    public PrintModes PrintMode = PrintModes.Everything; // Default to printing everything
    public bool DafnyVerify = true;
    public string DafnyPrintResolvedFile = null;
    public List<string> DafnyPrintExportedViews = new List<string>();
    public bool Compile = true;
    public List<string> MainArgs = new List<string>();
    public bool Format = false;
    public bool FormatCheck = false;

    public string CompilerName;
    public IExecutableBackend Backend;
    public bool CompileVerbose = true;
    public bool EnforcePrintEffects = false;
    public string DafnyPrintCompiledFile = null;
    public string CoverageLegendFile = null;
    public string MainMethod = null;
    public bool RunAllTests = false;
    public bool ForceCompile = false;
    public bool RunAfterCompile = false;
    public uint SpillTargetCode = 0; // [0..4]
    public bool DisallowIncludes = false;
    public bool DisallowExterns = false;
    public bool DisableNLarith = false;
    public int ArithMode = 1; // [0..10]
    public string AutoReqPrintFile = null;
    public bool ignoreAutoReq = false;
    public bool AllowGlobals = false;
    public bool Optimize = false;
    public bool AutoTriggers = true;
    public bool RewriteFocalPredicates = true;
    public bool PrintTooltips = false;
    public bool PrintStats = false;
    public string MethodsToTest = null;
    public bool DisallowConstructorCaseWithoutParentheses = false;
    public bool PrintFunctionCallGraph = false;
    public bool WarnShadowing = false;
    public FunctionSyntaxOptions FunctionSyntax = FunctionSyntaxOptions.Version4;
    public QuantifierSyntaxOptions QuantifierSyntax = QuantifierSyntaxOptions.Version4;
    public int DefiniteAssignmentLevel = 1; // [0..5] 2 and 3 have the same effect, 4 turns off an array initialisation check and field initialization check, unless --enforce-determinism is used.
    public HashSet<string> LibraryFiles { get; set; } = new();
    public ContractTestingMode TestContracts = ContractTestingMode.None;

    public bool ForbidNondeterminism { get; set; }

    public int DeprecationNoise = 1;
    public VerificationScope VerificationScope = VerificationScope.RootSources;
    public bool SeparateModuleOutput = false;

    public enum IncludesModes {
      None,
      Immediate,
      Transitive
    }

    public IncludesModes PrintIncludesMode = IncludesModes.None;
    public int OptimizeResolution = 2;
    public bool IncludeRuntime = true;
    public bool UseJavadocLikeDocstringRewriter = false;
    public bool DisableScopes = false;
    public int Allocated = 4;
    public bool UseStdin = false;
    public bool WarningsAsErrors = false;
    [CanBeNull] private TestGenerationOptions testGenOptions = null;
    public bool ExtractCounterexample = false;
    public List<string> VerificationLoggerConfigs = new();

    public bool AuditProgram = false;

    public static string DefaultZ3Version = "4.12.1";
    // Not directly user-configurable, only recorded once we discover it
    public string SolverIdentifier { get; private set; }
    public Version SolverVersion { get; private set; }

    public static readonly ReadOnlyCollection<Plugin> DefaultPlugins =
      new(new[] { SinglePassCompiler.Plugin, InternalDocstringRewritersPluginConfiguration.Plugin });
    private IList<Plugin> cliPluginCache;
    public IList<Plugin> Plugins => cliPluginCache ??= ComputePlugins();
    public List<Plugin> AdditionalPlugins = new();
    public IList<string> AdditionalPluginArguments = new List<string>();

    IList<Plugin> ComputePlugins() {
      var result = new List<Plugin>(DefaultPlugins.Concat(AdditionalPlugins));
      foreach (var pluginAndArgument in AdditionalPluginArguments) {
        try {
          var pluginArray = pluginAndArgument.Split(',');
          var pluginPath = pluginArray[0];
          var arguments = Array.Empty<string>();
          if (pluginArray.Length >= 2) {
            // There are no commas in paths, but there can be in arguments
            var argumentsString = string.Join(',', pluginArray.Skip(1));
            // Parse arguments, accepting and remove double quotes that isolate long arguments
            arguments = ParsePluginArguments(argumentsString);
          }

          result.Add(AssemblyPlugin.Load(pluginPath, arguments));
        } catch (Exception e) {
          result.Add(new ErrorPlugin(pluginAndArgument, e));
        }
      }

      return result;
    }

    private static string[] ParsePluginArguments(string argumentsString) {
      var splitter = new Regex(@"""(?<escapedArgument>(?:[^""\\]|\\\\|\\"")*)""|(?<rawArgument>[^ ]+)");
      var escapedChars = new Regex(@"(?<escapedDoubleQuote>\\"")|\\\\");
      return splitter.Matches(argumentsString).Select(
        matchResult =>
          matchResult.Groups["escapedArgument"].Success
            ? escapedChars.Replace(matchResult.Groups["escapedArgument"].Value,
              matchResult2 => matchResult2.Groups["escapedDoubleQuote"].Success ? "\"" : "\\")
            : matchResult.Groups["rawArgument"].Value
      ).ToArray();
    }

    /// <summary>
    /// Automatic shallow-copy constructor
    /// </summary>
    public DafnyOptions(DafnyOptions src) : this(src.Input, src.OutputWriter, src.ErrorWriter) {
      src.CopyTo(this);
    }

    public void CopyTo(DafnyOptions dst) {
      var type = typeof(DafnyOptions);
      while (type != null) {
        var fields = type.GetFields(BindingFlags.NonPublic | BindingFlags.Public | BindingFlags.Instance);
        foreach (var fi in fields) {
          fi.SetValue(dst, fi.GetValue(this));
        }
        type = type.BaseType;
      }
    }

    public virtual TestGenerationOptions TestGenOptions =>
      testGenOptions ??= new TestGenerationOptions();

    protected override bool ParseOption(string name, Bpl.CommandLineParseState ps) {
      if (ParseDafnySpecificOption(name, ps)) {
        return true;
      }

      foreach (var option in legacyUis.Where(o => o.Name == name)) {
        option.Parse(ps, this);
        return true;
      }

      return ParseBoogieOption(name, ps);
    }

    protected bool ParseBoogieOption(string name, Bpl.CommandLineParseState ps) {
      return base.ParseOption(name, ps);
    }

    public override string Help => "Use 'dafny --help' to see help for a newer Dafny CLI format.\n" +
      LegacyUiForOption.GenerateHelp(base.Help, legacyUis, true);

    protected bool ParseDafnySpecificOption(string name, Bpl.CommandLineParseState ps) {
      var args = ps.args; // convenient synonym
      switch (name) {

        case "view":
          if (ps.ConfirmArgumentCount(1)) {
            DafnyPrintExportedViews = args[ps.i].Split(',').ToList();
          }

          return true;

        case "compile": {
            int compile = 0;
            if (ps.GetIntArgument(ref compile, 5)) {
              // convert option to two booleans
              Compile = compile != 0;
              ForceCompile = compile == 2 || compile == 4;
              RunAfterCompile = compile == 3 || compile == 4;
            }

            return true;
          }

        case "compileVerbose": {
            int verbosity = 0;
            if (ps.GetIntArgument(ref verbosity, 2)) {
              CompileVerbose = verbosity == 1;
            }

            return true;
          }

        case "trackPrintEffects": {
            int printEffects = 0;
            if (ps.GetIntArgument(ref printEffects, 2)) {
              EnforcePrintEffects = printEffects == 1;
            }

            return true;
          }

        case "Main":
        case "main": {
            if (ps.ConfirmArgumentCount(1)) {
              MainMethod = args[ps.i];
            }

            return true;
          }

        case "check": {
            if (!ps.hasColonArgument || ps.ConfirmArgumentCount(1)) {
              FormatCheck = !ps.hasColonArgument || args[ps.i] == "1";
            }

            return true;
          }

        case "runAllTests": {
            int runAllTests = 0;
            if (ps.GetIntArgument(ref runAllTests, 2)) {
              RunAllTests = runAllTests != 0; // convert to boolean
            }

            return true;
          }

        case "dafnyVerify": {
            int verify = 0;
            if (ps.GetIntArgument(ref verify, 2)) {
              DafnyVerify = verify != 0; // convert to boolean
            }

            return true;
          }

        case "diagnosticsFormat": {
            if (ps.ConfirmArgumentCount(1)) {
              switch (args[ps.i]) {
                case "json":
                  Printer = new DafnyJsonConsolePrinter(this);
                  DiagnosticsFormat = DiagnosticsFormats.JSON;
                  break;
                case "text":
                  Printer = new DafnyConsolePrinter(this);
                  DiagnosticsFormat = DiagnosticsFormats.PlainText;
                  break;
                case var df:
                  ps.Error($"Unsupported diagnostic format: '{df}'; expecting one of 'json', 'text'.");
                  break;
              }
            }

            return true;
          }

        case "spillTargetCode": {
            uint spill = 0;
            if (ps.GetUnsignedNumericArgument(ref spill, x => true)) {
              SpillTargetCode = spill;
            }

            return true;
          }

        case "coverage": {
            if (ps.ConfirmArgumentCount(1)) {
              CoverageLegendFile = args[ps.i];
            }

            return true;
          }

        case "noCheating": {
            int cheat = 0; // 0 is default, allows cheating
            if (ps.GetIntArgument(ref cheat, 2)) {
              DisallowSoundnessCheating = cheat == 1;
            }

            return true;
          }

        case "induction":
          ps.GetIntArgument(ref Induction, 5);
          return true;

        case "inductionHeuristic":
          ps.GetIntArgument(ref InductionHeuristic, 7);
          return true;

        case "noIncludes":
          DisallowIncludes = true;
          return true;

        case "noExterns":
          DisallowExterns = true;
          return true;

        case "noNLarith":
          DisableNLarith = true;
          return true;

        case "arith": {
            int a = 0;
            if (ps.GetIntArgument(ref a, 11)) {
              ArithMode = a;
            }

            return true;
          }

        case "mimicVerificationOf":
          if (ps.ConfirmArgumentCount(1)) {
            if (args[ps.i] == "3.3") {
              Prune = false;
              NormalizeNames = false;
              EmitDebugInformation = true;
              NormalizeDeclarationOrder = false;
            } else {
              ps.Error("Mimic verification is not supported for Dafny version {0}", ps.args[ps.i]);
            }
          }

          return true;

        case "autoReqPrint":
          if (ps.ConfirmArgumentCount(1)) {
            AutoReqPrintFile = args[ps.i];
          }

          return true;

        case "noAutoReq":
          ignoreAutoReq = true;
          return true;

        case "allowGlobals":
          AllowGlobals = true;
          return true;

        case "stats":
          PrintStats = true;
          return true;

        case "funcCallGraph":
          PrintFunctionCallGraph = true;
          return true;

        case "warnShadowing":
          WarnShadowing = true;
          return true;

        case "verifyAllModules":
          VerificationScope = VerificationScope.Everything;
          return true;

        case "separateModuleOutput":
          SeparateModuleOutput = true;
          return true;

        case "deprecation": {
            int d = 1;
            if (ps.GetIntArgument(ref d, 3)) {
              DeprecationNoise = d;
            }

            return true;
          }

        case "functionSyntax":
          if (ps.ConfirmArgumentCount(1)) {
            if (args[ps.i] == "3") {
              FunctionSyntax = FunctionSyntaxOptions.Version3;
            } else if (args[ps.i] == "4") {
              FunctionSyntax = FunctionSyntaxOptions.Version4;
            } else if (args[ps.i] == "migration3to4") {
              FunctionSyntax = FunctionSyntaxOptions.Migration3To4;
            } else if (args[ps.i] == "experimentalDefaultGhost") {
              FunctionSyntax = FunctionSyntaxOptions.ExperimentalTreatUnspecifiedAsGhost;
            } else if (args[ps.i] == "experimentalDefaultCompiled") {
              FunctionSyntax = FunctionSyntaxOptions.ExperimentalTreatUnspecifiedAsCompiled;
            } else if (args[ps.i] == "experimentalPredicateAlwaysGhost") {
              FunctionSyntax = FunctionSyntaxOptions.ExperimentalPredicateAlwaysGhost;
            } else {
              InvalidArgumentError(name, ps);
            }
          }

          return true;

        case "quantifierSyntax":
          if (ps.ConfirmArgumentCount(1)) {
            if (args[ps.i] == "3") {
              QuantifierSyntax = QuantifierSyntaxOptions.Version3;
            } else if (args[ps.i] == "4") {
              QuantifierSyntax = QuantifierSyntaxOptions.Version4;
            } else {
              InvalidArgumentError(name, ps);
            }
          }

          return true;

        case "printTooltips":
          PrintTooltips = true;
          return true;

        case "warnMissingConstructorParentheses":
          DisallowConstructorCaseWithoutParentheses = true;
          return true;

        case "autoTriggers": {
            int autoTriggers = 0;
            if (ps.GetIntArgument(ref autoTriggers, 2)) {
              AutoTriggers = autoTriggers == 1;
            }

            return true;
          }

        case "rewriteFocalPredicates": {
            int rewriteFocalPredicates = 0;
            if (ps.GetIntArgument(ref rewriteFocalPredicates, 2)) {
              RewriteFocalPredicates = rewriteFocalPredicates == 1;
            }

            return true;
          }

        case "optimize": {
            Optimize = true;
            return true;
          }

        case "allocated": {
            ps.GetIntArgument(ref Allocated, 5);
            if (Allocated != 4) {
              Printer.AdvisoryWriteLine(OutputWriter, "The /allocated:<n> option is deprecated");
            }
            return true;
          }

        case "optimizeResolution": {
            int d = 2;
            if (ps.GetIntArgument(ref d, 3)) {
              OptimizeResolution = d;
            }

            return true;
          }

        case "definiteAssignment": {
            int da = 0;
            if (ps.GetIntArgument(ref da, 5)) {
              DefiniteAssignmentLevel = da;
            }

            if (da == 3) {
              ForbidNondeterminism = true;
            }

            return true;
          }

        case "useRuntimeLib": {
            IncludeRuntime = false;
            return true;
          }

        case "disableScopes": {
            DisableScopes = true;
            return true;
          }

        case "printIncludes":
          if (ps.ConfirmArgumentCount(1)) {
            if (args[ps.i].Equals("None")) {
              PrintIncludesMode = IncludesModes.None;
            } else if (args[ps.i].Equals("Immediate")) {
              PrintIncludesMode = IncludesModes.Immediate;
            } else if (args[ps.i].Equals("Transitive")) {
              PrintIncludesMode = IncludesModes.Transitive;
            } else {
              InvalidArgumentError(name, ps);
            }

            if (PrintIncludesMode == IncludesModes.Immediate || PrintIncludesMode == IncludesModes.Transitive) {
              Compile = false;
              DafnyVerify = false;
            }
          }

          return true;

        case "stdin": {
            UseStdin = true;
            return true;
          }

        case "warningsAsErrors":
          WarningsAsErrors = true;
          return true;

        case "extractCounterexample":
          ExtractCounterexample = true;
          return true;

        case "verificationLogger":
          if (ps.ConfirmArgumentCount(1)) {
            if (args[ps.i].StartsWith("trx") || args[ps.i].StartsWith("csv") || args[ps.i].StartsWith("text")) {
              VerificationLoggerConfigs.Add(args[ps.i]);
            } else {
              InvalidArgumentError(name, ps);
            }
          }
          return true;

        case "testContracts":
          if (ps.ConfirmArgumentCount(1)) {
            if (args[ps.i].Equals("Externs")) {
              TestContracts = ContractTestingMode.Externs;
            } else if (args[ps.i].Equals("TestedExterns")) {
              TestContracts = ContractTestingMode.TestedExterns;
            } else {
              InvalidArgumentError(name, ps);
            }
          }
          return true;
      }

      // Unless this is an option for test generation, defer to superclass
      return TestGenOptions.ParseOption(name, ps) || base.ParseOption(name, ps);
    }

    private static string[] ParseInnerArguments(string argumentsString) {
      var splitter = new Regex(@"""(?<escapedArgument>(?:[^""\\]|\\\\|\\"")*)""|(?<rawArgument>[^ ]+)");
      var escapedChars = new Regex(@"(?<escapedDoubleQuote>\\"")|\\\\");
      return splitter.Matches(argumentsString).Select(
        matchResult =>
          matchResult.Groups["escapedArgument"].Success
          ? escapedChars.Replace(matchResult.Groups["escapedArgument"].Value,
            matchResult2 => matchResult2.Groups["escapedDoubleQuote"].Success ? "\"" : "\\")
          : matchResult.Groups["rawArgument"].Value
      ).ToArray();
    }

    protected void InvalidArgumentError(string name, Bpl.CommandLineParseState ps) {
      ps.Error("Invalid argument \"{0}\" to option {1}", ps.args[ps.i], name);
    }

    public override void ApplyDefaultOptions() {
      foreach (var legacyUiOption in legacyUis) {
        if (!Options.OptionArguments.ContainsKey(legacyUiOption.Option)) {
          Options.OptionArguments[legacyUiOption.Option] = legacyUiOption.DefaultValue;
        }
        if (legacyBindings.ContainsKey(legacyUiOption.Option)) {
          var value = Get(legacyUiOption.Option);
          legacyBindings[legacyUiOption.Option](this, value);
        }
      }

      ApplyDefaultOptionsWithoutSettingsDefault();
    }

    public void ApplyDefaultOptionsWithoutSettingsDefault() {
      base.ApplyDefaultOptions();

      Backend ??= new CsharpBackend(this);

      // expand macros in filenames, now that LogPrefix is fully determined

      if (!ProverOptions.Any(x => x.StartsWith("SOLVER=") && !x.EndsWith("=z3"))) {
        var z3Version = SetZ3ExecutablePath();
        SetZ3Options(z3Version);
      }

      // Ask Boogie to perform abstract interpretation
      UseAbstractInterpretation = true;
      Ai.J_Intervals = true;
    }

    public override string AttributeHelp =>
      @"Dafny: The documentation about attributes is best viewed here:
      https://dafny-lang.github.io/dafny/DafnyRef/DafnyRef#sec-attributes
      
     The following attributes are supported by this version.
    {:extern}
    {:extern <s1:string>}
    {:extern <s1:string>, <s2:string>}
      NOTE: :extern is target-language dependent.
      The extern modifier is used
        * to alter the CompileName of entities such as modules, classes, methods, etc.,
        * to alter the ReferenceName of the entities,
        * to decide how to define external opaque types,
        * to decide whether to emit target code or not, and
        * to decide whether a declaration is allowed not to have a body.
      The CompileName is the name for the entity when translating to one of the target languages.
      The ReferenceName is the name used to refer to the entity in the target language.
      A common use case of :extern is to avoid name clashes with existing library functions.

      :extern takes 0, 1, or 2 (possibly empty) string arguments:
        - 0: Dafny will use the Dafny name as the CompileName and not affect the ReferenceName
        - 1: Dafny will use s1 as the CompileName, and replaces the last portion of the ReferenceName by s1.
             When used on an opaque type, s1 is used as a hint as to how to declare that type when compiling.
        - 2: Dafny will use s2 as the CompileName.
             Dafny will use a combination of s1 and s2 such as for example s1.s2 as the ReferenceName
             It may also be the case that one of the arguments is simply ignored.
      Dafny does not perform sanity checks on the arguments---it is the user's responsibility not to generate
      malformed target code.

    {:compile}
      The {:compile} attribute takes a boolean argument. It may be applied to any top-level declaration.
      If that argument is false, then that declaration will not be compiled at all.
      
      The difference with {:extern} is that {:extern} will still emit declaration code if necessary,
      whereas {:compile false} will just ignore the declaration for compilation purposes.

    {:main}
      When executing a program, Dafny will first look for a method annotated with {:main}, and otherwise
      will look for `method Main()`, and then execute the first of these two methods found.

    {:axiom}
      Ordinarily, the compiler gives an error for every function or
      method without a body. If the function or method is ghost, then
      marking it with {:axiom} suppresses the error. The {:axiom}
      attribute says you're taking responsibility for the existence
      of a body for the function or method.

    {:abstemious}
      TODO

    {:print}
      This attributes declares that a method may have print effects,
      that is, it may use 'print' statements and may call other methods
      that have print effects. The attribute can be applied to compiled
      methods, constructors, and iterators, and it gives an error if
      applied to functions or ghost methods. An overriding method is
      allowed to use a {:print} attribute only if the overridden method
      does.
      Print effects are enforced only with /trackPrintEffects:1.

    {:nativeType}
      Can be applied to newtype declarations for integer types and
      indicates an expectation of what native type (or not) the
      newtype should compile to.

      If a newtype declaration has no explicit :nativeType attribute,
      then the compiler still attempts to find a suitable native numeric
      type, which is then reflected in an informational message or
      hovertext.

      {:nativeType} and {:nativeType true} say that the type is expected
      to compile to some native numeric type, but leaves it to the
      compiler to choose which one. If no suitable native target type is
      found, an error is generated.

      {:nativeType false} says to avoid using a native numeric type.
      Instead, the type will be compiled as an unbounded integer.

      {:nativeType X} where X is one of the following strings:
        ""byte""      8 bits, unsigned
        ""sbyte""     8 bits, signed
        ""ushort""    16 bits, unsigned
        ""short""     16 bits, signed
        ""uint""      32 bits, unsigned
        ""int""       32 bits, signed
        ""number""    53 bits, signed
        ""ulong""     64 bits, unsigned
        ""long""      64 bits, signed
      says to use the indicated target type. If the target compiler
      does not support X, then an error is generated. Also, if, after
      scrutinizing the constraint predicate, the compiler cannot confirm
      that the type's values will fit in X, an error is generated.

      {:nativeType XX} where XX is a list of strings from the list above,
      says to use the first X in XX that the compiler supports. If
      the compiler doesn't support any native type in XX, then an error
      is generated. Also, unless the compiler can confirm that all of
      the listed native types can fit the type's values, an error is
      generated.

    {:tailrecursion}
      Can be applied to methods and functions to direct compilation of
      recursive calls as tail calls.

      A method or function is _tail recursive_ if all of the following
      points apply:
      * It is not mutually recursive with another method or function.
      * Ignoring any parts of the method/function body that are ghost,
        every recursive call is a tail call (that is, the body has no
        more work to do after a recursive call). Note that any ghost
        code that follows a recursive method call is ignored.
      * In the case of a function, the function is not used as a
        first-class value inside the function body.
      For a function F, this definition is extended to additionally allow
      tail calls to appear in simple expressions like ""E + F(...)"" or
      ""F(...) + E"" for certain operators ""+"" where E does not mention
      F, provided that all such expressions are compatible. These
      are called _simple accumulator_ tail calls.

      By default, Dafny compiles tail recursive methods and functions
      using tail calls, automatically handling simple accumulator tail
      calls.

      {:tailrecursion false} is used to turn off tail calls.

      {:tailrecursion} or {:tailrecursion true} is used to confirm
      that the method/function is compiled and tail recursive. If it
      is not, an error is given.

    {:termination}
      Dafny currently lacks the features needed to specify usable termination
      metrics for trait methods that are dynamically dispatched to method
      implementations given in other modules. This issue and a sketch of a
      solution are described in https://github.com/dafny-lang/dafny/issues/1588.
      Until such features are added to the language, a type `C` that extends a
      trait `T` must be declared in the same module as `T`.
      There is, however, an available loophole: if a programmer is willing to
      take the responsibility that all calls to methods in a trait `T`
      that dynamically dispatch to implementations in other modules terminate,
      then the trait `T` can be marked with `{:termination false}`. This will
      allow `T` to be extended by types declared in modules outside `T`'s module.

      Caution: This loophole is unsound; that is, if a cross-module dynamic
      dispatch fails to terminate, then this and other errors in the program
      may have been overlooked by the verifier.       

      The meaning of `{:termination false}` is defined only on trait declarations.
      It has no meaning if applied to other declarations.

      Applying `{:termination false}` to a trait is similar to the
      effect of declaring each of its methods with `decreases *`, but
      there are several differences.  The biggest difference is that
      `decreases *` is sound, whereas the attribute is not. As such,
      `decreases *` cannot be used with functions, lemmas, or ghost
      methods, and callers of a `decreases *` method must themselves
      be declared with `decreases *`. In contrast, `{:termination false}`
      applies to all functions, lemmas, and methods of the trait, and
      callers do not have to indicate that they are using such a
      trait. Another difference is that `{:termination false}` does
      not change checking for intra-module calls. That is, even if a
      trait is declared with `{:termination false}`, calls to its
      functions, lemmas, and methods from within the module where the
      trait is declared are checked for termination in the usual
      manner.

    {:options ""/opt0:xyz"", ""/opt1"", ...}
      When applied to a module, this attribute configures Dafny as if
      `/opt0:xyz` and `/opt1` had been passed on the command line.
      Outside of the module, options revert to their previous values.
      Supported options: %SUPPORTED_OPTIONS%.

    {:warnShadowing}
      TODO

    {:verify}
      TODO

    {:autocontracts}
      TODO

    {:opaque}
      TODO

    {:autoReq}
      When applied to a function definition, Dafny automatically
      strengthens that function's `requires` clause sufficiently so that
      it may call each of the functions that it calls.

      When applied to a module, this attribute is inherited by every
      function in the module.

      The `/autoReqPrint:<file>` option will print out the inferred,
      stronger requires clauses to the given file. The `/noAutoReq`
      option instructs Dafny to ignore any `{:autoReq}` attributes.

    {:timeLimitMultiplier}
      TODO

    {:no_inline}
      When predicates such as `predicate P(x: int) { x % 2 == 0 }`
      are used in assertions like `assert P(6);`, Dafny
      will by default try to figure out if it can split the call
      into multiple assertions that are easier for the verifier.
      Hence, sometimes, if allowed to do so (e.g. no `{:opaque}`),
      Dafny will inline the predicate, resulting in, for example,
      `assert 6 % 2 == 0`.
      
      Adding the attribute `{:no_inline}` to a function will prevent
      the Dafny verifier from inlining it, but unless the function is
      `{:opaque}` its definition will still be available.
      
      This trick can be helpful, for a huge conjunct predicate `P`,
      assuming that `P(x)` already hold, if we don't want `P`
      to be opaque, and we `assert P(x)` again. Inlining might result
      in performance issues because it will have to infer every single
      conjunct. Adding `{:no_inline}` to the predicate can result
      in such cases in the verifier being faster.

    {:nowarn}
      TODO

    {:autotriggers}
      TODO

    {:trigger}
      TODO".Replace("%SUPPORTED_OPTIONS%",
        string.Join(", ", DafnyAttributeOptions.KnownOptions));

    private static ConcurrentDictionary<string, Version> z3VersionPerPath = new ConcurrentDictionary<string, Version>();
    /// <summary>
    /// Dafny releases come with their own copy of Z3, to save users the trouble of having to install extra dependencies.
    /// For this to work, Dafny first tries any prover path explicitly provided by the user, then looks for for the copy
    /// distributed with Dafny, and finally looks in any directory in the system PATH environment variable.
    /// </summary>
    private Version SetZ3ExecutablePath() {
      string confirmedProverPath = null;

      // Try an explicitly provided prover path, if there is one.
      var pp = "PROVER_PATH=";
      var proverPathOption = ProverOptions.Find(o => o.StartsWith(pp));
      if (proverPathOption != null) {
        var proverPath = proverPathOption.Substring(pp.Length);
        // Boogie will perform the ultimate test to see if "proverPath" is real--it will attempt to run it.
        // However, by at least checking if the file exists, we can produce a better error message in common scenarios.
        // Unfortunately, there doesn't seem to be a portable way of checking whether it's executable.
        if (!File.Exists(proverPath)) {
          return null;
        }

        confirmedProverPath = proverPath;
      }

      var platform = System.Environment.OSVersion.Platform;
      var isUnix = platform == PlatformID.Unix || platform == PlatformID.MacOSX;

      // Next, try looking in a directory relative to Dafny itself.
      if (confirmedProverPath is null) {
        var dafnyBinDir = Path.GetDirectoryName(Assembly.GetExecutingAssembly().Location);
        var z3LocalBinName = isUnix
          ? $"z3-{DefaultZ3Version}"
          : $"z3-{DefaultZ3Version}.exe";
        var z3BinPath = Path.Combine(dafnyBinDir, "z3", "bin", z3LocalBinName);

        if (File.Exists(z3BinPath)) {
          confirmedProverPath = z3BinPath;
        }
      }

      // Finally, try looking in the system PATH variable.
      var z3GlobalBinName = isUnix ? "z3" : "z3.exe";
      if (confirmedProverPath is null) {
        confirmedProverPath = System.Environment
          .GetEnvironmentVariable("PATH")?
          .Split(isUnix ? ':' : ';')
          .Select(s => Path.Combine(s, z3GlobalBinName))
          .FirstOrDefault(File.Exists);
      }

      if (confirmedProverPath is not null) {
        ProverOptions.Add($"{pp}{confirmedProverPath}");
        return z3VersionPerPath.GetOrAdd(confirmedProverPath, GetZ3Version);
      }

      return null;
    }

    private static readonly Regex Z3VersionRegex = new Regex(@"Z3 version (?<major>\d+)\.(?<minor>\d+)\.(?<patch>\d+)");

    [CanBeNull]
    public static Version GetZ3Version(string proverPath) {
      var z3Process = new ProcessStartInfo(proverPath, "-version") {
        CreateNoWindow = true,
        RedirectStandardError = true,
        RedirectStandardOutput = true,
        RedirectStandardInput = true
      };
      var run = Process.Start(z3Process);
      if (run == null) {
        return null;
      }

      var actualOutput = run.StandardOutput.ReadToEnd();
      run.WaitForExit();
      var versionMatch = Z3VersionRegex.Match(actualOutput);
      if (!versionMatch.Success) {
        // Might be another solver.
        return null;
      }

      var major = int.Parse(versionMatch.Groups["major"].Value);
      var minor = int.Parse(versionMatch.Groups["minor"].Value);
      var patch = int.Parse(versionMatch.Groups["patch"].Value);
      return new Version(major, minor, patch);
    }

    // Set a Z3 option, but only if it is not overwriting an existing option.
    private void SetZ3Option(string name, string value) {
      if (!ProverOptions.Any(o => o.StartsWith($"O:{name}="))) {
        ProverOptions.Add($"O:{name}={value}");
      }
    }

    private void SetZ3Options(Version z3Version) {
      // Don't allow changing this once set, just in case:
      // a DooFile will record this and will get confused if it changes.
      if ((SolverIdentifier != null && SolverIdentifier != "Z3")
          || (SolverVersion != null && SolverVersion != z3Version)) {
        throw new Exception("Attempted to set Z3 options more than once");
      }
      SolverIdentifier = "Z3";
      SolverVersion = z3Version;

      // Boogie sets the following Z3 options by default:
      // smt.mbqi = false
      // model.compact = false
      // model.v2 = true
      // pp.bv_literals = false

      // Boogie also used to set the following options, but does not anymore.
      SetZ3Option("auto_config", "false");
      SetZ3Option("type_check", "true");
      SetZ3Option("smt.qi.eager_threshold", "100"); // TODO: try lowering
      SetZ3Option("smt.delay_units", "true");

      // This option helps avoid "time travelling triggers".
      // See: https://github.com/dafny-lang/dafny/discussions/3362
      SetZ3Option("smt.case_split", "3");

      // This option tends to lead to the best all-around arithmetic
      // performance, though some programs can be verified more quickly
      // (or verified at all) using a different solver.
      SetZ3Option("smt.arith.solver", "2");

      if (DisableNLarith || 3 <= ArithMode) {
        SetZ3Option("smt.arith.nl", "false");
      }
    }

    protected override string HelpBody => DafnyHelpBody + BoogieHelpBody;

    protected string BoogieHelpBody => base.HelpBody;

    protected string DafnyHelpBody =>
      $@"
All the .dfy files supplied on the command line along with files recursively
included by 'include' directives are considered a single Dafny program;
however only those files listed on the command line are verified.

Exit code: 0 -- success; 1 -- invalid command-line; 2 -- parse or type errors;
           3 -- compilation errors; 4 -- verification errors

---- Input configuration ---------------------------------------------------

/stdin
    Read standard input and treat it as an input .dfy file.

---- Plugins ---------------------------------------------------------------

---- Overall reporting and printing ----------------------------------------

/stats
    Print interesting statistics about the Dafny files supplied.

/printIncludes:<None|Immediate|Transitive>
    None (default) - Print nothing.
    Immediate - Print files included by files listed on the command line.
    Transitive - Recurses on the files printed by Immediate.

    Immediate and Transitive will exit after printing.

/view:<view1, view2>
    Print the filtered views of a module after it is resolved (/rprint).
    If print before the module is resolved (/dprint), then everything in
    the module is printed. If no view is specified, then everything in
    the module is printed.
/funcCallGraph
    Print out the function call graph. Format is: func,mod=callee*

/pmtrace
    Print pattern-match compiler debug info.

/printTooltips
    Dump additional positional information (displayed as mouse-over
    tooltips by the VS Code plugin) to stdout as 'Info' messages.

/diagnosticsFormat:<text|json>
    Choose how to report errors, warnings, and info messages.
    text (default) - Use human readable output
    json - Print each message as a JSON object, one per line.

---- Language feature selection --------------------------------------------

/noIncludes
    Ignore include directives.

/noExterns
    Ignore extern attributes.

/functionSyntax:<version>
    The syntax for functions is changing from Dafny version 3 to version
    4. This switch gives early access to the new syntax, and also
    provides a mode to help with migration.

    3 - Compiled functions are written `function method` and
        `predicate method`. Ghost functions are written `function` and
        `predicate`.
    4 (default) - Compiled functions are written `function` and `predicate`. Ghost
        functions are written `ghost function` and `ghost predicate`.
    migration3to4 - Compiled functions are written `function method` and
        `predicate method`. Ghost functions are written `ghost function`
        and `ghost predicate`. To migrate from version 3 to version 4,
        use this flag on your version 3 program. This will give flag all
        occurrences of `function` and `predicate` as parsing errors.
        These are ghost functions, so change those into the new syntax
        `ghost function` and `ghost predicate`. Then, start using
        /functionSyntax:4. This will flag all occurrences of `function
        method` and `predicate method` as parsing errors. So, change
        those to just `function` and `predicate`. Now, your program uses
        version 4 syntax and has the exact same meaning as your previous
        version 3 program.
    experimentalDefaultGhost - Like migration3to4, but allow `function`
        and `predicate` as alternatives to declaring ghost functions and
        predicates, respectively.
    experimentalDefaultCompiled - Like migration3to4, but allow
        `function` and `predicate` as alternatives to declaring compiled
        functions and predicates, respectively.
    experimentalPredicateAlwaysGhost - Compiled functions are written
        `function`. Ghost functions are written `ghost function`.
        Predicates are always ghost and are written `predicate`.

/quantifierSyntax:<version>
    The syntax for quantification domains is changing from Dafny version
    3 to version 4, more specifically where quantifier ranges (|
    <Range>) are allowed. This switch gives early access to the new
    syntax.

    3 - Ranges are only allowed after all quantified variables
        are declared. (e.g. set x, y | 0 <= x < |s| && y in s[x] && 0 <=
        y :: y)
    4 (default) - Ranges are allowed after each quantified variable declaration.
        (e.g. set x | 0 <= x < |s|, y <- s[x] | 0 <= y :: y)

    Note that quantifier variable domains (<- <Domain>) are available in
    both syntax versions.

/disableScopes
    Treat all export sets as 'export reveal *'. i.e. don't hide function
    bodies or type definitions during translation.

/allowGlobals
    Allow the implicit class '_default' to contain fields, instance
    functions, and instance methods. These class members are declared at
    the module scope, outside of explicit classes. This command-line
    option is provided to simplify a transition from the behavior in the
    language prior to version 1.9.3, from which point onward all
    functions and methods declared at the module scope are implicitly
    static and fields declarations are not allowed at the module scope.

---- Warning selection -----------------------------------------------------

/warnShadowing
    Emits a warning if the name of a declared variable caused another
    variable to be shadowed.

/warnMissingConstructorParenthesis
    Emits a warning when a constructor name in a case pattern is not
    followed by parentheses.

/deprecation:<n>
    0 - Don't give any warnings about deprecated features.
    1 (default) - Show warnings about deprecated features.
    2 - Also point out where there's new simpler syntax.

/warningsAsErrors
    Treat warnings as errors.

---- Verification options -------------------------------------------------

/dafnyVerify:<n>
    0 - Stop after resolution and typechecking.
    1 - Continue on to verification and compilation.

/verifyAllModules
    Verify modules that come from an include directive.

/separateModuleOutput
    Output verification results for each module separately, rather than
    aggregating them after they are all finished.

/verificationLogger:<configuration string>
    Logs verification results to the given test result logger. The
    currently supported loggers are `trx`, `csv`, and `text`. These are
    the XML-based format commonly used for test results for .NET
    languages, a custom CSV schema, and a textual format meant for human
    consumption. You can provide configuration using the same string
    format as when using the --logger option for dotnet test, such as:

        /verificationLogger:trx;LogFileName=<...>.

    The exact mapping of verification concepts to these formats is
    experimental and subject to change!

    The `trx` and `csv` loggers automatically choose an output file name
    by default, and print the name of this file to the console. The
    `text` logger prints its output to the console by default, but can
    send output to a file given the `LogFileName` option.

    The `text` logger also includes a more detailed breakdown of what
    assertions appear in each assertion batch. When combined with the
    `/vcsSplitOnEveryAssert` option, it will provide approximate time
    and resource use costs for each assertion, allowing identification
    of especially expensive assertions.

/mimicVerificationOf:<Dafny version>
    Let Dafny attempt to mimic the verification as it was in a previous
    version of Dafny. Useful during migration to a newer version of
    Dafny when a Dafny program has proofs, such as methods or lemmas,
    that are unstable in the sense that their verification may become
    slower or fail altogether after logically irrelevant changes are
    made in the verification input.

    Accepted versions are: 3.3 (note that this turns off features that
    prevent classes of verification instability)

/noCheating:<n>
    0 (default) - Allow assume statements and free invariants.
    1 - Treat all assumptions as asserts, and drop free.

/induction:<n>
    0 - Never do induction, not even when attributes request it.
    1 - Only apply induction when attributes request it.
    2 - Apply induction as requested (by attributes) and also for
        heuristically chosen quantifiers.
    3 - Apply induction as requested, and for heuristically chosen
        quantifiers and lemmas.
    4 (default) - Apply induction as requested, and for lemmas.

/inductionHeuristic:<n>
    0 - Least discriminating induction heuristic (that is, lean toward
        applying induction more often).
    1,2,3,4,5 - Levels in between, ordered as follows as far as how
        discriminating they are: 0 < 1 < 2 < (3,4) < 5 < 6.
    6 (default) - Most discriminating.

/trackPrintEffects:<n>
    0 (default) - Every compiled method, constructor, and iterator,
       whether or not it bears a {{:print}} attribute, may have print
       effects.
    1 - A compiled method, constructor, or iterator is allowed to have
       print effects only if it is marked with {{:print}}.

/allocated:<n>
    This option is deprecated. Going forward, only what is /allocated:4
    will be supported.
    Specify defaults for where Dafny should assert and assume
    allocated(x) for various parameters x, local variables x, bound
    variables x, etc. Lower <n> may require more manual allocated(x)
    annotations and thus may be more difficult to use. Warning: this
    option should be chosen consistently across an entire project; it
    would be unsound to use different defaults for different files or
    modules within a project. And even so, modes /allocated:0 and
    /allocated:1 let functions depend on the allocation state, which is
    not sound in general.

    0 - Nowhere (never assume/assert allocated(x) by default).
    1 - Assume allocated(x) only for non-ghost variables and fields
        (these assumptions are free, since non-ghost variables always
        contain allocated values at run-time). This option may speed up
        verification relative to /allocated:2.
    2 - Assert/assume allocated(x) on all variables, even bound
        variables in quantifiers. This option is the easiest to use for
        heapful code.
    3 - Frugal use of heap parameter (not sound).
    4 - (default) Mode 3 but with alloc antecedents when ranges don't imply
        allocatedness.

/definiteAssignment:<n>
    0 - Ignores definite-assignment rules. This mode is for testing
        only--it is not sound.
    1 (default) - Enforces definite-assignment rules for compiled
        variables and fields whose types do not support
        auto-initialization, and for ghost variables and fields whose
        type is possibly empty.
    2 - Enforces definite-assignment for all non-yield-parameter
        variables and fields, regardless of their types.
    3 - Like 2, but also performs checks in the compiler that no
        nondeterministic statements are used; thus, a program that
        passes at this level 3 is one that the language guarantees that
        values seen during execution will be the same in every run of
        the program.
    4 - Like 1, but enforces definite assignment for all local variables
        and out-parameters, regardless of their types. (Whether or not
        fields and new arrays are subject to definite assignments depends
        on their types.)

/noAutoReq
    Ignore autoReq attributes.

/autoReqPrint:<file>
    Print out requirements that were automatically generated by autoReq.

/noNLarith
    Reduce Z3's knowledge of non-linear arithmetic (*,/,%).

    Results in more manual work, but also produces more predictable
    behavior. (This switch will perhaps be replaced by /arith in the
    future. For now, it takes precedence of /arith.)

/arith:<n>
    (experimental) Adjust how Dafny interprets arithmetic operations.

    0 - Use Boogie/Z3 built-ins for all arithmetic operations.
    1 (default) - Like 0, but introduce symbolic synonyms for *,/,%, and
        allow these operators to be used in triggers.
    2 - Like 1, but introduce symbolic synonyms also for +,-.
    3 - Turn off non-linear arithmetic in the SMT solver. Still, use
        Boogie/Z3 built-in symbols for all arithmetic operations.
    4 - Like 3, but introduce symbolic synonyms for *,/,%, and allow
        these operators to be used in triggers.
    5 - Like 4, but introduce symbolic synonyms also for +,-.
    6 - Like 5, and introduce axioms that distribute + over *.
    7 - like 6, and introduce facts that associate literals arguments of *.
    8 - Like 7, and introduce axiom for the connection between *,/,%.
    9 - Like 8, and introduce axioms for sign of multiplication.
    10 - Like 9, and introduce axioms for commutativity and
        associativity of *.

/autoTriggers:<n>
    0 - Do not generate {{:trigger}} annotations for user-level
        quantifiers.
    1 (default) - Add a {{:trigger}} to each user-level quantifier.
        Existing annotations are preserved.

/rewriteFocalPredicates:<n>
    0 - Don't rewrite predicates in the body of prefix lemmas.
    1 (default) - In the body of prefix lemmas, rewrite any use of a
        focal predicate P to P#[_k-1].

/extractCounterexample
    If verification fails, report a detailed counterexample for the
    first failing assertion. Requires specifying the /mv:<file> option as well
    as /proverOpt:O:model_compress=false (for z3 version < 4.8.7) or
    /proverOpt:O:model.compact=false (for z3 version >= 4.8.7), and
    /proverOpt:O:model.completion=true.

---- Test generation options -----------------------------------------------
{TestGenOptions.Help}
---- Compilation options ---------------------------------------------------

/compile:<n>
    0 - Do not compile Dafny program.
    1 (default) - Upon successful verification of the Dafny program,
        compile it to the designated target language. (/noVerify
        automatically counts as a failed verification.)
    2 - Always attempt to compile Dafny program to the target language,
        regardless of verification outcome.
    3 - If there is a Main method and there are no verification errors
        and /noVerify is not used, compiles program in memory (i.e.,
        does not write an output file) and runs it.
    4 - Like (3), but attempts to compile and run regardless of
        verification outcome.
/Main:<name>
    Specify the (fully-qualified) name of the method to use as the executable entry point.
    Default is the method with the {{:main}} attribute, or else the method named 'Main'.
    A Main method can have at most one (non-ghost) argument of type `seq<string>`
--args <arg1> <arg2> ...
    When running a Dafny file through /compile:3 or /compile:4, '--args' provides
    all arguments after it to the Main function, at index starting at 1.
    Index 0 is used to store the executable's name if it exists.
/runAllTests:<n> (experimental)
    0 (default) - Annotates compiled methods with the {{:test}}
        attribute such that they can be tested using a testing framework
        in the target language (e.g. xUnit for C#).
    1 - Emits a main method in the target language that will execute
        every method in the program with the {{:test}} attribute. Cannot
        be used if the program already contains a main method. Note that
        /compile:3 or 4 must be provided as well to actually execute
        this main method!

/compileVerbose:<n>
    0 - Don't print status of compilation to the console.
    1 (default) - Print information such as files being written by the
        compiler to the console.

/spillTargetCode:<n>
    Explicitly writes the code in the target language to one or more files.
    This is not necessary to run a Dafny program, but may be of interest when
    building multi-language programs or for debugging.

    0 (default) - Don't make any extra effort to write the textual
        target program (but still compile it, if /compile indicates to
        do so).
    1 - Write the textual target program, if it is being compiled.
    2 - Write the textual target program, provided it passes the
        verifier (and /noVerify is NOT used), regardless of /compile
        setting.
    3 - Write the textual target program, regardless of verification
        outcome and /compile setting.
    Note, some compiler targets may (always or in some situations) write
    out the textual target program as part of compilation, in which case
    /spillTargetCode:0 behaves the same way as /spillTargetCode:1.
/coverage:<file>
    The compiler emits branch-coverage calls and outputs into <file> a
    legend that gives a description of each source-location identifier
    used in the branch-coverage calls. (Use - as <file> to print to the
    console.)

/optimize
    Produce optimized C# code by passing the /optimize flag to csc.exe.

/optimizeResolution:<n>
    0 - Resolve and translate all methods.
    1 - Translate methods only in the call graph of current verification
        target.
    2 (default) - As in 1, but only resolve method bodies in
        non-included Dafny sources.
/useRuntimeLib
    Refer to a pre-built DafnyRuntime.dll in the compiled assembly
    rather than including DafnyRuntime.cs verbatim.

/testContracts:<Externs|TestedExterns>
    Enable run-time testing of the compilable portions of certain function
    or method contracts, at their call sites. The current implementation
    focuses on {{:extern}} code but may support other code in the future.

    Externs - Check contracts on every call to a function or method marked
        with the {{:extern}} attribute, regardless of where it occurs.
    TestedExterns - Check contracts on every call to a function or method
        marked with the {{:extern}} attribute when it occurs in a method
        with the {{:test}} attribute, and warn if no corresponding test
        exists for a given external declaration.

----------------------------------------------------------------------------

Dafny generally accepts Boogie options and passes these on to Boogie.
However, some Boogie options, like /loopUnroll, may not be sound for
Dafny or may not have the same meaning for a Dafny program as it would
for a similar Boogie program.
".Replace("\n", "\n  ");
  }
}

class ErrorReportingCommandLineParseState : Bpl.CommandLineParseState {
  private readonly Errors errors;
  private IToken token;

  public ErrorReportingCommandLineParseState(string[] args, string toolName, Errors errors, IToken token)
    : base(args, toolName) {
    this.errors = errors;
    this.token = token;
  }

  public override void Error(string message, params string[] args) {
    errors.SemErr(token, string.Format(message, args));
    EncounteredErrors = true;
  }
}

/// <summary>
/// Wrapper object that restricts which options may be applied.
/// Used by the parser to parse <c>:options</c> strings.
/// </summary>
class DafnyAttributeOptions : DafnyOptions {
  public static readonly HashSet<string> KnownOptions = new() {
    "functionSyntax",
    "quantifierSyntax"
  };

  private readonly Errors errors;
  public IToken Token { get; set; }

  public DafnyAttributeOptions(DafnyOptions opts, Errors errors) : base(opts) {
    this.errors = errors;
    Token = null;
  }

  protected override Bpl.CommandLineParseState InitializeCommandLineParseState(string[] args) {
    return new ErrorReportingCommandLineParseState(args, ToolName, errors, Token ?? Microsoft.Dafny.Token.NoToken);
  }

  private void Unsupported(string name, Bpl.CommandLineParseState ps) {
    ps.Error($"Option {name} unrecognized or unsupported in ':options' attributes.");
  }

  protected override void UnknownSwitch(Bpl.CommandLineParseState ps) {
    Unsupported(ps.s, ps);
  }

  protected override bool ParseOption(string name, Bpl.CommandLineParseState ps) {
    if (!KnownOptions.Contains(name)) {
      return false;
    }
    return base.ParseOption(name, ps);
  }

  protected override void AddFile(string file, Bpl.CommandLineParseState ps) {
    Unsupported(file, ps);
  }
}<|MERGE_RESOLUTION|>--- conflicted
+++ resolved
@@ -52,10 +52,6 @@
 
     public IList<Uri> CliRootSourceUris = new List<Uri>();
 
-<<<<<<< HEAD
-    public static DafnyOptions Default = new();
-=======
->>>>>>> 47056fdf
     public ProjectFile ProjectFile { get; set; }
     public Command CurrentCommand { get; set; }
     public bool NonGhostsUseHeap => Allocated == 1 || Allocated == 2;
