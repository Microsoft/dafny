--- conflicted
+++ resolved
@@ -124,11 +124,7 @@
           }
         }
       }
-<<<<<<< HEAD
-      
-=======
-
->>>>>>> 0f9eb640
+
       RegisterLegacyUi(CommonOptionBag.AddCompileSuffix, ParseBoolean, "Compilation options", "compileSuffix");
     }
 
