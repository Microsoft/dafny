--- conflicted
+++ resolved
@@ -253,11 +253,6 @@
     public bool DisallowSoundnessCheating = false;
     public int Induction = 4;
     public int InductionHeuristic = 6;
-<<<<<<< HEAD
-    public bool TypeInferenceDebug = false;
-    public bool NewTypeInferenceDebug = false;
-=======
->>>>>>> c75ec8d6
     public string DafnyPrelude = null;
     public string DafnyPrintFile = null;
     public List<string> FoldersToFormat { get; } = new();
@@ -543,17 +538,6 @@
             return true;
           }
 
-<<<<<<< HEAD
-        case "titrace":
-          TypeInferenceDebug = true;
-          return true;
-
-        case "ntitrace":
-          NewTypeInferenceDebug = true;
-          return true;
-
-=======
->>>>>>> c75ec8d6
         case "induction":
           ps.GetIntArgument(ref Induction, 5);
           return true;
@@ -1245,15 +1229,6 @@
 /pmtrace
     Print pattern-match compiler debug info.
 
-<<<<<<< HEAD
-/titrace
-    Print type-inference debug info.
-
-/ntitrace
-    Print type-inference debug info for the new type inference.
-
-=======
->>>>>>> c75ec8d6
 /printTooltips
     Dump additional positional information (displayed as mouse-over
     tooltips by the VS Code plugin) to stdout as 'Info' messages.
