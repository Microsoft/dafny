--- conflicted
+++ resolved
@@ -268,59 +268,6 @@
             return true;
           }
 
-<<<<<<< HEAD
-        case "compileTarget":
-          if (ps.ConfirmArgumentCount(1)) {
-            var compileTarget = args[ps.i];
-            var compilers = Plugins.SelectMany(p => p.GetCompilers()).ToList();
-            Compiler = compilers.LastOrDefault(c => c.TargetId == compileTarget);
-            if (Compiler == null) {
-              var known = String.Join(", ", compilers.Select(c => $"'{c.TargetId}' ({c.TargetLanguage})"));
-              ps.Error($"No compiler found for compileTarget \"{compileTarget}\"; expecting one of {known}");
-            }
-          }
-
-          return true;
-
-        case "compileVerbose": {
-            int verbosity = 0;
-            if (ps.GetIntArgument(ref verbosity, 2)) {
-              CompileVerbose = verbosity == 1;
-            }
-
-            return true;
-          }
-        case "check": {
-            if (!ps.hasColonArgument || ps.ConfirmArgumentCount(1)) {
-              FormatCheck = !ps.hasColonArgument || args[ps.i] == "1";
-            }
-
-            return true;
-          }
-
-        case "Plugin":
-        case "plugin": {
-            if (ps.ConfirmArgumentCount(1)) {
-              var pluginAndArgument = args[ps.i];
-              if (pluginAndArgument.Length > 0) {
-                var pluginArray = pluginAndArgument.Split(',');
-                var pluginPath = pluginArray[0];
-                var arguments = Array.Empty<string>();
-                if (pluginArray.Length >= 2) {
-                  // There are no commas in paths, but there can be in arguments
-                  var argumentsString = string.Join(',', pluginArray.Skip(1));
-                  // Parse arguments, accepting and remove double quotes that isolate long arguments
-                  arguments = ParseInnerArguments(argumentsString);
-                }
-                Plugins.Add(AssemblyPlugin.Load(pluginPath, arguments));
-              }
-            }
-
-            return true;
-          }
-
-=======
->>>>>>> 056ce5c1
         case "trackPrintEffects": {
             int printEffects = 0;
             if (ps.GetIntArgument(ref printEffects, 2)) {
@@ -334,6 +281,14 @@
         case "main": {
             if (ps.ConfirmArgumentCount(1)) {
               MainMethod = args[ps.i];
+            }
+
+            return true;
+          }
+
+        case "check": {
+            if (!ps.hasColonArgument || ps.ConfirmArgumentCount(1)) {
+              FormatCheck = !ps.hasColonArgument || args[ps.i] == "1";
             }
 
             return true;
