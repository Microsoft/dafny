--- conflicted
+++ resolved
@@ -292,15 +292,9 @@
     public bool DisallowConstructorCaseWithoutParentheses = false;
     public bool PrintFunctionCallGraph = false;
     public bool WarnShadowing = false;
-<<<<<<< HEAD
-    public int DefiniteAssignmentLevel = 1; // [0..2] 2 and 3 have the same effect, 4 turns off an array initialisation check, unless --enforce-determinism is used.
     public FunctionSyntaxOptions FunctionSyntax = FunctionSyntaxOptions.Version4;
     public QuantifierSyntaxOptions QuantifierSyntax = QuantifierSyntaxOptions.Version4;
-=======
-    public FunctionSyntaxOptions FunctionSyntax = FunctionSyntaxOptions.Version3;
-    public QuantifierSyntaxOptions QuantifierSyntax = QuantifierSyntaxOptions.Version3;
     public int DefiniteAssignmentLevel = 1; // [0..5] 2 and 3 have the same effect, 4 turns off an array initialisation check and field initialization check, unless --enforce-determinism is used.
->>>>>>> 80a0e493
     public HashSet<string> LibraryFiles { get; set; } = new();
     public ContractTestingMode TestContracts = ContractTestingMode.None;
 
