--- conflicted
+++ resolved
@@ -444,21 +444,13 @@
         src.Options.Arguments.ToDictionary(kv => kv.Key, kv => kv.Value));
     }
 
-<<<<<<< HEAD
-    public void CopyTo(DafnyOptions dst, bool useNullWriters) {
-=======
     private void CopyTo(DafnyOptions dst, bool useNullWriters) {
->>>>>>> 97b74ce0
       var type = typeof(DafnyOptions);
       while (type != null) {
         var fields = type.GetFields(BindingFlags.NonPublic | BindingFlags.Public | BindingFlags.Instance);
         foreach (var fi in fields) {
           var value = fi.GetValue(this);
-<<<<<<< HEAD
-=======
-
           // This hacky code is necessary until we switch to a Boogie version that implements https://github.com/boogie-org/boogie/pull/788
->>>>>>> 97b74ce0
           if (useNullWriters && fi.Name is "<ErrorWriter>k__BackingField" or "<OutputWriter>k__BackingField") {
             value = TextWriter.Null;
           }
