--- conflicted
+++ resolved
@@ -123,11 +123,7 @@
         if (newObj != mse.Obj ||
             newTypeApplicationAtEnclosingClass != mse.TypeApplicationAtEnclosingClass ||
             newTypeApplicationJustMember != mse.TypeApplicationJustMember) {
-<<<<<<< HEAD
-          var fseNew = new MemberSelectExpr(mse.Tok, newObj, mse.MemberName) {
-=======
           var fseNew = new MemberSelectExpr(mse.tok, newObj, mse.MemberNameNode) {
->>>>>>> 53baed62
             Member = mse.Member,
             TypeApplicationAtEnclosingClass = newTypeApplicationAtEnclosingClass,
             TypeApplicationJustMember = newTypeApplicationJustMember,
@@ -169,11 +165,7 @@
         if (receiver != e.Receiver || newArgs != e.Args ||
             newTypeApplicationAtEnclosingClass != e.TypeApplication_AtEnclosingClass ||
             newTypeApplicationJustFunction != e.TypeApplication_JustFunction) {
-<<<<<<< HEAD
-          var newFce = new FunctionCallExpr(expr.Tok, e.Name, receiver, e.OpenParen, e.CloseParen, newArgs, e.AtLabel ?? oldHeapLabel) {
-=======
           var newFce = new FunctionCallExpr(expr.tok, e.NameNode, receiver, e.OpenParen, e.CloseParen, newArgs, e.AtLabel ?? oldHeapLabel) {
->>>>>>> 53baed62
             Function = e.Function, // resolve on the fly (and set newFce.Type below, at end)
             CoCall = e.CoCall, // also copy the co-call status
             CoCallHint = e.CoCallHint, // and any co-call hint
