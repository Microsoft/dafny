using System;
using System.Collections.Generic;
using System.Diagnostics.Contracts;
using System.Linq;
using Microsoft.Boogie.Clustering;

namespace Microsoft.Dafny {
  /// <summary>
  /// The substituter has methods to create an expression from an existing one, where the new one has the indicated
  /// substitutions for "this" (receiverReplacement), variables (substMap), and types (typeMap).
  /// CAUTION:  The result of the substitution is intended for use by TrExpr, not for well-formedness checks.  In
  /// particular, the substituter does not copy parts of an expression that are used only for well-formedness checks.
  /// </summary>
  public class Substituter {
    protected readonly Expression receiverReplacement;
    protected readonly Dictionary<IVariable, Expression> substMap;
    protected readonly Dictionary<TypeParameter, Type> typeMap;
    protected readonly Label oldHeapLabel;

    public static readonly Substituter EMPTY = new Substituter(null, new Dictionary<IVariable, Expression>(), new Dictionary<TypeParameter, Type>());

    public Substituter(Expression receiverReplacement, Dictionary<IVariable, Expression> substMap, Dictionary<TypeParameter, Type> typeMap, Label oldHeapLabel = null) {
      Contract.Requires(substMap != null);
      Contract.Requires(typeMap != null);
      this.receiverReplacement = receiverReplacement;
      this.substMap = substMap;
      this.typeMap = typeMap;
      this.oldHeapLabel = oldHeapLabel;
    }
    public virtual Expression Substitute(Expression expr) {
      Contract.Requires(expr != null);
      Contract.Ensures(Contract.Result<Expression>() != null);

      Expression newExpr = null;  // set to non-null value only if substitution has any effect; if non-null, the .Type of newExpr will be filled in at end

      if (expr is StaticReceiverExpr) {
        var e = (StaticReceiverExpr)expr;
        var ty = e.Type.Subst(typeMap);
        return new StaticReceiverExpr(e.tok, ty, e.IsImplicit) { Type = ty };
      } else if (expr is LiteralExpr literalExpr) {
        if (literalExpr.Value == null) {
          var ty = literalExpr.Type.Subst(typeMap);
          if (ty != literalExpr.Type) {
            return new LiteralExpr(literalExpr.tok) { Type = ty };
          }
        } else {
          // nothing to substitute
        }
      } else if (expr is Translator.BoogieWrapper) {
        var e = (Translator.BoogieWrapper)expr;
        var ty = e.Type.Subst(typeMap);
        if (ty != e.Type) {
          return new Translator.BoogieWrapper(e.Expr, ty);
        }
      } else if (expr is WildcardExpr) {
        // nothing to substitute
      } else if (expr is ThisExpr) {
<<<<<<< HEAD
        return receiverReplacement ?? expr;
=======
        return receiverReplacement == null ?
          expr : new ParensExpression(expr.tok, receiverReplacement) {
            ResolvedExpression = receiverReplacement,
            RangeToken = expr.RangeToken,
            Type = receiverReplacement.Type
          };
>>>>>>> 62922210
      } else if (expr is IdentifierExpr) {
        IdentifierExpr e = (IdentifierExpr)expr;
        Expression substExpr;
        if (substMap.TryGetValue(e.Var, out substExpr)) {
          var substIdExpr = substExpr as IdentifierExpr;
          Expression substExprFinal;
          if (substIdExpr != null) {
            // clone it, using the source location of the original
            substExprFinal = new IdentifierExpr(expr.tok, substIdExpr.Var);
          } else {
            if (substExpr.tok != e.RangeToken) {
              var substExprParens = new ParensExpression(expr.RangeToken, substExpr);
              substExprParens.Type = substExpr.Type;
              substExprParens.ResolvedExpression = substExpr;
              substExprFinal = substExprParens;
            } else {
              substExprFinal = substExpr;
            }
          }

          return cce.NonNull(substExprFinal);
        }
      } else if (expr is DisplayExpression) {
        DisplayExpression e = (DisplayExpression)expr;
        List<Expression> newElements = SubstituteExprList(e.Elements);
        if (newElements != e.Elements || e.Type.Subst(typeMap) != e.Type) {
          if (expr is SetDisplayExpr) {
            newExpr = new SetDisplayExpr(expr.tok, ((SetDisplayExpr)expr).Finite, newElements);
          } else if (expr is MultiSetDisplayExpr) {
            newExpr = new MultiSetDisplayExpr(expr.tok, newElements);
          } else {
            newExpr = new SeqDisplayExpr(expr.tok, newElements);
          }
        }
      } else if (expr is MapDisplayExpr) {
        var e = (MapDisplayExpr)expr;
        var elmts = new List<ExpressionPair>();
        var anyChanges = false;
        foreach (var ep in e.Elements) {
          var a = Substitute(ep.A);
          var b = Substitute(ep.B);
          elmts.Add(new ExpressionPair(a, b));
          if (a != ep.A || b != ep.B) {
            anyChanges = true;
          }
        }
        var ty = e.Type.Subst(typeMap);
        if (anyChanges || ty != e.Type) {
          newExpr = new MapDisplayExpr(expr.tok, e.Finite, elmts);
        }
      } else if (expr is MemberSelectExpr) {
        var mse = (MemberSelectExpr)expr;
        var newObj = Substitute(mse.Obj);
        var newTypeApplicationAtEnclosingClass = SubstituteTypeList(mse.TypeApplication_AtEnclosingClass);
        var newTypeApplicationJustMember = SubstituteTypeList(mse.TypeApplication_JustMember);
        if (newObj != mse.Obj ||
            newTypeApplicationAtEnclosingClass != mse.TypeApplication_AtEnclosingClass ||
            newTypeApplicationJustMember != mse.TypeApplication_JustMember) {
          var fseNew = new MemberSelectExpr(mse.tok, newObj, mse.MemberName) {
            Member = mse.Member,
            TypeApplication_AtEnclosingClass = newTypeApplicationAtEnclosingClass,
            TypeApplication_JustMember = newTypeApplicationJustMember,
            AtLabel = mse.AtLabel ?? oldHeapLabel
          };
          newExpr = fseNew;
        }
      } else if (expr is SeqSelectExpr) {
        SeqSelectExpr sse = (SeqSelectExpr)expr;
        Expression seq = Substitute(sse.Seq);
        Expression e0 = sse.E0 == null ? null : Substitute(sse.E0);
        Expression e1 = sse.E1 == null ? null : Substitute(sse.E1);
        if (seq != sse.Seq || e0 != sse.E0 || e1 != sse.E1) {
          newExpr = new SeqSelectExpr(sse.tok, sse.SelectOne, seq, e0, e1, sse.CloseParen);
        }

      } else if (expr is SeqUpdateExpr) {
        var sse = (SeqUpdateExpr)expr;
        Expression seq = Substitute(sse.Seq);
        Expression index = Substitute(sse.Index);
        Expression val = Substitute(sse.Value);
        if (seq != sse.Seq || index != sse.Index || val != sse.Value) {
          newExpr = new SeqUpdateExpr(sse.tok, seq, index, val);
        }
      } else if (expr is MultiSelectExpr) {
        MultiSelectExpr mse = (MultiSelectExpr)expr;
        Expression array = Substitute(mse.Array);
        List<Expression> newArgs = SubstituteExprList(mse.Indices);
        if (array != mse.Array || newArgs != mse.Indices) {
          newExpr = new MultiSelectExpr(mse.tok, array, newArgs);
        }

      } else if (expr is FunctionCallExpr) {
        var e = (FunctionCallExpr)expr;
        Expression receiver = Substitute(e.Receiver);
        List<Expression> newArgs = SubstituteExprList(e.Args);
        var newTypeApplicationAtEnclosingClass = SubstituteTypeList(e.TypeApplication_AtEnclosingClass);
        var newTypeApplicationJustFunction = SubstituteTypeList(e.TypeApplication_JustFunction);
        if (receiver != e.Receiver || newArgs != e.Args ||
            newTypeApplicationAtEnclosingClass != e.TypeApplication_AtEnclosingClass ||
            newTypeApplicationJustFunction != e.TypeApplication_JustFunction) {
          FunctionCallExpr newFce = new FunctionCallExpr(expr.tok, e.Name, receiver, e.OpenParen, e.CloseParen, newArgs, e.AtLabel ?? oldHeapLabel);
          newFce.Function = e.Function;  // resolve on the fly (and set newFce.Type below, at end)
          newFce.CoCall = e.CoCall;  // also copy the co-call status
          newFce.CoCallHint = e.CoCallHint;  // and any co-call hint
          newFce.TypeApplication_AtEnclosingClass = newTypeApplicationAtEnclosingClass;
          newFce.TypeApplication_JustFunction = newTypeApplicationJustFunction;
          newFce.IsByMethodCall = e.IsByMethodCall;
          newExpr = newFce;
        }

      } else if (expr is ApplyExpr) {
        ApplyExpr e = (ApplyExpr)expr;
        Expression fn = Substitute(e.Function);
        List<Expression> args = SubstituteExprList(e.Args);
        newExpr = new ApplyExpr(e.tok, fn, args, e.CloseParen);

      } else if (expr is DatatypeValue) {
        var dtv = (DatatypeValue)expr;
        var newArguments = SubstituteExprList(dtv.Bindings.Arguments); // substitute into the expressions, but drop any binding names (since those are no longer needed)
        var newTypeArgs = SubstituteTypeList(dtv.InferredTypeArgs);
        if (newArguments != dtv.Bindings.Arguments || newTypeArgs != dtv.InferredTypeArgs) {
          var newDtv = new DatatypeValue(dtv.tok, dtv.DatatypeName, dtv.MemberName, newArguments) {
            Ctor = dtv.Ctor,
            InferredTypeArgs = newTypeArgs
          };
          newExpr = newDtv;
        }

      } else if (expr is OldExpr) {
        var e = (OldExpr)expr;
        // Note, it is up to the caller to avoid variable capture.  In most cases, this is not a
        // problem, since variables have unique declarations.  However, it is an issue if the substitution
        // takes place inside an OldExpr.  In those cases (see LetExpr), the caller can use a
        // BoogieWrapper before calling Substitute.
        Expression se = Substitute(e.E);
        if (se != e.E) {
          newExpr = new OldExpr(expr.tok, se, e.At) {
            AtLabel = e.AtLabel ?? oldHeapLabel,
            Useless = e.Useless
          };
        }
      } else if (expr is UnchangedExpr) {
        var e = (UnchangedExpr)expr;
        var fr = new List<FrameExpression>();
        var anythingChanged = false;
        foreach (var fe in e.Frame) {
          var fefe = SubstFrameExpr(fe);
          if (fefe != fe) {
            anythingChanged = true;
          }
          fr.Add(fefe);
        }
        if (anythingChanged) {
          newExpr = new UnchangedExpr(e.tok, fr, e.At) { AtLabel = e.AtLabel ?? oldHeapLabel };
        }
      } else if (expr is SeqConstructionExpr) {
        var e = (SeqConstructionExpr)expr;
        var sn = Substitute(e.N);
        var sinit = Substitute(e.Initializer);
        if (sn != e.N || sinit != e.Initializer) {
          newExpr = new SeqConstructionExpr(expr.tok, e.ExplicitElementType, sn, sinit);
        }
      } else if (expr is MultiSetFormingExpr) {
        var e = (MultiSetFormingExpr)expr;
        var se = Substitute(e.E);
        if (se != e.E) {
          newExpr = new MultiSetFormingExpr(expr.tok, se);
        }
      } else if (expr is BoxingCastExpr) {
        var e = (BoxingCastExpr)expr;
        var se = Substitute(e.E);
        var fromType = e.FromType.Subst(typeMap);
        var toType = e.ToType.Subst(typeMap);
        if (se != e.E || fromType != e.FromType || toType != e.ToType) {
          newExpr = new BoxingCastExpr(se, fromType, toType);
        }
      } else if (expr is UnaryExpr) {
        var e = (UnaryExpr)expr;
        var se = Substitute(e.E);
        if (e is TypeUnaryExpr typeUnaryExpr) {
          var toType = typeUnaryExpr.ToType.Subst(typeMap);
          if (se != e.E || toType != typeUnaryExpr.ToType) {
            if (e is ConversionExpr) {
              var ee = (ConversionExpr)e;
              newExpr = new ConversionExpr(expr.tok, se, toType);
            } else if (e is TypeTestExpr) {
              var ee = (TypeTestExpr)e;
              newExpr = new TypeTestExpr(expr.tok, se, toType);
            } else {
              Contract.Assert(false); // unexpected UnaryExpr subtype
            }
          }
        } else if (se != e.E) {
          if (e is FreshExpr) {
            var ee = (FreshExpr)e;
            newExpr = new FreshExpr(expr.tok, se, ee.At) { AtLabel = ee.AtLabel ?? oldHeapLabel };
          } else if (e is UnaryOpExpr) {
            var ee = (UnaryOpExpr)e;
            newExpr = new UnaryOpExpr(expr.tok, ee.Op, se);
          } else {
            Contract.Assert(false);  // unexpected UnaryExpr subtype
          }
        }

      } else if (expr is BinaryExpr) {
        BinaryExpr e = (BinaryExpr)expr;
        Expression e0 = Substitute(e.E0);
        Expression e1 = Substitute(e.E1);
        if (e0 != e.E0 || e1 != e.E1) {
          BinaryExpr newBin = new BinaryExpr(expr.tok, e.Op, e0, e1);
          newBin.ResolvedOp = e.ResolvedOp;  // part of what needs to be done to resolve on the fly (newBin.Type is set below, at end)
          newExpr = newBin;
        }

      } else if (expr is TernaryExpr) {
        var e = (TernaryExpr)expr;
        var e0 = Substitute(e.E0);
        var e1 = Substitute(e.E1);
        var e2 = Substitute(e.E2);
        if (e0 != e.E0 || e1 != e.E1 || e2 != e.E2) {
          newExpr = new TernaryExpr(expr.tok, e.Op, e0, e1, e2);
        }

      } else if (expr is LetExpr letExpr) {
        newExpr = LetExpr(letExpr);
      } else if (expr is NestedMatchExpr nestedMatchExpr) {
        var src = Substitute(nestedMatchExpr.Source);
        bool anythingChanged = src != nestedMatchExpr.Source;
        var flattened = nestedMatchExpr.Flattened == null ? null : Substitute(nestedMatchExpr.Flattened);
        anythingChanged |= flattened != nestedMatchExpr.Flattened;

        var cases = new List<NestedMatchCaseExpr>();
        foreach (var mc in nestedMatchExpr.Cases) {

          List<BoundVar> discoveredBvs = new();
          ExtendedPattern SubstituteForPattern(ExtendedPattern pattern) {
            switch (pattern) {
              case DisjunctivePattern disjunctivePattern:
                return new DisjunctivePattern(disjunctivePattern.Tok,
                  disjunctivePattern.Alternatives.Select(SubstituteForPattern).ToList(), disjunctivePattern.IsGhost);
              case IdPattern idPattern:
                if (idPattern.BoundVar == null) {
                  return new IdPattern(idPattern.Tok, idPattern.Id, idPattern.Type,
                    idPattern.Arguments.Select(SubstituteForPattern).ToList(), idPattern.IsGhost);
                }

                discoveredBvs.Add((BoundVar)idPattern.BoundVar);
                var result = new IdPattern(idPattern.Tok, idPattern.Id, idPattern.Type, null, idPattern.IsGhost) {
                  BoundVar = CreateBoundVarSubstitutions(new[] { (BoundVar)idPattern.BoundVar }.ToList(), false)[0]
                };
                if (idPattern.BoundVar != result.BoundVar) {
                  anythingChanged = true;
                }
                return result;
              case LitPattern litPattern:
                return litPattern;
              default:
                throw new ArgumentOutOfRangeException(nameof(pattern));
            }
          }
          var pattern = SubstituteForPattern(mc.Pat);
          var body = Substitute(mc.Body);
          // undo any changes to substMap (could be optimized to do this only if newBoundVars != mc.Arguments)
          foreach (var bv in discoveredBvs) {
            substMap.Remove(bv);
          }
          // Put things together
          if (body != mc.Body) {
            anythingChanged = true;
          }

          var newCaseExpr = new NestedMatchCaseExpr(mc.Tok, pattern, body, mc.Attributes);
          cases.Add(newCaseExpr);
        }
        if (anythingChanged) {
          newExpr = new NestedMatchExpr(expr.tok, src, cases, nestedMatchExpr.UsesOptionalBraces) {
            Flattened = flattened
          };
        }

      } else if (expr is MatchExpr) {
        var e = (MatchExpr)expr;
        var src = Substitute(e.Source);
        bool anythingChanged = src != e.Source;
        var cases = new List<MatchCaseExpr>();
        foreach (var mc in e.Cases) {
          var newBoundVars = CreateBoundVarSubstitutions(mc.Arguments, false);
          var body = Substitute(mc.Body);
          // undo any changes to substMap (could be optimized to do this only if newBoundVars != mc.Arguments)
          foreach (var bv in mc.Arguments) {
            substMap.Remove(bv);
          }
          // Put things together
          if (newBoundVars != mc.Arguments || body != mc.Body) {
            anythingChanged = true;
          }
          var newCaseExpr = new MatchCaseExpr(mc.tok, mc.Ctor, mc.FromBoundVar, newBoundVars, body, mc.Attributes);
          newCaseExpr.Ctor = mc.Ctor;  // resolve here
          cases.Add(newCaseExpr);
        }
        if (anythingChanged) {
          var newME = new MatchExpr(expr.tok, src, cases, e.UsesOptionalBraces);
          newME.MissingCases.AddRange(e.MissingCases);
          newExpr = newME;
        }

      } else if (expr is ComprehensionExpr) {

        newExpr = SubstituteComprehensionExpr((ComprehensionExpr)expr, true);

      } else if (expr is StmtExpr) {
        var e = (StmtExpr)expr;
        newExpr = new StmtExpr(e.tok, SubstStmt(e.S), Substitute(e.E));

      } else if (expr is ITEExpr) {
        ITEExpr e = (ITEExpr)expr;
        Expression test = Substitute(e.Test);
        Expression thn = Substitute(e.Thn);
        Expression els = Substitute(e.Els);
        if (test != e.Test || thn != e.Thn || els != e.Els) {
          newExpr = new ITEExpr(expr.tok, e.IsBindingGuard, test, thn, els);
        }
      } else if (expr is ConcreteSyntaxExpression concreteSyntaxExpression) {
        Contract.Assert(concreteSyntaxExpression.ResolvedExpression != null);
        var resolvedExpression = Substitute(concreteSyntaxExpression.ResolvedExpression);
        return new ParensExpression(expr.tok, resolvedExpression) {
          ResolvedExpression = resolvedExpression,
          RangeToken = expr.RangeToken,
          Type = resolvedExpression.Type
        };

      } else if (expr is Translator.BoogieFunctionCall) {
        var e = (Translator.BoogieFunctionCall)expr;
        bool anythingChanged = false;
        var newTyArgs = new List<Type>();
        foreach (var arg in e.TyArgs) {
          var newArg = arg.Subst(typeMap);
          if (newArg != arg) {
            anythingChanged = true;
          }
          newTyArgs.Add(newArg);
        }
        var newArgs = new List<Expression>();
        foreach (var arg in e.Args) {
          var newArg = Substitute(arg);
          if (newArg != arg) {
            anythingChanged = true;
          }
          newArgs.Add(newArg);
        }
        if (anythingChanged) {
          newExpr = new Translator.BoogieFunctionCall(e.tok, e.FunctionName, e.UsesHeap, e.UsesOldHeap, e.HeapAtLabels, newArgs, newTyArgs);
        }

      } else {
        Contract.Assume(false); // unexpected Expression
      }

      if (newExpr == null) {
        return expr;
      } else {
        newExpr.Type = expr.Type.Subst(typeMap);  // resolve on the fly (any additional resolution must be done above)
        return newExpr;
      }
    }

    private Expression LetExpr(LetExpr letExpr) {
      if (letExpr.Exact) {
        var rhss = new List<Expression>();
        bool anythingChanged = false;
        foreach (var rhs in letExpr.RHSs) {
          var r = Substitute(rhs);
          if (r != rhs) {
            anythingChanged = true;
          }

          rhss.Add(r);
        }

        // Note, CreateBoundVarSubstitutions has the side effect of updating the substitution map.
        // For an Exact let expression, this is something that needs to be done after substituting
        // in the RHSs.
        var newCasePatterns = CreateCasePatternSubstitutions(letExpr.LHSs, true);
        if (newCasePatterns != letExpr.LHSs) {
          anythingChanged = true;
        }

        var body = Substitute(letExpr.Body);
        // undo any changes to substMap (could be optimized to do this only if newBoundVars != e.Vars)
        foreach (var bv in letExpr.BoundVars) {
          substMap.Remove(bv);
        }

        // Put things together
        if (anythingChanged || body != letExpr.Body) {
          return new LetExpr(letExpr.tok, newCasePatterns, rhss, body, letExpr.Exact);
        }

        return null;
      } else {
        var rhs = Substitute(letExpr.RHSs[0]);
        var body = Substitute(letExpr.Body);
        var newBounds = SubstituteBoundedPoolList(letExpr.Constraint_Bounds);
        if (rhs == letExpr.RHSs[0] && body == letExpr.Body && newBounds == letExpr.Constraint_Bounds) {
          return null;
        }

        // keep copies of the substitution maps so we can reuse them at desugaring time
        var newSubstMap = new Dictionary<IVariable, Expression>(substMap);
        var newTypeMap = new Dictionary<TypeParameter, Type>(typeMap);
        return new Translator.SubstLetExpr(letExpr.tok, letExpr.LHSs, new List<Expression> { rhs }, body, letExpr.Exact, letExpr, newSubstMap, newTypeMap, newBounds);
      }
    }

    /// <summary>
    /// This method calls "SubstituteBoundedPool" on each item in the possibly null list. If any of those calls returns a
    /// change from the original, then all of the results are returned in a new list; otherwise, "list" is returned.
    /// </summary>
    public List<ComprehensionExpr.BoundedPool>/*?*/ SubstituteBoundedPoolList(List<ComprehensionExpr.BoundedPool>/*?*/ list) {
      if (list != null) {
        var newList = list.ConvertAll(SubstituteBoundedPool);
        for (var i = 0; i < list.Count; i++) {
          if (list[i] != newList[i]) {
            return newList;
          }
        }
      }
      return list;
    }

    public ComprehensionExpr.BoundedPool SubstituteBoundedPool(ComprehensionExpr.BoundedPool bound) {
      if (bound == null) {
        return null;
      } else if (bound is ComprehensionExpr.ExactBoundedPool) {
        var b = (ComprehensionExpr.ExactBoundedPool)bound;
        return new ComprehensionExpr.ExactBoundedPool(Substitute(b.E));
      } else if (bound is ComprehensionExpr.BoolBoundedPool) {
        return bound;  // nothing to substitute
      } else if (bound is ComprehensionExpr.CharBoundedPool) {
        return bound;  // nothing to substitute
      } else if (bound is ComprehensionExpr.IntBoundedPool) {
        var b = (ComprehensionExpr.IntBoundedPool)bound;
        return new ComprehensionExpr.IntBoundedPool(b.LowerBound == null ? null : Substitute(b.LowerBound), b.UpperBound == null ? null : Substitute(b.UpperBound));
      } else if (bound is ComprehensionExpr.SetBoundedPool) {
        var b = (ComprehensionExpr.SetBoundedPool)bound;
        return new ComprehensionExpr.SetBoundedPool(Substitute(b.Set), b.BoundVariableType, b.CollectionElementType, b.IsFiniteCollection);
      } else if (bound is ComprehensionExpr.MultiSetBoundedPool) {
        var b = (ComprehensionExpr.MultiSetBoundedPool)bound;
        return new ComprehensionExpr.MultiSetBoundedPool(Substitute(b.MultiSet), b.BoundVariableType, b.CollectionElementType);
      } else if (bound is ComprehensionExpr.SubSetBoundedPool) {
        var b = (ComprehensionExpr.SubSetBoundedPool)bound;
        return new ComprehensionExpr.SubSetBoundedPool(Substitute(b.UpperBound), b.IsFiniteCollection);
      } else if (bound is ComprehensionExpr.SuperSetBoundedPool) {
        var b = (ComprehensionExpr.SuperSetBoundedPool)bound;
        return new ComprehensionExpr.SuperSetBoundedPool(Substitute(b.LowerBound));
      } else if (bound is ComprehensionExpr.MapBoundedPool) {
        var b = (ComprehensionExpr.MapBoundedPool)bound;
        return new ComprehensionExpr.MapBoundedPool(Substitute(b.Map), b.BoundVariableType, b.CollectionElementType, b.IsFiniteCollection);
      } else if (bound is ComprehensionExpr.SeqBoundedPool) {
        var b = (ComprehensionExpr.SeqBoundedPool)bound;
        return new ComprehensionExpr.SeqBoundedPool(Substitute(b.Seq), b.BoundVariableType, b.CollectionElementType);
      } else if (bound is ComprehensionExpr.DatatypeBoundedPool) {
        return bound;  // nothing to substitute
      } else if (bound is ComprehensionExpr.DatatypeInclusionBoundedPool) {
        return bound;  // nothing to substitute
      } else if (bound is ComprehensionExpr.AllocFreeBoundedPool) {
        return bound;  // nothing to substitute
      } else if (bound is ComprehensionExpr.ExplicitAllocatedBoundedPool) {
        return bound;  // nothing to substitute
      } else if (bound is AssignSuchThatStmt.WiggleWaggleBound) {
        return bound;  // nothing to substitute
      } else if (bound is ComprehensionExpr.SpecialAllocIndependenceAllocatedBoundedPool) {
        return bound;  // nothing to substitute
      } else if (bound is ComprehensionExpr.OlderBoundedPool) {
        return bound;  // nothing to substitute
      } else {
        Contract.Assume(false);  // unexpected ComprehensionExpr.BoundedPool
        throw new cce.UnreachableException();  // to please compiler
      }
    }

    /// <summary>
    /// Return a list of bound variables, of the same length as 'vars' but with possible substitutions.
    /// For any change necessary, update 'substMap' to reflect the new substitution; the caller is responsible for
    /// undoing these changes once the updated 'substMap' has been used.
    /// If no changes are necessary, the list returned is exactly 'vars' and 'substMap' is unchanged.
    /// </summary>
    protected virtual List<BoundVar> CreateBoundVarSubstitutions(List<BoundVar> vars, bool forceSubstitutionOfBoundVars) {
      bool anythingChanged = false;
      var newBoundVars = new List<BoundVar>();
      foreach (var bv in vars) {
        var tt = bv.Type.Subst(typeMap);
        if (!forceSubstitutionOfBoundVars && tt == bv.Type) {
          newBoundVars.Add(bv);
        } else {
          anythingChanged = true;
          var newBv = new BoundVar(bv.tok, bv.Name, tt);
          newBoundVars.Add(newBv);
          // update substMap to reflect the new BoundVar substitutions
          var ie = new IdentifierExpr(newBv.tok, newBv.Name);
          ie.Var = newBv;  // resolve here
          ie.Type = newBv.Type;  // resolve here
          substMap.Add(bv, ie);
        }
      }
      return anythingChanged ? newBoundVars : vars;
    }

    /// <summary>
    /// Return a list of local variables, of the same length as 'vars' but with possible substitutions.
    /// For any change necessary, update 'substMap' to reflect the new substitution; the caller is responsible for
    /// undoing these changes once the updated 'substMap' has been used.
    /// If no changes are necessary, the list returned is exactly 'vars' and 'substMap' is unchanged.
    /// </summary>
    protected virtual List<LocalVariable> CreateLocalVarSubstitutions(List<LocalVariable> vars, bool forceSubstitutionOfVars) {
      bool anythingChanged = false;
      var newVars = new List<LocalVariable>();
      foreach (var v in vars) {
        var tt = v.OptionalType.Subst(typeMap);
        if (!forceSubstitutionOfVars && tt == v.OptionalType) {
          newVars.Add(v);
        } else {
          anythingChanged = true;
          var newVar = new LocalVariable(v.Tok, v.EndTok, v.Name, tt, v.IsGhost);
          newVar.type = tt;  // resolve here
          newVars.Add(newVar);
          // update substMap to reflect the new LocalVariable substitutions
          var ie = new IdentifierExpr(newVar.Tok, newVar.Name);
          ie.Var = newVar;  // resolve here
          ie.Type = newVar.Type;  // resolve here
          substMap.Add(v, ie);
        }
      }
      return anythingChanged ? newVars : vars;
    }

    /// <summary>
    /// Return a list of case patterns, of the same length as 'patterns' but with possible substitutions.
    /// For any change necessary, update 'substMap' to reflect the new substitution; the caller is responsible for
    /// undoing these changes once the updated 'substMap' has been used.
    /// If no changes are necessary, the list returned is exactly 'patterns' and 'substMap' is unchanged.
    /// </summary>
    protected virtual List<CasePattern<BoundVar>> CreateCasePatternSubstitutions(List<CasePattern<BoundVar>> patterns, bool forceSubstitutionOfBoundVars) {
      bool anythingChanged = false;
      var newPatterns = new List<CasePattern<BoundVar>>();
      foreach (var pat in patterns) {
        var newPat = SubstituteCasePattern(pat, forceSubstitutionOfBoundVars, CloneBoundVar);
        newPatterns.Add(newPat);
        if (newPat != pat) {
          anythingChanged = true;
        }
      }
      return anythingChanged ? newPatterns : patterns;
    }
    CasePattern<VT> SubstituteCasePattern<VT>(CasePattern<VT> pat, bool forceSubstitutionOfBoundVars,
        Func<CasePattern<VT>, Type, VT, VT> cloneVt
      ) where VT : class, IVariable {
      Contract.Requires(pat != null);
      if (pat.Var != null) {
        var bv = pat.Var;
        var tt = bv.Type.Subst(typeMap);
        if (forceSubstitutionOfBoundVars || tt != bv.Type) {
          var newBv = cloneVt(pat, tt, bv);
          // update substMap to reflect the new BoundVar substitutions
          var ie = new IdentifierExpr(newBv.Tok, newBv.Name);
          ie.Var = newBv;  // resolve here
          ie.Type = newBv.Type;  // resolve here
          substMap.Add(bv, ie);
          var newPat = new CasePattern<VT>(pat.tok, newBv);
          newPat.AssembleExpr(null);
          return newPat;
        }
      } else if (pat.Arguments != null) {
        bool anythingChanged = false;
        var newArgs = new List<CasePattern<VT>>();
        foreach (var arg in pat.Arguments) {
          var newArg = SubstituteCasePattern(arg, forceSubstitutionOfBoundVars, cloneVt);
          newArgs.Add(newArg);
          if (newArg != arg) {
            anythingChanged = true;
          }
        }
        if (anythingChanged) {
          var patE = (DatatypeValue)pat.Expr;
          var newPat = new CasePattern<VT>(pat.tok, pat.Id, newArgs);
          newPat.Ctor = pat.Ctor;
          newPat.AssembleExpr(patE.InferredTypeArgs.ConvertAll(tp => tp.Subst(typeMap)));
          return newPat;
        }
      }
      return pat;
    }

    protected List<Expression/*!*/>/*!*/ SubstituteExprList(List<Expression/*!*/>/*!*/ elist) {
      Contract.Requires(cce.NonNullElements(elist));
      Contract.Ensures(cce.NonNullElements(Contract.Result<List<Expression>>()));

      List<Expression> newElist = null;  // initialized lazily
      for (int i = 0; i < elist.Count; i++) {
        cce.LoopInvariant(newElist == null || newElist.Count == i);

        Expression substE = Substitute(elist[i]);
        if (substE != elist[i] && newElist == null) {
          newElist = new List<Expression>();
          for (int j = 0; j < i; j++) {
            newElist.Add(elist[j]);
          }
        }
        if (newElist != null) {
          newElist.Add(substE);
        }
      }
      if (newElist == null) {
        return elist;
      } else {
        return newElist;
      }
    }

    protected Dictionary<TypeParameter, Type> SubstituteTypeMap(Dictionary<TypeParameter, Type> tmap) {
      Contract.Requires(tmap != null);
      Contract.Ensures(Contract.Result<Dictionary<TypeParameter, Type>>() != null);
      if (typeMap.Count == 0) {  // optimization
        return tmap;
      }
      bool anythingChanged = false;
      var newTmap = new Dictionary<TypeParameter, Type>();
      var i = 0;
      foreach (var maplet in tmap) {
        var tt = maplet.Value.Subst(typeMap);
        if (tt != maplet.Value) {
          anythingChanged = true;
        }
        newTmap.Add(maplet.Key, tt);
        i++;
      }
      if (anythingChanged) {
        return newTmap;
      } else {
        return tmap;
      }
    }

    protected List<Type> SubstituteTypeList(List<Type> types) {
      Contract.Requires(types != null);
      Contract.Ensures(Contract.Result<List<Type>>() != null);
      if (types.Count == 0) {  // optimization
        return types;
      }
      bool anythingChanged = false;
      var newTypes = new List<Type>();
      var i = 0;
      foreach (var ty in types) {
        var tt = ty.Subst(typeMap);
        if (tt != ty) {
          anythingChanged = true;
        }
        newTypes.Add(tt);
        i++;
      }
      if (anythingChanged) {
        return newTypes;
      } else {
        return types;
      }
    }

    public LocalVariable CloneLocalVariable(CasePattern<LocalVariable> pat, Type tt, LocalVariable lv) {
      return new LocalVariable(pat.tok, pat.tok, pat.Id, tt, lv.IsGhost);
    }
    public BoundVar CloneBoundVar(CasePattern<BoundVar> pat, Type tt, BoundVar bv) {
      return new BoundVar(pat.tok, pat.Id, tt);
    }
    /// <summary>
    /// This method (which currently is used only internally to class Substituter) performs substitutions in
    /// statements that can occur in a StmtExpr.  (For example, it does not bother to do anything with a
    /// PrintStmt, ReturnStmt, or YieldStmt.)
    /// </summary>
    protected virtual Statement SubstStmt(Statement stmt) {
      Statement r;
      if (stmt == null) {
        return null;
      } else if (stmt is AssertStmt) {
        var s = (AssertStmt)stmt;
        r = new AssertStmt(s.Tok, s.EndTok, Substitute(s.Expr), SubstBlockStmt(s.Proof), s.Label, SubstAttributes(s.Attributes));
      } else if (stmt is ExpectStmt) {
        var s = (ExpectStmt)stmt;
        r = new ExpectStmt(s.Tok, s.EndTok, Substitute(s.Expr), Substitute(s.Message), SubstAttributes(s.Attributes));
      } else if (stmt is AssumeStmt) {
        var s = (AssumeStmt)stmt;
        r = new AssumeStmt(s.Tok, s.EndTok, Substitute(s.Expr), SubstAttributes(s.Attributes));
      } else if (stmt is BreakStmt) {
        var s = (BreakStmt)stmt;
        BreakStmt rr;
        if (s.TargetLabel != null) {
          rr = new BreakStmt(s.Tok, s.EndTok, s.TargetLabel, s.IsContinue);
        } else {
          rr = new BreakStmt(s.Tok, s.EndTok, s.BreakAndContinueCount, s.IsContinue);
        }
        // r.TargetStmt will be filled in as later
        List<BreakStmt> breaks;
        if (!BreaksToBeResolved.TryGetValue(s, out breaks)) {
          breaks = new List<BreakStmt>();
          BreaksToBeResolved.Add(s, breaks);
        }
        breaks.Add(rr);
        r = rr;
      } else if (stmt is AssignStmt) {
        var s = (AssignStmt)stmt;
        r = new AssignStmt(s.Tok, s.EndTok, Substitute(s.Lhs), SubstRHS(s.Rhs));
      } else if (stmt is CallStmt) {
        var s = (CallStmt)stmt;
        var rr = new CallStmt(s.Tok, s.EndTok, s.Lhs.ConvertAll(Substitute), (MemberSelectExpr)Substitute(s.MethodSelect), s.Args.ConvertAll(Substitute));
        r = rr;
      } else if (stmt is DividedBlockStmt) {
        r = SubstDividedBlockStmt((DividedBlockStmt)stmt);
      } else if (stmt is BlockStmt) {
        r = SubstBlockStmt((BlockStmt)stmt);
      } else if (stmt is IfStmt) {
        var s = (IfStmt)stmt;
        var guard = s.IsBindingGuard ? SubstituteComprehensionExpr((ExistsExpr)s.Guard, false) : Substitute(s.Guard);
        r = new IfStmt(s.Tok, s.EndTok, s.IsBindingGuard, guard, SubstBlockStmt(s.Thn), SubstStmt(s.Els));
      } else if (stmt is AlternativeStmt) {
        var s = (AlternativeStmt)stmt;
        r = new AlternativeStmt(s.Tok, s.EndTok, s.Alternatives.ConvertAll(SubstGuardedAlternative), s.UsesOptionalBraces);
      } else if (stmt is WhileStmt) {
        var s = (WhileStmt)stmt;
        r = new WhileStmt(s.Tok, s.EndTok, Substitute(s.Guard), s.Invariants.ConvertAll(SubstMayBeFreeExpr), SubstSpecExpr(s.Decreases), SubstSpecFrameExpr(s.Mod), SubstBlockStmt(s.Body));
      } else if (stmt is AlternativeLoopStmt) {
        var s = (AlternativeLoopStmt)stmt;
        r = new AlternativeLoopStmt(s.Tok, s.EndTok, s.Invariants.ConvertAll(SubstMayBeFreeExpr), SubstSpecExpr(s.Decreases), SubstSpecFrameExpr(s.Mod), s.Alternatives.ConvertAll(SubstGuardedAlternative), s.UsesOptionalBraces);
      } else if (stmt is ForallStmt) {
        var s = (ForallStmt)stmt;
        var newBoundVars = CreateBoundVarSubstitutions(s.BoundVars, false);
        var body = SubstStmt(s.Body);
        // undo any changes to substMap (could be optimized to do this only if newBoundVars != e.Vars)
        foreach (var bv in s.BoundVars) {
          substMap.Remove(bv);
        }

        // Put things together
        var rr = new ForallStmt(s.Tok, s.EndTok, newBoundVars, SubstAttributes(s.Attributes), Substitute(s.Range), s.Ens.ConvertAll(SubstMayBeFreeExpr), body);
        rr.Kind = s.Kind;
        rr.CanConvert = s.CanConvert;
        rr.Bounds = SubstituteBoundedPoolList(s.Bounds);
        if (s.ForallExpressions != null) {
          rr.ForallExpressions = s.ForallExpressions.ConvertAll(Substitute);
        }
        r = rr;
      } else if (stmt is CalcStmt) {
        var s = (CalcStmt)stmt;
        var rr = new CalcStmt(s.Tok, s.EndTok, SubstCalcOp(s.UserSuppliedOp), s.Lines.ConvertAll(Substitute), s.Hints.ConvertAll(SubstBlockStmt), s.StepOps.ConvertAll(SubstCalcOp), SubstAttributes(s.Attributes));
        rr.Op = SubstCalcOp(s.Op);
        rr.Steps.AddRange(s.Steps.ConvertAll(Substitute));
        rr.Result = Substitute(s.Result);
        r = rr;
      } else if (stmt is MatchStmt) {
        var s = (MatchStmt)stmt;
        var rr = new MatchStmt(s.Tok, s.EndTok, Substitute(s.Source), s.Cases.ConvertAll(SubstMatchCaseStmt), s.UsesOptionalBraces);
        rr.MissingCases.AddRange(s.MissingCases);
        r = rr;
      } else if (stmt is AssignSuchThatStmt) {
        var s = (AssignSuchThatStmt)stmt;
        r = new AssignSuchThatStmt(s.Tok, s.EndTok, s.Lhss.ConvertAll(Substitute), Substitute(s.Expr), s.AssumeToken == null ? null : s.AssumeToken, null);
      } else if (stmt is UpdateStmt) {
        var s = (UpdateStmt)stmt;
        var resolved = s.ResolvedStatements;
        UpdateStmt rr;
        if (resolved.Count == 1) {
          // when later translating this UpdateStmt, the s.Lhss and s.Rhss components won't be used, only s.ResolvedStatements
          rr = new UpdateStmt(s.Tok, s.EndTok, s.Lhss, s.Rhss, s.CanMutateKnownState);
        } else {
          rr = new UpdateStmt(s.Tok, s.EndTok, s.Lhss.ConvertAll(Substitute), s.Rhss.ConvertAll(SubstRHS), s.CanMutateKnownState);
        }

        if (s.ResolvedStatements != null) {
          rr.ResolvedStatements = s.ResolvedStatements.ConvertAll(SubstStmt);
        }
        r = rr;
      } else if (stmt is VarDeclStmt) {
        var s = (VarDeclStmt)stmt;
        var lhss = CreateLocalVarSubstitutions(s.Locals, false);
        var rr = new VarDeclStmt(s.Tok, s.EndTok, lhss, (ConcreteUpdateStatement)SubstStmt(s.Update));
        r = rr;
      } else if (stmt is VarDeclPattern) {
        var s = (VarDeclPattern)stmt;
        var lhss = SubstituteCasePattern(s.LHS, false, CloneLocalVariable);
        var rr = new VarDeclPattern(s.Tok, s.EndTok, lhss, (Expression)Substitute(s.RHS), s.HasGhostModifier);
        r = rr;
      } else if (stmt is RevealStmt) {
        var s = (RevealStmt)stmt;
        // don't need to substitute s.Expr since it won't be used, only the s.ResolvedStatements are used.
        var rr = new RevealStmt(s.Tok, s.EndTok, s.Exprs);
        rr.LabeledAsserts.AddRange(s.LabeledAsserts);
        rr.ResolvedStatements.AddRange(s.ResolvedStatements.ConvertAll(SubstStmt));
        r = rr;
      } else {
        Contract.Assert(false); throw new cce.UnreachableException();  // unexpected statement
      }

      // add labels to the cloned statement
      AddStmtLabels(r, stmt.Labels);
      r.Attributes = SubstAttributes(stmt.Attributes);
      r.IsGhost = stmt.IsGhost;
      if (stmt.Labels != null || stmt is WhileStmt) {
        List<BreakStmt> breaks;
        if (BreaksToBeResolved.TryGetValue(stmt, out breaks)) {
          foreach (var b in breaks) {
            b.TargetStmt = r;
          }
          BreaksToBeResolved.Remove(stmt);
        }
      }

      return r;
    }

    Dictionary<Statement, List<BreakStmt>> BreaksToBeResolved = new Dictionary<Statement, List<BreakStmt>>();  // old-target -> new-breaks

    protected void AddStmtLabels(Statement s, LList<Label> node) {
      if (node != null) {
        AddStmtLabels(s, node.Next);
        s.Labels = new LList<Label>(node.Data, s.Labels);
      }
    }

    protected virtual DividedBlockStmt SubstDividedBlockStmt(DividedBlockStmt stmt) {
      return stmt == null ? null : new DividedBlockStmt(stmt.Tok, stmt.EndTok, stmt.BodyInit.ConvertAll(SubstStmt), stmt.SeparatorTok, stmt.BodyProper.ConvertAll(SubstStmt));
    }

    protected virtual BlockStmt SubstBlockStmt(BlockStmt stmt) {
      if (stmt == null) {
        return null;
      }
      var prevSubstMap = new Dictionary<IVariable, Expression>(substMap);
      var b = new BlockStmt(stmt.Tok, stmt.EndTok, stmt.Body.ConvertAll(SubstStmt));
      if (substMap.Count != prevSubstMap.Count) {
        // reset substMap to what it was (note that substMap is a readonly field, so we can't just change it back to prevSubstMap)
        substMap.Clear();
        foreach (var item in prevSubstMap) {
          substMap.Add(item.Key, item.Value);
        }
      }
      return b;
    }

    protected GuardedAlternative SubstGuardedAlternative(GuardedAlternative alt) {
      Contract.Requires(alt != null);
      var guard = alt.IsBindingGuard ? SubstituteComprehensionExpr((ExistsExpr)alt.Guard, false) : Substitute(alt.Guard);
      return new GuardedAlternative(alt.Tok, alt.IsBindingGuard, guard, alt.Body.ConvertAll(SubstStmt));
    }

    protected AttributedExpression SubstMayBeFreeExpr(AttributedExpression expr) {
      Contract.Requires(expr != null);
      var mfe = new AttributedExpression(Substitute(expr.E));
      mfe.Attributes = SubstAttributes(expr.Attributes);
      return mfe;
    }

    protected Specification<Expression> SubstSpecExpr(Specification<Expression> spec) {
      var ee = spec.Expressions == null ? null : spec.Expressions.ConvertAll(Substitute);
      return new Specification<Expression>(ee, SubstAttributes(spec.Attributes));
    }

    protected Specification<FrameExpression> SubstSpecFrameExpr(Specification<FrameExpression> frame) {
      var ee = frame.Expressions == null ? null : frame.Expressions.ConvertAll(SubstFrameExpr);
      return new Specification<FrameExpression>(ee, SubstAttributes(frame.Attributes));
    }

    public FrameExpression SubstFrameExpr(FrameExpression frame) {
      Contract.Requires(frame != null);
      var fe = new FrameExpression(frame.tok, Substitute(frame.E), frame.FieldName);
      fe.Field = frame.Field;  // resolve here
      return fe;
    }

    protected AssignmentRhs SubstRHS(AssignmentRhs rhs) {
      AssignmentRhs c;
      if (rhs is ExprRhs) {
        var r = (ExprRhs)rhs;
        c = new ExprRhs(Substitute(r.Expr));
      } else if (rhs is HavocRhs) {
        c = new HavocRhs(rhs.Tok);
      } else {
        // since the Substituter is assumed to operate on statements only if they are part of a StatementExpression, then the TypeRhs case cannot occur
        Contract.Assume(false); throw new cce.UnreachableException();
      }
      c.Attributes = SubstAttributes(rhs.Attributes);
      return c;
    }

    protected MatchCaseStmt SubstMatchCaseStmt(MatchCaseStmt c) {
      Contract.Requires(c != null);
      var newBoundVars = CreateBoundVarSubstitutions(c.Arguments, false);
      var r = new MatchCaseStmt(c.tok, c.Ctor, c.FromBoundVar, newBoundVars, c.Body.ConvertAll(SubstStmt), c.Attributes);
      r.Ctor = c.Ctor;
      // undo any changes to substMap (could be optimized to do this only if newBoundVars != e.Vars)
      foreach (var bv in c.Arguments) {
        substMap.Remove(bv);
      }
      return r;
    }

    protected CalcStmt.CalcOp SubstCalcOp(CalcStmt.CalcOp op) {
      if (op == null) {
        return null;
      } else if (op is CalcStmt.BinaryCalcOp) {
        return new CalcStmt.BinaryCalcOp(((CalcStmt.BinaryCalcOp)op).Op);
      } else if (op is CalcStmt.TernaryCalcOp) {
        return new CalcStmt.TernaryCalcOp(Substitute(((CalcStmt.TernaryCalcOp)op).Index));
      } else {
        Contract.Assert(false);
        throw new cce.UnreachableException();
      }
    }

    public Attributes SubstAttributes(Attributes attrs) {
      Contract.Requires(cce.NonNullDictionaryAndValues(substMap));
      if (attrs != null) {
        var newArgs = new List<Expression>();  // allocate it eagerly, what the heck, it doesn't seem worth the extra complexity in the code to do it lazily for the infrequently occurring attributes
        bool anyArgSubst = false;
        foreach (var arg in attrs.Args) {
          var argToBeAdded = arg;
          var substArg = Substitute(arg);
          if (substArg != arg) {
            argToBeAdded = substArg;
            anyArgSubst = true;
          }
          newArgs.Add(argToBeAdded);
        }
        if (!anyArgSubst) {
          newArgs = attrs.Args;
        }

        Attributes prev = SubstAttributes(attrs.Prev);
        if (newArgs != attrs.Args || prev != attrs.Prev) {
          if (attrs is UserSuppliedAttributes) {
            var usa = (UserSuppliedAttributes)attrs;
            return new UserSuppliedAttributes(usa.tok, usa.OpenBrace, usa.CloseBrace, newArgs, prev);
          } else {
            return new Attributes(attrs.Name, newArgs, prev);
          }
        }
      }
      return attrs;
    }

    /// <summary>
    /// Substitution in a comprehension expression. 
    /// Parameter 'forceSubstituteOfBoundVars' should be set to false if and only if
    /// the expression is a binding guard, in which case a bound variable is introduced.
    /// Such a variable must not be substituted. 
    /// </summary>
    protected Expression SubstituteComprehensionExpr(ComprehensionExpr expr, bool forceSubstituteOfBoundVars) {

      Expression newExpr = null;

      var e = (ComprehensionExpr)expr;
      // For quantifiers and setComprehesion we want to make sure that we don't introduce name clashes with
      // the enclosing scopes.

      var q = e as QuantifierExpr;
      if (q != null && q.SplitQuantifier != null) {
        if (forceSubstituteOfBoundVars) {
          return Substitute(q.SplitQuantifierExpression);
        } else {
          return SubstituteComprehensionExpr((ComprehensionExpr)q.SplitQuantifierExpression, false);
        }
      }

      var newBoundVars = CreateBoundVarSubstitutions(e.BoundVars, forceSubstituteOfBoundVars && (expr is ForallExpr || expr is ExistsExpr || expr is SetComprehension));
      var newRange = e.Range == null ? null : Substitute(e.Range);
      var newTerm = Substitute(e.Term);
      var newAttrs = SubstAttributes(e.Attributes);
      var newBounds = SubstituteBoundedPoolList(e.Bounds);
      if (newBoundVars != e.BoundVars || newRange != e.Range || newTerm != e.Term || newAttrs != e.Attributes ||
          newBounds != e.Bounds || !forceSubstituteOfBoundVars) {
        if (e is SetComprehension) {
          newExpr = new SetComprehension(e.BodyStartTok, e.BodyEndTok, ((SetComprehension)e).Finite, newBoundVars,
            newRange, newTerm, newAttrs);
        } else if (e is MapComprehension) {
          var mc = (MapComprehension)e;
          var newTermLeft = mc.IsGeneralMapComprehension ? Substitute(mc.TermLeft) : null;
          newExpr = new MapComprehension(e.BodyStartTok, e.BodyEndTok, mc.Finite, newBoundVars, newRange, newTermLeft, newTerm, newAttrs);
        } else if (expr is ForallExpr forallExpr) {
          newExpr = new ForallExpr(expr.tok, e.BodyEndTok, newBoundVars, newRange, newTerm, newAttrs);
        } else if (expr is ExistsExpr existsExpr) {
          newExpr = new ExistsExpr(expr.tok, e.BodyEndTok, newBoundVars, newRange, newTerm, newAttrs);
        } else if (expr is LambdaExpr) {
          var l = (LambdaExpr)expr;
          newExpr = new LambdaExpr(e.BodyStartTok, e.BodyEndTok, newBoundVars, newRange,
            l.Reads.ConvertAll(SubstFrameExpr), newTerm);
        } else {
          Contract.Assert(false); // unexpected ComprehensionExpr
        }

        ((ComprehensionExpr)newExpr).Bounds = newBounds;
      }

      // undo any changes to substMap (could be optimized to do this only if newBoundVars != e.BoundVars)
      foreach (var bv in e.BoundVars) {
        substMap.Remove(bv);
      }

      return newExpr;

    }

  }
}
<|MERGE_RESOLUTION|>--- conflicted
+++ resolved
@@ -55,16 +55,12 @@
       } else if (expr is WildcardExpr) {
         // nothing to substitute
       } else if (expr is ThisExpr) {
-<<<<<<< HEAD
-        return receiverReplacement ?? expr;
-=======
         return receiverReplacement == null ?
           expr : new ParensExpression(expr.tok, receiverReplacement) {
             ResolvedExpression = receiverReplacement,
             RangeToken = expr.RangeToken,
             Type = receiverReplacement.Type
           };
->>>>>>> 62922210
       } else if (expr is IdentifierExpr) {
         IdentifierExpr e = (IdentifierExpr)expr;
         Expression substExpr;
