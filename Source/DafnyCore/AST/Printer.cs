--- conflicted
+++ resolved
@@ -835,11 +835,7 @@
     public void PrintOneAttribute(Attributes a, string nameSubstitution = null) {
       Contract.Requires(a != null);
       var name = nameSubstitution ?? a.Name;
-<<<<<<< HEAD
-      var usAttribute = name.StartsWith("_") || (DafnyOptions.O.DisallowExterns && name == "extern");
-=======
-      var usAttribute = name.StartsWith("_") || (options.DisallowExterns && (name == "extern" || name == "dllimport"));
->>>>>>> c9b8d301
+      var usAttribute = name.StartsWith("_") || (options.DisallowExterns && name == "extern");
       wr.Write("{1}{{:{0}", name, usAttribute ? "/*" : "");
       if (a.Args != null) {
         PrintAttributeArgs(a.Args, false);
