--- conflicted
+++ resolved
@@ -44,11 +44,6 @@
         }
       }
 
-<<<<<<< HEAD
-      DafnyOptions.RegisterLegacyUi(PrintMode, ParsePrintMode,
-        "Overall reporting and printing", "printMode",
-        defaultValue: PrintModes.Everything);
-=======
       DafnyOptions.RegisterLegacyUi(PrintMode, ParsePrintMode, "Overall reporting and printing", "printMode", legacyDescription: @"
 Everything (default) - Print everything listed below.
 DllEmbed - print the source that will be included in a compiled dll.
@@ -58,8 +53,8 @@
 NoGhost - disable printing of functions, ghost methods, and proof
     statements in implementation methods. It also disables anything
     NoIncludes disables.".TrimStart(), 
-        argumentName: "Everything|DllEmbed|NoIncludes|NoGhost");
->>>>>>> dd1ba738
+        argumentName: "Everything|DllEmbed|NoIncludes|NoGhost",
+        defaultValue: PrintModes.Everything);
       DafnyOptions.RegisterLegacyBinding(PrintMode, (options, value) => {
         options.PrintMode = value;
       });
