--- conflicted
+++ resolved
@@ -81,8 +81,7 @@
 
   public string TrailingTrivia { get; set; } = "";
 
-<<<<<<< HEAD
-  public bool IsValid => this.Filename != null;
+  public bool IsValid => this.ActualFilename != null;
 
   public IToken Next { get; set; } // The next token
 
@@ -91,9 +90,6 @@
   public IToken WithVal(string val) {
     return this with { val = val };
   }
-=======
-  public bool IsValid => this.ActualFilename != null;
->>>>>>> db63d3c5
 }
 
 public abstract class TokenWrapper : IToken {
