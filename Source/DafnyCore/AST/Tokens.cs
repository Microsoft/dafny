
using System;
using System.Diagnostics.Contracts;
using System.IO;

namespace Microsoft.Dafny;

<<<<<<< HEAD
public interface IToken : Microsoft.Boogie.IToken, IComparable<IToken> {
  public RangeToken To(IToken end) => new RangeToken(this, end);

  /*
  int kind { get; set; }
  int pos { get; set; }
  int col { get; set; }
  int line { get; set; }
  string val { get; set; }
  bool IsValid { get; }*/
  string Boogie.IToken.filename {
    get => Uri == null ? null : Path.GetFileName(Uri.LocalPath);
    set => throw new NotSupportedException();
  }

  public string ActualFilename => Uri.LocalPath;
  string Filepath => Uri.LocalPath;

  Uri Uri { get; set; }

  /// <summary>
  /// TrailingTrivia contains everything after the token,
  /// until and including two newlines between which there is no commment
  /// All the remaining trivia is for the LeadingTrivia of the next token
  ///
  /// ```
  /// const /*for const*/ x /*for x*/ := /* for := */ 1/* for 1 */
  /// // for 1 again
  /// // for 1 again
  ///
  /// // Two newlines, now all the trivia is for var y
  /// // this line as well.
  /// var y := 2
  /// ```
  /// </summary>
  string TrailingTrivia { get; set; }
  string LeadingTrivia { get; set; }
  Token Next { get; set; } // The next token
  Token Prev { get; set; } // The previous token

  public IToken WithVal(string val);  // create a new token by setting the given val.
}

=======
>>>>>>> 5670005e
/// <summary>
/// Has one-indexed line and column fields
/// </summary>
public class Token : IOrigin {

  public Token peekedTokens; // Used only internally by Coco when the scanner "peeks" tokens. Normally null at the end of parsing
  public static readonly Token NoToken = new();
  public static readonly Token Cli = new(1, 1);
  public static readonly Token Ide = new(1, 1);
  public Token() : this(0, 0) { }

  public Token(int linenum, int colnum) {
    this.line = linenum;
    this.col = colnum;
    this.val = "";
  }

  public bool IsSourceToken => this != NoToken;
  public int kind { get; set; } // Used by coco, so we can't rename it to Kind

  public string ActualFilename => Filepath;
  public string Filepath => Uri?.LocalPath;
  public Uri Uri { get; set; }

  public int pos { get; set; } // Used by coco, so we can't rename it to Pos

  /// <summary>
  /// One-indexed
  /// </summary>
  public int col { get; set; } // Used by coco, so we can't rename it to Col

  /// <summary>
  /// One-indexed
  /// </summary>
  public int line { get; set; } // Used by coco, so we can't rename it to Line

  public string val { get; set; } // Used by coco, so we can't rename it to Val

  public string LeadingTrivia { get; set; } = "";

  public string TrailingTrivia { get; set; } = "";

<<<<<<< HEAD
  public Token Next { get; set; } // The next token

  public Token Prev { get; set; } // The previous token
=======
  public IOrigin Next { get; set; } // The next token

  public IOrigin Prev { get; set; } // The previous token
>>>>>>> 5670005e

  public bool IsValid => this.ActualFilename != null;

  public IOrigin WithVal(string newVal) {
    return new Token {
      pos = pos,
      col = col,
      line = line,
      Prev = Prev,
      Next = Next,
      Uri = Uri,
      kind = kind,
      val = newVal
    };
  }

  public int CompareTo(Boogie.IToken other) {
    if (line != other.line) {
      return line.CompareTo(other.line);
    }
    return col.CompareTo(other.col);
  }

  public override int GetHashCode() {
    return pos;
  }

  public override string ToString() {
    return $"'{val}': {Path.GetFileName(Filepath)}@{pos} - @{line}:{col}";
  }

  public int CompareTo(IOrigin other) {
    if (line != other.line) {
      return line.CompareTo(other.line);
    }
    return col.CompareTo(other.col);
  }
}

<<<<<<< HEAD
public abstract class TokenWrapper : IToken {

  public readonly IToken WrappedToken;
  protected TokenWrapper(IToken wrappedToken) {
    Contract.Requires(wrappedToken != null);
    WrappedToken = wrappedToken;
  }

  public abstract IToken WithVal(string newVal);

  public virtual int col {
    get { return WrappedToken.col; }
    set { WrappedToken.col = value; }
  }

  public string ActualFilename => WrappedToken.ActualFilename;

  public virtual string Filepath => WrappedToken.Filepath;

  public Uri Uri {
    get => WrappedToken.Uri;
    set => WrappedToken.Uri = value;
  }

  public bool IsValid {
    get { return WrappedToken.IsValid; }
  }

  public virtual bool IsSourceToken => false;

  public int kind {
    get { return WrappedToken.kind; }
    set { WrappedToken.kind = value; }
  }
  public virtual int line {
    get { return WrappedToken.line; }
    set { WrappedToken.line = value; }
  }
  public virtual int pos {
    get { return WrappedToken.pos; }
    set { WrappedToken.pos = value; }
  }

  public virtual string val {
    get { return WrappedToken.val; }
    set { WrappedToken.val = value; }
  }
  public virtual string LeadingTrivia {
    get { return WrappedToken.LeadingTrivia; }
    set { throw new NotSupportedException(); }
  }
  public virtual string TrailingTrivia {
    get { return WrappedToken.TrailingTrivia; }
    set { throw new NotSupportedException(); }
  }
  public virtual Token Next {
    get { return WrappedToken.Next; }
    set { throw new NotSupportedException(); }
  }
  public virtual Token Prev {
    get { return WrappedToken.Prev; }
    set { throw new NotSupportedException(); }
  }

  public int CompareTo(IToken other) {
    return WrappedToken.CompareTo(other);
  }

  public int CompareTo(Boogie.IToken other) {
    return WrappedToken.CompareTo(other);
  }

  /// <summary>
  ///  Removes token wrappings from a given token, so that it returns the bare token
  /// </summary>
  public static IToken Unwrap(IToken token, bool includeRanges = false) {
    if (token is TokenWrapper wrapper
        && (includeRanges || token is not RangeToken)) {
      return Unwrap(wrapper.WrappedToken);
    }

    if (token is RangeToken rangeToken) {
      return new RangeToken(Unwrap(rangeToken.StartToken), Unwrap(rangeToken.EndToken));
    }

    return token;
  }
}

=======
>>>>>>> 5670005e
public static class TokenExtensions {


  public static bool IsSet(this IOrigin token) => token.Uri != null;

  public static string TokenToString(this IOrigin tok, DafnyOptions options) {
    if (tok == Token.Cli) {
      return "CLI";
    }

    if (tok.Uri == null) {
      return $"({tok.line},{tok.col - 1})";
    }

    var currentDirectory = Directory.GetCurrentDirectory();
    string filename = tok.Uri.Scheme switch {
      "stdin" => "<stdin>",
      "transcript" => Path.GetFileName(tok.Filepath),
      _ => options.UseBaseNameForFileName
        ? Path.GetFileName(tok.Filepath)
        : (tok.Filepath.StartsWith(currentDirectory) ? Path.GetRelativePath(currentDirectory, tok.Filepath) : tok.Filepath)
    };

    return $"{filename}({tok.line},{tok.col - 1})";
  }

  public static RangeToken ToRange(this IOrigin token) {
    if (token is BoogieRangeOrigin boogieRangeToken) {
      return new RangeToken(boogieRangeToken.StartToken, boogieRangeToken.EndToken);
    }

    if (token is NestedOrigin nestedToken) {
      return ToRange(nestedToken.Outer);
    }
    return token as RangeToken ?? new RangeToken(token, token);
  }
}

public class BoogieRangeOrigin : OriginWrapper {
  // The wrapped token is the startTok
  public IOrigin StartToken { get; }
  public IOrigin EndToken { get; }

  /// <summary>
  /// If only a single position is used to refer to this piece of code, this position is the best
  /// </summary>
  public IOrigin Center { get; }

  // Used for range reporting
  public override string val => new(' ', Math.Max(EndToken.pos + EndToken.val.Length - pos, 1));

  public BoogieRangeOrigin(IOrigin startTok, IOrigin endTok, IOrigin center) : base(
    center ?? startTok) {
    StartToken = startTok;
    EndToken = endTok;
    Center = center;
  }

  public override IOrigin WithVal(string newVal) {
    return this;
  }

  public string PrintOriginal() {
    return new RangeToken(StartToken, EndToken).PrintOriginal();
  }
}

public class NestedOrigin : OriginWrapper {
  public NestedOrigin(IOrigin outer, IOrigin inner, string message = null)
    : base(outer) {
    Contract.Requires(outer != null);
    Contract.Requires(inner != null);
    Inner = inner;
    this.Message = message;
  }
  public IOrigin Outer { get { return WrappedToken; } }
  public readonly IOrigin Inner;
  public readonly string Message;

  public override IOrigin WithVal(string newVal) {
    return this;
  }
}

/// <summary>
/// A token wrapper used to produce better type checking errors
/// for quantified variables. See QuantifierVar.ExtractSingleRange()
/// </summary>
public class QuantifiedVariableDomainOrigin : OriginWrapper {
  public QuantifiedVariableDomainOrigin(IOrigin wrappedToken)
    : base(wrappedToken) {
    Contract.Requires(wrappedToken != null);
  }

  public override string val {
    get { return WrappedToken.val; }
    set { WrappedToken.val = value; }
  }

  public override IOrigin WithVal(string newVal) {
    return new QuantifiedVariableDomainOrigin((WrappedToken.WithVal(newVal)));
  }
}

/// <summary>
/// A token wrapper used to produce better type checking errors
/// for quantified variables. See QuantifierVar.ExtractSingleRange()
/// </summary>
public class QuantifiedVariableRangeOrigin : OriginWrapper {
  public QuantifiedVariableRangeOrigin(IOrigin wrappedToken)
    : base(wrappedToken) {
    Contract.Requires(wrappedToken != null);
  }

  public override string val {
    get { return WrappedToken.val; }
    set { WrappedToken.val = value; }
  }

  public override IOrigin WithVal(string newVal) {
    return new QuantifiedVariableRangeOrigin(WrappedToken.WithVal(newVal));
  }
}<|MERGE_RESOLUTION|>--- conflicted
+++ resolved
@@ -5,52 +5,6 @@
 
 namespace Microsoft.Dafny;
 
-<<<<<<< HEAD
-public interface IToken : Microsoft.Boogie.IToken, IComparable<IToken> {
-  public RangeToken To(IToken end) => new RangeToken(this, end);
-
-  /*
-  int kind { get; set; }
-  int pos { get; set; }
-  int col { get; set; }
-  int line { get; set; }
-  string val { get; set; }
-  bool IsValid { get; }*/
-  string Boogie.IToken.filename {
-    get => Uri == null ? null : Path.GetFileName(Uri.LocalPath);
-    set => throw new NotSupportedException();
-  }
-
-  public string ActualFilename => Uri.LocalPath;
-  string Filepath => Uri.LocalPath;
-
-  Uri Uri { get; set; }
-
-  /// <summary>
-  /// TrailingTrivia contains everything after the token,
-  /// until and including two newlines between which there is no commment
-  /// All the remaining trivia is for the LeadingTrivia of the next token
-  ///
-  /// ```
-  /// const /*for const*/ x /*for x*/ := /* for := */ 1/* for 1 */
-  /// // for 1 again
-  /// // for 1 again
-  ///
-  /// // Two newlines, now all the trivia is for var y
-  /// // this line as well.
-  /// var y := 2
-  /// ```
-  /// </summary>
-  string TrailingTrivia { get; set; }
-  string LeadingTrivia { get; set; }
-  Token Next { get; set; } // The next token
-  Token Prev { get; set; } // The previous token
-
-  public IToken WithVal(string val);  // create a new token by setting the given val.
-}
-
-=======
->>>>>>> 5670005e
 /// <summary>
 /// Has one-indexed line and column fields
 /// </summary>
@@ -93,15 +47,9 @@
 
   public string TrailingTrivia { get; set; } = "";
 
-<<<<<<< HEAD
   public Token Next { get; set; } // The next token
 
   public Token Prev { get; set; } // The previous token
-=======
-  public IOrigin Next { get; set; } // The next token
-
-  public IOrigin Prev { get; set; } // The previous token
->>>>>>> 5670005e
 
   public bool IsValid => this.ActualFilename != null;
 
@@ -141,98 +89,6 @@
   }
 }
 
-<<<<<<< HEAD
-public abstract class TokenWrapper : IToken {
-
-  public readonly IToken WrappedToken;
-  protected TokenWrapper(IToken wrappedToken) {
-    Contract.Requires(wrappedToken != null);
-    WrappedToken = wrappedToken;
-  }
-
-  public abstract IToken WithVal(string newVal);
-
-  public virtual int col {
-    get { return WrappedToken.col; }
-    set { WrappedToken.col = value; }
-  }
-
-  public string ActualFilename => WrappedToken.ActualFilename;
-
-  public virtual string Filepath => WrappedToken.Filepath;
-
-  public Uri Uri {
-    get => WrappedToken.Uri;
-    set => WrappedToken.Uri = value;
-  }
-
-  public bool IsValid {
-    get { return WrappedToken.IsValid; }
-  }
-
-  public virtual bool IsSourceToken => false;
-
-  public int kind {
-    get { return WrappedToken.kind; }
-    set { WrappedToken.kind = value; }
-  }
-  public virtual int line {
-    get { return WrappedToken.line; }
-    set { WrappedToken.line = value; }
-  }
-  public virtual int pos {
-    get { return WrappedToken.pos; }
-    set { WrappedToken.pos = value; }
-  }
-
-  public virtual string val {
-    get { return WrappedToken.val; }
-    set { WrappedToken.val = value; }
-  }
-  public virtual string LeadingTrivia {
-    get { return WrappedToken.LeadingTrivia; }
-    set { throw new NotSupportedException(); }
-  }
-  public virtual string TrailingTrivia {
-    get { return WrappedToken.TrailingTrivia; }
-    set { throw new NotSupportedException(); }
-  }
-  public virtual Token Next {
-    get { return WrappedToken.Next; }
-    set { throw new NotSupportedException(); }
-  }
-  public virtual Token Prev {
-    get { return WrappedToken.Prev; }
-    set { throw new NotSupportedException(); }
-  }
-
-  public int CompareTo(IToken other) {
-    return WrappedToken.CompareTo(other);
-  }
-
-  public int CompareTo(Boogie.IToken other) {
-    return WrappedToken.CompareTo(other);
-  }
-
-  /// <summary>
-  ///  Removes token wrappings from a given token, so that it returns the bare token
-  /// </summary>
-  public static IToken Unwrap(IToken token, bool includeRanges = false) {
-    if (token is TokenWrapper wrapper
-        && (includeRanges || token is not RangeToken)) {
-      return Unwrap(wrapper.WrappedToken);
-    }
-
-    if (token is RangeToken rangeToken) {
-      return new RangeToken(Unwrap(rangeToken.StartToken), Unwrap(rangeToken.EndToken));
-    }
-
-    return token;
-  }
-}
-
-=======
->>>>>>> 5670005e
 public static class TokenExtensions {
 
 
