
using System;
using System.Collections.Generic;
using System.Diagnostics.Contracts;

namespace Microsoft.Dafny;

public interface IToken : Microsoft.Boogie.IToken {
  /*
  int kind { get; set; }
  int pos { get; set; }
  int col { get; set; }
  int line { get; set; }
  string val { get; set; }
  bool IsValid { get; }*/
  string Boogie.IToken.filename {
    get => Filename;
    set => Filename = value;
  }

  public string ActualFilename { get; }
  string Filename { get; set; }

  /// <summary>
  /// TrailingTrivia contains everything after the token,
  /// until and including two newlines between which there is no commment
  /// All the remaining trivia is for the LeadingTrivia of the next token
  ///
  /// ```
  /// const /*for const*/ x /*for x*/ := /* for := */ 1/* for 1 */
  /// // for 1 again
  /// // for 1 again
  ///
  /// // Two newlines, now all the trivia is for var y
  /// // this line as well.
  /// var y := 2
  /// ```
  /// </summary>
  string TrailingTrivia { get; set; }
  string LeadingTrivia { get; set; }
  IToken Next { get; set; } // The next token
  IToken Prev { get; set; } // The previous token
<<<<<<< HEAD

  public IToken WithVal(string val);  // create a new token by setting the given val.
=======
>>>>>>> 3f077aea
}

/// <summary>
/// Has one-indexed line and column fields
/// </summary>
public record Token : IToken {
  public Token peekedTokens; // Used only internally by Coco when the scanner "peeks" tokens. Normallly null at the end of parsing
  public static readonly IToken NoToken = (IToken)new Token();

  public Token() : this(0, 0) { }

  public Token(int linenum, int colnum) {
    this.line = linenum;
    this.col = colnum;
    this.val = "";
  }

  public int kind { get; set; } // Used by coco, so we can't rename it to Kind

  public string ActualFilename => Filename;
  public string Filename { get; set; }

  public int pos { get; set; } // Used by coco, so we can't rename it to Pos

  /// <summary>
  /// One-indexed
  /// </summary>
  public int col { get; set; } // Used by coco, so we can't rename it to Col

  /// <summary>
  /// One-indexed
  /// </summary>
  public int line { get; set; } // Used by coco, so we can't rename it to Line

  public string val { get; set; } // Used by coco, so we can't rename it to Val

  public string LeadingTrivia { get; set; } = "";

  public string TrailingTrivia { get; set; } = "";

  public IToken Next { get; set; } // The next token

  public IToken Prev { get; set; } // The previous token

  public bool IsValid => this.ActualFilename != null;

<<<<<<< HEAD
  public IToken Next { get; set; } // The next token

  public IToken Prev { get; set; } // The previous token

  public IToken WithVal(string val) {
    return this with { val = val };
=======
  public override int GetHashCode() {
    return pos;
>>>>>>> 3f077aea
  }
}

public abstract class TokenWrapper : IToken {
  public readonly IToken WrappedToken;
  protected TokenWrapper(IToken wrappedToken) {
    Contract.Requires(wrappedToken != null);
    WrappedToken = wrappedToken;
  }

  public abstract IToken WithVal(string newVal);

  public virtual int col {
    get { return WrappedToken.col; }
    set { WrappedToken.col = value; }
  }

  public string ActualFilename => WrappedToken.ActualFilename;

  public virtual string Filename {
    get { return WrappedToken.Filename; }
    set { WrappedToken.filename = value; }
  }

  public bool IsValid {
    get { return WrappedToken.IsValid; }
  }
  public int kind {
    get { return WrappedToken.kind; }
    set { throw new NotSupportedException(); }
  }
  public virtual int line {
    get { return WrappedToken.line; }
    set { throw new NotSupportedException(); }
  }
  public virtual int pos {
    get { return WrappedToken.pos; }
    set { WrappedToken.pos = value; }
  }
  public virtual string val {
    get { return WrappedToken.val; }
    set { WrappedToken.val = value; }
  }
  public virtual string LeadingTrivia {
    get { return WrappedToken.LeadingTrivia; }
    set { throw new NotSupportedException(); }
  }
  public virtual string TrailingTrivia {
    get { return WrappedToken.TrailingTrivia; }
    set { throw new NotSupportedException(); }
  }
  public virtual IToken Next {
    get { return WrappedToken.Next; }
    set { throw new NotSupportedException(); }
  }
  public virtual IToken Prev {
    get { return WrappedToken.Prev; }
    set { throw new NotSupportedException(); }
  }

}

public class RangeToken : TokenWrapper {
  // The wrapped token is the startTok
  private IToken endTok;
  public IToken StartToken => WrappedToken;
  public IToken EndToken => endTok;

  // Used for range reporting
  override public string val {
    get {
      return new string(' ', endTok.pos + endTok.val.Length - pos);
    }
  }

<<<<<<< HEAD
  // If we don't ensure that the endToken is after the start token,
  // then the rangeToken.val will cause an exception because it will try to create
  // an string made of a negative number of spaces.
  // There is at least one case in which the RangeToken is not set linearly
  // because we assume that "tok" is before "endTok" in the statement constructor
  // but that was at least not the case.
=======
>>>>>>> 3f077aea
  public RangeToken(IToken startTok, IToken endTok) : base(
    endTok.pos < startTok.pos && startTok is RangeToken startRange ?
        startRange.StartToken : startTok) {
    if (endTok.pos < startTok.pos && startTok is RangeToken startRange2) {
      this.endTok = startRange2.EndToken;
    } else {
      this.endTok = endTok;
    }
<<<<<<< HEAD
  }

  public override IToken WithVal(string newVal) {
    return this;
=======
>>>>>>> 3f077aea
  }
}

public class NestedToken : TokenWrapper {
  public NestedToken(IToken outer, IToken inner, string message = null)
    : base(outer) {
    Contract.Requires(outer != null);
    Contract.Requires(inner != null);
    Inner = inner;
    this.Message = message;
  }
  public IToken Outer { get { return WrappedToken; } }
  public readonly IToken Inner;
  public readonly string Message;

  public override IToken WithVal(string newVal) {
    return this;
  }
}

/// <summary>
/// An IncludeToken is a wrapper that indicates that the function/method was
/// declared in a file that was included. Any proof obligations from such an
/// included file are to be ignored.
/// </summary>
public class IncludeToken : TokenWrapper {
  public Include Include;
  public IncludeToken(Include include, IToken wrappedToken)
    : base(wrappedToken) {
    Contract.Requires(wrappedToken != null);
    this.Include = include;
  }

  public override string val {
    get { return WrappedToken.val; }
    set { WrappedToken.val = value; }
  }

<<<<<<< HEAD
  public override int pos {
    get { return WrappedToken.pos; }
    set { WrappedToken.pos = value; }
  }

  public override int line {
    get { return WrappedToken.line; }
    set { WrappedToken.line = value; }
  }

  public override int col {
    get { return WrappedToken.col; }
    set { WrappedToken.col = value; }
  }

=======
>>>>>>> 3f077aea
  public override IToken Prev {
    get { return WrappedToken.Prev; }
    set { WrappedToken.Prev = value; }
  }

  public override IToken Next {
    get { return WrappedToken.Next; }
    set { WrappedToken.Next = value; }
  }

<<<<<<< HEAD
  public override IToken WithVal(string newVal) {
    return new IncludeToken(Include, WrappedToken.WithVal(newVal));
  }
=======
>>>>>>> 3f077aea
}

/// <summary>
/// A token wrapper used to produce better type checking errors
/// for quantified variables. See QuantifierVar.ExtractSingleRange()
/// </summary>
public class QuantifiedVariableDomainToken : TokenWrapper {
  public QuantifiedVariableDomainToken(IToken wrappedToken)
    : base(wrappedToken) {
    Contract.Requires(wrappedToken != null);
  }

  public override string val {
    get { return WrappedToken.val; }
    set { WrappedToken.val = value; }
  }

  public override IToken WithVal(string newVal) {
    return new QuantifiedVariableDomainToken((WrappedToken.WithVal(newVal)));
  }
}

/// <summary>
/// A token wrapper used to produce better type checking errors
/// for quantified variables. See QuantifierVar.ExtractSingleRange()
/// </summary>
public class QuantifiedVariableRangeToken : TokenWrapper {
  public QuantifiedVariableRangeToken(IToken wrappedToken)
    : base(wrappedToken) {
    Contract.Requires(wrappedToken != null);
  }

  public override string val {
    get { return WrappedToken.val; }
    set { WrappedToken.val = value; }
  }

  public override IToken WithVal(string newVal) {
    return new QuantifiedVariableRangeToken(WrappedToken.WithVal(newVal));
  }
}<|MERGE_RESOLUTION|>--- conflicted
+++ resolved
@@ -40,11 +40,8 @@
   string LeadingTrivia { get; set; }
   IToken Next { get; set; } // The next token
   IToken Prev { get; set; } // The previous token
-<<<<<<< HEAD
 
   public IToken WithVal(string val);  // create a new token by setting the given val.
-=======
->>>>>>> 3f077aea
 }
 
 /// <summary>
@@ -91,17 +88,16 @@
 
   public bool IsValid => this.ActualFilename != null;
 
-<<<<<<< HEAD
-  public IToken Next { get; set; } // The next token
-
-  public IToken Prev { get; set; } // The previous token
-
   public IToken WithVal(string val) {
     return this with { val = val };
-=======
+  }
+
   public override int GetHashCode() {
     return pos;
->>>>>>> 3f077aea
+  }
+
+  public override string ToString() {
+    return $"{Filename}@{pos} - @{line}:{col}";
   }
 }
 
@@ -177,15 +173,12 @@
     }
   }
 
-<<<<<<< HEAD
   // If we don't ensure that the endToken is after the start token,
   // then the rangeToken.val will cause an exception because it will try to create
   // an string made of a negative number of spaces.
   // There is at least one case in which the RangeToken is not set linearly
   // because we assume that "tok" is before "endTok" in the statement constructor
   // but that was at least not the case.
-=======
->>>>>>> 3f077aea
   public RangeToken(IToken startTok, IToken endTok) : base(
     endTok.pos < startTok.pos && startTok is RangeToken startRange ?
         startRange.StartToken : startTok) {
@@ -194,13 +187,10 @@
     } else {
       this.endTok = endTok;
     }
-<<<<<<< HEAD
   }
 
   public override IToken WithVal(string newVal) {
     return this;
-=======
->>>>>>> 3f077aea
   }
 }
 
@@ -239,7 +229,6 @@
     set { WrappedToken.val = value; }
   }
 
-<<<<<<< HEAD
   public override int pos {
     get { return WrappedToken.pos; }
     set { WrappedToken.pos = value; }
@@ -255,8 +244,6 @@
     set { WrappedToken.col = value; }
   }
 
-=======
->>>>>>> 3f077aea
   public override IToken Prev {
     get { return WrappedToken.Prev; }
     set { WrappedToken.Prev = value; }
@@ -267,12 +254,9 @@
     set { WrappedToken.Next = value; }
   }
 
-<<<<<<< HEAD
   public override IToken WithVal(string newVal) {
     return new IncludeToken(Include, WrappedToken.WithVal(newVal));
   }
-=======
->>>>>>> 3f077aea
 }
 
 /// <summary>
