using System.Collections.Generic;
using System.Diagnostics.Contracts;
using System.Linq;
using JetBrains.Annotations;
using Microsoft.Boogie;

namespace Microsoft.Dafny;

public class TupleTypeDecl : IndDatatypeDecl {
  public readonly List<bool> ArgumentGhostness;

  public int Dims => ArgumentGhostness.Count;

  public int NonGhostDims => ArgumentGhostness.Count(x => !x);

  [CanBeNull] public TupleTypeDecl NonGhostTupleTypeDecl { get; }

  /// <summary>
  /// Construct a resolved built-in tuple type with "dim" arguments.  "systemModule" is expected to be the _System module.
  /// </summary>
  public TupleTypeDecl(List<bool> argumentGhostness, ModuleDefinition systemModule, [CanBeNull] TupleTypeDecl nonGhostTupleTypeDecl, Attributes attributes)
    : this(systemModule, CreateCovariantTypeParameters(argumentGhostness.Count), argumentGhostness, attributes) {
    Contract.Requires(0 <= argumentGhostness.Count);
    Contract.Requires(systemModule != null);

    // Resolve the type parameters here
    Contract.Assert(TypeArgs.Count == Dims);
    for (var i = 0; i < Dims; i++) {
      var tp = TypeArgs[i];
      tp.Parent = this;
      tp.PositionalIndex = i;
    }

    NonGhostTupleTypeDecl = nonGhostTupleTypeDecl;
  }

  private TupleTypeDecl(ModuleDefinition systemModule, List<TypeParameter> typeArgs, List<bool> argumentGhostness, Attributes attributes)
<<<<<<< HEAD
    : base(RangeToken.NoToken, new Name(BuiltIns.TupleTypeName(argumentGhostness)), systemModule, typeArgs,
      CreateConstructors(typeArgs, argumentGhostness),
      new List<Type>(), new List<MemberDecl>(), attributes, false) {
=======
    : base(RangeToken.NoToken, new Name(SystemModuleManager.TupleTypeName(argumentGhostness)), systemModule, typeArgs, CreateConstructors(typeArgs, argumentGhostness), new List<MemberDecl>(), attributes, false) {
>>>>>>> 18eaf5b3
    Contract.Requires(systemModule != null);
    Contract.Requires(typeArgs != null);
    ArgumentGhostness = argumentGhostness;
    foreach (var ctor in Ctors) {
      ctor.EnclosingDatatype = this;  // resolve here
      GroundingCtor = ctor;
      TypeParametersUsedInConstructionByGroundingCtor = new bool[typeArgs.Count];
      for (int i = 0; i < typeArgs.Count; i++) {
        TypeParametersUsedInConstructionByGroundingCtor[i] = !argumentGhostness[i];
      }
    }
    this.EqualitySupport = argumentGhostness.Contains(true) ? ES.Never : ES.ConsultTypeArguments;
  }
  private static List<TypeParameter> CreateCovariantTypeParameters(int dims) {
    Contract.Requires(0 <= dims);
    var ts = new List<TypeParameter>();
    for (int i = 0; i < dims; i++) {
      var tp = new TypeParameter(RangeToken.NoToken, new Name("T" + i), TypeParameter.TPVarianceSyntax.Covariant_Strict);
      tp.NecessaryForEqualitySupportOfSurroundingInductiveDatatype = true;
      ts.Add(tp);
    }
    return ts;
  }
  private static List<DatatypeCtor> CreateConstructors(List<TypeParameter> typeArgs, List<bool> argumentGhostness) {
    Contract.Requires(typeArgs != null);
    var formals = new List<Formal>();
    var nonGhostArgs = 0;
    for (int i = 0; i < typeArgs.Count; i++) {
      string compileName;
      if (argumentGhostness[i]) {
        // This name is irrelevant, since it won't be used in compilation. Give it a strange name
        // that would alert us of any bug that nevertheless tries to access this name.
        compileName = "this * ghost * arg * should * never * be * compiled * " + i.ToString();
      } else {
        compileName = nonGhostArgs.ToString();
        nonGhostArgs++;
      }
      var tp = typeArgs[i];
      var f = new Formal(Token.NoToken, i.ToString(), new UserDefinedType(Token.NoToken, tp), true, argumentGhostness[i], null, nameForCompilation: compileName);
      formals.Add(f);
    }
    string ctorName = SystemModuleManager.TupleTypeCtorName(typeArgs.Count);
    var ctor = new DatatypeCtor(RangeToken.NoToken, new Name(ctorName), false, formals, null);
    return new List<DatatypeCtor>() { ctor };
  }

  public override string SanitizedName =>
    sanitizedName ??= $"Tuple{SystemModuleManager.ArgumentGhostnessToString(ArgumentGhostness)}";

  public override string GetCompileName(DafnyOptions options) => NonGhostTupleTypeDecl?.GetCompileName(options) ?? $"Tuple{NonGhostDims}";
}<|MERGE_RESOLUTION|>--- conflicted
+++ resolved
@@ -35,13 +35,9 @@
   }
 
   private TupleTypeDecl(ModuleDefinition systemModule, List<TypeParameter> typeArgs, List<bool> argumentGhostness, Attributes attributes)
-<<<<<<< HEAD
-    : base(RangeToken.NoToken, new Name(BuiltIns.TupleTypeName(argumentGhostness)), systemModule, typeArgs,
+    : base(RangeToken.NoToken, new Name(SystemModuleManager.TupleTypeName(argumentGhostness)), systemModule, typeArgs,
       CreateConstructors(typeArgs, argumentGhostness),
       new List<Type>(), new List<MemberDecl>(), attributes, false) {
-=======
-    : base(RangeToken.NoToken, new Name(SystemModuleManager.TupleTypeName(argumentGhostness)), systemModule, typeArgs, CreateConstructors(typeArgs, argumentGhostness), new List<MemberDecl>(), attributes, false) {
->>>>>>> 18eaf5b3
     Contract.Requires(systemModule != null);
     Contract.Requires(typeArgs != null);
     ArgumentGhostness = argumentGhostness;
