using System.Collections.Generic;
using System.Diagnostics.Contracts;
using System.Linq;

namespace Microsoft.Dafny;

public abstract class DatatypeDecl : TopLevelDeclWithMembers, RevealableTypeDecl, ICallable, ICanFormat, IHasDocstring, ICanVerify {
  public override bool CanBeRevealed() { return true; }
  public readonly List<DatatypeCtor> Ctors;

  [FilledInDuringResolution] public Dictionary<string, DatatypeCtor> ConstructorsByName { get; set; }
  [ContractInvariantMethod]
  void ObjectInvariant() {
    Contract.Invariant(cce.NonNullElements(Ctors));
    Contract.Invariant(1 <= Ctors.Count);
  }

  public override IEnumerable<INode> Children => Ctors.Concat(base.Children);

  public override IEnumerable<INode> PreResolveChildren => Ctors.Concat(base.PreResolveChildren);

  public DatatypeDecl(RangeToken rangeToken, Name name, ModuleDefinition module, List<TypeParameter> typeArgs,
    [Captured] List<DatatypeCtor> ctors, List<Type> parentTraits, List<MemberDecl> members, Attributes attributes, bool isRefining)
    : base(rangeToken, name, module, typeArgs, members, attributes, isRefining, parentTraits) {
    Contract.Requires(rangeToken != null);
    Contract.Requires(name != null);
    Contract.Requires(module != null);
    Contract.Requires(cce.NonNullElements(typeArgs));
    Contract.Requires(cce.NonNullElements(ctors));
    Contract.Requires(cce.NonNullElements(members));
    Contract.Requires((isRefining && ctors.Count == 0) || (!isRefining && 1 <= ctors.Count));
    Ctors = ctors;
    this.NewSelfSynonym();
  }
  public bool HasFinitePossibleValues {
    get {
      // Note, to determine finiteness, it doesn't matter if the constructors are ghost or non-ghost.
      return (TypeArgs.Count == 0 && Ctors.TrueForAll(ctr => ctr.Formals.Count == 0));
    }
  }

  public bool IsRecordType {
    get { return this is IndDatatypeDecl && Ctors.Count == 1 && !Ctors[0].IsGhost; }
  }

  public bool HasGhostVariant => Ctors.Any(ctor => ctor.IsGhost);

  public TopLevelDecl AsTopLevelDecl => this;
  public TypeDeclSynonymInfo SynonymInfo { get; set; }

  bool ICodeContext.IsGhost { get { return true; } }
  List<TypeParameter> ICodeContext.TypeArgs { get { return TypeArgs; } }
  List<Formal> ICodeContext.Ins { get { return new List<Formal>(); } }
  ModuleDefinition IASTVisitorContext.EnclosingModule { get { return EnclosingModuleDefinition; } }
  bool ICodeContext.MustReverify { get { return false; } }
  bool ICodeContext.AllowsNontermination { get { return false; } }
  string ICallable.NameRelativeToModule { get { return Name; } }
  Specification<Expression> ICallable.Decreases {
    get {
      // The resolver checks that a NewtypeDecl sits in its own SSC in the call graph.  Therefore,
      // the question of what its Decreases clause is should never arise.
      throw new cce.UnreachableException();
    }
  }
  bool ICallable.InferredDecreases {
    get { throw new cce.UnreachableException(); }  // see comment above about ICallable.Decreases
    set { throw new cce.UnreachableException(); }  // see comment above about ICallable.Decreases
  }

  /// <summary>
  /// For information about the grounding constructor, see docs/Compilation/AutoInitialization.md.
  /// </summary>
  public abstract DatatypeCtor GetGroundingCtor();


  public override bool IsEssentiallyEmpty() {
    if (Ctors.Any(ctor => ctor.Attributes != null || ctor.Formals.Count != 0)) {
      return false;
    }
    return base.IsEssentiallyEmpty();
  }

  public override IEnumerable<ISymbol> ChildSymbols => base.ChildSymbols.Concat(Ctors);
  public override DafnySymbolKind Kind => DafnySymbolKind.Enum;

  public bool SetIndent(int indent, TokenNewIndentCollector formatter) {
    var indent2 = indent + formatter.SpaceTab;
    var verticalBarIndent = indent2;
    var rightOfVerticalBarIndent = indent2 + formatter.SpaceTab;
    if (OwnedTokens.All(token =>
          token.val != "|" || TokenNewIndentCollector.IsFollowedByNewline(token) || token.Next.line == token.Prev.line)) {
      rightOfVerticalBarIndent = indent2;
    }

    var commaIndent = indent2;
    var rightIndent = indent2;
    var noExtraIndent =
      formatter.ReduceBlockiness && Ctors.Count == 1
                                 && Ctors[0].Formals.Count > 0
                                 && Ctors[0].StartToken.line == StartToken.line;
    if (noExtraIndent) {
      rightOfVerticalBarIndent = indent;
    }

    var ownedTokens = OwnedTokens.Concat(this.Ctors.SelectMany(ctor => ctor.OwnedTokens))
      .OrderBy(token => token.pos);
    foreach (var token in ownedTokens) {
      switch (token.val) {
        case "datatype": {
            formatter.SetOpeningIndentedRegion(token, indent);
            break;
          }
        case "=": {
            if (TokenNewIndentCollector.IsFollowedByNewline(token) || noExtraIndent) {
              formatter.SetIndentations(token, rightOfVerticalBarIndent, indent + formatter.SpaceTab, rightOfVerticalBarIndent);
            } else {
              formatter.SetAlign(indent2, token, out rightOfVerticalBarIndent, out verticalBarIndent);
            }

            break;
          }
        case "|": {
            formatter.SetIndentations(token, rightOfVerticalBarIndent, verticalBarIndent, rightOfVerticalBarIndent);
            break;
          }
        case "(": {
            if (TokenNewIndentCollector.IsFollowedByNewline(token)) {
              formatter.SetOpeningIndentedRegion(token, rightOfVerticalBarIndent);
              commaIndent = rightOfVerticalBarIndent;
              rightIndent = commaIndent + formatter.SpaceTab;
            } else {
              formatter.SetAlign(rightOfVerticalBarIndent + formatter.SpaceTab, token, out rightIndent, out commaIndent);
            }

            break;
          }
        case ")": {
            formatter.SetIndentations(token.Prev, below: rightIndent);
            formatter.SetClosingIndentedRegionAligned(token, rightIndent, rightOfVerticalBarIndent);
            break;
          }
        case ",": {
            formatter.SetIndentations(token, rightIndent, commaIndent, rightIndent);
            break;
          }
        case ";": {
            break;
          }
        case "{": {
            formatter.SetOpeningIndentedRegion(token, indent);
            break;
          }
        case "}": {
            formatter.SetClosingIndentedRegion(token, indent);
            break;
          }
      }
    }

    foreach (var ctor in this.Ctors) {
      formatter.SetFormalsIndentation(ctor.Formals);
    }

    if (EndToken.TrailingTrivia.Trim() == "") {
      formatter.SetIndentations(this.EndToken, below: indent);
    }

    return true;
  }

  public string GetTriviaContainingDocstring() {
    foreach (var token in OwnedTokens) {
      if (token.val == "=" && token.TrailingTrivia.Trim() != "") {
        return token.TrailingTrivia;
      }
    }

    return GetTriviaContainingDocstringFromStartTokenOrNull();
  }
<<<<<<< HEAD

  public ModuleDefinition ContainingModule => EnclosingModuleDefinition;
  public bool ShouldVerify => Ctors.Any(ctor => ctor.Formals.Any(f => f.DefaultValue != null));
=======
>>>>>>> 25bf2089
}<|MERGE_RESOLUTION|>--- conflicted
+++ resolved
@@ -177,10 +177,6 @@
 
     return GetTriviaContainingDocstringFromStartTokenOrNull();
   }
-<<<<<<< HEAD
-
   public ModuleDefinition ContainingModule => EnclosingModuleDefinition;
   public bool ShouldVerify => Ctors.Any(ctor => ctor.Formals.Any(f => f.DefaultValue != null));
-=======
->>>>>>> 25bf2089
 }