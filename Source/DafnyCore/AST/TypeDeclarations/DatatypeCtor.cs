using System.Collections.Generic;
using System.Diagnostics.Contracts;
using System.Linq;

namespace Microsoft.Dafny;

public class DatatypeCtor : Declaration, TypeParameter.ParentType, IHasDocstring {
  public readonly bool IsGhost;
  public readonly List<Formal> Formals;
  [ContractInvariantMethod]
  void ObjectInvariant() {
    Contract.Invariant(cce.NonNullElements(Formals));
    Contract.Invariant(Destructors != null);
    Contract.Invariant(
      Destructors.Count == 0 || // this is until resolution
      Destructors.Count == Formals.Count);  // after resolution
  }

  public override IEnumerable<INode> Children => base.Children.Concat(Formals);

  // TODO: One could imagine having a precondition on datatype constructors
  [FilledInDuringResolution] public DatatypeDecl EnclosingDatatype;
  [FilledInDuringResolution] public SpecialField QueryField;
  [FilledInDuringResolution] public List<DatatypeDestructor> Destructors = new List<DatatypeDestructor>();  // includes both implicit (not mentionable in source) and explicit destructors

  public DatatypeCtor(RangeToken rangeToken, Name name, bool isGhost, [Captured] List<Formal> formals, Attributes attributes)
    : base(rangeToken, name, attributes, false) {
    Contract.Requires(rangeToken != null);
    Contract.Requires(name != null);
    Contract.Requires(cce.NonNullElements(formals));
    this.Formals = formals;
    this.IsGhost = isGhost;
  }

  public string FullName {
    get {
      Contract.Ensures(Contract.Result<string>() != null);
      Contract.Assume(EnclosingDatatype != null);

      return "#" + EnclosingDatatype.FullName + "." + Name;
    }
  }

  public string GetTriviaContainingDocstring() {
    if (EndToken.TrailingTrivia.Trim() != "") {
      return EndToken.TrailingTrivia;
    }

    return GetTriviaContainingDocstringFromStartTokenOrNull();
  }

  public DafnySymbolKind Kind => DafnySymbolKind.EnumMember;
<<<<<<< HEAD

  public string GetHoverText(DafnyOptions options) {
=======
  public string GetDescription(DafnyOptions options) {
>>>>>>> 5167023d
    var formals = string.Join(", ", Formals.Select(f => f.AsText()));
    return $"{EnclosingDatatype.Name}.{Name}({formals})";
  }
}<|MERGE_RESOLUTION|>--- conflicted
+++ resolved
@@ -50,12 +50,7 @@
   }
 
   public DafnySymbolKind Kind => DafnySymbolKind.EnumMember;
-<<<<<<< HEAD
-
-  public string GetHoverText(DafnyOptions options) {
-=======
   public string GetDescription(DafnyOptions options) {
->>>>>>> 5167023d
     var formals = string.Join(", ", Formals.Select(f => f.AsText()));
     return $"{EnclosingDatatype.Name}.{Name}({formals})";
   }
