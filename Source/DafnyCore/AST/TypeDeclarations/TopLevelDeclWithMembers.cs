--- conflicted
+++ resolved
@@ -257,15 +257,9 @@
       }
     }
   }
-<<<<<<< HEAD
-  public IEnumerable<ISymbol> ChildSymbols => Members.OfType<ISymbol>();
-  public DafnySymbolKind Kind => DafnySymbolKind.Class;
-  public string GetHoverText(DafnyOptions options, LList<INode> ancestors) {
-=======
   public virtual IEnumerable<ISymbol> ChildSymbols => Members.OfType<ISymbol>();
   public virtual DafnySymbolKind Kind => DafnySymbolKind.Class;
   public string GetHoverText(DafnyOptions options) {
->>>>>>> ae34c378
     return $"{WhatKind} {Name}";
   }
 }
