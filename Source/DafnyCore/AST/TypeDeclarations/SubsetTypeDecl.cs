using System.Collections.Generic;
using System.Diagnostics.Contracts;
using System.Linq;

namespace Microsoft.Dafny;

public class SubsetTypeDecl : TypeSynonymDecl, RedirectingTypeDecl, ICanVerify {
  public override string WhatKind => "subset type";
  public readonly BoundVar Var;
  public readonly Expression Constraint;
  public enum WKind { CompiledZero, Compiled, Ghost, OptOut, Special }
  public readonly WKind WitnessKind;
  public readonly Expression/*?*/ Witness;  // non-null iff WitnessKind is Compiled or Ghost
  [FilledInDuringResolution] public bool ConstraintIsCompilable;
  [FilledInDuringResolution] public bool CheckedIfConstraintIsCompilable = false; // Set to true lazily by the Resolver when the Resolver fills in "ConstraintIsCompilable".
  public SubsetTypeDecl(RangeToken rangeToken, Name name, TypeParameter.TypeParameterCharacteristics characteristics, List<TypeParameter> typeArgs, ModuleDefinition module,
    BoundVar id, Expression constraint, WKind witnessKind, Expression witness,
    Attributes attributes)
    : base(rangeToken, name, characteristics, typeArgs, module, id.Type, attributes) {
    Contract.Requires(rangeToken != null);
    Contract.Requires(name != null);
    Contract.Requires(typeArgs != null);
    Contract.Requires(module != null);
    Contract.Requires(id != null && id.Type != null);
    Contract.Requires(constraint != null);
    Contract.Requires((witnessKind == WKind.Compiled || witnessKind == WKind.Ghost) == (witness != null));
    Var = id;
    Constraint = constraint;
    Witness = witness;
    WitnessKind = witnessKind;
  }

<<<<<<< HEAD
  public override IEnumerable<Node> Children =>
    base.Children.Concat(new[] { Constraint }).Concat(
      Witness != null ? new[] { Witness } :
        Enumerable.Empty<Node>()
      );
=======
  public override IEnumerable<INode> Children =>
    base.Children.Concat(new[] { Constraint });
>>>>>>> e821428e

  BoundVar RedirectingTypeDecl.Var => Var;
  Expression RedirectingTypeDecl.Constraint => Constraint;
  WKind RedirectingTypeDecl.WitnessKind => WitnessKind;
  Expression RedirectingTypeDecl.Witness => Witness;

  public override List<Type> ParentTypes(List<Type> typeArgs) {
    return new List<Type> { RhsWithArgument(typeArgs) };
  }
  public bool ShouldVerify => true; // This could be made more accurate
  public ModuleDefinition ContainingModule => EnclosingModuleDefinition;
  public virtual DafnySymbolKind Kind => DafnySymbolKind.Class;
  public virtual string GetDescription(DafnyOptions options) {
    return "subset type";
  }
}<|MERGE_RESOLUTION|>--- conflicted
+++ resolved
@@ -30,16 +30,11 @@
     WitnessKind = witnessKind;
   }
 
-<<<<<<< HEAD
   public override IEnumerable<Node> Children =>
     base.Children.Concat(new[] { Constraint }).Concat(
       Witness != null ? new[] { Witness } :
         Enumerable.Empty<Node>()
       );
-=======
-  public override IEnumerable<INode> Children =>
-    base.Children.Concat(new[] { Constraint });
->>>>>>> e821428e
 
   BoundVar RedirectingTypeDecl.Var => Var;
   Expression RedirectingTypeDecl.Constraint => Constraint;
