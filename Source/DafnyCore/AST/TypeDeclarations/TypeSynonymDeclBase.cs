using System;
using System.Collections.Generic;
using System.Diagnostics.Contracts;
using System.Linq;
using OmniSharp.Extensions.LanguageServer.Protocol.Models;

namespace Microsoft.Dafny;

public abstract class TypeSynonymDeclBase : TopLevelDecl, RedirectingTypeDecl, IHasDocstring {
  public TypeParameter.TypeParameterCharacteristics Characteristics;  // the resolver may change the .EqualitySupport component of this value from Unspecified to InferredRequired (for some signatures that may immediately imply that equality support is required)
  public bool SupportsEquality {
    get { return Characteristics.EqualitySupport != TypeParameter.EqualitySupportValue.Unspecified; }
  }
  public readonly Type Rhs;

  protected TypeSynonymDeclBase(RangeToken rangeOrigin, Name name, TypeParameter.TypeParameterCharacteristics characteristics, List<TypeParameter> typeArgs, ModuleDefinition module, Type rhs, Attributes attributes)
    : base(rangeOrigin, name, module, typeArgs, attributes, false) {
    Contract.Requires(rangeOrigin != null);
    Contract.Requires(name != null);
    Contract.Requires(typeArgs != null);
    Contract.Requires(module != null);
    Contract.Requires(rhs != null);
    Characteristics = characteristics;
    Rhs = rhs;
  }
  /// <summary>
  /// Return .Rhs instantiated with "typeArgs", but only look at the part of .Rhs that is in scope.
  /// </summary>
  public Type RhsWithArgument(List<Type> typeArgs) {
    Contract.Requires(typeArgs != null);
    Contract.Requires(typeArgs.Count == TypeArgs.Count);
    var scope = Type.GetScope();
    var rtd = Rhs.AsRevealableType;
    if (rtd != null) {
      Contract.Assume(rtd.AsTopLevelDecl.IsVisibleInScope(scope));
      if (!rtd.IsRevealedInScope(scope)) {
        // type is actually hidden in this scope
        return rtd.SelfSynonym(typeArgs);
      }
    }
    return RhsWithArgumentIgnoringScope(typeArgs);
  }
  /// <summary>
  /// Returns the declared .Rhs but with formal type arguments replaced by the given actuals.
  /// </summary>
  public Type RhsWithArgumentIgnoringScope(List<Type> typeArgs) {
    Contract.Requires(typeArgs != null);
    Contract.Requires(typeArgs.Count == TypeArgs.Count);
    // Instantiate with the actual type arguments
    if (typeArgs.Count == 0) {
      // this optimization seems worthwhile
      return Rhs;
    } else {
      var subst = TypeParameter.SubstitutionMap(TypeArgs, typeArgs);
      return Rhs.Subst(subst);
    }
  }

  public override IEnumerable<INode> Children => base.Children.Concat(
    Rhs != null ? new List<Node>() { Rhs } : Enumerable.Empty<Node>());

  string RedirectingTypeDecl.Name { get { return Name; } }
  IOrigin RedirectingTypeDecl.tok { get { return tok; } }
  Attributes RedirectingTypeDecl.Attributes { get { return Attributes; } }
  ModuleDefinition RedirectingTypeDecl.Module { get { return EnclosingModuleDefinition; } }
  BoundVar RedirectingTypeDecl.Var { get { return null; } }
  PreType RedirectingTypeDecl.BasePreType { get { return null; } }
  Type RedirectingTypeDecl.BaseType { get { return null; } }
  Expression RedirectingTypeDecl.Constraint { get { return null; } }

  bool RedirectingTypeDecl.ConstraintIsCompilable {
    get => throw new NotSupportedException();
    set => throw new NotSupportedException();
  }

  SubsetTypeDecl.WKind RedirectingTypeDecl.WitnessKind { get { return SubsetTypeDecl.WKind.CompiledZero; } }
  Expression RedirectingTypeDecl.Witness { get { return null; } }
  VerificationIdGenerator RedirectingTypeDecl.IdGenerator { get { return IdGenerator; } }

  public bool ContainsHide { get; set; }

  bool ICodeContext.IsGhost => throw new NotSupportedException(); // if .IsGhost is needed, the object should always be wrapped in an CodeContextWrapper
  List<TypeParameter> ICodeContext.TypeArgs => TypeArgs;
  List<Formal> ICodeContext.Ins => new();
  ModuleDefinition IASTVisitorContext.EnclosingModule { get { return EnclosingModuleDefinition; } }
  bool ICodeContext.MustReverify { get { return false; } }
  bool ICodeContext.AllowsNontermination { get { return false; } }
  CodeGenIdGenerator ICodeContext.CodeGenIdGenerator => CodeGenIdGenerator;
  string ICallable.NameRelativeToModule { get { return Name; } }
  Specification<Expression> ICallable.Decreases {
    get {
      // The resolver checks that a NewtypeDecl sits in its own SSC in the call graph.  Therefore,
      // the question of what its Decreases clause is should never arise.
      throw new cce.UnreachableException();
    }
  }
  bool ICallable.InferredDecreases {
    get { throw new cce.UnreachableException(); }  // see comment above about ICallable.Decreases
    set { throw new cce.UnreachableException(); }  // see comment above about ICallable.Decreases
  }
  public override bool CanBeRevealed() {
    return true;
  }

  public override bool IsEssentiallyEmpty() {
    // A synonym/subset type is not considered "essentially empty", because it always has a parent type to be resolved.
    return false;
  }

  public string GetTriviaContainingDocstring() {
<<<<<<< HEAD
    if (GetTriviaContainingDocstringFromStartTokenOrNull() is { } triviaFound and not "") {
      return triviaFound;
=======
    IOrigin openingBlock = null;
    foreach (var token in OwnedTokens) {
      if (token.val == "{") {
        openingBlock = token;
      }
>>>>>>> de81b69e
    }

    foreach (var token in OwnedTokens) {
      if (token.val == "=") {
        if ((token.Prev.TrailingTrivia + token.LeadingTrivia).Trim() is { } tentativeTrivia and not "") {
          return tentativeTrivia;
        }
      }
    }

    if (EndToken.TrailingTrivia.Trim() is { } tentativeTrivia2 and not "") {
      return tentativeTrivia2;
    }

    return null;
  }

  public abstract override SymbolKind? Kind { get; }
  public abstract override string GetDescription(DafnyOptions options);
  public string Designator => WhatKind;
}<|MERGE_RESOLUTION|>--- conflicted
+++ resolved
@@ -108,16 +108,8 @@
   }
 
   public string GetTriviaContainingDocstring() {
-<<<<<<< HEAD
     if (GetTriviaContainingDocstringFromStartTokenOrNull() is { } triviaFound and not "") {
       return triviaFound;
-=======
-    IOrigin openingBlock = null;
-    foreach (var token in OwnedTokens) {
-      if (token.val == "{") {
-        openingBlock = token;
-      }
->>>>>>> de81b69e
     }
 
     foreach (var token in OwnedTokens) {
