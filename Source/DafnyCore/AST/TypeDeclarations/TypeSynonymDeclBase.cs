using System;
using System.Collections.Generic;
using System.Diagnostics.Contracts;
using System.Linq;
using OmniSharp.Extensions.LanguageServer.Protocol.Models;

namespace Microsoft.Dafny;

public abstract class TypeSynonymDeclBase : TopLevelDecl, RedirectingTypeDecl, IHasDocstring {
  public TypeParameter.TypeParameterCharacteristics Characteristics;  // the resolver may change the .EqualitySupport component of this value from Unspecified to InferredRequired (for some signatures that may immediately imply that equality support is required)
  public bool SupportsEquality {
    get { return Characteristics.EqualitySupport != TypeParameter.EqualitySupportValue.Unspecified; }
  }
  public readonly Type Rhs;

  protected TypeSynonymDeclBase(IOrigin rangeOrigin, Name name, TypeParameter.TypeParameterCharacteristics characteristics, List<TypeParameter> typeArgs, ModuleDefinition module, Type rhs, Attributes attributes)
    : base(rangeOrigin, name, module, typeArgs, attributes, false) {
    Contract.Requires(rangeOrigin != null);
    Contract.Requires(name != null);
    Contract.Requires(typeArgs != null);
    Contract.Requires(module != null);
    Contract.Requires(rhs != null);
    Characteristics = characteristics;
    Rhs = rhs;
  }
  /// <summary>
  /// Return .Rhs instantiated with "typeArgs", but only look at the part of .Rhs that is in scope.
  /// </summary>
  public Type RhsWithArgument(List<Type> typeArgs) {
    Contract.Requires(typeArgs != null);
    Contract.Requires(typeArgs.Count == TypeArgs.Count);
    var scope = Type.GetScope();
    var rtd = Rhs.AsRevealableType;
    if (rtd != null) {
      Contract.Assume(rtd.AsTopLevelDecl.IsVisibleInScope(scope));
      if (!rtd.IsRevealedInScope(scope)) {
        // type is actually hidden in this scope
        return rtd.SelfSynonym(typeArgs);
      }
    }
    return RhsWithArgumentIgnoringScope(typeArgs);
  }
  /// <summary>
  /// Returns the declared .Rhs but with formal type arguments replaced by the given actuals.
  /// </summary>
  public Type RhsWithArgumentIgnoringScope(List<Type> typeArgs) {
    Contract.Requires(typeArgs != null);
    Contract.Requires(typeArgs.Count == TypeArgs.Count);
    // Instantiate with the actual type arguments
    if (typeArgs.Count == 0) {
      // this optimization seems worthwhile
      return Rhs;
    } else {
      var subst = TypeParameter.SubstitutionMap(TypeArgs, typeArgs);
      return Rhs.Subst(subst);
    }
  }

  public override IEnumerable<INode> Children => base.Children.Concat(
    Rhs != null ? new List<Node>() { Rhs } : Enumerable.Empty<Node>());

  string RedirectingTypeDecl.Name { get { return Name; } }
<<<<<<< HEAD
  IOrigin RedirectingTypeDecl.tok { get { return Tok; } }
=======
  IOrigin INode.Tok { get { return Tok; } }
>>>>>>> b964908e
  Attributes RedirectingTypeDecl.Attributes { get { return Attributes; } }
  ModuleDefinition RedirectingTypeDecl.Module { get { return EnclosingModuleDefinition; } }
  BoundVar RedirectingTypeDecl.Var { get { return null; } }
  PreType RedirectingTypeDecl.BasePreType { get { return null; } }
  Type RedirectingTypeDecl.BaseType { get { return null; } }
  Expression RedirectingTypeDecl.Constraint { get { return null; } }

  bool RedirectingTypeDecl.ConstraintIsCompilable {
    get => throw new NotSupportedException();
    set => throw new NotSupportedException();
  }

  SubsetTypeDecl.WKind RedirectingTypeDecl.WitnessKind { get { return SubsetTypeDecl.WKind.CompiledZero; } }
  Expression RedirectingTypeDecl.Witness { get { return null; } }
  VerificationIdGenerator RedirectingTypeDecl.IdGenerator { get { return IdGenerator; } }

  public bool ContainsHide { get; set; }

  bool ICodeContext.IsGhost => throw new NotSupportedException(); // if .IsGhost is needed, the object should always be wrapped in an CodeContextWrapper
  List<TypeParameter> ICodeContext.TypeArgs => TypeArgs;
  List<Formal> ICodeContext.Ins => new();
  ModuleDefinition IASTVisitorContext.EnclosingModule { get { return EnclosingModuleDefinition; } }
  bool ICodeContext.MustReverify { get { return false; } }
  bool ICodeContext.AllowsNontermination { get { return false; } }
  CodeGenIdGenerator ICodeContext.CodeGenIdGenerator => CodeGenIdGenerator;
  string ICallable.NameRelativeToModule { get { return Name; } }
  Specification<Expression> ICallable.Decreases {
    get {
      // The resolver checks that a NewtypeDecl sits in its own SSC in the call graph.  Therefore,
      // the question of what its Decreases clause is should never arise.
      throw new cce.UnreachableException();
    }
  }
  bool ICallable.InferredDecreases {
    get { throw new cce.UnreachableException(); }  // see comment above about ICallable.Decreases
    set { throw new cce.UnreachableException(); }  // see comment above about ICallable.Decreases
  }
  public override bool CanBeRevealed() {
    return true;
  }

  public override bool IsEssentiallyEmpty() {
    // A synonym/subset type is not considered "essentially empty", because it always has a parent type to be resolved.
    return false;
  }

  public string GetTriviaContainingDocstring() {
    if (GetStartTriviaDocstring(out var triviaFound)) {
      return triviaFound;
    }

    foreach (var token in OwnedTokens) {
      if (token.val == "=") {
        if ((token.Prev.TrailingTrivia + token.LeadingTrivia).Trim() is { } tentativeTrivia and not "") {
          return tentativeTrivia;
        }
      }
    }

    if (EndToken.TrailingTrivia.Trim() is { } tentativeTrivia2 and not "") {
      return tentativeTrivia2;
    }

    return null;
  }

  public abstract override SymbolKind? Kind { get; }
  public abstract override string GetDescription(DafnyOptions options);
  public string Designator => WhatKind;
}<|MERGE_RESOLUTION|>--- conflicted
+++ resolved
@@ -60,11 +60,7 @@
     Rhs != null ? new List<Node>() { Rhs } : Enumerable.Empty<Node>());
 
   string RedirectingTypeDecl.Name { get { return Name; } }
-<<<<<<< HEAD
-  IOrigin RedirectingTypeDecl.tok { get { return Tok; } }
-=======
-  IOrigin INode.Tok { get { return Tok; } }
->>>>>>> b964908e
+  IOrigin RedirectingTypeDecl.Tok { get { return Tok; } }
   Attributes RedirectingTypeDecl.Attributes { get { return Attributes; } }
   ModuleDefinition RedirectingTypeDecl.Module { get { return EnclosingModuleDefinition; } }
   BoundVar RedirectingTypeDecl.Var { get { return null; } }
