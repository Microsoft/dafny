--- conflicted
+++ resolved
@@ -12,11 +12,12 @@
   public IEnumerable<IDeclarationOrUsage> GetResolvedDeclarations();
 }
 
-<<<<<<< HEAD
+
 public interface ICanVerify : ISymbol {
   ModuleDefinition ContainingModule { get; }
   bool ShouldVerify { get; }
-=======
+}
+
 public static class AstExtensions {
 
   public static string GetMemberQualification(MemberDecl memberDecl) {
@@ -38,7 +39,6 @@
     }
     return $"{ghost}{variable.Name}: {type}";
   }
->>>>>>> 25bf2089
 }
 
 public interface ISymbol : IDeclarationOrUsage {
