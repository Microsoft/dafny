using System.Collections.Generic;
using System.Diagnostics.Contracts;

namespace Microsoft.Dafny;

/// <summary>
/// The task of the ExtremeLemmaBodyCloner is to fill in the implicit _k-1 arguments in recursive least/greatest lemma calls
/// and in calls to the focal predicates.
/// The source statement and the given "k" are assumed to have been resolved.
/// </summary>
class ExtremeLemmaBodyCloner : ExtremeCloner {
  readonly ExtremeLemma context;
  readonly ISet<ExtremePredicate> focalPredicates;
  readonly ISet<CoDatatypeDecl> focalCodatatypeEquality;
  public ExtremeLemmaBodyCloner(ExtremeLemma context, Expression k,
    ISet<ExtremePredicate> focalPredicates, ISet<CoDatatypeDecl> focalCodatatypeEquality, ErrorReporter reporter)
    : base(k, reporter) {
    Contract.Requires(context != null);
    Contract.Requires(k != null);
    Contract.Requires(reporter != null);
    this.context = context;
    this.focalPredicates = focalPredicates;
    this.focalCodatatypeEquality = focalCodatatypeEquality;
  }

  public override Expression CloneExpr(Expression expr) {
    if (reporter.Options.RewriteFocalPredicates) {
      if (expr is FunctionCallExpr functionCallExpr) {
        // Note, we don't actually ever get here, because all calls will have been parsed as ApplySuffix.
        // However, if something changes in the future (for example, some rewrite that changing an ApplySuffix
        // to its resolved FunctionCallExpr), then we do want this code, so with the hope of preventing
        // some error in the future, this case is included.  (Of course, it is currently completely untested!)
        if (functionCallExpr.Function is ExtremePredicate f && focalPredicates.Contains(f)) {
          return CloneCallAndAddK(functionCallExpr);
        }
      } else if (expr is StaticReceiverExpr ee) {
        return new StaticReceiverExpr(Origin(ee.Tok), ee.Type, ee.IsImplicit);
      } else if (expr is ApplySuffix apply) {
        if (!apply.WasResolved()) {
          // Since we're assuming the enclosing statement to have been resolved, this ApplySuffix must
          // be part of an ExprRhs that actually designates a method call.  Such an ApplySuffix does
          // not get listed as being resolved, but its components (like its .Lhs) are resolved.
          var mse = (MemberSelectExpr)apply.Lhs.Resolved;
          Contract.Assume(mse.Member is Method);
        } else {
          if (apply.Resolved is FunctionCallExpr fce) {
            if (fce.Function is ExtremePredicate f && focalPredicates.Contains(f)) {
              return CloneCallAndAddK(fce);
            }
          }
        }
      } else if (expr is BinaryExpr { ResolvedOp: BinaryExpr.ResolvedOpcode.EqCommon or BinaryExpr.ResolvedOpcode.NeqCommon } binaryExpr) {
        if (binaryExpr.E0.Type.AsCoDatatype is { } coDatatypeDecl && focalCodatatypeEquality.Contains(coDatatypeDecl)) {
          return CloneEqualityAndAddK(binaryExpr);
        }
      }
    }
    return base.CloneExpr(expr);
  }
  public override AssignmentRhs CloneRHS(AssignmentRhs rhs) {
    if (rhs is ExprRhs { Expr: ApplySuffix apply }) {
      if (apply.Lhs.Resolved is MemberSelectExpr { Member: ExtremeLemma extremeLemma } && ModuleDefinition.InSameSCC(context, extremeLemma)) {
        // we're looking at a recursive call to an extreme lemma
        Contract.Assert(apply.Lhs is NameSegment or ExprDotName); // this is the only way a call statement can have been parsed
        // clone "apply.Lhs", changing the least/greatest lemma to the prefix lemma; then clone "apply", adding in the extra argument
        Expression lhsClone;
        if (apply.Lhs is NameSegment) {
          var lhs = (NameSegment)apply.Lhs;
          lhsClone = new NameSegment(Origin(lhs.Tok), lhs.Name + "#", lhs.OptTypeArguments?.ConvertAll(CloneType));
        } else {
          var lhs = (ExprDotName)apply.Lhs;
<<<<<<< HEAD
          lhsClone = new ExprDotName(Origin(lhs.Tok), CloneExpr(lhs.Lhs), lhs.SuffixName + "#", lhs.OptTypeArguments?.ConvertAll(CloneType));
=======
          lhsClone = new ExprDotName(Origin(lhs.tok), CloneExpr(lhs.Lhs), lhs.SuffixNameNode.Append("#"), lhs.OptTypeArguments?.ConvertAll(CloneType));
>>>>>>> 53baed62
        }

        var args = new List<ActualBinding>();
        args.Add(new ActualBinding(null, k));
        apply.Bindings.ArgumentBindings.ForEach(arg => args.Add(CloneActualBinding(arg)));
        var applyClone = new ApplySuffix(Origin(apply.Tok), apply.AtTok == null ? null : Origin(apply.AtTok),
          lhsClone, args, apply.CloseParen);
        var c = new ExprRhs(applyClone, CloneAttributes(rhs.Attributes));
        reporter.Info(MessageSource.Cloner, apply.Lhs.Tok, extremeLemma.Name + suffix);
        return c;
      }
    }

    return base.CloneRHS(rhs);
  }
}<|MERGE_RESOLUTION|>--- conflicted
+++ resolved
@@ -69,11 +69,7 @@
           lhsClone = new NameSegment(Origin(lhs.Tok), lhs.Name + "#", lhs.OptTypeArguments?.ConvertAll(CloneType));
         } else {
           var lhs = (ExprDotName)apply.Lhs;
-<<<<<<< HEAD
-          lhsClone = new ExprDotName(Origin(lhs.Tok), CloneExpr(lhs.Lhs), lhs.SuffixName + "#", lhs.OptTypeArguments?.ConvertAll(CloneType));
-=======
           lhsClone = new ExprDotName(Origin(lhs.tok), CloneExpr(lhs.Lhs), lhs.SuffixNameNode.Append("#"), lhs.OptTypeArguments?.ConvertAll(CloneType));
->>>>>>> 53baed62
         }
 
         var args = new List<ActualBinding>();
