#define TI_DEBUG_PRINT
using System;
using System.Collections.Generic;
using System.Diagnostics.Contracts;
using System.Linq;
using System.Threading;

namespace Microsoft.Dafny;

public abstract class Type : INode {
  public static readonly BoolType Bool = new BoolType();
  public static readonly CharType Char = new CharType();
  public static readonly IntType Int = new IntType();
  public static readonly RealType Real = new RealType();
<<<<<<< HEAD
  public IEnumerable<IToken> OwnedTokens { get; set; } = new List<IToken>();
  public virtual IEnumerable<INode> Children => TypeArgs;
  public virtual IEnumerable<INode> ConcreteChildren => TypeArgs;
=======
  public override IEnumerable<INode> Children { get; } = new List<INode>();
>>>>>>> 3f077aea
  public static Type Nat() { return new UserDefinedType(Token.NoToken, "nat", null); }  // note, this returns an unresolved type
  public static Type String() { return new UserDefinedType(Token.NoToken, "string", null); }  // note, this returns an unresolved type
  public static readonly BigOrdinalType BigOrdinal = new BigOrdinalType();

  private static AsyncLocal<List<VisibilityScope>> _scopes = new();
  private static List<VisibilityScope> Scopes => _scopes.Value ??= new();

  [ThreadStatic]
  private static bool scopesEnabled = false;

  public virtual IEnumerable<INode> Nodes {
    get {
      if (this is UserDefinedType udt) {
        return new[] { udt };
      }

      return Enumerable.Empty<INode>();
    }
  }
  public static void PushScope(VisibilityScope scope) {
    Scopes.Add(scope);
  }

  public static void ResetScopes() {
    _scopes.Value = new();
    scopesEnabled = false;
  }

  public static void PopScope() {
    Contract.Assert(Scopes.Count > 0);
    Scopes.RemoveAt(Scopes.Count - 1);
  }

  public static void PopScope(VisibilityScope expected) {
    Contract.Assert(Scopes.Count > 0);
    Contract.Assert(Scopes[^1] == expected);
    PopScope();
  }

  public static VisibilityScope GetScope() {
    if (scopesEnabled && Scopes.Count > 0) {
      return Scopes[^1];
    }
    return null;
  }

  public static void EnableScopes() {
    Contract.Assert(!scopesEnabled);
    scopesEnabled = true;
  }

  public static void DisableScopes() {
    Contract.Assert(scopesEnabled);
    scopesEnabled = false;
  }

  public static string TypeArgsToString(ModuleDefinition/*?*/ context, List<Type> typeArgs, bool parseAble = false) {
    Contract.Requires(typeArgs == null ||
                      (typeArgs.All(ty => ty != null && ty.TypeName(context, parseAble) != null) &&
                       (typeArgs.All(ty => ty.TypeName(context, parseAble).StartsWith("_")) ||
                        typeArgs.All(ty => !ty.TypeName(context, parseAble).StartsWith("_")))));

    if (typeArgs != null && typeArgs.Count > 0 &&
        (!parseAble || !typeArgs[0].TypeName(context, parseAble).StartsWith("_"))) {
      return string.Format("<{0}>", Util.Comma(typeArgs, ty => ty.TypeName(context, parseAble)));
    }
    return "";
  }

  public static string TypeArgsToString(List<Type> typeArgs, bool parseAble = false) {
    return TypeArgsToString(null, typeArgs, parseAble);
  }

  public string TypeArgsToString(ModuleDefinition/*?*/ context, bool parseAble = false) {
    return Type.TypeArgsToString(context, this.TypeArgs, parseAble);
  }

  // Type arguments to the type
  public List<Type> TypeArgs = new List<Type>();

  /// <summary>
  /// Add to "tps" the free type parameters in "this".
  /// Requires the type to be resolved.
  /// </summary>
  public void AddFreeTypeParameters(ISet<TypeParameter> tps) {
    Contract.Requires(tps != null);
    var ty = this.NormalizeExpandKeepConstraints();
    var tp = ty.AsTypeParameter;
    if (tp != null) {
      tps.Add(tp);
    }
    foreach (var ta in ty.TypeArgs) {
      ta.AddFreeTypeParameters(tps);
    }
  }

  [Pure]
  public abstract string TypeName(ModuleDefinition/*?*/ context, bool parseAble = false);
  [Pure]
  public override string ToString() {
    return TypeName(null, false);
  }

  /// <summary>
  /// Return the most constrained version of "this", getting to the bottom of proxies.
  ///
  /// Here is a description of the Normalize(), NormalizeExpandKeepConstraints(), and NormalizeExpand() methods:
  /// * Any .Type field in the AST can, in general, be an AST node that is not really a type, but an AST node that has
  ///   a field where the type is filled in, once the type has been inferred. Such "types" are called "type proxies".
  ///   To follow a .Type (or other variable denoting a type) past its chain of type proxies, you call .Normalize().
  ///   If you do this after type inference (more precisely, after the CheckTypeInference calls in Pass 1 of the
  ///   Resolver), then you will get back a NonProxyType.
  /// * That may not be enough. Even after calling .Normalize(), you may get a type that denotes a type synonym. If
  ///   you compare it with, say, is SetType, you will get false if the type you're looking at is a type synonym for
  ///   a SetType. Therefore, to go past both type proxies and type synonyms, you call .NormalizeExpandKeepConstraints().
  /// * Actually, that may not be enough, either. Because .NormalizeExpandKeepConstraints() may return a subset type
  ///   whose base type is what you're looking for. If you want to go all the way to the base type, then you should
  ///   call .NormalizeExpand(). This is what is done most commonly when something is trying to look for a specific type.
  /// * So, in conclusion: Usually you have to call .NormalizeExpand() on a type to unravel type proxies, type synonyms,
  ///   and subset types. But in other places (in particular, in the verifier) where you want to know about any type
  ///   constraints, then you call .NormalizeExpandKeepConstraints().
  /// </summary>
  public Type Normalize() {
    Contract.Ensures(Contract.Result<Type>() != null);
    Type type = this;
    while (true) {
      var pt = type as TypeProxy;
      if (pt != null && pt.T != null) {
        type = pt.T;
      } else {
        return type;
      }
    }
  }

  /// <summary>
  /// Return the type that "this" stands for, getting to the bottom of proxies and following type synonyms.
  ///
  /// For more documentation, see method Normalize().
  /// </summary>
  [Pure]
  public Type NormalizeExpand(bool keepConstraints = false) {
    Contract.Ensures(Contract.Result<Type>() != null);
    Contract.Ensures(!(Contract.Result<Type>() is TypeProxy) || ((TypeProxy)Contract.Result<Type>()).T == null);  // return a proxy only if .T == null
    Type type = this;
    while (true) {

      var pt = type as TypeProxy;
      if (pt != null && pt.T != null) {
        type = pt.T;
        continue;
      }

      var scope = Type.GetScope();
      var rtd = type.AsRevealableType;
      if (rtd != null) {
        var udt = (UserDefinedType)type;

        if (!rtd.AsTopLevelDecl.IsVisibleInScope(scope)) {
          // This can only mean "rtd" is a class/trait that is only provided, not revealed. For a provided class/trait,
          // it is the non-null type declaration that is visible, not the class/trait declaration itself.
          if (rtd is ClassDecl cl) {
            Contract.Assert(cl.NonNullTypeDecl != null);
            Contract.Assert(cl.NonNullTypeDecl.IsVisibleInScope(scope));
          } else {
            Contract.Assert(rtd is OpaqueTypeDecl);
          }
        }

        if (rtd.IsRevealedInScope(scope)) {
          if (rtd is TypeSynonymDecl && (!(rtd is SubsetTypeDecl) || !keepConstraints)) {
            type = ((TypeSynonymDecl)rtd).RhsWithArgumentIgnoringScope(udt.TypeArgs);
            continue;
          } else {
            return type;
          }
        } else { // type is hidden, no more normalization is possible
          return rtd.SelfSynonym(type.TypeArgs);
        }
      }

      // A hidden type may become visible in another scope
      var isyn = type.AsInternalTypeSynonym;
      if (isyn != null) {
        var udt = (UserDefinedType)type;

        if (!isyn.IsVisibleInScope(scope)) {
          // This can only mean "isyn" refers to a class/trait that is only provided, not revealed. For a provided class/trait,
          // it is the non-null type declaration that is visible, not the class/trait declaration itself.
          var rhs = isyn.RhsWithArgumentIgnoringScope(udt.TypeArgs);
          Contract.Assert(rhs is UserDefinedType);
          var cl = ((UserDefinedType)rhs).ResolvedClass as ClassDecl;
          Contract.Assert(cl != null && cl.NonNullTypeDecl != null);
          Contract.Assert(cl.NonNullTypeDecl.IsVisibleInScope(scope));
        }

        if (isyn.IsRevealedInScope(scope)) {
          type = isyn.RhsWithArgument(udt.TypeArgs);
          continue;
        } else {
          return type;
        }
      }

      return type;
    }
  }

  /// <summary>
  /// Return the type that "this" stands for, getting to the bottom of proxies and following type synonyms, but does
  /// not follow subset types.
  ///
  /// For more documentation, see method Normalize().
  /// </summary>
  [Pure]
  public Type NormalizeExpandKeepConstraints() {
    return NormalizeExpand(true);
  }

  /// <summary>
  /// Return "the type that "this" stands for, getting to the bottom of proxies and following type synonyms.
  /// </summary>
  public Type UseInternalSynonym() {
    Contract.Ensures(Contract.Result<Type>() != null);
    Contract.Ensures(!(Contract.Result<Type>() is TypeProxy) || ((TypeProxy)Contract.Result<Type>()).T == null);  // return a proxy only if .T == null

    Type type = Normalize();
    var scope = Type.GetScope();
    var rtd = type.AsRevealableType;
    if (rtd != null) {
      var udt = (UserDefinedType)type;
      if (!rtd.AsTopLevelDecl.IsVisibleInScope(scope)) {
        // This can only mean "rtd" is a class/trait that is only provided, not revealed. For a provided class/trait,
        // it is the non-null type declaration that is visible, not the class/trait declaration itself.
        var cl = rtd as ClassDecl;
        Contract.Assert(cl != null && cl.NonNullTypeDecl != null);
        Contract.Assert(cl.NonNullTypeDecl.IsVisibleInScope(scope));
      }
      if (!rtd.IsRevealedInScope(scope)) {
        return rtd.SelfSynonym(type.TypeArgs, udt.NamePath);
      }
    }

    return type;
  }

  /// <summary>
  /// Return a type that is like "this", but where occurrences of type parameters are substituted as indicated by "subst".
  /// </summary>
  public abstract Type Subst(Dictionary<TypeParameter, Type> subst);


  /// <summary>
  /// Return a type that is like "type", but with type arguments "arguments".
  /// </summary>
  public abstract Type ReplaceTypeArguments(List<Type> arguments);

  /// <summary>
  /// Returns whether or not "this" and "that" denote the same type, modulo proxies and type synonyms and subset types.
  /// </summary>
  [Pure]
  public abstract bool Equals(Type that, bool keepConstraints = false);

  public bool IsBoolType { get { return NormalizeExpand() is BoolType; } }
  public bool IsCharType { get { return NormalizeExpand() is CharType; } }
  public bool IsIntegerType { get { return NormalizeExpand() is IntType; } }
  public bool IsRealType { get { return NormalizeExpand() is RealType; } }
  public bool IsBigOrdinalType { get { return NormalizeExpand() is BigOrdinalType; } }
  public bool IsBitVectorType { get { return AsBitVectorType != null; } }
  public bool IsStringType { get { return AsSeqType?.Arg.IsCharType == true; } }
  public BitvectorType AsBitVectorType { get { return NormalizeExpand() as BitvectorType; } }
  public bool IsNumericBased() {
    var t = NormalizeExpand();
    return t.IsIntegerType || t.IsRealType || t.AsNewtype != null;
  }
  public enum NumericPersuasion { Int, Real }
  [Pure]
  public bool IsNumericBased(NumericPersuasion p) {
    Type t = this;
    while (true) {
      t = t.NormalizeExpand();
      if (t.IsIntegerType) {
        return p == NumericPersuasion.Int;
      } else if (t.IsRealType) {
        return p == NumericPersuasion.Real;
      }
      var d = t.AsNewtype;
      if (d == null) {
        return false;
      }
      t = d.BaseType;
    }
  }

  /// <summary>
  /// This property returns true if the type is known to be nonempty.
  /// This property should be used only after successful resolution. It is assumed that all type proxies have
  /// been resolved and that all recursion through types comes to an end.
  /// Note, HasCompilableValue ==> IsNonEmpty.
  /// </summary>
  public bool IsNonempty => GetAutoInit() != AutoInitInfo.MaybeEmpty;

  /// <summary>
  /// This property returns true if the type has a known compilable value.
  /// This property should be used only after successful resolution. It is assumed that all type proxies have
  /// been resolved and that all recursion through types comes to an end.
  /// Note, HasCompilableValue ==> IsNonEmpty.
  /// </summary>
  public bool HasCompilableValue => GetAutoInit() == AutoInitInfo.CompilableValue;

  public bool KnownToHaveToAValue(bool ghostContext) {
    return ghostContext ? IsNonempty : HasCompilableValue;
  }

  public enum AutoInitInfo { MaybeEmpty, Nonempty, CompilableValue }

  /// <summary>
  /// This property returns
  ///     - CompilableValue, if the type has a known compilable value
  ///     - Nonempty,        if the type is known to contain some value
  ///     - MaybeEmpty,      otherwise
  /// This property should be used only after successful resolution. It is assumed that all type proxies have
  /// been resolved and that all recursion through types comes to an end.
  /// </summary>
  public AutoInitInfo GetAutoInit(List<UserDefinedType>/*?*/ coDatatypesBeingVisited = null) {
    var t = NormalizeExpandKeepConstraints();
    Contract.Assume(t is NonProxyType); // precondition

    AutoInitInfo CharacteristicToAutoInitInfo(TypeParameter.TypeParameterCharacteristics c) {
      if (c.HasCompiledValue) {
        return AutoInitInfo.CompilableValue;
      } else if (c.IsNonempty) {
        return AutoInitInfo.Nonempty;
      } else {
        return AutoInitInfo.MaybeEmpty;
      }
    }

    if (t is BoolType || t is CharType || t is IntType || t is BigOrdinalType || t is RealType || t is BitvectorType) {
      return AutoInitInfo.CompilableValue;
    } else if (t is CollectionType) {
      return AutoInitInfo.CompilableValue;
    }

    var udt = (UserDefinedType)t;
    var cl = udt.ResolvedClass;
    Contract.Assert(cl != null);
    if (cl is OpaqueTypeDecl) {
      var otd = (OpaqueTypeDecl)cl;
      return CharacteristicToAutoInitInfo(otd.Characteristics);
    } else if (cl is TypeParameter) {
      var tp = (TypeParameter)cl;
      return CharacteristicToAutoInitInfo(tp.Characteristics);
    } else if (cl is InternalTypeSynonymDecl) {
      var isyn = (InternalTypeSynonymDecl)cl;
      return CharacteristicToAutoInitInfo(isyn.Characteristics);
    } else if (cl is NewtypeDecl) {
      var td = (NewtypeDecl)cl;
      switch (td.WitnessKind) {
        case SubsetTypeDecl.WKind.CompiledZero:
        case SubsetTypeDecl.WKind.Compiled:
          return AutoInitInfo.CompilableValue;
        case SubsetTypeDecl.WKind.Ghost:
          return AutoInitInfo.Nonempty;
        case SubsetTypeDecl.WKind.OptOut:
          return AutoInitInfo.MaybeEmpty;
        case SubsetTypeDecl.WKind.Special:
        default:
          Contract.Assert(false); // unexpected case
          throw new cce.UnreachableException();
      }
    } else if (cl is SubsetTypeDecl) {
      var td = (SubsetTypeDecl)cl;
      switch (td.WitnessKind) {
        case SubsetTypeDecl.WKind.CompiledZero:
        case SubsetTypeDecl.WKind.Compiled:
          return AutoInitInfo.CompilableValue;
        case SubsetTypeDecl.WKind.Ghost:
          return AutoInitInfo.Nonempty;
        case SubsetTypeDecl.WKind.OptOut:
          return AutoInitInfo.MaybeEmpty;
        case SubsetTypeDecl.WKind.Special:
          // WKind.Special is only used with -->, ->, and non-null types:
          Contract.Assert(ArrowType.IsPartialArrowTypeName(td.Name) || ArrowType.IsTotalArrowTypeName(td.Name) || td is NonNullTypeDecl);
          if (ArrowType.IsPartialArrowTypeName(td.Name)) {
            // partial arrow
            return AutoInitInfo.CompilableValue;
          } else if (ArrowType.IsTotalArrowTypeName(td.Name)) {
            // total arrow
            return udt.TypeArgs.Last().GetAutoInit(coDatatypesBeingVisited);
          } else if (((NonNullTypeDecl)td).Class is ArrayClassDecl) {
            // non-null array type; we know how to initialize them
            return AutoInitInfo.CompilableValue;
          } else {
            // non-null (non-array) type
            return AutoInitInfo.MaybeEmpty;
          }
        default:
          Contract.Assert(false); // unexpected case
          throw new cce.UnreachableException();
      }
    } else if (cl is ClassDecl) {
      return AutoInitInfo.CompilableValue; // null is a value of this type
    } else if (cl is DatatypeDecl) {
      var dt = (DatatypeDecl)cl;
      var subst = TypeParameter.SubstitutionMap(dt.TypeArgs, udt.TypeArgs);
      var r = AutoInitInfo.CompilableValue;  // assume it's compilable, until we find out otherwise
      if (cl is CoDatatypeDecl) {
        if (coDatatypesBeingVisited != null) {
          if (coDatatypesBeingVisited.Exists(coType => udt.Equals(coType))) {
            // This can be compiled into a lazy constructor call
            return AutoInitInfo.CompilableValue;
          } else if (coDatatypesBeingVisited.Exists(coType => dt == coType.ResolvedClass)) {
            // This requires more recursion and bookkeeping than we care to try out
            return AutoInitInfo.MaybeEmpty;
          }
          coDatatypesBeingVisited = new List<UserDefinedType>(coDatatypesBeingVisited);
        } else {
          coDatatypesBeingVisited = new List<UserDefinedType>();
        }
        coDatatypesBeingVisited.Add(udt);
      }
      foreach (var formal in dt.GetGroundingCtor().Formals) {
        var autoInit = formal.Type.Subst(subst).GetAutoInit(coDatatypesBeingVisited);
        if (autoInit == AutoInitInfo.MaybeEmpty) {
          return AutoInitInfo.MaybeEmpty;
        } else if (formal.IsGhost) {
          // cool
        } else if (autoInit == AutoInitInfo.CompilableValue) {
          // cool
        } else {
          r = AutoInitInfo.Nonempty;
        }
      }
      return r;
    } else {
      Contract.Assert(false); // unexpected type
      throw new cce.UnreachableException();
    }
  }

  public bool HasFinitePossibleValues {
    get {
      if (IsBoolType || IsCharType || IsRefType) {
        return true;
      }
      var st = AsSetType;
      if (st != null && st.Arg.HasFinitePossibleValues) {
        return true;
      }
      var mt = AsMapType;
      if (mt != null && mt.Domain.HasFinitePossibleValues) {
        return true;
      }
      var dt = AsDatatype;
      if (dt != null && dt.HasFinitePossibleValues) {
        return true;
      }
      return false;
    }
  }

  public CollectionType AsCollectionType { get { return NormalizeExpand() as CollectionType; } }
  public SetType AsSetType { get { return NormalizeExpand() as SetType; } }
  public MultiSetType AsMultiSetType { get { return NormalizeExpand() as MultiSetType; } }
  public SeqType AsSeqType { get { return NormalizeExpand() as SeqType; } }
  public MapType AsMapType { get { return NormalizeExpand() as MapType; } }

  public bool IsRefType {
    get {
      var udt = NormalizeExpand() as UserDefinedType;
      return udt != null && udt.ResolvedClass is ClassDecl && !(udt.ResolvedClass is ArrowTypeDecl);
    }
  }

  public bool IsTopLevelTypeWithMembers {
    get {
      return AsTopLevelTypeWithMembers != null;
    }
  }
  public TopLevelDeclWithMembers/*?*/ AsTopLevelTypeWithMembers {
    get {
      var udt = NormalizeExpand() as UserDefinedType;
      return udt?.ResolvedClass as TopLevelDeclWithMembers;
    }
  }
  public TopLevelDeclWithMembers/*?*/ AsTopLevelTypeWithMembersBypassInternalSynonym {
    get {
      var udt = NormalizeExpand() as UserDefinedType;
      if (udt != null && udt.ResolvedClass is InternalTypeSynonymDecl isyn) {
        udt = isyn.RhsWithArgumentIgnoringScope(udt.TypeArgs) as UserDefinedType;
        if (udt?.ResolvedClass is NonNullTypeDecl nntd) {
          return nntd.Class;
        }
      }
      return udt?.ResolvedClass as TopLevelDeclWithMembers;
    }
  }
  /// <summary>
  /// Returns "true" if the type represents the type "object?".
  /// </summary>
  public bool IsObjectQ {
    get {
      var udt = NormalizeExpandKeepConstraints() as UserDefinedType;
      return udt != null && udt.ResolvedClass is ClassDecl && ((ClassDecl)udt.ResolvedClass).IsObjectTrait;
    }
  }
  /// <summary>
  /// Returns "true" if the type represents the type "object".
  /// </summary>
  public bool IsObject {
    get {
      var nn = AsNonNullRefType;
      if (nn != null) {
        var nonNullRefDecl = (NonNullTypeDecl)nn.ResolvedClass;
        return nonNullRefDecl.Class.IsObjectTrait;
      }
      return false;
    }
  }
  /// <summary>
  /// Returns "true" if the type is a non-null type or any subset type thereof.
  /// </summary>
  public bool IsNonNullRefType {
    get {
      return AsNonNullRefType != null;
    }
  }
  /// <summary>
  /// If the type is a non-null type or any subset type thereof, return the UserDefinedType whose
  /// .ResolvedClass value is a NonNullTypeDecl.
  /// Otherwise, return "null".
  /// </summary>
  public UserDefinedType AsNonNullRefType {
    get {
      var t = this;
      while (true) {
        var udt = t.NormalizeExpandKeepConstraints() as UserDefinedType;
        if (udt == null) {
          return null;
        }
        if (udt.ResolvedClass is NonNullTypeDecl) {
          return udt;
        }
        var sst = udt.ResolvedClass as SubsetTypeDecl;
        if (sst != null) {
          t = sst.RhsWithArgument(udt.TypeArgs);  // continue the search up the chain of subset types
        } else {
          return null;
        }
      }
    }
  }
  /// <summary>
  /// Returns the type "parent<X>", where "X" is a list of type parameters that makes "parent<X>" a supertype of "this".
  /// Requires "this" to be some type "C<Y>" and "parent" to be among the reflexive, transitive parent traits of "C".
  /// </summary>
  public UserDefinedType AsParentType(TopLevelDecl parent) {
    Contract.Requires(parent != null);

    var udt = (UserDefinedType)NormalizeExpand();
    if (udt.ResolvedClass is InternalTypeSynonymDecl isyn) {
      udt = isyn.RhsWithArgumentIgnoringScope(udt.TypeArgs) as UserDefinedType;
    }
    TopLevelDeclWithMembers cl;
    if (udt.ResolvedClass is NonNullTypeDecl nntd) {
      cl = (TopLevelDeclWithMembers)nntd.ViewAsClass;
    } else {
      cl = (TopLevelDeclWithMembers)udt.ResolvedClass;
    }
    if (cl == parent) {
      return udt;
    }
    var typeMapParents = cl.ParentFormalTypeParametersToActuals;
    var typeMapUdt = TypeParameter.SubstitutionMap(cl.TypeArgs, udt.TypeArgs);
    var typeArgs = parent.TypeArgs.ConvertAll(tp => typeMapParents[tp].Subst(typeMapUdt));
    return new UserDefinedType(udt.tok, parent.Name, parent, typeArgs);
  }
  public bool IsTraitType {
    get {
      return AsTraitType != null;
    }
  }
  public TraitDecl/*?*/ AsTraitType {
    get {
      var udt = NormalizeExpand() as UserDefinedType;
      return udt?.ResolvedClass as TraitDecl;
    }
  }

  public SubsetTypeDecl /*?*/ AsSubsetType {
    get {
      var std = NormalizeExpand(true) as UserDefinedType;
      return std?.ResolvedClass as SubsetTypeDecl;
    }
  }

  public bool IsArrayType {
    get {
      return AsArrayType != null;
    }
  }
  public ArrayClassDecl/*?*/ AsArrayType {
    get {
      var t = NormalizeExpand();
      var udt = UserDefinedType.DenotesClass(t);
      return udt?.ResolvedClass as ArrayClassDecl;
    }
  }
  /// <summary>
  /// Returns "true" if the type is one of the 3 built-in arrow types.
  /// </summary>
  public bool IsBuiltinArrowType {
    get {
      var t = Normalize();  // but don't expand synonyms or strip off constraints
      if (t is ArrowType) {
        return true;
      }
      var udt = t as UserDefinedType;
      return udt != null && (ArrowType.IsPartialArrowTypeName(udt.Name) || ArrowType.IsTotalArrowTypeName(udt.Name));
    }
  }
  /// <summary>
  /// Returns "true" if the type is a partial arrow or any subset type thereof.
  /// </summary>
  public bool IsArrowTypeWithoutReadEffects {
    get {
      var t = this;
      while (true) {
        var udt = t.NormalizeExpandKeepConstraints() as UserDefinedType;
        if (udt == null) {
          return false;
        } else if (ArrowType.IsPartialArrowTypeName(udt.Name)) {
          return true;
        }
        var sst = udt.ResolvedClass as SubsetTypeDecl;
        if (sst != null) {
          t = sst.RhsWithArgument(udt.TypeArgs);  // continue the search up the chain of subset types
        } else {
          return false;
        }
      }
    }
  }
  /// <summary>
  /// Returns "true" if the type is a total arrow or any subset type thereof.
  /// </summary>
  public bool IsArrowTypeWithoutPreconditions {
    get {
      var t = this;
      while (true) {
        var udt = t.NormalizeExpandKeepConstraints() as UserDefinedType;
        if (udt == null) {
          return false;
        } else if (ArrowType.IsTotalArrowTypeName(udt.Name)) {
          return true;
        }
        var sst = udt.ResolvedClass as SubsetTypeDecl;
        if (sst != null) {
          t = sst.RhsWithArgument(udt.TypeArgs);  // continue the search up the chain of subset types
        } else {
          return false;
        }
      }
    }
  }
  public bool IsArrowType {
    get { return AsArrowType != null; }
  }
  public ArrowType AsArrowType {
    get {
      var t = NormalizeExpand();
      return t as ArrowType;
    }
  }

  public bool IsMapType {
    get {
      var t = NormalizeExpand() as MapType;
      return t != null && t.Finite;
    }
  }
  public bool IsIMapType {
    get {
      var t = NormalizeExpand() as MapType;
      return t != null && !t.Finite;
    }
  }
  public bool IsISetType {
    get {
      var t = NormalizeExpand() as SetType;
      return t != null && !t.Finite;
    }
  }
  public NewtypeDecl AsNewtype {
    get {
      var udt = NormalizeExpand() as UserDefinedType;
      return udt == null ? null : udt.ResolvedClass as NewtypeDecl;
    }
  }
  public TypeSynonymDecl AsTypeSynonym {
    get {
      var udt = this as UserDefinedType;  // note, it is important to use 'this' here, not 'this.NormalizeExpand()'
      if (udt == null) {
        return null;
      } else {
        return udt.ResolvedClass as TypeSynonymDecl;
      }
    }
  }
  public InternalTypeSynonymDecl AsInternalTypeSynonym {
    get {
      var udt = this as UserDefinedType;  // note, it is important to use 'this' here, not 'this.NormalizeExpand()'
      if (udt == null) {
        return null;
      } else {
        return udt.ResolvedClass as InternalTypeSynonymDecl;
      }
    }
  }
  public RedirectingTypeDecl AsRedirectingType {
    get {
      var udt = this as UserDefinedType;  // Note, it is important to use 'this' here, not 'this.NormalizeExpand()'.  This property getter is intended to be used during resolution, or with care thereafter.
      if (udt == null) {
        return null;
      } else {
        return (RedirectingTypeDecl)(udt.ResolvedClass as TypeSynonymDecl) ?? udt.ResolvedClass as NewtypeDecl;
      }
    }
  }
  public RevealableTypeDecl AsRevealableType {
    get {
      var udt = this as UserDefinedType;
      if (udt == null) {
        return null;
      } else {
        return (udt.ResolvedClass as RevealableTypeDecl);
      }
    }
  }
  public bool IsRevealableType {
    get { return AsRevealableType != null; }
  }
  public bool IsDatatype {
    get {
      return AsDatatype != null;
    }
  }
  public DatatypeDecl AsDatatype {
    get {
      var udt = NormalizeExpand() as UserDefinedType;
      if (udt == null) {
        return null;
      } else {
        return udt.ResolvedClass as DatatypeDecl;
      }
    }
  }
  public bool IsIndDatatype {
    get {
      return AsIndDatatype != null;
    }
  }
  public IndDatatypeDecl AsIndDatatype {
    get {
      var udt = NormalizeExpand() as UserDefinedType;
      if (udt == null) {
        return null;
      } else {
        return udt.ResolvedClass as IndDatatypeDecl;
      }
    }
  }
  public bool IsCoDatatype {
    get {
      return AsCoDatatype != null;
    }
  }
  public CoDatatypeDecl AsCoDatatype {
    get {
      var udt = NormalizeExpand() as UserDefinedType;
      if (udt == null) {
        return null;
      } else {
        return udt.ResolvedClass as CoDatatypeDecl;
      }
    }
  }
  public bool InvolvesCoDatatype {
    get {
      return IsCoDatatype;  // TODO: should really check structure of the type recursively
    }
  }
  public bool IsTypeParameter {
    get {
      return AsTypeParameter != null;
    }
  }
  public bool IsInternalTypeSynonym {
    get { return AsInternalTypeSynonym != null; }
  }
  public TypeParameter AsTypeParameter {
    get {
      var ct = NormalizeExpandKeepConstraints() as UserDefinedType;
      return ct?.ResolvedClass as TypeParameter;
    }
  }
  public bool IsOpaqueType {
    get { return AsOpaqueType != null; }
  }
  public OpaqueTypeDecl AsOpaqueType {
    get {
      var udt = this.Normalize() as UserDefinedType;  // note, it is important to use 'this.Normalize()' here, not 'this.NormalizeExpand()'
      return udt?.ResolvedClass as OpaqueTypeDecl;
    }
  }

  /// <summary>
  /// Returns whether or not any values of the type can be checked for equality in compiled contexts
  /// </summary>
  public virtual bool SupportsEquality => true;

  /// <summary>
  /// Returns whether or not some values of the type can be checked for equality in compiled contexts.
  /// This differs from SupportsEquality for types where the equality operation is partial, e.g.,
  /// for datatypes where some, but not all, constructors are ghost.
  /// Note, whereas SupportsEquality sometimes consults some constituent type for SupportEquality
  /// (e.g., seq<T> supports equality if T does), PartiallySupportsEquality does not (because the
  /// semantic check would be more complicated and it currently doesn't seem worth the trouble).
  /// </summary>
  public virtual bool PartiallySupportsEquality => SupportsEquality;

  public bool MayInvolveReferences => ComputeMayInvolveReferences(null);

  /// <summary>
  /// This is an auxiliary method used to compute the value of MayInvolveReferences (above). It is
  /// needed to handle datatypes, because determining whether or not a datatype contains references
  /// involves recursing over the types in the datatype's constructor parameters. Since those types
  /// may be mutually dependent on the datatype itself, care must be taken to avoid infinite recursion.
  ///
  /// Parameter visitedDatatypes is used to prevent infinite recursion. It is passed in as null
  /// (the "first phase") as long as no datatype has been encountered. From the time a first datatype
  /// is encountered and through all subsequent recursive calls to ComputeMayInvolveReferences that
  /// are performed on the types of the parameters of the datatype's constructors, the method enters
  /// a "second phase", where visitedDatatypes is passed in as a set that records all datatypes visited.
  /// By not recursing through a datatype that's already being visited, infinite recursion is prevented.
  ///
  /// The type parameters to recursive uses of datatypes may be passed in in different ways. In fact,
  /// there is no bound on the set of different instantiations one can encounter with the recursive uses
  /// of the datatypes. Rather than keeping track of type instantiations in (some variation of)
  /// visitedDatatypes, the type arguments passed to a datatype are checked separately. If the datatype
  /// uses all the type parameters it declares, then this will have the same effect. During the second
  /// phase, formal type parameters (which necessarily are ones declared in datatypes) are ignored.
  /// </summary>
  public abstract bool ComputeMayInvolveReferences(ISet<DatatypeDecl> /*?*/ visitedDatatypes);

  /// <summary>
  /// Returns true if it is known how to meaningfully compare the type's inhabitants.
  /// </summary>
  public bool IsOrdered {
    get {
      var ct = NormalizeExpand();
      return !ct.IsTypeParameter && !ct.IsOpaqueType && !ct.IsInternalTypeSynonym && !ct.IsCoDatatype && !ct.IsArrowType && !ct.IsIMapType && !ct.IsISetType;
    }
  }

  /// <summary>
  /// Returns "true" if:  Given a value of type "this", can we determine at run time if the
  /// value is a member of type "target"?
  /// </summary>
  public bool IsTestableToBe(Type target) {
    Contract.Requires(target != null);

    // First up, we know how to check for null, so let's expand "target" and "source"
    // past any type synonyms and also past any (built-in) non-null constraint.
    var source = this.NormalizeExpandKeepConstraints();
    if (source is UserDefinedType && ((UserDefinedType)source).ResolvedClass is NonNullTypeDecl) {
      source = source.NormalizeExpand(); // also lop off non-null constraint
    }
    target = target.NormalizeExpandKeepConstraints();
    if (target is UserDefinedType && ((UserDefinedType)target).ResolvedClass is NonNullTypeDecl) {
      target = target.NormalizeExpand(); // also lop off non-null constraint
    }

    if (source.IsSubtypeOf(target, false, true)) {
      // Every value of "source" (except possibly "null") is also a member of type "target",
      // so no run-time test is needed (except possibly a null check).
      return true;
#if SOON  // include in a coming PR that sorts this one in the compilers
      } else if (target is UserDefinedType udt && (udt.ResolvedClass is SubsetTypeDecl || udt.ResolvedClass is NewtypeDecl)) {
        // The type of the bound variable has a constraint. Such a constraint is a ghost expression, so it cannot
        // (in general) by checked at run time. (A possible enhancement here would be to look at the type constraint
        // to if it is compilable after all.)
        var constraints = target.GetTypeConstraints();
        return false;
#endif
    } else if (target.TypeArgs.Count == 0) {
      // No type parameters. So, we just need to check the run-time class/interface type.
      return true;
    } else {
      // We give up.
      return false;
    }
  }

  /// <summary>
  /// Returns "true" iff "sub" is a subtype of "super".
  /// Expects that neither "super" nor "sub" is an unresolved proxy.
  /// </summary>
  public static bool IsSupertype(Type super, Type sub) {
    Contract.Requires(super != null);
    Contract.Requires(sub != null);
    return sub.IsSubtypeOf(super, false, false);
  }

  /// <summary>
  /// Expects that "type" has already been normalized.
  /// </summary>
  public static List<TypeParameter.TPVariance> GetPolarities(Type type) {
    Contract.Requires(type != null);
    if (type is BasicType || type is ArtificialType) {
      // there are no type parameters
      return new List<TypeParameter.TPVariance>();
    } else if (type is MapType) {
      return new List<TypeParameter.TPVariance> { TypeParameter.TPVariance.Co, TypeParameter.TPVariance.Co };
    } else if (type is CollectionType) {
      return new List<TypeParameter.TPVariance> { TypeParameter.TPVariance.Co };
    } else {
      var udf = (UserDefinedType)type;
      if (udf.TypeArgs.Count == 0) {
        return new List<TypeParameter.TPVariance>();
      }
      // look up the declaration of the formal type parameters
      var cl = udf.ResolvedClass;
      return cl.TypeArgs.ConvertAll(tp => tp.Variance);
    }
  }

  public static bool FromSameHead_Subtype(Type t, Type u, out Type a, out Type b) {
    Contract.Requires(t != null);
    Contract.Requires(u != null);
    if (FromSameHead(t, u, out a, out b)) {
      return true;
    }
    t = t.NormalizeExpand();
    u = u.NormalizeExpand();
    if (t.IsRefType && u.IsRefType) {
      if (t.IsObjectQ) {
        a = b = t;
        return true;
      } else if (u.IsObjectQ) {
        a = b = u;
        return true;
      }
      var tt = ((UserDefinedType)t).ResolvedClass as ClassDecl;
      var uu = ((UserDefinedType)u).ResolvedClass as ClassDecl;
      if (uu.HeadDerivesFrom(tt)) {
        a = b = t;
        return true;
      } else if (tt.HeadDerivesFrom(uu)) {
        a = b = u;
        return true;
      }
    }
    return false;
  }

  public static bool FromSameHead(Type t, Type u, out Type a, out Type b) {
    a = t;
    b = u;
    var towerA = GetTowerOfSubsetTypes(a);
    var towerB = GetTowerOfSubsetTypes(b);
    for (var n = Math.Min(towerA.Count, towerB.Count); 0 <= --n;) {
      a = towerA[n];
      b = towerB[n];
      if (SameHead(a, b)) {
        return true;
      }
    }
    return false;
  }

  /// <summary>
  /// Returns true if t and u have the same head type.
  /// It is assumed that t and u have been normalized and expanded by the caller, according
  /// to its purposes.
  /// The value of "allowNonNull" matters only if both "t" and "u" denote reference types.
  /// If "t" is a non-null reference type "T" or a possibly-null type "T?"
  /// and "u" is a non-null reference type "U" or a possibly-null type "U?", then
  /// SameHead returns:
  ///            !allowNonNull     allowNonNull
  ///   T?  U?        true           true
  ///   T?  U         false          true
  ///   T   U?        false          false
  ///   T   U         true           true
  /// </summary>
  public static bool SameHead(Type t, Type u) {
    Contract.Requires(t != null);
    Contract.Requires(u != null);
    if (t is TypeProxy) {
      return t == u;
    } else if (t.TypeArgs.Count == 0) {
      return Equal_Improved(t, u);
    } else if (t is SetType) {
      return u is SetType && t.IsISetType == u.IsISetType;
    } else if (t is SeqType) {
      return u is SeqType;
    } else if (t is MultiSetType) {
      return u is MultiSetType;
    } else if (t is MapType) {
      return u is MapType && t.IsIMapType == u.IsIMapType;
    } else {
      var udtT = (UserDefinedType)t;
      var udtU = u as UserDefinedType;
      return udtU != null && udtT.ResolvedClass == udtU.ResolvedClass;
    }
  }

  /// <summary>
  /// Returns "true" iff the head symbols of "sub" can be a subtype of the head symbol of "super".
  /// Expects that neither "super" nor "sub" is an unresolved proxy type (but their type arguments are
  /// allowed to be, since this method does not inspect the type arguments).
  /// </summary>
  public static bool IsHeadSupertypeOf(Type super, Type sub) {
    Contract.Requires(super != null);
    Contract.Requires(sub != null);
    super = super.NormalizeExpandKeepConstraints();  // expand type synonyms
    var origSub = sub;
    sub = sub.NormalizeExpand();  // expand type synonyms AND constraints
    if (super is TypeProxy) {
      return super == sub;
    } else if (super is BoolType) {
      return sub is BoolType;
    } else if (super is CharType) {
      return sub is CharType;
    } else if (super is IntType) {
      return sub is IntType;
    } else if (super is RealType) {
      return sub is RealType;
    } else if (super is BitvectorType) {
      var bitvectorSuper = (BitvectorType)super;
      var bitvectorSub = sub as BitvectorType;
      return bitvectorSub != null && bitvectorSuper.Width == bitvectorSub.Width;
    } else if (super is IntVarietiesSupertype) {
      while (sub.AsNewtype != null) {
        sub = sub.AsNewtype.BaseType.NormalizeExpand();
      }
      return sub.IsIntegerType || sub is BitvectorType || sub is BigOrdinalType;
    } else if (super is RealVarietiesSupertype) {
      while (sub.AsNewtype != null) {
        sub = sub.AsNewtype.BaseType.NormalizeExpand();
      }
      return sub is RealType;
    } else if (super is BigOrdinalType) {
      return sub is BigOrdinalType;
    } else if (super is SetType) {
      return sub is SetType && (super.IsISetType || !sub.IsISetType);
    } else if (super is SeqType) {
      return sub is SeqType;
    } else if (super is MultiSetType) {
      return sub is MultiSetType;
    } else if (super is MapType) {
      return sub is MapType && (super.IsIMapType || !sub.IsIMapType);
    } else if (super is ArrowType) {
      var asuper = (ArrowType)super;
      var asub = sub as ArrowType;
      return asub != null && asuper.Arity == asub.Arity;
    } else if (super.IsObjectQ) {
      var clSub = sub as UserDefinedType;
      return sub.IsObjectQ || (clSub != null && clSub.ResolvedClass is ClassDecl);
    } else if (super is UserDefinedType) {
      var udtSuper = (UserDefinedType)super;
      Contract.Assert(udtSuper.ResolvedClass != null);
      if (udtSuper.ResolvedClass is TypeParameter) {
        return udtSuper.ResolvedClass == sub.AsTypeParameter;
      } else {
        sub = origSub;  // get back to the starting point
        while (true) {
          sub = sub.NormalizeExpandKeepConstraints();  // skip past proxies and type synonyms
          var udtSub = sub as UserDefinedType;
          if (udtSub == null) {
            return false;
          } else if (udtSuper.ResolvedClass == udtSub.ResolvedClass) {
            return true;
          } else if (udtSub.ResolvedClass is SubsetTypeDecl) {
            sub = ((SubsetTypeDecl)udtSub.ResolvedClass).RhsWithArgument(udtSub.TypeArgs);
            if (udtSub.ResolvedClass is NonNullTypeDecl && udtSuper.ResolvedClass is NonNullTypeDecl) {
              // move "super" up the base-type chain, as was done with "sub", because non-nullness is essentially a co-variant type constructor
              var possiblyNullSuper = ((SubsetTypeDecl)udtSuper.ResolvedClass).RhsWithArgument(udtSuper.TypeArgs);
              udtSuper = (UserDefinedType)possiblyNullSuper;  // applying .RhsWithArgument to a NonNullTypeDecl should always yield a UserDefinedType
              if (udtSuper.IsObjectQ) {
                return true;
              }
            }
          } else if (udtSub.ResolvedClass is ClassDecl) {
            var cl = (ClassDecl)udtSub.ResolvedClass;
            return cl.HeadDerivesFrom(udtSuper.ResolvedClass);
          } else {
            return false;
          }
        }
      }
    } else {
      Contract.Assert(false);  // unexpected kind of type
      return true;  // to please the compiler
    }
  }

  /// <summary>
  /// Returns "true" iff "a" and "b" denote the same type, expanding type synonyms (but treating types with
  /// constraints as being separate types).
  /// Expects that neither "a" nor "b" is or contains an unresolved proxy type.
  /// </summary>
  public static bool Equal_Improved(Type a, Type b) {
    Contract.Requires(a != null);
    Contract.Requires(b != null);
    a = a.NormalizeExpandKeepConstraints();  // expand type synonyms
    b = b.NormalizeExpandKeepConstraints();  // expand type synonyms
    if (a is BoolType) {
      return b is BoolType;
    } else if (a is CharType) {
      return b is CharType;
    } else if (a is IntType) {
      return b is IntType;
    } else if (a is RealType) {
      return b is RealType;
    } else if (a is BitvectorType) {
      var bitvectorSuper = (BitvectorType)a;
      var bitvectorSub = b as BitvectorType;
      return bitvectorSub != null && bitvectorSuper.Width == bitvectorSub.Width;
    } else if (a is BigOrdinalType) {
      return b is BigOrdinalType;
    } else if (a is SetType) {
      return b is SetType && Equal_Improved(a.TypeArgs[0], b.TypeArgs[0]) && (a.IsISetType == b.IsISetType);
    } else if (a is SeqType) {
      return b is SeqType && Equal_Improved(a.TypeArgs[0], b.TypeArgs[0]);
    } else if (a is MultiSetType) {
      return b is MultiSetType && Equal_Improved(a.TypeArgs[0], b.TypeArgs[0]);
    } else if (a is MapType) {
      return b is MapType && Equal_Improved(a.TypeArgs[0], b.TypeArgs[0]) && Equal_Improved(a.TypeArgs[1], b.TypeArgs[1]) && (a.IsIMapType == b.IsIMapType);
    } else if (a is ArrowType) {
      var asuper = (ArrowType)a;
      var asub = b as ArrowType;
      return asub != null && asuper.Arity == asub.Arity;
    } else if (a is UserDefinedType) {
      var udtA = (UserDefinedType)a;
      Contract.Assert(udtA.ResolvedClass != null);
      if (udtA.ResolvedClass is TypeParameter) {
        Contract.Assert(udtA.TypeArgs.Count == 0);
        return udtA.ResolvedClass == b.AsTypeParameter;
      } else {
        var udtB = b as UserDefinedType;
        if (udtB == null) {
          return false;
        } else if (udtA.ResolvedClass != udtB.ResolvedClass) {
          return false;
        } else {
          Contract.Assert(udtA.TypeArgs.Count == udtB.TypeArgs.Count);
          for (int i = 0; i < udtA.TypeArgs.Count; i++) {
            if (!Equal_Improved(udtA.TypeArgs[i], udtB.TypeArgs[i])) {
              return false;
            }
          }
          return true;
        }
      }
    } else if (a is Resolver_IdentifierExpr.ResolverType_Module) {
      return b is Resolver_IdentifierExpr.ResolverType_Module;
    } else if (a is Resolver_IdentifierExpr.ResolverType_Type) {
      return b is Resolver_IdentifierExpr.ResolverType_Type;
    } else {
      // this is an unexpected type; however, it may be that we get here during the resolution of an erroneous
      // program, so we'll just return false
      return false;
    }
  }

  public static Type HeadWithProxyArgs(Type t) {
    Contract.Requires(t != null);
    Contract.Requires(!(t is TypeProxy));
    if (t.TypeArgs.Count == 0) {
      return t;
    } else if (t is SetType) {
      var s = (SetType)t;
      return new SetType(s.Finite, new InferredTypeProxy());
    } else if (t is MultiSetType) {
      return new MultiSetType(new InferredTypeProxy());
    } else if (t is SeqType) {
      return new SeqType(new InferredTypeProxy());
    } else if (t is MapType) {
      var s = (MapType)t;
      return new MapType(s.Finite, new InferredTypeProxy(), new InferredTypeProxy());
    } else if (t is ArrowType) {
      var s = (ArrowType)t;
      var args = s.TypeArgs.ConvertAll(_ => (Type)new InferredTypeProxy());
      return new ArrowType(s.tok, (ArrowTypeDecl)s.ResolvedClass, args);
    } else {
      var s = (UserDefinedType)t;
      var args = s.TypeArgs.ConvertAll(_ => (Type)new InferredTypeProxy());
      return new UserDefinedType(s.tok, s.Name, s.ResolvedClass, args);
    }
  }

  /// <summary>
  /// Returns a stack of base types leading to "type".  More precisely, of the tower returned,
  ///     tower[0] == type.NormalizeExpand()
  ///     tower.Last == type.NormalizeExpandKeepConstraints()
  /// In between, for consecutive indices i and i+1:
  ///     tower[i] is the base type (that is, .Rhs) of the subset type tower[i+1]
  /// The tower thus has the property that:
  ///     tower[0] is not a UserDefinedType with .ResolvedClass being a SubsetTypeDecl,
  ///     but all other tower[i] (for i > 0) are.
  /// </summary>
  public static List<Type> GetTowerOfSubsetTypes(Type type) {
    Contract.Requires(type != null);
    type = type.NormalizeExpandKeepConstraints();
    List<Type> tower;
    if (type is UserDefinedType { ResolvedClass: SubsetTypeDecl sst }) {
      var parent = sst.RhsWithArgument(type.TypeArgs);
      tower = GetTowerOfSubsetTypes(parent);
    } else {
      tower = new List<Type>();
    }
    tower.Add(type);
    return tower;
  }

  /// <summary>
  /// For each i, computes some combination of a[i] and b[i], according to direction[i].
  /// For a negative direction (Contra), computes Join(a[i], b[i]), provided this join exists.
  /// For a zero direction (Inv), uses a[i], provided a[i] and b[i] are equal.
  /// For a positive direction (Co), computes Meet(a[i], b[i]), provided this meet exists.
  /// Returns null if any operation fails.
  /// </summary>
  public static List<Type> ComputeExtrema(List<TypeParameter.TPVariance> directions, List<Type> a, List<Type> b, BuiltIns builtIns) {
    Contract.Requires(directions != null);
    Contract.Requires(a != null);
    Contract.Requires(b != null);
    Contract.Requires(directions.Count == a.Count);
    Contract.Requires(directions.Count == b.Count);
    Contract.Requires(builtIns != null);
    var n = directions.Count;
    var r = new List<Type>(n);
    for (int i = 0; i < n; i++) {
      if (a[i].Normalize() is TypeProxy) {
        r.Add(b[i]);
      } else if (b[i].Normalize() is TypeProxy) {
        r.Add(a[i]);
      } else if (directions[i] == TypeParameter.TPVariance.Non) {
        if (a[i].Equals(b[i])) {
          r.Add(a[i]);
        } else {
          return null;
        }
      } else {
        var t = directions[i] == TypeParameter.TPVariance.Contra ? Join(a[i], b[i], builtIns) : Meet(a[i], b[i], builtIns);
        if (t == null) {
          return null;
        }
        r.Add(t);
      }
    }
    return r;
  }

  /// <summary>
  /// Does a best-effort to compute the join of "a" and "b", returning "null" if not successful.
  ///
  /// Since some type parameters may still be proxies, it could be that the returned type is not
  /// really a join, so the caller should set up additional constraints that the result is
  /// assignable to both a and b.
  /// </summary>
  public static Type Join(Type a, Type b, BuiltIns builtIns) {
    Contract.Requires(a != null);
    Contract.Requires(b != null);
    Contract.Requires(builtIns != null);
    var j = JoinX(a, b, builtIns);
    if (DafnyOptions.O.TypeInferenceDebug) {
      Console.WriteLine("DEBUG: Join( {0}, {1} ) = {2}", a, b, j);
    }
    return j;
  }
  public static Type JoinX(Type a, Type b, BuiltIns builtIns) {
    Contract.Requires(a != null);
    Contract.Requires(b != null);
    Contract.Requires(builtIns != null);

    // As a special-case optimization, check for equality here, which will better preserve un-expanded type synonyms
    if (a.Equals(b, true)) {
      return a;
    }

    // Before we do anything else, make a note of whether or not both "a" and "b" are non-null types.
    var abNonNullTypes = a.IsNonNullRefType && b.IsNonNullRefType;

    var towerA = GetTowerOfSubsetTypes(a);
    var towerB = GetTowerOfSubsetTypes(b);
    for (var n = Math.Min(towerA.Count, towerB.Count); 1 <= --n;) {
      a = towerA[n];
      b = towerB[n];
      var udtA = (UserDefinedType)a;
      var udtB = (UserDefinedType)b;
      if (udtA.ResolvedClass == udtB.ResolvedClass) {
        // We have two subset types with equal heads
        if (a.Equals(b)) {  // optimization for a special case, which applies for example when there are no arguments or when the types happen to be the same
          return a;
        }
        Contract.Assert(a.TypeArgs.Count == b.TypeArgs.Count);
        var directions = udtA.ResolvedClass.TypeArgs.ConvertAll(tp => TypeParameter.Negate(tp.Variance));
        var typeArgs = ComputeExtrema(directions, a.TypeArgs, b.TypeArgs, builtIns);
        if (typeArgs == null) {
          return null;
        }
        return new UserDefinedType(udtA.tok, udtA.Name, udtA.ResolvedClass, typeArgs);
      }
    }
    // We exhausted all possibilities of subset types being equal, so use the base-most types.
    a = towerA[0];
    b = towerB[0];

    if (a is IntVarietiesSupertype) {
      return b is IntVarietiesSupertype || b.IsNumericBased(NumericPersuasion.Int) || b.IsBigOrdinalType || b.IsBitVectorType ? b : null;
    } else if (b is IntVarietiesSupertype) {
      return a.IsNumericBased(NumericPersuasion.Int) || a.IsBigOrdinalType || a.IsBitVectorType ? a : null;
    } else if (a.IsBoolType || a.IsCharType || a.IsBitVectorType || a.IsBigOrdinalType || a.IsTypeParameter || a.IsInternalTypeSynonym || a is TypeProxy) {
      return a.Equals(b) ? a : null;
    } else if (a is RealVarietiesSupertype) {
      return b is RealVarietiesSupertype || b.IsNumericBased(NumericPersuasion.Real) ? b : null;
    } else if (b is RealVarietiesSupertype) {
      return a.IsNumericBased(NumericPersuasion.Real) ? a : null;
    } else if (a.IsNumericBased()) {
      // Note, for join, we choose not to step down to IntVarietiesSupertype or RealVarietiesSupertype
      return a.Equals(b) ? a : null;
    } else if (a.IsBitVectorType) {
      return a.Equals(b) ? a : null;
    } else if (a is SetType) {
      var aa = (SetType)a;
      var bb = b as SetType;
      if (bb == null || aa.Finite != bb.Finite) {
        return null;
      }
      // sets are co-variant in their argument type
      var typeArg = Join(a.TypeArgs[0], b.TypeArgs[0], builtIns);
      return typeArg == null ? null : new SetType(aa.Finite, typeArg);
    } else if (a is MultiSetType) {
      var aa = (MultiSetType)a;
      var bb = b as MultiSetType;
      if (bb == null) {
        return null;
      }
      // multisets are co-variant in their argument type
      var typeArg = Join(a.TypeArgs[0], b.TypeArgs[0], builtIns);
      return typeArg == null ? null : new MultiSetType(typeArg);
    } else if (a is SeqType) {
      var aa = (SeqType)a;
      var bb = b as SeqType;
      if (bb == null) {
        return null;
      }
      // sequences are co-variant in their argument type
      var typeArg = Join(a.TypeArgs[0], b.TypeArgs[0], builtIns);
      return typeArg == null ? null : new SeqType(typeArg);
    } else if (a is MapType) {
      var aa = (MapType)a;
      var bb = b as MapType;
      if (bb == null || aa.Finite != bb.Finite) {
        return null;
      }
      // maps are co-variant in both argument types
      var typeArgDomain = Join(a.TypeArgs[0], b.TypeArgs[0], builtIns);
      var typeArgRange = Join(a.TypeArgs[1], b.TypeArgs[1], builtIns);
      return typeArgDomain == null || typeArgRange == null ? null : new MapType(aa.Finite, typeArgDomain, typeArgRange);
    } else if (a.IsDatatype) {
      var aa = a.AsDatatype;
      if (aa != b.AsDatatype) {
        return null;
      }
      if (a.Equals(b)) {  // optimization for a special case, which applies for example when there are no arguments or when the types happen to be the same
        return a;
      }
      Contract.Assert(a.TypeArgs.Count == b.TypeArgs.Count);
      var directions = aa.TypeArgs.ConvertAll(tp => TypeParameter.Negate(tp.Variance));
      var typeArgs = ComputeExtrema(directions, a.TypeArgs, b.TypeArgs, builtIns);
      if (typeArgs == null) {
        return null;
      }
      var udt = (UserDefinedType)a;
      return new UserDefinedType(udt.tok, udt.Name, aa, typeArgs);
    } else if (a.AsArrowType != null) {
      var aa = a.AsArrowType;
      var bb = b.AsArrowType;
      if (bb == null || aa.Arity != bb.Arity) {
        return null;
      }
      int arity = aa.Arity;
      Contract.Assert(a.TypeArgs.Count == arity + 1);
      Contract.Assert(b.TypeArgs.Count == arity + 1);
      Contract.Assert(((ArrowType)a).ResolvedClass == ((ArrowType)b).ResolvedClass);
      var directions = new List<TypeParameter.TPVariance>();
      for (int i = 0; i < arity; i++) {
        directions.Add(TypeParameter.Negate(TypeParameter.TPVariance.Contra));  // arrow types are contra-variant in the argument types, so compute joins of these
      }
      directions.Add(TypeParameter.Negate(TypeParameter.TPVariance.Co));  // arrow types are co-variant in the result type, so compute the meet of these
      var typeArgs = ComputeExtrema(directions, a.TypeArgs, b.TypeArgs, builtIns);
      if (typeArgs == null) {
        return null;
      }
      var arr = (ArrowType)aa;
      return new ArrowType(arr.tok, (ArrowTypeDecl)arr.ResolvedClass, typeArgs);
    } else if (b.IsObjectQ) {
      var udtB = (UserDefinedType)b;
      return !a.IsRefType ? null : abNonNullTypes ? UserDefinedType.CreateNonNullType(udtB) : udtB;
    } else if (a.IsObjectQ) {
      var udtA = (UserDefinedType)a;
      return !b.IsRefType ? null : abNonNullTypes ? UserDefinedType.CreateNonNullType(udtA) : udtA;
    } else {
      // "a" is a class, trait, or opaque type
      var aa = ((UserDefinedType)a).ResolvedClass;
      Contract.Assert(aa != null);
      if (!(b is UserDefinedType)) {
        return null;
      }
      var bb = ((UserDefinedType)b).ResolvedClass;
      if (a.Equals(b)) {  // optimization for a special case, which applies for example when there are no arguments or when the types happen to be the same
        return a;
      } else if (aa == bb) {
        Contract.Assert(a.TypeArgs.Count == b.TypeArgs.Count);
        var directions = aa.TypeArgs.ConvertAll(tp => TypeParameter.Negate(tp.Variance));
        var typeArgs = ComputeExtrema(directions, a.TypeArgs, b.TypeArgs, builtIns);
        if (typeArgs == null) {
          return null;
        }
        var udt = (UserDefinedType)a;
        var xx = new UserDefinedType(udt.tok, udt.Name, aa, typeArgs);
        return abNonNullTypes ? UserDefinedType.CreateNonNullType(xx) : xx;
      } else if (aa is ClassDecl && bb is ClassDecl) {
        var A = (ClassDecl)aa;
        var B = (ClassDecl)bb;
        if (A.HeadDerivesFrom(B)) {
          var udtB = (UserDefinedType)b;
          return abNonNullTypes ? UserDefinedType.CreateNonNullType(udtB) : udtB;
        } else if (B.HeadDerivesFrom(A)) {
          var udtA = (UserDefinedType)a;
          return abNonNullTypes ? UserDefinedType.CreateNonNullType(udtA) : udtA;
        }
        // A and B are classes or traits. They always have object as a common supertype, but they may also both be extending some other
        // trait.  If such a trait is unique, pick it. (Unfortunately, this makes the join operation not associative.)
        var commonTraits = TopLevelDeclWithMembers.CommonTraits(A, B);
        if (commonTraits.Count == 1) {
          var typeMap = TypeParameter.SubstitutionMap(A.TypeArgs, a.TypeArgs);
          var r = (UserDefinedType)commonTraits[0].Subst(typeMap);
          return abNonNullTypes ? UserDefinedType.CreateNonNullType(r) : r;
        } else {
          // the unfortunate part is when commonTraits.Count > 1 here :(
          return abNonNullTypes ? UserDefinedType.CreateNonNullType(builtIns.ObjectQ()) : builtIns.ObjectQ();
        }
      } else {
        return null;
      }
    }
  }

  /// <summary>
  /// Does a best-effort to compute the meet of "a" and "b", returning "null" if not successful.
  ///
  /// Since some type parameters may still be proxies, it could be that the returned type is not
  /// really a meet, so the caller should set up additional constraints that the result is
  /// assignable to both a and b.
  /// </summary>
  public static Type Meet(Type a, Type b, BuiltIns builtIns) {
    Contract.Requires(a != null);
    Contract.Requires(b != null);
    Contract.Requires(builtIns != null);
    a = a.NormalizeExpandKeepConstraints();
    b = b.NormalizeExpandKeepConstraints();

    var joinNeedsNonNullConstraint = false;
    Type j;
    if (a is UserDefinedType { ResolvedClass: NonNullTypeDecl aClass }) {
      joinNeedsNonNullConstraint = true;
      j = MeetX(aClass.RhsWithArgument(a.TypeArgs), b, builtIns);
    } else if (b is UserDefinedType { ResolvedClass: NonNullTypeDecl bClass }) {
      joinNeedsNonNullConstraint = true;
      j = MeetX(a, bClass.RhsWithArgument(b.TypeArgs), builtIns);
    } else {
      j = MeetX(a, b, builtIns);
    }
    if (j != null && joinNeedsNonNullConstraint && !j.IsNonNullRefType) {
      // try to make j into a non-null type; if that's not possible, then there is no meet
      var udt = j as UserDefinedType;
      if (udt != null && udt.ResolvedClass is ClassDecl) {
        // add the non-null constraint back in
        j = UserDefinedType.CreateNonNullType(udt);
      } else {
        // the original a and b have no meet
        j = null;
      }
    }
    if (DafnyOptions.O.TypeInferenceDebug) {
      Console.WriteLine("DEBUG: Meet( {0}, {1} ) = {2}", a, b, j);
    }
    return j;
  }
  public static Type MeetX(Type a, Type b, BuiltIns builtIns) {
    Contract.Requires(a != null);
    Contract.Requires(b != null);
    Contract.Requires(builtIns != null);

    a = a.NormalizeExpandKeepConstraints();
    b = b.NormalizeExpandKeepConstraints();
    if (a is IntVarietiesSupertype) {
      return b is IntVarietiesSupertype || b.IsNumericBased(NumericPersuasion.Int) || b.IsBigOrdinalType || b.IsBitVectorType ? b : null;
    } else if (b is IntVarietiesSupertype) {
      return a.IsNumericBased(NumericPersuasion.Int) || a.IsBigOrdinalType || a.IsBitVectorType ? a : null;
    } else if (a is RealVarietiesSupertype) {
      return b is RealVarietiesSupertype || b.IsNumericBased(NumericPersuasion.Real) ? b : null;
    } else if (b is RealVarietiesSupertype) {
      return a.IsNumericBased(NumericPersuasion.Real) ? a : null;
    }

    var towerA = GetTowerOfSubsetTypes(a);
    var towerB = GetTowerOfSubsetTypes(b);
    if (towerB.Count < towerA.Count) {
      // make A be the shorter tower
      var tmp0 = a; a = b; b = tmp0;
      var tmp1 = towerA; towerA = towerB; towerB = tmp1;
    }
    var n = towerA.Count;
    Contract.Assert(1 <= n);  // guaranteed by GetTowerOfSubsetTypes
    if (towerA.Count < towerB.Count) {
      // B is strictly taller. The meet exists only if towerA[n-1] is a supertype of towerB[n-1], and
      // then the meet is "b".
      return Type.IsSupertype(towerA[n - 1], towerB[n - 1]) ? b : null;
    }
    Contract.Assert(towerA.Count == towerB.Count);
    a = towerA[n - 1];
    b = towerB[n - 1];
    if (2 <= n) {
      var udtA = (UserDefinedType)a;
      var udtB = (UserDefinedType)b;
      if (udtA.ResolvedClass == udtB.ResolvedClass) {
        // We have two subset types with equal heads
        if (a.Equals(b)) {  // optimization for a special case, which applies for example when there are no arguments or when the types happen to be the same
          return a;
        }
        Contract.Assert(a.TypeArgs.Count == b.TypeArgs.Count);
        var directions = udtA.ResolvedClass.TypeArgs.ConvertAll(tp => tp.Variance);
        var typeArgs = ComputeExtrema(directions, a.TypeArgs, b.TypeArgs, builtIns);
        if (typeArgs == null) {
          return null;
        }
        return new UserDefinedType(udtA.tok, udtA.Name, udtA.ResolvedClass, typeArgs);
      } else {
        // The two subset types do not have the same head, so there is no meet
        return null;
      }
    }
    Contract.Assert(towerA.Count == 1 && towerB.Count == 1);

    if (a.IsBoolType || a.IsCharType || a.IsNumericBased() || a.IsBitVectorType || a.IsBigOrdinalType || a.IsTypeParameter || a.IsInternalTypeSynonym || a is TypeProxy) {
      return a.Equals(b) ? a : null;
    } else if (a is SetType) {
      var aa = (SetType)a;
      var bb = b as SetType;
      if (bb == null || aa.Finite != bb.Finite) {
        return null;
      }
      // sets are co-variant in their argument type
      var typeArg = Meet(a.TypeArgs[0], b.TypeArgs[0], builtIns);
      return typeArg == null ? null : new SetType(aa.Finite, typeArg);
    } else if (a is MultiSetType) {
      var aa = (MultiSetType)a;
      var bb = b as MultiSetType;
      if (bb == null) {
        return null;
      }
      // multisets are co-variant in their argument type
      var typeArg = Meet(a.TypeArgs[0], b.TypeArgs[0], builtIns);
      return typeArg == null ? null : new MultiSetType(typeArg);
    } else if (a is SeqType) {
      var aa = (SeqType)a;
      var bb = b as SeqType;
      if (bb == null) {
        return null;
      }
      // sequences are co-variant in their argument type
      var typeArg = Meet(a.TypeArgs[0], b.TypeArgs[0], builtIns);
      return typeArg == null ? null : new SeqType(typeArg);
    } else if (a is MapType) {
      var aa = (MapType)a;
      var bb = b as MapType;
      if (bb == null || aa.Finite != bb.Finite) {
        return null;
      }
      // maps are co-variant in both argument types
      var typeArgDomain = Meet(a.TypeArgs[0], b.TypeArgs[0], builtIns);
      var typeArgRange = Meet(a.TypeArgs[1], b.TypeArgs[1], builtIns);
      return typeArgDomain == null || typeArgRange == null ? null : new MapType(aa.Finite, typeArgDomain, typeArgRange);
    } else if (a.IsDatatype) {
      var aa = a.AsDatatype;
      if (aa != b.AsDatatype) {
        return null;
      }
      if (a.Equals(b)) {  // optimization for a special case, which applies for example when there are no arguments or when the types happen to be the same
        return a;
      }
      Contract.Assert(a.TypeArgs.Count == b.TypeArgs.Count);
      var directions = aa.TypeArgs.ConvertAll(tp => tp.Variance);
      var typeArgs = ComputeExtrema(directions, a.TypeArgs, b.TypeArgs, builtIns);
      if (typeArgs == null) {
        return null;
      }
      var udt = (UserDefinedType)a;
      return new UserDefinedType(udt.tok, udt.Name, aa, typeArgs);
    } else if (a.AsArrowType != null) {
      var aa = a.AsArrowType;
      var bb = b.AsArrowType;
      if (bb == null || aa.Arity != bb.Arity) {
        return null;
      }
      int arity = aa.Arity;
      Contract.Assert(a.TypeArgs.Count == arity + 1);
      Contract.Assert(b.TypeArgs.Count == arity + 1);
      Contract.Assert(((ArrowType)a).ResolvedClass == ((ArrowType)b).ResolvedClass);
      var directions = new List<TypeParameter.TPVariance>();
      for (int i = 0; i < arity; i++) {
        directions.Add(TypeParameter.TPVariance.Contra);  // arrow types are contra-variant in the argument types, so compute joins of these
      }
      directions.Add(TypeParameter.TPVariance.Co);  // arrow types are co-variant in the result type, so compute the meet of these
      var typeArgs = ComputeExtrema(directions, a.TypeArgs, b.TypeArgs, builtIns);
      if (typeArgs == null) {
        return null;
      }
      var arr = (ArrowType)aa;
      return new ArrowType(arr.tok, (ArrowTypeDecl)arr.ResolvedClass, typeArgs);
    } else if (b.IsObjectQ) {
      return a.IsRefType ? a : null;
    } else if (a.IsObjectQ) {
      return b.IsRefType ? b : null;
    } else {
      // "a" is a class, trait, or opaque type
      var aa = ((UserDefinedType)a).ResolvedClass;
      Contract.Assert(aa != null);
      if (!(b is UserDefinedType)) {
        return null;
      }
      var bb = ((UserDefinedType)b).ResolvedClass;
      if (a.Equals(b)) {  // optimization for a special case, which applies for example when there are no arguments or when the types happen to be the same
        return a;
      } else if (aa == bb) {
        Contract.Assert(a.TypeArgs.Count == b.TypeArgs.Count);
        var directions = aa.TypeArgs.ConvertAll(tp => tp.Variance);
        var typeArgs = ComputeExtrema(directions, a.TypeArgs, b.TypeArgs, builtIns);
        if (typeArgs == null) {
          return null;
        }
        var udt = (UserDefinedType)a;
        return new UserDefinedType(udt.tok, udt.Name, aa, typeArgs);
      } else if (aa is ClassDecl && bb is ClassDecl) {
        if (a.IsSubtypeOf(b, false, false)) {
          return a;
        } else if (b.IsSubtypeOf(a, false, false)) {
          return b;
        } else {
          return null;
        }
      } else {
        return null;
      }
    }
  }

  public void ForeachTypeComponent(Action<Type> action) {
    action(this);
    TypeArgs.ForEach(x => x.ForeachTypeComponent(action));
  }

  public bool ContainsProxy(TypeProxy proxy) {
    Contract.Requires(proxy != null && proxy.T == null);
    if (this == proxy) {
      return true;
    } else {
      return TypeArgs.Exists(t => t.ContainsProxy(proxy));
    }
  }

  public virtual List<Type> ParentTypes() {
    return new List<Type>();
  }

  /// <summary>
  /// Return whether or not "this" is a subtype of "super".
  /// If "ignoreTypeArguments" is "true", then proceed as if the type arguments were equal.
  /// If "ignoreNullity" is "true", then the difference between a non-null reference type C
  /// and the corresponding nullable reference type C? is ignored.
  /// </summary>
  public virtual bool IsSubtypeOf(Type super, bool ignoreTypeArguments, bool ignoreNullity) {
    Contract.Requires(super != null);

    super = super.NormalizeExpandKeepConstraints();
    var sub = NormalizeExpandKeepConstraints();
    bool equivalentHeads = SameHead(sub, super);
    if (!equivalentHeads && ignoreNullity) {
      if (super is UserDefinedType a && sub is UserDefinedType b) {
        var clA = (a.ResolvedClass as NonNullTypeDecl)?.Class ?? a.ResolvedClass;
        var clB = (b.ResolvedClass as NonNullTypeDecl)?.Class ?? b.ResolvedClass;
        equivalentHeads = clA == clB;
      }
    }
    if (equivalentHeads) {
      return ignoreTypeArguments || CompatibleTypeArgs(super, sub);
    }

    return sub.ParentTypes().Any(parentType => parentType.IsSubtypeOf(super, ignoreTypeArguments, ignoreNullity));
  }

  public static bool CompatibleTypeArgs(Type super, Type sub) {
    var polarities = GetPolarities(super);
    Contract.Assert(polarities.Count == super.TypeArgs.Count && polarities.Count == sub.TypeArgs.Count);
    var allGood = true;
    for (int i = 0; allGood && i < polarities.Count; i++) {
      switch (polarities[i]) {
        case TypeParameter.TPVariance.Co:
          allGood = IsSupertype(super.TypeArgs[i], sub.TypeArgs[i]);
          break;
        case TypeParameter.TPVariance.Contra:
          allGood = IsSupertype(sub.TypeArgs[i], super.TypeArgs[i]);
          break;
        case TypeParameter.TPVariance.Non:
        default:  // "default" shouldn't ever happen
          allGood = Equal_Improved(super.TypeArgs[i], sub.TypeArgs[i]);
          break;
      }
    }
    return allGood;
  }
}

/// <summary>
/// An ArtificialType is only used during type checking. It should never be assigned as the type of any expression.
/// It works as a supertype to numeric literals. For example, the literal 6 can be an "int", a "bv16", a
/// newtype based on integers, or an "ORDINAL". Type inference thus uses an "artificial" supertype of all of
/// these types as the type of literal 6, until a more precise (and non-artificial) type is inferred for it.
/// </summary>
public abstract class ArtificialType : Type {
  public override bool ComputeMayInvolveReferences(ISet<DatatypeDecl>/*?*/ visitedDatatypes) {
    // ArtificialType's are used only with numeric types.
    return false;
  }

  public override Type Subst(Dictionary<TypeParameter, Type> subst) {
    throw new NotSupportedException();
  }

  public override Type ReplaceTypeArguments(List<Type> arguments) {
    throw new NotSupportedException();
  }
}
/// <summary>
/// The type "IntVarietiesSupertype" is used to denote a decimal-less number type, namely an int-based type
/// or a bitvector type.
/// </summary>
public class IntVarietiesSupertype : ArtificialType {
  [Pure]
  public override string TypeName(ModuleDefinition context, bool parseAble) {
    return "int";
  }
  public override bool Equals(Type that, bool keepConstraints = false) {
    return keepConstraints ? this.GetType() == that.GetType() : that is IntVarietiesSupertype;
  }
}
public class RealVarietiesSupertype : ArtificialType {
  [Pure]
  public override string TypeName(ModuleDefinition context, bool parseAble) {
    return "real";
  }
  public override bool Equals(Type that, bool keepConstraints = false) {
    return keepConstraints ? this.GetType() == that.GetType() : that is RealVarietiesSupertype;
  }
}

/// <summary>
/// A NonProxy type is a fully constrained type.  It may contain members.
/// </summary>
public abstract class NonProxyType : Type {
}

public abstract class BasicType : NonProxyType {
<<<<<<< HEAD
  public override IEnumerable<INode> Children => new List<INode>();
=======
  public override IEnumerable<INode> Children => Enumerable.Empty<INode>();
>>>>>>> 3f077aea
  public override bool ComputeMayInvolveReferences(ISet<DatatypeDecl>/*?*/ visitedDatatypes) {
    return false;
  }

  public override Type Subst(Dictionary<TypeParameter, Type> subst) {
    return this;
  }

  public override Type ReplaceTypeArguments(List<Type> arguments) {
    return this;
  }
}

public class BoolType : BasicType {
  [Pure]
  public override string TypeName(ModuleDefinition context, bool parseAble) {
    return "bool";
  }
  public override bool Equals(Type that, bool keepConstraints = false) {
    return that.IsBoolType;
  }
}

public class CharType : BasicType {
  public const char DefaultValue = 'D';
  public const string DefaultValueAsString = "'D'";
  [Pure]
  public override string TypeName(ModuleDefinition context, bool parseAble) {
    return "char";
  }
  public override bool Equals(Type that, bool keepConstraints = false) {
    return that.IsCharType;
  }
}

public class IntType : BasicType {
  [Pure]
  public override string TypeName(ModuleDefinition context, bool parseAble) {
    return "int";
  }
  public override bool Equals(Type that, bool keepConstraints = false) {
    return that.NormalizeExpand(keepConstraints) is IntType;
  }
  public override bool IsSubtypeOf(Type super, bool ignoreTypeArguments, bool ignoreNullity) {
    if (super is IntVarietiesSupertype) {
      return true;
    }
    return base.IsSubtypeOf(super, ignoreTypeArguments, ignoreNullity);
  }
}

public class RealType : BasicType {
  [Pure]
  public override string TypeName(ModuleDefinition context, bool parseAble) {
    return "real";
  }
  public override bool Equals(Type that, bool keepConstraints = false) {
    return that.NormalizeExpand(keepConstraints) is RealType;
  }
  public override bool IsSubtypeOf(Type super, bool ignoreTypeArguments, bool ignoreNullity) {
    if (super is RealVarietiesSupertype) {
      return true;
    }
    return base.IsSubtypeOf(super, ignoreTypeArguments, ignoreNullity);
  }
}

public class BigOrdinalType : BasicType {
  [Pure]
  public override string TypeName(ModuleDefinition context, bool parseAble) {
    return "ORDINAL";
  }
  public override bool Equals(Type that, bool keepConstraints = false) {
    return that.NormalizeExpand(keepConstraints) is BigOrdinalType;
  }
  public override bool IsSubtypeOf(Type super, bool ignoreTypeArguments, bool ignoreNullity) {
    if (super is IntVarietiesSupertype) {
      return true;
    }
    return base.IsSubtypeOf(super, ignoreTypeArguments, ignoreNullity);
  }
}

public class BitvectorType : BasicType {
  public readonly int Width;
  public readonly NativeType NativeType;
  public BitvectorType(int width)
    : base() {
    Contract.Requires(0 <= width);
    Width = width;
    foreach (var nativeType in Resolver.NativeTypes) {
      if (DafnyOptions.O.Compiler.SupportedNativeTypes.Contains(nativeType.Name) && width <= nativeType.Bitwidth) {
        NativeType = nativeType;
        break;
      }
    }
  }

  [Pure]
  public override string TypeName(ModuleDefinition context, bool parseAble) {
    return "bv" + Width;
  }
  public override bool Equals(Type that, bool keepConstraints = false) {
    var bv = that.NormalizeExpand(keepConstraints) as BitvectorType;
    return bv != null && bv.Width == Width;
  }
  public override bool IsSubtypeOf(Type super, bool ignoreTypeArguments, bool ignoreNullity) {
    if (super is IntVarietiesSupertype) {
      return true;
    }
    return base.IsSubtypeOf(super, ignoreTypeArguments, ignoreNullity);
  }
}

public class SelfType : NonProxyType {
  public TypeParameter TypeArg;
  public Type ResolvedType;
  public SelfType() : base() {
    TypeArg = new TypeParameter(Token.NoToken, "selfType", TypeParameter.TPVarianceSyntax.NonVariant_Strict);
  }

  [Pure]
  public override string TypeName(ModuleDefinition context, bool parseAble) {
    return "selftype";
  }
  public override bool Equals(Type that, bool keepConstraints = false) {
    return that.NormalizeExpand(keepConstraints) is SelfType;
  }

  public override Type Subst(Dictionary<TypeParameter, Type> subst) {
    if (subst.TryGetValue(TypeArg, out var t)) {
      return t;
    } else {
      // SelfType's are used only in certain restricted situations. In those situations, we need to be able
      // to substitute for the the SelfType's TypeArg. That's the only case in which we expect to see a
      // SelfType being part of a substitution operation at all.
      Contract.Assert(false); throw new cce.UnreachableException();
    }
  }

  public override Type ReplaceTypeArguments(List<Type> arguments) {
    throw new NotSupportedException();
  }

  public override bool ComputeMayInvolveReferences(ISet<DatatypeDecl>/*?*/ visitedDatatypes) {
    // SelfType is used only with bitvector types
    return false;
  }
}

public class ArrowType : UserDefinedType {
  public List<Type> Args {
    get { return TypeArgs.GetRange(0, Arity); }
  }

  public Type Result {
    get { return TypeArgs[Arity]; }
  }

  public int Arity {
    get { return TypeArgs.Count - 1; }
  }

  /// <summary>
  /// Constructs a(n unresolved) arrow type.
  /// </summary>
  public ArrowType(IToken tok, List<Type> args, Type result)
    : base(tok, ArrowTypeName(args.Count), Util.Snoc(args, result)) {
    Contract.Requires(tok != null);
    Contract.Requires(args != null);
    Contract.Requires(result != null);
  }
  /// <summary>
  /// Constructs and returns a resolved arrow type.
  /// </summary>
  public ArrowType(IToken tok, ArrowTypeDecl atd, List<Type> typeArgsAndResult)
    : base(tok, ArrowTypeName(atd.Arity), atd, typeArgsAndResult) {
    Contract.Requires(tok != null);
    Contract.Requires(atd != null);
    Contract.Requires(typeArgsAndResult != null);
    Contract.Requires(typeArgsAndResult.Count == atd.Arity + 1);
  }
  /// <summary>
  /// Constructs and returns a resolved arrow type.
  /// </summary>
  public ArrowType(IToken tok, ArrowTypeDecl atd, List<Type> typeArgs, Type result)
    : this(tok, atd, Util.Snoc(typeArgs, result)) {
    Contract.Requires(tok != null);
    Contract.Requires(atd != null);
    Contract.Requires(typeArgs != null);
    Contract.Requires(typeArgs.Count == atd.Arity);
    Contract.Requires(result != null);
  }

  public const string Arrow_FullCompileName = "Func";  // this is the same for all arities

  public static string ArrowTypeName(int arity) {
    return "_#Func" + arity;
  }

  [Pure]
  public static bool IsArrowTypeName(string s) {
    return s.StartsWith("_#Func");
  }

  public static string PartialArrowTypeName(int arity) {
    return "_#PartialFunc" + arity;
  }

  [Pure]
  public static bool IsPartialArrowTypeName(string s) {
    return s.StartsWith("_#PartialFunc");
  }

  public static string TotalArrowTypeName(int arity) {
    return "_#TotalFunc" + arity;
  }

  [Pure]
  public static bool IsTotalArrowTypeName(string s) {
    return s.StartsWith("_#TotalFunc");
  }

  public const string ANY_ARROW = "~>";
  public const string PARTIAL_ARROW = "-->";
  public const string TOTAL_ARROW = "->";

  public override string TypeName(ModuleDefinition context, bool parseAble) {
    return PrettyArrowTypeName(ANY_ARROW, Args, Result, context, parseAble);
  }

  /// <summary>
  /// Pretty prints an arrow type.  If "result" is null, then all arguments, including the result type are expected in "typeArgs".
  /// If "result" is non-null, then only the in-arguments are in "typeArgs".
  /// </summary>
  public static string PrettyArrowTypeName(string arrow, List<Type> typeArgs, Type result, ModuleDefinition context, bool parseAble) {
    Contract.Requires(arrow != null);
    Contract.Requires(typeArgs != null);
    Contract.Requires(result != null || 1 <= typeArgs.Count);

    int arity = result == null ? typeArgs.Count - 1 : typeArgs.Count;
    var domainNeedsParens = false;
    if (arity != 1) {
      // 0 or 2-or-more arguments:  need parentheses
      domainNeedsParens = true;
    } else if (typeArgs[0].IsBuiltinArrowType) {
      // arrows are right associative, so we need parentheses around the domain type
      domainNeedsParens = true;
    } else {
      // if the domain type consists of a single tuple type, then an extra set of parentheses is needed
      // Note, we do NOT call .AsDatatype or .AsIndDatatype here, because those calls will do a NormalizeExpand().  Instead, we do the check manually.
      var udt = typeArgs[0].Normalize() as UserDefinedType;  // note, we do Normalize(), not NormalizeExpand(), since the TypeName will use any synonym
      if (udt != null && ((udt.FullName != null && BuiltIns.IsTupleTypeName(udt.FullName)) || udt.ResolvedClass is TupleTypeDecl)) {
        domainNeedsParens = true;
      }
    }
    string s = "";
    if (domainNeedsParens) { s += "("; }
    s += Util.Comma(typeArgs.Take(arity), arg => arg.TypeName(context, parseAble));
    if (domainNeedsParens) { s += ")"; }
    s += " " + arrow + " ";
    if (result != null || typeArgs.Count >= 1) {
      s += (result ?? typeArgs.Last()).TypeName(context, parseAble);
    } else {
      s += "<unable to infer result type>";
    }
    return s;
  }

  public override Type Subst(Dictionary<TypeParameter, Type> subst) {
    return new ArrowType(tok, (ArrowTypeDecl)ResolvedClass, Args.ConvertAll(u => u.Subst(subst)), Result.Subst(subst));
  }

  public override Type ReplaceTypeArguments(List<Type> arguments) {
    return new ArrowType(tok, (ArrowTypeDecl)ResolvedClass, arguments);
  }

  public override bool SupportsEquality {
    get {
      return false;
    }
  }

  public override IEnumerable<INode> Children => Args.Concat(new List<INode>() { Result });
<<<<<<< HEAD
  public override IEnumerable<INode> ConcreteChildren => Args.Concat(new List<INode>() { Result });
=======
>>>>>>> 3f077aea
}

public abstract class CollectionType : NonProxyType {

  public abstract string CollectionTypeName { get; }
  public override IEnumerable<INode> Nodes => TypeArgs.SelectMany(ta => ta.Nodes);

  public override string TypeName(ModuleDefinition context, bool parseAble) {
    Contract.Ensures(Contract.Result<string>() != null);
    var targs = HasTypeArg() ? this.TypeArgsToString(context, parseAble) : "";
    return CollectionTypeName + targs;
  }
  public Type Arg {
    get {
      Contract.Ensures(Contract.Result<Type>() != null);  // this is true only after "arg" has really been set (i.e., it follows from the precondition)
      Contract.Assume(arg != null);  // This is really a precondition.  Don't call Arg until "arg" has been set.
      return arg;
    }
  }  // denotes the Domain type for a Map
  private Type arg;
  // The following methods, HasTypeArg and SetTypeArg/SetTypeArgs, are to be called during resolution to make sure that "arg" becomes set.
  public bool HasTypeArg() {
    return arg != null;
  }
  public void SetTypeArg(Type arg) {
    Contract.Requires(arg != null);
    Contract.Requires(1 <= this.TypeArgs.Count);  // this is actually an invariant of all collection types
    Contract.Assume(this.arg == null);  // Can only set it once.  This is really a precondition.
    this.arg = arg;
    this.TypeArgs[0] = arg;
  }
  public virtual void SetTypeArgs(Type arg, Type other) {
    Contract.Requires(arg != null);
    Contract.Requires(other != null);
    Contract.Requires(this.TypeArgs.Count == 2);
    Contract.Assume(this.arg == null);  // Can only set it once.  This is really a precondition.
    this.arg = arg;
    this.TypeArgs[0] = arg;
    this.TypeArgs[1] = other;
  }
  [ContractInvariantMethod]
  void ObjectInvariant() {
    // Contract.Invariant(Contract.ForAll(TypeArgs, tp => tp != null));
    // After resolution, the following is invariant:  Contract.Invariant(Arg != null);
    // However, it may not be true until then.
  }
  /// <summary>
  /// This constructor is a collection types with 1 type argument
  /// </summary>
  protected CollectionType(Type arg) {
    this.arg = arg;
    this.TypeArgs = new List<Type> { arg };
  }
  /// <summary>
  /// This constructor is a collection types with 2 type arguments
  /// </summary>
  protected CollectionType(Type arg, Type other) {
    this.arg = arg;
    this.TypeArgs = new List<Type> { arg, other };
  }

  public override bool ComputeMayInvolveReferences(ISet<DatatypeDecl> visitedDatatypes) {
    return Arg.ComputeMayInvolveReferences(visitedDatatypes);
  }
}

public class SetType : CollectionType {
  private bool finite;

  public bool Finite {
    get { return finite; }
    set { finite = value; }
  }

  public SetType(bool finite, Type arg) : base(arg) {
    this.finite = finite;
  }
  public override string CollectionTypeName { get { return finite ? "set" : "iset"; } }
  [Pure]
  public override bool Equals(Type that, bool keepConstraints = false) {
    var t = that.NormalizeExpand(keepConstraints) as SetType;
    return t != null && Finite == t.Finite && Arg.Equals(t.Arg, keepConstraints);
  }

  public override Type Subst(Dictionary<TypeParameter, Type> subst) {
    var arg = Arg.Subst(subst);
    if (arg is InferredTypeProxy) {
      ((InferredTypeProxy)arg).KeepConstraints = true;
    }
    return arg == Arg ? this : new SetType(Finite, arg);
  }

  public override Type ReplaceTypeArguments(List<Type> arguments) {
    return new SetType(Finite, arguments[0]);
  }

  public override bool SupportsEquality {
    get {
      // Sets always support equality, because there is a check that the set element type always does.
      return true;
    }
  }
}

public class MultiSetType : CollectionType {
  public MultiSetType(Type arg) : base(arg) {
  }
  public override string CollectionTypeName { get { return "multiset"; } }
  public override bool Equals(Type that, bool keepConstraints = false) {
    var t = that.NormalizeExpand(keepConstraints) as MultiSetType;
    return t != null && Arg.Equals(t.Arg, keepConstraints);
  }

  public override Type Subst(Dictionary<TypeParameter, Type> subst) {
    var arg = Arg.Subst(subst);
    if (arg is InferredTypeProxy) {
      ((InferredTypeProxy)arg).KeepConstraints = true;
    }
    return arg == Arg ? this : new MultiSetType(arg);
  }

  public override Type ReplaceTypeArguments(List<Type> arguments) {
    return new MultiSetType(arguments[0]);
  }

  public override bool SupportsEquality {
    get {
      // Multisets always support equality, because there is a check that the set element type always does.
      return true;
    }
  }
}

public class SeqType : CollectionType {
  public SeqType(Type arg) : base(arg) {
  }
  public override string CollectionTypeName { get { return "seq"; } }
  public override bool Equals(Type that, bool keepConstraints = false) {
    var t = that.NormalizeExpand(keepConstraints) as SeqType;
    return t != null && Arg.Equals(t.Arg, keepConstraints);
  }

  public override Type Subst(Dictionary<TypeParameter, Type> subst) {
    var arg = Arg.Subst(subst);
    if (arg is InferredTypeProxy) {
      ((InferredTypeProxy)arg).KeepConstraints = true;
    }
    return arg == Arg ? this : new SeqType(arg);
  }

  public override Type ReplaceTypeArguments(List<Type> arguments) {
    return new SeqType(arguments[0]);
  }

  public override bool SupportsEquality {
    get {
      // The sequence type supports equality if its element type does
      return Arg.SupportsEquality;
    }
  }
}
public class MapType : CollectionType {
  public bool Finite {
    get { return finite; }
    set { finite = value; }
  }
  private bool finite;
  public Type Range {
    get { return range; }
  }
  private Type range;
  public override void SetTypeArgs(Type domain, Type range) {
    base.SetTypeArgs(domain, range);
    Contract.Assume(this.range == null);  // Can only set once.  This is really a precondition.
    this.range = range;
  }
  public MapType(bool finite, Type domain, Type range) : base(domain, range) {
    Contract.Requires((domain == null && range == null) || (domain != null && range != null));
    this.finite = finite;
    this.range = range;
  }
  public Type Domain {
    get { return Arg; }
  }
  public override string CollectionTypeName { get { return finite ? "map" : "imap"; } }
  [Pure]
  public override string TypeName(ModuleDefinition context, bool parseAble) {
    Contract.Ensures(Contract.Result<string>() != null);
    var targs = HasTypeArg() ? this.TypeArgsToString(context, parseAble) : "";
    return CollectionTypeName + targs;
  }
  public override bool Equals(Type that, bool keepConstraints = false) {
    var t = that.NormalizeExpand(keepConstraints) as MapType;
    return t != null && Finite == t.Finite && Arg.Equals(t.Arg, keepConstraints) && Range.Equals(t.Range, keepConstraints);
  }

  public override Type Subst(Dictionary<TypeParameter, Type> subst) {
    var dom = Domain.Subst(subst);
    if (dom is InferredTypeProxy) {
      ((InferredTypeProxy)dom).KeepConstraints = true;
    }
    var ran = Range.Subst(subst);
    if (ran is InferredTypeProxy) {
      ((InferredTypeProxy)ran).KeepConstraints = true;
    }
    if (dom == Domain && ran == Range) {
      return this;
    } else {
      return new MapType(Finite, dom, ran);
    }
  }

  public override Type ReplaceTypeArguments(List<Type> arguments) {
    return new MapType(Finite, arguments[0], arguments[1]);
  }

  public override bool SupportsEquality {
    get {
      // A map type supports equality if both its Keys type and Values type does.  It is checked
      // that the Keys type always supports equality, so we only need to check the Values type here.
      return range.SupportsEquality;
    }
  }
  public override bool ComputeMayInvolveReferences(ISet<DatatypeDecl> visitedDatatypes) {
    return Domain.ComputeMayInvolveReferences(visitedDatatypes) || Range.ComputeMayInvolveReferences(visitedDatatypes);
  }
}

public class UserDefinedType : NonProxyType {
  [ContractInvariantMethod]
  void ObjectInvariant() {
    Contract.Invariant(tok != null);
    Contract.Invariant(Name != null);
    Contract.Invariant(cce.NonNullElements(TypeArgs));
    Contract.Invariant(NamePath is NameSegment || NamePath is ExprDotName);
    Contract.Invariant(!ArrowType.IsArrowTypeName(Name) || this is ArrowType);
  }

  public readonly Expression NamePath;  // either NameSegment or ExprDotName (with the inner expression satisfying this same constraint)
  public readonly string Name;
  [Rep]

  public string FullName {
    get {
      if (ResolvedClass?.EnclosingModuleDefinition?.IsDefaultModule == false) {
        return ResolvedClass.EnclosingModuleDefinition.Name + "." + Name;
      } else {
        return Name;
      }
    }
  }

  string compileName;
  public string CompileName => compileName ??= ResolvedClass.CompileName;

  public string FullCompanionCompileName {
    get {
      Contract.Requires(ResolvedClass is TraitDecl || (ResolvedClass is NonNullTypeDecl nntd && nntd.Class is TraitDecl));
      var m = ResolvedClass.EnclosingModuleDefinition;
      var s = m.IsDefaultModule ? "" : m.CompileName + ".";
      return s + "_Companion_" + ResolvedClass.CompileName;
    }
  }

  [FilledInDuringResolution] public TopLevelDecl ResolvedClass;  // if Name denotes a class/datatype/iterator and TypeArgs match the type parameters of that class/datatype/iterator

  public UserDefinedType(IToken tok, string name, List<Type> optTypeArgs)
    : this(tok, new NameSegment(tok, name, optTypeArgs)) {
    Contract.Requires(tok != null);
    Contract.Requires(name != null);
    Contract.Requires(optTypeArgs == null || optTypeArgs.Count > 0);  // this is what it means to be syntactically optional
  }

  public UserDefinedType(IToken tok, Expression namePath) {
    Contract.Requires(tok != null);
    Contract.Requires(namePath is NameSegment || namePath is ExprDotName);
    this.tok = tok;
    if (namePath is NameSegment) {
      var n = (NameSegment)namePath;
      this.Name = n.Name;
      this.TypeArgs = n.OptTypeArguments;
    } else {
      var n = (ExprDotName)namePath;
      this.Name = n.SuffixName;
      this.TypeArgs = n.OptTypeArguments;
    }
    if (this.TypeArgs == null) {
      this.TypeArgs = new List<Type>();  // TODO: is this really the thing to do?
    }
    this.NamePath = namePath;
  }

  /// <summary>
  /// Constructs a Type (in particular, a UserDefinedType) from a TopLevelDecl denoting a type declaration.  If
  /// the given declaration takes type parameters, these are filled as references to the formal type parameters
  /// themselves.  (Usually, this method is called when the type parameters in the result don't matter, other
  /// than that they need to be filled in, so as to make a properly resolved UserDefinedType.)
  /// If "typeArgs" is non-null, then its type parameters are used in constructing the returned type.
  /// If "typeArgs" is null, then the formal type parameters of "cd" are used.
  /// </summary>
  public static UserDefinedType FromTopLevelDecl(IToken tok, TopLevelDecl cd, List<TypeParameter> typeArgs = null) {
    Contract.Requires(tok != null);
    Contract.Requires(cd != null);
    Contract.Assert((cd is ArrowTypeDecl) == ArrowType.IsArrowTypeName(cd.Name));
    var args = (typeArgs ?? cd.TypeArgs).ConvertAll(tp => (Type)new UserDefinedType(tp));
    if (cd is ArrowTypeDecl) {
      return new ArrowType(tok, (ArrowTypeDecl)cd, args);
    } else if (cd is ClassDecl && !(cd is DefaultClassDecl)) {
      return new UserDefinedType(tok, cd.Name + "?", cd, args);
    } else {
      return new UserDefinedType(tok, cd.Name, cd, args);
    }
  }

  public static UserDefinedType FromTopLevelDeclWithAllBooleanTypeParameters(TopLevelDecl cd) {
    Contract.Requires(cd != null);
    Contract.Requires(!(cd is ArrowTypeDecl));

    var typeArgs = cd.TypeArgs.ConvertAll(tp => (Type)Type.Bool);
    return new UserDefinedType(cd.tok, cd.Name, cd, typeArgs);
  }

  /// <summary>
  /// If "member" is non-null, then:
  ///   Return the upcast of "receiverType" that has base type "member.EnclosingClass".
  ///   Assumes that "receiverType" normalizes to a UserDefinedFunction with a .ResolveClass that is a subtype
  ///   of "member.EnclosingClass".
  /// Otherwise:
  ///   Return "receiverType" (expanded).
  /// </summary>
  public static Type UpcastToMemberEnclosingType(Type receiverType, MemberDecl/*?*/ member) {
    Contract.Requires(receiverType != null);
    if (member != null && member.EnclosingClass != null && !(member.EnclosingClass is ValuetypeDecl)) {
      return receiverType.AsParentType(member.EnclosingClass);
    }
    return receiverType.NormalizeExpandKeepConstraints();
  }

  /// <summary>
  /// This constructor constructs a resolved class/datatype/iterator/subset-type/newtype type
  /// </summary>
  public UserDefinedType(IToken tok, string name, TopLevelDecl cd, [Captured] List<Type> typeArgs, Expression/*?*/ namePath = null) {
    Contract.Requires(tok != null);
    Contract.Requires(name != null);
    Contract.Requires(cd != null);
    Contract.Requires(cce.NonNullElements(typeArgs));
    Contract.Requires(cd.TypeArgs.Count == typeArgs.Count);
    Contract.Requires(namePath == null || namePath is NameSegment || namePath is ExprDotName);
    // The following is almost a precondition. In a few places, the source program names a class, not a type,
    // and in then name==cd.Name for a ClassDecl.
    //Contract.Requires(!(cd is ClassDecl) || cd is DefaultClassDecl || cd is ArrowTypeDecl || name == cd.Name + "?");
    Contract.Requires(!(cd is ArrowTypeDecl) || name == cd.Name);
    Contract.Requires(!(cd is DefaultClassDecl) || name == cd.Name);
    this.tok = tok;
    this.Name = name;
    this.ResolvedClass = cd;
    this.TypeArgs = typeArgs;
    if (namePath == null) {
      var ns = new NameSegment(tok, name, typeArgs.Count == 0 ? null : typeArgs);
      var r = new Resolver_IdentifierExpr(tok, cd, typeArgs);
      ns.ResolvedExpression = r;
      ns.Type = r.Type;
      this.NamePath = ns;
    } else {
      this.NamePath = namePath;
    }
  }

  public static UserDefinedType CreateNonNullType(UserDefinedType udtNullableType) {
    Contract.Requires(udtNullableType != null);
    Contract.Requires(udtNullableType.ResolvedClass is ClassDecl);
    var cl = (ClassDecl)udtNullableType.ResolvedClass;
    return new UserDefinedType(udtNullableType.tok, cl.NonNullTypeDecl.Name, cl.NonNullTypeDecl, udtNullableType.TypeArgs);
  }

  public static UserDefinedType CreateNullableType(UserDefinedType udtNonNullType) {
    Contract.Requires(udtNonNullType != null);
    Contract.Requires(udtNonNullType.ResolvedClass is NonNullTypeDecl);
    var nntd = (NonNullTypeDecl)udtNonNullType.ResolvedClass;
    return new UserDefinedType(udtNonNullType.tok, nntd.Class.Name + "?", nntd.Class, udtNonNullType.TypeArgs);
  }

  /// <summary>
  /// This constructor constructs a resolved type parameter
  /// </summary>
  public UserDefinedType(TypeParameter tp)
    : this(tp.tok, tp) {
    Contract.Requires(tp != null);
  }

  /// <summary>
  /// This constructor constructs a resolved type parameter (but shouldn't be called if "tp" denotes
  /// the .TheType of an opaque type -- use the (OpaqueType_AsParameter, OpaqueTypeDecl, List(Type))
  /// constructor for that).
  /// </summary>
  public UserDefinedType(IToken tok, TypeParameter tp) {
    Contract.Requires(tok != null);
    Contract.Requires(tp != null);
    this.tok = tok;
    this.Name = tp.Name;
    this.TypeArgs = new List<Type>();
    this.ResolvedClass = tp;
    var ns = new NameSegment(tok, tp.Name, null);
    var r = new Resolver_IdentifierExpr(tok, tp);
    ns.ResolvedExpression = r;
    ns.Type = r.Type;
    this.NamePath = ns;
  }

  public override bool Equals(Type that, bool keepConstraints = false) {
    var i = NormalizeExpand(keepConstraints);
    if (i is UserDefinedType) {
      var ii = (UserDefinedType)i;
      var t = that.NormalizeExpand(keepConstraints) as UserDefinedType;
      if (t == null || ii.ResolvedClass != t.ResolvedClass || ii.TypeArgs.Count != t.TypeArgs.Count) {
        return false;
      } else {
        for (int j = 0; j < ii.TypeArgs.Count; j++) {
          if (!ii.TypeArgs[j].Equals(t.TypeArgs[j], keepConstraints)) {
            return false;
          }
        }
        return true;
      }
    } else {
      // TODO?: return i.Equals(that.NormalizeExpand());
      return i.Equals(that, keepConstraints);
    }
  }

  public override Type Subst(Dictionary<TypeParameter, Type> subst) {
    if (ResolvedClass is TypeParameter tp) {
      if (subst.TryGetValue(tp, out var s)) {
        Contract.Assert(TypeArgs.Count == 0);
        return s;
      } else {
        return this;
      }
    } else if (ResolvedClass != null) {
      List<Type> newArgs = null;  // allocate it lazily
      var resolvedClass = ResolvedClass;
      var isArrowType = ArrowType.IsPartialArrowTypeName(resolvedClass.Name) || ArrowType.IsTotalArrowTypeName(resolvedClass.Name);
      for (int i = 0; i < TypeArgs.Count; i++) {
        Type p = TypeArgs[i];
        Type s = p.Subst(subst);
        if (s is InferredTypeProxy && !isArrowType) {
          ((InferredTypeProxy)s).KeepConstraints = true;
        }
        if (s != p && newArgs == null) {
          // lazily construct newArgs
          newArgs = new List<Type>();
          for (int j = 0; j < i; j++) {
            newArgs.Add(TypeArgs[j]);
          }
        }
        if (newArgs != null) {
          newArgs.Add(s);
        }
      }
      if (newArgs == null) {
        // there were no substitutions
        return this;
      } else {
        // Note, even if t.NamePath is non-null, we don't care to keep that syntactic part of the expression in what we return here
        return new UserDefinedType(tok, Name, resolvedClass, newArgs);
      }
    } else {
      // there's neither a resolved param nor a resolved class, which means the UserDefinedType wasn't
      // properly resolved; just return it
      return this;
    }
  }

  public override Type ReplaceTypeArguments(List<Type> arguments) {
    return new UserDefinedType(tok, Name, ResolvedClass, arguments);
  }

  /// <summary>
  /// If type denotes a resolved class type, then return that class type.
  /// Otherwise, return null.
  /// </summary>
  public static UserDefinedType DenotesClass(Type type) {
    Contract.Requires(type != null);
    Contract.Ensures(Contract.Result<UserDefinedType>() == null || Contract.Result<UserDefinedType>().ResolvedClass is ClassDecl);
    type = type.NormalizeExpand();
    UserDefinedType ct = type as UserDefinedType;
    if (ct != null && ct.ResolvedClass is ClassDecl) {
      return ct;
    } else {
      return null;
    }
  }

  public static Type ArrayElementType(Type type) {
    Contract.Requires(type != null);
    Contract.Requires(type.IsArrayType);
    Contract.Ensures(Contract.Result<Type>() != null);

    UserDefinedType udt = DenotesClass(type);
    Contract.Assert(udt != null);
    Contract.Assert(udt.TypeArgs.Count == 1);  // holds true of all array types
    return udt.TypeArgs[0];
  }

  public override IEnumerable<INode> Nodes => new[] { this }.Concat(TypeArgs.SelectMany(t => t.Nodes));

  [Pure]
  public override string TypeName(ModuleDefinition context, bool parseAble) {
    Contract.Ensures(Contract.Result<string>() != null);
    if (BuiltIns.IsTupleTypeName(Name)) {
      // Unfortunately, ResolveClass may be null, so Name is all we have.  Reverse-engineer the string name.
      IEnumerable<bool> argumentGhostness = BuiltIns.ArgumentGhostnessFromString(Name, TypeArgs.Count);
      return "(" + Util.Comma(System.Linq.Enumerable.Zip(TypeArgs, argumentGhostness),
        (ty_u) => Resolver.GhostPrefix(ty_u.Item2) + ty_u.Item1.TypeName(context, parseAble)) + ")";
    } else if (ArrowType.IsPartialArrowTypeName(Name)) {
      return ArrowType.PrettyArrowTypeName(ArrowType.PARTIAL_ARROW, TypeArgs, null, context, parseAble);
    } else if (ArrowType.IsTotalArrowTypeName(Name)) {
      return ArrowType.PrettyArrowTypeName(ArrowType.TOTAL_ARROW, TypeArgs, null, context, parseAble);
    } else {
#if TEST_TYPE_SYNONYM_TRANSPARENCY
        if (Name == "type#synonym#transparency#test" && ResolvedClass is TypeSynonymDecl) {
          return ((TypeSynonymDecl)ResolvedClass).Rhs.TypeName(context);
        }
#endif
      var s = Printer.ExprToString(NamePath);
      if (ResolvedClass != null) {
        var optionalTypeArgs = NamePath is NameSegment ? ((NameSegment)NamePath).OptTypeArguments : ((ExprDotName)NamePath).OptTypeArguments;
        if (optionalTypeArgs == null && TypeArgs != null && TypeArgs.Count != 0) {
          s += this.TypeArgsToString(context, parseAble);
        }
      }
      return s;
    }
  }

  public override bool SupportsEquality {
    get {
      if (ResolvedClass is ClassDecl || ResolvedClass is NewtypeDecl) {
        return ResolvedClass.IsRevealedInScope(Type.GetScope());
      } else if (ResolvedClass is CoDatatypeDecl) {
        return false;
      } else if (ResolvedClass is IndDatatypeDecl) {
        var dt = (IndDatatypeDecl)ResolvedClass;
        Contract.Assume(dt.EqualitySupport != IndDatatypeDecl.ES.NotYetComputed);
        if (!dt.IsRevealedInScope(Type.GetScope())) {
          return false;
        }
        if (dt.EqualitySupport == IndDatatypeDecl.ES.Never) {
          return false;
        }
        Contract.Assert(dt.TypeArgs.Count == TypeArgs.Count);
        var i = 0;
        foreach (var tp in dt.TypeArgs) {
          if (tp.NecessaryForEqualitySupportOfSurroundingInductiveDatatype && !TypeArgs[i].SupportsEquality) {
            return false;
          }
          i++;
        }
        return true;
      } else if (ResolvedClass is TypeSynonymDeclBase) {
        var t = (TypeSynonymDeclBase)ResolvedClass;
        if (t.SupportsEquality) {
          return true;
        } else if (t.IsRevealedInScope(Type.GetScope())) {
          return t.RhsWithArgument(TypeArgs).SupportsEquality;
        } else {
          return false;
        }
      } else if (ResolvedClass is TypeParameter) {
        return ((TypeParameter)ResolvedClass).SupportsEquality;
      } else if (ResolvedClass is OpaqueTypeDecl) {
        return ((OpaqueTypeDecl)ResolvedClass).SupportsEquality;
      }
      Contract.Assume(false);  // the SupportsEquality getter requires the Type to have been successfully resolved
      return true;
    }
  }

  public override bool PartiallySupportsEquality {
    get {
      var totalEqualitySupport = SupportsEquality;
      if (!totalEqualitySupport && ResolvedClass is TypeSynonymDeclBase synonymBase) {
        return synonymBase.IsRevealedInScope(Type.GetScope()) && synonymBase.RhsWithArgument(TypeArgs).PartiallySupportsEquality;
      } else if (!totalEqualitySupport && ResolvedClass is IndDatatypeDecl dt && dt.IsRevealedInScope(Type.GetScope())) {
        // Equality is partially supported (at run time) for a datatype that
        //   * is inductive (because codatatypes never support equality), and
        //   * has at least one non-ghost constructor (because if all constructors are ghost, then equality is never supported), and
        //   * for each non-ghost constructor, every argument totally supports equality (an argument totally supports equality
        //       if it is non-ghost (because ghost arguments are not available at run time) and has a type that supports equality).
        var hasNonGhostConstructor = false;
        foreach (var ctor in dt.Ctors.Where(ctor => !ctor.IsGhost)) {
          hasNonGhostConstructor = true;
          if (!ctor.Formals.All(formal => !formal.IsGhost && formal.Type.SupportsEquality)) {
            return false;
          }
        }
        Contract.Assert(dt.HasGhostVariant); // sanity check (if the types of all formals support equality, then either .SupportsEquality or there is a ghost constructor)
        return hasNonGhostConstructor;
      }
      return totalEqualitySupport;
    }
  }

  public override bool ComputeMayInvolveReferences(ISet<DatatypeDecl> visitedDatatypes) {
    if (ResolvedClass is ArrowTypeDecl) {
      return TypeArgs.Any(ta => ta.ComputeMayInvolveReferences(visitedDatatypes));
    } else if (ResolvedClass is ClassDecl) {
      return true;
    } else if (ResolvedClass is NewtypeDecl) {
      return false;
    } else if (ResolvedClass is DatatypeDecl) {
      // Datatype declarations do not support explicit (!new) annotations. Instead, whether or not
      // a datatype involves references depends on the definition and parametrization of the type.
      // See ComputeMayInvolveReferences in class Type for more information.
      // In particular, if one of the datatype's constructors mentions a type that involves
      // references, then so does the datatype. And if one of the datatype's type arguments involves
      // references, then we consider the datatype to do so as well (without regard to whether or
      // not the type parameter is actually used in the definition of the datatype).
      var dt = (DatatypeDecl)ResolvedClass;
      if (!dt.IsRevealedInScope(Type.GetScope())) {
        // The type's definition is hidden from the current scope, so we
        // have to assume the type may involve references.
        return true;
      } else if (TypeArgs.Any(ta => ta.ComputeMayInvolveReferences(visitedDatatypes))) {
        return true;
      } else if (visitedDatatypes != null && visitedDatatypes.Contains(dt)) {
        // we're in the middle of looking through the types involved in dt's definition
        return false;
      } else {
        visitedDatatypes ??= new HashSet<DatatypeDecl>();
        visitedDatatypes.Add(dt);
        return dt.Ctors.Any(ctor => ctor.Formals.Any(f => f.Type.ComputeMayInvolveReferences(visitedDatatypes)));
      }
    } else if (ResolvedClass is TypeSynonymDeclBase) {
      var t = (TypeSynonymDeclBase)ResolvedClass;
      if (t.Characteristics.ContainsNoReferenceTypes) {
        // There's an explicit "(!new)" annotation on the type.
        return false;
      } else if (t.IsRevealedInScope(Type.GetScope())) {
        // The type's definition is available in the scope, so consult the RHS type
        return t.RhsWithArgument(TypeArgs).ComputeMayInvolveReferences(visitedDatatypes);
      } else {
        // The type's definition is hidden from the current scope and there's no explicit "(!new)", so we
        // have to assume the type may involve references.
        return true;
      }
    } else if (ResolvedClass is TypeParameter typeParameter) {
      if (visitedDatatypes != null) {
        // Datatypes look at the type arguments passed in, so we ignore their formal type parameters.
        // See comment above and in Type.ComputeMayInvolveReferences.
        Contract.Assert(typeParameter.Parent is DatatypeDecl);
        return false;
      } else {
        return !typeParameter.Characteristics.ContainsNoReferenceTypes;
      }
    } else if (ResolvedClass is OpaqueTypeDecl opaqueTypeDecl) {
      return !opaqueTypeDecl.Characteristics.ContainsNoReferenceTypes;
    }
    Contract.Assume(false);  // unexpected or not successfully resolved Type
    return true;
  }

  public override List<Type> ParentTypes() {
    return ResolvedClass != null ? ResolvedClass.ParentTypes(TypeArgs) : base.ParentTypes();
  }

  public override bool IsSubtypeOf(Type super, bool ignoreTypeArguments, bool ignoreNullity) {
    super = super.NormalizeExpandKeepConstraints();

    // Specifically handle object as the implicit supertype of classes and traits.
    // "object?" is handled by Builtins rather than the Type hierarchy, so unfortunately
    // it can't be returned in ParentTypes().
    if (super.IsObjectQ) {
      return IsRefType;
    } else if (super.IsObject) {
      return ignoreNullity ? IsRefType : IsNonNullRefType;
    }

    return base.IsSubtypeOf(super, ignoreTypeArguments, ignoreNullity);
  }

  public IToken NameToken => tok;
  public override IEnumerable<INode> Children => base.Children.Concat(new[] { NamePath });
}

public abstract class TypeProxy : Type {
<<<<<<< HEAD
  public override IEnumerable<INode> Children => new List<INode>();
=======
  public override IEnumerable<INode> Children => Enumerable.Empty<INode>();
>>>>>>> 3f077aea
  [FilledInDuringResolution] public Type T;
  public readonly List<TypeConstraint> SupertypeConstraints = new List<TypeConstraint>();
  public readonly List<TypeConstraint> SubtypeConstraints = new List<TypeConstraint>();

  public override Type Subst(Dictionary<TypeParameter, Type> subst) {
    if (T == null) {
      return this;
    }
    var s = T.Subst(subst);
    return s == T ? this : s;

  }

  public override Type ReplaceTypeArguments(List<Type> arguments) {
    throw new NotSupportedException();
  }

  public IEnumerable<Type> Supertypes {
    get {
      foreach (var c in SupertypeConstraints) {
        if (c.KeepConstraints) {
          yield return c.Super.NormalizeExpandKeepConstraints();
        } else {
          yield return c.Super.NormalizeExpand();
        }
      }
    }
  }
  public IEnumerable<Type> SupertypesKeepConstraints {
    get {
      foreach (var c in SupertypeConstraints) {
        yield return c.Super.NormalizeExpandKeepConstraints();
      }
    }
  }
  public void AddSupertype(TypeConstraint c) {
    Contract.Requires(c != null);
    Contract.Requires(c.Sub == this);
    SupertypeConstraints.Add(c);
  }
  public IEnumerable<Type> Subtypes {
    get {
      foreach (var c in SubtypeConstraints) {
        if (c.KeepConstraints) {
          yield return c.Sub.NormalizeExpandKeepConstraints();
        } else {
          yield return c.Sub.NormalizeExpand();
        }
      }
    }
  }

  public IEnumerable<Type> SubtypesKeepConstraints {
    get {
      foreach (var c in SubtypeConstraints) {
        yield return c.Sub.NormalizeExpandKeepConstraints();
      }
    }
  }

  public IEnumerable<Type> SubtypesKeepConstraints_WithAssignable(List<Resolver.XConstraint> allXConstraints) {
    Contract.Requires(allXConstraints != null);
    foreach (var c in SubtypeConstraints) {
      yield return c.Sub.NormalizeExpandKeepConstraints();
    }
    foreach (var xc in allXConstraints) {
      if (xc.ConstraintName == "Assignable") {
        if (xc.Types[0].Normalize() == this) {
          yield return xc.Types[1].NormalizeExpandKeepConstraints();
        }
      }
    }
  }

  public void AddSubtype(TypeConstraint c) {
    Contract.Requires(c != null);
    Contract.Requires(c.Super == this);
    SubtypeConstraints.Add(c);
  }

  public enum Family { Unknown, Bool, Char, IntLike, RealLike, Ordinal, BitVector, ValueType, Ref, Opaque }
  public Family family = Family.Unknown;
  public static Family GetFamily(Type t) {
    Contract.Ensures(Contract.Result<Family>() != Family.Unknown || t is TypeProxy || t is Resolver_IdentifierExpr.ResolverType);  // return Unknown ==> t is TypeProxy || t is ResolverType
    if (t.IsBoolType) {
      return Family.Bool;
    } else if (t.IsCharType) {
      return Family.Char;
    } else if (t.IsNumericBased(NumericPersuasion.Int) || t is IntVarietiesSupertype) {
      return Family.IntLike;
    } else if (t.IsNumericBased(NumericPersuasion.Real) || t is RealVarietiesSupertype) {
      return Family.RealLike;
    } else if (t.IsBigOrdinalType) {
      return Family.Ordinal;
    } else if (t.IsBitVectorType) {
      return Family.BitVector;
    } else if (t.AsCollectionType != null || t.AsArrowType != null || t.IsDatatype) {
      return Family.ValueType;
    } else if (t.IsRefType) {
      return Family.Ref;
    } else if (t.IsTypeParameter || t.IsOpaqueType || t.IsInternalTypeSynonym) {
      return Family.Opaque;
    } else if (t is TypeProxy) {
      return ((TypeProxy)t).family;
    } else {
      return Family.Unknown;
    }
  }

  internal TypeProxy() {
  }

#if TI_DEBUG_PRINT
  static int _id = 0;
  int id = _id++;
#endif
  [Pure]
  public override string TypeName(ModuleDefinition context, bool parseAble) {
    Contract.Ensures(Contract.Result<string>() != null);
#if TI_DEBUG_PRINT
    if (DafnyOptions.O.TypeInferenceDebug) {
      return T == null ? "?" + id : T.TypeName(context);
    }
#endif
    return T == null ? "?" : T.TypeName(context, parseAble);
  }
  public override bool SupportsEquality {
    get {
      if (T != null) {
        return T.SupportsEquality;
      } else {
        return base.SupportsEquality;
      }
    }
  }
  public override bool ComputeMayInvolveReferences(ISet<DatatypeDecl> visitedDatatypes) {
    if (T != null) {
      return T.ComputeMayInvolveReferences(visitedDatatypes);
    } else {
      return true;
    }
  }
  public override bool Equals(Type that, bool keepConstraints = false) {
    var i = NormalizeExpand(keepConstraints);
    if (i is TypeProxy) {
      var u = that.NormalizeExpand(keepConstraints) as TypeProxy;
      return u != null && object.ReferenceEquals(i, u);
    } else {
      return i.Equals(that, keepConstraints);
    }
  }

  [Pure]
  internal static bool IsSupertypeOfLiteral(Type t) {
    Contract.Requires(t != null);
    return t is ArtificialType;
  }
  internal Type InClusterOfArtificial(List<Resolver.XConstraint> allXConstraints) {
    Contract.Requires(allXConstraints != null);
    return InClusterOfArtificial_aux(new HashSet<TypeProxy>(), allXConstraints);
  }
  private Type InClusterOfArtificial_aux(ISet<TypeProxy> visitedProxies, List<Resolver.XConstraint> allXConstraints) {
    Contract.Requires(visitedProxies != null);
    Contract.Requires(allXConstraints != null);
    if (visitedProxies.Contains(this)) {
      return null;
    }
    visitedProxies.Add(this);
    foreach (var c in SupertypeConstraints) {
      var sup = c.Super.Normalize();
      if (sup is IntVarietiesSupertype) {
        return Type.Int;
      } else if (sup is RealVarietiesSupertype) {
        return Type.Real;
      } else if (sup is TypeProxy) {
        var a = ((TypeProxy)sup).InClusterOfArtificial_aux(visitedProxies, allXConstraints);
        if (a != null) {
          return a;
        }
      }
    }
    foreach (var su in SubtypesKeepConstraints_WithAssignable(allXConstraints)) {
      var pr = su as TypeProxy;
      if (pr != null) {
        var a = pr.InClusterOfArtificial_aux(visitedProxies, allXConstraints);
        if (a != null) {
          return a;
        }
      }
    }
    return null;
  }
}

/// <summary>
/// This proxy stands for any type.
/// </summary>
public class InferredTypeProxy : TypeProxy {
  public bool KeepConstraints;
  public InferredTypeProxy() : base() {
    KeepConstraints = false; // whether the typeProxy should be inferred to base type or as subset type
  }
}

/// <summary>
/// This proxy stands for any type, but it originates from an instantiated type parameter.
/// </summary>
public class ParamTypeProxy : TypeProxy {
<<<<<<< HEAD
  public override IEnumerable<INode> Children => new List<INode>();
=======
  public override IEnumerable<INode> Children => Enumerable.Empty<INode>();
>>>>>>> 3f077aea
  public TypeParameter orig;
  [ContractInvariantMethod]
  void ObjectInvariant() {
    Contract.Invariant(orig != null);
  }

  public ParamTypeProxy(TypeParameter orig) {
    Contract.Requires(orig != null);
    this.orig = orig;
  }
}<|MERGE_RESOLUTION|>--- conflicted
+++ resolved
@@ -12,13 +12,8 @@
   public static readonly CharType Char = new CharType();
   public static readonly IntType Int = new IntType();
   public static readonly RealType Real = new RealType();
-<<<<<<< HEAD
-  public IEnumerable<IToken> OwnedTokens { get; set; } = new List<IToken>();
-  public virtual IEnumerable<INode> Children => TypeArgs;
-  public virtual IEnumerable<INode> ConcreteChildren => TypeArgs;
-=======
-  public override IEnumerable<INode> Children { get; } = new List<INode>();
->>>>>>> 3f077aea
+  public override IEnumerable<INode> Children => TypeArgs;
+  public override IEnumerable<INode> ConcreteChildren => TypeArgs;
   public static Type Nat() { return new UserDefinedType(Token.NoToken, "nat", null); }  // note, this returns an unresolved type
   public static Type String() { return new UserDefinedType(Token.NoToken, "string", null); }  // note, this returns an unresolved type
   public static readonly BigOrdinalType BigOrdinal = new BigOrdinalType();
@@ -1807,11 +1802,7 @@
 }
 
 public abstract class BasicType : NonProxyType {
-<<<<<<< HEAD
-  public override IEnumerable<INode> Children => new List<INode>();
-=======
   public override IEnumerable<INode> Children => Enumerable.Empty<INode>();
->>>>>>> 3f077aea
   public override bool ComputeMayInvolveReferences(ISet<DatatypeDecl>/*?*/ visitedDatatypes) {
     return false;
   }
@@ -2096,14 +2087,10 @@
   }
 
   public override IEnumerable<INode> Children => Args.Concat(new List<INode>() { Result });
-<<<<<<< HEAD
   public override IEnumerable<INode> ConcreteChildren => Args.Concat(new List<INode>() { Result });
-=======
->>>>>>> 3f077aea
 }
 
 public abstract class CollectionType : NonProxyType {
-
   public abstract string CollectionTypeName { get; }
   public override IEnumerable<INode> Nodes => TypeArgs.SelectMany(ta => ta.Nodes);
 
@@ -2786,11 +2773,7 @@
 }
 
 public abstract class TypeProxy : Type {
-<<<<<<< HEAD
-  public override IEnumerable<INode> Children => new List<INode>();
-=======
   public override IEnumerable<INode> Children => Enumerable.Empty<INode>();
->>>>>>> 3f077aea
   [FilledInDuringResolution] public Type T;
   public readonly List<TypeConstraint> SupertypeConstraints = new List<TypeConstraint>();
   public readonly List<TypeConstraint> SubtypeConstraints = new List<TypeConstraint>();
@@ -2999,11 +2982,7 @@
 /// This proxy stands for any type, but it originates from an instantiated type parameter.
 /// </summary>
 public class ParamTypeProxy : TypeProxy {
-<<<<<<< HEAD
-  public override IEnumerable<INode> Children => new List<INode>();
-=======
   public override IEnumerable<INode> Children => Enumerable.Empty<INode>();
->>>>>>> 3f077aea
   public TypeParameter orig;
   [ContractInvariantMethod]
   void ObjectInvariant() {
