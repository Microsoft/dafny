--- conflicted
+++ resolved
@@ -256,15 +256,11 @@
   /// Return a type that is like "this", but where occurrences of type parameters are substituted as indicated by "subst".
   /// </summary>
   public abstract Type Subst(IDictionary<TypeParameter, Type> subst);
-<<<<<<< HEAD
-=======
-
 
   /// <summary>
   /// Return a type that is like "type", but with type arguments "arguments".
   /// </summary>
   public abstract Type ReplaceTypeArguments(List<Type> arguments);
->>>>>>> ce3edc5a
 
   /// <summary>
   /// Returns whether or not "this" and "that" denote the same type, modulo proxies and type synonyms and subset types.
@@ -1760,15 +1756,11 @@
   }
 
   public override Type Subst(IDictionary<TypeParameter, Type> subst) {
-<<<<<<< HEAD
-    throw new NotImplementedException();
-=======
     throw new NotSupportedException();
   }
 
   public override Type ReplaceTypeArguments(List<Type> arguments) {
     throw new NotSupportedException();
->>>>>>> ce3edc5a
   }
 }
 /// <summary>
@@ -1807,13 +1799,10 @@
   }
 
   public override Type Subst(IDictionary<TypeParameter, Type> subst) {
-<<<<<<< HEAD
-=======
     return this;
   }
 
   public override Type ReplaceTypeArguments(List<Type> arguments) {
->>>>>>> ce3edc5a
     return this;
   }
 }
@@ -2781,16 +2770,8 @@
 }
 
 public abstract class TypeProxy : Type {
-<<<<<<< HEAD
-  [FilledInDuringResolution]
-  public Type T {
-    get;
-    set;
-  }
-=======
   public override IEnumerable<INode> Children => Enumerable.Empty<INode>();
   [FilledInDuringResolution] public Type T;
->>>>>>> ce3edc5a
   public readonly List<TypeConstraint> SupertypeConstraints = new List<TypeConstraint>();
   public readonly List<TypeConstraint> SubtypeConstraints = new List<TypeConstraint>();
 
