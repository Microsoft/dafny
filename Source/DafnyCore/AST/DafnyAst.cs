//-----------------------------------------------------------------------------
//
// Copyright (C) Microsoft Corporation.  All Rights Reserved.
// Copyright by the contributors to the Dafny Project
// SPDX-License-Identifier: MIT
//
//-----------------------------------------------------------------------------
using System;
using System.Collections;
using System.Text;
using System.Collections.Generic;
using System.Collections.Immutable;
using System.Diagnostics.Contracts;
using System.Numerics;
using System.Linq;
using System.Diagnostics;
using System.Threading;
using JetBrains.Annotations;
using Microsoft.Boogie;
<<<<<<< HEAD
using PureAttribute = System.Diagnostics.Contracts.PureAttribute;
using Microsoft.Dafny.Auditor;
=======
>>>>>>> 97f1ced4
using Action = System.Action;

namespace Microsoft.Dafny {
  [System.AttributeUsage(System.AttributeTargets.Field | System.AttributeTargets.Property)]
  public class FilledInDuringTranslationAttribute : System.Attribute { }
  [System.AttributeUsage(System.AttributeTargets.Field | System.AttributeTargets.Property)]
  public class FilledInDuringResolutionAttribute : System.Attribute { }

<<<<<<< HEAD
  public abstract class INode {

    public IToken tok = Token.NoToken;
    [DebuggerBrowsable(DebuggerBrowsableState.Never)]
    public IToken Tok {
      get => tok;
      set => tok = value;
    }

    /// <summary>
    /// These children should be such that they contain information produced by resolution such as inferred types
    /// and resolved references. However, they should not be so transformed that source location from the initial
    /// program is lost. As an example, the pattern matching compilation may deduplicate nodes from the original AST,
    /// losing source location information, so those transformed nodes should not be returned by this property.
    /// </summary>
    public abstract IEnumerable<INode> Children { get; }

    /// <summary>
    /// These children should match what was parsed before the resolution phase.
    /// That way, gathering all OwnedTokens of all recursive ConcreteChildren should result in a comprehensive
    /// coverage of the original program
    /// </summary>
    public abstract IEnumerable<INode> ConcreteChildren { get; }

    public IEnumerable<INode> Descendants() {
      return Children.Concat(Children.SelectMany(n => n.Descendants()));
    }

    public virtual IEnumerable<AssumptionDescription> Assumptions() {
      return Enumerable.Empty<AssumptionDescription>();
    }

    public ISet<INode> Visit(Func<INode, bool> beforeChildren = null, Action<INode> afterChildren = null) {
      beforeChildren ??= node => true;
      afterChildren ??= node => { };

      var visited = new HashSet<INode>();
      var toVisit = new LinkedList<INode>();
      toVisit.AddFirst(this);
      while (toVisit.Any()) {
        var current = toVisit.First();
        toVisit.RemoveFirst();
        if (!visited.Add(current)) {
          continue;
        }

        if (!beforeChildren(current)) {
          continue;
        }

        var nodeAfterChildren = toVisit.First;
        foreach (var child in current.Children) {
          if (child == null) {
            throw new InvalidOperationException($"Object of type {current.GetType()} has null child");
          }

          if (nodeAfterChildren == null) {
            toVisit.AddLast(child);
          } else {
            toVisit.AddBefore(nodeAfterChildren, child);
          }
        }

        afterChildren(current);
      }

      return visited;
    }

    protected RangeToken rangeToken = null;

    // Contains tokens that did not make it in the AST but are part of the expression,
    // Enables ranges to be correct.
    // TODO: Re-add format tokens where needed until we put all the formatting to replace the tok of every expression
    internal IToken[] FormatTokens = null;

    public virtual RangeToken RangeToken {
      get {
        if (rangeToken == null) {
          if (tok is RangeToken tokAsRange) {
            rangeToken = tokAsRange;
          } else {
            var startTok = tok;
            var endTok = tok;

            void UpdateStartEndToken(IToken token1) {
              if (token1.Filename != tok.Filename) {
                return;
              }

              if (token1.pos < startTok.pos) {
                startTok = token1;
              }

              if (token1.pos + token1.val.Length > endTok.pos + endTok.val.Length) {
                endTok = token1;
              }
            }

            void UpdateStartEndTokRecursive(INode node) {
              if (node is null) {
                return;
              }

              if (node.tok.Filename != tok.Filename || node is Expression { IsImplicit: true } ||
                  node is DefaultValueExpression) {
                // Ignore any auto-generated expressions.
              } else if (node != this && node.RangeToken != null) {
                UpdateStartEndToken(node.StartToken);
                UpdateStartEndToken(node.EndToken);
              } else {
                UpdateStartEndToken(node.tok);
                node.Children.Iter(UpdateStartEndTokRecursive);
              }
            }

            UpdateStartEndTokRecursive(this);

            if (FormatTokens != null) {
              foreach (var token in FormatTokens) {
                UpdateStartEndToken(token);
              }
            }

            rangeToken = new RangeToken(startTok, endTok);
          }
        }

        if (rangeToken.Filename == null) {
          rangeToken.Filename = tok.Filename;
        }

        return rangeToken;
      }
      set => rangeToken = value;
    }

    public IToken StartToken => RangeToken?.StartToken;

    public IToken EndToken => RangeToken?.EndToken;

    protected IReadOnlyList<IToken> OwnedTokensCache;

    // Nodes like DefaultClassDecl have children but no OwnedTokens as they are not "physical"
    // Therefore, we have to find all the concrete children by unwrapping such nodes.
    private IEnumerable<INode> GetConcreteChildren() {
      foreach (var child in ConcreteChildren) {
        if (child.StartToken != null && child.EndToken != null && child.StartToken.line != 0) {
          yield return child;
        } else {
          foreach (var subNode in child.GetConcreteChildren()) {
            yield return subNode;
          }
        }
      }
    }

    /// <summary>
    /// A token is owned by a node if it was used to parse this node,
    /// but is not owned by any of this Node's children
    /// </summary>
    public IEnumerable<IToken> OwnedTokens {
      get {
        if (OwnedTokensCache != null) {
          return OwnedTokensCache;
        }

        var childrenFiltered = GetConcreteChildren().ToList();

        // DEBUG: Detect duplicate children start tokens.
        for (var i = 0; i < childrenFiltered.Count - 1; i++) {
          for (var j = i + 1; j < childrenFiltered.Count; j++) {
            if (childrenFiltered[i].StartToken.GetHashCode() == childrenFiltered[j].StartToken.GetHashCode()) {
              Debugger.Break();
            }
          }
        }

        var startToEndTokenNotOwned =
          childrenFiltered
            .ToDictionary(child => child.StartToken!, child => child.EndToken!);

        var result = new List<IToken>();
        if (StartToken == null) {
          Contract.Assume(EndToken == null);
        } else {
          Contract.Assume(EndToken != null);
          var tmpToken = StartToken;
          while (tmpToken != null && tmpToken != EndToken.Next) {
            if (startToEndTokenNotOwned.TryGetValue(tmpToken, out var endNotOwnedToken)) {
              tmpToken = endNotOwnedToken;
            } else if (tmpToken.filename != null) {
              result.Add(tmpToken);
            }

            tmpToken = tmpToken.Next;
          }
        }


        OwnedTokensCache = result;

        return OwnedTokensCache;
      }
    }
  }

  public interface IDeclarationOrUsage {
=======
  public interface IDeclarationOrUsage : INode {
>>>>>>> 97f1ced4
    IToken NameToken { get; }
  }

  public interface IHasUsages : IDeclarationOrUsage {
    public IEnumerable<IDeclarationOrUsage> GetResolvedDeclarations();
  }
  public class Program : TokenNode {
    [ContractInvariantMethod]
    void ObjectInvariant() {
      Contract.Invariant(FullName != null);
      Contract.Invariant(DefaultModule != null);
    }

    public readonly string FullName;
    [FilledInDuringResolution] public Dictionary<ModuleDefinition, ModuleSignature> ModuleSigs;
    // Resolution essentially flattens the module hierarchy, for
    // purposes of translation and compilation.
    [FilledInDuringResolution] public List<ModuleDefinition> CompileModules;
    // Contains the definitions to be used for compilation.

    public Method MainMethod; // Method to be used as main if compiled
    public readonly ModuleDecl DefaultModule;
    public readonly ModuleDefinition DefaultModuleDef;
    public readonly BuiltIns BuiltIns;
    public ErrorReporter Reporter { get; set; }

    public Program(string name, [Captured] ModuleDecl module, [Captured] BuiltIns builtIns, ErrorReporter reporter) {
      Contract.Requires(name != null);
      Contract.Requires(module != null);
      Contract.Requires(module is LiteralModuleDecl);
      Contract.Requires(reporter != null);
      FullName = name;
      DefaultModule = module;
      DefaultModuleDef = (DefaultModuleDecl)((LiteralModuleDecl)module).ModuleDef;
      BuiltIns = builtIns;
      this.Reporter = reporter;
      ModuleSigs = new Dictionary<ModuleDefinition, ModuleSignature>();
      CompileModules = new List<ModuleDefinition>();
    }

    //Set appropriate visibilty before presenting module
    public IEnumerable<ModuleDefinition> Modules() {

      foreach (var msig in ModuleSigs) {
        Type.PushScope(msig.Value.VisibilityScope);
        yield return msig.Key;
        Type.PopScope(msig.Value.VisibilityScope);
      }

    }

    public IEnumerable<ModuleDefinition> RawModules() {
      return ModuleSigs.Keys;
    }

    public string Name {
      get {
        try {
          return System.IO.Path.GetFileName(FullName);
        } catch (ArgumentException) {
          return FullName;
        }
      }
    }

    // Get the firs token that is in the same file as the DefaultModule.RootToken.FileName
    // (skips included tokens)
    public IToken GetFirstTopLevelToken() {
      if (DefaultModule.RootToken.Next == null) {
        return null;
      }

      var firstToken = DefaultModule.RootToken.Next;
      // We skip all included files
      while (firstToken is { Next: { } } && firstToken.Next.Filename != DefaultModule.RootToken.Filename) {
        firstToken = firstToken.Next;
      }

      if (firstToken == null || firstToken.kind == 0) {
        return null;
      }

      return firstToken;
    }

    public override IEnumerable<Node> Children => new[] { DefaultModule };

<<<<<<< HEAD
    public override IEnumerable<INode> ConcreteChildren => Children;
=======
    public IEnumerable<Node> ConcreteChildren => Children;
>>>>>>> 97f1ced4
  }

  public class Include : TokenNode, IComparable {
    public string IncluderFilename { get; }
    public string IncludedFilename { get; }
    public string CanonicalPath { get; }
    public bool CompileIncludedCode { get; }
    public bool ErrorReported;

    public Include(IToken tok, string includer, string theFilename, bool compileIncludedCode) {
      this.tok = tok;
      this.IncluderFilename = includer;
      this.IncludedFilename = theFilename;
      this.CanonicalPath = DafnyFile.Canonicalize(theFilename);
      this.ErrorReported = false;
      CompileIncludedCode = compileIncludedCode;
    }

    public int CompareTo(object obj) {
      var i = obj as Include;
      if (i != null) {
        return this.CanonicalPath.CompareTo(i.CanonicalPath);
      } else {
        throw new NotImplementedException();
      }
    }

<<<<<<< HEAD
    public override IEnumerable<INode> Children => Enumerable.Empty<INode>();
    public override IEnumerable<INode> ConcreteChildren => Enumerable.Empty<INode>();
=======
    public override IEnumerable<Node> Children => Enumerable.Empty<Node>();
>>>>>>> 97f1ced4
  }

  /// <summary>
  /// An expression introducting bound variables
  /// </summary>
  public interface IBoundVarsBearingExpression {
    public IEnumerable<BoundVar> AllBoundVars {
      get;
    }
  }

  /// <summary>
  /// A class implementing this interface is one that can carry attributes.
  /// </summary>
  public interface IAttributeBearingDeclaration {
    Attributes Attributes { get; }
  }

  public class Attributes : TokenNode {
    [ContractInvariantMethod]
    void ObjectInvariant() {
      Contract.Invariant(Name != null);
      Contract.Invariant(cce.NonNullElements(Args));
    }

    public string Name;
    /*Frozen*/
    public readonly List<Expression> Args;

    public readonly Attributes Prev;
    public Attributes(string name, [Captured] List<Expression> args, Attributes prev) {
      Contract.Requires(name != null);
      Contract.Requires(cce.NonNullElements(args));
      Name = name;
      Args = args;
      Prev = prev;
    }

    public static IEnumerable<Expression> SubExpressions(Attributes attrs) {
      return attrs.AsEnumerable().SelectMany(aa => aa.Args);
    }

    public static bool Contains(Attributes attrs, string nm) {
      Contract.Requires(nm != null);
      return attrs.AsEnumerable().Any(aa => aa.Name == nm);
    }

    /// <summary>
    /// Returns first occurrence of an attribute named <c>nm</c>, or <c>null</c> if there is no such
    /// attribute.
    /// </summary>
    [Pure]
    public static Attributes/*?*/ Find(Attributes attrs, string nm) {
      Contract.Requires(nm != null);
      return attrs.AsEnumerable().FirstOrDefault(attr => attr.Name == nm);
    }

    /// <summary>
    /// Returns true if "nm" is a specified attribute.  If it is, then:
    /// - if the attribute is {:nm true}, then value==true
    /// - if the attribute is {:nm false}, then value==false
    /// - if the attribute is anything else, then value returns as whatever it was passed in as.
    /// This method does NOT use type information of the attribute arguments, so it can safely
    /// be called very early during resolution before types are available and names have been resolved.
    /// </summary>
    [Pure]
    public static bool ContainsBool(Attributes attrs, string nm, ref bool value) {
      Contract.Requires(nm != null);
      var attr = attrs.AsEnumerable().FirstOrDefault(attr => attr.Name == nm);
      if (attr == null) {
        return false;
      }

      if (attr.Args.Count == 1 && attr.Args[0] is LiteralExpr { Value: bool v }) {
        value = v;
      }
      return true;
    }

    /// <summary>
    /// Checks whether a Boolean attribute has been set on the declaration itself,
    /// the enclosing class, or any enclosing module.  Settings closer to the declaration
    /// override those further away.
    /// </summary>
    public static bool ContainsBoolAtAnyLevel(MemberDecl decl, string attribName) {
      bool setting = true;
      if (Attributes.ContainsBool(decl.Attributes, attribName, ref setting)) {
        return setting;
      }

      if (Attributes.ContainsBool(decl.EnclosingClass.Attributes, attribName, ref setting)) {
        return setting;
      }

      // Check the entire stack of modules
      var mod = decl.EnclosingClass.EnclosingModuleDefinition;
      while (mod != null) {
        if (Attributes.ContainsBool(mod.Attributes, attribName, ref setting)) {
          return setting;
        }
        mod = mod.EnclosingModule;
      }

      return false;
    }

    /// <summary>
    /// Returns list of expressions if "nm" is a specified attribute:
    /// - if the attribute is {:nm e1,...,en}, then returns (e1,...,en)
    /// Otherwise, returns null.
    /// </summary>
    public static List<Expression> FindExpressions(Attributes attrs, string nm) {
      Contract.Requires(nm != null);
      foreach (var attr in attrs.AsEnumerable()) {
        if (attr.Name == nm) {
          return attr.Args;
        }
      }
      return null;
    }

    /// <summary>
    /// Same as FindExpressions, but returns all matches
    /// </summary>
    public static List<List<Expression>> FindAllExpressions(Attributes attrs, string nm) {
      Contract.Requires(nm != null);
      List<List<Expression>> ret = null;
      for (; attrs != null; attrs = attrs.Prev) {
        if (attrs.Name == nm) {
          ret = ret ?? new List<List<Expression>>();   // Avoid allocating the list in the common case where we don't find nm
          ret.Add(attrs.Args);
        }
      }
      return ret;
    }

    /// <summary>
    /// Returns true if "nm" is a specified attribute whose arguments match the "allowed" parameter.
    /// - if "nm" is not found in attrs, return false and leave value unmodified.  Otherwise,
    /// - if "allowed" contains Empty and the Args contains zero elements, return true and leave value unmodified.  Otherwise,
    /// - if "allowed" contains Bool and Args contains one bool literal, return true and set value to the bool literal.  Otherwise,
    /// - if "allowed" contains Int and Args contains one BigInteger literal, return true and set value to the BigInteger literal.  Otherwise,
    /// - if "allowed" contains String and Args contains one string literal, return true and set value to the string literal.  Otherwise,
    /// - if "allowed" contains Expression and Args contains one element, return true and set value to the one element (of type Expression).  Otherwise,
    /// - return false, leave value unmodified, and call reporter with an error string.
    /// </summary>
    public enum MatchingValueOption { Empty, Bool, Int, String, Expression }
    public static bool ContainsMatchingValue(Attributes attrs, string nm, ref object value, IEnumerable<MatchingValueOption> allowed, Action<string> reporter) {
      Contract.Requires(nm != null);
      Contract.Requires(allowed != null);
      Contract.Requires(reporter != null);
      List<Expression> args = FindExpressions(attrs, nm);
      if (args == null) {
        return false;
      } else if (args.Count == 0) {
        if (allowed.Contains(MatchingValueOption.Empty)) {
          return true;
        } else {
          reporter("Attribute " + nm + " requires one argument");
          return false;
        }
      } else if (args.Count == 1) {
        Expression arg = args[0];
        StringLiteralExpr stringLiteral = arg as StringLiteralExpr;
        LiteralExpr literal = arg as LiteralExpr;
        if (literal != null && literal.Value is bool && allowed.Contains(MatchingValueOption.Bool)) {
          value = literal.Value;
          return true;
        } else if (literal != null && literal.Value is BigInteger && allowed.Contains(MatchingValueOption.Int)) {
          value = literal.Value;
          return true;
        } else if (stringLiteral != null && stringLiteral.Value is string && allowed.Contains(MatchingValueOption.String)) {
          value = stringLiteral.Value;
          return true;
        } else if (allowed.Contains(MatchingValueOption.Expression)) {
          value = arg;
          return true;
        } else {
          reporter("Attribute " + nm + " expects an argument in one of the following categories: " + String.Join(", ", allowed));
          return false;
        }
      } else {
        reporter("Attribute " + nm + " cannot have more than one argument");
        return false;
      }
    }

    public override IEnumerable<Node> Children => Args.Concat<Node>(
      Prev == null
<<<<<<< HEAD
        ? Enumerable.Empty<INode>()
        : new List<INode> { Prev });

    public override IEnumerable<INode> ConcreteChildren => Children;
=======
        ? Enumerable.Empty<Node>()
        : new List<Node> { Prev });
>>>>>>> 97f1ced4
  }

  public static class AttributesExtensions {
    /// <summary>
    /// By making this an extension method, it can also be invoked for a null receiver.
    /// </summary>
    public static IEnumerable<Attributes> AsEnumerable(this Attributes attr) {
      while (attr != null) {
        yield return attr;
        attr = attr.Prev;
      }
    }
  }

  public class UserSuppliedAttributes : Attributes {
    public readonly IToken OpenBrace;
    public readonly IToken CloseBrace;
    public bool Recognized;  // set to true to indicate an attribute that is processed by some part of Dafny; this allows it to be colored in the IDE
    public UserSuppliedAttributes(IToken tok, IToken openBrace, IToken closeBrace, List<Expression> args, Attributes prev)
      : base(tok.val, args, prev) {
      Contract.Requires(tok != null);
      Contract.Requires(openBrace != null);
      Contract.Requires(closeBrace != null);
      Contract.Requires(args != null);
      this.tok = tok;
      OpenBrace = openBrace;
      CloseBrace = closeBrace;
    }
  }


  public abstract class INamedRegion : TokenNode {
    string Name { get; }
  }

  [ContractClass(typeof(IVariableContracts))]
  public interface IVariable : IDeclarationOrUsage {
    string Name {
      get;
    }
    string DisplayName {  // what the user thinks he wrote
      get;
    }
    string UniqueName {
      get;
    }
    bool HasBeenAssignedUniqueName {  // unique names are not assigned until the Translator; if you don't already know if that stage has run, this boolean method will tell you
      get;
    }
    static FreshIdGenerator CompileNameIdGenerator = new FreshIdGenerator();
    string AssignUniqueName(FreshIdGenerator generator);
    string SanitizedName {
      get;
    }
    string CompileName {
      get;
    }
    Type Type {
      get;
    }
    Type OptionalType {
      get;
    }
    bool IsMutable {
      get;
    }
    bool IsGhost {
      get;
    }
    void MakeGhost();
    IToken Tok {
      get;
    }
  }
  [ContractClassFor(typeof(IVariable))]
  public abstract class IVariableContracts : TokenNode, IVariable {
    public string Name {
      get {
        Contract.Ensures(Contract.Result<string>() != null);
        throw new NotImplementedException();  // this getter implementation is here only so that the Ensures contract can be given here
      }
    }
    public string DisplayName {
      get {
        Contract.Ensures(Contract.Result<string>() != null);
        throw new NotImplementedException();  // this getter implementation is here only so that the Ensures contract can be given here
      }
    }
    public string UniqueName {
      get {
        Contract.Ensures(Contract.Result<string>() != null);
        throw new NotImplementedException();  // this getter implementation is here only so that the Ensures contract can be given here
      }
    }
    public bool HasBeenAssignedUniqueName {
      get {
        throw new NotImplementedException();  // this getter implementation is here only so that the Ensures contract can be given here
      }
    }
    public string SanitizedName {
      get {
        Contract.Ensures(Contract.Result<string>() != null);
        throw new NotImplementedException();  // this getter implementation is here only so that the Ensures contract can be given here
      }
    }
    public string CompileName {
      get {
        Contract.Ensures(Contract.Result<string>() != null);
        throw new NotImplementedException();  // this getter implementation is here only so that the Ensures contract can be given here
      }
    }
    public Type Type {
      get {
        Contract.Ensures(Contract.Result<Type>() != null);
        throw new NotImplementedException();  // this getter implementation is here only so that the Ensures contract can be given here
      }
    }
    public Type OptionalType {
      get {
        Contract.Ensures(Contract.Result<Type>() != null);
        throw new NotImplementedException();  // this getter implementation is here only so that the Ensures contract can be given here
      }
    }
    public bool IsMutable {
      get {
        throw new NotImplementedException();
      }
    }
    public bool IsGhost {
      get {
        throw new NotImplementedException();
      }
    }
    public void MakeGhost() {
      throw new NotImplementedException();
    }
    public string AssignUniqueName(FreshIdGenerator generator) {
      Contract.Ensures(Contract.Result<string>() != null);
      throw new NotImplementedException();
    }

    public abstract IToken NameToken { get; }
  }

  public abstract class NonglobalVariable : TokenNode, IVariable {
    readonly string name;

    [ContractInvariantMethod]
    void ObjectInvariant() {
      Contract.Invariant(name != null);
      Contract.Invariant(type != null);
    }

    public string Name {
      get {
        Contract.Ensures(Contract.Result<string>() != null);
        return name;
      }
    }
    public string DisplayName =>
      LocalVariable.DisplayNameHelper(this);

    private string uniqueName;
    public string UniqueName => uniqueName;
    public bool HasBeenAssignedUniqueName => uniqueName != null;
    public string AssignUniqueName(FreshIdGenerator generator) {
      return uniqueName ??= generator.FreshId(Name + "#");
    }

    static char[] specialChars = { '\'', '_', '?', '\\', '#' };
    /// <summary>
    /// Mangle name <c>nm</c> by replacing and escaping characters most likely to cause issues when compiling and
    /// when translating to Boogie.  This transformation is injective.
    /// </summary>
    /// <returns>A string uniquely determined from <c>nm</c>, containing none of the characters in
    /// <c>specialChars</c>.</returns>
    public static string SanitizeName(string nm) {
      if ('0' <= nm[0] && nm[0] <= '9') {
        // the identifier is one that consists of just digits
        return "_" + nm;
      }
      string name = null;
      int i = 0;
      while (true) {
        int j = nm.IndexOfAny(specialChars, i);
        if (j == -1) {
          if (i == 0) {
            return nm;  // this is the common case
          } else {
            return name + nm.Substring(i);
          }
        } else {
          string nxt = nm.Substring(i, j - i);
          name = name == null ? nxt : name + nxt;
          switch (nm[j]) {
            case '\'': name += "_k"; break;
            case '_': name += "__"; break;
            case '?': name += "_q"; break;
            case '\\': name += "_b"; break;
            case '#': name += "_h"; break;
            default:
              Contract.Assume(false);  // unexpected character
              break;
          }
          i = j + 1;
          if (i == nm.Length) {
            return name;
          }
        }
      }
    }

    private string sanitizedName;
    public virtual string SanitizedName =>
      sanitizedName ??= $"_{IVariable.CompileNameIdGenerator.FreshNumericId()}_{SanitizeName(Name)}";

    protected string compileName;
    public virtual string CompileName =>
      compileName ??= SanitizedName;

    Type type;
    public bool IsTypeExplicit = false;
    public Type SyntacticType { get { return type; } }  // returns the non-normalized type
    public Type Type {
      get {
        Contract.Ensures(Contract.Result<Type>() != null);
        return type.Normalize();
      }
    }
    Type IVariable.OptionalType {
      get { return Type; }  // same as Type for NonglobalVariable
    }
    public abstract bool IsMutable {
      get;
    }
    bool isGhost;  // readonly after resolution
    public bool IsGhost {
      get {
        return isGhost;
      }
      set {
        isGhost = value;
      }
    }
    public void MakeGhost() {
      IsGhost = true;
    }

    public NonglobalVariable(IToken tok, string name, Type type, bool isGhost) {
      Contract.Requires(tok != null);
      Contract.Requires(name != null);
      Contract.Requires(type != null);
      this.tok = tok;
      this.name = name;
      this.type = type;
      this.isGhost = isGhost;
    }

    public IToken NameToken => tok;
<<<<<<< HEAD
    public override IEnumerable<INode> Children => IsTypeExplicit ? Type.Nodes : Enumerable.Empty<INode>();
    public override IEnumerable<INode> ConcreteChildren => Type.Nodes;
=======
    public override IEnumerable<Node> Children => IsTypeExplicit ? Type.Nodes : Enumerable.Empty<Node>();
>>>>>>> 97f1ced4
  }

  public class Formal : NonglobalVariable {
    public readonly bool InParam;  // true to in-parameter, false for out-parameter
    public override bool IsMutable {
      get {
        return !InParam;
      }
    }
    public readonly bool IsOld;
    public readonly Expression DefaultValue;
    public readonly bool IsNameOnly;
    public readonly bool IsOlder;
    public readonly string NameForCompilation;

    public Formal(IToken tok, string name, Type type, bool inParam, bool isGhost, Expression defaultValue,
      bool isOld = false, bool isNameOnly = false, bool isOlder = false, string nameForCompilation = null)
      : base(tok, name, type, isGhost) {
      Contract.Requires(tok != null);
      Contract.Requires(name != null);
      Contract.Requires(type != null);
      Contract.Requires(inParam || defaultValue == null);
      Contract.Requires(!isNameOnly || (inParam && !name.StartsWith("#")));
      InParam = inParam;
      IsOld = isOld;
      DefaultValue = defaultValue;
      IsNameOnly = isNameOnly;
      IsOlder = isOlder;
      NameForCompilation = nameForCompilation ?? name;
    }

    public bool HasName {
      get {
        return !Name.StartsWith("#");
      }
    }

    private string sanitizedName;
    public override string SanitizedName =>
      sanitizedName ??= SanitizeName(Name); // No unique-ification
    public override string CompileName =>
      compileName ??= SanitizeName(NameForCompilation);
  }

  /// <summary>
  /// An ImplicitFormal is a parameter that is declared implicitly, in particular the "_k" depth parameter
  /// of each extreme lemma (for use in the extreme-method body only, not the specification).
  /// </summary>
  public class ImplicitFormal : Formal {
    public ImplicitFormal(IToken tok, string name, Type type, bool inParam, bool isGhost)
      : base(tok, name, type, inParam, isGhost, null) {
      Contract.Requires(tok != null);
      Contract.Requires(name != null);
      Contract.Requires(type != null);
    }
  }

  /// <summary>
  /// ThisSurrogate represents the implicit parameter "this". It is used to allow more uniform handling of
  /// parameters. A pointer value of a ThisSurrogate object is not important, only the fact that it is
  /// a ThisSurrogate is. ThisSurrogate objects are only used in specially marked places in the Dafny
  /// implementation.
  /// </summary>
  public class ThisSurrogate : ImplicitFormal {
    public ThisSurrogate(IToken tok, Type type)
      : base(tok, "this", type, true, false) {
      Contract.Requires(tok != null);
      Contract.Requires(type != null);
    }
  }

  [DebuggerDisplay("Bound<{name}>")]
  public class BoundVar : NonglobalVariable {
    public override bool IsMutable => false;

    public BoundVar(IToken tok, string name, Type type)
      : base(tok, name, type, false) {
      Contract.Requires(tok != null);
      Contract.Requires(name != null);
      Contract.Requires(type != null);
    }
  }

  /// <summary>
  /// A QuantifiedVar is a bound variable used in a quantifier such as "forall x :: ...",
  /// a comprehension such as "set x | 0 <= x < 10", etc.
  /// In addition to its type, which may be inferred, it can have an optional domain collection expression
  /// (x <- C) and an optional range boolean expressions (x | E).
  /// </summary>
  [DebuggerDisplay("Quantified<{name}>")]
  public class QuantifiedVar : BoundVar {
    public readonly Expression Domain;
    public readonly Expression Range;

    public QuantifiedVar(IToken tok, string name, Type type, Expression domain, Expression range)
      : base(tok, name, type) {
      Contract.Requires(tok != null);
      Contract.Requires(name != null);
      Contract.Requires(type != null);
      Domain = domain;
      Range = range;
    }

    /// <summary>
    /// Map a list of quantified variables to an eqivalent list of bound variables plus a single range expression.
    /// The transformation looks like this in general:
    ///
    /// x1 <- C1 | E1, ..., xN <- CN | EN
    ///
    /// becomes:
    ///
    /// x1, ... xN | x1 in C1 && E1 && ... && xN in CN && EN
    ///
    /// Note the result will be null rather than "true" if there are no such domains or ranges.
    /// Some quantification contexts (such as comprehensions) will replace this with "true".
    /// </summary>
    public static void ExtractSingleRange(List<QuantifiedVar> qvars, out List<BoundVar> bvars, out Expression range) {
      bvars = new List<BoundVar>();
      range = null;

      foreach (var qvar in qvars) {
        BoundVar bvar = new BoundVar(qvar.tok, qvar.Name, qvar.SyntacticType);
        bvars.Add(bvar);

        if (qvar.Domain != null) {
          // Attach a token wrapper so we can produce a better error message if the domain is not a collection
          var domainWithToken = QuantifiedVariableDomainCloner.Instance.CloneExpr(qvar.Domain);
          var inDomainExpr = new BinaryExpr(domainWithToken.tok, BinaryExpr.Opcode.In, new IdentifierExpr(bvar.tok, bvar), domainWithToken);
          range = range == null ? inDomainExpr : new BinaryExpr(domainWithToken.tok, BinaryExpr.Opcode.And, range, inDomainExpr);
        }

        if (qvar.Range != null) {
          // Attach a token wrapper so we can produce a better error message if the range is not a boolean expression
          var rangeWithToken = QuantifiedVariableRangeCloner.Instance.CloneExpr(qvar.Range);
          range = range == null ? qvar.Range : new BinaryExpr(rangeWithToken.tok, BinaryExpr.Opcode.And, range, rangeWithToken);
        }
      }
    }
  }

  public class ActualBinding : TokenNode {
    public readonly IToken /*?*/ FormalParameterName;
    public readonly Expression Actual;
    public readonly bool IsGhost;

<<<<<<< HEAD
    public override IEnumerable<INode> Children => new List<INode> { Actual }.Where(x => x != null);

    public override IEnumerable<INode> ConcreteChildren => Children;
=======
    public override IEnumerable<Node> Children => new List<Node> { Actual }.Where(x => x != null);
    // Names are owned by the method call
>>>>>>> 97f1ced4

    public ActualBinding(IToken /*?*/ formalParameterName, Expression actual, bool isGhost = false) {
      Contract.Requires(actual != null);
      FormalParameterName = formalParameterName;
      Actual = actual;
      IsGhost = isGhost;
    }
  }

  public class ActualBindings : TokenNode {
    public readonly List<ActualBinding> ArgumentBindings;

    public ActualBindings(List<ActualBinding> argumentBindings) {
      Contract.Requires(argumentBindings != null);
      ArgumentBindings = argumentBindings;
    }

    public ActualBindings(Cloner cloner, ActualBindings original) {
      ArgumentBindings = original.ArgumentBindings.Select(actualBinding => new ActualBinding(
        actualBinding.FormalParameterName == null ? null : cloner.Tok(actualBinding.FormalParameterName),
        cloner.CloneExpr(actualBinding.Actual))).ToList();
      if (cloner.CloneResolvedFields) {
        arguments = original.Arguments?.Select(cloner.CloneExpr).ToList();
      }
    }

    public ActualBindings(List<Expression> actuals) {
      Contract.Requires(actuals != null);
      ArgumentBindings = actuals.ConvertAll(actual => new ActualBinding(null, actual));
    }

    [FilledInDuringResolution]
    private List<Expression> arguments; // set by ResolveActualParameters during resolution

    public bool WasResolved => arguments != null;

    public List<Expression> Arguments => arguments;

    public void AcceptArgumentExpressionsAsExactParameterList(List<Expression> args = null) {
      Contract.Requires(!WasResolved); // this operation should be done at most once
      Contract.Assume(ArgumentBindings.TrueForAll(arg => arg.Actual.WasResolved()));
      arguments = args ?? ArgumentBindings.ConvertAll(binding => binding.Actual);
    }

<<<<<<< HEAD
    public override IEnumerable<INode> Children => arguments == null ? ArgumentBindings : arguments;
    public override IEnumerable<INode> ConcreteChildren => Children;
=======
    public override IEnumerable<Node> Children => arguments == null ? ArgumentBindings : arguments;
>>>>>>> 97f1ced4
  }

  class QuantifiedVariableDomainCloner : Cloner {
    public static readonly QuantifiedVariableDomainCloner Instance = new QuantifiedVariableDomainCloner();
    private QuantifiedVariableDomainCloner() { }
    public override IToken Tok(IToken tok) {
      return new QuantifiedVariableDomainToken(tok);
    }
  }

  class QuantifiedVariableRangeCloner : Cloner {
    public static readonly QuantifiedVariableRangeCloner Instance = new QuantifiedVariableRangeCloner();
    private QuantifiedVariableRangeCloner() { }
    public override IToken Tok(IToken tok) {
      return new QuantifiedVariableRangeToken(tok);
    }
  }

  public class Specification<T> : TokenNode, IAttributeBearingDeclaration
    where T : Node {
    public readonly List<T> Expressions;

    [ContractInvariantMethod]
    private void ObjectInvariant() {
      Contract.Invariant(Expressions == null || cce.NonNullElements<T>(Expressions));
    }

    public Specification(List<T> exprs, Attributes attrs) {
      Contract.Requires(exprs == null || cce.NonNullElements<T>(exprs));
      Expressions = exprs;
      Attributes = attrs;
    }

    public Attributes Attributes { get; set; }

    public bool HasAttributes() {
      return Attributes != null;
    }

<<<<<<< HEAD
    public override IEnumerable<INode> Children => Expressions;
    public override IEnumerable<INode> ConcreteChildren => Children;
=======
    public override IEnumerable<Node> Children => Expressions;
>>>>>>> 97f1ced4
  }

  public class BottomUpVisitor {
    public void Visit(IEnumerable<Expression> exprs) {
      exprs.Iter(Visit);
    }
    public void Visit(IEnumerable<Statement> stmts) {
      stmts.Iter(Visit);
    }
    public void Visit(AttributedExpression expr) {
      Visit(expr.E);
    }
    public void Visit(FrameExpression expr) {
      Visit(expr.E);
    }
    public void Visit(IEnumerable<AttributedExpression> exprs) {
      exprs.Iter(Visit);
    }
    public void Visit(IEnumerable<FrameExpression> exprs) {
      exprs.Iter(Visit);
    }
    public void Visit(ICallable decl) {
      if (decl is Function f) {
        Visit(f);
      } else if (decl is Method m) {
        Visit(m);
      } else if (decl is TypeSynonymDecl tsd) {
        Visit(tsd);
      } else if (decl is NewtypeDecl ntd) {
        Visit(ntd);
      }
      //TODO More?
    }

    public void Visit(SubsetTypeDecl ntd) {
      if (ntd.Constraint != null) {
        Visit(ntd.Constraint);
      }

      if (ntd.Witness != null) {
        Visit(ntd.Witness);
      }
    }
    public void Visit(NewtypeDecl ntd) {
      if (ntd.Constraint != null) {
        Visit(ntd.Constraint);
      }

      if (ntd.Witness != null) {
        Visit(ntd.Witness);
      }
    }
    public void Visit(Method method) {
      Visit(method.Req);
      Visit(method.Mod.Expressions);
      Visit(method.Ens);
      Visit(method.Decreases.Expressions);
      if (method.Body != null) { Visit(method.Body); }
      //TODO More?
    }
    public void Visit(Function function) {
      Visit(function.Req);
      Visit(function.Reads);
      Visit(function.Ens);
      Visit(function.Decreases.Expressions);
      if (function.Body != null) { Visit(function.Body); }
      if (function.ByMethodBody != null) { Visit(function.ByMethodBody); }
      //TODO More?
    }
    public void Visit(Expression expr) {
      Contract.Requires(expr != null);
      // recursively visit all subexpressions and all substatements
      expr.SubExpressions.Iter(Visit);
      if (expr is StmtExpr) {
        // a StmtExpr also has a substatement
        var e = (StmtExpr)expr;
        Visit(e.S);
      }
      VisitOneExpr(expr);
    }
    public void Visit(Statement stmt) {
      Contract.Requires(stmt != null);
      // recursively visit all subexpressions and all substatements
      stmt.SubExpressions.Iter(Visit);
      stmt.SubStatements.Iter(Visit);
      VisitOneStmt(stmt);
    }
    protected virtual void VisitOneExpr(Expression expr) {
      Contract.Requires(expr != null);
      // by default, do nothing
    }
    protected virtual void VisitOneStmt(Statement stmt) {
      Contract.Requires(stmt != null);
      // by default, do nothing
    }
  }
  public class TopDownVisitor<State> {
    protected bool preResolve = false;

    public void Visit(Expression expr, State st) {
      Contract.Requires(expr != null);
      if (VisitOneExpr(expr, ref st)) {
        if (preResolve && expr is ConcreteSyntaxExpression concreteSyntaxExpression) {
          concreteSyntaxExpression.PreResolveSubExpressions.Iter(e => Visit(e, st));
        } else {
          // recursively visit all subexpressions and all substatements
          expr.SubExpressions.Iter(e => Visit(e, st));
        }
        if (expr is StmtExpr) {
          // a StmtExpr also has a substatement
          var e = (StmtExpr)expr;
          Visit(e.S, st);
        }
      }
    }
    public void Visit(Statement stmt, State st) {
      Contract.Requires(stmt != null);
      if (VisitOneStmt(stmt, ref st)) {
        // recursively visit all subexpressions and all substatements
        if (preResolve) {
          stmt.PreResolveSubExpressions.Iter(e => Visit(e, st));
          stmt.PreResolveSubStatements.Iter(s => Visit(s, st));
        } else {
          stmt.SubExpressions.Iter(e => Visit(e, st));
          stmt.SubStatements.Iter(s => Visit(s, st));
        }
      }
    }
    public void Visit(IEnumerable<Expression> exprs, State st) {
      exprs.Iter(e => Visit(e, st));
    }
    public void Visit(IEnumerable<Statement> stmts, State st) {
      stmts.Iter(e => Visit(e, st));
    }
    public void Visit(AttributedExpression expr, State st) {
      Visit(expr.E, st);
    }
    public void Visit(FrameExpression expr, State st) {
      Visit(expr.E, st);
    }
    public void Visit(IEnumerable<AttributedExpression> exprs, State st) {
      exprs.Iter(e => Visit(e, st));
    }
    public void Visit(IEnumerable<FrameExpression> exprs, State st) {
      exprs.Iter(e => Visit(e, st));
    }
    public void Visit(ICallable decl, State st) {
      if (decl is Function) {
        Visit((Function)decl, st);
      } else if (decl is Method) {
        Visit((Method)decl, st);
      }
      //TODO More?
    }
    public virtual void Visit(Method method, State st) {
      Visit(method.Ens, st);
      Visit(method.Req, st);
      Visit(method.Mod.Expressions, st);
      Visit(method.Decreases.Expressions, st);
      if (method.Body != null) { Visit(method.Body, st); }
      //TODO More?
    }
    public virtual void Visit(Function function, State st) {
      Visit(function.Ens, st);
      Visit(function.Req, st);
      Visit(function.Reads, st);
      Visit(function.Decreases.Expressions, st);
      if (function.Body != null) { Visit(function.Body, st); }
      //TODO More?
    }
    /// <summary>
    /// Visit one expression proper.  This method is invoked before it is invoked on the
    /// sub-parts (subexpressions and substatements).  A return value of "true" says to
    /// continue invoking the method on sub-parts, whereas "false" says not to do so.
    /// The on-return value of "st" is the value that is passed to sub-parts.
    /// </summary>
    protected virtual bool VisitOneExpr(Expression expr, ref State st) {
      Contract.Requires(expr != null);
      return true;  // by default, visit the sub-parts with the same "st"
    }

    /// <summary>
    /// Visit one statement proper.  For the rest of the description of what this method
    /// does, see VisitOneExpr.
    /// </summary>
    protected virtual bool VisitOneStmt(Statement stmt, ref State st) {
      Contract.Requires(stmt != null);
      return true;  // by default, visit the sub-parts with the same "st"
    }
  }
}<|MERGE_RESOLUTION|>--- conflicted
+++ resolved
@@ -17,11 +17,6 @@
 using System.Threading;
 using JetBrains.Annotations;
 using Microsoft.Boogie;
-<<<<<<< HEAD
-using PureAttribute = System.Diagnostics.Contracts.PureAttribute;
-using Microsoft.Dafny.Auditor;
-=======
->>>>>>> 97f1ced4
 using Action = System.Action;
 
 namespace Microsoft.Dafny {
@@ -30,218 +25,7 @@
   [System.AttributeUsage(System.AttributeTargets.Field | System.AttributeTargets.Property)]
   public class FilledInDuringResolutionAttribute : System.Attribute { }
 
-<<<<<<< HEAD
-  public abstract class INode {
-
-    public IToken tok = Token.NoToken;
-    [DebuggerBrowsable(DebuggerBrowsableState.Never)]
-    public IToken Tok {
-      get => tok;
-      set => tok = value;
-    }
-
-    /// <summary>
-    /// These children should be such that they contain information produced by resolution such as inferred types
-    /// and resolved references. However, they should not be so transformed that source location from the initial
-    /// program is lost. As an example, the pattern matching compilation may deduplicate nodes from the original AST,
-    /// losing source location information, so those transformed nodes should not be returned by this property.
-    /// </summary>
-    public abstract IEnumerable<INode> Children { get; }
-
-    /// <summary>
-    /// These children should match what was parsed before the resolution phase.
-    /// That way, gathering all OwnedTokens of all recursive ConcreteChildren should result in a comprehensive
-    /// coverage of the original program
-    /// </summary>
-    public abstract IEnumerable<INode> ConcreteChildren { get; }
-
-    public IEnumerable<INode> Descendants() {
-      return Children.Concat(Children.SelectMany(n => n.Descendants()));
-    }
-
-    public virtual IEnumerable<AssumptionDescription> Assumptions() {
-      return Enumerable.Empty<AssumptionDescription>();
-    }
-
-    public ISet<INode> Visit(Func<INode, bool> beforeChildren = null, Action<INode> afterChildren = null) {
-      beforeChildren ??= node => true;
-      afterChildren ??= node => { };
-
-      var visited = new HashSet<INode>();
-      var toVisit = new LinkedList<INode>();
-      toVisit.AddFirst(this);
-      while (toVisit.Any()) {
-        var current = toVisit.First();
-        toVisit.RemoveFirst();
-        if (!visited.Add(current)) {
-          continue;
-        }
-
-        if (!beforeChildren(current)) {
-          continue;
-        }
-
-        var nodeAfterChildren = toVisit.First;
-        foreach (var child in current.Children) {
-          if (child == null) {
-            throw new InvalidOperationException($"Object of type {current.GetType()} has null child");
-          }
-
-          if (nodeAfterChildren == null) {
-            toVisit.AddLast(child);
-          } else {
-            toVisit.AddBefore(nodeAfterChildren, child);
-          }
-        }
-
-        afterChildren(current);
-      }
-
-      return visited;
-    }
-
-    protected RangeToken rangeToken = null;
-
-    // Contains tokens that did not make it in the AST but are part of the expression,
-    // Enables ranges to be correct.
-    // TODO: Re-add format tokens where needed until we put all the formatting to replace the tok of every expression
-    internal IToken[] FormatTokens = null;
-
-    public virtual RangeToken RangeToken {
-      get {
-        if (rangeToken == null) {
-          if (tok is RangeToken tokAsRange) {
-            rangeToken = tokAsRange;
-          } else {
-            var startTok = tok;
-            var endTok = tok;
-
-            void UpdateStartEndToken(IToken token1) {
-              if (token1.Filename != tok.Filename) {
-                return;
-              }
-
-              if (token1.pos < startTok.pos) {
-                startTok = token1;
-              }
-
-              if (token1.pos + token1.val.Length > endTok.pos + endTok.val.Length) {
-                endTok = token1;
-              }
-            }
-
-            void UpdateStartEndTokRecursive(INode node) {
-              if (node is null) {
-                return;
-              }
-
-              if (node.tok.Filename != tok.Filename || node is Expression { IsImplicit: true } ||
-                  node is DefaultValueExpression) {
-                // Ignore any auto-generated expressions.
-              } else if (node != this && node.RangeToken != null) {
-                UpdateStartEndToken(node.StartToken);
-                UpdateStartEndToken(node.EndToken);
-              } else {
-                UpdateStartEndToken(node.tok);
-                node.Children.Iter(UpdateStartEndTokRecursive);
-              }
-            }
-
-            UpdateStartEndTokRecursive(this);
-
-            if (FormatTokens != null) {
-              foreach (var token in FormatTokens) {
-                UpdateStartEndToken(token);
-              }
-            }
-
-            rangeToken = new RangeToken(startTok, endTok);
-          }
-        }
-
-        if (rangeToken.Filename == null) {
-          rangeToken.Filename = tok.Filename;
-        }
-
-        return rangeToken;
-      }
-      set => rangeToken = value;
-    }
-
-    public IToken StartToken => RangeToken?.StartToken;
-
-    public IToken EndToken => RangeToken?.EndToken;
-
-    protected IReadOnlyList<IToken> OwnedTokensCache;
-
-    // Nodes like DefaultClassDecl have children but no OwnedTokens as they are not "physical"
-    // Therefore, we have to find all the concrete children by unwrapping such nodes.
-    private IEnumerable<INode> GetConcreteChildren() {
-      foreach (var child in ConcreteChildren) {
-        if (child.StartToken != null && child.EndToken != null && child.StartToken.line != 0) {
-          yield return child;
-        } else {
-          foreach (var subNode in child.GetConcreteChildren()) {
-            yield return subNode;
-          }
-        }
-      }
-    }
-
-    /// <summary>
-    /// A token is owned by a node if it was used to parse this node,
-    /// but is not owned by any of this Node's children
-    /// </summary>
-    public IEnumerable<IToken> OwnedTokens {
-      get {
-        if (OwnedTokensCache != null) {
-          return OwnedTokensCache;
-        }
-
-        var childrenFiltered = GetConcreteChildren().ToList();
-
-        // DEBUG: Detect duplicate children start tokens.
-        for (var i = 0; i < childrenFiltered.Count - 1; i++) {
-          for (var j = i + 1; j < childrenFiltered.Count; j++) {
-            if (childrenFiltered[i].StartToken.GetHashCode() == childrenFiltered[j].StartToken.GetHashCode()) {
-              Debugger.Break();
-            }
-          }
-        }
-
-        var startToEndTokenNotOwned =
-          childrenFiltered
-            .ToDictionary(child => child.StartToken!, child => child.EndToken!);
-
-        var result = new List<IToken>();
-        if (StartToken == null) {
-          Contract.Assume(EndToken == null);
-        } else {
-          Contract.Assume(EndToken != null);
-          var tmpToken = StartToken;
-          while (tmpToken != null && tmpToken != EndToken.Next) {
-            if (startToEndTokenNotOwned.TryGetValue(tmpToken, out var endNotOwnedToken)) {
-              tmpToken = endNotOwnedToken;
-            } else if (tmpToken.filename != null) {
-              result.Add(tmpToken);
-            }
-
-            tmpToken = tmpToken.Next;
-          }
-        }
-
-
-        OwnedTokensCache = result;
-
-        return OwnedTokensCache;
-      }
-    }
-  }
-
-  public interface IDeclarationOrUsage {
-=======
   public interface IDeclarationOrUsage : INode {
->>>>>>> 97f1ced4
     IToken NameToken { get; }
   }
 
@@ -329,11 +113,7 @@
 
     public override IEnumerable<Node> Children => new[] { DefaultModule };
 
-<<<<<<< HEAD
-    public override IEnumerable<INode> ConcreteChildren => Children;
-=======
-    public IEnumerable<Node> ConcreteChildren => Children;
->>>>>>> 97f1ced4
+    public override IEnumerable<Node> ConcreteChildren => Children;
   }
 
   public class Include : TokenNode, IComparable {
@@ -361,12 +141,8 @@
       }
     }
 
-<<<<<<< HEAD
-    public override IEnumerable<INode> Children => Enumerable.Empty<INode>();
+    public override IEnumerable<Node> Children => Enumerable.Empty<Node>();
     public override IEnumerable<INode> ConcreteChildren => Enumerable.Empty<INode>();
-=======
-    public override IEnumerable<Node> Children => Enumerable.Empty<Node>();
->>>>>>> 97f1ced4
   }
 
   /// <summary>
@@ -556,15 +332,10 @@
 
     public override IEnumerable<Node> Children => Args.Concat<Node>(
       Prev == null
-<<<<<<< HEAD
-        ? Enumerable.Empty<INode>()
-        : new List<INode> { Prev });
-
-    public override IEnumerable<INode> ConcreteChildren => Children;
-=======
         ? Enumerable.Empty<Node>()
         : new List<Node> { Prev });
->>>>>>> 97f1ced4
+
+    public override IEnumerable<INode> ConcreteChildren => Children;
   }
 
   public static class AttributesExtensions {
@@ -824,12 +595,8 @@
     }
 
     public IToken NameToken => tok;
-<<<<<<< HEAD
-    public override IEnumerable<INode> Children => IsTypeExplicit ? Type.Nodes : Enumerable.Empty<INode>();
+    public override IEnumerable<Node> Children => IsTypeExplicit ? Type.Nodes : Enumerable.Empty<Node>();
     public override IEnumerable<INode> ConcreteChildren => Type.Nodes;
-=======
-    public override IEnumerable<Node> Children => IsTypeExplicit ? Type.Nodes : Enumerable.Empty<Node>();
->>>>>>> 97f1ced4
   }
 
   public class Formal : NonglobalVariable {
@@ -975,14 +742,9 @@
     public readonly Expression Actual;
     public readonly bool IsGhost;
 
-<<<<<<< HEAD
-    public override IEnumerable<INode> Children => new List<INode> { Actual }.Where(x => x != null);
+    public override IEnumerable<Node> Children => new List<Node> { Actual }.Where(x => x != null);
 
     public override IEnumerable<INode> ConcreteChildren => Children;
-=======
-    public override IEnumerable<Node> Children => new List<Node> { Actual }.Where(x => x != null);
-    // Names are owned by the method call
->>>>>>> 97f1ced4
 
     public ActualBinding(IToken /*?*/ formalParameterName, Expression actual, bool isGhost = false) {
       Contract.Requires(actual != null);
@@ -1027,12 +789,8 @@
       arguments = args ?? ArgumentBindings.ConvertAll(binding => binding.Actual);
     }
 
-<<<<<<< HEAD
-    public override IEnumerable<INode> Children => arguments == null ? ArgumentBindings : arguments;
+    public override IEnumerable<Node> Children => arguments == null ? ArgumentBindings : arguments;
     public override IEnumerable<INode> ConcreteChildren => Children;
-=======
-    public override IEnumerable<Node> Children => arguments == null ? ArgumentBindings : arguments;
->>>>>>> 97f1ced4
   }
 
   class QuantifiedVariableDomainCloner : Cloner {
@@ -1072,12 +830,8 @@
       return Attributes != null;
     }
 
-<<<<<<< HEAD
-    public override IEnumerable<INode> Children => Expressions;
+    public override IEnumerable<Node> Children => Expressions;
     public override IEnumerable<INode> ConcreteChildren => Children;
-=======
-    public override IEnumerable<Node> Children => Expressions;
->>>>>>> 97f1ced4
   }
 
   public class BottomUpVisitor {
