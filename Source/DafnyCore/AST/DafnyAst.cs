--- conflicted
+++ resolved
@@ -21,11 +21,6 @@
 namespace Microsoft.Dafny {
   [System.AttributeUsage(System.AttributeTargets.Field | System.AttributeTargets.Property)]
   public class FilledInDuringTranslationAttribute : System.Attribute { }
-<<<<<<< HEAD
-
-  [System.AttributeUsage(System.AttributeTargets.Field | System.AttributeTargets.Property)]
-  public class FilledInDuringResolutionAttribute : System.Attribute { }
-=======
   [System.AttributeUsage(System.AttributeTargets.Field | System.AttributeTargets.Property)]
   public class FilledInDuringResolutionAttribute : System.Attribute { }
 
@@ -186,7 +181,6 @@
       return OwnedTokensCache;
     }
   }
->>>>>>> ce3edc5a
 
   public interface IDeclarationOrUsage {
     IToken NameToken { get; }
@@ -629,12 +623,7 @@
       throw new NotImplementedException();
     }
 
-<<<<<<< HEAD
-    public IEnumerable<INode> Children => throw new NotImplementedException();
-    public IToken NameToken => throw new NotImplementedException();
-=======
     public abstract IToken NameToken { get; }
->>>>>>> ce3edc5a
   }
 
   public abstract class NonglobalVariable : INode, IVariable {
@@ -908,8 +897,6 @@
       Actual = actual;
       IsGhost = isGhost;
     }
-
-    public IEnumerable<INode> Children => new[] { Actual };
   }
 
   public class ActualBindings : INode {
@@ -939,16 +926,7 @@
 
     public bool WasResolved => arguments != null;
 
-<<<<<<< HEAD
-    public List<Expression> Arguments {
-      get {
-        // Contract.Requires(WasResolved);
-        return arguments;
-      }
-    }
-=======
     public List<Expression> Arguments => arguments;
->>>>>>> ce3edc5a
 
     public void AcceptArgumentExpressionsAsExactParameterList(List<Expression> args = null) {
       Contract.Requires(!WasResolved); // this operation should be done at most once
@@ -956,11 +934,7 @@
       arguments = args ?? ArgumentBindings.ConvertAll(binding => binding.Actual);
     }
 
-<<<<<<< HEAD
-    public IEnumerable<INode> Children => arguments == null ? ArgumentBindings : arguments;
-=======
     public override IEnumerable<INode> Children => arguments == null ? ArgumentBindings : arguments;
->>>>>>> ce3edc5a
   }
 
   class QuantifiedVariableDomainCloner : Cloner {
@@ -979,13 +953,8 @@
     }
   }
 
-<<<<<<< HEAD
-  public class Specification<T> : IAttributeBearingDeclaration, INode
-    where T : class, INode {
-=======
   public class Specification<T> : INode, IAttributeBearingDeclaration
     where T : INode {
->>>>>>> ce3edc5a
     public readonly List<T> Expressions;
 
     [ContractInvariantMethod]
@@ -1005,11 +974,7 @@
       return Attributes != null;
     }
 
-<<<<<<< HEAD
-    public IEnumerable<INode> Children => Expressions;
-=======
     public override IEnumerable<INode> Children => Expressions;
->>>>>>> ce3edc5a
   }
 
   public class BottomUpVisitor {
