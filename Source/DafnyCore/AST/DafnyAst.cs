//-----------------------------------------------------------------------------
//
// Copyright (C) Microsoft Corporation.  All Rights Reserved.
// Copyright by the contributors to the Dafny Project
// SPDX-License-Identifier: MIT
//
//-----------------------------------------------------------------------------
using System;
using System.Collections;
using System.Text;
using System.Collections.Generic;
using System.Collections.Immutable;
using System.Diagnostics.Contracts;
using System.Numerics;
using System.Linq;
using System.Diagnostics;
using System.Threading;
using Microsoft.Boogie;
using Action = System.Action;

namespace Microsoft.Dafny {
<<<<<<< HEAD
  [System.AttributeUsage(System.AttributeTargets.Field | System.AttributeTargets.Property)]
  public class FilledInDuringTranslationAttribute : System.Attribute { }

  [System.AttributeUsage(System.AttributeTargets.Field | System.AttributeTargets.Property)]
  public class FilledInDuringResolutionAttribute : System.Attribute { }
=======
  [System.AttributeUsage(System.AttributeTargets.Field)]
  public class FilledInDuringResolutionAttribute : System.Attribute { }

  public abstract class INode {

    public IToken tok = Token.NoToken;
    public IToken Tok {
      get => tok;
      set => tok = value;
    }

    /// <summary>
    /// These children should be such that they contain information produced by resolution such as inferred types
    /// and resolved references. However, they should not be so transformed that source location from the initial
    /// program is lost. As an example, the pattern matching compilation may deduplicate nodes from the original AST,
    /// losing source location information, so those transformed nodes should not be returned by this property.
    /// </summary>
    public abstract IEnumerable<INode> Children { get; }

    protected RangeToken rangeToken = null;

    // Contains tokens that did not make it in the AST but are part of the expression,
    // Enables ranges to be correct.
    // TODO: Re-add format tokens where needed until we put all the formatting to replace the tok of every expression
    protected IToken[] FormatTokens = null;

    public RangeToken RangeToken {
      get {
        if (rangeToken == null) {
          if (tok is RangeToken tokAsRange) {
            rangeToken = tokAsRange;
          } else {
            var startTok = tok;
            var endTok = tok;

            void UpdateStartEndToken(IToken token1) {
              if (token1.Filename != tok.Filename) {
                return;
              }

              if (token1.pos < startTok.pos) {
                startTok = token1;
              }

              if (token1.pos + token1.val.Length > endTok.pos + endTok.val.Length) {
                endTok = token1;
              }
            }

            void updateStartEndTokRecursive(INode node) {
              if (node is null) {
                return;
              }

              if (node.tok.Filename != tok.Filename || node is Expression { IsImplicit: true } ||
                  node is DefaultValueExpression) {
                // Ignore any auto-generated expressions.
              } else if (node != this && node.RangeToken != null) {
                UpdateStartEndToken(node.StartToken);
                UpdateStartEndToken(node.EndToken);
              } else {
                UpdateStartEndToken(node.tok);
              }

              node.Children.Iter(updateStartEndTokRecursive);
            }

            updateStartEndTokRecursive(this);

            if (FormatTokens != null) {
              foreach (var token in FormatTokens) {
                UpdateStartEndToken(token);
              }
            }

            rangeToken = new RangeToken(startTok, endTok);
          }
        }

        if (rangeToken.Filename == null) {
          rangeToken.Filename = tok.Filename;
        }

        return rangeToken;
      }
      set => rangeToken = value;
    }


    public IToken StartToken => RangeToken?.StartToken;
    public IToken EndToken => RangeToken?.EndToken;

    protected IReadOnlyList<IToken> OwnedTokensCache;

    /// <summary>
    /// A token is owned by a node if it was used to parse this node,
    /// but is not owned by any of this Node's children
    /// </summary>
    public IEnumerable<IToken> OwnedTokens {
      get {
        if (OwnedTokensCache != null) {
          return OwnedTokensCache;
        }

        var startToEndTokenNotOwned =
          Children.Where(child => child.StartToken != null && child.EndToken != null)
            .ToDictionary(child => child.StartToken!, child => child.EndToken!);

        var result = new List<IToken>();
        if (StartToken == null) {
          Contract.Assume(EndToken == null);
        } else {
          Contract.Assume(EndToken != null);
          var tmpToken = StartToken;
          while (tmpToken != null && tmpToken != EndToken.Next) {
            if (startToEndTokenNotOwned.TryGetValue(tmpToken, out var endNotOwnedToken)) {
              tmpToken = endNotOwnedToken;
            } else if (tmpToken.filename != null) {
              result.Add(tmpToken);
            }

            tmpToken = tmpToken.Next;
          }
        }


        OwnedTokensCache = result;

        return OwnedTokensCache;
      }
    }
  }
>>>>>>> 5b8cabf4

  public interface IDeclarationOrUsage {
    IToken NameToken { get; }
  }

  public interface IHasUsages : IDeclarationOrUsage {
    public IEnumerable<IDeclarationOrUsage> GetResolvedDeclarations();
  }
  public class Program : INode {
    [ContractInvariantMethod]
    void ObjectInvariant() {
      Contract.Invariant(FullName != null);
      Contract.Invariant(DefaultModule != null);
    }

    public readonly string FullName;
    [FilledInDuringResolution] public Dictionary<ModuleDefinition, ModuleSignature> ModuleSigs;
    // Resolution essentially flattens the module hierarchy, for
    // purposes of translation and compilation.
    [FilledInDuringResolution] public List<ModuleDefinition> CompileModules;
    // Contains the definitions to be used for compilation.

    public Method MainMethod; // Method to be used as main if compiled
    public readonly ModuleDecl DefaultModule;
    public readonly ModuleDefinition DefaultModuleDef;
    public readonly BuiltIns BuiltIns;
    public ErrorReporter Reporter { get; set; }

    public Program(string name, [Captured] ModuleDecl module, [Captured] BuiltIns builtIns, ErrorReporter reporter) {
      Contract.Requires(name != null);
      Contract.Requires(module != null);
      Contract.Requires(module is LiteralModuleDecl);
      Contract.Requires(reporter != null);
      FullName = name;
      DefaultModule = module;
      DefaultModuleDef = (DefaultModuleDecl)((LiteralModuleDecl)module).ModuleDef;
      BuiltIns = builtIns;
      this.Reporter = reporter;
      ModuleSigs = new Dictionary<ModuleDefinition, ModuleSignature>();
      CompileModules = new List<ModuleDefinition>();
    }

    //Set appropriate visibilty before presenting module
    public IEnumerable<ModuleDefinition> Modules() {

      foreach (var msig in ModuleSigs) {
        Type.PushScope(msig.Value.VisibilityScope);
        yield return msig.Key;
        Type.PopScope(msig.Value.VisibilityScope);
      }

    }

    public IEnumerable<ModuleDefinition> RawModules() {
      return ModuleSigs.Keys;
    }

    public string Name {
      get {
        try {
          return System.IO.Path.GetFileName(FullName);
        } catch (ArgumentException) {
          return FullName;
        }
      }
    }

    public IToken GetFirstTopLevelToken() {
      return DefaultModuleDef.GetFirstTopLevelToken();
    }

    public override IEnumerable<INode> Children => new[] { DefaultModule };

    public IEnumerable<INode> ConcreteChildren => Children;
  }

  public class Include : INode, IComparable {
    public string IncluderFilename { get; }
    public string IncludedFilename { get; }
    public string CanonicalPath { get; }
    public bool CompileIncludedCode { get; }
    public bool ErrorReported;

    public Include(IToken tok, string includer, string theFilename, bool compileIncludedCode) {
      this.tok = tok;
      this.IncluderFilename = includer;
      this.IncludedFilename = theFilename;
      this.CanonicalPath = DafnyFile.Canonicalize(theFilename);
      this.ErrorReported = false;
      CompileIncludedCode = compileIncludedCode;
    }

    public int CompareTo(object obj) {
      var i = obj as Include;
      if (i != null) {
        return this.CanonicalPath.CompareTo(i.CanonicalPath);
      } else {
        throw new NotImplementedException();
      }
    }

    public override IEnumerable<INode> Children => Enumerable.Empty<INode>();
  }

  /// <summary>
  /// An expression introducting bound variables
  /// </summary>
  public interface IBoundVarsBearingExpression : IRegion {
    public IEnumerable<BoundVar> AllBoundVars {
      get;
    }
  }

  /// <summary>
  /// A class implementing this interface is one that can carry attributes.
  /// </summary>
  public interface IAttributeBearingDeclaration {
    Attributes Attributes { get; }
  }

  public class Attributes : INode {
    [ContractInvariantMethod]
    void ObjectInvariant() {
      Contract.Invariant(Name != null);
      Contract.Invariant(cce.NonNullElements(Args));
    }

    public string Name;
    /*Frozen*/
    public readonly List<Expression> Args;

    public readonly Attributes Prev;
    public Attributes(string name, [Captured] List<Expression> args, Attributes prev) {
      Contract.Requires(name != null);
      Contract.Requires(cce.NonNullElements(args));
      Name = name;
      Args = args;
      Prev = prev;
    }

    public static IEnumerable<Expression> SubExpressions(Attributes attrs) {
      return attrs.AsEnumerable().SelectMany(aa => aa.Args);
    }

    public static bool Contains(Attributes attrs, string nm) {
      Contract.Requires(nm != null);
      return attrs.AsEnumerable().Any(aa => aa.Name == nm);
    }

    /// <summary>
    /// Returns first occurrence of an attribute named <c>nm</c>, or <c>null</c> if there is no such
    /// attribute.
    /// </summary>
    [Pure]
    public static Attributes/*?*/ Find(Attributes attrs, string nm) {
      Contract.Requires(nm != null);
      return attrs.AsEnumerable().FirstOrDefault(attr => attr.Name == nm);
    }

    /// <summary>
    /// Returns true if "nm" is a specified attribute.  If it is, then:
    /// - if the attribute is {:nm true}, then value==true
    /// - if the attribute is {:nm false}, then value==false
    /// - if the attribute is anything else, then value returns as whatever it was passed in as.
    /// </summary>
    [Pure]
    public static bool ContainsBool(Attributes attrs, string nm, ref bool value) {
      Contract.Requires(nm != null);
      foreach (var attr in attrs.AsEnumerable()) {
        if (attr.Name == nm) {
          if (attr.Args.Count == 1) {
            var arg = attr.Args[0] as LiteralExpr;
            if (arg != null && arg.Value is bool) {
              value = (bool)arg.Value;
            }
          }
          return true;
        }
      }
      return false;
    }

    /// <summary>
    /// Checks whether a Boolean attribute has been set on the declaration itself,
    /// the enclosing class, or any enclosing module.  Settings closer to the declaration
    /// override those further away.
    /// </summary>
    public static bool ContainsBoolAtAnyLevel(MemberDecl decl, string attribName) {
      bool setting = true;
      if (Attributes.ContainsBool(decl.Attributes, attribName, ref setting)) {
        return setting;
      }

      if (Attributes.ContainsBool(decl.EnclosingClass.Attributes, attribName, ref setting)) {
        return setting;
      }

      // Check the entire stack of modules
      var mod = decl.EnclosingClass.EnclosingModuleDefinition;
      while (mod != null) {
        if (Attributes.ContainsBool(mod.Attributes, attribName, ref setting)) {
          return setting;
        }
        mod = mod.EnclosingModule;
      }

      return false;
    }

    /// <summary>
    /// Returns list of expressions if "nm" is a specified attribute:
    /// - if the attribute is {:nm e1,...,en}, then returns (e1,...,en)
    /// Otherwise, returns null.
    /// </summary>
    public static List<Expression> FindExpressions(Attributes attrs, string nm) {
      Contract.Requires(nm != null);
      foreach (var attr in attrs.AsEnumerable()) {
        if (attr.Name == nm) {
          return attr.Args;
        }
      }
      return null;
    }

    /// <summary>
    /// Same as FindExpressions, but returns all matches
    /// </summary>
    public static List<List<Expression>> FindAllExpressions(Attributes attrs, string nm) {
      Contract.Requires(nm != null);
      List<List<Expression>> ret = null;
      for (; attrs != null; attrs = attrs.Prev) {
        if (attrs.Name == nm) {
          ret = ret ?? new List<List<Expression>>();   // Avoid allocating the list in the common case where we don't find nm
          ret.Add(attrs.Args);
        }
      }
      return ret;
    }

    /// <summary>
    /// Returns true if "nm" is a specified attribute whose arguments match the "allowed" parameter.
    /// - if "nm" is not found in attrs, return false and leave value unmodified.  Otherwise,
    /// - if "allowed" contains Empty and the Args contains zero elements, return true and leave value unmodified.  Otherwise,
    /// - if "allowed" contains Bool and Args contains one bool literal, return true and set value to the bool literal.  Otherwise,
    /// - if "allowed" contains Int and Args contains one BigInteger literal, return true and set value to the BigInteger literal.  Otherwise,
    /// - if "allowed" contains String and Args contains one string literal, return true and set value to the string literal.  Otherwise,
    /// - if "allowed" contains Expression and Args contains one element, return true and set value to the one element (of type Expression).  Otherwise,
    /// - return false, leave value unmodified, and call reporter with an error string.
    /// </summary>
    public enum MatchingValueOption { Empty, Bool, Int, String, Expression }
    public static bool ContainsMatchingValue(Attributes attrs, string nm, ref object value, IEnumerable<MatchingValueOption> allowed, Action<string> reporter) {
      Contract.Requires(nm != null);
      Contract.Requires(allowed != null);
      Contract.Requires(reporter != null);
      List<Expression> args = FindExpressions(attrs, nm);
      if (args == null) {
        return false;
      } else if (args.Count == 0) {
        if (allowed.Contains(MatchingValueOption.Empty)) {
          return true;
        } else {
          reporter("Attribute " + nm + " requires one argument");
          return false;
        }
      } else if (args.Count == 1) {
        Expression arg = args[0];
        StringLiteralExpr stringLiteral = arg as StringLiteralExpr;
        LiteralExpr literal = arg as LiteralExpr;
        if (literal != null && literal.Value is bool && allowed.Contains(MatchingValueOption.Bool)) {
          value = literal.Value;
          return true;
        } else if (literal != null && literal.Value is BigInteger && allowed.Contains(MatchingValueOption.Int)) {
          value = literal.Value;
          return true;
        } else if (stringLiteral != null && stringLiteral.Value is string && allowed.Contains(MatchingValueOption.String)) {
          value = stringLiteral.Value;
          return true;
        } else if (allowed.Contains(MatchingValueOption.Expression)) {
          value = arg;
          return true;
        } else {
          reporter("Attribute " + nm + " expects an argument in one of the following categories: " + String.Join(", ", allowed));
          return false;
        }
      } else {
        reporter("Attribute " + nm + " cannot have more than one argument");
        return false;
      }
    }

    public override IEnumerable<INode> Children => Args.Concat<INode>(
      Prev == null
        ? Enumerable.Empty<INode>()
        : new List<INode> { Prev });
  }

  public static class AttributesExtensions {
    /// <summary>
    /// By making this an extension method, it can also be invoked for a null receiver.
    /// </summary>
    public static IEnumerable<Attributes> AsEnumerable(this Attributes attr) {
      while (attr != null) {
        yield return attr;
        attr = attr.Prev;
      }
    }
  }

  public class UserSuppliedAttributes : Attributes {
    public readonly IToken OpenBrace;
    public readonly IToken CloseBrace;
    public bool Recognized;  // set to true to indicate an attribute that is processed by some part of Dafny; this allows it to be colored in the IDE
    public UserSuppliedAttributes(IToken tok, IToken openBrace, IToken closeBrace, List<Expression> args, Attributes prev)
      : base(tok.val, args, prev) {
      Contract.Requires(tok != null);
      Contract.Requires(openBrace != null);
      Contract.Requires(closeBrace != null);
      Contract.Requires(args != null);
      this.tok = tok;
      OpenBrace = openBrace;
      CloseBrace = closeBrace;
    }
  }

  /// <summary>
  /// This interface is used by the Dafny IDE.
  /// </summary>
  public interface IRegion {
    IToken BodyStartTok { get; }
    IToken BodyEndTok { get; }
  }

  public interface INamedRegion : IRegion {
    string Name { get; }
  }

  [ContractClass(typeof(IVariableContracts))]
  public interface IVariable : IDeclarationOrUsage {
    string Name {
      get;
    }
    string DisplayName {  // what the user thinks he wrote
      get;
    }
    string UniqueName {
      get;
    }
    bool HasBeenAssignedUniqueName {  // unique names are not assigned until the Translator; if you don't already know if that stage has run, this boolean method will tell you
      get;
    }
    static FreshIdGenerator CompileNameIdGenerator = new FreshIdGenerator();
    string AssignUniqueName(FreshIdGenerator generator);
    string SanitizedName {
      get;
    }
    string CompileName {
      get;
    }
    Type Type {
      get;
    }
    Type OptionalType {
      get;
    }
    bool IsMutable {
      get;
    }
    bool IsGhost {
      get;
    }
    void MakeGhost();
    IToken Tok {
      get;
    }
  }
  [ContractClassFor(typeof(IVariable))]
  public abstract class IVariableContracts : INode, IVariable {
    public string Name {
      get {
        Contract.Ensures(Contract.Result<string>() != null);
        throw new NotImplementedException();  // this getter implementation is here only so that the Ensures contract can be given here
      }
    }
    public string DisplayName {
      get {
        Contract.Ensures(Contract.Result<string>() != null);
        throw new NotImplementedException();  // this getter implementation is here only so that the Ensures contract can be given here
      }
    }
    public string UniqueName {
      get {
        Contract.Ensures(Contract.Result<string>() != null);
        throw new NotImplementedException();  // this getter implementation is here only so that the Ensures contract can be given here
      }
    }
    public bool HasBeenAssignedUniqueName {
      get {
        throw new NotImplementedException();  // this getter implementation is here only so that the Ensures contract can be given here
      }
    }
    public string SanitizedName {
      get {
        Contract.Ensures(Contract.Result<string>() != null);
        throw new NotImplementedException();  // this getter implementation is here only so that the Ensures contract can be given here
      }
    }
    public string CompileName {
      get {
        Contract.Ensures(Contract.Result<string>() != null);
        throw new NotImplementedException();  // this getter implementation is here only so that the Ensures contract can be given here
      }
    }
    public Type Type {
      get {
        Contract.Ensures(Contract.Result<Type>() != null);
        throw new NotImplementedException();  // this getter implementation is here only so that the Ensures contract can be given here
      }
    }
    public Type OptionalType {
      get {
        Contract.Ensures(Contract.Result<Type>() != null);
        throw new NotImplementedException();  // this getter implementation is here only so that the Ensures contract can be given here
      }
    }
    public bool IsMutable {
      get {
        throw new NotImplementedException();
      }
    }
    public bool IsGhost {
      get {
        throw new NotImplementedException();
      }
    }
    public void MakeGhost() {
      throw new NotImplementedException();
    }
    public string AssignUniqueName(FreshIdGenerator generator) {
      Contract.Ensures(Contract.Result<string>() != null);
      throw new NotImplementedException();
    }

<<<<<<< HEAD
    public IEnumerable<INode> Children => throw new NotImplementedException();
    public IToken NameToken => throw new NotImplementedException();
=======
    public abstract IToken NameToken { get; }
>>>>>>> 5b8cabf4
  }

  public abstract class NonglobalVariable : INode, IVariable {
    readonly string name;

    [ContractInvariantMethod]
    void ObjectInvariant() {
      Contract.Invariant(tok != null);
      Contract.Invariant(name != null);
      Contract.Invariant(type != null);
    }

    public string Name {
      get {
        Contract.Ensures(Contract.Result<string>() != null);
        return name;
      }
    }
    public string DisplayName =>
      LocalVariable.DisplayNameHelper(this);

    private string uniqueName;
    public string UniqueName => uniqueName;
    public bool HasBeenAssignedUniqueName => uniqueName != null;
    public string AssignUniqueName(FreshIdGenerator generator) {
      return uniqueName ??= generator.FreshId(Name + "#");
    }

    static char[] specialChars = { '\'', '_', '?', '\\', '#' };
    /// <summary>
    /// Mangle name <c>nm</c> by replacing and escaping characters most likely to cause issues when compiling and
    /// when translating to Boogie.  This transformation is injective.
    /// </summary>
    /// <returns>A string uniquely determined from <c>nm</c>, containing none of the characters in
    /// <c>specialChars</c>.</returns>
    public static string SanitizeName(string nm) {
      if ('0' <= nm[0] && nm[0] <= '9') {
        // the identifier is one that consists of just digits
        return "_" + nm;
      }
      string name = null;
      int i = 0;
      while (true) {
        int j = nm.IndexOfAny(specialChars, i);
        if (j == -1) {
          if (i == 0) {
            return nm;  // this is the common case
          } else {
            return name + nm.Substring(i);
          }
        } else {
          string nxt = nm.Substring(i, j - i);
          name = name == null ? nxt : name + nxt;
          switch (nm[j]) {
            case '\'': name += "_k"; break;
            case '_': name += "__"; break;
            case '?': name += "_q"; break;
            case '\\': name += "_b"; break;
            case '#': name += "_h"; break;
            default:
              Contract.Assume(false);  // unexpected character
              break;
          }
          i = j + 1;
          if (i == nm.Length) {
            return name;
          }
        }
      }
    }

    private string sanitizedName;
    public virtual string SanitizedName =>
      sanitizedName ??= $"_{IVariable.CompileNameIdGenerator.FreshNumericId()}_{SanitizeName(Name)}";

    protected string compileName;
    public virtual string CompileName =>
      compileName ??= SanitizedName;

    Type type;
    public bool IsTypeExplicit = false;
    public Type SyntacticType { get { return type; } }  // returns the non-normalized type
    public Type Type {
      get {
        Contract.Ensures(Contract.Result<Type>() != null);
        return type.Normalize();
      }
    }
    Type IVariable.OptionalType {
      get { return Type; }  // same as Type for NonglobalVariable
    }
    public abstract bool IsMutable {
      get;
    }
    bool isGhost;  // readonly after resolution
    public bool IsGhost {
      get {
        return isGhost;
      }
      set {
        isGhost = value;
      }
    }
    public void MakeGhost() {
      IsGhost = true;
    }

    public NonglobalVariable(IToken tok, string name, Type type, bool isGhost) {
      Contract.Requires(tok != null);
      Contract.Requires(name != null);
      Contract.Requires(type != null);
      this.tok = tok;
      this.name = name;
      this.type = type;
      this.isGhost = isGhost;
    }

    public IToken NameToken => tok;
    public override IEnumerable<INode> Children => IsTypeExplicit ? Type.Nodes : Enumerable.Empty<INode>();
  }

  public class Formal : NonglobalVariable {
    public readonly bool InParam;  // true to in-parameter, false for out-parameter
    public override bool IsMutable {
      get {
        return !InParam;
      }
    }
    public readonly bool IsOld;
    public readonly Expression DefaultValue;
    public readonly bool IsNameOnly;
    public readonly bool IsOlder;
    public readonly string NameForCompilation;

    public Formal(IToken tok, string name, Type type, bool inParam, bool isGhost, Expression defaultValue,
      bool isOld = false, bool isNameOnly = false, bool isOlder = false, string nameForCompilation = null)
      : base(tok, name, type, isGhost) {
      Contract.Requires(tok != null);
      Contract.Requires(name != null);
      Contract.Requires(type != null);
      Contract.Requires(inParam || defaultValue == null);
      Contract.Requires(!isNameOnly || (inParam && !name.StartsWith("#")));
      InParam = inParam;
      IsOld = isOld;
      DefaultValue = defaultValue;
      IsNameOnly = isNameOnly;
      IsOlder = isOlder;
      NameForCompilation = nameForCompilation ?? name;
    }

    public bool HasName {
      get {
        return !Name.StartsWith("#");
      }
    }

    private string sanitizedName;
    public override string SanitizedName =>
      sanitizedName ??= SanitizeName(Name); // No unique-ification
    public override string CompileName =>
      compileName ??= SanitizeName(NameForCompilation);
  }

  /// <summary>
  /// An ImplicitFormal is a parameter that is declared implicitly, in particular the "_k" depth parameter
  /// of each extreme lemma (for use in the extreme-method body only, not the specification).
  /// </summary>
  public class ImplicitFormal : Formal {
    public ImplicitFormal(IToken tok, string name, Type type, bool inParam, bool isGhost)
      : base(tok, name, type, inParam, isGhost, null) {
      Contract.Requires(tok != null);
      Contract.Requires(name != null);
      Contract.Requires(type != null);
    }
  }

  /// <summary>
  /// ThisSurrogate represents the implicit parameter "this". It is used to allow more uniform handling of
  /// parameters. A pointer value of a ThisSurrogate object is not important, only the fact that it is
  /// a ThisSurrogate is. ThisSurrogate objects are only used in specially marked places in the Dafny
  /// implementation.
  /// </summary>
  public class ThisSurrogate : ImplicitFormal {
    public ThisSurrogate(IToken tok, Type type)
      : base(tok, "this", type, true, false) {
      Contract.Requires(tok != null);
      Contract.Requires(type != null);
    }
  }

  [DebuggerDisplay("Bound<{name}>")]
  public class BoundVar : NonglobalVariable {
    public override bool IsMutable => false;

    public BoundVar(IToken tok, string name, Type type)
      : base(tok, name, type, false) {
      Contract.Requires(tok != null);
      Contract.Requires(name != null);
      Contract.Requires(type != null);
    }
  }

  /// <summary>
  /// A QuantifiedVar is a bound variable used in a quantifier such as "forall x :: ...",
  /// a comprehension such as "set x | 0 <= x < 10", etc.
  /// In addition to its type, which may be inferred, it can have an optional domain collection expression
  /// (x <- C) and an optional range boolean expressions (x | E).
  /// </summary>
  [DebuggerDisplay("Quantified<{name}>")]
  public class QuantifiedVar : BoundVar {
    public readonly Expression Domain;
    public readonly Expression Range;

    public QuantifiedVar(IToken tok, string name, Type type, Expression domain, Expression range)
      : base(tok, name, type) {
      Contract.Requires(tok != null);
      Contract.Requires(name != null);
      Contract.Requires(type != null);
      Domain = domain;
      Range = range;
    }

    /// <summary>
    /// Map a list of quantified variables to an eqivalent list of bound variables plus a single range expression.
    /// The transformation looks like this in general:
    ///
    /// x1 <- C1 | E1, ..., xN <- CN | EN
    ///
    /// becomes:
    ///
    /// x1, ... xN | x1 in C1 && E1 && ... && xN in CN && EN
    ///
    /// Note the result will be null rather than "true" if there are no such domains or ranges.
    /// Some quantification contexts (such as comprehensions) will replace this with "true".
    /// </summary>
    public static void ExtractSingleRange(List<QuantifiedVar> qvars, out List<BoundVar> bvars, out Expression range) {
      bvars = new List<BoundVar>();
      range = null;

      foreach (var qvar in qvars) {
        BoundVar bvar = new BoundVar(qvar.tok, qvar.Name, qvar.SyntacticType);
        bvars.Add(bvar);

        if (qvar.Domain != null) {
          // Attach a token wrapper so we can produce a better error message if the domain is not a collection
          var domainWithToken = QuantifiedVariableDomainCloner.Instance.CloneExpr(qvar.Domain);
          var inDomainExpr = new BinaryExpr(domainWithToken.tok, BinaryExpr.Opcode.In, new IdentifierExpr(bvar.tok, bvar), domainWithToken);
          range = range == null ? inDomainExpr : new BinaryExpr(domainWithToken.tok, BinaryExpr.Opcode.And, range, inDomainExpr);
        }

        if (qvar.Range != null) {
          // Attach a token wrapper so we can produce a better error message if the range is not a boolean expression
          var rangeWithToken = QuantifiedVariableRangeCloner.Instance.CloneExpr(qvar.Range);
          range = range == null ? qvar.Range : new BinaryExpr(rangeWithToken.tok, BinaryExpr.Opcode.And, range, rangeWithToken);
        }
      }
    }
  }

  public class ActualBinding : INode {
    public readonly IToken /*?*/ FormalParameterName;
    public readonly Expression Actual;
    public readonly bool IsGhost;

    public override IEnumerable<INode> Children => new List<INode> { Actual }.Where(x => x != null);
    // Names are owned by the method call

    public ActualBinding(IToken /*?*/ formalParameterName, Expression actual, bool isGhost = false) {
      Contract.Requires(actual != null);
      FormalParameterName = formalParameterName;
      Actual = actual;
      IsGhost = isGhost;
    }

    public IEnumerable<INode> Children => new[] { Actual };
  }

  public class ActualBindings : INode {
    public readonly List<ActualBinding> ArgumentBindings;

    public ActualBindings(List<ActualBinding> argumentBindings) {
      Contract.Requires(argumentBindings != null);
      ArgumentBindings = argumentBindings;
    }

    public ActualBindings(Cloner cloner, ActualBindings original) {
      ArgumentBindings = original.ArgumentBindings.Select(actualBinding => new ActualBinding(
        actualBinding.FormalParameterName == null ? null : cloner.Tok(actualBinding.FormalParameterName),
        cloner.CloneExpr(actualBinding.Actual))).ToList();
      if (cloner.CloneResolvedFields) {
        arguments = original.Arguments?.Select(cloner.CloneExpr).ToList();
      }
    }

    public ActualBindings(List<Expression> actuals) {
      Contract.Requires(actuals != null);
      ArgumentBindings = actuals.ConvertAll(actual => new ActualBinding(null, actual));
    }

    [FilledInDuringResolution]
    private List<Expression> arguments; // set by ResolveActualParameters during resolution

    public bool WasResolved => arguments != null;

    public List<Expression> Arguments {
      get {
        // Contract.Requires(WasResolved);
        return arguments;
      }
    }

    public void AcceptArgumentExpressionsAsExactParameterList(List<Expression> args = null) {
      Contract.Requires(!WasResolved); // this operation should be done at most once
      Contract.Assume(ArgumentBindings.TrueForAll(arg => arg.Actual.WasResolved()));
      arguments = args ?? ArgumentBindings.ConvertAll(binding => binding.Actual);
    }

    public IEnumerable<INode> Children => arguments == null ? ArgumentBindings : arguments;
  }

  class QuantifiedVariableDomainCloner : Cloner {
    public static readonly QuantifiedVariableDomainCloner Instance = new QuantifiedVariableDomainCloner();
    private QuantifiedVariableDomainCloner() { }
    public override IToken Tok(IToken tok) {
      return new QuantifiedVariableDomainToken(tok);
    }
  }

  class QuantifiedVariableRangeCloner : Cloner {
    public static readonly QuantifiedVariableRangeCloner Instance = new QuantifiedVariableRangeCloner();
    private QuantifiedVariableRangeCloner() { }
    public override IToken Tok(IToken tok) {
      return new QuantifiedVariableRangeToken(tok);
    }
  }

  public class Specification<T> : IAttributeBearingDeclaration, INode
    where T : class, INode {
    public readonly List<T> Expressions;

    [ContractInvariantMethod]
    private void ObjectInvariant() {
      Contract.Invariant(Expressions == null || cce.NonNullElements<T>(Expressions));
    }

    public Specification(List<T> exprs, Attributes attrs) {
      Contract.Requires(exprs == null || cce.NonNullElements<T>(exprs));
      Expressions = exprs;
      Attributes = attrs;
    }

    private Attributes attributes;
    public Attributes Attributes {
      get {
        return attributes;
      }
      set {
        attributes = value;
      }
    }

    public bool HasAttributes() {
      return Attributes != null;
    }

    public IEnumerable<INode> Children => Expressions;
  }

  public class BottomUpVisitor {
    public void Visit(IEnumerable<Expression> exprs) {
      exprs.Iter(Visit);
    }
    public void Visit(IEnumerable<Statement> stmts) {
      stmts.Iter(Visit);
    }
    public void Visit(AttributedExpression expr) {
      Visit(expr.E);
    }
    public void Visit(FrameExpression expr) {
      Visit(expr.E);
    }
    public void Visit(IEnumerable<AttributedExpression> exprs) {
      exprs.Iter(Visit);
    }
    public void Visit(IEnumerable<FrameExpression> exprs) {
      exprs.Iter(Visit);
    }
    public void Visit(ICallable decl) {
      if (decl is Function f) {
        Visit(f);
      } else if (decl is Method m) {
        Visit(m);
      } else if (decl is TypeSynonymDecl tsd) {
        Visit(tsd);
      } else if (decl is NewtypeDecl ntd) {
        Visit(ntd);
      }
      //TODO More?
    }

    public void Visit(SubsetTypeDecl ntd) {
      if (ntd.Constraint != null) {
        Visit(ntd.Constraint);
      }

      if (ntd.Witness != null) {
        Visit(ntd.Witness);
      }
    }
    public void Visit(NewtypeDecl ntd) {
      if (ntd.Constraint != null) {
        Visit(ntd.Constraint);
      }

      if (ntd.Witness != null) {
        Visit(ntd.Witness);
      }
    }
    public void Visit(Method method) {
      Visit(method.Req);
      Visit(method.Mod.Expressions);
      Visit(method.Ens);
      Visit(method.Decreases.Expressions);
      if (method.Body != null) { Visit(method.Body); }
      //TODO More?
    }
    public void Visit(Function function) {
      Visit(function.Req);
      Visit(function.Reads);
      Visit(function.Ens);
      Visit(function.Decreases.Expressions);
      if (function.Body != null) { Visit(function.Body); }
      //TODO More?
    }
    public void Visit(Expression expr) {
      Contract.Requires(expr != null);
      // recursively visit all subexpressions and all substatements
      expr.SubExpressions.Iter(Visit);
      if (expr is StmtExpr) {
        // a StmtExpr also has a substatement
        var e = (StmtExpr)expr;
        Visit(e.S);
      }
      VisitOneExpr(expr);
    }
    public void Visit(Statement stmt) {
      Contract.Requires(stmt != null);
      // recursively visit all subexpressions and all substatements
      stmt.SubExpressions.Iter(Visit);
      stmt.SubStatements.Iter(Visit);
      VisitOneStmt(stmt);
    }
    protected virtual void VisitOneExpr(Expression expr) {
      Contract.Requires(expr != null);
      // by default, do nothing
    }
    protected virtual void VisitOneStmt(Statement stmt) {
      Contract.Requires(stmt != null);
      // by default, do nothing
    }
  }
  public class TopDownVisitor<State> {
    public void Visit(Expression expr, State st) {
      Contract.Requires(expr != null);
      if (VisitOneExpr(expr, ref st)) {
        // recursively visit all subexpressions and all substatements
        expr.SubExpressions.Iter(e => Visit(e, st));
        if (expr is StmtExpr) {
          // a StmtExpr also has a substatement
          var e = (StmtExpr)expr;
          Visit(e.S, st);
        }
      }
    }
    public void Visit(Statement stmt, State st) {
      Contract.Requires(stmt != null);
      if (VisitOneStmt(stmt, ref st)) {
        // recursively visit all subexpressions and all substatements
        stmt.SubExpressions.Iter(e => Visit(e, st));
        stmt.SubStatements.Iter(s => Visit(s, st));
      }
    }
    public void Visit(IEnumerable<Expression> exprs, State st) {
      exprs.Iter(e => Visit(e, st));
    }
    public void Visit(IEnumerable<Statement> stmts, State st) {
      stmts.Iter(e => Visit(e, st));
    }
    public void Visit(AttributedExpression expr, State st) {
      Visit(expr.E, st);
    }
    public void Visit(FrameExpression expr, State st) {
      Visit(expr.E, st);
    }
    public void Visit(IEnumerable<AttributedExpression> exprs, State st) {
      exprs.Iter(e => Visit(e, st));
    }
    public void Visit(IEnumerable<FrameExpression> exprs, State st) {
      exprs.Iter(e => Visit(e, st));
    }
    public void Visit(ICallable decl, State st) {
      if (decl is Function) {
        Visit((Function)decl, st);
      } else if (decl is Method) {
        Visit((Method)decl, st);
      }
      //TODO More?
    }
    public virtual void Visit(Method method, State st) {
      Visit(method.Ens, st);
      Visit(method.Req, st);
      Visit(method.Mod.Expressions, st);
      Visit(method.Decreases.Expressions, st);
      if (method.Body != null) { Visit(method.Body, st); }
      //TODO More?
    }
    public virtual void Visit(Function function, State st) {
      Visit(function.Ens, st);
      Visit(function.Req, st);
      Visit(function.Reads, st);
      Visit(function.Decreases.Expressions, st);
      if (function.Body != null) { Visit(function.Body, st); }
      //TODO More?
    }
    /// <summary>
    /// Visit one expression proper.  This method is invoked before it is invoked on the
    /// sub-parts (subexpressions and substatements).  A return value of "true" says to
    /// continue invoking the method on sub-parts, whereas "false" says not to do so.
    /// The on-return value of "st" is the value that is passed to sub-parts.
    /// </summary>
    protected virtual bool VisitOneExpr(Expression expr, ref State st) {
      Contract.Requires(expr != null);
      return true;  // by default, visit the sub-parts with the same "st"
    }

    /// <summary>
    /// Visit one statement proper.  For the rest of the description of what this method
    /// does, see VisitOneExpr.
    /// </summary>
    protected virtual bool VisitOneStmt(Statement stmt, ref State st) {
      Contract.Requires(stmt != null);
      return true;  // by default, visit the sub-parts with the same "st"
    }
  }
}<|MERGE_RESOLUTION|>--- conflicted
+++ resolved
@@ -19,14 +19,9 @@
 using Action = System.Action;
 
 namespace Microsoft.Dafny {
-<<<<<<< HEAD
   [System.AttributeUsage(System.AttributeTargets.Field | System.AttributeTargets.Property)]
   public class FilledInDuringTranslationAttribute : System.Attribute { }
-
   [System.AttributeUsage(System.AttributeTargets.Field | System.AttributeTargets.Property)]
-  public class FilledInDuringResolutionAttribute : System.Attribute { }
-=======
-  [System.AttributeUsage(System.AttributeTargets.Field)]
   public class FilledInDuringResolutionAttribute : System.Attribute { }
 
   public abstract class INode {
@@ -44,6 +39,36 @@
     /// losing source location information, so those transformed nodes should not be returned by this property.
     /// </summary>
     public abstract IEnumerable<INode> Children { get; }
+
+    public ISet<INode> Visit(Func<INode, bool> beforeChildren = null, Action<INode> afterChildren = null) {
+      beforeChildren ??= node => true;
+      afterChildren ??= node => { };
+
+      var visited = new HashSet<INode>();
+      var toVisit = new Stack<INode>();
+      toVisit.Push(this);
+      while (toVisit.Any()) {
+        var current = toVisit.Pop();
+        if (!visited.Add(current)) {
+          continue;
+        }
+
+        if (!beforeChildren(current)) {
+          continue;
+        }
+
+        foreach (var child in current.Children.Reverse()) {
+          if (child == null) {
+            throw new InvalidOperationException($"Object of type {current.GetType()} has null child");
+          }
+          toVisit.Push(child);
+        }
+
+        afterChildren(current);
+      }
+
+      return visited;
+    }
 
     protected RangeToken rangeToken = null;
 
@@ -158,7 +183,6 @@
       }
     }
   }
->>>>>>> 5b8cabf4
 
   public interface IDeclarationOrUsage {
     IToken NameToken { get; }
@@ -601,12 +625,7 @@
       throw new NotImplementedException();
     }
 
-<<<<<<< HEAD
-    public IEnumerable<INode> Children => throw new NotImplementedException();
-    public IToken NameToken => throw new NotImplementedException();
-=======
     public abstract IToken NameToken { get; }
->>>>>>> 5b8cabf4
   }
 
   public abstract class NonglobalVariable : INode, IVariable {
@@ -880,8 +899,6 @@
       Actual = actual;
       IsGhost = isGhost;
     }
-
-    public IEnumerable<INode> Children => new[] { Actual };
   }
 
   public class ActualBindings : INode {
@@ -924,7 +941,7 @@
       arguments = args ?? ArgumentBindings.ConvertAll(binding => binding.Actual);
     }
 
-    public IEnumerable<INode> Children => arguments == null ? ArgumentBindings : arguments;
+    public override IEnumerable<INode> Children => arguments == null ? ArgumentBindings : arguments;
   }
 
   class QuantifiedVariableDomainCloner : Cloner {
@@ -943,8 +960,8 @@
     }
   }
 
-  public class Specification<T> : IAttributeBearingDeclaration, INode
-    where T : class, INode {
+  public class Specification<T> : INode, IAttributeBearingDeclaration
+    where T : INode {
     public readonly List<T> Expressions;
 
     [ContractInvariantMethod]
@@ -958,21 +975,13 @@
       Attributes = attrs;
     }
 
-    private Attributes attributes;
-    public Attributes Attributes {
-      get {
-        return attributes;
-      }
-      set {
-        attributes = value;
-      }
-    }
+    public Attributes Attributes { get; set; }
 
     public bool HasAttributes() {
       return Attributes != null;
     }
 
-    public IEnumerable<INode> Children => Expressions;
+    public override IEnumerable<INode> Children => Expressions;
   }
 
   public class BottomUpVisitor {
