using System.Collections.Generic;
using System.Diagnostics.Contracts;
using System.Linq;

namespace Microsoft.Dafny;

public class Field : MemberDecl, ICanFormat, IHasDocstring, ISymbol {
  public override string WhatKind => "field";
  public readonly bool IsMutable;  // says whether or not the field can ever change values
  public readonly bool IsUserMutable;  // says whether or not code is allowed to assign to the field (IsUserMutable implies IsMutable)
  public PreType PreType;
  public readonly Type Type;
  [ContractInvariantMethod]
  void ObjectInvariant() {
    Contract.Invariant(Type != null);
    Contract.Invariant(!IsUserMutable || IsMutable);  // IsUserMutable ==> IsMutable
  }

  public override IEnumerable<INode> Children => Type.Nodes;

  public Field(RangeToken rangeToken, Name name, bool isGhost, Type type, Attributes attributes)
    : this(rangeToken, name, false, isGhost, true, true, type, attributes) {
    Contract.Requires(rangeToken != null);
    Contract.Requires(name != null);
    Contract.Requires(type != null);
  }

  public Field(RangeToken rangeToken, Name name, bool hasStaticKeyword, bool isGhost, bool isMutable, bool isUserMutable, Type type, Attributes attributes)
    : base(rangeToken, name, hasStaticKeyword, isGhost, attributes, false) {
    Contract.Requires(rangeToken != null);
    Contract.Requires(name != null);
    Contract.Requires(type != null);
    Contract.Requires(!isUserMutable || isMutable);
    IsMutable = isMutable;
    IsUserMutable = isUserMutable;
    Type = type;
  }

  public bool SetIndent(int indentBefore, TokenNewIndentCollector formatter) {
    formatter.SetOpeningIndentedRegion(StartToken, indentBefore);
    formatter.SetIndentations(EndToken, below: indentBefore);
    var hasComma = OwnedTokens.Any(token => token.val == ",");
    switch (this) {
      case ConstantField constantField:
        var ownedTokens = constantField.OwnedTokens;
        var commaIndent = indentBefore + formatter.SpaceTab;
        var rightIndent = indentBefore + formatter.SpaceTab;
        foreach (var token in ownedTokens) {
          switch (token.val) {
            case ":=": {
                if (TokenNewIndentCollector.IsFollowedByNewline(token)) {
                  formatter.SetDelimiterInsideIndentedRegions(token, indentBefore);
                } else if (formatter.ReduceBlockiness && token.Next.val is "{" or "[" or "(") {
                  if (!hasComma) {
                    rightIndent = indentBefore;
                    commaIndent = indentBefore;
                  } else {
                    rightIndent = indentBefore + formatter.SpaceTab;
                    commaIndent = indentBefore + formatter.SpaceTab;
                  }

                  formatter.SetIndentations(token, indentBefore, indentBefore, rightIndent);
                } else {
                  formatter.SetAlign(indentBefore + formatter.SpaceTab, token, out rightIndent, out commaIndent);
                }

                break;
              }
            case ",": {
                formatter.SetIndentations(token, rightIndent, commaIndent, rightIndent);
                break;
              }
            case ";": {
                break;
              }
          }
        }

        if (constantField.Rhs is { } constantFieldRhs) {
          formatter.SetExpressionIndentation(constantFieldRhs);
        }

        break;
    }

    return true;
  }

  public string GetTriviaContainingDocstring() {
    if (EndToken.TrailingTrivia.Trim() != "") {
      return EndToken.TrailingTrivia;
    }

    return GetTriviaContainingDocstringFromStartTokenOrNull();
  }

  public virtual DafnySymbolKind Kind => DafnySymbolKind.Field;

<<<<<<< HEAD
  public string GetHoverText(DafnyOptions options) {
=======
  public string GetDescription(DafnyOptions options) {
>>>>>>> 5167023d
    var prefix = IsMutable ? "var" : "const";
    return $"{prefix} {AstExtensions.GetMemberQualification(this)}{Name}: {Type}";
  }
}<|MERGE_RESOLUTION|>--- conflicted
+++ resolved
@@ -96,11 +96,7 @@
 
   public virtual DafnySymbolKind Kind => DafnySymbolKind.Field;
 
-<<<<<<< HEAD
-  public string GetHoverText(DafnyOptions options) {
-=======
   public string GetDescription(DafnyOptions options) {
->>>>>>> 5167023d
     var prefix = IsMutable ? "var" : "const";
     return $"{prefix} {AstExtensions.GetMemberQualification(this)}{Name}: {Type}";
   }
