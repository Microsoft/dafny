--- conflicted
+++ resolved
@@ -61,13 +61,9 @@
   }
 
   public virtual string GetTriviaContainingDocstring() {
-<<<<<<< HEAD
     if (GetTriviaContainingDocstringFromStartTokenOrNull() is { } triviaFound and not "") {
       return triviaFound;
     }
-=======
-    IOrigin candidate = null;
->>>>>>> de81b69e
     var tokens = OwnedTokens.Any() ?
       OwnedTokens :
       PreResolveChildren.Any() ? PreResolveChildren.First().OwnedTokens : Enumerable.Empty<IOrigin>();
