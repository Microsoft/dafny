--- conflicted
+++ resolved
@@ -727,24 +727,14 @@
     foreach (TopLevelDecl d in TopLevelDecls) {
       if (d is ClassLikeDecl { NonNullTypeDecl: { } nntd }) {
         var name = d.Name + "?";
-<<<<<<< HEAD
         if (toplevels.Contains(name)) {
-=======
-        if (toplevels.ContainsKey(name)) {
->>>>>>> 041e0c35
           resolver.reporter.Error(MessageSource.Resolver, d,
             "a module that already contains a top-level declaration '{0}' is not allowed to declare a reference type ({1}) '{2}'",
             name, d.WhatKind, d.Name);
         } else {
-<<<<<<< HEAD
           toplevels.Add(name);
-=======
-          // change the mapping of d.Name to d.NonNullTypeDecl
-          toplevels[d.Name] = nntd;
+          toplevels.Add(d.Name);
           sig.TopLevels[d.Name] = nntd;
-          // map the name d.Name+"?" to d
-          toplevels[name] = d;
->>>>>>> 041e0c35
           sig.TopLevels[name] = d;
         }
       }
