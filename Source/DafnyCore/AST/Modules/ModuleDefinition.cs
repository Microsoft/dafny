using System;
using System.Collections.Generic;
using System.Collections.Immutable;
using System.CommandLine;
using System.Diagnostics.Contracts;
using System.Linq;
using DafnyCore;
using DafnyCore.Options;
using Microsoft.Dafny.Auditor;
using Microsoft.Dafny.Compilers;
using OmniSharp.Extensions.LanguageServer.Protocol.Models;

namespace Microsoft.Dafny;

public record PrefixNameModule(DafnyOptions Options, IReadOnlyList<IOrigin> Parts, LiteralModuleDecl Module);

public enum ModuleKindEnum {
  Concrete,
  Abstract,
  Replaceable
}

public enum ImplementationKind {
  Refinement,
  Replacement
}

public record Implements(ImplementationKind Kind, ModuleQualifiedId Target);

public class ModuleDefinition : RangeNode, IAttributeBearingDeclaration, ICloneable<ModuleDefinition>, IHasSymbolChildren {

  public static readonly Option<bool> LegacyModuleNames = new("--legacy-module-names",
    @"
Generate module names in the older A_mB_mC style instead of the current A.B.C scheme".TrimStart()) {
    IsHidden = true
  };

  static ModuleDefinition() {
    DafnyOptions.RegisterLegacyUi(LegacyModuleNames, DafnyOptions.ParseBoolean, "Compilation options", legacyName: "legacyModuleNames", defaultValue: false);
    OptionRegistry.RegisterOption(LegacyModuleNames, OptionScope.Translation);
  }

<<<<<<< HEAD
  public IToken BodyStartTok = Token.NoToken;
=======
  public IOrigin BodyStartTok = Token.NoToken;
  public IOrigin TokenWithTrailingDocString = Token.NoToken;
>>>>>>> de81b69e
  public string DafnyName => NameNode.StartToken.val; // The (not-qualified) name as seen in Dafny source code
  public Name NameNode; // (Last segment of the) module name

  public override bool SingleFileToken => !ResolvedPrefixNamedModules.Any();
  public override IOrigin Tok => NameNode.StartToken;

  public string Name => NameNode.Value;
  public string FullDafnyName {
    get {
      if (EnclosingModule == null) {
        return "";
      }

      string n = EnclosingModule.FullDafnyName;
      return (n.Length == 0 ? n : (n + ".")) + DafnyName;
    }
  }
  public string FullName {
    get {
      if (EnclosingModule == null || EnclosingModule.TryToAvoidName) {
        return Name;
      } else {
        return EnclosingModule.FullName + "." + Name;
      }
    }
  }
  public readonly List<IOrigin> PrefixIds; // The qualified module name, except the last segment when a
                                           // nested module declaration is outside its enclosing module
  public ModuleDefinition EnclosingModule;  // readonly, except can be changed by resolver for prefix-named modules when the real parent is discovered
  public Attributes Attributes { get; set; }
  public string WhatKind => "module definition";
  public readonly Implements Implements; // null if no refinement base
  public bool SuccessfullyResolved;  // set to true upon successful resolution; modules that import an unsuccessfully resolved module are not themselves resolved
  public readonly ModuleKindEnum ModuleKind;
  public readonly bool IsFacade; // True iff this module represents a module facade (that is, an abstract interface)
  private bool IsBuiltinName => Name is "_System" or "_module"; // true if this is something like _System that shouldn't have it's name mangled.

  public DefaultClassDecl DefaultClass { get; set; }

  public readonly List<TopLevelDecl> SourceDecls = new();
  [FilledInDuringResolution]
  public readonly List<TopLevelDecl> ResolvedPrefixNamedModules = new();
  [FilledInDuringResolution]
  public readonly List<PrefixNameModule> PrefixNamedModules = new();  // filled in by the parser; emptied by the resolver

  public CallRedirector CallRedirector { get; set; }

  public IEnumerable<TopLevelDecl> TopLevelDecls => DefaultClasses.
        Concat(SourceDecls).
        Concat(ResolvedPrefixNamedModules);

  public IEnumerable<IPointer<TopLevelDecl>> TopLevelDeclPointers =>
    (DefaultClass == null
      ? Enumerable.Empty<Pointer<TopLevelDecl>>()
      : new[] { new Pointer<TopLevelDecl>(() => DefaultClass, v => DefaultClass = (DefaultClassDecl)v) }).
    Concat(SourceDecls.ToPointers()).Concat(ResolvedPrefixNamedModules.ToPointers());

  public IEnumerable<TopLevelDecl> DefaultClasses {
    get { return DefaultClass == null ? Enumerable.Empty<TopLevelDecl>() : new TopLevelDecl[] { DefaultClass }; }
  }

  [FilledInDuringResolution]
  public readonly Graph<ICallable> CallGraph = new();

  // This field is only populated if `defaultFunctionOpacity` is set to something other than transparent
  [FilledInDuringResolution]
  public readonly Graph<ICallable> InterModuleCallGraph = new();

  [FilledInDuringResolution]
  public int Height;  // height in the topological sorting of modules;

  [FilledInDuringResolution]
  public Dictionary<Declaration, AccessibleMember> AccessibleMembers = new();

  [ContractInvariantMethod]
  void ObjectInvariant() {
    Contract.Invariant(cce.NonNullElements(TopLevelDecls));
    Contract.Invariant(CallGraph != null);
  }

  public ModuleDefinition(Cloner cloner, ModuleDefinition original, Name name) : this(cloner, original) {
    NameNode = name;
  }

  public ModuleDefinition(Cloner cloner, ModuleDefinition original) : base(cloner, original) {
    NameNode = original.NameNode;
    PrefixIds = original.PrefixIds.Select(cloner.Tok).ToList();
    IsFacade = original.IsFacade;
    Attributes = original.Attributes;
    ModuleKind = original.ModuleKind;
    Implements = original.Implements == null ? null : original.Implements with { Target = new ModuleQualifiedId(cloner, original.Implements.Target) };
    foreach (var d in original.SourceDecls) {
      SourceDecls.Add(cloner.CloneDeclaration(d, this));
    }

    DefaultClass = (DefaultClassDecl)cloner.CloneDeclaration(original.DefaultClass, this);
    foreach (var tup in original.PrefixNamedModules) {
      var newTup = tup with {
        Module = (LiteralModuleDecl)cloner.CloneDeclaration(tup.Module, this)
      };
      PrefixNamedModules.Add(newTup);
    }

    // For cloning modules into their compiled variants, we don't want to copy resolved fields, but we do need to copy this.
    // We're hoping to remove the copying of modules into compiled variants altogether,
    // and then this can be moved to inside the `if (cloner.CloneResolvedFields)` block

    if (cloner.CloneResolvedFields) {
      foreach (var tup in original.ResolvedPrefixNamedModules) {
        ResolvedPrefixNamedModules.Add(cloner.CloneDeclaration(tup, this));
      }

      Height = original.Height;
    }
  }

  public ModuleDefinition(RangeToken tok, Name name, List<IOrigin> prefixIds, ModuleKindEnum moduleKind, bool isFacade,
    Implements implements, ModuleDefinition parent, Attributes attributes) : base(tok) {
    Contract.Requires(tok != null);
    Contract.Requires(name != null);
    this.NameNode = name;
    this.PrefixIds = prefixIds;
    this.Attributes = attributes;
    this.EnclosingModule = parent;
    this.Implements = implements;
    this.ModuleKind = moduleKind;
    this.IsFacade = isFacade;

    if (Name != "_System") {
      DefaultClass = new DefaultClassDecl(this, new List<MemberDecl>());
    }
  }

  private VisibilityScope visibilityScope;
  public VisibilityScope VisibilityScope =>
    visibilityScope ??= new VisibilityScope(this.SanitizedName);

  public virtual bool IsDefaultModule => false;

  public virtual bool TryToAvoidName => false;

  private string sanitizedName = null;

  public void ClearNameCache() {
    sanitizedName = null;
    compileName = null;
  }

  public string SanitizedName {
    get {
      if (sanitizedName == null) {
        if (IsBuiltinName) {
          sanitizedName = Name;
        } else if (EnclosingModule != null && EnclosingModule.Name != "_module") {
          // Include all names in the module tree path, to disambiguate when compiling
          // a flat list of modules.
          // Use an "underscore-escaped" character as a module name separator, since
          // underscores are already used as escape characters in SanitizeName()
          sanitizedName = EnclosingModule.SanitizedName + "_m" + NonglobalVariable.SanitizeName(Name);
        } else {
          sanitizedName = NonglobalVariable.SanitizeName(Name);
        }
      }
      return sanitizedName;
    }
  }

  string compileName;

  public ModuleDefinition GetImplementedModule() {
    return Implements is { Kind: ImplementationKind.Replacement } ? Implements.Target.Def : null;
  }

  public string GetCompileName(DafnyOptions options) {
    if (compileName != null) {
      return compileName;
    }

    var implemented = GetImplementedModule();
    if (implemented != null) {
      return implemented.GetCompileName(options);
    }

    var externArgs = options.DisallowExterns ? null : Attributes.FindExpressions(this.Attributes, "extern");
    var nonExternSuffix = (options.Get(CommonOptionBag.AddCompileSuffix) && Name != "_module" && Name != "_System" ? "_Compile" : "");
    if (externArgs != null && 1 <= externArgs.Count && externArgs[0] is StringLiteralExpr) {
      compileName = (string)((StringLiteralExpr)externArgs[0]).Value;
    } else if (externArgs != null) {
      compileName = Name + nonExternSuffix;
    } else {

      if (IsBuiltinName) {
        compileName = Name;
      } else if (EnclosingModule is { TryToAvoidName: false }) {
        if (options.Get(LegacyModuleNames)) {
          compileName = SanitizedName;
        } else {
          // Include all names in the module tree path, to disambiguate when compiling
          // a flat list of modules.
          // Use an "underscore-escaped" character as a module name separator, since
          // underscores are already used as escape characters in SanitizeName()
          compileName = EnclosingModule.GetCompileName(options) + options.Backend.ModuleSeparator + NonglobalVariable.SanitizeName(Name);
        }
      } else {
        compileName = NonglobalVariable.SanitizeName(Name);
      }

      compileName += nonExternSuffix;
    }

    return compileName;
  }

  /// <summary>
  /// Determines if "a" and "b" are in the same strongly connected component of the call graph, that is,
  /// if "a" and "b" are mutually recursive.
  /// Assumes that CallGraph has already been filled in for the modules containing "a" and "b".
  /// </summary>
  public static bool InSameSCC(ICallable a, ICallable b) {
    Contract.Requires(a != null);
    Contract.Requires(b != null);
    if (a is SpecialFunction || b is SpecialFunction) { return false; }
    var module = a.EnclosingModule;
    return module == b.EnclosingModule && module.CallGraph.GetSCCRepresentative(a) == module.CallGraph.GetSCCRepresentative(b);
  }

  /// <summary>
  /// Return the representative elements of the SCCs that contain any member declaration in a
  /// class in "declarations".
  /// Note, the representative element may in some cases be a Method, not necessarily a Function.
  /// </summary>
  public static IEnumerable<ICallable> AllFunctionSCCs(List<TopLevelDecl> declarations) {
    var set = new HashSet<ICallable>();
    foreach (var d in declarations) {
      var cl = d as TopLevelDeclWithMembers;
      if (cl != null) {
        var module = cl.EnclosingModuleDefinition;
        foreach (var member in cl.Members) {
          var fn = member as Function;
          if (fn != null) {
            var repr = module.CallGraph.GetSCCRepresentative(fn);
            set.Add(repr);
          }
        }
      }
    }
    return set;
  }

  public static IEnumerable<Function> AllFunctions(List<TopLevelDecl> declarations) {
    foreach (var d in declarations) {
      var cl = d as TopLevelDeclWithMembers;
      if (cl != null) {
        foreach (var member in cl.Members) {
          var fn = member as Function;
          if (fn != null) {
            yield return fn;
          }
        }
      }
    }
  }

  public static IEnumerable<Field> AllFields(IEnumerable<TopLevelDecl> declarations) {
    foreach (var d in declarations) {
      if (d is TopLevelDeclWithMembers cl) {
        foreach (var member in cl.Members) {
          if (member is Field fn) {
            yield return fn;
          }
        }
      }
    }
  }

  public static IEnumerable<TopLevelDeclWithMembers> AllTypesWithMembers(List<TopLevelDecl> declarations) {
    foreach (var d in declarations) {
      if (d is TopLevelDeclWithMembers cl) {
        yield return cl;
      }
    }
  }

  /// <summary>
  /// Yields all functions and methods that are members of some type in the given list of
  /// declarations.
  /// Note, an iterator declaration is a type, in this sense.
  /// Note, if the given list are the top-level declarations of a module, the yield will include
  /// extreme predicates/lemmas but not their associated prefix predicates/lemmas (which are tucked
  /// into the extreme predicate/lemma's PrefixPredicate/PrefixLemma field).
  /// </summary>
  public static IEnumerable<ICallable> AllCallables(IEnumerable<TopLevelDecl> declarations) {
    foreach (var d in declarations) {
      if (d is TopLevelDeclWithMembers cl) {
        foreach (var member in cl.Members.Where(member => member is ICallable and not ConstantField)) {
          yield return (ICallable)member;
          if (member is Function { ByMethodDecl: { } } f) {
            yield return f.ByMethodDecl;
          }
        }
      }
    }
  }

  /// <summary>
  /// Yields all functions and methods that are members of some type in the given list of
  /// declarations, including prefix lemmas and prefix predicates.
  /// </summary>
  public static IEnumerable<ICallable> AllCallablesIncludingPrefixDeclarations(IEnumerable<TopLevelDecl> declarations) {
    foreach (var decl in AllCallables(declarations)) {
      yield return decl;
      if (decl is ExtremeLemma extremeLemma) {
        yield return extremeLemma.PrefixLemma;
      } else if (decl is ExtremePredicate extremePredicate) {
        yield return extremePredicate.PrefixPredicate;
      }
    }
  }

  /// <summary>
  /// Yields all functions and methods that are members of some non-iterator type in the given
  /// list of declarations, as well as any IteratorDecl's in that list.
  /// </summary>
  public static IEnumerable<ICallable> AllItersAndCallables(IEnumerable<TopLevelDecl> declarations) {
    foreach (var d in declarations) {
      if (d is IteratorDecl) {
        yield return (IteratorDecl)d;
      } else if (d is TopLevelDeclWithMembers cl) {
        foreach (var member in cl.Members.Where(member => member is ICallable)) {
          yield return (ICallable)member;
          if (member is Function { ByMethodDecl: { } } f) {
            yield return f.ByMethodDecl;
          }
        }
      }
    }
  }

  /// <summary>
  /// Emits the declarations in "declarations", but for each such declaration that is a class with
  /// a corresponding non-null type, also emits that non-null type *after* the class declaration.
  /// </summary>
  public static IEnumerable<TopLevelDecl> AllDeclarationsAndNonNullTypeDecls(IEnumerable<TopLevelDecl> declarations) {
    foreach (var d in declarations) {
      yield return d;
      if (d is ClassLikeDecl { NonNullTypeDecl: { } } cl) {
        yield return cl.NonNullTypeDecl;
      }
    }
  }

  public static IEnumerable<ExtremeLemma> AllExtremeLemmas(List<TopLevelDecl> declarations) {
    foreach (var d in declarations) {
      if (d is TopLevelDeclWithMembers cl) {
        foreach (var member in cl.Members) {
          if (member is ExtremeLemma extremeLemma) {
            yield return extremeLemma;
          }
        }
      }
    }
  }

  public bool IsEssentiallyEmptyModuleBody() {
    return TopLevelDecls.All(decl => decl.IsEssentiallyEmpty());
  }

  public IOrigin NavigationToken => tok;
  public override IEnumerable<INode> Children =>
    Attributes.AsEnumerable().
    Concat<Node>(DefaultClasses).
    Concat(SourceDecls).
    Concat(PrefixNamedModules.Any() ? PrefixNamedModules.Select(m => m.Module) : ResolvedPrefixNamedModules).
    Concat(Implements == null ? Enumerable.Empty<Node>() : new Node[] { Implements.Target });

  private IEnumerable<Node> preResolveTopLevelDecls;
  private IEnumerable<Node> preResolvePrefixNamedModules;

  public override IEnumerable<INode> PreResolveChildren {
    get {
      return Attributes.AsEnumerable().
        Concat<Node>(preResolveTopLevelDecls ?? TopLevelDecls).
        Concat(preResolvePrefixNamedModules ?? PrefixNamedModules.Select(tuple => tuple.Module));
    }
  }

  public void PreResolveSnapshotForFormatter() {
    preResolveTopLevelDecls = TopLevelDecls.ToImmutableList();
    preResolvePrefixNamedModules = PrefixNamedModules.Select(tuple => tuple.Module).ToImmutableList();
  }

  public override IEnumerable<Assumption> Assumptions(Declaration decl) {
    return TopLevelDecls.SelectMany(m => m.Assumptions(decl));
  }

  public ModuleDefinition Clone(Cloner cloner) {
    return new ModuleDefinition(cloner, this);
  }

  /// <summary>
  /// Resolves the module definition.
  /// A return code of "false" is an indication of an error that may or may not have
  /// been reported in an error message. So, in order to figure out if m was successfully
  /// resolved, a caller has to check for both a change in error count and a "false"
  /// return value.
  /// </summary>
  public bool Resolve(ModuleSignature sig, ModuleResolver resolver, string exportSetName = null) {
    Contract.Requires(resolver.AllTypeConstraints.Count == 0);
    Contract.Ensures(resolver.AllTypeConstraints.Count == 0);

    sig.VisibilityScope.Augment(resolver.ProgramResolver.SystemModuleManager.systemNameInfo.VisibilityScope);
    // make sure all imported modules were successfully resolved
    foreach (var d in TopLevelDecls) {
      if (d is AliasModuleDecl importDecl) {
        var importSig = importDecl.TargetQId.Root != null ? importDecl.TargetQId.Root.Signature : importDecl.Signature;
        if (importSig is not { ModuleDef: { SuccessfullyResolved: true } }) {
          return false;
        }
      } else if (d is AbstractModuleDecl abstractImportDecl) {
        var importSig = abstractImportDecl.OriginalSignature;
        if (importSig is not { ModuleDef: { SuccessfullyResolved: true } }) {
          return false;
        }
      } else if (d is LiteralModuleDecl nestedModuleDecl) {
        if (!nestedModuleDecl.ModuleDef.SuccessfullyResolved) {
          if (!IsEssentiallyEmptyModuleBody()) {
            // say something only if this will cause any testing to be omitted
            resolver.reporter.Error(MessageSource.Resolver, nestedModuleDecl,
              "not resolving module '{0}' because there were errors in resolving its nested module '{1}'", Name,
              nestedModuleDecl.Name);
          }

          return false;
        }
      }
    }

    var oldModuleInfo = resolver.moduleInfo;
    resolver.moduleInfo = ModuleResolver.MergeSignature(sig, resolver.ProgramResolver.SystemModuleManager.systemNameInfo);
    Type.PushScope(resolver.moduleInfo.VisibilityScope);
    ModuleResolver.ResolveOpenedImports(resolver.moduleInfo, this, resolver.Reporter, resolver); // opened imports do not persist
    var datatypeDependencies = new Graph<IndDatatypeDecl>();
    var codatatypeDependencies = new Graph<CoDatatypeDecl>();
    var allDeclarations = AllDeclarationsAndNonNullTypeDecls(TopLevelDecls).ToList();
    int prevErrorCount = resolver.reporter.Count(ErrorLevel.Error);
    resolver.ResolveTopLevelDecls_Signatures(this, sig, allDeclarations, datatypeDependencies, codatatypeDependencies);
    Contract.Assert(resolver.AllTypeConstraints.Count == 0); // signature resolution does not add any type constraints

    resolver.scope.PushMarker();
    resolver.scope.AllowInstance = false;
    resolver.ResolveAttributes(this, new ResolutionContext(new NoContext(EnclosingModule), false), true); // Must follow ResolveTopLevelDecls_Signatures, in case attributes refer to members
    resolver.scope.PopMarker();

    if (resolver.reporter.Count(ErrorLevel.Error) == prevErrorCount) {
      resolver.ResolveTopLevelDecls_Core(allDeclarations, datatypeDependencies, codatatypeDependencies,
        exportSetName == null ? Name : $"{Name} export {exportSetName}", exportSetName != null);
    }

    Type.PopScope(resolver.moduleInfo.VisibilityScope);
    resolver.moduleInfo = oldModuleInfo;


    // Build the AccessibleMembers dictionary
    foreach (var d in TopLevelDecls) {
      if (d is AliasModuleDecl || d is AbstractModuleDecl) {
        ModuleSignature importSig;
        if (d is AliasModuleDecl alias) {
          if (alias.TargetQId.Decl is not null) {
            importSig = alias.TargetQId.Decl.Signature;
          } else if (alias.TargetQId.Root is not null) {
            importSig = alias.TargetQId.Root.Signature;
          } else {
            importSig = alias.Signature;
          }
        } else {
          importSig = ((AbstractModuleDecl)d).OriginalSignature;
        }

        var origMod = importSig.ModuleDef;

        var exports = d is AliasModuleDecl ? ((AliasModuleDecl)d).Exports : ((AbstractModuleDecl)d).Exports;
        var exportSet = exports.Any() ? exports.First().val : null;

        foreach (var (decl, accMember) in origMod.AccessibleMembers) {
          if (isDeclExported(origMod, exportSet, decl, out var isDeclRevealed)) {
            var newAccMember = accMember.Clone();

            newAccMember.AccessPath.Insert(0, TopLevelDeclToNameSegment(d, d.Tok));
            newAccMember.IsRevealed = newAccMember.IsRevealed && isDeclRevealed;
            AddAccessibleMember(decl, newAccMember);
          }
        }

        var newAccessibleMember = new AccessibleMember();
        AddAccessibleMember(d, newAccessibleMember);

      } else if (d is LiteralModuleDecl) {
        var nested = (LiteralModuleDecl)d;

        foreach (var (decl, accMember) in nested.ModuleDef.AccessibleMembers) {
          if (isDeclExported(nested.ModuleDef, null, decl, out var isDeclRevealed)) {
            var newAccMember = accMember.Clone();

            newAccMember.AccessPath.Insert(0, TopLevelDeclToNameSegment(d, d.Tok));
            newAccMember.IsRevealed = newAccMember.IsRevealed && isDeclRevealed;

            AddAccessibleMember(decl, newAccMember);
          }
        }

        var newAccessibleMember = new AccessibleMember();
        AddAccessibleMember(d, newAccessibleMember);

      } else if (d is TopLevelDeclWithMembers tld) {
        var memberList = tld.Members;

        foreach (var mem in memberList) {
          var accessPath = new List<NameSegment> { TopLevelDeclToNameSegment(d, d.Tok) };
          var newAccessibleMember = new AccessibleMember(accessPath);
          AddAccessibleMember(mem, newAccessibleMember);
        }
      }
    }

    return true;
  }

  private static NameSegment TopLevelDeclToNameSegment(TopLevelDecl decl, IOrigin tok) {
    var typeArgs = new List<Type>();

    foreach (var arg in decl.TypeArgs) {
      typeArgs.Add(new IntType());
    }

    return new NameSegment(tok, decl.Name, typeArgs);
  }

  private bool isDeclExported(ModuleDefinition moduleDefinition, string exportSetName, Declaration decl, out bool isItRevealed) {
    isItRevealed = true;

    exportSetName ??= moduleDefinition.Name;

    var moduleExports = moduleDefinition.TopLevelDecls.Where(decl => decl is ModuleExportDecl && decl.Name == exportSetName);

    if (!moduleExports.Any()) {
      return true;
    }

    var exportSignatures = ((ModuleExportDecl)moduleExports.First()).Exports.Where(export => export.Decl == decl);

    if (!exportSignatures.Any()) {
      return false;
    }

    isItRevealed = !exportSignatures.First().Opaque;
    return true;
  }

  private void AddAccessibleMember(Declaration accessibleDecl, AccessibleMember newVal) {
    if (AccessibleMembers.TryGetValue(accessibleDecl, out var oldVal)) {
      newVal = !oldVal.IsRevealed && newVal.IsRevealed ? newVal : oldVal;
    }

    AccessibleMembers[accessibleDecl] = newVal;
  }

  public void ProcessPrefixNamedModules() {
    // moduleDecl.PrefixNamedModules is a list of pairs like:
    //     A.B.C  ,  module D { ... }
    // We collect these according to the first component of the prefix, like so:
    //     "A"   ->   (A.B.C  ,  module D { ... })
    var prefixModulesByFirstPart = PrefixNamedModules.
      GroupBy(prefixNameModule => prefixNameModule.Parts[0].val).
      ToDictionary(g => g.Key, g => g.ToList());

    PrefixNamedModules.Clear();

    // First, register all literal modules, and transferring their prefix-named modules downwards
    foreach (var subDecl in TopLevelDecls.OfType<LiteralModuleDecl>()) {
      // Transfer prefix-named modules downwards into the sub-module
      if (prefixModulesByFirstPart.TryGetValue(subDecl.Name, out var prefixModules)) {
        prefixModulesByFirstPart.Remove(subDecl.Name);
        prefixModules = prefixModules.ConvertAll(ShortenPrefix);
      }

      ProcessPrefixNamedModules(prefixModules, subDecl);
    }

    // Next, add new modules for any remaining entries in "prefixNames".
    foreach (var (name, prefixNamedModules) in prefixModulesByFirstPart) {
      var prefixNameModule = prefixNamedModules.First();
      var firstPartToken = prefixNameModule.Parts[0];
      var modDef = new ModuleDefinition(RangeToken.NoToken, new Name(firstPartToken.ToRange(), name), new List<IOrigin>(), ModuleKindEnum.Concrete,
        false, null, this, null);
      // Add the new module to the top-level declarations of its parent and then bind its names as usual

      // Use an empty cloneId because these are empty module declarations.
      var cloneId = Guid.Empty;
      var subDecl = new LiteralModuleDecl(prefixNameModule.Options, modDef, this, cloneId);
      ResolvedPrefixNamedModules.Add(subDecl);
      // only set the range on the last submodule of the chain, since the others can be part of multiple files
      ProcessPrefixNamedModules(prefixNamedModules.ConvertAll(ShortenPrefix), subDecl);
    }
  }

  private static void ProcessPrefixNamedModules(List<PrefixNameModule> prefixModules, LiteralModuleDecl subDecl) {
    // Transfer prefix-named modules downwards into the sub-module
    if (prefixModules != null) {
      foreach (var prefixModule in prefixModules) {
        if (prefixModule.Parts.Count == 0) {
          // change the parent, now that we have found the right parent module for the prefix-named module
          prefixModule.Module.ModuleDef.EnclosingModule = subDecl.ModuleDef;
          var sm = new LiteralModuleDecl(prefixModule.Options, prefixModule.Module.ModuleDef, subDecl.ModuleDef,
            prefixModule.Module.CloneId);
          subDecl.ModuleDef.ResolvedPrefixNamedModules.Add(sm);
        } else {
          subDecl.ModuleDef.PrefixNamedModules.Add(prefixModule);
        }
      }
    }

    subDecl.ModuleDef.ProcessPrefixNamedModules();
  }

  public ModuleBindings BindModuleNames(ProgramResolver resolver, ModuleBindings parentBindings) {
    var bindings = new ModuleBindings(parentBindings);

    foreach (var subLiteral in TopLevelDecls.OfType<LiteralModuleDecl>()) {
      subLiteral.BindModuleNames(resolver, bindings);
    }

    // Go through import declarations (that is, AbstractModuleDecl's and AliasModuleDecl's).
    foreach (var subDecl in TopLevelDecls.OfType<ModuleDecl>()) {
      if (subDecl is not (AbstractModuleDecl or AliasModuleDecl)) {
        continue;
      }

      if (bindings.BindName(subDecl.Name, subDecl, null)) {
        // the add was successful
      } else {
        // there's already something with this name
        var existingModuleIsFound = bindings.TryLookup(subDecl.Name, out var prevDecl);
        Contract.Assert(existingModuleIsFound);
        if (prevDecl is AbstractModuleDecl || prevDecl is AliasModuleDecl) {
          resolver.Reporter.Error(MessageSource.Resolver, subDecl.tok, "Duplicate name of import: {0}", subDecl.Name);
        } else if (subDecl is AliasModuleDecl { Opened: true } importDecl && importDecl.TargetQId.Path.Count == 1 &&
                   importDecl.Name == importDecl.TargetQId.RootName()) {
          importDecl.ShadowsLiteralModule = true;
        } else {
          resolver.Reporter.Error(MessageSource.Resolver, subDecl.tok,
            "Import declaration uses same name as a module in the same scope: {0}", subDecl.Name);
        }
      }
    }

    return bindings;
  }

  private static PrefixNameModule ShortenPrefix(PrefixNameModule prefixNameModule) {
    Contract.Requires(prefixNameModule.Parts.Count != 0);
    var rest = prefixNameModule.Parts.Skip(1).ToList();
    return prefixNameModule with { Parts = rest };
  }

  private static readonly List<(string, string)> incompatibleAttributePairs =
    new() {
      ("rlimit", "resource_limit")
    };

  private void CheckIncompatibleAttributes(ModuleResolver resolver, Attributes attrs) {
    foreach (var pair in incompatibleAttributePairs) {
      var attr1 = Attributes.Find(attrs, pair.Item1);
      var attr2 = Attributes.Find(attrs, pair.Item2);
      if (attr1 is not null && attr2 is not null) {
        resolver.reporter.Error(MessageSource.Resolver, attr1.tok,
            $"the {pair.Item1} and {pair.Item2} attributes cannot be used together");
      }
    }
  }

  public ModuleSignature RegisterTopLevelDecls(ModuleResolver resolver, bool useImports) {
    Contract.Requires(this != null);
    var sig = new ModuleSignature();
    sig.ModuleDef = this;
    sig.IsAbstract = ModuleKind == ModuleKindEnum.Abstract;
    sig.VisibilityScope = new VisibilityScope();
    sig.VisibilityScope.Augment(VisibilityScope);

    // This is solely used to detect duplicates amongst the various e
    Dictionary<string, INode> toplevels = new();
    // Now add the things present
    var anonymousImportCount = 0;
    foreach (TopLevelDecl d in TopLevelDecls) {
      Contract.Assert(d != null);

      if (d is RevealableTypeDecl) {
        resolver.revealableTypes.Add((RevealableTypeDecl)d);
      }

      // register the class/datatype/module name
      TopLevelDecl registerThisDecl = null;
      string registerUnderThisName = null;
      if (d is ModuleExportDecl export) {
        if (sig.ExportSets.ContainsKey(d.Name)) {
          resolver.reporter.Error(MessageSource.Resolver, d, "duplicate name of export set: {0}", d.Name);
        } else {
          sig.ExportSets[d.Name] = export;
        }
      } else if (d is AliasModuleDecl importDecl && importDecl.ShadowsLiteralModule) {
        // add under an anonymous name
        registerThisDecl = d;
        registerUnderThisName = string.Format("{0}#{1}", d.Name, anonymousImportCount);
        anonymousImportCount++;
      } else if (toplevels.TryGetValue(d.Name, out var existingTopLevel)) {
        resolver.reporter.Error(MessageSource.Resolver, new NestedOrigin(d.Tok, existingTopLevel.Tok),
          "duplicate name of top-level declaration: {0}", d.Name);
      } else if (d is ClassLikeDecl { NonNullTypeDecl: { } nntd }) {
        registerThisDecl = nntd;
        registerUnderThisName = d.Name;
      } else {
        // Register each class and trait C under its own name, C. Below, we will change this for reference types (which includes all classes
        // and some of the traits), so that C? maps to the class/trait and C maps to the corresponding NonNullTypeDecl. We will need these
        // initial mappings in order to look through the parent traits of traits, below.
        registerThisDecl = d;
        registerUnderThisName = d.Name;
      }

      if (registerThisDecl != null) {
        toplevels[registerUnderThisName] = d;
        sig.TopLevels[registerUnderThisName] = registerThisDecl;
      }

      if (d is ModuleDecl) {
        // nothing to do
      } else if (d is TypeSynonymDecl) {
        // nothing more to register
      } else if (d is NewtypeDecl || d is AbstractTypeDecl) {
        var cl = (TopLevelDeclWithMembers)d;
        // register the names of the type members
        var members = new Dictionary<string, MemberDecl>();
        resolver.AddClassMembers(cl, members);
        cl.RegisterMembers(resolver, members);
      } else if (d is IteratorDecl) {
        var iter = (IteratorDecl)d;
        iter.Resolve(resolver);

      } else if (d is DefaultClassDecl defaultClassDecl) {
        var preMemberErrs = resolver.reporter.Count(ErrorLevel.Error);

        // register the names of the class members
        var members = new Dictionary<string, MemberDecl>();
        resolver.AddClassMembers(defaultClassDecl, members);
        defaultClassDecl.RegisterMembers(resolver, members);

        Contract.Assert(preMemberErrs != resolver.reporter.Count(ErrorLevel.Error) || !defaultClassDecl.Members.Except(members.Values).Any());

        foreach (MemberDecl m in members.Values) {
          Contract.Assert(!m.HasStaticKeyword || Attributes.Contains(m.Attributes, "opaque_reveal"));

          CheckIncompatibleAttributes(resolver, m.Attributes);

          if (m is Function or Method or ConstantField) {
            sig.StaticMembers[m.Name] = m;
          }

          if (toplevels.ContainsKey(m.Name)) {
            resolver.reporter.Error(MessageSource.Resolver, m.tok, $"duplicate declaration for name {m.Name}");
          } else {
            toplevels.Add(m.Name, m);
          }
        }

      } else if (d is ClassLikeDecl) {
        var cl = (ClassLikeDecl)d;
        var preMemberErrs = resolver.reporter.Count(ErrorLevel.Error);

        // register the names of the class members
        var members = new Dictionary<string, MemberDecl>();
        resolver.AddClassMembers(cl, members);
        cl.RegisterMembers(resolver, members);

        Contract.Assert(preMemberErrs != resolver.reporter.Count(ErrorLevel.Error) || !cl.Members.Except(members.Values).Any());

      } else if (d is DatatypeDecl) {
        var dt = (DatatypeDecl)d;

        // register the names of the constructors
        dt.ConstructorsByName = new();
        // ... and of the other members
        var members = new Dictionary<string, MemberDecl>();
        resolver.AddClassMembers(dt, members);

        foreach (DatatypeCtor ctor in dt.Ctors) {
          if (ctor.Name.EndsWith("?")) {
            resolver.reporter.Error(MessageSource.Resolver, ctor,
              "a datatype constructor name is not allowed to end with '?'");
          } else if (dt.ConstructorsByName.ContainsKey(ctor.Name)) {
            resolver.reporter.Error(MessageSource.Resolver, ctor, "Duplicate datatype constructor name: {0}", ctor.Name);
          } else {
            dt.ConstructorsByName.Add(ctor.Name, ctor);
            ctor.InheritVisibility(dt);

            // create and add the query "method" (field, really)
            var queryName = ctor.NameNode.Append("?");
            var query = new DatatypeDiscriminator(ctor.RangeToken, queryName, SpecialField.ID.UseIdParam, "is_" + ctor.GetCompileName(resolver.Options),
              ctor.IsGhost, Type.Bool, null);
            query.InheritVisibility(dt);
            query.EnclosingClass = dt; // resolve here
            members.Add(queryName.Value, query);
            ctor.QueryField = query;

            // also register the constructor name globally
            Tuple<DatatypeCtor, bool> pair;
            if (sig.Ctors.TryGetValue(ctor.Name, out pair)) {
              // mark it as a duplicate
              sig.Ctors[ctor.Name] = new Tuple<DatatypeCtor, bool>(pair.Item1, true);
            } else {
              // add new
              sig.Ctors.Add(ctor.Name, new Tuple<DatatypeCtor, bool>(ctor, false));
            }
          }
        }

        // add deconstructors now (that is, after the query methods have been added)
        foreach (DatatypeCtor ctor in dt.Ctors) {
          var formalsUsedInThisCtor = new HashSet<string>();
          var duplicates = new HashSet<Formal>();
          foreach (var formal in ctor.Formals) {
            MemberDecl previousMember = null;
            var localDuplicate = false;
            if (formal.HasName) {
              if (members.TryGetValue(formal.Name, out previousMember)) {
                localDuplicate = formalsUsedInThisCtor.Contains(formal.Name);
                if (localDuplicate) {
                  resolver.reporter.Error(MessageSource.Resolver, ctor,
                    "Duplicate use of deconstructor name in the same constructor: {0}", formal.Name);
                  duplicates.Add(formal);
                } else if (previousMember is DatatypeDestructor) {
                  // this is okay, if the destructor has the appropriate type; this will be checked later, after type checking
                } else {
                  resolver.reporter.Error(MessageSource.Resolver, ctor,
                    "Name of deconstructor is used by another member of the datatype: {0}", formal.Name);
                }
              }

              formalsUsedInThisCtor.Add(formal.Name);
            }

            DatatypeDestructor dtor;
            if (!localDuplicate && previousMember is DatatypeDestructor) {
              // a destructor with this name already existed in (a different constructor in) the datatype
              dtor = (DatatypeDestructor)previousMember;
              dtor.AddAnotherEnclosingCtor(ctor, formal);
            } else {
              // either the destructor has no explicit name, or this constructor declared another destructor with this name, or no previous destructor had this name
              dtor = new DatatypeDestructor(formal.RangeToken, ctor, formal, new Name(formal.RangeToken, formal.Name), "dtor_" + formal.CompileName,
                formal.IsGhost, formal.Type, null);
              dtor.InheritVisibility(dt);
              dtor.EnclosingClass = dt; // resolve here
              if (formal.HasName && !localDuplicate && previousMember == null) {
                // the destructor has an explict name and there was no member at all with this name before
                members.Add(formal.Name, dtor);
              }
            }

            ctor.Destructors.Add(dtor);
          }

          foreach (var duplicate in duplicates) {
            ctor.Formals.Remove(duplicate);
          }
        }

        // finally, add any additional user-defined members
        dt.RegisterMembers(resolver, members);

      } else {
        var cl = (ValuetypeDecl)d;
        // register the names of the type members
        var members = new Dictionary<string, MemberDecl>();
        resolver.AddClassMembers(cl, members);
        cl.RegisterMembers(resolver, members);
      }
    }

    DetermineReferenceTypes(resolver, sig);

    // Now, for each reference type (class and some traits), register its possibly-null type.
    // In the big loop above, each class and trait was registered under its own name. We're now going to change that for the reference types.
    foreach (TopLevelDecl d in TopLevelDecls) {
      if (d is ClassLikeDecl { NonNullTypeDecl: { } nntd }) {
        var name = d.Name + "?";
        if (toplevels.ContainsKey(name)) {
          resolver.reporter.Error(MessageSource.Resolver, d,
            "a module that already contains a top-level declaration '{0}' is not allowed to declare a reference type ({1}) '{2}'",
            name, d.WhatKind, d.Name);
        } else {
          toplevels[name] = d;
          toplevels[d.Name] = d;
          // change the mapping of d.Name to d.NonNullTypeDecl
          sig.TopLevels[d.Name] = nntd;
          sig.TopLevels[name] = d;
        }
      }
    }

    return sig;
  }

  private void DetermineReferenceTypes(ModuleResolver resolver, ModuleSignature sig) {
    // Figure out which TraitDecl's are reference types, and for each of these, create a corresponding NonNullTypeDecl.
    // To figure this out, we need to look at the parents of each TraitDecl, but those parents have not yet been resolved.
    // Since we just need the head of each parent, we'll do that name resolution here (and will redo it later, when each parent
    // type is resolved properly).
    //
    // Some inaccuracies can occur here, since possibly-null types have not yet been registered. However, since such types aren't allowed
    // as parents, it doesn't matter that they aren't available yet.
    //
    // If the head of a parent trait cannot be resolved, it is ignored here. An error will be reported later, when trait declarations are
    // resolved properly. Similarly, any cycle detected among the trait-parent heads is ignored. Cycles are detected (again) later and an
    // error will be reported then (in the meantime, we may have computed incorrectly whether or not a TraitDecl is a reference type, but
    // the cycle still remains, so an error will be reported later). (Btw, the later cycle detection detects not only cycles among parent
    // heads, but also among the type arguments of parent traits.)
    //
    // In the following dictionary, a TraitDecl not being present among the keys means it has not been visited in the InheritsFromObject traversal.
    // If a TraitDecl is a key and maps to "false", then it is currently being visited.
    // If a TraitDecl is a key and maps to "true", then its .IsReferenceTypeDecl has been computed and is ready to be used.
    var openedImports = TopLevelDecls.OfType<ModuleDecl>().Where(d => d.Opened).ToList();
    var traitsProgress = new Dictionary<TraitDecl, bool>();
    foreach (var decl in TopLevelDecls.Where(d => d is TraitDecl)) {
      // Resolve a "path" to a top-level declaration, if possible. On error, return null.
      // The path is expected to consist of NameSegment or ExprDotName nodes.
      TopLevelDecl ResolveNamePath(Expression path) {
        // A single NameSegment is a little different, because it may refer to built-in type (of interest here: "object").
        if (path is NameSegment nameSegment) {
          if (sig.TopLevels.TryGetValue(nameSegment.Name, out var topLevelDecl)) {
            return topLevelDecl;
          } else if (resolver.moduleInfo != null && resolver.moduleInfo.TopLevels.TryGetValue(nameSegment.Name, out topLevelDecl)) {
            // For "object" and other reference-type declarations from other modules, we're picking up the NonNullTypeDecl; if so, return
            // the original declaration.
            return topLevelDecl is NonNullTypeDecl nntd ? nntd.ViewAsClass : topLevelDecl;
          } else if (resolver.ProgramResolver.SystemModuleManager.systemNameInfo.TopLevels.TryGetValue(nameSegment.Name, out topLevelDecl)) {
            // For "object" and other reference-type declarations from other modules, we're picking up the NonNullTypeDecl; if so, return
            // the original declaration.
            return topLevelDecl is NonNullTypeDecl nntd ? nntd.ViewAsClass : topLevelDecl;
          }
          // Look through opened imports (which haven't yet been added to the module's signature). There may be ambiguities among the declarations
          // of these opened imports. Still, we'll just pick the first declaration that matches, if any. If this declaration turns out to be
          // ambiguous, then an error will be reported later; in the meantime, all that would have happened is that the resolved name path here
          // is referring to some top-level declaration that won't accurately answer the question of whether "path" is referring to a reference
          // type or not.
          foreach (var importDecl in openedImports) {
            Contract.Assert(importDecl is AliasModuleDecl or AbstractModuleDecl); // only these ModuleDecl's can be .Opened
            if (importDecl.AccessibleSignature(false).TopLevels.TryGetValue(nameSegment.Name, out topLevelDecl)) {
              // For "object" and other reference-type declarations from other modules, we're picking up the NonNullTypeDecl; if so, return
              // the original declaration.
              return topLevelDecl is NonNullTypeDecl nntd ? nntd.ViewAsClass : topLevelDecl;
            }
          }
          // We didn't find "path"
          return null;
        }

        // convert the ExprDotName to a list of strings
        var names = new List<string>();
        while (path is ExprDotName exprDotName) {
          names.Add(exprDotName.SuffixName);
          path = exprDotName.Lhs;
        }
        names.Add(((NameSegment)path).Name);
        var s = sig;
        var i = names.Count;
        while (true) {
          i--;
          if (!s.TopLevels.TryGetValue(names[i], out var topLevelDecl)) {
            return null;
          } else if (i == 0) {
            // For reference-type declarations from other modules, we're picking up the NonNullTypeDecl; if so, return
            // the original declaration.
            return topLevelDecl is NonNullTypeDecl nntd ? nntd.ViewAsClass : topLevelDecl;
          } else if (topLevelDecl is ModuleDecl moduleDecl) {
            var signature = moduleDecl.AccessibleSignature(false);
            s = resolver.GetSignature(signature);
          } else {
            return null;
          }
        }
      }

      bool InheritsFromObject(TraitDecl traitDecl) {
        if (traitsProgress.TryGetValue(traitDecl, out var isDone)) {
          if (isDone) {
            return traitDecl.IsReferenceTypeDecl;
          } else {
            // there is a cycle among the parents, so we'll suppose the trait does inherit from "object"
            return true;
          }
        }
        traitsProgress[traitDecl] = false; // indicate that traitDecl is currently being visited

        var inheritsFromObject = traitDecl.IsObjectTrait;
        foreach (var parent in traitDecl.ParentTraits) {
          if (parent is UserDefinedType udt) {
            if (ResolveNamePath(udt.NamePath) is TraitDecl parentTrait) {
              if (parentTrait.EnclosingModuleDefinition == this) {
                inheritsFromObject = InheritsFromObject(parentTrait) || inheritsFromObject;
              } else {
                inheritsFromObject = parentTrait.IsReferenceTypeDecl || inheritsFromObject;
              }
            }
          }
        }

        traitDecl.SetUpAsReferenceType(resolver.Options.Get(CommonOptionBag.GeneralTraits) == CommonOptionBag.GeneralTraitsOptions.Legacy || inheritsFromObject);
        traitsProgress[traitDecl] = true; // indicate that traitDecl.IsReferenceTypeDecl can now be called
        return inheritsFromObject;
      }

      InheritsFromObject((TraitDecl)decl);
    }

  }

  public IEnumerable<ISymbol> ChildSymbols => TopLevelDecls.SelectMany(decl => {
    if (decl is DefaultClassDecl defaultClassDecl) {
      return defaultClassDecl.Members.OfType<ISymbol>();
    }

    if (decl is ISymbol symbol) {
      return new[] { symbol };
    }

    return Enumerable.Empty<ISymbol>();
  });

  public SymbolKind? Kind => SymbolKind.Namespace;
  public LiteralModuleDecl? EnclosingLiteralModuleDecl { get; set; }

  public string GetDescription(DafnyOptions options) {
    return $"module {Name}";
  }
}<|MERGE_RESOLUTION|>--- conflicted
+++ resolved
@@ -40,12 +40,7 @@
     OptionRegistry.RegisterOption(LegacyModuleNames, OptionScope.Translation);
   }
 
-<<<<<<< HEAD
-  public IToken BodyStartTok = Token.NoToken;
-=======
   public IOrigin BodyStartTok = Token.NoToken;
-  public IOrigin TokenWithTrailingDocString = Token.NoToken;
->>>>>>> de81b69e
   public string DafnyName => NameNode.StartToken.val; // The (not-qualified) name as seen in Dafny source code
   public Name NameNode; // (Last segment of the) module name
 
