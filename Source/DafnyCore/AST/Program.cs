--- conflicted
+++ resolved
@@ -30,11 +30,8 @@
   public SystemModuleManager SystemModuleManager;
   public DafnyOptions Options => Reporter.Options;
   public ErrorReporter Reporter { get; set; }
-<<<<<<< HEAD
+
   public ProofDependencyManager ProofDependencyManager { get; set; } = new();
-=======
-  public ProofDependencyManager ProofDependencyManager { get; set; }
->>>>>>> 27eca33f
 
   public Program(string name, [Captured] LiteralModuleDecl module, [Captured] SystemModuleManager systemModuleManager, ErrorReporter reporter,
     CompilationData compilation) {
