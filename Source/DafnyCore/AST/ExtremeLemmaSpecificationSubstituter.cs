--- conflicted
+++ resolved
@@ -78,11 +78,7 @@
       return new NameSegment(this, e);
     } else {
       var e = (ExprDotName)expr;
-<<<<<<< HEAD
-      return new ExprDotName(Origin(e.Tok), CloneNamePathExpression(e.Lhs), e.SuffixName, e.OptTypeArguments == null ? null : e.OptTypeArguments.ConvertAll(CloneType));
-=======
       return new ExprDotName(Origin(e.tok), CloneNamePathExpression(e.Lhs), e.SuffixNameNode, e.OptTypeArguments == null ? null : e.OptTypeArguments.ConvertAll(CloneType));
->>>>>>> 53baed62
     }
   }
 }