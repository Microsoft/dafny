using System;
using System.Collections.Generic;
using System.Diagnostics.Contracts;
using System.Linq;

namespace Microsoft.Dafny;

/// <summary>
/// A ComprehensionExpr has the form:
///   BINDER { x [: Type] [<- Domain] [Attributes] [| Range] } [:: Term(x)]
/// Where BINDER is currently "forall", "exists", "iset"/"set", or "imap"/"map".
///
/// Quantifications used to only support a single range, but now each
/// quantified variable can have a range attached.
/// The overall Range is now filled in by the parser by extracting any implicit
/// "x in Domain" constraints and per-variable Range constraints into a single conjunct.
///
/// The Term is optional if the expression only has one quantified variable,
/// but required otherwise.
///
/// LambdaExpr also inherits from this base class but isn't really a comprehension,
/// and should be considered implementation inheritance.
/// </summary>
public abstract class ComprehensionExpr : Expression, IAttributeBearingDeclaration, IBoundVarsBearingExpression {
  public virtual string WhatKind => "comprehension";
  public readonly List<BoundVar> BoundVars;
  public readonly Expression Range;
  public Expression Term;

  public IEnumerable<BoundVar> AllBoundVars => BoundVars;

  public IToken BodyStartTok = Token.NoToken;
  public IToken BodyEndTok = Token.NoToken;
  IToken IRegion.BodyStartTok { get { return BodyStartTok; } }
  IToken IRegion.BodyEndTok { get { return BodyEndTok; } }

  [ContractInvariantMethod]
  void ObjectInvariant() {
    Contract.Invariant(BoundVars != null);
    Contract.Invariant(Term != null);
  }

  public Attributes Attributes;
  Attributes IAttributeBearingDeclaration.Attributes => Attributes;

  public abstract class BoundedPool : ICloneable<BoundedPool> {
    [Flags]
    public enum PoolVirtues { None = 0, Finite = 1, Enumerable = 2, IndependentOfAlloc = 4, IndependentOfAlloc_or_ExplicitAlloc = 8 }
    public abstract PoolVirtues Virtues { get; }
    /// <summary>
    /// A higher preference is better.
    /// A preference below 2 is a last-resort bounded pool. Bounds discovery will not consider
    /// such a pool to be final until there are no other choices.
    ///
    /// For easy reference, here is the BoundedPool hierarchy and their preference levels:
    ///
    /// 0: AllocFreeBoundedPool
    /// 0: ExplicitAllocatedBoundedPool
    /// 0: SpecialAllocIndependenceAllocatedBoundedPool
    /// 0: OlderBoundedPool
    ///
    /// 1: WiggleWaggleBound
    ///
    /// 2: SuperSetBoundedPool
    /// 2: DatatypeInclusionBoundedPool
    ///
    /// 3: SubSetBoundedPool
    ///
    /// 4: IntBoundedPool with one bound
    /// 5: IntBoundedPool with both bounds
    /// 5: CharBoundedPool
    ///
    /// 8: DatatypeBoundedPool
    ///
    /// 10: CollectionBoundedPool
    ///     - SetBoundedPool
    ///     - MapBoundedPool
    ///     - SeqBoundedPool
    ///
    /// 14: BoolBoundedPool
    ///
    /// 15: ExactBoundedPool
    /// </summary>
    public abstract int Preference(); // higher is better

    public static BoundedPool GetBest(List<BoundedPool> bounds, PoolVirtues requiredVirtues) {
      Contract.Requires(bounds != null);
      bounds = CombineIntegerBounds(bounds);
      BoundedPool best = null;
      foreach (var bound in bounds) {
        if ((bound.Virtues & requiredVirtues) == requiredVirtues) {
          if (best == null || bound.Preference() > best.Preference()) {
            best = bound;
          }
        }
      }
      return best;
    }
    public static List<VT> MissingBounds<VT>(List<VT> vars, List<BoundedPool> bounds, PoolVirtues requiredVirtues = PoolVirtues.None) where VT : IVariable {
      Contract.Requires(vars != null);
      Contract.Requires(bounds == null || vars.Count == bounds.Count);
      Contract.Ensures(Contract.Result<List<VT>>() != null);
      var missing = new List<VT>();
      for (var i = 0; i < vars.Count; i++) {
        if (bounds == null || bounds[i] == null || (bounds[i].Virtues & requiredVirtues) != requiredVirtues) {
          missing.Add(vars[i]);
        }
      }
      return missing;
    }
    public static List<bool> HasBounds(List<BoundedPool> bounds, PoolVirtues requiredVirtues = PoolVirtues.None) {
      Contract.Requires(bounds != null);
      Contract.Ensures(Contract.Result<List<bool>>() != null);
      Contract.Ensures(Contract.Result<List<bool>>().Count == bounds.Count);
      return bounds.ConvertAll(bound => bound != null && (bound.Virtues & requiredVirtues) == requiredVirtues);
    }
    static List<BoundedPool> CombineIntegerBounds(List<BoundedPool> bounds) {
      var lowerBounds = new List<IntBoundedPool>();
      var upperBounds = new List<IntBoundedPool>();
      var others = new List<BoundedPool>();
      foreach (var b in bounds) {
        var ib = b as IntBoundedPool;
        if (ib != null && ib.UpperBound == null) {
          lowerBounds.Add(ib);
        } else if (ib != null && ib.LowerBound == null) {
          upperBounds.Add(ib);
        } else {
          others.Add(b);
        }
      }
      // pair up the bounds
      var n = Math.Min(lowerBounds.Count, upperBounds.Count);
      for (var i = 0; i < n; i++) {
        others.Add(new IntBoundedPool(lowerBounds[i].LowerBound, upperBounds[i].UpperBound));
      }
      for (var i = n; i < lowerBounds.Count; i++) {
        others.Add(lowerBounds[i]);
      }
      for (var i = n; i < upperBounds.Count; i++) {
        others.Add(upperBounds[i]);
      }
      return others;
    }

    public abstract BoundedPool Clone(Cloner cloner);
  }
  public class ExactBoundedPool : BoundedPool {
    public readonly Expression E;
    public ExactBoundedPool(Expression e) {
      Contract.Requires(e != null);
      E = e;
    }
    public override PoolVirtues Virtues => PoolVirtues.Finite | PoolVirtues.Enumerable | PoolVirtues.IndependentOfAlloc | PoolVirtues.IndependentOfAlloc_or_ExplicitAlloc;
    public override int Preference() => 15;  // the best of all bounds
    public override BoundedPool Clone(Cloner cloner) {
      return new ExactBoundedPool(cloner.CloneExpr(E));
    }
  }
  public class BoolBoundedPool : BoundedPool {
    public override PoolVirtues Virtues => PoolVirtues.Finite | PoolVirtues.Enumerable | PoolVirtues.IndependentOfAlloc | PoolVirtues.IndependentOfAlloc_or_ExplicitAlloc;
    public override int Preference() => 14;
    public override BoundedPool Clone(Cloner cloner) {
      return this;
    }
  }
  public class CharBoundedPool : BoundedPool {
    public override PoolVirtues Virtues => PoolVirtues.Finite | PoolVirtues.Enumerable | PoolVirtues.IndependentOfAlloc | PoolVirtues.IndependentOfAlloc_or_ExplicitAlloc;
    public override int Preference() => 5;
    public override BoundedPool Clone(Cloner cloner) {
      return this;
    }
  }
  public class AllocFreeBoundedPool : BoundedPool {
    public Type Type;
    public AllocFreeBoundedPool(Type t) {
      Type = t;
    }
    public override PoolVirtues Virtues {
      get {
        if (Type.IsRefType) {
          return PoolVirtues.Finite | PoolVirtues.IndependentOfAlloc | PoolVirtues.IndependentOfAlloc_or_ExplicitAlloc;
        } else {
          return PoolVirtues.IndependentOfAlloc | PoolVirtues.IndependentOfAlloc_or_ExplicitAlloc;
        }
      }
    }
    public override int Preference() => 0;
    public override BoundedPool Clone(Cloner cloner) {
      return this;
    }
  }
  public class ExplicitAllocatedBoundedPool : BoundedPool {
    public ExplicitAllocatedBoundedPool() {
    }
    public override PoolVirtues Virtues => PoolVirtues.Finite | PoolVirtues.IndependentOfAlloc_or_ExplicitAlloc;
    public override int Preference() => 0;
    public override BoundedPool Clone(Cloner cloner) {
      return this;
    }
  }
  public class SpecialAllocIndependenceAllocatedBoundedPool : BoundedPool {
    public SpecialAllocIndependenceAllocatedBoundedPool() {
    }
    public override PoolVirtues Virtues => PoolVirtues.IndependentOfAlloc_or_ExplicitAlloc;
    public override int Preference() => 0;
    public override BoundedPool Clone(Cloner cloner) {
      return this;
    }
  }
  public class IntBoundedPool : BoundedPool {
    public readonly Expression LowerBound;
    public readonly Expression UpperBound;
    public IntBoundedPool(Expression lowerBound, Expression upperBound) {
      Contract.Requires(lowerBound != null || upperBound != null);
      LowerBound = lowerBound;
      UpperBound = upperBound;
    }
    public override PoolVirtues Virtues {
      get {
        if (LowerBound != null && UpperBound != null) {
          return PoolVirtues.Finite | PoolVirtues.Enumerable | PoolVirtues.IndependentOfAlloc | PoolVirtues.IndependentOfAlloc_or_ExplicitAlloc;
        } else {
          return PoolVirtues.Enumerable | PoolVirtues.IndependentOfAlloc | PoolVirtues.IndependentOfAlloc_or_ExplicitAlloc;
        }
      }
    }
    public override int Preference() => LowerBound != null && UpperBound != null ? 5 : 4;
    public override BoundedPool Clone(Cloner cloner) {
      return new IntBoundedPool(cloner.CloneExpr(LowerBound), cloner.CloneExpr(UpperBound));
    }
  }
  public abstract class CollectionBoundedPool : BoundedPool {
    public readonly Type BoundVariableType;
    public readonly Type CollectionElementType;
    public readonly bool IsFiniteCollection;

    public CollectionBoundedPool(Type bvType, Type collectionElementType, bool isFiniteCollection) {
      Contract.Requires(bvType != null);
      Contract.Requires(collectionElementType != null);

      BoundVariableType = bvType;
      CollectionElementType = collectionElementType;
      IsFiniteCollection = isFiniteCollection;
    }

    public override PoolVirtues Virtues {
      get {
        var v = PoolVirtues.IndependentOfAlloc | PoolVirtues.IndependentOfAlloc_or_ExplicitAlloc;
        if (IsFiniteCollection) {
          v |= PoolVirtues.Finite;
          if (CollectionElementType.IsTestableToBe(BoundVariableType)) {
            v |= PoolVirtues.Enumerable;
          }
        }
        return v;
      }
    }
    public override int Preference() => 10;
  }
  public class SetBoundedPool : CollectionBoundedPool {
    public readonly Expression Set;

    public SetBoundedPool(Expression set, Type bvType, Type collectionElementType, bool isFiniteCollection)
      : base(bvType, collectionElementType, isFiniteCollection) {
      Contract.Requires(set != null);
      Contract.Requires(bvType != null);
      Contract.Requires(collectionElementType != null);
      Set = set;
    }

    public override BoundedPool Clone(Cloner cloner) {
      return new SetBoundedPool(cloner.CloneExpr(Set), BoundVariableType, CollectionElementType, IsFiniteCollection);
    }
  }
  public class SubSetBoundedPool : BoundedPool {
    public readonly Expression UpperBound;
    public readonly bool IsFiniteCollection;
    public SubSetBoundedPool(Expression set, bool isFiniteCollection) {
      UpperBound = set;
      IsFiniteCollection = isFiniteCollection;
    }
    public override PoolVirtues Virtues {
      get {
        if (IsFiniteCollection) {
          return PoolVirtues.Finite | PoolVirtues.Enumerable | PoolVirtues.IndependentOfAlloc | PoolVirtues.IndependentOfAlloc_or_ExplicitAlloc;
        } else {
          // it's still enumerable, because at run time, all sets are finite after all
          return PoolVirtues.Enumerable | PoolVirtues.IndependentOfAlloc | PoolVirtues.IndependentOfAlloc_or_ExplicitAlloc;
        }
      }
    }
    public override int Preference() => 3;
    public override BoundedPool Clone(Cloner cloner) {
      return new SubSetBoundedPool(cloner.CloneExpr(UpperBound), IsFiniteCollection);
    }
  }
  public class SuperSetBoundedPool : BoundedPool {
    public readonly Expression LowerBound;
    public SuperSetBoundedPool(Expression set) { LowerBound = set; }
    public override int Preference() => 2;
    public override BoundedPool Clone(Cloner cloner) {
      return new SuperSetBoundedPool(cloner.CloneExpr(LowerBound));
    }

    public override PoolVirtues Virtues {
      get {
        if (LowerBound.Type.MayInvolveReferences) {
          return PoolVirtues.None;
        } else {
          return PoolVirtues.IndependentOfAlloc | PoolVirtues.IndependentOfAlloc_or_ExplicitAlloc;
        }
      }
    }
  }
  public class MultiSetBoundedPool : CollectionBoundedPool {
    public readonly Expression MultiSet;

    public MultiSetBoundedPool(Expression multiset, Type bvType, Type collectionElementType)
      : base(bvType, collectionElementType, true) {
      Contract.Requires(multiset != null);
      Contract.Requires(bvType != null);
      Contract.Requires(collectionElementType != null);
      MultiSet = multiset;
    }

    public override BoundedPool Clone(Cloner cloner) {
      return new MultiSetBoundedPool(cloner.CloneExpr(MultiSet), BoundVariableType, CollectionElementType);
    }
  }
  public class MapBoundedPool : CollectionBoundedPool {
    public readonly Expression Map;

    public MapBoundedPool(Expression map, Type bvType, Type collectionElementType, bool isFiniteCollection)
      : base(bvType, collectionElementType, isFiniteCollection) {
      Contract.Requires(map != null);
      Contract.Requires(bvType != null);
      Contract.Requires(collectionElementType != null);
      Map = map;
    }
    public override BoundedPool Clone(Cloner cloner) {
      return new MapBoundedPool(cloner.CloneExpr(Map), BoundVariableType, CollectionElementType, IsFiniteCollection);
    }
  }
  public class SeqBoundedPool : CollectionBoundedPool {
    public readonly Expression Seq;

    public SeqBoundedPool(Expression seq, Type bvType, Type collectionElementType)
      : base(bvType, collectionElementType, true) {
      Contract.Requires(seq != null);
      Contract.Requires(bvType != null);
      Contract.Requires(collectionElementType != null);
      Seq = seq;
    }

    public override BoundedPool Clone(Cloner cloner) {
      return new SeqBoundedPool(cloner.CloneExpr(Seq), BoundVariableType, CollectionElementType);
    }
  }
  public class DatatypeBoundedPool : BoundedPool {
    public readonly DatatypeDecl Decl;

    public DatatypeBoundedPool(DatatypeDecl d) {
      Contract.Requires(d != null);
      Decl = d;
    }
    public override PoolVirtues Virtues => PoolVirtues.Finite | PoolVirtues.Enumerable | PoolVirtues.IndependentOfAlloc | PoolVirtues.IndependentOfAlloc_or_ExplicitAlloc;
    public override int Preference() => 8;
    public override BoundedPool Clone(Cloner cloner) {
      return this;
    }
  }
  public class DatatypeInclusionBoundedPool : BoundedPool {
    public readonly bool IsIndDatatype;
    public DatatypeInclusionBoundedPool(bool isIndDatatype) : base() { IsIndDatatype = isIndDatatype; }
    public override PoolVirtues Virtues => (IsIndDatatype ? PoolVirtues.Finite : PoolVirtues.None) | PoolVirtues.IndependentOfAlloc | PoolVirtues.IndependentOfAlloc_or_ExplicitAlloc;
    public override int Preference() => 2;
    public override BoundedPool Clone(Cloner cloner) {
      return this;
    }
  }

  public class OlderBoundedPool : BoundedPool {
    public OlderBoundedPool() {
    }
    public override PoolVirtues Virtues => PoolVirtues.IndependentOfAlloc | PoolVirtues.IndependentOfAlloc_or_ExplicitAlloc;
    public override int Preference() => 0;
    public override BoundedPool Clone(Cloner cloner) {
      return this;
    }
  }

  [FilledInDuringResolution] public List<BoundedPool> Bounds;
  // invariant Bounds == null || Bounds.Count == BoundVars.Count;

  public List<BoundVar> UncompilableBoundVars() {
    Contract.Ensures(Contract.Result<List<BoundVar>>() != null);
    var v = BoundedPool.PoolVirtues.Finite | BoundedPool.PoolVirtues.Enumerable;
    return ComprehensionExpr.BoundedPool.MissingBounds(BoundVars, Bounds, v);
  }

  public ComprehensionExpr(IToken tok, IToken endTok, List<BoundVar> bvars, Expression range, Expression term, Attributes attrs)
    : base(tok) {
    Contract.Requires(tok != null);
    Contract.Requires(cce.NonNullElements(bvars));
    Contract.Requires(term != null);

    this.BoundVars = bvars;
    this.Range = range;
    this.Term = term;
    this.Attributes = attrs;
    this.BodyStartTok = tok;
    this.BodyEndTok = endTok;
  }

<<<<<<< HEAD
  protected ComprehensionExpr(Cloner cloner, ComprehensionExpr original) : base(cloner, original) {
    BoundVars = original.BoundVars.Select(bv => cloner.CloneBoundVar(bv, false)).ToList();
    Range = cloner.CloneExpr(original.Range);
    Attributes = cloner.CloneAttributes(original.Attributes);
    BodyStartTok = cloner.Tok(original.BodyStartTok);
    BodyEndTok = cloner.Tok(original.BodyEndTok);
    Term = cloner.CloneExpr(original.Term);

    if (cloner.CloneResolvedFields) {
      Bounds = original.Bounds?.Select(b => b.Clone(cloner)).ToList();
    }
  }
=======
  public override IEnumerable<INode> Children => (Attributes != null ? new List<INode> { Attributes } : Enumerable.Empty<INode>()).Concat(SubExpressions);
>>>>>>> 5b8cabf4

  public override IEnumerable<Expression> SubExpressions {
    get {
      foreach (var e in Attributes.SubExpressions(Attributes)) {
        yield return e;
      }
      if (Range != null) { yield return Range; }
      yield return Term;
    }
  }

  public override IEnumerable<Type> ComponentTypes => BoundVars.Select(bv => bv.Type);
}<|MERGE_RESOLUTION|>--- conflicted
+++ resolved
@@ -412,7 +412,6 @@
     this.BodyEndTok = endTok;
   }
 
-<<<<<<< HEAD
   protected ComprehensionExpr(Cloner cloner, ComprehensionExpr original) : base(cloner, original) {
     BoundVars = original.BoundVars.Select(bv => cloner.CloneBoundVar(bv, false)).ToList();
     Range = cloner.CloneExpr(original.Range);
@@ -425,9 +424,7 @@
       Bounds = original.Bounds?.Select(b => b.Clone(cloner)).ToList();
     }
   }
-=======
   public override IEnumerable<INode> Children => (Attributes != null ? new List<INode> { Attributes } : Enumerable.Empty<INode>()).Concat(SubExpressions);
->>>>>>> 5b8cabf4
 
   public override IEnumerable<Expression> SubExpressions {
     get {
