using System;
using System.Diagnostics.Contracts;

namespace Microsoft.Dafny;

[ContractClassFor(typeof(IVariable))]
public abstract class IVariableContracts : TokenNode, IVariable {
  public string Name {
    get {
      Contract.Ensures(Contract.Result<string>() != null);
      throw new NotImplementedException();  // this getter implementation is here only so that the Ensures contract can be given here
    }
  }
  public string DafnyName {
    get {
      Contract.Ensures(Contract.Result<string>() != null);
      throw new NotImplementedException();  // this getter implementation is here only so that the Ensures contract can be given here
    }
  }
  public string DisplayName {
    get {
      Contract.Ensures(Contract.Result<string>() != null);
      throw new NotImplementedException();  // this getter implementation is here only so that the Ensures contract can be given here
    }
  }
  public string UniqueName {
    get {
      Contract.Ensures(Contract.Result<string>() != null);
      throw new NotImplementedException();  // this getter implementation is here only so that the Ensures contract can be given here
    }
  }
  public bool HasBeenAssignedUniqueName {
    get {
      throw new NotImplementedException();  // this getter implementation is here only so that the Ensures contract can be given here
    }
  }
  public string SanitizedName {
    get {
      Contract.Ensures(Contract.Result<string>() != null);
      throw new NotImplementedException();  // this getter implementation is here only so that the Ensures contract can be given here
    }
  }
  public string CompileName {
    get {
      Contract.Ensures(Contract.Result<string>() != null);
      throw new NotImplementedException();  // this getter implementation is here only so that the Ensures contract can be given here
    }
  }
  public Type Type {
    get {
      Contract.Ensures(Contract.Result<Type>() != null);
      throw new NotImplementedException();  // this getter implementation is here only so that the Ensures contract can be given here
    }
  }
  public Type OptionalType {
    get {
      Contract.Ensures(Contract.Result<Type>() != null);
      throw new NotImplementedException();  // this getter implementation is here only so that the Ensures contract can be given here
    }
  }

  public PreType PreType { get; set; }

  public bool IsMutable {
    get {
      throw new NotImplementedException();
    }
  }
  public bool IsGhost {
    get {
      throw new NotImplementedException();
    }
  }
  public void MakeGhost() {
    throw new NotImplementedException();
  }
  public string AssignUniqueName(FreshIdGenerator generator) {
    Contract.Ensures(Contract.Result<string>() != null);
    throw new NotImplementedException();
  }

  public abstract IToken NameToken { get; }
  public DafnySymbolKind Kind => throw new NotImplementedException();
<<<<<<< HEAD
  public string GetHoverText(DafnyOptions options) {
=======
  public string GetDescription(DafnyOptions options) {
>>>>>>> 5167023d
    throw new NotImplementedException();
  }
}<|MERGE_RESOLUTION|>--- conflicted
+++ resolved
@@ -81,11 +81,7 @@
 
   public abstract IToken NameToken { get; }
   public DafnySymbolKind Kind => throw new NotImplementedException();
-<<<<<<< HEAD
-  public string GetHoverText(DafnyOptions options) {
-=======
   public string GetDescription(DafnyOptions options) {
->>>>>>> 5167023d
     throw new NotImplementedException();
   }
 }