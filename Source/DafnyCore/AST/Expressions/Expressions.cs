using System;
using System.Collections.Generic;
using System.Diagnostics.Contracts;
using System.Numerics;
using System.Linq;
using System.Diagnostics;
using System.Security.AccessControl;
using Microsoft.Boogie;

namespace Microsoft.Dafny;

public abstract class Expression : RangeNode {
  [ContractInvariantMethod]
  void ObjectInvariant() {
  }

  [Pure]
  public bool WasResolved() {
    return Type != null;
  }

  public Expression Resolved {
    get {
      Contract.Requires(WasResolved());  // should be called only on resolved expressions; this approximates that precondition
      Expression r = this;
      while (true) {
        Contract.Assert(r.WasResolved());  // this.WasResolved() implies anything it reaches is also resolved
        var rr = r as ConcreteSyntaxExpression;
        if (rr == null) {
          return r;
        }
        r = rr.ResolvedExpression;
        if (r == null) {
          // for a NegationExpression, we're willing to return its non-ResolveExpression form (since it is filled in
          // during a resolution phase after type checking and we may be called here during type checking)
          return rr is NegationExpression ? rr : null;
        }
      }
    }
  }

  [FilledInDuringResolution] protected Type type;
  public Type Type {
    get {
      Contract.Ensures(type != null || Contract.Result<Type>() == null);  // useful in conjunction with postcondition of constructor
      return type == null ? null : type.Normalize();
    }
    set {
      Contract.Requires(!WasResolved());  // set it only once
      Contract.Requires(value != null);

      //modifies type;
      type = value.Normalize();
    }
  }
  /// <summary>
  /// This method can be used when .Type has been found to be erroneous and its current value
  /// would be unexpected by the rest of the resolver. This method then sets .Type to a neutral
  /// value.
  /// </summary>
  public void ResetTypeAssignment() {
    Contract.Requires(WasResolved());
    type = new InferredTypeProxy();
  }
#if TEST_TYPE_SYNONYM_TRANSPARENCY
    public void DebugTest_ChangeType(Type ty) {
      Contract.Requires(WasResolved());  // we're here to set it again
      Contract.Requires(ty != null);
      type = ty;
    }
#endif

  protected Expression(RangeToken rangeToken) : base(rangeToken) {
    Contract.Ensures(type == null);  // we would have liked to have written Type==null, but that's not admissible or provable
  }

  protected Expression(Cloner cloner, Expression original) : base(cloner, original) {

    if (cloner.CloneResolvedFields && original.Type != null) {
      Type = original.Type;
    }
  }

  public override string ToString() {
    try {
      return Printer.ExprToString(this);
    } catch (Exception e) {
      return $"couldn't print expr because: {e.Message}";
    }
  }

  /// <summary>
  /// Returns the non-null subexpressions of the Expression.  To be called after the expression has been resolved; this
  /// means, for example, that any concrete syntax that resolves to some other expression will return the subexpressions
  /// of the resolved expression.
  /// </summary>
  public virtual IEnumerable<Expression> SubExpressions {
    get { yield break; }
  }

  /// <summary>
  /// Returns the list of types that appear in this expression proper (that is, not including types that
  /// may appear in subexpressions). Types occurring in substatements of the expression are not included.
  /// To be called after the expression has been resolved.
  /// </summary>
  public virtual IEnumerable<Type> ComponentTypes {
    get { yield break; }
  }

  public virtual bool IsImplicit {
    get { return false; }
  }

  public static IEnumerable<Expression> Conjuncts(Expression expr) {
    Contract.Requires(expr != null);
    Contract.Requires(expr.Type.IsBoolType);
    Contract.Ensures(cce.NonNullElements(Contract.Result<IEnumerable<Expression>>()));

    expr = StripParens(expr);
    if (expr is UnaryOpExpr unary && unary.Op == UnaryOpExpr.Opcode.Not) {
      foreach (Expression e in Disjuncts(unary.E)) {
        yield return Expression.CreateNot(e.RangeToken, e);
      }
      yield break;

    } else if (expr is BinaryExpr bin) {
      if (bin.ResolvedOp == BinaryExpr.ResolvedOpcode.And) {
        foreach (Expression e in Conjuncts(bin.E0)) {
          yield return e;
        }
        foreach (Expression e in Conjuncts(bin.E1)) {
          yield return e;
        }
        yield break;
      }
    }

    yield return expr;
  }

  public static IEnumerable<Expression> Disjuncts(Expression expr) {
    Contract.Requires(expr != null);
    Contract.Requires(expr.Type.IsBoolType);
    Contract.Ensures(cce.NonNullElements(Contract.Result<IEnumerable<Expression>>()));

    expr = StripParens(expr);
    if (expr is UnaryOpExpr unary && unary.Op == UnaryOpExpr.Opcode.Not) {
      foreach (Expression e in Conjuncts(unary.E)) {
        yield return CreateNot(e.RangeToken, e);
      }
      yield break;

    } else if (expr is BinaryExpr bin) {
      if (bin.ResolvedOp == BinaryExpr.ResolvedOpcode.Or) {
        foreach (Expression e in Conjuncts(bin.E0)) {
          yield return e;
        }
        foreach (Expression e in Conjuncts(bin.E1)) {
          yield return e;
        }
        yield break;
      } else if (bin.ResolvedOp == BinaryExpr.ResolvedOpcode.Imp) {
        foreach (Expression e in Conjuncts(bin.E0)) {
          yield return Expression.CreateNot(e.RangeToken, e);
        }
        foreach (Expression e in Conjuncts(bin.E1)) {
          yield return e;
        }
        yield break;
      }
    }

    yield return expr;
  }

  /// <summary>
  /// Create a resolved expression of the form "e0 + e1"
  /// </summary>
  public static Expression CreateAdd(Expression e0, Expression e1) {
    Contract.Requires(e0 != null);
    Contract.Requires(e1 != null);
    Contract.Requires(
      (e0.Type.IsNumericBased(Type.NumericPersuasion.Int) && e1.Type.IsNumericBased(Type.NumericPersuasion.Int)) ||
      (e0.Type.IsNumericBased(Type.NumericPersuasion.Real) && e1.Type.IsNumericBased(Type.NumericPersuasion.Real)));
    Contract.Ensures(Contract.Result<Expression>() != null);
    var s = new BinaryExpr(e0.RangeToken, BinaryExpr.Opcode.Add, e0, e1);
    s.ResolvedOp = BinaryExpr.ResolvedOpcode.Add;  // resolve here
    s.Type = e0.Type.NormalizeExpand();  // resolve here
    return s;
  }

  /// <summary>
  /// Create a resolved expression of the form "e0 * e1"
  /// </summary>
  public static Expression CreateMul(Expression e0, Expression e1) {
    Contract.Requires(e0 != null);
    Contract.Requires(e1 != null);
    Contract.Requires(
      (e0.Type.IsNumericBased(Type.NumericPersuasion.Int) && e1.Type.IsNumericBased(Type.NumericPersuasion.Int)) ||
      (e0.Type.IsNumericBased(Type.NumericPersuasion.Real) && e1.Type.IsNumericBased(Type.NumericPersuasion.Real)));
    Contract.Ensures(Contract.Result<Expression>() != null);
    var s = new BinaryExpr(e0.RangeToken, BinaryExpr.Opcode.Mul, e0, e1);
    s.ResolvedOp = BinaryExpr.ResolvedOpcode.Mul;  // resolve here
    s.Type = e0.Type.NormalizeExpand();  // resolve here
    return s;
  }

  /// <summary>
  /// Create a resolved expression of the form "CVT(e0) - CVT(e1)", where "CVT" is either "int" (if
  /// e0.Type is an integer-based numeric type) or "real" (if e0.Type is a real-based numeric type).
  /// </summary>
  public static Expression CreateSubtract_TypeConvert(Expression e0, Expression e1) {
    Contract.Requires(e0 != null);
    Contract.Requires(e1 != null);
    Contract.Requires(
      (e0.Type.IsNumericBased(Type.NumericPersuasion.Int) && e1.Type.IsNumericBased(Type.NumericPersuasion.Int)) ||
      (e0.Type.IsNumericBased(Type.NumericPersuasion.Real) && e1.Type.IsNumericBased(Type.NumericPersuasion.Real)) ||
      (e0.Type.IsBitVectorType && e1.Type.IsBitVectorType) ||
      (e0.Type.IsCharType && e1.Type.IsCharType));
    Contract.Ensures(Contract.Result<Expression>() != null);

    Type toType;
    if (e0.Type.IsNumericBased(Type.NumericPersuasion.Int)) {
      toType = Type.Int;
    } else if (e0.Type.IsNumericBased(Type.NumericPersuasion.Real)) {
      toType = Type.Real;
    } else {
      Contract.Assert(e0.Type.IsBitVectorType || e0.Type.IsCharType);
      toType = Type.Int; // convert char and bitvectors to int
    }
    e0 = CastIfNeeded(e0, toType);
    e1 = CastIfNeeded(e1, toType);
    return CreateSubtract(e0, e1);
  }

  private static Expression CastIfNeeded(Expression expr, Type toType) {
    if (!expr.Type.Equals(toType)) {
      var cast = new ConversionExpr(expr.tok, expr, toType);
      cast.Type = toType;
      return cast;
    } else {
      return expr;
    }
  }

  /// <summary>
  /// Create a resolved expression of the form "e0 - e1"
  /// </summary>
  public static Expression CreateSubtract(Expression e0, Expression e1) {
    Contract.Requires(e0 != null);
    Contract.Requires(e0.Type != null);
    Contract.Requires(e1 != null);
    Contract.Requires(e1.Type != null);
    Contract.Requires(
      (e0.Type.IsNumericBased(Type.NumericPersuasion.Int) && e1.Type.IsNumericBased(Type.NumericPersuasion.Int)) ||
      (e0.Type.IsNumericBased(Type.NumericPersuasion.Real) && e1.Type.IsNumericBased(Type.NumericPersuasion.Real)) ||
      (e0.Type.IsBigOrdinalType && e1.Type.IsBigOrdinalType));
    Contract.Ensures(Contract.Result<Expression>() != null);
    var s = new BinaryExpr(e0.RangeToken, BinaryExpr.Opcode.Sub, e0, e1);
    s.ResolvedOp = BinaryExpr.ResolvedOpcode.Sub;  // resolve here
    s.Type = e0.Type.NormalizeExpand();  // resolve here (and it's important to remove any constraints)
    return s;
  }

  /// <summary>
  /// Create a resolved expression of the form "e0 - e1".
  /// Optimization: If either "e0" or "e1" is the literal denoting the empty set, then just return "e0".
  /// </summary>
  public static Expression CreateSetDifference(Expression e0, Expression e1) {
    Contract.Requires(e0 != null);
    Contract.Requires(e0.Type != null);
    Contract.Requires(e1 != null);
    Contract.Requires(e1.Type != null);
    Contract.Requires(e0.Type.AsSetType != null && e1.Type.AsSetType != null);
    Contract.Ensures(Contract.Result<Expression>() != null);
    if (LiteralExpr.IsEmptySet(e0) || LiteralExpr.IsEmptySet(e1)) {
      return e0;
    }
    var s = new BinaryExpr(e0.tok, BinaryExpr.Opcode.Sub, e0, e1) {
      ResolvedOp = BinaryExpr.ResolvedOpcode.SetDifference,
      Type = e0.Type.NormalizeExpand() // important to remove any constraints
    };
    return s;
  }

  /// <summary>
  /// Create a resolved expression of the form "e0 - e1".
  /// Optimization: If either "e0" or "e1" is the literal denoting the empty multiset, then just return "e0".
  /// </summary>
  public static Expression CreateMultisetDifference(Expression e0, Expression e1) {
    Contract.Requires(e0 != null);
    Contract.Requires(e0.Type != null);
    Contract.Requires(e1 != null);
    Contract.Requires(e1.Type != null);
    Contract.Requires(e0.Type.AsMultiSetType != null && e1.Type.AsMultiSetType != null);
    Contract.Ensures(Contract.Result<Expression>() != null);
    if (LiteralExpr.IsEmptyMultiset(e0) || LiteralExpr.IsEmptyMultiset(e1)) {
      return e0;
    }
    var s = new BinaryExpr(e0.RangeToken, BinaryExpr.Opcode.Sub, e0, e1) {
      ResolvedOp = BinaryExpr.ResolvedOpcode.MultiSetDifference,
      Type = e0.Type.NormalizeExpand() // important to remove any constraints
    };
    return s;
  }

  /// <summary>
  /// Create a resolved expression of the form "|e|"
  /// </summary>
  public static Expression CreateCardinality(Expression e, BuiltIns builtIns) {
    Contract.Requires(e != null);
    Contract.Requires(e.Type != null);
    Contract.Requires(e.Type.AsSetType != null || e.Type.AsMultiSetType != null || e.Type.AsSeqType != null);
    Contract.Ensures(Contract.Result<Expression>() != null);
    var s = new UnaryOpExpr(e.RangeToken, UnaryOpExpr.Opcode.Cardinality, e) {
      Type = builtIns.Nat()
    };
    return s;
  }

  /// <summary>
  /// Create a resolved expression of the form "e + n"
  /// </summary>
  public static Expression CreateIncrement(Expression e, int n) {
    Contract.Requires(e != null);
    Contract.Requires(e.Type != null);
    Contract.Requires(e.Type.IsNumericBased(Type.NumericPersuasion.Int));
    Contract.Requires(0 <= n);
    Contract.Ensures(Contract.Result<Expression>() != null);
    if (n == 0) {
      return e;
    }
    var nn = CreateIntLiteral(e.tok, n);
    return CreateAdd(e, nn);
  }

  /// <summary>
  /// Create a resolved expression of the form "e - n"
  /// </summary>
  public static Expression CreateDecrement(Expression e, int n) {
    Contract.Requires(e != null);
    Contract.Requires(e.Type.IsNumericBased(Type.NumericPersuasion.Int));
    Contract.Requires(0 <= n);
    Contract.Ensures(Contract.Result<Expression>() != null);
    if (n == 0) {
      return e;
    }
    var nn = CreateIntLiteral(e.tok, n);
    return CreateSubtract(e, nn);
  }

  /// <summary>
  /// Create a resolved expression of the form "n"
  /// </summary>
  public static Expression CreateIntLiteral(IToken tok, int n) {
    Contract.Requires(tok != null);
    Contract.Requires(n != int.MinValue);
    if (0 <= n) {
      var nn = new LiteralExpr(tok, n);
      nn.Type = Type.Int;
      return nn;
    } else {
      return CreateDecrement(CreateIntLiteral(tok, 0), -n);
    }
  }

  /// <summary>
  /// Create a resolved expression of the form "x"
  /// </summary>
  public static Expression CreateRealLiteral(IToken tok, BaseTypes.BigDec x) {
    Contract.Requires(tok != null);
    var nn = new LiteralExpr(tok, x);
    nn.Type = Type.Real;
    return nn;
  }

  /// <summary>
  /// Create a resolved expression of the form "n", for either type "int" or type "ORDINAL".
  /// </summary>
  public static Expression CreateNatLiteral(IToken tok, int n, Type ty) {
    Contract.Requires(tok != null);
    Contract.Requires(0 <= n);
    Contract.Requires(ty.IsNumericBased(Type.NumericPersuasion.Int) || ty is BigOrdinalType);
    var nn = new LiteralExpr(tok, n);
    nn.Type = ty;
    return nn;
  }

  /// <summary>
  /// Create a resolved expression for a bool b
  /// </summary>
  public static LiteralExpr CreateBoolLiteral(IToken tok, bool b) {
    Contract.Requires(tok != null);
    var lit = new LiteralExpr(tok, b);
    lit.Type = Type.Bool;  // resolve here
    return lit;
  }

  /// <summary>
  /// Create a resolved expression for a string s
  /// </summary>
  public static LiteralExpr CreateStringLiteral(IToken tok, string s) {
    Contract.Requires(tok != null);
    Contract.Requires(s != null);
    var lit = new StringLiteralExpr(tok, s, true);
    lit.Type = new SeqType(new CharType());  // resolve here
    return lit;
  }

  /// <summary>
  /// Returns "expr", but with all outer layers of parentheses removed.
  /// This method can be called before resolution.
  /// </summary>
  public static Expression StripParens(Expression expr) {
    while (true) {
      var e = expr as ParensExpression;
      if (e == null) {
        return expr;
      }
      expr = e.E;
    }
  }

  public static ThisExpr AsThis(Expression expr) {
    Contract.Requires(expr != null);
    return StripParens(expr) as ThisExpr;
  }

  /// <summary>
  /// If "expr" denotes a boolean literal "b", then return "true" and set "value" to "b".
  /// Otherwise, return "false" (and the value of "value" should not be used by the caller).
  /// This method can be called before resolution.
  /// </summary>
  public static bool IsBoolLiteral(Expression expr, out bool value) {
    Contract.Requires(expr != null);
    var e = StripParens(expr) as LiteralExpr;
    if (e != null && e.Value is bool) {
      value = (bool)e.Value;
      return true;
    } else {
      value = false;  // to please compiler
      return false;
    }
  }

  /// <summary>
  /// Returns "true" if "expr" denotes the empty set (for "iset", "set", or "multiset").
  /// This method can be called before resolution.
  /// </summary>
  public static bool IsEmptySetOrMultiset(Expression expr) {
    Contract.Requires(expr != null);
    expr = StripParens(expr);
    return (expr is SetDisplayExpr && ((SetDisplayExpr)expr).Elements.Count == 0) ||
           (expr is MultiSetDisplayExpr && ((MultiSetDisplayExpr)expr).Elements.Count == 0);
  }

  /// <summary>
  /// Create a resolved ParensExpression around a given resolved expression "e".
  /// </summary>
  public static Expression CreateParensExpression(IToken tok, Expression e) {
    return new ParensExpression(tok, e) { Type = e.Type, ResolvedExpression = e };
  }

  public static Expression CreateNot(RangeToken rangeToken, Expression e) {
    Contract.Requires(e != null && e.Type != null && e.Type.IsBoolType);

    e = StripParens(e);
    if (e is UnaryOpExpr unary && unary.Op == UnaryOpExpr.Opcode.Not) {
      return unary.E;
    }

    if (e is BinaryExpr bin) {
      var negatedOp = BinaryExpr.ResolvedOpcode.Add; // let "Add" stand for "no negated operator"
      switch (bin.ResolvedOp) {
        case BinaryExpr.ResolvedOpcode.EqCommon:
          negatedOp = BinaryExpr.ResolvedOpcode.NeqCommon;
          break;
        case BinaryExpr.ResolvedOpcode.SetEq:
          negatedOp = BinaryExpr.ResolvedOpcode.SetNeq;
          break;
        case BinaryExpr.ResolvedOpcode.MultiSetEq:
          negatedOp = BinaryExpr.ResolvedOpcode.MultiSetNeq;
          break;
        case BinaryExpr.ResolvedOpcode.SeqEq:
          negatedOp = BinaryExpr.ResolvedOpcode.SeqNeq;
          break;
        case BinaryExpr.ResolvedOpcode.MapEq:
          negatedOp = BinaryExpr.ResolvedOpcode.MapNeq;
          break;
        case BinaryExpr.ResolvedOpcode.NeqCommon:
          negatedOp = BinaryExpr.ResolvedOpcode.EqCommon;
          break;
        case BinaryExpr.ResolvedOpcode.SetNeq:
          negatedOp = BinaryExpr.ResolvedOpcode.SetEq;
          break;
        case BinaryExpr.ResolvedOpcode.MultiSetNeq:
          negatedOp = BinaryExpr.ResolvedOpcode.MultiSetEq;
          break;
        case BinaryExpr.ResolvedOpcode.SeqNeq:
          negatedOp = BinaryExpr.ResolvedOpcode.SeqEq;
          break;
        case BinaryExpr.ResolvedOpcode.MapNeq:
          negatedOp = BinaryExpr.ResolvedOpcode.MapEq;
          break;
        default:
          break;
      }
      if (negatedOp != BinaryExpr.ResolvedOpcode.Add) {
        return new BinaryExpr(bin.RangeToken, BinaryExpr.ResolvedOp2SyntacticOp(negatedOp), bin.E0, bin.E1) {
          ResolvedOp = negatedOp,
          Type = bin.Type
        };
      }
    }

    return new UnaryOpExpr(rangeToken, UnaryOpExpr.Opcode.Not, e) {
      Type = Type.Bool
    };
  }

  /// <summary>
  /// Create a resolved expression of the form "e0 LESS e1"
  /// Works for integers, reals, bitvectors, chars, and ORDINALs.
  /// </summary>
  public static Expression CreateLess(Expression e0, Expression e1) {
    Contract.Requires(e0 != null && e0.Type != null);
    Contract.Requires(e1 != null && e1.Type != null);
    Contract.Requires(
      (e0.Type.IsNumericBased(Type.NumericPersuasion.Int) && e1.Type.IsNumericBased(Type.NumericPersuasion.Int)) ||
      (e0.Type.IsNumericBased(Type.NumericPersuasion.Real) && e1.Type.IsNumericBased(Type.NumericPersuasion.Real)) ||
      (e0.Type.IsBitVectorType && e1.Type.IsBitVectorType) ||
      (e0.Type.IsCharType && e1.Type.IsCharType) ||
      (e0.Type.IsBigOrdinalType && e1.Type.IsBigOrdinalType));
    Contract.Ensures(Contract.Result<Expression>() != null);
    return new BinaryExpr(e0.tok, BinaryExpr.Opcode.Lt, e0, e1) {
      ResolvedOp = e0.Type.IsCharType ? BinaryExpr.ResolvedOpcode.LtChar : BinaryExpr.ResolvedOpcode.Lt,
      Type = Type.Bool
    };
  }

  /// <summary>
  /// Create a resolved expression of the form "e0 ATMOST e1".
  /// Works for integers, reals, bitvectors, chars, and ORDINALs.
  /// </summary>
  public static Expression CreateAtMost(Expression e0, Expression e1) {
    Contract.Requires(e0 != null && e0.Type != null);
    Contract.Requires(e1 != null && e1.Type != null);
    Contract.Requires(
      (e0.Type.IsNumericBased(Type.NumericPersuasion.Int) && e1.Type.IsNumericBased(Type.NumericPersuasion.Int)) ||
      (e0.Type.IsNumericBased(Type.NumericPersuasion.Real) && e1.Type.IsNumericBased(Type.NumericPersuasion.Real)) ||
      (e0.Type.IsBitVectorType && e1.Type.IsBitVectorType) ||
      (e0.Type.IsCharType && e1.Type.IsCharType) ||
      (e0.Type.IsBigOrdinalType && e1.Type.IsBigOrdinalType));
    Contract.Ensures(Contract.Result<Expression>() != null);
    return new BinaryExpr(e0.tok, BinaryExpr.Opcode.Le, e0, e1) {
      ResolvedOp = e0.Type.IsCharType ? BinaryExpr.ResolvedOpcode.LeChar : BinaryExpr.ResolvedOpcode.Le,
      Type = Type.Bool
    };
  }

  public static Expression CreateEq(Expression e0, Expression e1, Type ty) {
    Contract.Requires(e0 != null);
    Contract.Requires(e1 != null);
    Contract.Requires(ty != null);
    var eq = new BinaryExpr(e0.tok, BinaryExpr.Opcode.Eq, e0, e1);
    if (ty is SetType) {
      eq.ResolvedOp = BinaryExpr.ResolvedOpcode.SetEq;
    } else if (ty is SeqType) {
      eq.ResolvedOp = BinaryExpr.ResolvedOpcode.SeqEq;
    } else if (ty is MultiSetType) {
      eq.ResolvedOp = BinaryExpr.ResolvedOpcode.MultiSetEq;
    } else if (ty is MapType) {
      eq.ResolvedOp = BinaryExpr.ResolvedOpcode.MapEq;
    } else {
      eq.ResolvedOp = BinaryExpr.ResolvedOpcode.EqCommon;
    }
    eq.type = Type.Bool;
    return eq;
  }

  /// <summary>
  /// Create a resolved expression of the form "e0 && e1"
  /// </summary>
  public static Expression CreateAnd(Expression a, Expression b, bool allowSimplification = true) {
    Contract.Requires(a != null);
    Contract.Requires(b != null);
    Contract.Requires(a.Type.IsBoolType && b.Type.IsBoolType);
    Contract.Ensures(Contract.Result<Expression>() != null);
    if (allowSimplification && LiteralExpr.IsTrue(a)) {
      return b;
    } else if (allowSimplification && LiteralExpr.IsTrue(b)) {
      return a;
    } else {
      var and = new BinaryExpr(a.tok, BinaryExpr.Opcode.And, a, b);
      and.ResolvedOp = BinaryExpr.ResolvedOpcode.And;  // resolve here
      and.Type = Type.Bool;  // resolve here
      return and;
    }
  }

  /// <summary>
  /// Create a resolved expression of the form "e0 ==> e1"
  /// </summary>
  public static Expression CreateImplies(Expression a, Expression b, bool allowSimplification = true) {
    Contract.Requires(a != null);
    Contract.Requires(b != null);
    Contract.Requires(a.Type.IsBoolType && b.Type.IsBoolType);
    Contract.Ensures(Contract.Result<Expression>() != null);
    if (allowSimplification && (LiteralExpr.IsTrue(a) || LiteralExpr.IsTrue(b))) {
      return b;
    } else {
      var imp = new BinaryExpr(a.tok, BinaryExpr.Opcode.Imp, a, b);
      imp.ResolvedOp = BinaryExpr.ResolvedOpcode.Imp;  // resolve here
      imp.Type = Type.Bool;  // resolve here
      return imp;
    }
  }

  /// <summary>
  /// Create a resolved expression of the form "e0 || e1"
  /// </summary>
  public static Expression CreateOr(Expression a, Expression b, bool allowSimplification = true) {
    Contract.Requires(a != null);
    Contract.Requires(b != null);
    Contract.Requires(a.Type.IsBoolType && b.Type.IsBoolType);
    Contract.Ensures(Contract.Result<Expression>() != null);
    if (allowSimplification && LiteralExpr.IsTrue(a)) {
      return a;
    } else if (allowSimplification && LiteralExpr.IsTrue(b)) {
      return b;
    } else {
      var or = new BinaryExpr(a.tok, BinaryExpr.Opcode.Or, a, b);
      or.ResolvedOp = BinaryExpr.ResolvedOpcode.Or;  // resolve here
      or.Type = Type.Bool;  // resolve here
      return or;
    }
  }

  /// <summary>
  /// Create a resolved expression of the form "if test then e0 else e1"
  /// </summary>
  public static Expression CreateITE(Expression test, Expression e0, Expression e1) {
    Contract.Requires(test != null);
    Contract.Requires(e0 != null);
    Contract.Requires(e1 != null);
    Contract.Requires(test.Type.IsBoolType && e0.Type.Equals(e1.Type));
    Contract.Ensures(Contract.Result<Expression>() != null);
    var ite = new ITEExpr(test.tok, false, test, e0, e1);
    ite.Type = e0.type;  // resolve here
    return ite;
  }

  /// <summary>
  /// Create a resolved case expression for a match expression
  /// </summary>
  public static MatchCaseExpr CreateMatchCase(MatchCaseExpr old_case, Expression new_body) {
    Contract.Requires(old_case != null);
    Contract.Requires(new_body != null);
    Contract.Ensures(Contract.Result<MatchCaseExpr>() != null);

    var cloner = new Cloner(true);
    var newVars = old_case.Arguments.ConvertAll(bv => cloner.CloneBoundVar(bv, false));
    new_body = VarSubstituter(old_case.Arguments.ConvertAll<NonglobalVariable>(x => (NonglobalVariable)x), newVars, new_body);

    var new_case = new MatchCaseExpr(old_case.tok, old_case.Ctor, old_case.FromBoundVar, newVars, new_body, old_case.Attributes);

    new_case.Ctor = old_case.Ctor; // resolve here
    return new_case;
  }

  /// <summary>
  /// Create a match expression with a resolved type
  /// </summary>
  public static Expression CreateMatch(IToken tok, Expression src, List<MatchCaseExpr> cases, Type type) {
    MatchExpr e = new MatchExpr(tok, src, cases, false);
    e.Type = type;  // resolve here

    return e;
  }

  /// <summary>
  /// Create a let expression with a resolved type and fresh variables
  /// </summary>
  public static Expression CreateLet(IToken tok, List<CasePattern<BoundVar>> LHSs, List<Expression> RHSs, Expression body, bool exact) {
    Contract.Requires(tok != null);
    Contract.Requires(LHSs != null && RHSs != null);
    Contract.Requires(LHSs.Count == RHSs.Count);
    Contract.Requires(body != null);

    var cloner = new Cloner(true);
    var newLHSs = LHSs.ConvertAll(cloner.CloneCasePattern);

    var oldVars = new List<BoundVar>();
    LHSs.Iter(p => oldVars.AddRange(p.Vars));
    var newVars = new List<BoundVar>();
    newLHSs.Iter(p => newVars.AddRange(p.Vars));
    body = VarSubstituter(oldVars.ConvertAll<NonglobalVariable>(x => (NonglobalVariable)x), newVars, body);

    var let = new LetExpr(tok, newLHSs, RHSs, body, exact);
    let.Type = body.Type;  // resolve here
    return let;
  }

  /// <summary>
  /// Create a quantifier expression with a resolved type and fresh variables
  /// Optionally replace the old body with the supplied argument
  /// </summary>
  public static Expression CreateQuantifier(QuantifierExpr expr, bool forall, Expression body = null) {
    Contract.Requires(expr != null);

    var cloner = new Cloner(true);
    var newVars = expr.BoundVars.ConvertAll(bv => cloner.CloneBoundVar(bv, false));

    if (body == null) {
      body = expr.Term;
    }

    body = VarSubstituter(expr.BoundVars.ConvertAll<NonglobalVariable>(x => (NonglobalVariable)x), newVars, body);

    QuantifierExpr q;
    if (forall) {
      q = new ForallExpr(expr.tok, expr.RangeToken, newVars, expr.Range, body, expr.Attributes);
    } else {
      q = new ExistsExpr(expr.tok, expr.RangeToken, newVars, expr.Range, body, expr.Attributes);
    }
    q.Type = Type.Bool;

    return q;
  }

  /// <summary>
  /// Create a resolved IdentifierExpr (whose token is that of the variable)
  /// </summary>
  public static Expression CreateIdentExpr(IVariable v) {
    Contract.Requires(v != null);
    var e = new IdentifierExpr(v.RangeToken.StartToken, v.Name);
    e.Var = v;  // resolve here
    e.type = v.Type;  // resolve here
    return e;
  }

  public static Expression VarSubstituter(List<NonglobalVariable> oldVars, List<BoundVar> newVars, Expression e, Dictionary<TypeParameter, Type> typeMap = null) {
    Contract.Requires(oldVars != null && newVars != null);
    Contract.Requires(oldVars.Count == newVars.Count);

    Dictionary<IVariable, Expression/*!*/> substMap = new Dictionary<IVariable, Expression>();
    if (typeMap == null) {
      typeMap = new Dictionary<TypeParameter, Type>();
    }

    for (int i = 0; i < oldVars.Count; i++) {
      var id = new IdentifierExpr(newVars[i].tok, newVars[i].Name);
      id.Var = newVars[i];    // Resolve here manually
      id.Type = newVars[i].Type;  // Resolve here manually
      substMap.Add(oldVars[i], id);
    }

    Substituter sub = new Substituter(null, substMap, typeMap);
    return sub.Substitute(e);
  }

  /// <summary>
  /// Returns the string literal underlying an actual string literal (not as a sequence display of characters)
  /// </summary>
  /// <returns></returns>
  public string AsStringLiteral() {
    var le = this as StringLiteralExpr;
    return le == null ? null : le.Value as string;
  }

  public override IEnumerable<Node> Children => SubExpressions;
}

public class LiteralExpr : Expression {
  /// <summary>
  /// One of the following:
  ///   * 'null' for the 'null' literal (a special case of which is the subclass StaticReceiverExpr)
  ///   * a bool for a bool literal
  ///   * a BigInteger for int literal
  ///   * a BaseTypes.BigDec for a (rational) real literal
  ///   * a string for a char literal
  ///     This case always uses the subclass CharLiteralExpr.
  ///     Note, a string is stored to keep any escape sequence, since this simplifies printing of the character
  ///     literal, both when pretty printed as a Dafny expression and when being compiled into C# code.  The
  ///     parser checks the validity of any escape sequence and the verifier deals with turning such into a
  ///     single character value.
  ///   * a string for a string literal
  ///     This case always uses the subclass StringLiteralExpr.
  ///     Note, the string is stored with all escapes as characters.  For example, the input string "hello\n" is
  ///     stored in a LiteralExpr has being 7 characters long, whereas the Dafny (and C#) length of this string is 6.
  ///     This simplifies printing of the string, both when pretty printed as a Dafny expression and when being
  ///     compiled into C# code.  The parser checks the validity of the escape sequences and the verifier deals
  ///     with turning them into single characters.
  /// </summary>
  public readonly object Value;

  [Pure]
  public static bool IsTrue(Expression e) {
    Contract.Requires(e != null);
    return Expression.IsBoolLiteral(e, out var value) && value;
  }

  public static bool IsEmptySet(Expression e) {
    Contract.Requires(e != null);
    return StripParens(e) is SetDisplayExpr display && display.Elements.Count == 0;
  }

  public static bool IsEmptyMultiset(Expression e) {
    Contract.Requires(e != null);
    return StripParens(e) is MultiSetDisplayExpr display && display.Elements.Count == 0;
  }

  public static bool IsEmptySequence(Expression e) {
    Contract.Requires(e != null);
    return StripParens(e) is SeqDisplayExpr display && display.Elements.Count == 0;
  }

  public LiteralExpr(RangeToken rangeToken)
    : base(rangeToken) {  // represents the Dafny literal "null"
    Contract.Requires(rangeToken != null);
    this.Value = null;
  }

  public LiteralExpr(RangeToken rangeToken, BigInteger n)
    : base(rangeToken) {
    Contract.Requires(rangeToken != null);
    Contract.Requires(0 <= n.Sign);
    this.Value = n;
  }

  public LiteralExpr(RangeToken rangeToken, BaseTypes.BigDec n)
    : base(rangeToken) {
    Contract.Requires(0 <= n.Mantissa.Sign);
    Contract.Requires(rangeToken != null);
    this.Value = n;
  }

  public LiteralExpr(RangeToken rangeToken, int n)
    : base(rangeToken) {
    Contract.Requires(rangeToken != null);
    Contract.Requires(0 <= n);
    this.Value = new BigInteger(n);
  }

  public LiteralExpr(RangeToken tok, bool b)
    : base(tok) {
    Contract.Requires(tok != null);
    this.Value = b;
  }

  /// <summary>
  /// This constructor is to be used only with the StringLiteralExpr and CharLiteralExpr subclasses, for
  /// two reasons:  both of these literals store a string in .Value, and string literals also carry an
  /// additional field.
  /// </summary>
  protected LiteralExpr(RangeToken rangeToken, string s)
    : base(rangeToken) {
    Contract.Requires(rangeToken != null);
    Contract.Requires(s != null);
    this.Value = s;
  }
}

public class CharLiteralExpr : LiteralExpr {
  public CharLiteralExpr(RangeToken rangeToken, string s)
    : base(rangeToken, s) {
    Contract.Requires(s != null);
  }
}

public class StringLiteralExpr : LiteralExpr {
  public readonly bool IsVerbatim;
  public StringLiteralExpr(RangeToken tok, string s, bool isVerbatim)
    : base(tok, s) {
    Contract.Requires(s != null);
    IsVerbatim = isVerbatim;
  }
}

public class DatatypeValue : Expression, IHasUsages, ICloneable<DatatypeValue> {
  public readonly string DatatypeName;
  public readonly string MemberName;
  public readonly ActualBindings Bindings;
  public List<Expression> Arguments => Bindings.Arguments;

  public override IEnumerable<Node> Children => new Node[] { Bindings };

  [FilledInDuringResolution] public DatatypeCtor Ctor;
  [FilledInDuringResolution] public List<Type> InferredTypeArgs = new List<Type>();
  [FilledInDuringResolution] public bool IsCoCall;
  [ContractInvariantMethod]
  void ObjectInvariant() {
    Contract.Invariant(DatatypeName != null);
    Contract.Invariant(MemberName != null);
    Contract.Invariant(cce.NonNullElements(Arguments));
    Contract.Invariant(cce.NonNullElements(InferredTypeArgs));
    Contract.Invariant(Ctor == null || InferredTypeArgs.Count == Ctor.EnclosingDatatype.TypeArgs.Count);
  }

  public DatatypeValue Clone(Cloner cloner) {
    return new DatatypeValue(cloner, this);
  }

  public DatatypeValue(Cloner cloner, DatatypeValue original) : base(cloner, original) {
    DatatypeName = original.DatatypeName;
    MemberName = original.MemberName;
    Bindings = new ActualBindings(cloner, original.Bindings);

    if (cloner.CloneResolvedFields) {
      Ctor = original.Ctor;
      IsCoCall = original.IsCoCall;
      InferredTypeArgs = original.InferredTypeArgs;
    }
  }

  public DatatypeValue(RangeToken rangeToken, string datatypeName, string memberName, [Captured] List<ActualBinding> arguments)
    : base(rangeToken) {
    Contract.Requires(cce.NonNullElements(arguments));
    Contract.Requires(rangeToken != null);
    Contract.Requires(datatypeName != null);
    Contract.Requires(memberName != null);
    this.DatatypeName = datatypeName;
    this.MemberName = memberName;
    this.Bindings = new ActualBindings(arguments);
  }

  /// <summary>
  /// This constructor is intended to be used when constructing a resolved DatatypeValue. The "args" are expected
  /// to be already resolved, and are all given positionally.
  /// </summary>
  public DatatypeValue(RangeToken tok, string datatypeName, string memberName, List<Expression> arguments)
    : this(tok, datatypeName, memberName, arguments.ConvertAll(e => new ActualBinding(null, e))) {
    Bindings.AcceptArgumentExpressionsAsExactParameterList();
  }

  public override IEnumerable<Expression> SubExpressions =>
    Arguments ?? Enumerable.Empty<Expression>();

  public IEnumerable<IDeclarationOrUsage> GetResolvedDeclarations() {
    return Enumerable.Repeat(Ctor, 1);
  }

  public IToken NameToken => tok;
}

public class ThisExpr : Expression {
  public ThisExpr(RangeToken rangeToken)
    : base(rangeToken) {
  }

  /// <summary>
  /// This constructor creates a ThisExpr and sets its Type field to denote the receiver type
  /// of member "m". This constructor is intended to be used by post-resolution code that needs
  /// to obtain a Dafny "this" expression.
  /// </summary>
  public ThisExpr(MemberDecl m)
    : base(m.RangeToken) {
    Contract.Requires(m != null);
    Contract.Requires(m.tok != null);
    Contract.Requires(m.EnclosingClass != null);
    Contract.Requires(!m.IsStatic);
    Type = Resolver.GetReceiverType(m.tok, m);
  }

  /// <summary>
  /// This constructor creates a ThisExpr and sets its Type field to denote the receiver type
  /// of member "m". This constructor is intended to be used by post-resolution code that needs
  /// to obtain a Dafny "this" expression.
  /// </summary>
  public ThisExpr(TopLevelDeclWithMembers cl)
    : base(cl.RangeToken) {
    Contract.Requires(cl != null);
    Contract.Requires(cl.tok != null);
    Type = Resolver.GetThisType(cl.RangeToken, cl);
  }
}
public class ExpressionPair {
  public Expression A, B;
  public ExpressionPair(Expression a, Expression b) {
    Contract.Requires(a != null);
    Contract.Requires(b != null);
    A = a;
    B = b;
  }
}

public class ImplicitThisExpr : ThisExpr {
  public ImplicitThisExpr(RangeToken rangeToken)
    : base(rangeToken) {
    Contract.Requires(rangeToken != null);
  }

  public override bool IsImplicit {
    get { return true; }
  }
}

/// <summary>
/// An ImplicitThisExpr_ConstructorCall is used in the .InitCall of a TypeRhs,
/// which has a need for a "throw-away receiver".  Using a different type
/// gives a way to distinguish this receiver from other receivers, which
/// plays a role in checking the restrictions on divided block statements.
/// </summary>
public class ImplicitThisExpr_ConstructorCall : ImplicitThisExpr {
  public ImplicitThisExpr_ConstructorCall(RangeToken rangeToken)
    : base(rangeToken) {
    Contract.Requires(rangeToken != null);
  }
}

public class IdentifierExpr : Expression, IHasUsages, ICloneable<IdentifierExpr> {
  [ContractInvariantMethod]
  void ObjectInvariant() {
    Contract.Invariant(Name != null);
  }

  public readonly string Name;
  [FilledInDuringResolution] public IVariable Var;

  public IdentifierExpr(RangeToken rangeToken, string name)
    : base(rangeToken) {
    Contract.Requires(name != null);
    Name = name;
  }
  /// <summary>
  /// Constructs a resolved IdentifierExpr.
  /// </summary>
  public IdentifierExpr(RangeToken rangeToken, IVariable v)
    : base(rangeToken) {
    Contract.Requires(rangeToken != null);
    Contract.Requires(v != null);
    Name = v.Name;
    Var = v;
    Type = v.Type;
  }

  public IdentifierExpr Clone(Cloner cloner) {
    return new IdentifierExpr(cloner, this);
  }

  public IdentifierExpr(Cloner cloner, IdentifierExpr original) : base(cloner, original) {
    Name = original.Name;

    if (cloner.CloneResolvedFields) {
      Var = cloner.CloneIVariable(original.Var, true);
    }
  }

  public IEnumerable<IDeclarationOrUsage> GetResolvedDeclarations() {
    return Enumerable.Repeat(Var, 1);
  }

  public IToken NameToken => tok;
  public override IEnumerable<Node> Children { get; } = Enumerable.Empty<Node>();
}

/// <summary>
/// An implicit identifier is used in the context of a ReturnStmt tacetly
/// assigning a value to a Method's out parameter.
/// </summary>
public class ImplicitIdentifierExpr : IdentifierExpr {
  public ImplicitIdentifierExpr(RangeToken rangeToken, string name)
    : base(rangeToken, name) { }

  /// <summary>
  /// Constructs a resolved implicit identifier.
  /// </summary>
  public ImplicitIdentifierExpr(RangeToken tok, IVariable v)
    : base(tok, v) { }

  public override bool IsImplicit => true;
}


/// <summary>
/// If an "AutoGhostIdentifierExpr" is used as the out-parameter of a ghost method or
/// a method with a ghost parameter, resolution will change the .Var's .IsGhost to true
/// automatically.  This class is intended to be used only as a communicate between the
/// parser and parts of the resolver.
/// </summary>
public class AutoGhostIdentifierExpr : IdentifierExpr, ICloneable<AutoGhostIdentifierExpr> {
  public AutoGhostIdentifierExpr(RangeToken rangeToken, string name)
    : base(new RangeToken(new AutoGeneratedToken(rangeToken.StartToken), new AutoGeneratedToken(rangeToken.EndToken)), name) { }

  public AutoGhostIdentifierExpr(Cloner cloner, AutoGhostIdentifierExpr original)
    : base(cloner, original) {
  }

  public new AutoGhostIdentifierExpr Clone(Cloner cloner) {
    return new AutoGhostIdentifierExpr(cloner, this);
  }
}

/// <summary>
/// This class is used only inside the resolver itself. It gets hung in the AST in uncompleted name segments.
/// </summary>
class Resolver_IdentifierExpr : Expression, IHasUsages {
  public readonly TopLevelDecl Decl;
  public readonly List<Type> TypeArgs;
  [ContractInvariantMethod]
  void ObjectInvariant() {
    Contract.Invariant(Decl != null);
    Contract.Invariant(TypeArgs != null);
    Contract.Invariant(TypeArgs.Count == Decl.TypeArgs.Count);
    Contract.Invariant(Type is ResolverType_Module || Type is ResolverType_Type);
  }

  public override IEnumerable<Node> Children => TypeArgs.SelectMany(ta => ta.Nodes);

  public abstract class ResolverType : Type {
    public override bool ComputeMayInvolveReferences(ISet<DatatypeDecl>/*?*/ visitedDatatypes) {
      return false;
    }
    public override Type Subst(IDictionary<TypeParameter, Type> subst) {
      throw new NotSupportedException();
    }

    public override Type ReplaceTypeArguments(List<Type> arguments) {
      throw new NotSupportedException();
    }

    protected ResolverType(Cloner cloner, RangeNode original) : base(cloner, original)
    {
    }

    protected ResolverType(RangeToken rangeToken) : base(rangeToken)
    {
    }
  }
  public class ResolverType_Module : ResolverType {
    [Pure]
    public override string TypeName(ModuleDefinition context, bool parseAble) {
      Contract.Assert(parseAble == false);
      return "#module";
    }
    public override bool Equals(Type that, bool keepConstraints = false) {
      return that.NormalizeExpand(keepConstraints) is ResolverType_Module;
    }

    public ResolverType_Module(Cloner cloner, RangeNode original) : base(cloner, original)
    {
    }

    public ResolverType_Module(RangeToken rangeToken) : base(rangeToken)
    {
    }
  }
  public class ResolverType_Type : ResolverType {
    [Pure]
    public override string TypeName(ModuleDefinition context, bool parseAble) {
      Contract.Assert(parseAble == false);
      return "#type";
    }
    public override bool Equals(Type that, bool keepConstraints = false) {
      return that.NormalizeExpand(keepConstraints) is ResolverType_Type;
    }

    public ResolverType_Type(Cloner cloner, RangeNode original) : base(cloner, original)
    {
    }

    public ResolverType_Type(RangeToken rangeToken) : base(rangeToken)
    {
    }
  }

  public Resolver_IdentifierExpr(RangeToken rangeToken, TopLevelDecl decl, List<Type> typeArgs)
    : base(rangeToken) {
    Contract.Requires(rangeToken != null);
    Contract.Requires(decl != null);
    Contract.Requires(typeArgs != null && typeArgs.Count == decl.TypeArgs.Count);
    Decl = decl;
    TypeArgs = typeArgs;
    Type = decl is ModuleDecl ? (Type)new ResolverType_Module() : new ResolverType_Type();
  }
  public Resolver_IdentifierExpr(RangeToken rangeToken, TypeParameter tp)
    : this(rangeToken, tp, new List<Type>()) {
    Contract.Requires(rangeToken != null);
    Contract.Requires(tp != null);
  }

  public IEnumerable<IDeclarationOrUsage> GetResolvedDeclarations() {
    return new[] { Decl };
  }

  public IToken NameToken => tok;
}

public abstract class DisplayExpression : Expression {
  public readonly List<Expression> Elements;
  [ContractInvariantMethod]
  void ObjectInvariant() {
    Contract.Invariant(cce.NonNullElements(Elements));
  }

  protected DisplayExpression(RangeToken rangeToken, List<Expression> elements)
    : base(rangeToken) {
    Contract.Requires(cce.NonNullElements(elements));
    Elements = elements;
  }

  public override IEnumerable<Expression> SubExpressions {
    get { return Elements; }
  }
}

public class SetDisplayExpr : DisplayExpression {
  public bool Finite;
  public SetDisplayExpr(RangeToken rangeToken, bool finite, List<Expression> elements)
    : base(rangeToken, elements) {
    Contract.Requires(rangeToken != null);
    Contract.Requires(cce.NonNullElements(elements));
    Finite = finite;
  }
}

public class MultiSetDisplayExpr : DisplayExpression {
  public MultiSetDisplayExpr(RangeToken rangeToken, List<Expression> elements) : base(rangeToken, elements) {
    Contract.Requires(rangeToken != null);
    Contract.Requires(cce.NonNullElements(elements));
  }
}

public class MapDisplayExpr : Expression {
  public bool Finite;
  public List<ExpressionPair> Elements;
  public MapDisplayExpr(RangeToken rangeToken, bool finite, List<ExpressionPair> elements)
    : base(rangeToken) {
    Contract.Requires(rangeToken != null);
    Contract.Requires(cce.NonNullElements(elements));
    Finite = finite;
    Elements = elements;
  }
  public override IEnumerable<Expression> SubExpressions {
    get {
      foreach (var ep in Elements) {
        yield return ep.A;
        yield return ep.B;
      }
    }
  }
}
public class SeqDisplayExpr : DisplayExpression {
  public SeqDisplayExpr(RangeToken rangeToken, List<Expression> elements)
    : base(rangeToken, elements) {
    Contract.Requires(cce.NonNullElements(elements));
    Contract.Requires(rangeToken != null);
  }
}

public class SeqSelectExpr : Expression {
  public readonly bool SelectOne;  // false means select a range
  public readonly Expression Seq;
  public readonly Expression E0;
  public readonly Expression E1;
  public readonly IToken CloseParen;

  [ContractInvariantMethod]
  void ObjectInvariant() {
    Contract.Invariant(Seq != null);
    Contract.Invariant(!SelectOne || E1 == null);
  }

  public SeqSelectExpr(RangeToken rangeToken, bool selectOne, Expression seq, Expression e0, Expression e1, IToken closeParen)
    : base(rangeToken) {
    Contract.Requires(rangeToken != null);
    Contract.Requires(seq != null);
    Contract.Requires(!selectOne || e1 == null);

    SelectOne = selectOne;
    Seq = seq;
    E0 = e0;
    E1 = e1;
    CloseParen = closeParen;
    // if (closeParen != null) {
    //   FormatTokens = new[] { closeParen };
    // }
  }

  public override IEnumerable<Expression> SubExpressions {
    get {
      yield return Seq;
      if (E0 != null) {
        yield return E0;
      }

      if (E1 != null) {
        yield return E1;
      }
    }
  }
}

public class MultiSelectExpr : Expression {
  public readonly Expression Array;
  public readonly List<Expression> Indices;
  [ContractInvariantMethod]
  void ObjectInvariant() {
    Contract.Invariant(Array != null);
    Contract.Invariant(cce.NonNullElements(Indices));
    Contract.Invariant(1 <= Indices.Count);
  }

  public MultiSelectExpr(RangeToken rangeToken, Expression array, List<Expression> indices)
    : base(rangeToken) {
    Contract.Requires(rangeToken != null);
    Contract.Requires(array != null);
    Contract.Requires(cce.NonNullElements(indices) && 1 <= indices.Count);

    Array = array;
    Indices = indices;
  }

  public override IEnumerable<Expression> SubExpressions {
    get {
      yield return Array;
      foreach (var e in Indices) {
        yield return e;
      }
    }
  }
}

/// <summary>
/// Represents an expression of the form S[I := V], where, syntactically, S, I, and V are expressions.
///
/// Successfully resolved, the expression stands for one of the following:
/// * if S is a seq<T>, then I is an integer-based index into the sequence and V is of type T
/// * if S is a map<T, U>, then I is a key of type T and V is a value of type U
/// * if S is a multiset<T>, then I is an element of type T and V has an integer-based numeric type.
///
/// Datatype updates are represented by <c>DatatypeUpdateExpr</c> nodes.
/// </summary>
public class SeqUpdateExpr : Expression {
  public readonly Expression Seq;
  public readonly Expression Index;
  public readonly Expression Value;
  [ContractInvariantMethod]
  void ObjectInvariant() {
    Contract.Invariant(Seq != null);
    Contract.Invariant(Index != null);
    Contract.Invariant(Value != null);
  }

  public SeqUpdateExpr(RangeToken rangeToken, Expression seq, Expression index, Expression val)
    : base(rangeToken) {
    Contract.Requires(rangeToken != null);
    Contract.Requires(seq != null);
    Contract.Requires(index != null);
    Contract.Requires(val != null);
    Seq = seq;
    Index = index;
    Value = val;
  }

  public override IEnumerable<Expression> SubExpressions {
    get {
      yield return Seq;
      yield return Index;
      yield return Value;
    }
  }
}

public class ApplyExpr : Expression {
  // The idea is that this apply expression does not need a type argument substitution,
  // since lambda functions and anonymous functions are never polymorphic.
  // Make a FunctionCallExpr otherwise, to call a resolvable anonymous function.
  public readonly Expression Function;
  public readonly List<Expression> Args;

  public override IEnumerable<Expression> SubExpressions {
    get {
      yield return Function;
      foreach (var e in Args) {
        yield return e;
      }
    }
  }

  public IToken CloseParen;

  public ApplyExpr(RangeToken rangeToken, Expression fn, List<Expression> args, IToken closeParen)
    : base(rangeToken) {
    Function = fn;
    Args = args;
    CloseParen = closeParen;
    // FormatTokens = closeParen != null ? new[] { closeParen } : null;
  }
}

public class FunctionCallExpr : Expression, IHasUsages, ICloneable<FunctionCallExpr> {
  public string Name;
  public readonly Expression Receiver;
  public readonly IToken OpenParen;  // can be null if Args.Count == 0
  public readonly IToken CloseParen;
  public readonly Label/*?*/ AtLabel;
  public readonly ActualBindings Bindings;
  public List<Expression> Args => Bindings.Arguments;
  [FilledInDuringResolution] public List<Type> TypeApplication_AtEnclosingClass;
  [FilledInDuringResolution] public List<Type> TypeApplication_JustFunction;
  [FilledInDuringResolution] public bool IsByMethodCall;

  /// <summary>
  /// Return a mapping from each type parameter of the function and its enclosing class to actual type arguments.
  /// This method should only be called on fully and successfully resolved FunctionCallExpr's.
  /// </summary>
  public Dictionary<TypeParameter, Type> GetTypeArgumentSubstitutions() {
    var typeMap = new Dictionary<TypeParameter, Type>();
    Util.AddToDict(typeMap, Function.EnclosingClass.TypeArgs, TypeApplication_AtEnclosingClass);
    Util.AddToDict(typeMap, Function.TypeArgs, TypeApplication_JustFunction);
    return typeMap;
  }

  /// <summary>
  /// Returns a mapping from formal type parameters to actual type arguments. For example, given
  ///     trait T<A> {
  ///       function F<X>(): bv8 { ... }
  ///     }
  ///     class C<B, D> extends T<map<B, D>> { }
  /// and FunctionCallExpr o.F<int>(args) where o has type C<real, bool>, the type map returned is
  ///     A -> map<real, bool>
  ///     B -> real
  ///     D -> bool
  ///     X -> int
  /// NOTE: This method should be called only when all types have been fully and successfully
  /// resolved.
  /// </summary>
  public Dictionary<TypeParameter, Type> TypeArgumentSubstitutionsWithParents() {
    Contract.Requires(WasResolved());
    Contract.Ensures(Contract.Result<Dictionary<TypeParameter, Type>>() != null);

    return MemberSelectExpr.TypeArgumentSubstitutionsWithParentsAux(Receiver.Type, Function, TypeApplication_JustFunction);
  }

  public enum CoCallResolution {
    No,
    Yes,
    NoBecauseFunctionHasSideEffects,
    NoBecauseFunctionHasPostcondition,
    NoBecauseRecursiveCallsAreNotAllowedInThisContext,
    NoBecauseIsNotGuarded,
    NoBecauseRecursiveCallsInDestructiveContext
  }
  [FilledInDuringResolution] public CoCallResolution CoCall = CoCallResolution.No;  // indicates whether or not the call is a co-recursive call
  [FilledInDuringResolution] public string CoCallHint = null;  // possible additional hint that can be used in verifier error message

  [ContractInvariantMethod]
  void ObjectInvariant() {
    Contract.Invariant(Name != null);
    Contract.Invariant(Receiver != null);
    Contract.Invariant(cce.NonNullElements(Args));
    Contract.Invariant(
      Function == null || TypeApplication_AtEnclosingClass == null ||
      Function.EnclosingClass.TypeArgs.Count == TypeApplication_AtEnclosingClass.Count);
    Contract.Invariant(
      Function == null || TypeApplication_JustFunction == null ||
      Function.TypeArgs.Count == TypeApplication_JustFunction.Count);
  }

  [FilledInDuringResolution] public Function Function;

  public FunctionCallExpr(RangeToken rangeToken, string fn, Expression receiver, IToken openParen, IToken closeParen, [Captured] List<ActualBinding> args, Label/*?*/ atLabel = null)
    : this(rangeToken, fn, receiver, openParen, closeParen, new ActualBindings(args), atLabel) {
    Contract.Requires(rangeToken != null);
    Contract.Requires(fn != null);
    Contract.Requires(receiver != null);
    Contract.Requires(cce.NonNullElements(args));
    Contract.Requires(openParen != null || args.Count == 0);
    Contract.Ensures(type == null);
  }

  public FunctionCallExpr(RangeToken rangeToken, string fn, Expression receiver, IToken openParen, IToken closeParen, [Captured] ActualBindings bindings, Label/*?*/ atLabel = null)
    : base(rangeToken) {
    Contract.Requires(rangeToken != null);
    Contract.Requires(fn != null);
    Contract.Requires(receiver != null);
    Contract.Requires(bindings != null);
    Contract.Requires(openParen != null);
    Contract.Ensures(type == null);

    this.Name = fn;
    this.Receiver = receiver;
    this.OpenParen = openParen;
    this.CloseParen = closeParen;
    this.AtLabel = atLabel;
    this.Bindings = bindings;
    // this.FormatTokens = closeParen != null ? new[] { closeParen } : null;
  }

  /// <summary>
  /// This constructor is intended to be used when constructing a resolved FunctionCallExpr. The "args" are expected
  /// to be already resolved, and are all given positionally.
  /// </summary>
  public FunctionCallExpr(RangeToken rangeToken, string fn, Expression receiver, IToken openParen, IToken closeParen, [Captured] List<Expression> args,
    Label /*?*/ atLabel = null)
    : this(rangeToken, fn, receiver, openParen, closeParen, args.ConvertAll(e => new ActualBinding(null, e)), atLabel) {
    Bindings.AcceptArgumentExpressionsAsExactParameterList();
  }

  public FunctionCallExpr Clone(Cloner cloner) {
    return new FunctionCallExpr(cloner, this);
  }

  public FunctionCallExpr(Cloner cloner, FunctionCallExpr original) : base(cloner, original) {
    Name = original.Name;
    Receiver = cloner.CloneExpr(original.Receiver);
    OpenParen = original.OpenParen == null ? null : cloner.Tok(original.OpenParen);
    CloseParen = original.CloseParen == null ? null : cloner.Tok(original.CloseParen);
    Bindings = new ActualBindings(cloner, original.Bindings);
    AtLabel = original.AtLabel;

    if (cloner.CloneResolvedFields) {
      TypeApplication_AtEnclosingClass = original.TypeApplication_AtEnclosingClass;
      TypeApplication_JustFunction = original.TypeApplication_JustFunction;
      IsByMethodCall = original.IsByMethodCall;
      Function = original.Function;
      CoCall = original.CoCall;
      CoCallHint = original.CoCallHint;
    }
  }

  public override IEnumerable<Expression> SubExpressions {
    get {
      yield return Receiver;
      foreach (var e in Args) {
        yield return e;
      }
    }
  }

  public override IEnumerable<Type> ComponentTypes => Util.Concat(TypeApplication_AtEnclosingClass, TypeApplication_JustFunction);
  public IEnumerable<IDeclarationOrUsage> GetResolvedDeclarations() {
    return Enumerable.Repeat(Function, 1);
  }

  public IToken NameToken => tok;
}

public class SeqConstructionExpr : Expression {
  public Type/*?*/ ExplicitElementType;
  public Expression N;
  public Expression Initializer;
  public SeqConstructionExpr(RangeToken tok, Type/*?*/ elementType, Expression length, Expression initializer)
    : base(tok) {
    Contract.Requires(tok != null);
    Contract.Requires(length != null);
    Contract.Requires(initializer != null);
    ExplicitElementType = elementType;
    N = length;
    Initializer = initializer;
  }
  public override IEnumerable<Expression> SubExpressions {
    get {
      yield return N;
      yield return Initializer;
    }
  }

  public override IEnumerable<Type> ComponentTypes {
    get {
      if (ExplicitElementType != null) {
        yield return ExplicitElementType;
      }
    }
  }
}

public class MultiSetFormingExpr : Expression {
  [Peer]
  public readonly Expression E;
  [ContractInvariantMethod]
  void ObjectInvariant() {
    Contract.Invariant(E != null);
  }

  [Captured]
  public MultiSetFormingExpr(RangeToken rangeToken, Expression expr)
    : base(rangeToken) {
    Contract.Requires(rangeToken != null);
    Contract.Requires(expr != null);
    cce.Owner.AssignSame(this, expr);
    E = expr;
  }

  public override IEnumerable<Expression> SubExpressions {
    get { yield return E; }
  }
}

public abstract class UnaryExpr : Expression {
  public readonly Expression E;
  [ContractInvariantMethod]
  void ObjectInvariant() {
    Contract.Invariant(E != null);
  }

  public UnaryExpr(RangeToken rangeToken, Expression e)
    : base(rangeToken) {
    Contract.Requires(e != null);
    this.E = e;
  }

  public UnaryExpr(Cloner cloner, UnaryExpr original) : base(cloner, original) {
    E = cloner.CloneExpr(original.E);
  }

  public override IEnumerable<Expression> SubExpressions {
    get { yield return E; }
  }
}

public class UnaryOpExpr : UnaryExpr {
  public enum Opcode {
    Not,  // boolean negation or bitwise negation
    Cardinality,
    Fresh, // fresh also has a(n optional) second argument, namely the @-label
    Allocated,
    Lit,  // there is no syntax for this operator, but it is sometimes introduced during translation
  }
  public readonly Opcode Op;

  public enum ResolvedOpcode {
    YetUndetermined,
    BVNot,
    BoolNot,
    SeqLength,
    SetCard,
    MultiSetCard,
    MapCard,
    Fresh,
    Allocated,
    Lit
  }

  private ResolvedOpcode _ResolvedOp = ResolvedOpcode.YetUndetermined;
  public ResolvedOpcode ResolvedOp => ResolveOp();

  public ResolvedOpcode ResolveOp() {
    if (_ResolvedOp == ResolvedOpcode.YetUndetermined) {
      Contract.Assert(Type != null);
      Contract.Assert(Type is not TypeProxy);
      _ResolvedOp = (Op, E.Type.NormalizeExpand()) switch {
        (Opcode.Not, BoolType _) => ResolvedOpcode.BoolNot,
        (Opcode.Not, BitvectorType _) => ResolvedOpcode.BVNot,
        (Opcode.Cardinality, SeqType _) => ResolvedOpcode.SeqLength,
        (Opcode.Cardinality, SetType _) => ResolvedOpcode.SetCard,
        (Opcode.Cardinality, MultiSetType _) => ResolvedOpcode.MultiSetCard,
        (Opcode.Cardinality, MapType _) => ResolvedOpcode.MapCard,
        (Opcode.Fresh, _) => ResolvedOpcode.Fresh,
        (Opcode.Allocated, _) => ResolvedOpcode.Allocated,
        (Opcode.Lit, _) => ResolvedOpcode.Lit,
        _ => ResolvedOpcode.YetUndetermined // Unreachable
      };
      Contract.Assert(_ResolvedOp != ResolvedOpcode.YetUndetermined);
    }

    return _ResolvedOp;
  }

  public UnaryOpExpr(RangeToken rangeToken, Opcode op, Expression e)
    : base(rangeToken, e) {
    Contract.Requires(e != null);
    Contract.Requires(op != Opcode.Fresh || this is FreshExpr);
    this.Op = op;
  }

  public UnaryOpExpr(Cloner cloner, UnaryOpExpr original) : base(cloner, original) {
    Op = original.Op;
  }

  public override bool IsImplicit => Op == Opcode.Lit;
}

public class FreshExpr : UnaryOpExpr, ICloneable<FreshExpr> {
  public readonly string/*?*/ At;
  [FilledInDuringResolution] public Label/*?*/ AtLabel;  // after that, At==null iff AtLabel==null

  public FreshExpr(RangeToken rangeToken, Expression e, string at = null)
    : base(rangeToken, Opcode.Fresh, e) {
    Contract.Requires(rangeToken != null);
    Contract.Requires(e != null);
    this.At = at;
  }

<<<<<<< HEAD
  public FreshExpr Clone(Cloner cloner) {
    var result = new FreshExpr(cloner.Tok(RangeToken), cloner.CloneExpr(E), At);
=======
  public FreshExpr(Cloner cloner, FreshExpr original) : base(cloner, original) {
    At = original.At;
>>>>>>> 7bdab6c9
    if (cloner.CloneResolvedFields) {
      AtLabel = original.AtLabel;
    }
  }

  public FreshExpr Clone(Cloner cloner) { return new FreshExpr(cloner, this); }
}

public abstract class TypeUnaryExpr : UnaryExpr {
  public readonly Type ToType;

  protected TypeUnaryExpr(RangeToken tok, Expression expr, Type toType)
    : base(tok, expr) {
    Contract.Requires(tok != null);
    Contract.Requires(expr != null);
    Contract.Requires(toType != null);
    ToType = toType;
  }

  public override IEnumerable<Node> Children => base.Children.Concat(ToType.Nodes);

  public override IEnumerable<Type> ComponentTypes {
    get {
      yield return ToType;
    }
  }
}

public class ConversionExpr : TypeUnaryExpr {
  public readonly string messagePrefix;
  public ConversionExpr(IToken tok, Expression expr, Type toType, string messagePrefix = "")
    : base(tok, expr, toType) {
    Contract.Requires(tok != null);
    Contract.Requires(expr != null);
    Contract.Requires(toType != null);
    this.messagePrefix = messagePrefix;
  }
}

public class TypeTestExpr : TypeUnaryExpr {
  public TypeTestExpr(IToken tok, Expression expr, Type toType)
    : base(tok, expr, toType) {
    Contract.Requires(tok != null);
    Contract.Requires(expr != null);
    Contract.Requires(toType != null);
  }
}

public class BinaryExpr : Expression, ICloneable<BinaryExpr> {
  public enum Opcode {
    Iff,
    Imp,
    Exp, // turned into Imp during resolution
    And,
    Or,
    Eq,
    Neq,
    Lt,
    Le,
    Ge,
    Gt,
    Disjoint,
    In,
    NotIn,
    LeftShift,
    RightShift,
    Add,
    Sub,
    Mul,
    Div,
    Mod,
    BitwiseAnd,
    BitwiseOr,
    BitwiseXor
  }
  public readonly Opcode Op;
  public enum ResolvedOpcode {
    YetUndetermined,  // the value before resolution has determined the value; .ResolvedOp should never be read in this state

    // logical operators
    Iff,
    Imp,
    And,
    Or,
    // non-collection types
    EqCommon,
    NeqCommon,
    // integers, reals, bitvectors
    Lt,
    LessThanLimit,  // a synonym for Lt for ORDINAL, used only during translation
    Le,
    Ge,
    Gt,
    Add,
    Sub,
    Mul,
    Div,
    Mod,
    // bitvectors
    LeftShift,
    RightShift,
    BitwiseAnd,
    BitwiseOr,
    BitwiseXor,
    // char
    LtChar,
    LeChar,
    GeChar,
    GtChar,
    // sets
    SetEq,
    SetNeq,
    ProperSubset,
    Subset,
    Superset,
    ProperSuperset,
    Disjoint,
    InSet,
    NotInSet,
    Union,
    Intersection,
    SetDifference,
    // multi-sets
    MultiSetEq,
    MultiSetNeq,
    MultiSubset,
    MultiSuperset,
    ProperMultiSubset,
    ProperMultiSuperset,
    MultiSetDisjoint,
    InMultiSet,
    NotInMultiSet,
    MultiSetUnion,
    MultiSetIntersection,
    MultiSetDifference,
    // Sequences
    SeqEq,
    SeqNeq,
    ProperPrefix,
    Prefix,
    Concat,
    InSeq,
    NotInSeq,
    // Maps
    MapEq,
    MapNeq,
    InMap,
    NotInMap,
    MapMerge,
    MapSubtraction,
    // datatypes
    RankLt,
    RankGt
  }
  private ResolvedOpcode _theResolvedOp = ResolvedOpcode.YetUndetermined;
  public ResolvedOpcode ResolvedOp {
    set {
      Contract.Assume(_theResolvedOp == ResolvedOpcode.YetUndetermined || _theResolvedOp == value);  // there's never a reason for resolution to change its mind, is there?
      _theResolvedOp = value;
    }
    get {
      Debug.Assert(_theResolvedOp != ResolvedOpcode.YetUndetermined);  // shouldn't read it until it has been properly initialized
      return _theResolvedOp;
    }
  }
  public ResolvedOpcode ResolvedOp_PossiblyStillUndetermined {  // offer a way to return _theResolveOp -- for experts only!
    get { return _theResolvedOp; }
  }
  public static bool IsEqualityOp(ResolvedOpcode op) {
    switch (op) {
      case ResolvedOpcode.EqCommon:
      case ResolvedOpcode.SetEq:
      case ResolvedOpcode.SeqEq:
      case ResolvedOpcode.MultiSetEq:
      case ResolvedOpcode.MapEq:
        return true;
      default:
        return false;
    }
  }

  public static Opcode ResolvedOp2SyntacticOp(ResolvedOpcode rop) {
    switch (rop) {
      case ResolvedOpcode.Iff: return Opcode.Iff;
      case ResolvedOpcode.Imp: return Opcode.Imp;
      case ResolvedOpcode.And: return Opcode.And;
      case ResolvedOpcode.Or: return Opcode.Or;

      case ResolvedOpcode.EqCommon:
      case ResolvedOpcode.SetEq:
      case ResolvedOpcode.MultiSetEq:
      case ResolvedOpcode.SeqEq:
      case ResolvedOpcode.MapEq:
        return Opcode.Eq;

      case ResolvedOpcode.NeqCommon:
      case ResolvedOpcode.SetNeq:
      case ResolvedOpcode.MultiSetNeq:
      case ResolvedOpcode.SeqNeq:
      case ResolvedOpcode.MapNeq:
        return Opcode.Neq;

      case ResolvedOpcode.Lt:
      case ResolvedOpcode.LtChar:
      case ResolvedOpcode.ProperSubset:
      case ResolvedOpcode.ProperMultiSuperset:
      case ResolvedOpcode.ProperPrefix:
      case ResolvedOpcode.RankLt:
        return Opcode.Lt;

      case ResolvedOpcode.Le:
      case ResolvedOpcode.LeChar:
      case ResolvedOpcode.Subset:
      case ResolvedOpcode.MultiSubset:
      case ResolvedOpcode.Prefix:
        return Opcode.Le;

      case ResolvedOpcode.Ge:
      case ResolvedOpcode.GeChar:
      case ResolvedOpcode.Superset:
      case ResolvedOpcode.MultiSuperset:
        return Opcode.Ge;

      case ResolvedOpcode.Gt:
      case ResolvedOpcode.GtChar:
      case ResolvedOpcode.ProperSuperset:
      case ResolvedOpcode.ProperMultiSubset:
      case ResolvedOpcode.RankGt:
        return Opcode.Gt;

      case ResolvedOpcode.LeftShift:
        return Opcode.LeftShift;

      case ResolvedOpcode.RightShift:
        return Opcode.RightShift;

      case ResolvedOpcode.Add:
      case ResolvedOpcode.Union:
      case ResolvedOpcode.MultiSetUnion:
      case ResolvedOpcode.MapMerge:
      case ResolvedOpcode.Concat:
        return Opcode.Add;

      case ResolvedOpcode.Sub:
      case ResolvedOpcode.SetDifference:
      case ResolvedOpcode.MultiSetDifference:
      case ResolvedOpcode.MapSubtraction:
        return Opcode.Sub;

      case ResolvedOpcode.Mul:
      case ResolvedOpcode.Intersection:
      case ResolvedOpcode.MultiSetIntersection:
        return Opcode.Mul;

      case ResolvedOpcode.Div: return Opcode.Div;
      case ResolvedOpcode.Mod: return Opcode.Mod;

      case ResolvedOpcode.BitwiseAnd: return Opcode.BitwiseAnd;
      case ResolvedOpcode.BitwiseOr: return Opcode.BitwiseOr;
      case ResolvedOpcode.BitwiseXor: return Opcode.BitwiseXor;

      case ResolvedOpcode.Disjoint:
      case ResolvedOpcode.MultiSetDisjoint:
        return Opcode.Disjoint;

      case ResolvedOpcode.InSet:
      case ResolvedOpcode.InMultiSet:
      case ResolvedOpcode.InSeq:
      case ResolvedOpcode.InMap:
        return Opcode.In;

      case ResolvedOpcode.NotInSet:
      case ResolvedOpcode.NotInMultiSet:
      case ResolvedOpcode.NotInSeq:
      case ResolvedOpcode.NotInMap:
        return Opcode.NotIn;

      case ResolvedOpcode.LessThanLimit:  // not expected here (but if it were, the same case as Lt could perhaps be used)
      default:
        Contract.Assert(false);  // unexpected ResolvedOpcode
        return Opcode.Add;  // please compiler
    }
  }

  public static string OpcodeString(Opcode op) {
    Contract.Ensures(Contract.Result<string>() != null);

    switch (op) {
      case Opcode.Iff:
        return "<==>";
      case Opcode.Imp:
        return "==>";
      case Opcode.Exp:
        return "<==";
      case Opcode.And:
        return "&&";
      case Opcode.Or:
        return "||";
      case Opcode.Eq:
        return "==";
      case Opcode.Lt:
        return "<";
      case Opcode.Gt:
        return ">";
      case Opcode.Le:
        return "<=";
      case Opcode.Ge:
        return ">=";
      case Opcode.Neq:
        return "!=";
      case Opcode.Disjoint:
        return "!!";
      case Opcode.In:
        return "in";
      case Opcode.NotIn:
        return "!in";
      case Opcode.LeftShift:
        return "<<";
      case Opcode.RightShift:
        return ">>";
      case Opcode.Add:
        return "+";
      case Opcode.Sub:
        return "-";
      case Opcode.Mul:
        return "*";
      case Opcode.Div:
        return "/";
      case Opcode.Mod:
        return "%";
      case Opcode.BitwiseAnd:
        return "&";
      case Opcode.BitwiseOr:
        return "|";
      case Opcode.BitwiseXor:
        return "^";
      default:
        Contract.Assert(false);
        throw new cce.UnreachableException();  // unexpected operator
    }
  }
  public Expression E0;
  public Expression E1;
  public enum AccumulationOperand { None, Left, Right }
  public AccumulationOperand AccumulatesForTailRecursion = AccumulationOperand.None; // set by Resolver
  [FilledInDuringResolution] public bool InCompiledContext;

  [ContractInvariantMethod]
  void ObjectInvariant() {
    Contract.Invariant(E0 != null);
    Contract.Invariant(E1 != null);
  }

  public BinaryExpr Clone(Cloner cloner) {
    return new BinaryExpr(cloner, this);
  }

  public BinaryExpr(Cloner cloner, BinaryExpr original) : base(cloner, original) {
    this.Op = original.Op;
    this.E0 = cloner.CloneExpr(original.E0);
    this.E1 = cloner.CloneExpr(original.E1);

    if (cloner.CloneResolvedFields) {
      ResolvedOp = original.ResolvedOp;
    }
  }

  public BinaryExpr(RangeToken rangeToken, Opcode op, Expression e0, Expression e1)
    : base(rangeToken) {
    Contract.Requires(e0 != null);
    Contract.Requires(e1 != null);
    this.Op = op;
    this.E0 = e0;
    this.E1 = e1;
  }

  /// <summary>
  /// Returns a resolved binary expression
  /// </summary>
  public BinaryExpr(RangeToken rangeToken, BinaryExpr.ResolvedOpcode rop, Expression e0, Expression e1)
    : this(rangeToken, BinaryExpr.ResolvedOp2SyntacticOp(rop), e0, e1) {
    ResolvedOp = rop;
    switch (rop) {
      case ResolvedOpcode.EqCommon:
      case ResolvedOpcode.NeqCommon:
      case ResolvedOpcode.Lt:
      case ResolvedOpcode.LessThanLimit:
      case ResolvedOpcode.Le:
      case ResolvedOpcode.Ge:
      case ResolvedOpcode.Gt:
      case ResolvedOpcode.LtChar:
      case ResolvedOpcode.LeChar:
      case ResolvedOpcode.GeChar:
      case ResolvedOpcode.GtChar:
      case ResolvedOpcode.SetEq:
      case ResolvedOpcode.SetNeq:
      case ResolvedOpcode.ProperSubset:
      case ResolvedOpcode.Subset:
      case ResolvedOpcode.Superset:
      case ResolvedOpcode.ProperSuperset:
      case ResolvedOpcode.Disjoint:
      case ResolvedOpcode.InSet:
      case ResolvedOpcode.NotInSet:
      case ResolvedOpcode.MultiSetEq:
      case ResolvedOpcode.MultiSetNeq:
      case ResolvedOpcode.MultiSubset:
      case ResolvedOpcode.MultiSuperset:
      case ResolvedOpcode.ProperMultiSubset:
      case ResolvedOpcode.ProperMultiSuperset:
      case ResolvedOpcode.MultiSetDisjoint:
      case ResolvedOpcode.InMultiSet:
      case ResolvedOpcode.NotInMultiSet:
      case ResolvedOpcode.SeqEq:
      case ResolvedOpcode.SeqNeq:
      case ResolvedOpcode.ProperPrefix:
      case ResolvedOpcode.Prefix:
      case ResolvedOpcode.InSeq:
      case ResolvedOpcode.NotInSeq:
      case ResolvedOpcode.MapEq:
      case ResolvedOpcode.MapNeq:
      case ResolvedOpcode.InMap:
      case ResolvedOpcode.NotInMap:
      case ResolvedOpcode.RankLt:
      case ResolvedOpcode.RankGt:
        Type = Type.Bool;
        break;
      default:
        Type = e0.Type;
        break;
    }
  }

  public override IEnumerable<Expression> SubExpressions {
    get {
      yield return E0;
      yield return E1;
    }
  }
}

public class TernaryExpr : Expression {
  public readonly Opcode Op;
  public readonly Expression E0;
  public readonly Expression E1;
  public readonly Expression E2;
  public enum Opcode { /*SOON: IfOp,*/ PrefixEqOp, PrefixNeqOp }
  public static readonly bool PrefixEqUsesNat = false;  // "k" is either a "nat" or an "ORDINAL"
  public TernaryExpr(RangeToken rangeToken, Opcode op, Expression e0, Expression e1, Expression e2)
    : base(rangeToken) {
    Contract.Requires(rangeToken != null);
    Contract.Requires(e0 != null);
    Contract.Requires(e1 != null);
    Contract.Requires(e2 != null);
    Op = op;
    E0 = e0;
    E1 = e1;
    E2 = e2;
  }

  public override IEnumerable<Expression> SubExpressions {
    get {
      yield return E0;
      yield return E1;
      yield return E2;
    }
  }
}

public class LetOrFailExpr : ConcreteSyntaxExpression, ICloneable<LetOrFailExpr> {
  public readonly CasePattern<BoundVar>/*?*/ Lhs; // null means void-error handling: ":- E; F", non-null means "var pat :- E; F"
  public readonly Expression Rhs;
  public readonly Expression Body;

  public LetOrFailExpr(RangeToken rangeToken, CasePattern<BoundVar>/*?*/ lhs, Expression rhs, Expression body) : base(rangeToken) {
    Lhs = lhs;
    Rhs = rhs;
    Body = body;
  }

  public LetOrFailExpr Clone(Cloner cloner) {
    return new LetOrFailExpr(cloner, this);
  }

  public LetOrFailExpr(Cloner cloner, LetOrFailExpr original) : base(cloner, original) {
    Lhs = original.Lhs == null ? null : cloner.CloneCasePattern(original.Lhs);
    Rhs = cloner.CloneExpr(original.Rhs);
    Body = cloner.CloneExpr(original.Body);
  }

  public override IEnumerable<Node> Children =>
    (Lhs != null ?
    new List<Node> { Lhs } : Enumerable.Empty<Node>()).Concat(base.Children);
}

public class ForallExpr : QuantifierExpr, ICloneable<ForallExpr> {
  public override string WhatKind => "forall expression";
  protected override BinaryExpr.ResolvedOpcode SplitResolvedOp { get { return BinaryExpr.ResolvedOpcode.And; } }

  public ForallExpr(RangeToken rangeToken, List<BoundVar> bvars, Expression range, Expression term, Attributes attrs)
    : base(rangeToken, bvars, range, term, attrs) {
    Contract.Requires(cce.NonNullElements(bvars));
    Contract.Requires(tok != null);
    Contract.Requires(term != null);
  }

  public ForallExpr Clone(Cloner cloner) {
    return new ForallExpr(cloner, this);
  }

  public ForallExpr(Cloner cloner, ForallExpr original) : base(cloner, original) {
  }

  public override Expression LogicalBody(bool bypassSplitQuantifier = false) {
    if (Range == null) {
      return Term;
    }
    var body = new BinaryExpr(Term.RangeToken, BinaryExpr.Opcode.Imp, Range, Term);
    body.ResolvedOp = BinaryExpr.ResolvedOpcode.Imp;
    body.Type = Term.Type;
    return body;
  }
}

public class ExistsExpr : QuantifierExpr, ICloneable<ExistsExpr> {
  public override string WhatKind => "exists expression";
  protected override BinaryExpr.ResolvedOpcode SplitResolvedOp { get { return BinaryExpr.ResolvedOpcode.Or; } }

  public ExistsExpr(RangeToken rangeToken, List<BoundVar> bvars, Expression range, Expression term, Attributes attrs)
    : base(rangeToken, bvars, range, term, attrs) {
    Contract.Requires(cce.NonNullElements(bvars));
    Contract.Requires(tok != null);
    Contract.Requires(term != null);
  }

  public ExistsExpr Clone(Cloner cloner) {
    return new ExistsExpr(cloner, this);
  }

  public ExistsExpr(Cloner cloner, ExistsExpr existsExpr) : base(cloner, existsExpr) {
  }

  public override Expression LogicalBody(bool bypassSplitQuantifier = false) {
    if (Range == null) {
      return Term;
    }
    var body = new BinaryExpr(Term.RangeToken, BinaryExpr.Opcode.And, Range, Term);
    body.ResolvedOp = BinaryExpr.ResolvedOpcode.And;
    body.Type = Term.Type;
    return body;
  }
}

public class SetComprehension : ComprehensionExpr, ICloneable<SetComprehension> {
  public override string WhatKind => "set comprehension";

  public readonly bool Finite;
  public readonly bool TermIsImplicit;  // records the given syntactic form
  public bool TermIsSimple {
    get {
      var term = Term as IdentifierExpr;
      var r = term != null && BoundVars.Count == 1 && BoundVars[0].Name == term.Name;
      Contract.Assert(!TermIsImplicit || r);  // TermIsImplicit ==> r
      Contract.Assert(!r || term.Var == null || term.Var == BoundVars[0]);  // if the term is simple and it has been resolved, then it should have resolved to BoundVars[0]
      return r;
    }
  }

  public SetComprehension Clone(Cloner cloner) {
    return new SetComprehension(cloner, this);
  }

  public SetComprehension(Cloner cloner, SetComprehension original) : base(cloner, original) {
    TermIsImplicit = original.TermIsImplicit;
    Finite = original.Finite;
  }

  public SetComprehension(RangeToken rangeToken, bool finite, List<BoundVar> bvars, Expression range, Expression/*?*/ term, Attributes attrs)
    : base(rangeToken, bvars, range, term ?? new IdentifierExpr(rangeToken, bvars[0].Name), attrs) {
    Contract.Requires(tok != null);
    Contract.Requires(cce.NonNullElements(bvars));
    Contract.Requires(1 <= bvars.Count);
    Contract.Requires(range != null);
    Contract.Requires(term != null || bvars.Count == 1);

    TermIsImplicit = term == null;
    Finite = finite;
  }
}
public class MapComprehension : ComprehensionExpr, ICloneable<MapComprehension> {
  public override string WhatKind => "map comprehension";

  public readonly bool Finite;
  public readonly Expression TermLeft;

  public List<Boogie.Function> ProjectionFunctions;  // filled in during translation (and only for general map comprehensions where "TermLeft != null")

  public MapComprehension Clone(Cloner cloner) {
    return new MapComprehension(cloner, this);
  }

  public MapComprehension(Cloner cloner, MapComprehension original) : base(cloner, original) {
    TermLeft = cloner.CloneExpr(original.TermLeft);
    Finite = original.Finite;
  }

  public MapComprehension(RangeToken rangeToken, bool finite, List<BoundVar> bvars, Expression range, Expression/*?*/ termLeft, Expression termRight, Attributes attrs)
    : base(rangeToken, bvars, range, termRight, attrs) {
    Contract.Requires(tok != null);
    Contract.Requires(cce.NonNullElements(bvars));
    Contract.Requires(1 <= bvars.Count);
    Contract.Requires(range != null);
    Contract.Requires(termRight != null);
    Contract.Requires(termLeft != null || bvars.Count == 1);

    Finite = finite;
    TermLeft = termLeft;
  }

  /// <summary>
  /// IsGeneralMapComprehension returns true for general map comprehensions.
  /// In other words, it returns false if either no TermLeft was given or if
  /// the given TermLeft is the sole bound variable.
  /// This property getter requires that the expression has been successfully
  /// resolved.
  /// </summary>
  public bool IsGeneralMapComprehension {
    get {
      Contract.Requires(WasResolved());
      if (TermLeft == null) {
        return false;
      } else if (BoundVars.Count != 1) {
        return true;
      }
      var lhs = StripParens(TermLeft).Resolved;
      if (lhs is IdentifierExpr ide && ide.Var == BoundVars[0]) {
        // TermLeft is the sole bound variable, so this is the same as
        // if TermLeft wasn't given at all
        return false;
      }
      return true;
    }
  }

  public override IEnumerable<Expression> SubExpressions {
    get {
      foreach (var e in Attributes.SubExpressions(Attributes)) {
        yield return e;
      }
      if (Range != null) { yield return Range; }
      if (TermLeft != null) { yield return TermLeft; }
      yield return Term;
    }
  }
}

public class LambdaExpr : ComprehensionExpr, ICloneable<LambdaExpr> {
  public override string WhatKind => "lambda";

  public Expression Body => Term;

  public readonly List<FrameExpression> Reads;

  public LambdaExpr(RangeToken rangeToken, List<BoundVar> bvars, Expression requires, List<FrameExpression> reads, Expression body)
    : base(rangeToken, bvars, requires, body, null) {
    Contract.Requires(reads != null);
    Reads = reads;
  }

  public override IEnumerable<Expression> SubExpressions {
    get {
      yield return Term;
      if (Range != null) {
        yield return Range;
      }
      foreach (var read in Reads) {
        yield return read.E;
      }
    }
  }

  public LambdaExpr(Cloner cloner, LambdaExpr original) : base(cloner, original) {
    Reads = original.Reads.ConvertAll(cloner.CloneFrameExpr);
  }

  public LambdaExpr Clone(Cloner cloner) {
    return new LambdaExpr(cloner, this);
  }
}

public class WildcardExpr : Expression {  // a WildcardExpr can occur only in reads clauses and a loop's decreases clauses (with different meanings)
  public WildcardExpr(RangeToken rangeToken)
    : base(rangeToken) {
    Contract.Requires(rangeToken != null);
  }
}

/// <summary>
/// A StmtExpr has the form S;E where S is a statement (from a restricted set) and E is an expression.
/// The expression S;E evaluates to whatever E evaluates to, but its well-formedness comes down to
/// executing S (which itself must be well-formed) and then checking the well-formedness of E.
/// </summary>
public class StmtExpr : Expression {
  public readonly Statement S;
  public readonly Expression E;
  [ContractInvariantMethod]
  void ObjectInvariant() {
    Contract.Invariant(S != null);
    Contract.Invariant(E != null);
  }

  public StmtExpr(RangeToken rangeToken, Statement stmt, Expression expr)
    : base(rangeToken) {
    Contract.Requires(rangeToken != null);
    Contract.Requires(stmt != null);
    Contract.Requires(expr != null);
    S = stmt;
    E = expr;
  }
  public override IEnumerable<Expression> SubExpressions {
    get {
      // Note:  A StmtExpr is unusual in that it contains a statement.  For now, callers
      // of SubExpressions need to be aware of this and handle it specially.
      yield return E;
    }
  }

  /// <summary>
  /// Returns a conclusion that S gives rise to, that is, something that is known after
  /// S is executed.
  /// This method should be called only after successful resolution of the expression.
  /// </summary>
  public Expression GetSConclusion() {
    // this is one place where we actually investigate what kind of statement .S is
    if (S is PredicateStmt) {
      var s = (PredicateStmt)S;
      return s.Expr;
    } else if (S is CalcStmt) {
      var s = (CalcStmt)S;
      return s.Result;
    } else if (S is RevealStmt) {
      return new LiteralExpr(RangeToken, true);  // one could use the definition axiom or the referenced labeled assertions, but "true" is conservative and much simpler :)
    } else if (S is UpdateStmt) {
      return new LiteralExpr(RangeToken, true);  // one could use the postcondition of the method, suitably instantiated, but "true" is conservative and much simpler :)
    } else {
      Contract.Assert(false); throw new cce.UnreachableException();  // unexpected statement
    }
  }
}

public class ITEExpr : Expression {
  public readonly bool IsBindingGuard;
  public readonly Expression Test;
  public readonly Expression Thn;
  public readonly Expression Els;
  [ContractInvariantMethod]
  void ObjectInvariant() {
    Contract.Invariant(Test != null);
    Contract.Invariant(Thn != null);
    Contract.Invariant(Els != null);
  }

  public ITEExpr(RangeToken rangeToken, bool isBindingGuard, Expression test, Expression thn, Expression els)
    : base(rangeToken) {
    Contract.Requires(rangeToken != null);
    Contract.Requires(test != null);
    Contract.Requires(thn != null);
    Contract.Requires(els != null);
    this.IsBindingGuard = isBindingGuard;
    this.Test = test;
    this.Thn = thn;
    this.Els = els;
  }

  public override IEnumerable<Expression> SubExpressions {
    get {
      yield return Test;
      yield return Thn;
      yield return Els;
    }
  }
}


/// <summary>
/// A CasePattern is either a BoundVar or a datatype constructor with optional arguments.
/// Lexically, the CasePattern starts with an identifier.  If it continues with an open paren (as
/// indicated by Arguments being non-null), then the CasePattern is a datatype constructor.  If
/// it continues with a colon (which is indicated by Var.Type not being a proxy type), then it is
/// a BoundVar.  But if it ends with just the identifier, then resolution is required to figure out
/// which it is; in this case, Var is non-null, because this is the only place where Var.IsGhost
/// is recorded by the parser.
/// </summary>
public class CasePattern<VT> : TokenNode
  where VT : class, IVariable {
  public readonly string Id;
  // After successful resolution, exactly one of the following two fields is non-null.

  [FilledInDuringResolution]
  public DatatypeCtor Ctor;  // finalized by resolution (null if the pattern is a bound variable)
  public VT Var;  // finalized by resolution (null if the pattern is a constructor)  Invariant:  Var != null ==> Arguments == null
  public List<CasePattern<VT>> Arguments;

  [FilledInDuringResolution] public Expression Expr;  // an r-value version of the CasePattern;

  public void MakeAConstructor() {
    this.Arguments = new List<CasePattern<VT>>();
  }

  public CasePattern(Cloner cloner, CasePattern<VT> original) {
    tok = cloner.Tok(original.tok);
    Id = original.Id;
    if (original.Var != null) {
      Var = cloner.CloneIVariable(original.Var, false);
    }

    if (cloner.CloneResolvedFields) {
      Expr = cloner.CloneExpr(original.Expr);
      Ctor = original.Ctor;
    }

    if (original.Arguments != null) {
      Arguments = original.Arguments.Select(cloner.CloneCasePattern).ToList();
    }
  }

  public CasePattern(IToken tok, string id, [Captured] List<CasePattern<VT>> arguments) {
    Contract.Requires(tok != null);
    Contract.Requires(id != null);
    this.tok = tok;
    Id = id;
    Arguments = arguments;
  }

  public CasePattern(IToken tok, VT bv) {
    Contract.Requires(tok != null);
    Contract.Requires(bv != null);
    this.tok = tok;
    Id = bv.Name;
    Var = bv;
  }

  /// <summary>
  /// Sets the Expr field.  Assumes the CasePattern and its arguments to have been successfully resolved, except for assigning
  /// to Expr.
  /// </summary>
  public void AssembleExpr(List<Type> dtvTypeArgs) {
    Contract.Requires(Var != null || dtvTypeArgs != null);
    if (Var != null) {
      Contract.Assert(this.Id == this.Var.Name);
      this.Expr = new IdentifierExpr(this.RangeToken, this.Var);
    } else {
      var dtValue = new DatatypeValue(this.RangeToken, this.Ctor.EnclosingDatatype.Name, this.Id,
        this.Arguments == null ? new List<Expression>() : this.Arguments.ConvertAll(arg => arg.Expr));
      dtValue.Ctor = this.Ctor;  // resolve here
      dtValue.InferredTypeArgs.AddRange(dtvTypeArgs);  // resolve here
      dtValue.Type = new UserDefinedType(this.RangeToken, this.Ctor.EnclosingDatatype.Name, this.Ctor.EnclosingDatatype, dtvTypeArgs);
      this.Expr = dtValue;
    }
  }

  public IEnumerable<VT> Vars {
    get {
      if (Var != null) {
        yield return Var;
      } else {
        if (Arguments != null) {
          foreach (var arg in Arguments) {
            foreach (var bv in arg.Vars) {
              yield return bv;
            }
          }
        }
      }
    }
  }

  public override IEnumerable<Node> Children => Arguments ?? Enumerable.Empty<Node>();
}

public class BoxingCastExpr : Expression {  // a BoxingCastExpr is used only as a temporary placeholding during translation
  public readonly Expression E;
  public readonly Type FromType;
  public readonly Type ToType;
  [ContractInvariantMethod]
  void ObjectInvariant() {
    Contract.Invariant(E != null);
    Contract.Invariant(FromType != null);
    Contract.Invariant(ToType != null);
  }

  public BoxingCastExpr(Expression e, Type fromType, Type toType)
    : base(e.RangeToken) {
    Contract.Requires(e != null);
    Contract.Requires(fromType != null);
    Contract.Requires(toType != null);

    E = e;
    FromType = fromType;
    ToType = toType;
  }

  public override IEnumerable<Expression> SubExpressions {
    get { yield return E; }
  }
}

public class UnboxingCastExpr : Expression {  // an UnboxingCastExpr is used only as a temporary placeholding during translation
  public readonly Expression E;
  public readonly Type FromType;
  public readonly Type ToType;
  [ContractInvariantMethod]
  void ObjectInvariant() {
    Contract.Invariant(E != null);
    Contract.Invariant(FromType != null);
    Contract.Invariant(ToType != null);
  }

  public UnboxingCastExpr(Expression e, Type fromType, Type toType)
    : base(e.RangeToken) {
    Contract.Requires(e != null);
    Contract.Requires(fromType != null);
    Contract.Requires(toType != null);

    E = e;
    FromType = fromType;
    ToType = toType;
  }

  public override IEnumerable<Expression> SubExpressions {
    get { yield return E; }
  }
}

public class AttributedExpression : TokenNode, IAttributeBearingDeclaration {
  public readonly Expression E;
  public readonly AssertLabel/*?*/ Label;

  [ContractInvariantMethod]
  void ObjectInvariant() {
    Contract.Invariant(E != null);
  }

  private Attributes attributes;
  public Attributes Attributes {
    get {
      return attributes;
    }
    set {
      attributes = value;
    }
  }

  public override RangeToken RangeToken => E.RangeToken;

  public bool HasAttributes() {
    return Attributes != null;
  }

  public AttributedExpression(Expression e)
    : this(e, null) {
    Contract.Requires(e != null);
  }

  public AttributedExpression(Expression e, Attributes attrs) : this(e, null, attrs) {
  }

  public AttributedExpression(Expression e, AssertLabel/*?*/ label, Attributes attrs) {
    Contract.Requires(e != null);
    E = e;
    Label = label;
    Attributes = attrs;
<<<<<<< HEAD
    this.Tok = e.RangeToken.StartToken;
=======
    this.tok = e.Tok;
>>>>>>> 7bdab6c9
  }

  // public void AddCustomizedErrorMessage(IToken tok, string s) {
  //   var args = new List<Expression>() { new StringLiteralExpr(tok, s, true) };
  //   IToken openBrace = tok;
  //   IToken closeBrace = new Token(tok.line, tok.col + 7 + s.Length + 1); // where 7 = length(":error ")
  //   this.Attributes = new UserSuppliedAttributes(tok, openBrace, closeBrace, args, this.Attributes);
  // }

  public override IEnumerable<Node> Children => new List<Node>() { E };
}

public class FrameExpression : RangeNode, IHasUsages {
  public readonly Expression E;  // may be a WildcardExpr
  [ContractInvariantMethod]
  void ObjectInvariant() {
    Contract.Invariant(E != null);
    Contract.Invariant(!(E is WildcardExpr) || (FieldName == null && Field == null));
  }

  public readonly string FieldName;
  [FilledInDuringResolution] public Field Field;  // null if FieldName is

  /// <summary>
  /// If a "fieldName" is given, then "tok" denotes its source location.  Otherwise, "tok"
  /// denotes the source location of "e".
  /// </summary>
  public FrameExpression(RangeToken rangeToken, Expression e, string fieldName) : base(rangeToken) {
    Contract.Requires(e != null);
    Contract.Requires(!(e is WildcardExpr) || fieldName == null);
    E = e;
    FieldName = fieldName;
  }

  public FrameExpression(Cloner cloner, FrameExpression original) : base(cloner, original) {
    E = cloner.CloneExpr(original.E);
    FieldName = original.FieldName;

    if (cloner.CloneResolvedFields) {
      Field = original.Field;
    }
  }

  public IToken NameToken => RangeToken.StartToken;
  public override IEnumerable<Node> Children => new[] { E };
  public IEnumerable<IDeclarationOrUsage> GetResolvedDeclarations() {
    return new[] { Field }.Where(x => x != null);
  }
}

/// <summary>
/// This class represents a piece of concrete syntax in the parse tree.  During resolution,
/// it gets "replaced" by the expression in "ResolvedExpression".
/// </summary>
public abstract class ConcreteSyntaxExpression : Expression {
  protected ConcreteSyntaxExpression(Cloner cloner, ConcreteSyntaxExpression original) : base(cloner, original) {
    if (cloner.CloneResolvedFields && original.ResolvedExpression != null) {
      ResolvedExpression = cloner.CloneExpr(original.ResolvedExpression);
    }
  }

  [FilledInDuringResolution]
  private Expression resolvedExpression;

  public Expression ResolvedExpression {
    get => resolvedExpression;
    set {
      resolvedExpression = value;
      // TODO delete commented code
      // if (rangeToken != null && resolvedExpression != null) {
      //   resolvedExpression.RangeToken = rangeToken;
      // }
    }
  }  // after resolution, manipulation of "this" should proceed as with manipulating "this.ResolvedExpression"

  public ConcreteSyntaxExpression(RangeToken rangeToken)
    : base(rangeToken) {
  }
  public override IEnumerable<Node> Children => ResolvedExpression == null ? Array.Empty<Node>() : new[] { ResolvedExpression };
  public override IEnumerable<Expression> SubExpressions {
    get {
      if (ResolvedExpression != null) {
        yield return ResolvedExpression;
      }
    }
  }

  public override IEnumerable<Type> ComponentTypes => ResolvedExpression.ComponentTypes;
}

public class ParensExpression : ConcreteSyntaxExpression {
  public readonly Expression E;
  public ParensExpression(RangeToken rangeToken, Expression e)
    : base(rangeToken) {
    E = e;
  }

  protected ParensExpression(Cloner cloner, ParensExpression original) : base(cloner, original) {
    E = cloner.CloneExpr(original.E);
  }

  public override IEnumerable<Expression> SubExpressions {
    get {
      if (ResolvedExpression == null) {
        yield return E;
      } else {
        yield return ResolvedExpression;
      }
    }
  }
}

public class DatatypeUpdateExpr : ConcreteSyntaxExpression, IHasUsages, ICloneable<DatatypeUpdateExpr> {
  public readonly Expression Root;
  public readonly List<Tuple<IToken, string, Expression>> Updates;
  [FilledInDuringResolution] public List<MemberDecl> Members;
  [FilledInDuringResolution] public List<DatatypeCtor> LegalSourceConstructors;
  [FilledInDuringResolution] public bool InCompiledContext;
  [FilledInDuringResolution] public Expression ResolvedCompiledExpression; // see comment for Resolver.ResolveDatatypeUpdate

  public DatatypeUpdateExpr Clone(Cloner cloner) {
    return new DatatypeUpdateExpr(cloner, this);
  }

  public DatatypeUpdateExpr(Cloner cloner, DatatypeUpdateExpr original) : base(cloner, original) {
    Root = cloner.CloneExpr(original.Root);
    Updates = original.Updates.Select(t => Tuple.Create(cloner.Tok(t.Item1), t.Item2, cloner.CloneExpr(t.Item3)))
      .ToList();

    if (cloner.CloneResolvedFields) {
      Members = original.Members;
      LegalSourceConstructors = original.LegalSourceConstructors;
      InCompiledContext = original.InCompiledContext;
      ResolvedCompiledExpression = cloner.CloneExpr(original.ResolvedCompiledExpression);
    }
  }

  public DatatypeUpdateExpr(RangeToken rangeToken, Expression root, List<Tuple<IToken, string, Expression>> updates)
    : base(rangeToken) {
    Contract.Requires(rangeToken != null);
    Contract.Requires(root != null);
    Contract.Requires(updates != null);
    Contract.Requires(updates.Count != 0);
    Root = root;
    Updates = updates;
  }

  public override IEnumerable<Expression> SubExpressions {
    get {
      if (ResolvedExpression == null) {
        yield return Root;
        foreach (var update in Updates) {
          yield return update.Item3;
        }
      } else {
        foreach (var e in base.SubExpressions) {
          yield return e;
        }
      }
    }
  }

  public IEnumerable<IDeclarationOrUsage> GetResolvedDeclarations() {
    return LegalSourceConstructors;
  }

  public IToken NameToken => tok;
}

/// <summary>
/// An AutoGeneratedExpression is simply a wrapper around an expression.  This expression tells the generation of hover text (in the Dafny IDE)
/// that the expression was no supplied directly in the program text and should therefore be ignored.  In other places, an AutoGeneratedExpression
/// is just a parenthesized expression, which means that it works just the like expression .E that it contains.
/// (Ironically, AutoGeneratedExpression, which is like the antithesis of concrete syntax, inherits from ConcreteSyntaxExpression, which perhaps
/// should rather have been called SemanticsNeutralExpressionWrapper.)
/// </summary>
// TODO replace this with AutoGeneratedToken.
public class AutoGeneratedExpression : ParensExpression, ICloneable<AutoGeneratedExpression> {
  public AutoGeneratedExpression(RangeToken rangeToken, Expression e)
    : base(rangeToken, e) {
    Contract.Requires(rangeToken != null);
    Contract.Requires(e != null);
  }

  public AutoGeneratedExpression Clone(Cloner cloner) {
    return new AutoGeneratedExpression(cloner, this);
  }

  public AutoGeneratedExpression(Cloner cloner, AutoGeneratedExpression original) : base(cloner, original) {
  }

  /// <summary>
  /// This maker method takes a resolved expression "e" and wraps a resolved AutoGeneratedExpression
  /// around it.
  /// </summary>
  public static AutoGeneratedExpression Create(Expression e, IToken token = null) {
    Contract.Requires(e != null);
    var a = new AutoGeneratedExpression(token ?? e.tok, e);
    a.type = e.Type;
    a.ResolvedExpression = e;
    return a;
  }
}

/// <summary>
/// When an actual parameter is omitted for a formal with a default value, the positional resolved
/// version of the actual parameter will have a DefaultValueExpression value. This has three
/// advantages:
/// * It allows the entire module to be resolved before any substitutions take place.
/// * It gives a good place to check for default-value expressions that would give rise to an
///   infinite expansion.
/// * It preserves the pre-substitution form, which gives compilers a chance to avoid re-evaluation
///   of actual parameters used in other default-valued expressions.
///
/// Note. Since DefaultValueExpression is a wrapper around another expression and can in several
/// places be expanded according to its ResolvedExpression, it is convenient to make DefaultValueExpression
/// inherit from ConcreteSyntaxExpression. However, there are some places in the code where
/// one then needs to pay attention to DefaultValueExpression's. Such places would be more
/// conspicuous if DefaultValueExpression were not an Expression at all. At the time of this
/// writing, a change to a separate type has shown to be more hassle than the need for special
/// attention to DefaultValueExpression's in some places.
/// </summary>
public class DefaultValueExpression : ConcreteSyntaxExpression {
  public readonly Formal Formal;
  public readonly Expression Receiver;
  public readonly Dictionary<IVariable, Expression> SubstMap;
  public readonly Dictionary<TypeParameter, Type> TypeMap;

  public DefaultValueExpression(RangeToken rangeToken, Formal formal,
    Expression/*?*/ receiver, Dictionary<IVariable, Expression> substMap, Dictionary<TypeParameter, Type> typeMap)
    : base(rangeToken) {
    Contract.Requires(rangeToken != null);
    Contract.Requires(formal != null);
    Contract.Requires(formal.DefaultValue != null);
    Contract.Requires(substMap != null);
    Contract.Requires(typeMap != null);
    Formal = formal;
    Receiver = receiver;
    SubstMap = substMap;
    TypeMap = typeMap;
    Type = formal.Type.Subst(typeMap);
  }
}

/// <summary>
/// A NegationExpression e represents the value -e and is syntactic shorthand
/// for 0-e (for integers) or 0.0-e (for reals).
/// </summary>
public class NegationExpression : ConcreteSyntaxExpression, ICloneable<NegationExpression> {
  public readonly Expression E;

  public NegationExpression Clone(Cloner cloner) {
    return new NegationExpression(cloner, this);
  }

  public NegationExpression(Cloner cloner, NegationExpression original) : base(cloner, original) {
    E = cloner.CloneExpr(original.E);
  }

  public NegationExpression(RangeToken rangeToken, Expression e)
    : base(rangeToken) {
    Contract.Requires(rangeToken != null);
    Contract.Requires(e != null);
    E = e;
  }
  public override IEnumerable<Expression> SubExpressions {
    get {
      if (ResolvedExpression == null) {
        // the expression hasn't yet been turned into a resolved expression, so use .E as the subexpression
        yield return E;
      } else {
        foreach (var ee in base.SubExpressions) {
          yield return ee;
        }
      }
    }
  }
}

public class ChainingExpression : ConcreteSyntaxExpression, ICloneable<ChainingExpression> {
  public readonly List<Expression> Operands;
  public readonly List<BinaryExpr.Opcode> Operators;
  public readonly List<RangeToken> OperatorLocs;
  public readonly List<Expression/*?*/> PrefixLimits;
  public readonly Expression E;

  public ChainingExpression Clone(Cloner cloner) {
    return new ChainingExpression(cloner, this);
  }

  public ChainingExpression(Cloner cloner, ChainingExpression original) : base(cloner, original) {
    Operands = original.Operands.Select(cloner.CloneExpr).ToList();
    Operators = original.Operators;
    OperatorLocs = original.OperatorLocs.Select(cloner.Tok).ToList();
    PrefixLimits = original.PrefixLimits.Select(cloner.CloneExpr).ToList();
    E = ComputeDesugaring(Operands, Operators, OperatorLocs, PrefixLimits);
  }

  public ChainingExpression(RangeToken rangeToken, List<Expression> operands, List<BinaryExpr.Opcode> operators, List<RangeToken> operatorLocs, List<Expression/*?*/> prefixLimits)
    : base(rangeToken) {
    Contract.Requires(rangeToken != null);
    Contract.Requires(operands != null);
    Contract.Requires(operators != null);
    Contract.Requires(operatorLocs != null);
    Contract.Requires(prefixLimits != null);
    Contract.Requires(1 <= operators.Count);
    Contract.Requires(operands.Count == operators.Count + 1);
    Contract.Requires(operatorLocs.Count == operators.Count);
    Contract.Requires(prefixLimits.Count == operators.Count);
    // Additional preconditions apply, see Contract.Assume's below

    Operands = operands;
    Operators = operators;
    OperatorLocs = operatorLocs;
    PrefixLimits = prefixLimits;
    E = ComputeDesugaring(operands, operators, operatorLocs, prefixLimits);
  }

  private static Expression ComputeDesugaring(List<Expression> operands, List<BinaryExpr.Opcode> operators, List<RangeToken> operatorLocs, List<Expression> prefixLimits) {
    Expression desugaring;
    // Compute the desugaring
    if (operators[0] == BinaryExpr.Opcode.Disjoint) {
      Expression acc = operands[0]; // invariant:  "acc" is the union of all operands[j] where j <= i
      desugaring = new BinaryExpr(operatorLocs[0], operators[0], operands[0], operands[1]);
      for (int i = 0; i < operators.Count; i++) {
        Contract.Assume(operators[i] == BinaryExpr.Opcode.Disjoint);
        var opTok = operatorLocs[i];
        var e = new BinaryExpr(opTok, BinaryExpr.Opcode.Disjoint, acc, operands[i + 1]);
        desugaring = new BinaryExpr(opTok, BinaryExpr.Opcode.And, desugaring, e);
        acc = new BinaryExpr(opTok, BinaryExpr.Opcode.Add, acc, operands[i + 1]);
      }
    } else {
      desugaring = null;
      for (int i = 0; i < operators.Count; i++) {
        var opTok = operatorLocs[i];
        var op = operators[i];
        Contract.Assume(op != BinaryExpr.Opcode.Disjoint);
        var k = prefixLimits[i];
        Contract.Assume(k == null || op == BinaryExpr.Opcode.Eq || op == BinaryExpr.Opcode.Neq);
        var e0 = operands[i];
        var e1 = operands[i + 1];
        Expression e;
        if (k == null) {
          e = new BinaryExpr(opTok, op, e0, e1);
        } else {
          e = new TernaryExpr(opTok,
            op == BinaryExpr.Opcode.Eq ? TernaryExpr.Opcode.PrefixEqOp : TernaryExpr.Opcode.PrefixNeqOp, k, e0,
            e1);
        }

        desugaring = desugaring == null ? e : new BinaryExpr(opTok, BinaryExpr.Opcode.And, desugaring, e);
      }
    }

    return desugaring;
  }
}

/// <summary>
/// The parsing and resolution/type checking of expressions of the forms
///   0. ident &lt; Types &gt;
///   1. Expr . ident &lt; Types &gt;
///   2. Expr ( Exprs )
///   3. Expr [ Exprs ]
///   4. Expr [ Expr .. Expr ]
/// is done as follows.  These forms are parsed into the following AST classes:
///   0. NameSegment
///   1. ExprDotName
///   2. ApplySuffix
///   3. SeqSelectExpr or MultiSelectExpr
///   4. SeqSelectExpr
///
/// The first three of these inherit from ConcreteSyntaxExpression.  The resolver will resolve
/// these into:
///   0. IdentifierExpr or MemberSelectExpr (with .Lhs set to ImplicitThisExpr or StaticReceiverExpr)
///   1. IdentifierExpr or MemberSelectExpr
///   2. FuncionCallExpr or ApplyExpr
///
/// The IdentifierExpr's that forms 0 and 1 can turn into sometimes denote the name of a module or
/// type.  The .Type field of the corresponding resolved expressions are then the special Type subclasses
/// ResolutionType_Module and ResolutionType_Type, respectively.  These will not be seen by the
/// verifier or compiler, since, in a well-formed program, the verifier and compiler will use the
/// .ResolvedExpr field of whatever form-1 expression contains these.
///
/// Notes:
///   * IdentifierExpr and FunctionCallExpr are resolved-only expressions (that is, they don't contain
///     all the syntactic components that were used to parse them).
///   * Rather than the current SeqSelectExpr/MultiSelectExpr split of forms 3 and 4, it would
///     seem more natural to refactor these into 3: IndexSuffixExpr and 4: RangeSuffixExpr.
/// </summary>
public abstract class SuffixExpr : ConcreteSyntaxExpression {
  public readonly Expression Lhs;

  protected SuffixExpr(Cloner cloner, SuffixExpr original) : base(cloner, original) {
    Lhs = cloner.CloneExpr(original.Lhs);
  }

  public SuffixExpr(RangeToken rangeToken, Expression lhs)
    : base(rangeToken) {
    Contract.Requires(rangeToken != null);
    Contract.Requires(lhs != null);
    Lhs = lhs;
  }

  public override IEnumerable<Node> Children => ResolvedExpression == null ? new[] { Lhs } : base.Children;
}

public class NameSegment : ConcreteSyntaxExpression, ICloneable<NameSegment> {
  public readonly string Name;
  public readonly List<Type> OptTypeArguments;
  public NameSegment(RangeToken rangeToken, string name, List<Type> optTypeArguments)
    : base(rangeToken) {
    Contract.Requires(rangeToken != null);
    Contract.Requires(name != null);
    Contract.Requires(optTypeArguments == null || optTypeArguments.Count > 0);
    Name = name;
    OptTypeArguments = optTypeArguments;
  }

  public NameSegment(Cloner cloner, NameSegment original) : base(cloner, original) {
    Name = original.Name;
    OptTypeArguments = original.OptTypeArguments?.ConvertAll(cloner.CloneType);
  }

  public NameSegment Clone(Cloner cloner) {
    return new NameSegment(cloner, this);
  }
}

/// <summary>
/// An ExprDotName desugars into either an IdentifierExpr (if the Lhs is a static name) or a MemberSelectExpr (if the Lhs is a computed expression).
/// </summary>
public class ExprDotName : SuffixExpr, ICloneable<ExprDotName> {
  public readonly string SuffixName;
  public readonly List<Type> OptTypeArguments;

  /// <summary>
  /// Because the resolved expression only points to the final resolved declaration,
  /// but not the declaration of the Lhs, we must also include the Lhs.
  /// </summary>
  public override IEnumerable<Node> Children => new[] { Lhs, ResolvedExpression };

  [ContractInvariantMethod]
  void ObjectInvariant() {
    Contract.Invariant(SuffixName != null);
  }

  public ExprDotName Clone(Cloner cloner) {
    return new ExprDotName(cloner, this);
  }

  public ExprDotName(Cloner cloner, ExprDotName original) : base(cloner, original) {
    SuffixName = original.SuffixName;
    OptTypeArguments = original.OptTypeArguments?.ConvertAll(cloner.CloneType);
  }

  public ExprDotName(RangeToken rangeToken, Expression obj, string suffixName, List<Type> optTypeArguments)
    : base(rangeToken, obj) {
    Contract.Requires(rangeToken != null);
    Contract.Requires(obj != null);
    Contract.Requires(suffixName != null);
    this.SuffixName = suffixName;
    OptTypeArguments = optTypeArguments;
  }
}

/// <summary>
/// An ApplySuffix desugars into either an ApplyExpr or a FunctionCallExpr
/// </summary>
public class ApplySuffix : SuffixExpr, ICloneable<ApplySuffix> {
  public readonly IToken/*?*/ AtTok;
  public readonly IToken CloseParen;
  public readonly ActualBindings Bindings;
  public List<Expression> Args => Bindings.Arguments;

  public override IEnumerable<Node> Children => ResolvedExpression == null
    ? new[] { Lhs }.Concat(Args ?? Enumerable.Empty<Node>()) : new[] { ResolvedExpression };

  [ContractInvariantMethod]
  void ObjectInvariant() {
    Contract.Invariant(Args != null);
  }

  public ApplySuffix Clone(Cloner cloner) {
    return new ApplySuffix(cloner, this);
  }

  public ApplySuffix(Cloner cloner, ApplySuffix original) :
    base(cloner, original) {
    AtTok = original.AtTok == null ? null : cloner.Tok(original.AtTok);
    CloseParen = cloner.Tok(original.CloseParen);
    // FormatTokens = original.FormatTokens;
    Bindings = new ActualBindings(cloner, original.Bindings);
  }

  public ApplySuffix(RangeToken rangeToken, IToken/*?*/ atLabel, Expression lhs, List<ActualBinding> args, IToken closeParen)
    : base(rangeToken, lhs) {
    Contract.Requires(rangeToken != null);
    Contract.Requires(lhs != null);
    Contract.Requires(cce.NonNullElements(args));
    AtTok = atLabel;
    CloseParen = closeParen;
    Bindings = new ActualBindings(args);
    // if (closeParen != null) {
    //   FormatTokens = new[] { closeParen };
    // }
  }

  /// <summary>
  /// Create an ApplySuffix expression using the most basic pieces: a target name and a list of expressions.
  /// </summary>
  /// <param name="rangeToken">The location to associate with the new ApplySuffix expression.</param>
  /// <param name="name">The name of the target function or method.</param>
  /// <param name="args">The arguments to apply the function or method to.</param>
  /// <returns></returns>
  public static Expression MakeRawApplySuffix(RangeToken rangeToken, string name, List<Expression> args) {
    var nameExpr = new NameSegment(rangeToken, name, null);
    var argBindings = args.ConvertAll(arg => new ActualBinding(null, arg));
    return new ApplySuffix(rangeToken, null, nameExpr, argBindings, rangeToken.StartToken);
  }
}<|MERGE_RESOLUTION|>--- conflicted
+++ resolved
@@ -235,7 +235,7 @@
 
   private static Expression CastIfNeeded(Expression expr, Type toType) {
     if (!expr.Type.Equals(toType)) {
-      var cast = new ConversionExpr(expr.tok, expr, toType);
+      var cast = new ConversionExpr(expr.RangeToken, expr, toType);
       cast.Type = toType;
       return cast;
     } else {
@@ -276,7 +276,7 @@
     if (LiteralExpr.IsEmptySet(e0) || LiteralExpr.IsEmptySet(e1)) {
       return e0;
     }
-    var s = new BinaryExpr(e0.tok, BinaryExpr.Opcode.Sub, e0, e1) {
+    var s = new BinaryExpr(e0.RangeToken, BinaryExpr.Opcode.Sub, e0, e1) {
       ResolvedOp = BinaryExpr.ResolvedOpcode.SetDifference,
       Type = e0.Type.NormalizeExpand() // important to remove any constraints
     };
@@ -330,7 +330,7 @@
     if (n == 0) {
       return e;
     }
-    var nn = CreateIntLiteral(e.tok, n);
+    var nn = CreateIntLiteral(e.RangeToken, n);
     return CreateAdd(e, nn);
   }
 
@@ -345,14 +345,14 @@
     if (n == 0) {
       return e;
     }
-    var nn = CreateIntLiteral(e.tok, n);
+    var nn = CreateIntLiteral(e.RangeToken, n);
     return CreateSubtract(e, nn);
   }
 
   /// <summary>
   /// Create a resolved expression of the form "n"
   /// </summary>
-  public static Expression CreateIntLiteral(IToken tok, int n) {
+  public static Expression CreateIntLiteral(RangeToken tok, int n) {
     Contract.Requires(tok != null);
     Contract.Requires(n != int.MinValue);
     if (0 <= n) {
@@ -367,7 +367,7 @@
   /// <summary>
   /// Create a resolved expression of the form "x"
   /// </summary>
-  public static Expression CreateRealLiteral(IToken tok, BaseTypes.BigDec x) {
+  public static Expression CreateRealLiteral(RangeToken tok, BaseTypes.BigDec x) {
     Contract.Requires(tok != null);
     var nn = new LiteralExpr(tok, x);
     nn.Type = Type.Real;
@@ -377,7 +377,7 @@
   /// <summary>
   /// Create a resolved expression of the form "n", for either type "int" or type "ORDINAL".
   /// </summary>
-  public static Expression CreateNatLiteral(IToken tok, int n, Type ty) {
+  public static Expression CreateNatLiteral(RangeToken tok, int n, Type ty) {
     Contract.Requires(tok != null);
     Contract.Requires(0 <= n);
     Contract.Requires(ty.IsNumericBased(Type.NumericPersuasion.Int) || ty is BigOrdinalType);
@@ -389,7 +389,7 @@
   /// <summary>
   /// Create a resolved expression for a bool b
   /// </summary>
-  public static LiteralExpr CreateBoolLiteral(IToken tok, bool b) {
+  public static LiteralExpr CreateBoolLiteral(RangeToken tok, bool b) {
     Contract.Requires(tok != null);
     var lit = new LiteralExpr(tok, b);
     lit.Type = Type.Bool;  // resolve here
@@ -399,7 +399,7 @@
   /// <summary>
   /// Create a resolved expression for a string s
   /// </summary>
-  public static LiteralExpr CreateStringLiteral(IToken tok, string s) {
+  public static LiteralExpr CreateStringLiteral(RangeToken tok, string s) {
     Contract.Requires(tok != null);
     Contract.Requires(s != null);
     var lit = new StringLiteralExpr(tok, s, true);
@@ -457,7 +457,7 @@
   /// <summary>
   /// Create a resolved ParensExpression around a given resolved expression "e".
   /// </summary>
-  public static Expression CreateParensExpression(IToken tok, Expression e) {
+  public static Expression CreateParensExpression(RangeToken tok, Expression e) {
     return new ParensExpression(tok, e) { Type = e.Type, ResolvedExpression = e };
   }
 
@@ -532,7 +532,7 @@
       (e0.Type.IsCharType && e1.Type.IsCharType) ||
       (e0.Type.IsBigOrdinalType && e1.Type.IsBigOrdinalType));
     Contract.Ensures(Contract.Result<Expression>() != null);
-    return new BinaryExpr(e0.tok, BinaryExpr.Opcode.Lt, e0, e1) {
+    return new BinaryExpr(e0.RangeToken, BinaryExpr.Opcode.Lt, e0, e1) {
       ResolvedOp = e0.Type.IsCharType ? BinaryExpr.ResolvedOpcode.LtChar : BinaryExpr.ResolvedOpcode.Lt,
       Type = Type.Bool
     };
@@ -552,7 +552,7 @@
       (e0.Type.IsCharType && e1.Type.IsCharType) ||
       (e0.Type.IsBigOrdinalType && e1.Type.IsBigOrdinalType));
     Contract.Ensures(Contract.Result<Expression>() != null);
-    return new BinaryExpr(e0.tok, BinaryExpr.Opcode.Le, e0, e1) {
+    return new BinaryExpr(e0.RangeToken, BinaryExpr.Opcode.Le, e0, e1) {
       ResolvedOp = e0.Type.IsCharType ? BinaryExpr.ResolvedOpcode.LeChar : BinaryExpr.ResolvedOpcode.Le,
       Type = Type.Bool
     };
@@ -562,7 +562,7 @@
     Contract.Requires(e0 != null);
     Contract.Requires(e1 != null);
     Contract.Requires(ty != null);
-    var eq = new BinaryExpr(e0.tok, BinaryExpr.Opcode.Eq, e0, e1);
+    var eq = new BinaryExpr(e0.RangeToken, BinaryExpr.Opcode.Eq, e0, e1);
     if (ty is SetType) {
       eq.ResolvedOp = BinaryExpr.ResolvedOpcode.SetEq;
     } else if (ty is SeqType) {
@@ -591,7 +591,7 @@
     } else if (allowSimplification && LiteralExpr.IsTrue(b)) {
       return a;
     } else {
-      var and = new BinaryExpr(a.tok, BinaryExpr.Opcode.And, a, b);
+      var and = new BinaryExpr(a.RangeToken, BinaryExpr.Opcode.And, a, b);
       and.ResolvedOp = BinaryExpr.ResolvedOpcode.And;  // resolve here
       and.Type = Type.Bool;  // resolve here
       return and;
@@ -609,7 +609,7 @@
     if (allowSimplification && (LiteralExpr.IsTrue(a) || LiteralExpr.IsTrue(b))) {
       return b;
     } else {
-      var imp = new BinaryExpr(a.tok, BinaryExpr.Opcode.Imp, a, b);
+      var imp = new BinaryExpr(a.RangeToken, BinaryExpr.Opcode.Imp, a, b);
       imp.ResolvedOp = BinaryExpr.ResolvedOpcode.Imp;  // resolve here
       imp.Type = Type.Bool;  // resolve here
       return imp;
@@ -629,7 +629,7 @@
     } else if (allowSimplification && LiteralExpr.IsTrue(b)) {
       return b;
     } else {
-      var or = new BinaryExpr(a.tok, BinaryExpr.Opcode.Or, a, b);
+      var or = new BinaryExpr(a.RangeToken, BinaryExpr.Opcode.Or, a, b);
       or.ResolvedOp = BinaryExpr.ResolvedOpcode.Or;  // resolve here
       or.Type = Type.Bool;  // resolve here
       return or;
@@ -645,7 +645,7 @@
     Contract.Requires(e1 != null);
     Contract.Requires(test.Type.IsBoolType && e0.Type.Equals(e1.Type));
     Contract.Ensures(Contract.Result<Expression>() != null);
-    var ite = new ITEExpr(test.tok, false, test, e0, e1);
+    var ite = new ITEExpr(test.RangeToken, false, test, e0, e1);
     ite.Type = e0.type;  // resolve here
     return ite;
   }
@@ -662,7 +662,7 @@
     var newVars = old_case.Arguments.ConvertAll(bv => cloner.CloneBoundVar(bv, false));
     new_body = VarSubstituter(old_case.Arguments.ConvertAll<NonglobalVariable>(x => (NonglobalVariable)x), newVars, new_body);
 
-    var new_case = new MatchCaseExpr(old_case.tok, old_case.Ctor, old_case.FromBoundVar, newVars, new_body, old_case.Attributes);
+    var new_case = new MatchCaseExpr(old_case.RangeToken, old_case.Ctor, old_case.FromBoundVar, newVars, new_body, old_case.Attributes);
 
     new_case.Ctor = old_case.Ctor; // resolve here
     return new_case;
@@ -671,7 +671,7 @@
   /// <summary>
   /// Create a match expression with a resolved type
   /// </summary>
-  public static Expression CreateMatch(IToken tok, Expression src, List<MatchCaseExpr> cases, Type type) {
+  public static Expression CreateMatch(RangeToken tok, Expression src, List<MatchCaseExpr> cases, Type type) {
     MatchExpr e = new MatchExpr(tok, src, cases, false);
     e.Type = type;  // resolve here
 
@@ -681,7 +681,7 @@
   /// <summary>
   /// Create a let expression with a resolved type and fresh variables
   /// </summary>
-  public static Expression CreateLet(IToken tok, List<CasePattern<BoundVar>> LHSs, List<Expression> RHSs, Expression body, bool exact) {
+  public static Expression CreateLet(RangeToken tok, List<CasePattern<BoundVar>> LHSs, List<Expression> RHSs, Expression body, bool exact) {
     Contract.Requires(tok != null);
     Contract.Requires(LHSs != null && RHSs != null);
     Contract.Requires(LHSs.Count == RHSs.Count);
@@ -719,9 +719,9 @@
 
     QuantifierExpr q;
     if (forall) {
-      q = new ForallExpr(expr.tok, expr.RangeToken, newVars, expr.Range, body, expr.Attributes);
+      q = new ForallExpr(expr.RangeToken, newVars, expr.Range, body, expr.Attributes);
     } else {
-      q = new ExistsExpr(expr.tok, expr.RangeToken, newVars, expr.Range, body, expr.Attributes);
+      q = new ExistsExpr(expr.RangeToken, newVars, expr.Range, body, expr.Attributes);
     }
     q.Type = Type.Bool;
 
@@ -733,7 +733,7 @@
   /// </summary>
   public static Expression CreateIdentExpr(IVariable v) {
     Contract.Requires(v != null);
-    var e = new IdentifierExpr(v.RangeToken.StartToken, v.Name);
+    var e = new IdentifierExpr(v.RangeToken, v.Name);
     e.Var = v;  // resolve here
     e.type = v.Type;  // resolve here
     return e;
@@ -749,7 +749,7 @@
     }
 
     for (int i = 0; i < oldVars.Count; i++) {
-      var id = new IdentifierExpr(newVars[i].tok, newVars[i].Name);
+      var id = new IdentifierExpr(newVars[i].RangeToken, newVars[i].Name);
       id.Var = newVars[i];    // Resolve here manually
       id.Type = newVars[i].Type;  // Resolve here manually
       substMap.Add(oldVars[i], id);
@@ -959,7 +959,7 @@
     Contract.Requires(m.tok != null);
     Contract.Requires(m.EnclosingClass != null);
     Contract.Requires(!m.IsStatic);
-    Type = Resolver.GetReceiverType(m.tok, m);
+    Type = Resolver.GetReceiverType(m.RangeToken, m);
   }
 
   /// <summary>
@@ -1145,6 +1145,7 @@
     {
     }
   }
+  
   public class ResolverType_Type : ResolverType {
     [Pure]
     public override string TypeName(ModuleDefinition context, bool parseAble) {
@@ -1171,7 +1172,7 @@
     Contract.Requires(typeArgs != null && typeArgs.Count == decl.TypeArgs.Count);
     Decl = decl;
     TypeArgs = typeArgs;
-    Type = decl is ModuleDecl ? (Type)new ResolverType_Module() : new ResolverType_Type();
+    Type = decl is ModuleDecl ? (Type)new ResolverType_Module(rangeToken) : new ResolverType_Type(rangeToken);
   }
   public Resolver_IdentifierExpr(RangeToken rangeToken, TypeParameter tp)
     : this(rangeToken, tp, new List<Type>()) {
@@ -1683,13 +1684,8 @@
     this.At = at;
   }
 
-<<<<<<< HEAD
-  public FreshExpr Clone(Cloner cloner) {
-    var result = new FreshExpr(cloner.Tok(RangeToken), cloner.CloneExpr(E), At);
-=======
   public FreshExpr(Cloner cloner, FreshExpr original) : base(cloner, original) {
     At = original.At;
->>>>>>> 7bdab6c9
     if (cloner.CloneResolvedFields) {
       AtLabel = original.AtLabel;
     }
@@ -1720,7 +1716,7 @@
 
 public class ConversionExpr : TypeUnaryExpr {
   public readonly string messagePrefix;
-  public ConversionExpr(IToken tok, Expression expr, Type toType, string messagePrefix = "")
+  public ConversionExpr(RangeToken tok, Expression expr, Type toType, string messagePrefix = "")
     : base(tok, expr, toType) {
     Contract.Requires(tok != null);
     Contract.Requires(expr != null);
@@ -1730,7 +1726,7 @@
 }
 
 public class TypeTestExpr : TypeUnaryExpr {
-  public TypeTestExpr(IToken tok, Expression expr, Type toType)
+  public TypeTestExpr(RangeToken tok, Expression expr, Type toType)
     : base(tok, expr, toType) {
     Contract.Requires(tok != null);
     Contract.Requires(expr != null);
@@ -2482,7 +2478,7 @@
 /// which it is; in this case, Var is non-null, because this is the only place where Var.IsGhost
 /// is recorded by the parser.
 /// </summary>
-public class CasePattern<VT> : TokenNode
+public class CasePattern<VT> : RangeNode
   where VT : class, IVariable {
   public readonly string Id;
   // After successful resolution, exactly one of the following two fields is non-null.
@@ -2498,8 +2494,7 @@
     this.Arguments = new List<CasePattern<VT>>();
   }
 
-  public CasePattern(Cloner cloner, CasePattern<VT> original) {
-    tok = cloner.Tok(original.tok);
+  public CasePattern(Cloner cloner, CasePattern<VT> original) : base(cloner, original) {
     Id = original.Id;
     if (original.Var != null) {
       Var = cloner.CloneIVariable(original.Var, false);
@@ -2515,18 +2510,16 @@
     }
   }
 
-  public CasePattern(IToken tok, string id, [Captured] List<CasePattern<VT>> arguments) {
+  public CasePattern(RangeToken range, string id, [Captured] List<CasePattern<VT>> arguments) : base(range) {
     Contract.Requires(tok != null);
     Contract.Requires(id != null);
-    this.tok = tok;
     Id = id;
     Arguments = arguments;
   }
 
-  public CasePattern(IToken tok, VT bv) {
+  public CasePattern(RangeToken range, VT bv) : base(range) {
     Contract.Requires(tok != null);
     Contract.Requires(bv != null);
-    this.tok = tok;
     Id = bv.Name;
     Var = bv;
   }
@@ -2661,11 +2654,7 @@
     E = e;
     Label = label;
     Attributes = attrs;
-<<<<<<< HEAD
-    this.Tok = e.RangeToken.StartToken;
-=======
     this.tok = e.Tok;
->>>>>>> 7bdab6c9
   }
 
   // public void AddCustomizedErrorMessage(IToken tok, string s) {
@@ -2861,9 +2850,9 @@
   /// This maker method takes a resolved expression "e" and wraps a resolved AutoGeneratedExpression
   /// around it.
   /// </summary>
-  public static AutoGeneratedExpression Create(Expression e, IToken token = null) {
+  public static AutoGeneratedExpression Create(Expression e, RangeToken token = null) {
     Contract.Requires(e != null);
-    var a = new AutoGeneratedExpression(token ?? e.tok, e);
+    var a = new AutoGeneratedExpression(token ?? e.RangeToken, e);
     a.type = e.Type;
     a.ResolvedExpression = e;
     return a;
