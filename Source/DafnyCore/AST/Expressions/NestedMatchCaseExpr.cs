--- conflicted
+++ resolved
@@ -16,8 +16,8 @@
     this.Attributes = attrs;
   }
 
-<<<<<<< HEAD
-  public override IEnumerable<INode> Children => new INode[] { Body, Pat }.Concat(Attributes?.Args ?? Enumerable.Empty<INode>());
+  public override IEnumerable<INode> Children =>
+    (Attributes != null ? new INode[] { Attributes } : Enumerable.Empty<INode>()).Concat(new INode[] { Body, Pat });
 
   public void Resolve(
     Resolver resolver,
@@ -45,8 +45,4 @@
       resolver.ConstrainSubtypeRelation(caseType, Body.Type, Body.tok, "type of case bodies do not agree (found {0}, previous types {1})", Body.Type, caseType);
     }
   }
-=======
-  public override IEnumerable<INode> Children =>
-    (Attributes != null ? new INode[] { Attributes } : Enumerable.Empty<INode>()).Concat(new INode[] { Body, Pat });
->>>>>>> ce3edc5a
 }