--- conflicted
+++ resolved
@@ -67,7 +67,7 @@
       Contract.Assert(top != null);
       var clArgsInTermsOfTFormals = cl.TypeArgs.ConvertAll(tp => top.ParentFormalTypeParametersToActuals[tp]);
       var subst = TypeParameter.SubstitutionMap(top.TypeArgs, t.TypeArgs);
-      var typeArgs = clArgsInTermsOfTFormals.ConvertAll(ty => ty.Subst( subst));
+      var typeArgs = clArgsInTermsOfTFormals.ConvertAll(ty => ty.Subst(subst));
       Type = new UserDefinedType(tok, cl.Name, cl, typeArgs);
     } else if (t.Name != cl.Name) {  // t may be using the name "C?", and we'd prefer it read "C"
       Type = new UserDefinedType(tok, cl.Name, cl, t.TypeArgs);
@@ -81,10 +81,6 @@
 
   public override bool IsImplicit { get; }
 
-<<<<<<< HEAD
-  // public override IEnumerable<INode> Children => base.Children.Concat(Type.Nodes);
-=======
   public override IEnumerable<INode> Children =>
     new[] { ObjectToDiscard, ContainerExpression }.Where(x => x != null).Concat(Type.Nodes);
->>>>>>> ce3edc5a
 }