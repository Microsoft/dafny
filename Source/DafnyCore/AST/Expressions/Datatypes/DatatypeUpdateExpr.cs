using System;
using System.Collections.Generic;
using System.Diagnostics.Contracts;
using System.Linq;

namespace Microsoft.Dafny;

public class DatatypeUpdateExpr : ConcreteSyntaxExpression, IHasReferences, ICloneable<DatatypeUpdateExpr> {
  public readonly Expression Root;
  public readonly List<Tuple<IOrigin, string, Expression>> Updates;
  [FilledInDuringResolution] public List<MemberDecl> Members;
  [FilledInDuringResolution] public List<DatatypeCtor> LegalSourceConstructors;
  [FilledInDuringResolution] public bool InCompiledContext;
  [FilledInDuringResolution] public Expression ResolvedCompiledExpression; // see comment for Resolver.ResolveDatatypeUpdate

  public DatatypeUpdateExpr Clone(Cloner cloner) {
    return new DatatypeUpdateExpr(cloner, this);
  }

  public DatatypeUpdateExpr(Cloner cloner, DatatypeUpdateExpr original) : base(cloner, original) {
    Root = cloner.CloneExpr(original.Root);
<<<<<<< HEAD
    Updates = original.Updates.Select(t => Tuple.Create(cloner.Tok(t.Item1), t.Item2, cloner.CloneExpr(t.Item3)))
=======
    Updates = original.Updates.Select(t => Tuple.Create<IOrigin, string, Expression>(cloner.Tok((IOrigin)t.Item1), t.Item2, cloner.CloneExpr(t.Item3)))
>>>>>>> 5670005e
      .ToList();

    if (cloner.CloneResolvedFields) {
      Members = original.Members;
      LegalSourceConstructors = original.LegalSourceConstructors;
      InCompiledContext = original.InCompiledContext;
      if (original.ResolvedExpression == original.ResolvedCompiledExpression) {
        ResolvedCompiledExpression = ResolvedExpression;
      } else {
        ResolvedCompiledExpression = cloner.CloneExpr(original.ResolvedCompiledExpression);
      }
    }
  }

  public DatatypeUpdateExpr(IOrigin tok, Expression root, List<Tuple<IOrigin, string, Expression>> updates)
    : base(tok) {
    Contract.Requires(tok != null);
    Contract.Requires(root != null);
    Contract.Requires(updates != null);
    Contract.Requires(updates.Count != 0);
    Root = root;
    Updates = updates;
  }

  public override IEnumerable<Expression> SubExpressions {
    get {
      if (ResolvedExpression == null) {
        Contract.Assert(ResolvedCompiledExpression == null);
        foreach (var preResolved in PreResolveSubExpressions) {
          yield return preResolved;
        }
      } else {
        foreach (var e in base.SubExpressions) {
          yield return e;
        }
        if (ResolvedExpression != ResolvedCompiledExpression) {
          yield return ResolvedCompiledExpression;
        }
      }
    }
  }

  public IEnumerable<IHasNavigationToken> GetReferences() {
    return (IEnumerable<ISymbol>)LegalSourceConstructors ?? Array.Empty<ISymbol>();
  }

  public IOrigin NavigationToken => tok;

  public override IEnumerable<Expression> PreResolveSubExpressions {
    get {
      yield return Root;
      foreach (var update in Updates) {
        yield return update.Item3;
      }
    }
  }
}<|MERGE_RESOLUTION|>--- conflicted
+++ resolved
@@ -19,11 +19,7 @@
 
   public DatatypeUpdateExpr(Cloner cloner, DatatypeUpdateExpr original) : base(cloner, original) {
     Root = cloner.CloneExpr(original.Root);
-<<<<<<< HEAD
     Updates = original.Updates.Select(t => Tuple.Create(cloner.Tok(t.Item1), t.Item2, cloner.CloneExpr(t.Item3)))
-=======
-    Updates = original.Updates.Select(t => Tuple.Create<IOrigin, string, Expression>(cloner.Tok((IOrigin)t.Item1), t.Item2, cloner.CloneExpr(t.Item3)))
->>>>>>> 5670005e
       .ToList();
 
     if (cloner.CloneResolvedFields) {
