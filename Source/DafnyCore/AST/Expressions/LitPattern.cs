using System.Collections.Generic;
using System.Diagnostics.Contracts;
using System.Linq;
using System.Numerics;

namespace Microsoft.Dafny;

public class LitPattern : ExtendedPattern {
  public readonly Expression OrigLit;  // the expression as parsed; typically a LiteralExpr, but could be a NegationExpression
  private LiteralExpr optimisticallyDesugaredLit;

  /// <summary>
  /// The patterns of match constructs are rewritten very early during resolution, before any type information
  /// is available. This is unfortunate. It means we can't reliably rewrite negated expressions. In Dafny, "-" followed
  /// by digits is a negative literal for integers and reals, but as unary minus for bitvectors and ORDINAL (and
  /// unary minus is not allowed for ORDINAL, so that should always give an error).
  ///
  /// Since we don't have the necessary type information at this time, we optimistically negate all numeric literals here.
  /// After type checking, we look to see if we negated something we should not have.
  ///
  /// One could imagine allowing negative bitvector literals in case patterns and treating and them as synonyms for their
  /// positive counterparts. However, since the rewriting does not know about these synonyms, it would end up splitting
  /// cases that should have been combined, which leads to incorrect code.
  ///
  /// It would be good to check for these inadvertently allowed unary expressions only in the expanded patterns. However,
  /// the rewriting of patterns turns them into "if" statements and what not, so it's not easy to identify when a literal
  /// comes from this rewrite. Luckily, when other NegationExpressions are resolved, they turn into unary minus for bitvectors
  /// and into errors for ORDINALs. Therefore, any negative bitvector or ORDINAL literal discovered later can only have
  /// come from this rewriting. So, that's where errors are generated.
  ///
  /// One more detail, after the syntactic "-0" has been negated, the result is not negative. Therefore, what the previous
  /// paragraph explained as checking for negative bitvectors and ORDINALs doesn't work for "-0". So, instead of checking
  /// for the number being negative, the later pass will check if the token associated with the literal is "-0", a condition
  /// the assignment below ensures.
  /// </summary>
  public LiteralExpr OptimisticallyDesugaredLit {
    get {
      if (optimisticallyDesugaredLit == null) {
        if (OrigLit is NegationExpression neg) {
          var lit = (LiteralExpr)neg.E;
          if (lit.Value is BaseTypes.BigDec d) {
            optimisticallyDesugaredLit = new LiteralExpr(neg.tok, -d);
          } else {
            var n = (BigInteger)lit.Value;
            var tok = new Token(neg.tok.line, neg.tok.col) {
              Filename = neg.tok.Filename,
              val = "-0"
            };
            optimisticallyDesugaredLit = new LiteralExpr(tok, -n);
          }
        } else {
          optimisticallyDesugaredLit = (LiteralExpr)OrigLit;
        }
      }
      return optimisticallyDesugaredLit;
    }
  }

  public LitPattern(IToken tok, Expression lit, bool isGhost = false) : base(tok, isGhost) {
    Contract.Requires(lit is LiteralExpr || lit is NegationExpression);
    this.OrigLit = lit;
  }

  public override string ToString() {
    return Printer.ExprToString(DafnyOptions.DefaultImmutableOptions, OrigLit);
  }

  public override IEnumerable<Node> Children => new[] { OrigLit };
  public override IEnumerable<Node> PreResolveChildren => Children;

  public override IEnumerable<Expression> SubExpressions {
    get {
      yield return OptimisticallyDesugaredLit;
    }
  }

  public override void Resolve(Resolver resolver,
    ResolutionContext resolutionContext,
    Type sourceType, bool isGhost, bool inStatementContext,
    bool inPattern, bool inDisjunctivePattern) {

    var literal = OptimisticallyDesugaredLit;
    resolver.ResolveExpression(literal, resolutionContext);
    resolver.AddAssignableConstraint(literal.tok, sourceType, literal.Type,
      "literal expression in case (of type '{1}') not assignable to match source type '{0}'");
<<<<<<< HEAD
  }

  public override IEnumerable<(BoundVar var, Expression usage)> ReplaceTypesWithBoundVariables(Resolver resolver,
    ResolutionContext resolutionContext) {
    return Enumerable.Empty<(BoundVar var, Expression usage)>();
=======
>>>>>>> cfa9852a
  }
}<|MERGE_RESOLUTION|>--- conflicted
+++ resolved
@@ -83,13 +83,5 @@
     resolver.ResolveExpression(literal, resolutionContext);
     resolver.AddAssignableConstraint(literal.tok, sourceType, literal.Type,
       "literal expression in case (of type '{1}') not assignable to match source type '{0}'");
-<<<<<<< HEAD
-  }
-
-  public override IEnumerable<(BoundVar var, Expression usage)> ReplaceTypesWithBoundVariables(Resolver resolver,
-    ResolutionContext resolutionContext) {
-    return Enumerable.Empty<(BoundVar var, Expression usage)>();
-=======
->>>>>>> cfa9852a
   }
 }