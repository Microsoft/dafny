
using System;
using System.Collections.Generic;
using System.Diagnostics.Contracts;
using System.Drawing.Imaging;
using System.Linq;

namespace Microsoft.Dafny;

<<<<<<< HEAD
public abstract class Statement : IAttributeBearingDeclaration {
  public IToken StartToken;
=======
public abstract class Statement : IAttributeBearingDeclaration, INode {
>>>>>>> db63d3c5
  public readonly IToken Tok;
  public readonly IToken EndTok;  // typically a terminating semi-colon or end-curly-brace
  public LList<Label> Labels;  // mutable during resolution
  public List<IToken> OwnedTokens = new List<IToken>();


  private Attributes attributes;
  public Attributes Attributes {
    get {
      return attributes;
    }
    set {
      attributes = value;
    }
  }

  [ContractInvariantMethod]
  void ObjectInvariant() {
    Contract.Invariant(Tok != null);
    Contract.Invariant(EndTok != null);
  }

  [FilledInDuringResolution] public bool IsGhost;

  public Statement(IToken tok, IToken endTok, Attributes attrs) {
    Contract.Requires(tok != null);
    Contract.Requires(endTok != null);
    this.Tok = tok;
    this.EndTok = endTok;
    this.StartToken = tok;
    this.attributes = attrs;
  }

  public Statement(IToken tok, IToken endTok)
    : this(tok, endTok, null) {
    Contract.Requires(tok != null);
    Contract.Requires(endTok != null);
  }

  /// <summary>
  /// Returns the non-null expressions of this statement proper (that is, do not include the expressions of substatements).
  /// Filters all sub expressions that are not part of specifications
  /// </summary>
  public IEnumerable<Expression> SubExpressionsIncludingTransitiveSubStatements {
    get {
      foreach (var e in SubExpressions) {
        yield return e;
      }

      foreach (var s in SubStatements) {
        foreach (var e in s.SubExpressionsIncludingTransitiveSubStatements) {
          yield return e;
        }
      }
    }
  }

  /// <summary>
  /// Returns the non-null substatements of the Statements.
  /// </summary>
  public virtual IEnumerable<Statement> SubStatements {
    get { yield break; }
  }

  /// <summary>
  /// Returns the non-null substatements of the Statements, before resolution occurs
  /// </summary>
  public virtual IEnumerable<Statement> PreResolveSubStatements => SubStatements;

  /// <summary>
  /// Returns the non-null expressions of this statement proper (that is, do not include the expressions of substatements).
  /// Filters all sub expressions that are not part of specifications
  /// </summary>
  public IEnumerable<Expression> SubExpressions {
    get {
      foreach (var e in SpecificationSubExpressions) {
        yield return e;
      }

      foreach (var e in NonSpecificationSubExpressions) {
        yield return e;
      }
    }
  }

  /// <summary>
  /// Same as SubExpressions but returns all the SubExpressions before resolution
  /// </summary>
  public virtual IEnumerable<Expression> PreResolveSubExpressions => SubExpressions;

  /// <summary>
  /// Returns the non-null expressions of this statement proper (that is, do not include the expressions of substatements).
  /// Filters only expressions that are always part of specifications
  /// </summary>
  public virtual IEnumerable<Expression> SpecificationSubExpressions {
    get {
      yield break;
    }
  }

  /// <summary>
  /// Returns the non-null expressions of this statement proper (that is, do not include the expressions of substatements).
  /// Filters all sub expressions that are not part of specifications
  /// </summary>
  public virtual IEnumerable<Expression> NonSpecificationSubExpressions {
    get {
      foreach (var e in Attributes.SubExpressions(Attributes)) {
        yield return e;
      }
    }
  }

  /// <summary>
  /// Create a resolved statement for an uninitialized local variable.
  /// </summary>
  public static VarDeclStmt CreateLocalVariable(IToken tok, string name, Type type) {
    Contract.Requires(tok != null);
    Contract.Requires(name != null);
    Contract.Requires(type != null);
    var variable = new LocalVariable(tok, tok, name, type, false);
    variable.type = type;
    return new VarDeclStmt(tok, tok, Util.Singleton(variable), null);
  }

  /// <summary>
  /// Create a resolved statement for a local variable with an initial value.
  /// </summary>
  public static VarDeclStmt CreateLocalVariable(IToken tok, string name, Expression value) {
    Contract.Requires(tok != null);
    Contract.Requires(name != null);
    Contract.Requires(value != null);
    var variable = new LocalVariable(tok, tok, name, value.Type, false);
    variable.type = value.Type;
    Expression variableExpr = new IdentifierExpr(tok, variable);
    var variableUpdateStmt = new UpdateStmt(tok, tok, Util.Singleton(variableExpr),
      Util.Singleton<AssignmentRhs>(new ExprRhs(value)));
    var variableAssignStmt = new AssignStmt(tok, tok, variableUpdateStmt.Lhss[0], variableUpdateStmt.Rhss[0]);
    variableUpdateStmt.ResolvedStatements.Add(variableAssignStmt);
    return new VarDeclStmt(tok, tok, Util.Singleton(variable), variableUpdateStmt);
  }

  public static PrintStmt CreatePrintStmt(IToken tok, params Expression[] exprs) {
    return new PrintStmt(tok, tok, exprs.ToList());
  }

  [FilledInDuringResolution] private IToken rangeToken;
  public virtual IToken RangeToken {
    get {
      if (rangeToken == null) {
        // Need a special case for the elephant operator to avoid end < start
        rangeToken = new RangeToken(Tok, Tok.pos > EndTok.pos ? Tok : EndTok);
      }
      return rangeToken;
    }
  }

  public virtual IEnumerable<INode> Children => SubStatements.Concat<INode>(SubExpressions);
}

public class LList<T> {
  public readonly T Data;
  public readonly LList<T> Next;

  public LList(T d, LList<T> next) {
    Data = d;
    Next = next;
  }

  public static LList<T> Append(LList<T> a, LList<T> b) {
    if (a == null) {
      return b;
    }

    return new LList<T>(a.Data, Append(a.Next, b));
    // pretend this is ML
  }
  public static int Count(LList<T> n) {
    int count = 0;
    while (n != null) {
      count++;
      n = n.Next;
    }
    return count;
  }
}

public class Label {
  public readonly IToken Tok;
  public readonly string Name;
  string uniqueId = null;
  public string AssignUniqueId(FreshIdGenerator idGen) {
    if (uniqueId == null) {
      uniqueId = idGen.FreshNumericId("label");
    }
    return uniqueId;
  }
  public Label(IToken tok, string/*?*/ label) {
    Contract.Requires(tok != null);
    Tok = tok;
    Name = label;
  }
}

public class AssertLabel : Label {
  public Boogie.Expr E;  // filled in during translation
  public AssertLabel(IToken tok, string label)
    : base(tok, label) {
    Contract.Requires(tok != null);
    Contract.Requires(label != null);
  }
}

public abstract class PredicateStmt : Statement {
  public readonly Expression Expr;
  [ContractInvariantMethod]
  void ObjectInvariant() {
    Contract.Invariant(Expr != null);
  }

  public PredicateStmt(IToken tok, IToken endTok, Expression expr, Attributes attrs)
    : base(tok, endTok, attrs) {
    Contract.Requires(tok != null);
    Contract.Requires(endTok != null);
    Contract.Requires(expr != null);
    this.Expr = expr;
  }

  public PredicateStmt(IToken tok, IToken endTok, Expression expr)
    : this(tok, endTok, expr, null) {
    Contract.Requires(tok != null);
    Contract.Requires(endTok != null);
    Contract.Requires(expr != null);
    this.Expr = expr;
  }
}

public class AssertStmt : PredicateStmt {
  public readonly BlockStmt Proof;
  public readonly AssertLabel Label;
  public AssertStmt(IToken tok, IToken endTok, Expression expr, BlockStmt/*?*/ proof, AssertLabel/*?*/ label, Attributes attrs)
    : base(tok, endTok, expr, attrs) {
    Contract.Requires(tok != null);
    Contract.Requires(endTok != null);
    Contract.Requires(expr != null);
    Proof = proof;
    Label = label;
  }
  public override IEnumerable<Statement> SubStatements {
    get {
      if (Proof != null) {
        yield return Proof;
      }
    }
  }
  public void AddCustomizedErrorMessage(IToken tok, string s) {
    var args = new List<Expression>() { new StringLiteralExpr(tok, s, true) };
    IToken openBrace = tok;
    IToken closeBrace = new Token(tok.line, tok.col + 7 + s.Length + 1); // where 7 = length(":error ")
    this.Attributes = new UserSuppliedAttributes(tok, openBrace, closeBrace, args, this.Attributes);
  }

  public override IEnumerable<Expression> SpecificationSubExpressions {
    get {
      foreach (var e in base.SpecificationSubExpressions) { yield return e; }
      yield return Expr;
    }
  }
}

public class ExpectStmt : PredicateStmt {
  public Expression Message;
  public ExpectStmt(IToken tok, IToken endTok, Expression expr, Expression message, Attributes attrs)
    : base(tok, endTok, expr, attrs) {
    Contract.Requires(tok != null);
    Contract.Requires(endTok != null);
    Contract.Requires(expr != null);
    this.Message = message;
  }

  public override IEnumerable<Expression> NonSpecificationSubExpressions {
    get {
      foreach (var e in base.NonSpecificationSubExpressions) { yield return e; }
      yield return Expr;
      if (Message != null) {
        yield return Message;
      }
    }
  }
}

public class AssumeStmt : PredicateStmt {
  public AssumeStmt(IToken tok, IToken endTok, Expression expr, Attributes attrs)
    : base(tok, endTok, expr, attrs) {
    Contract.Requires(tok != null);
    Contract.Requires(endTok != null);
    Contract.Requires(expr != null);
  }
  public override IEnumerable<Expression> SpecificationSubExpressions {
    get {
      foreach (var e in base.SpecificationSubExpressions) { yield return e; }
      yield return Expr;
    }
  }
}

public class PrintStmt : Statement {
  public readonly List<Expression> Args;
  [ContractInvariantMethod]
  void ObjectInvariant() {
    Contract.Invariant(cce.NonNullElements(Args));
  }

  public PrintStmt(IToken tok, IToken endTok, List<Expression> args)
    : base(tok, endTok) {
    Contract.Requires(tok != null);
    Contract.Requires(endTok != null);
    Contract.Requires(cce.NonNullElements(args));

    Args = args;
  }
  public override IEnumerable<Expression> NonSpecificationSubExpressions {
    get {
      foreach (var e in base.NonSpecificationSubExpressions) { yield return e; }
      foreach (var arg in Args) {
        yield return arg;
      }
    }
  }
}

public class RevealStmt : Statement {
  public readonly List<Expression> Exprs;
  [FilledInDuringResolution] public readonly List<AssertLabel> LabeledAsserts = new List<AssertLabel>();  // to indicate that "Expr" denotes a labeled assertion
  [FilledInDuringResolution] public readonly List<Statement> ResolvedStatements = new List<Statement>();

  public override IEnumerable<Statement> SubStatements {
    get { return ResolvedStatements; }
  }

  public override IEnumerable<Statement> PreResolveSubStatements => Enumerable.Empty<Statement>();

  [ContractInvariantMethod]
  void ObjectInvariant() {
    Contract.Invariant(Exprs != null);
    Contract.Invariant(LabeledAsserts.Count <= Exprs.Count);
  }

  public RevealStmt(IToken tok, IToken endTok, List<Expression> exprs)
    : base(tok, endTok) {
    Contract.Requires(tok != null);
    Contract.Requires(endTok != null);
    Contract.Requires(exprs != null);
    this.Exprs = exprs;
  }

  public static string SingleName(Expression e) {
    Contract.Requires(e != null);
    if (e is NameSegment || e is LiteralExpr) {
      return e.tok.val;
    } else {
      return null;
    }
  }
}

/// <summary>
/// Class "BreakStmt" represents both "break" and "continue" statements.
/// </summary>
public class BreakStmt : Statement, IHasUsages {
  public readonly IToken TargetLabel;
  public readonly bool IsContinue;
  public string Kind => IsContinue ? "continue" : "break";
  public readonly int BreakAndContinueCount;
  [FilledInDuringResolution] public Statement TargetStmt;
  [ContractInvariantMethod]
  void ObjectInvariant() {
    Contract.Invariant(TargetLabel != null || 1 <= BreakAndContinueCount);
  }

  public BreakStmt(IToken tok, IToken endTok, IToken targetLabel, bool isContinue)
    : base(tok, endTok) {
    Contract.Requires(tok != null);
    Contract.Requires(endTok != null);
    Contract.Requires(targetLabel != null);
    this.TargetLabel = targetLabel;
    this.IsContinue = isContinue;
  }

  /// <summary>
  /// For "isContinue == false", represents the statement "break ^breakAndContinueCount ;".
  /// For "isContinue == true", represents the statement "break ^(breakAndContinueCount - 1) continue;".
  /// </summary>
  public BreakStmt(IToken tok, IToken endTok, int breakAndContinueCount, bool isContinue)
    : base(tok, endTok) {
    Contract.Requires(tok != null);
    Contract.Requires(endTok != null);
    Contract.Requires(1 <= breakAndContinueCount);
    this.BreakAndContinueCount = breakAndContinueCount;
    this.IsContinue = isContinue;
  }

  public IEnumerable<IDeclarationOrUsage> GetResolvedDeclarations() {
    return new[] { TargetStmt }.OfType<IDeclarationOrUsage>();
  }

  public IToken NameToken => Tok;
}

public abstract class ProduceStmt : Statement {
  public List<AssignmentRhs> rhss;
  public UpdateStmt hiddenUpdate;
  public ProduceStmt(IToken tok, IToken endTok, List<AssignmentRhs> rhss)
    : base(tok, endTok) {
    Contract.Requires(tok != null);
    Contract.Requires(endTok != null);
    this.rhss = rhss;
    hiddenUpdate = null;
  }
  public override IEnumerable<Expression> NonSpecificationSubExpressions {
    get {
      foreach (var e in base.NonSpecificationSubExpressions) { yield return e; }
      if (rhss != null) {
        foreach (var rhs in rhss) {
          foreach (var ee in rhs.SubExpressions) {
            yield return ee;
          }
        }
      }
    }
  }
  public override IEnumerable<Statement> SubStatements {
    get {
      if (rhss != null) {
        foreach (var rhs in rhss) {
          foreach (var s in rhs.SubStatements) {
            yield return s;
          }
        }
      }
    }
  }

  public override IEnumerable<Statement> PreResolveSubStatements {
    get {
      if (rhss != null) {
        foreach (var rhs in rhss) {
          foreach (var s in rhs.PreResolveSubStatements) {
            yield return s;
          }
        }
      }
    }
  }
}

public class ReturnStmt : ProduceStmt {
  public bool ReverifyPost;  // set during pre-resolution refinement transformation
  public ReturnStmt(IToken tok, IToken endTok, List<AssignmentRhs> rhss)
    : base(tok, endTok, rhss) {
    Contract.Requires(tok != null);
    Contract.Requires(endTok != null);
  }
}

public class YieldStmt : ProduceStmt {
  public YieldStmt(IToken tok, IToken endTok, List<AssignmentRhs> rhss)
    : base(tok, endTok, rhss) {
    Contract.Requires(tok != null);
    Contract.Requires(endTok != null);
  }
}

public abstract class AssignmentRhs : INode {
  public readonly IToken Tok;
  public List<IToken> OwnedTokens = new();

  private Attributes attributes;
  public Attributes Attributes {
    get {
      return attributes;
    }
    set {
      attributes = value;
    }
  }

  public bool HasAttributes() {
    return Attributes != null;
  }

  internal AssignmentRhs(IToken tok, Attributes attrs = null) {
    Tok = tok;
    Attributes = attrs;
  }
  public abstract bool CanAffectPreviouslyKnownExpressions { get; }
  /// <summary>
  /// Returns the non-null subexpressions of the AssignmentRhs.
  /// </summary>
  public virtual IEnumerable<Expression> SubExpressions {
    get {
      foreach (var e in Attributes.SubExpressions(Attributes)) {
        yield return e;
      }
    }
  }
  /// <summary>
  /// Returns the non-null sub-statements of the AssignmentRhs.
  /// </summary>
  public virtual IEnumerable<Statement> SubStatements {
    get { yield break; }
  }

<<<<<<< HEAD
  public virtual IEnumerable<Statement> PreResolveSubStatements => SubStatements;
=======
  public abstract IEnumerable<INode> Children { get; }
>>>>>>> db63d3c5
}

public class ExprRhs : AssignmentRhs {
  public readonly Expression Expr;
  [ContractInvariantMethod]
  void ObjectInvariant() {
    Contract.Invariant(Expr != null);
  }

  public ExprRhs(Expression expr, Attributes attrs = null)  // TODO: these 'attrs' apparently aren't handled correctly in the Cloner, and perhaps not in various visitors either (for example, CheckIsCompilable should not go into attributes)
    : base(expr.tok, attrs) {
    Contract.Requires(expr != null);
    Expr = expr;
  }
  public override bool CanAffectPreviouslyKnownExpressions { get { return false; } }
  public override IEnumerable<Expression> SubExpressions {
    get {
      yield return Expr;
    }
  }

  public override IEnumerable<INode> Children => new[] { Expr };
}

/// <summary>
/// A TypeRhs represents one of five things, each having to do with allocating something in the heap:
///  * new T[EE]
///    This allocates an array of objects of type T (where EE is a list of expression)
///  * new T[EE] (elementInit)
///    This is like the previous, but uses "elementInit" to initialize the elements of the new array.
///  * new T[E] [EE]
///    This is like the first one, but uses the elements displayed in the list EE as the initial
///    elements of the array.  Only a 1-dimensional array may be used in this case.  The size denoted
///    by E must equal the length of EE.
///  * new C
///    This allocates an object of type C
///  * new C.Init(EE)
///    This allocates an object of type C and then invokes the method/constructor Init on it
/// There are three ways to construct a TypeRhs syntactically:
///  * TypeRhs(T, EE, initExpr)
///      -- represents "new T[EE]" (with "elementInit" being "null") and "new T[EE] (elementInit)"
///  * TypeRhs(T, E, EE)
///      -- represents "new T[E] [EE]"
///  * TypeRhs(C)
///      -- represents new C
///  * TypeRhs(Path, EE)
///    Here, Path may either be of the form C.Init
///      -- represents new C.Init(EE)
///    or all of Path denotes a type
///      -- represents new C._ctor(EE), where _ctor is the anonymous constructor for class C
/// </summary>
public class TypeRhs : AssignmentRhs, INode {
  /// <summary>
  /// If ArrayDimensions != null, then the TypeRhs represents "new EType[ArrayDimensions]",
  ///     ElementInit is non-null to represent "new EType[ArrayDimensions] (elementInit)",
  ///     InitDisplay is non-null to represent "new EType[ArrayDimensions] [InitDisplay]",
  ///     and Arguments, Path, and InitCall are all null.
  /// If ArrayDimentions == null && Arguments == null, then the TypeRhs represents "new EType"
  ///     and ElementInit, Path, and InitCall are all null.
  /// If Arguments != null, then the TypeRhs represents "new Path(Arguments)"
  ///     and EType and InitCall is filled in by resolution, and ArrayDimensions == null and ElementInit == null.
  /// If OptionalNameComponent == null and Arguments != null, then the TypeRHS has not been resolved yet;
  ///   resolution will either produce an error or will chop off the last part of "EType" and move it to
  ///   OptionalNameComponent, after which the case above applies.
  /// </summary>
  [FilledInDuringResolution] public Type EType;  // in the case of Arguments != null
  public readonly List<Expression> ArrayDimensions;
  public readonly Expression ElementInit;
  public readonly List<Expression> InitDisplay;
  public readonly ActualBindings/*?*/ Bindings;
  public List<Expression> Arguments {
    get {
      Contract.Requires(Bindings != null);
      return Bindings.Arguments;
    }
  }

  public Type Path;
  [FilledInDuringResolution] public CallStmt InitCall;  // may be null (and is definitely null for arrays),
  [FilledInDuringResolution] public Type Type;
  [ContractInvariantMethod]
  void ObjectInvariant() {
    Contract.Invariant(EType != null || Bindings != null);
    Contract.Invariant(ElementInit == null || InitDisplay == null);
    Contract.Invariant(InitDisplay == null || ArrayDimensions.Count == 1);
    Contract.Invariant(ArrayDimensions == null || (Bindings == null && Path == null && InitCall == null && 1 <= ArrayDimensions.Count));
    Contract.Invariant(Bindings == null || (Path != null && ArrayDimensions == null && ElementInit == null && InitDisplay == null));
    Contract.Invariant(!(ArrayDimensions == null && Bindings == null) || (Path == null && InitCall == null && ElementInit == null && InitDisplay == null));
  }

  public TypeRhs(IToken tok, Type type, List<Expression> arrayDimensions, Expression elementInit)
    : base(tok) {
    Contract.Requires(tok != null);
    Contract.Requires(type != null);
    Contract.Requires(arrayDimensions != null && 1 <= arrayDimensions.Count);
    EType = type;
    ArrayDimensions = arrayDimensions;
    ElementInit = elementInit;
  }
  public TypeRhs(IToken tok, Type type, Expression dim, List<Expression> initDisplay)
    : base(tok) {
    Contract.Requires(tok != null);
    Contract.Requires(type != null);
    Contract.Requires(dim != null);
    Contract.Requires(initDisplay != null);
    EType = type;
    ArrayDimensions = new List<Expression> { dim };
    InitDisplay = initDisplay;
  }
  public TypeRhs(IToken tok, Type type)
    : base(tok) {
    Contract.Requires(tok != null);
    Contract.Requires(type != null);
    EType = type;
  }
  public TypeRhs(IToken tok, Type path, List<ActualBinding> arguments)
    : base(tok) {
    Contract.Requires(tok != null);
    Contract.Requires(path != null);
    Contract.Requires(arguments != null);
    Path = path;
    Bindings = new ActualBindings(arguments);
  }
  public override bool CanAffectPreviouslyKnownExpressions {
    get {
      if (InitCall != null) {
        foreach (var mod in InitCall.Method.Mod.Expressions) {
          if (!(mod.E is ThisExpr)) {
            return true;
          }
        }
      }
      return false;
    }
  }

  public override IEnumerable<Expression> SubExpressions {
    get {
      if (ArrayDimensions != null) {
        foreach (var e in ArrayDimensions) {
          yield return e;
        }
        if (ElementInit != null) {
          yield return ElementInit;
        }
        if (InitDisplay != null) {
          foreach (var e in InitDisplay) {
            yield return e;
          }
        }
      }
    }
  }
  public override IEnumerable<Statement> SubStatements {
    get {
      if (InitCall != null) {
        yield return InitCall;
      }
    }
  }

<<<<<<< HEAD
  public override IEnumerable<Statement> PreResolveSubStatements => Enumerable.Empty<Statement>();
=======
  public IToken Start => Tok;
  public override IEnumerable<INode> Children => new[] { EType, Type }.OfType<UserDefinedType>();
>>>>>>> db63d3c5
}

public class HavocRhs : AssignmentRhs {
  public HavocRhs(IToken tok)
    : base(tok) {
  }
  public override bool CanAffectPreviouslyKnownExpressions { get { return false; } }
  public override IEnumerable<INode> Children => Enumerable.Empty<INode>();
}

public class VarDeclStmt : Statement {
  public readonly List<LocalVariable> Locals;
  public readonly ConcreteUpdateStatement Update;
  [ContractInvariantMethod]
  void ObjectInvariant() {
    Contract.Invariant(cce.NonNullElements(Locals));
    Contract.Invariant(Locals.Count != 0);
  }

  public VarDeclStmt(IToken tok, IToken endTok, List<LocalVariable> locals, ConcreteUpdateStatement update)
    : base(tok, endTok) {
    Contract.Requires(tok != null);
    Contract.Requires(endTok != null);
    Contract.Requires(locals != null);
    Contract.Requires(locals.Count != 0);

    Locals = locals;
    Update = update;
  }

  public override IEnumerable<Statement> SubStatements {
    get { if (Update != null) { yield return Update; } }
  }

  public override IEnumerable<Expression> NonSpecificationSubExpressions {
    get {
      foreach (var e in base.NonSpecificationSubExpressions) { yield return e; }
      foreach (var v in Locals) {
        foreach (var e in Attributes.SubExpressions(v.Attributes)) {
          yield return e;
        }
      }

      if (this.Update != null) {
        foreach (var e in this.Update.NonSpecificationSubExpressions) {
          yield return e;
        }
      }
    }
  }

  public override IEnumerable<INode> Children => Locals.Concat<INode>(SubStatements);
}

public class VarDeclPattern : Statement {
  public readonly CasePattern<LocalVariable> LHS;
  public readonly Expression RHS;
  public bool HasGhostModifier;

  public VarDeclPattern(IToken tok, IToken endTok, CasePattern<LocalVariable> lhs, Expression rhs, bool hasGhostModifier)
    : base(tok, endTok) {
    LHS = lhs;
    RHS = rhs;
    HasGhostModifier = hasGhostModifier;
  }

  public override IEnumerable<Expression> NonSpecificationSubExpressions {
    get {
      foreach (var e in base.NonSpecificationSubExpressions) {
        yield return e;
      }
      yield return RHS;
    }
  }

  public IEnumerable<LocalVariable> LocalVars {
    get {
      foreach (var bv in LHS.Vars) {
        yield return bv;
      }
    }
  }
}

/// <summary>
/// Common superclass of UpdateStmt, AssignSuchThatStmt and AssignOrReturnStmt
/// </summary>
public abstract class ConcreteUpdateStatement : Statement {
  public readonly List<Expression> Lhss;
  public ConcreteUpdateStatement(IToken tok, IToken endTok, List<Expression> lhss, Attributes attrs = null)
    : base(tok, endTok, attrs) {
    Contract.Requires(tok != null);
    Contract.Requires(endTok != null);
    Contract.Requires(cce.NonNullElements(lhss));
    Lhss = lhss;
  }

  public override IEnumerable<Expression> PreResolveSubExpressions {
    get {
      foreach (var e in base.PreResolveSubExpressions) {
        yield return e;
      }

      foreach (var lhs in Lhss) {
        yield return lhs;
      }
    }
  }
}

public class AssignSuchThatStmt : ConcreteUpdateStatement {
  public readonly Expression Expr;
  public readonly IToken AssumeToken;

  [FilledInDuringResolution] public List<ComprehensionExpr.BoundedPool> Bounds;  // null for a ghost statement
  // invariant Bounds == null || Bounds.Count == BoundVars.Count;
  [FilledInDuringResolution] public List<IVariable> MissingBounds;  // remains "null" if bounds can be found
  // invariant Bounds == null || MissingBounds == null;
  public class WiggleWaggleBound : ComprehensionExpr.BoundedPool {
    public override PoolVirtues Virtues => PoolVirtues.Enumerable | PoolVirtues.IndependentOfAlloc | PoolVirtues.IndependentOfAlloc_or_ExplicitAlloc;
    public override int Preference() => 1;
  }

  public override IEnumerable<INode> Children => Lhss.Concat<INode>(new[] { Expr });

  /// <summary>
  /// "assumeToken" is allowed to be "null", in which case the verifier will check that a RHS value exists.
  /// If "assumeToken" is non-null, then it should denote the "assume" keyword used in the statement.
  /// </summary>
  public AssignSuchThatStmt(IToken tok, IToken endTok, List<Expression> lhss, Expression expr, IToken assumeToken, Attributes attrs)
    : base(tok, endTok, lhss, attrs) {
    Contract.Requires(tok != null);
    Contract.Requires(endTok != null);
    Contract.Requires(cce.NonNullElements(lhss));
    Contract.Requires(lhss.Count != 0);
    Contract.Requires(expr != null);
    Expr = expr;
    if (assumeToken != null) {
      AssumeToken = assumeToken;
    }
  }
  public override IEnumerable<Expression> NonSpecificationSubExpressions {
    get {
      foreach (var e in base.NonSpecificationSubExpressions) { yield return e; }
      yield return Expr;
    }
  }
}

public class UpdateStmt : ConcreteUpdateStatement {
  public readonly List<AssignmentRhs> Rhss;
  public readonly bool CanMutateKnownState;
  public Expression OriginalInitialLhs = null;

  [FilledInDuringResolution] public readonly List<Statement> ResolvedStatements = new List<Statement>();
  public override IEnumerable<Statement> SubStatements {
    get { return ResolvedStatements; }
  }

<<<<<<< HEAD
  public override IEnumerable<Statement> PreResolveSubStatements => Enumerable.Empty<Statement>();

=======
  // Both resolved and unresolved are required. Duplicate usages will be filtered out.
  public override IEnumerable<INode> Children => Lhss.Concat<INode>(Rhss).Concat(ResolvedStatements);
>>>>>>> db63d3c5

  [ContractInvariantMethod]
  void ObjectInvariant() {
    Contract.Invariant(cce.NonNullElements(Lhss));
    Contract.Invariant(cce.NonNullElements(Rhss));
  }
  public UpdateStmt(IToken tok, IToken endTok, List<Expression> lhss, List<AssignmentRhs> rhss)
    : base(tok, endTok, lhss) {
    Contract.Requires(tok != null);
    Contract.Requires(endTok != null);
    Contract.Requires(cce.NonNullElements(lhss));
    Contract.Requires(cce.NonNullElements(rhss));
    Contract.Requires(lhss.Count != 0 || rhss.Count == 1);
    Rhss = rhss;
    CanMutateKnownState = false;
  }
  public UpdateStmt(IToken tok, IToken endTok, List<Expression> lhss, List<AssignmentRhs> rhss, bool mutate)
    : base(tok, endTok, lhss) {
    Contract.Requires(tok != null);
    Contract.Requires(endTok != null);
    Contract.Requires(cce.NonNullElements(lhss));
    Contract.Requires(cce.NonNullElements(rhss));
    Contract.Requires(lhss.Count != 0 || rhss.Count == 1);
    Rhss = rhss;
    CanMutateKnownState = mutate;
  }
  public override IEnumerable<Expression> PreResolveSubExpressions {
    get {
      foreach (var e in base.PreResolveSubExpressions) {
        yield return e;
      }
      foreach (var rhs in Rhss) {
        foreach (var e in rhs.SubExpressions) {
          yield return e;
        }
      }
    }
  }
}

public class AssignOrReturnStmt : ConcreteUpdateStatement {
  public readonly Expression Rhs; // this is the unresolved RHS, and thus can also be a method call
  public readonly List<AssignmentRhs> Rhss;
  public readonly IToken KeywordToken;
  [FilledInDuringResolution] public readonly List<Statement> ResolvedStatements = new List<Statement>();
  public override IEnumerable<Statement> SubStatements {
    get { return ResolvedStatements; }
  }

<<<<<<< HEAD
  public override IEnumerable<Statement> PreResolveSubStatements => Enumerable.Empty<Statement>();
=======
  public override IEnumerable<INode> Children => ResolvedStatements;
>>>>>>> db63d3c5

  [ContractInvariantMethod]
  void ObjectInvariant() {
    Contract.Invariant(Lhss != null);
    Contract.Invariant(
      Lhss.Count == 0 ||                   // ":- MethodOrExpresion;" which returns void success or an error
      (Lhss.Count == 1 && Lhss[0] != null)   // "y :- MethodOrExpression;"
    );
    Contract.Invariant(Rhs != null);
  }

  public AssignOrReturnStmt(IToken tok, IToken endTok, List<Expression> lhss, Expression rhs, IToken keywordToken, List<AssignmentRhs> rhss = null)
    : base(tok, endTok, lhss) {
    Contract.Requires(tok != null);
    Contract.Requires(endTok != null);
    Contract.Requires(lhss != null);
    Contract.Requires(lhss.Count <= 1);
    Contract.Requires(rhs != null);
    Rhs = rhs;
    Rhss = rhss;
    KeywordToken = keywordToken;
  }

  public override IEnumerable<Expression> PreResolveSubExpressions {
    get {

      foreach (var e in base.PreResolveSubExpressions) {
        yield return e;
      }

      if (Rhs != null) {
        yield return Rhs;
      }
      foreach (var rhs in Rhss) {
        foreach (var e in rhs.SubExpressions) {
          yield return e;
        }
      }
    }
  }
}

public class AssignStmt : Statement {
  public readonly Expression Lhs;
  public readonly AssignmentRhs Rhs;
  [ContractInvariantMethod]
  void ObjectInvariant() {
    Contract.Invariant(Lhs != null);
    Contract.Invariant(Rhs != null);
  }

  public AssignStmt(IToken tok, IToken endTok, Expression lhs, AssignmentRhs rhs)
    : base(tok, endTok) {
    Contract.Requires(tok != null);
    Contract.Requires(endTok != null);
    Contract.Requires(lhs != null);
    Contract.Requires(rhs != null);
    this.Lhs = lhs;
    this.Rhs = rhs;
  }

  public override IEnumerable<Statement> SubStatements {
    get {
      foreach (var s in Rhs.SubStatements) {
        yield return s;
      }
    }
  }

  public override IEnumerable<Statement> PreResolveSubStatements {
    get {
      foreach (var s in Rhs.PreResolveSubStatements) {
        yield return s;
      }
    }
  }

  public override IEnumerable<Expression> NonSpecificationSubExpressions {
    get {
      foreach (var e in base.NonSpecificationSubExpressions) { yield return e; }
      yield return Lhs;
      foreach (var ee in Rhs.SubExpressions) {
        yield return ee;
      }
    }
  }

  /// <summary>
  /// This method assumes "lhs" has been successfully resolved.
  /// </summary>
  public static bool LhsIsToGhost(Expression lhs) {
    Contract.Requires(lhs != null);
    return LhsIsToGhost_Which(lhs) == NonGhostKind.IsGhost;
  }
  public static bool LhsIsToGhostOrAutoGhost(Expression lhs) {
    Contract.Requires(lhs != null);
    return LhsIsToGhost_Which(lhs) == NonGhostKind.IsGhost || lhs.Resolved is AutoGhostIdentifierExpr;
  }
  public enum NonGhostKind { IsGhost, Variable, Field, ArrayElement }
  public static string NonGhostKind_To_String(NonGhostKind gk) {
    Contract.Requires(gk != NonGhostKind.IsGhost);
    switch (gk) {
      case NonGhostKind.Variable: return "non-ghost variable";
      case NonGhostKind.Field: return "non-ghost field";
      case NonGhostKind.ArrayElement: return "array element";
      default:
        Contract.Assume(false);  // unexpected NonGhostKind
        throw new cce.UnreachableException();  // please compiler
    }
  }
  /// <summary>
  /// This method assumes "lhs" has been successfully resolved.
  /// </summary>
  public static NonGhostKind LhsIsToGhost_Which(Expression lhs) {
    Contract.Requires(lhs != null);
    lhs = lhs.Resolved;
    if (lhs is AutoGhostIdentifierExpr) {
      // TODO: Should we return something different for this case?
      var x = (IdentifierExpr)lhs;
      if (!x.Var.IsGhost) {
        return NonGhostKind.Variable;
      }
    } else if (lhs is IdentifierExpr) {
      var x = (IdentifierExpr)lhs;
      if (!x.Var.IsGhost) {
        return NonGhostKind.Variable;
      }
    } else if (lhs is MemberSelectExpr) {
      var x = (MemberSelectExpr)lhs;
      if (!x.Member.IsGhost) {
        return NonGhostKind.Field;
      }
    } else {
      // LHS denotes an array element, which is always non-ghost
      return NonGhostKind.ArrayElement;
    }
    return NonGhostKind.IsGhost;
  }
}

public class LocalVariable : IVariable, IAttributeBearingDeclaration {
  public readonly IToken Tok;
  public readonly IToken EndTok;  // typically a terminating semi-colon or end-curly-brace
  readonly string name;
  public Attributes Attributes;
  Attributes IAttributeBearingDeclaration.Attributes => Attributes;
  public bool IsGhost;
  [ContractInvariantMethod]
  void ObjectInvariant() {
    Contract.Invariant(name != null);
    Contract.Invariant(OptionalType != null);
  }

  public LocalVariable(IToken tok, IToken endTok, string name, Type type, bool isGhost) {
    Contract.Requires(tok != null);
    Contract.Requires(endTok != null);
    Contract.Requires(name != null);
    Contract.Requires(type != null);  // can be a proxy, though

    this.Tok = tok;
    this.EndTok = endTok;
    this.name = name;
    this.OptionalType = type;
    if (type is InferredTypeProxy) {
      ((InferredTypeProxy)type).KeepConstraints = true;
    }
    this.IsGhost = isGhost;
  }

  public string Name {
    get {
      Contract.Ensures(Contract.Result<string>() != null);
      return name;
    }
  }
  public static bool HasWildcardName(IVariable v) {
    Contract.Requires(v != null);
    return v.Name.StartsWith("_v");
  }
  public static string DisplayNameHelper(IVariable v) {
    Contract.Requires(v != null);
    return HasWildcardName(v) ? "_" : v.Name;
  }
  public string DisplayName {
    get { return DisplayNameHelper(this); }
  }
  private string uniqueName;
  public string UniqueName => uniqueName;
  public bool HasBeenAssignedUniqueName => uniqueName != null;
  public string AssignUniqueName(FreshIdGenerator generator) {
    return uniqueName ??= generator.FreshId(Name + "#");
  }

  private string sanitizedName;
  public string SanitizedName =>
    sanitizedName ??= $"_{IVariable.CompileNameIdGenerator.FreshNumericId()}_{NonglobalVariable.SanitizeName(Name)}";

  string compileName;
  public string CompileName =>
    compileName ??= SanitizedName;

  public readonly Type OptionalType;  // this is the type mentioned in the declaration, if any
  Type IVariable.OptionalType { get { return this.OptionalType; } }
  internal Type type;  // this is the declared or inferred type of the variable; it is non-null after resolution (even if resolution fails)
  public Type Type {
    get {
      Contract.Ensures(Contract.Result<Type>() != null);

      Contract.Assume(type != null);  /* we assume object has been resolved */
      return type.Normalize();
    }
  }
  public bool IsMutable {
    get {
      return true;
    }
  }
  bool IVariable.IsGhost {
    get {
      return this.IsGhost;
    }
  }
  /// <summary>
  /// This method retrospectively makes the LocalVariable a ghost.  It is to be used only during resolution.
  /// </summary>
  public void MakeGhost() {
    this.IsGhost = true;
  }
  IToken IVariable.Tok {
    get {
      return Tok;
    }
  }

  public IToken NameToken => Tok;
  public IEnumerable<INode> Children => type.Nodes;
}

/// <summary>
/// A CallStmt is always resolved.  It is typically produced as a resolved counterpart of the syntactic AST note ApplySuffix.
/// </summary>
public class CallStmt : Statement {
  [ContractInvariantMethod]
  void ObjectInvariant() {
    Contract.Invariant(MethodSelect.Member is Method);
    Contract.Invariant(cce.NonNullElements(Lhs));
    Contract.Invariant(cce.NonNullElements(Args));
  }

  public readonly List<Expression> Lhs;
  public readonly MemberSelectExpr MethodSelect;
  public readonly ActualBindings Bindings;
  public List<Expression> Args => Bindings.Arguments;
  public Expression OriginalInitialLhs = null;

  public Expression Receiver { get { return MethodSelect.Obj; } }
  public Method Method { get { return (Method)MethodSelect.Member; } }

  public CallStmt(IToken tok, IToken endTok, List<Expression> lhs, MemberSelectExpr memSel, List<ActualBinding> args)
    : base(tok, endTok) {
    Contract.Requires(tok != null);
    Contract.Requires(endTok != null);
    Contract.Requires(cce.NonNullElements(lhs));
    Contract.Requires(memSel != null);
    Contract.Requires(memSel.Member is Method);
    Contract.Requires(cce.NonNullElements(args));

    this.Lhs = lhs;
    this.MethodSelect = memSel;
    this.Bindings = new ActualBindings(args);
  }

  /// <summary>
  /// This constructor is intended to be used when constructing a resolved CallStmt. The "args" are expected
  /// to be already resolved, and are all given positionally.
  /// </summary>
  public CallStmt(IToken tok, IToken endTok, List<Expression> lhs, MemberSelectExpr memSel, List<Expression> args)
    : this(tok, endTok, lhs, memSel, args.ConvertAll(e => new ActualBinding(null, e))) {
    Bindings.AcceptArgumentExpressionsAsExactParameterList();
  }

  public override IEnumerable<Expression> NonSpecificationSubExpressions {
    get {
      foreach (var e in base.NonSpecificationSubExpressions) { yield return e; }
      foreach (var ee in Lhs) {
        yield return ee;
      }
      yield return MethodSelect;
      foreach (var ee in Args) {
        yield return ee;
      }
    }
  }
}

public class BlockStmt : Statement, IRegion {
  public readonly List<Statement> Body;

  IToken IRegion.BodyStartTok => Tok;
  IToken IRegion.BodyEndTok => EndTok;

  public BlockStmt(IToken tok, IToken endTok, [Captured] List<Statement> body)
    : base(tok, endTok) {
    Contract.Requires(tok != null);
    Contract.Requires(endTok != null);
    Contract.Requires(cce.NonNullElements(body));
    this.Body = body;
  }

  public override IEnumerable<Statement> SubStatements {
    get { return Body; }
  }

  public virtual void AppendStmt(Statement s) {
    Contract.Requires(s != null);
    Body.Add(s);
  }
}

/**
   * Used by two phase constructors: https://dafny-lang.github.io/dafny/DafnyRef/DafnyRef#13323-two-phase-constructors
   */
public class DividedBlockStmt : BlockStmt {
  public readonly List<Statement> BodyInit;  // first part of Body's statements
  public readonly IToken SeparatorTok;  // token that separates the two parts, if any
  public readonly List<Statement> BodyProper;  // second part of Body's statements
  public DividedBlockStmt(IToken tok, IToken endTok, List<Statement> bodyInit, IToken/*?*/ separatorTok, List<Statement> bodyProper)
    : base(tok, endTok, Util.Concat(bodyInit, bodyProper)) {
    Contract.Requires(tok != null);
    Contract.Requires(endTok != null);
    Contract.Requires(cce.NonNullElements(bodyInit));
    Contract.Requires(cce.NonNullElements(bodyProper));
    this.BodyInit = bodyInit;
    this.SeparatorTok = separatorTok;
    this.BodyProper = bodyProper;
  }
  public override void AppendStmt(Statement s) {
    BodyProper.Add(s);
    base.AppendStmt(s);
  }
}

public class IfStmt : Statement {
  public readonly bool IsBindingGuard;
  public readonly Expression Guard;
  public readonly BlockStmt Thn;
  public readonly Statement Els;
  [ContractInvariantMethod]
  void ObjectInvariant() {
    Contract.Invariant(!IsBindingGuard || (Guard is ExistsExpr && ((ExistsExpr)Guard).Range == null));
    Contract.Invariant(Thn != null);
    Contract.Invariant(Els == null || Els is BlockStmt || Els is IfStmt || Els is SkeletonStatement);
  }
  public IfStmt(IToken tok, IToken endTok, bool isBindingGuard, Expression guard, BlockStmt thn, Statement els)
    : base(tok, endTok) {
    Contract.Requires(tok != null);
    Contract.Requires(endTok != null);
    Contract.Requires(!isBindingGuard || (guard is ExistsExpr && ((ExistsExpr)guard).Range == null));
    Contract.Requires(thn != null);
    Contract.Requires(els == null || els is BlockStmt || els is IfStmt || els is SkeletonStatement);
    this.IsBindingGuard = isBindingGuard;
    this.Guard = guard;
    this.Thn = thn;
    this.Els = els;
  }
  public IfStmt(IToken tok, IToken endTok, bool isBindingGuard, Expression guard, BlockStmt thn, Statement els, Attributes attrs)
    : base(tok, endTok, attrs) {
    Contract.Requires(tok != null);
    Contract.Requires(endTok != null);
    Contract.Requires(!isBindingGuard || (guard is ExistsExpr && ((ExistsExpr)guard).Range == null));
    Contract.Requires(thn != null);
    Contract.Requires(els == null || els is BlockStmt || els is IfStmt || els is SkeletonStatement);
    this.IsBindingGuard = isBindingGuard;
    this.Guard = guard;
    this.Thn = thn;
    this.Els = els;
  }
  public override IEnumerable<Statement> SubStatements {
    get {
      yield return Thn;
      if (Els != null) {
        yield return Els;
      }
    }
  }
  public override IEnumerable<Expression> NonSpecificationSubExpressions {
    get {
      foreach (var e in base.NonSpecificationSubExpressions) { yield return e; }
      if (Guard != null) {
        yield return Guard;
      }
    }
  }
}

public class GuardedAlternative : IAttributeBearingDeclaration {
  public readonly IToken Tok;
  public readonly bool IsBindingGuard;
  public readonly Expression Guard;
  public readonly List<Statement> Body;
  public Attributes Attributes;
  Attributes IAttributeBearingDeclaration.Attributes => Attributes;

  [ContractInvariantMethod]
  void ObjectInvariant() {
    Contract.Invariant(Tok != null);
    Contract.Invariant(Guard != null);
    Contract.Invariant(!IsBindingGuard || (Guard is ExistsExpr && ((ExistsExpr)Guard).Range == null));
    Contract.Invariant(Body != null);
  }
  public GuardedAlternative(IToken tok, bool isBindingGuard, Expression guard, List<Statement> body) {
    Contract.Requires(tok != null);
    Contract.Requires(guard != null);
    Contract.Requires(!isBindingGuard || (guard is ExistsExpr && ((ExistsExpr)guard).Range == null));
    Contract.Requires(body != null);
    this.Tok = tok;
    this.IsBindingGuard = isBindingGuard;
    this.Guard = guard;
    this.Body = body;
    this.Attributes = null;
  }
  public GuardedAlternative(IToken tok, bool isBindingGuard, Expression guard, List<Statement> body, Attributes attrs) {
    Contract.Requires(tok != null);
    Contract.Requires(guard != null);
    Contract.Requires(!isBindingGuard || (guard is ExistsExpr && ((ExistsExpr)guard).Range == null));
    Contract.Requires(body != null);
    this.Tok = tok;
    this.IsBindingGuard = isBindingGuard;
    this.Guard = guard;
    this.Body = body;
    this.Attributes = attrs;
  }
}

public class AlternativeStmt : Statement {
  public readonly bool UsesOptionalBraces;
  public readonly List<GuardedAlternative> Alternatives;
  [ContractInvariantMethod]
  void ObjectInvariant() {
    Contract.Invariant(Alternatives != null);
  }
  public AlternativeStmt(IToken tok, IToken endTok, List<GuardedAlternative> alternatives, bool usesOptionalBraces)
    : base(tok, endTok) {
    Contract.Requires(tok != null);
    Contract.Requires(endTok != null);
    Contract.Requires(alternatives != null);
    this.Alternatives = alternatives;
    this.UsesOptionalBraces = usesOptionalBraces;
  }
  public AlternativeStmt(IToken tok, IToken endTok, List<GuardedAlternative> alternatives, bool usesOptionalBraces, Attributes attrs)
    : base(tok, endTok, attrs) {
    Contract.Requires(tok != null);
    Contract.Requires(endTok != null);
    Contract.Requires(alternatives != null);
    this.Alternatives = alternatives;
    this.UsesOptionalBraces = usesOptionalBraces;
  }
  public override IEnumerable<Statement> SubStatements {
    get {
      foreach (var alt in Alternatives) {
        foreach (var s in alt.Body) {
          yield return s;
        }
      }
    }
  }
  public override IEnumerable<Expression> NonSpecificationSubExpressions {
    get {
      foreach (var e in base.NonSpecificationSubExpressions) { yield return e; }
      foreach (var alt in Alternatives) {
        yield return alt.Guard;
      }
    }
  }
}

public abstract class LoopStmt : Statement, IDeclarationOrUsage {
  public readonly List<AttributedExpression> Invariants;
  public readonly Specification<Expression> Decreases;
  [FilledInDuringResolution] public bool InferredDecreases;  // says that no explicit "decreases" clause was given and an attempt was made to find one automatically (which may or may not have produced anything)
  public readonly Specification<FrameExpression> Mod;
  [ContractInvariantMethod]
  void ObjectInvariant() {
    Contract.Invariant(cce.NonNullElements(Invariants));
    Contract.Invariant(Decreases != null);
    Contract.Invariant(Mod != null);
  }
  public LoopStmt(IToken tok, IToken endTok, List<AttributedExpression> invariants, Specification<Expression> decreases, Specification<FrameExpression> mod)
    : base(tok, endTok) {
    Contract.Requires(tok != null);
    Contract.Requires(endTok != null);
    Contract.Requires(cce.NonNullElements(invariants));
    Contract.Requires(decreases != null);
    Contract.Requires(mod != null);

    this.Invariants = invariants;
    this.Decreases = decreases;
    this.Mod = mod;
  }
  public LoopStmt(IToken tok, IToken endTok, List<AttributedExpression> invariants, Specification<Expression> decreases, Specification<FrameExpression> mod, Attributes attrs)
    : base(tok, endTok, attrs) {
    Contract.Requires(tok != null);
    Contract.Requires(endTok != null);
    Contract.Requires(cce.NonNullElements(invariants));
    Contract.Requires(decreases != null);
    Contract.Requires(mod != null);

    this.Invariants = invariants;
    this.Decreases = decreases;
    this.Mod = mod;
  }
  public IEnumerable<Expression> LoopSpecificationExpressions {
    get {
      foreach (var mfe in Invariants) {
        foreach (var e in Attributes.SubExpressions(mfe.Attributes)) { yield return e; }
        yield return mfe.E;
      }
      foreach (var e in Attributes.SubExpressions(Decreases.Attributes)) { yield return e; }
      if (Decreases.Expressions != null) {
        foreach (var e in Decreases.Expressions) {
          yield return e;
        }
      }
      foreach (var e in Attributes.SubExpressions(Mod.Attributes)) { yield return e; }
      if (Mod.Expressions != null) {
        foreach (var fe in Mod.Expressions) {
          yield return fe.E;
        }
      }
    }
  }

  public override IEnumerable<Expression> NonSpecificationSubExpressions {
    get {
      foreach (var e in base.NonSpecificationSubExpressions) {
        yield return e;
      }
    }
  }

  public override IEnumerable<Expression> SpecificationSubExpressions {
    get {
      foreach (var e in LoopSpecificationExpressions) {
        yield return e;
      }
    }
  }

  public IToken NameToken => Tok;
}

public abstract class OneBodyLoopStmt : LoopStmt {
  public readonly BlockStmt/*?*/ Body;
  public WhileStmt.LoopBodySurrogate/*?*/ BodySurrogate;  // set by Resolver; remains null unless Body==null

  public OneBodyLoopStmt(IToken tok, IToken endTok,
    List<AttributedExpression> invariants, Specification<Expression> decreases, Specification<FrameExpression> mod,
    BlockStmt /*?*/ body, Attributes/*?*/ attrs)
    : base(tok, endTok, invariants, decreases, mod, attrs) {
    Body = body;
  }

  public override IEnumerable<Statement> SubStatements {
    get {
      if (Body != null) {
        yield return Body;
      }
    }
  }
}

public class WhileStmt : OneBodyLoopStmt {
  public readonly Expression/*?*/ Guard;

  public class LoopBodySurrogate {
    public readonly List<IVariable> LocalLoopTargets;
    public readonly bool UsesHeap;

    public LoopBodySurrogate(List<IVariable> localLoopTargets, bool usesHeap) {
      LocalLoopTargets = localLoopTargets;
      UsesHeap = usesHeap;
    }
  }

  public WhileStmt(IToken tok, IToken endTok, Expression guard,
    List<AttributedExpression> invariants, Specification<Expression> decreases, Specification<FrameExpression> mod,
    BlockStmt body)
    : base(tok, endTok, invariants, decreases, mod, body, null) {
    Contract.Requires(tok != null);
    Contract.Requires(endTok != null);
    this.Guard = guard;
  }

  public WhileStmt(IToken tok, IToken endTok, Expression guard,
    List<AttributedExpression> invariants, Specification<Expression> decreases, Specification<FrameExpression> mod,
    BlockStmt body, Attributes attrs)
    : base(tok, endTok, invariants, decreases, mod, body, attrs) {
    Contract.Requires(tok != null);
    Contract.Requires(endTok != null);
    this.Guard = guard;
  }

  public override IEnumerable<Statement> SubStatements {
    get {
      if (Body != null) {
        yield return Body;
      }
    }
  }
  public override IEnumerable<Expression> NonSpecificationSubExpressions {
    get {
      foreach (var e in base.NonSpecificationSubExpressions) { yield return e; }
      if (Guard != null) {
        yield return Guard;
      }
    }
  }
}

/// <summary>
/// This class is really just a WhileStmt, except that it serves the purpose of remembering if the object was created as the result of a refinement
/// merge.
/// </summary>
public class RefinedWhileStmt : WhileStmt {
  public RefinedWhileStmt(IToken tok, IToken endTok, Expression guard,
    List<AttributedExpression> invariants, Specification<Expression> decreases, Specification<FrameExpression> mod,
    BlockStmt body)
    : base(tok, endTok, guard, invariants, decreases, mod, body) {
    Contract.Requires(tok != null);
    Contract.Requires(endTok != null);
    Contract.Requires(body != null);
  }
}

public class ForLoopStmt : OneBodyLoopStmt {
  public readonly BoundVar LoopIndex;
  public readonly Expression Start;
  public readonly Expression/*?*/ End;
  public readonly bool GoingUp;

  public ForLoopStmt(IToken tok, IToken endTok, BoundVar loopIndexVariable, Expression start, Expression/*?*/ end, bool goingUp,
    List<AttributedExpression> invariants, Specification<Expression> decreases, Specification<FrameExpression> mod,
    BlockStmt /*?*/ body, Attributes attrs)
    : base(tok, endTok, invariants, decreases, mod, body, attrs) {
    Contract.Requires(tok != null);
    Contract.Requires(endTok != null);
    Contract.Requires(loopIndexVariable != null);
    Contract.Requires(start != null);
    Contract.Requires(invariants != null);
    Contract.Requires(decreases != null);
    Contract.Requires(mod != null);
    LoopIndex = loopIndexVariable;
    Start = start;
    End = end;
    GoingUp = goingUp;
  }

  public override IEnumerable<Expression> NonSpecificationSubExpressions {
    get {
      foreach (var e in base.NonSpecificationSubExpressions) { yield return e; }
      yield return Start;
      if (End != null) {
        yield return End;
      }
    }
  }
}

public class AlternativeLoopStmt : LoopStmt {
  public readonly bool UsesOptionalBraces;
  public readonly List<GuardedAlternative> Alternatives;
  [ContractInvariantMethod]
  void ObjectInvariant() {
    Contract.Invariant(Alternatives != null);
  }
  public AlternativeLoopStmt(IToken tok, IToken endTok,
    List<AttributedExpression> invariants, Specification<Expression> decreases, Specification<FrameExpression> mod,
    List<GuardedAlternative> alternatives, bool usesOptionalBraces)
    : base(tok, endTok, invariants, decreases, mod) {
    Contract.Requires(tok != null);
    Contract.Requires(endTok != null);
    Contract.Requires(alternatives != null);
    this.Alternatives = alternatives;
    this.UsesOptionalBraces = usesOptionalBraces;
  }
  public AlternativeLoopStmt(IToken tok, IToken endTok,
    List<AttributedExpression> invariants, Specification<Expression> decreases, Specification<FrameExpression> mod,
    List<GuardedAlternative> alternatives, bool usesOptionalBraces, Attributes attrs)
    : base(tok, endTok, invariants, decreases, mod, attrs) {
    Contract.Requires(tok != null);
    Contract.Requires(endTok != null);
    Contract.Requires(alternatives != null);
    this.Alternatives = alternatives;
    this.UsesOptionalBraces = usesOptionalBraces;
  }
  public override IEnumerable<Statement> SubStatements {
    get {
      foreach (var alt in Alternatives) {
        foreach (var s in alt.Body) {
          yield return s;
        }
      }
    }
  }
  public override IEnumerable<Expression> NonSpecificationSubExpressions {
    get {
      foreach (var e in base.NonSpecificationSubExpressions) { yield return e; }
      foreach (var alt in Alternatives) {
        yield return alt.Guard;
      }
    }
  }
}

public class ForallStmt : Statement {
  public readonly List<BoundVar> BoundVars;  // note, can be the empty list, in which case Range denotes "true"
  public Expression Range;  // mostly readonly, except that it may in some cases be updated during resolution to conjoin the precondition of the call in the body
  public readonly List<AttributedExpression> Ens;
  public readonly Statement Body;
  public List<Expression> ForallExpressions;   // fill in by rewriter.
  public bool CanConvert = true; //  can convert to ForallExpressions

  [FilledInDuringResolution] public List<ComprehensionExpr.BoundedPool> Bounds;
  // invariant: if successfully resolved, Bounds.Count == BoundVars.Count;

  /// <summary>
  /// Assign means there are no ensures clauses and the body consists of one update statement,
  ///   either to an object field or to an array.
  /// Call means there are no ensures clauses and the body consists of a single call to a (presumably
  ///   ghost, but non-ghost is also allowed) method with no out-parameters and an empty modifies
  ///   clause.
  /// Proof means there is at least one ensures clause, and the body consists of any (presumably ghost,
  ///   but non-ghost is also allowed) code without side effects on variables (including fields and array
  ///   elements) declared outside the body itself.
  /// Notes:
  /// * More kinds may be allowed in the future.
  /// * One could also allow Call to call non-ghost methods without side effects.  However, that
  ///   would seem pointless in the program, so they are disallowed (to avoid any confusion that
  ///   such use of the forall statement might actually have a point).
  /// * One could allow Proof even without ensures clauses that "export" what was learned.
  ///   However, that might give the false impression that the body is nevertheless exported.
  /// </summary>
  public enum BodyKind { Assign, Call, Proof }
  [FilledInDuringResolution] public BodyKind Kind;

  [ContractInvariantMethod]
  void ObjectInvariant() {
    Contract.Invariant(BoundVars != null);
    Contract.Invariant(Range != null);
    Contract.Invariant(BoundVars.Count != 0 || LiteralExpr.IsTrue(Range));
    Contract.Invariant(Ens != null);
  }

  public ForallStmt(IToken tok, IToken endTok, List<BoundVar> boundVars, Attributes attrs, Expression range, List<AttributedExpression> ens, Statement body)
    : base(tok, endTok, attrs) {
    Contract.Requires(tok != null);
    Contract.Requires(endTok != null);
    Contract.Requires(cce.NonNullElements(boundVars));
    Contract.Requires(range != null);
    Contract.Requires(boundVars.Count != 0 || LiteralExpr.IsTrue(range));
    Contract.Requires(cce.NonNullElements(ens));
    this.BoundVars = boundVars;
    this.Range = range;
    this.Ens = ens;
    this.Body = body;
  }

  public Statement S0 {
    get {
      // dig into Body to find a single statement
      Statement s = this.Body;
      while (true) {
        var block = s as BlockStmt;
        if (block != null && block.Body.Count == 1) {
          s = block.Body[0];
          // dig further into s
        } else if (s is UpdateStmt) {
          var update = (UpdateStmt)s;
          if (update.ResolvedStatements.Count == 1) {
            s = update.ResolvedStatements[0];
            // dig further into s
          } else {
            return s;
          }
        } else {
          return s;
        }
      }
    }
  }

  public override IEnumerable<Statement> SubStatements {
    get {
      if (Body != null) {
        yield return Body;
      }
    }
  }

  public override IEnumerable<Expression> NonSpecificationSubExpressions {
    get {
      foreach (var e in base.NonSpecificationSubExpressions) {
        yield return e;
      }

      yield return Range;
    }
  }
  public override IEnumerable<Expression> SpecificationSubExpressions {
    get {
      foreach (var e in base.SpecificationSubExpressions) {
        yield return e;
      }
      foreach (var ee in Ens) {
        foreach (var e in Attributes.SubExpressions(ee.Attributes)) { yield return e; }
        yield return ee.E;
      }
    }
  }

  public List<BoundVar> UncompilableBoundVars() {
    Contract.Ensures(Contract.Result<List<BoundVar>>() != null);
    var v = ComprehensionExpr.BoundedPool.PoolVirtues.Finite | ComprehensionExpr.BoundedPool.PoolVirtues.Enumerable;
    return ComprehensionExpr.BoundedPool.MissingBounds(BoundVars, Bounds, v);
  }
}

public class ModifyStmt : Statement {
  public readonly Specification<FrameExpression> Mod;
  public readonly BlockStmt Body;

  public ModifyStmt(IToken tok, IToken endTok, List<FrameExpression> mod, Attributes attrs, BlockStmt body)
    : base(tok, endTok) {
    Contract.Requires(tok != null);
    Contract.Requires(endTok != null);
    Contract.Requires(mod != null);
    Mod = new Specification<FrameExpression>(mod, attrs);
    Body = body;
  }

  public override IEnumerable<Statement> SubStatements {
    get {
      if (Body != null) {
        yield return Body;
      }
    }
  }
  public override IEnumerable<Expression> SpecificationSubExpressions {
    get {
      foreach (var e in base.SpecificationSubExpressions) { yield return e; }
      foreach (var e in Attributes.SubExpressions(Mod.Attributes)) { yield return e; }
      foreach (var fe in Mod.Expressions) {
        yield return fe.E;
      }
    }
  }
}

public class CalcStmt : Statement {
  public abstract class CalcOp {
    /// <summary>
    /// Resulting operator "x op z" if "x this y" and "y other z".
    /// Returns null if this and other are incompatible.
    /// </summary>
    [Pure]
    public abstract CalcOp ResultOp(CalcOp other);

    /// <summary>
    /// Returns an expression "line0 this line1".
    /// </summary>
    [Pure]
    public abstract Expression StepExpr(Expression line0, Expression line1);
  }

  public class BinaryCalcOp : CalcOp {
    public readonly BinaryExpr.Opcode Op;

    [ContractInvariantMethod]
    void ObjectInvariant() {
      Contract.Invariant(ValidOp(Op));
    }

    /// <summary>
    /// Is op a valid calculation operator?
    /// </summary>
    [Pure]
    public static bool ValidOp(BinaryExpr.Opcode op) {
      return
        op == BinaryExpr.Opcode.Eq || op == BinaryExpr.Opcode.Neq
                                   || op == BinaryExpr.Opcode.Lt || op == BinaryExpr.Opcode.Le
                                   || op == BinaryExpr.Opcode.Gt || op == BinaryExpr.Opcode.Ge
                                   || LogicOp(op);
    }

    /// <summary>
    /// Is op a valid operator only for Boolean lines?
    /// </summary>
    [Pure]
    public static bool LogicOp(BinaryExpr.Opcode op) {
      return op == BinaryExpr.Opcode.Iff || op == BinaryExpr.Opcode.Imp || op == BinaryExpr.Opcode.Exp;
    }

    public BinaryCalcOp(BinaryExpr.Opcode op) {
      Contract.Requires(ValidOp(op));
      Op = op;
    }

    /// <summary>
    /// Does this subsume other (this . other == other . this == this)?
    /// </summary>
    private bool Subsumes(BinaryCalcOp other) {
      Contract.Requires(other != null);
      var op1 = Op;
      var op2 = other.Op;
      if (op1 == BinaryExpr.Opcode.Neq || op2 == BinaryExpr.Opcode.Neq) {
        return op2 == BinaryExpr.Opcode.Eq;
      }

      if (op1 == op2) {
        return true;
      }

      if (LogicOp(op1) || LogicOp(op2)) {
        return op2 == BinaryExpr.Opcode.Eq ||
               (op1 == BinaryExpr.Opcode.Imp && op2 == BinaryExpr.Opcode.Iff) ||
               (op1 == BinaryExpr.Opcode.Exp && op2 == BinaryExpr.Opcode.Iff) ||
               (op1 == BinaryExpr.Opcode.Eq && op2 == BinaryExpr.Opcode.Iff);
      }

      return op2 == BinaryExpr.Opcode.Eq ||
             (op1 == BinaryExpr.Opcode.Lt && op2 == BinaryExpr.Opcode.Le) ||
             (op1 == BinaryExpr.Opcode.Gt && op2 == BinaryExpr.Opcode.Ge);
    }

    public override CalcOp ResultOp(CalcOp other) {
      if (other is BinaryCalcOp) {
        var o = (BinaryCalcOp)other;
        if (this.Subsumes(o)) {
          return this;
        } else if (o.Subsumes(this)) {
          return other;
        }
        return null;
      } else if (other is TernaryCalcOp) {
        return other.ResultOp(this);
      } else {
        Contract.Assert(false);
        throw new cce.UnreachableException();
      }
    }

    public override Expression StepExpr(Expression line0, Expression line1) {
      if (Op == BinaryExpr.Opcode.Exp) {
        // The order of operands is reversed so that it can be turned into implication during resolution
        return new BinaryExpr(line0.tok, Op, line1, line0);
      } else {
        return new BinaryExpr(line0.tok, Op, line0, line1);
      }
    }

    public override string ToString() {
      return BinaryExpr.OpcodeString(Op);
    }

  }

  public class TernaryCalcOp : CalcOp {
    public readonly Expression Index; // the only allowed ternary operator is ==#, so we only store the index

    [ContractInvariantMethod]
    void ObjectInvariant() {
      Contract.Invariant(Index != null);
    }

    public TernaryCalcOp(Expression idx) {
      Contract.Requires(idx != null);
      Index = idx;
    }

    public override CalcOp ResultOp(CalcOp other) {
      if (other is BinaryCalcOp) {
        if (((BinaryCalcOp)other).Op == BinaryExpr.Opcode.Eq) {
          return this;
        }
        return null;
      } else if (other is TernaryCalcOp) {
        var a = Index;
        var b = ((TernaryCalcOp)other).Index;
        var minIndex = new ITEExpr(a.tok, false, new BinaryExpr(a.tok, BinaryExpr.Opcode.Le, a, b), a, b);
        return new TernaryCalcOp(minIndex); // ToDo: if we could compare expressions for syntactic equalty, we could use this here to optimize
      } else {
        Contract.Assert(false);
        throw new cce.UnreachableException();
      }
    }

    public override Expression StepExpr(Expression line0, Expression line1) {
      return new TernaryExpr(line0.tok, TernaryExpr.Opcode.PrefixEqOp, Index, line0, line1);
    }

    public override string ToString() {
      return "==#";
    }

  }

  public readonly List<Expression> Lines;    // Last line is dummy, in order to form a proper step with the dangling hint
  public readonly List<BlockStmt> Hints;     // Hints[i] comes after line i; block statement is used as a container for multiple sub-hints
  public readonly CalcOp UserSuppliedOp;     // may be null, if omitted by the user
  public CalcOp Op;                          // main operator of the calculation (either UserSuppliedOp or (after resolution) an inferred CalcOp)
  public readonly List<CalcOp/*?*/> StepOps; // StepOps[i] comes after line i
  [FilledInDuringResolution] public readonly List<Expression> Steps;    // expressions li op l<i + 1> (last step is dummy)
  [FilledInDuringResolution] public Expression Result;                  // expression l0 ResultOp ln

  public static readonly CalcOp DefaultOp = new BinaryCalcOp(BinaryExpr.Opcode.Eq);

  [ContractInvariantMethod]
  void ObjectInvariant() {
    Contract.Invariant(Lines != null);
    Contract.Invariant(cce.NonNullElements(Lines));
    Contract.Invariant(Hints != null);
    Contract.Invariant(cce.NonNullElements(Hints));
    Contract.Invariant(StepOps != null);
    Contract.Invariant(Steps != null);
    Contract.Invariant(cce.NonNullElements(Steps));
    Contract.Invariant(Hints.Count == Math.Max(Lines.Count - 1, 0));
    Contract.Invariant(StepOps.Count == Hints.Count);
  }

  public CalcStmt(IToken tok, IToken endTok, CalcOp userSuppliedOp, List<Expression> lines, List<BlockStmt> hints, List<CalcOp/*?*/> stepOps, Attributes attrs)
    : base(tok, endTok) {
    Contract.Requires(tok != null);
    Contract.Requires(endTok != null);
    Contract.Requires(lines != null);
    Contract.Requires(hints != null);
    Contract.Requires(stepOps != null);
    Contract.Requires(cce.NonNullElements(lines));
    Contract.Requires(cce.NonNullElements(hints));
    Contract.Requires(hints.Count == Math.Max(lines.Count - 1, 0));
    Contract.Requires(stepOps.Count == hints.Count);
    this.UserSuppliedOp = userSuppliedOp;
    this.Lines = lines;
    this.Hints = hints;
    this.StepOps = stepOps;
    this.Steps = new List<Expression>();
    this.Result = null;
    this.Attributes = attrs;
  }

  public override IEnumerable<Statement> SubStatements {
    get {
      foreach (var h in Hints) {
        yield return h;
      }
    }
  }
  public override IEnumerable<Expression> SpecificationSubExpressions {
    get {
      foreach (var e in base.SpecificationSubExpressions) { yield return e; }
      foreach (var e in Attributes.SubExpressions(Attributes)) { yield return e; }

      for (int i = 0; i < Lines.Count - 1; i++) {  // note, we skip the duplicated line at the end
        yield return Lines[i];
      }
      foreach (var calcop in AllCalcOps) {
        var o3 = calcop as TernaryCalcOp;
        if (o3 != null) {
          yield return o3.Index;
        }
      }
    }
  }

  IEnumerable<CalcOp> AllCalcOps {
    get {
      if (UserSuppliedOp != null) {
        yield return UserSuppliedOp;
      }
      foreach (var stepop in StepOps) {
        if (stepop != null) {
          yield return stepop;
        }
      }
    }
  }

  /// <summary>
  /// Left-hand side of a step expression.
  /// Note that Lhs(op.StepExpr(line0, line1)) != line0 when op is <==.
  /// </summary>
  public static Expression Lhs(Expression step) {
    Contract.Requires(step is BinaryExpr || step is TernaryExpr);
    if (step is BinaryExpr) {
      return ((BinaryExpr)step).E0;
    } else {
      return ((TernaryExpr)step).E1;
    }
  }

  /// <summary>
  /// Right-hand side of a step expression.
  /// Note that Rhs(op.StepExpr(line0, line1)) != line1 when op is REVERSE-IMPLICATION.
  /// </summary>
  public static Expression Rhs(Expression step) {
    Contract.Requires(step is BinaryExpr || step is TernaryExpr);
    if (step is BinaryExpr) {
      return ((BinaryExpr)step).E1;
    } else {
      return ((TernaryExpr)step).E2;
    }
  }
}

public class MatchStmt : Statement {
  [ContractInvariantMethod]
  void ObjectInvariant() {
    Contract.Invariant(Source != null);
    Contract.Invariant(cce.NonNullElements(Cases));
    Contract.Invariant(cce.NonNullElements(MissingCases));
  }

  private Expression source;
  private List<MatchCaseStmt> cases;
  public readonly MatchingContext Context;
  [FilledInDuringResolution] public readonly List<DatatypeCtor> MissingCases = new List<DatatypeCtor>();
  public readonly bool UsesOptionalBraces;
  public MatchStmt OrigUnresolved;  // the resolver makes this clone of the MatchStmt before it starts desugaring it
  public MatchStmt(IToken tok, IToken endTok, Expression source, [Captured] List<MatchCaseStmt> cases, bool usesOptionalBraces, MatchingContext context = null)
    : base(tok, endTok) {
    Contract.Requires(tok != null);
    Contract.Requires(endTok != null);
    Contract.Requires(source != null);
    Contract.Requires(cce.NonNullElements(cases));
    this.source = source;
    this.cases = cases;
    this.UsesOptionalBraces = usesOptionalBraces;
    this.Context = context is null ? new HoleCtx() : context;
  }
  public MatchStmt(IToken tok, IToken endTok, Expression source, [Captured] List<MatchCaseStmt> cases, bool usesOptionalBraces, Attributes attrs, MatchingContext context = null)
    : base(tok, endTok, attrs) {
    Contract.Requires(tok != null);
    Contract.Requires(endTok != null);
    Contract.Requires(source != null);
    Contract.Requires(cce.NonNullElements(cases));
    this.source = source;
    this.cases = cases;
    this.UsesOptionalBraces = usesOptionalBraces;
    this.Context = context is null ? new HoleCtx() : context;
  }

  public Expression Source {
    get { return source; }
  }

  public List<MatchCaseStmt> Cases {
    get { return cases; }
  }

  // should only be used in desugar in resolve to change the cases of the matchexpr
  public void UpdateSource(Expression source) {
    this.source = source;
  }

  public void UpdateCases(List<MatchCaseStmt> cases) {
    this.cases = cases;
  }

  public override IEnumerable<Statement> SubStatements {
    get {
      foreach (var kase in cases) {
        foreach (var s in kase.Body) {
          yield return s;
        }
      }
    }
  }
  public override IEnumerable<Expression> NonSpecificationSubExpressions {
    get {
      foreach (var e in base.NonSpecificationSubExpressions) { yield return e; }
      yield return Source;
    }
  }
}

public class MatchCaseStmt : MatchCase {
  private List<Statement> body;
  public Attributes Attributes;
  // Has the case for this constructor been generated by the resolver because the pattern was
  // a bound variable, or was it an explicit constructor case in the source code? E.g.,
  //
  // var x: Option<bool>;
  // match x
  //   case Some(true) => ... // FromBoundVar == false
  //   case Some(_)    => ... // FromBoundVar == false
  //   case v          => ... // FromBoundVar == true
  //   case _ =>       => ... // FromBoundVar == true (this case would be unreachable; added for illustration purposes)
  //
  // The resolved Dafny AST desugars pattern matching in a way that makes it challenging to restore the shape of the
  // original pattern match; in particular, matching against a bound variable (or underscore) is resolved into a
  // set of matches against all unmatched constructors. The `FromBoundVar` field provides information to code that
  // operates on the resolved AST and that is interested in the shape of the parsed AST.
  // This field is currently not used in the compiler but is useful for extensions and third-party compilers that
  // use this compiler as a frontend.
  public readonly bool FromBoundVar;

  [ContractInvariantMethod]
  void ObjectInvariant() {
    Contract.Invariant(cce.NonNullElements(Body));
  }

  public override IEnumerable<INode> Children => body;

  public MatchCaseStmt(IToken tok, DatatypeCtor ctor, bool FromBoundVar, [Captured] List<BoundVar> arguments, [Captured] List<Statement> body, Attributes attrs = null)
    : base(tok, ctor, arguments) {
    Contract.Requires(tok != null);
    Contract.Requires(ctor != null);
    Contract.Requires(cce.NonNullElements(arguments));
    Contract.Requires(cce.NonNullElements(body));
    this.body = body;
    this.Attributes = attrs;
    this.FromBoundVar = FromBoundVar;
  }

  public List<Statement> Body {
    get { return body; }
  }

  // should only be called by resolve to reset the body of the MatchCaseExpr
  public void UpdateBody(List<Statement> body) {
    this.body = body;
  }
}

/// <summary>
/// The class represents several possible scenarios:
/// * ...;
///   S == null
/// * assert ...
///   ConditionOmitted == true
/// * assume ...
///   ConditionOmitted == true
/// * if ... { Stmt }
///   if ... { Stmt } else ElseStmt
///   ConditionOmitted == true
/// * while ... invariant J;
///   ConditionOmitted == true && BodyOmitted == true
/// * while ... invariant J; { Stmt }
///   ConditionOmitted == true && BodyOmitted == false
/// * modify ...;
///   ConditionOmitted == true && BodyOmitted == false
/// * modify ... { Stmt }
///   ConditionOmitted == true && BodyOmitted == false
/// </summary>
public class SkeletonStatement : Statement {
  public readonly Statement S;
  public bool ConditionOmitted { get { return ConditionEllipsis != null; } }
  public readonly IToken ConditionEllipsis;
  public bool BodyOmitted { get { return BodyEllipsis != null; } }
  public readonly IToken BodyEllipsis;
  public SkeletonStatement(IToken tok, IToken endTok)
    : base(tok, endTok) {
    Contract.Requires(tok != null);
    Contract.Requires(endTok != null);
    S = null;
  }
  public SkeletonStatement(Statement s, IToken conditionEllipsis, IToken bodyEllipsis)
    : base(s.Tok, s.EndTok) {
    Contract.Requires(s != null);
    S = s;
    ConditionEllipsis = conditionEllipsis;
    BodyEllipsis = bodyEllipsis;
  }
  public override IEnumerable<Statement> SubStatements {
    get {
      // The SkeletonStatement is really a modification of its inner statement S.  Therefore,
      // we don't consider S to be a substatement.  Instead, the substatements of S are the
      // substatements of the SkeletonStatement.  In the case the SkeletonStatement modifies
      // S by omitting its body (which is true only for loops), there are no substatements.
      if (!BodyOmitted && S.SubStatements != null) {
        foreach (var s in S.SubStatements) {
          yield return s;
        }
      }
    }
  }

  public override IEnumerable<Statement> PreResolveSubStatements {
    get {
      yield return S;
    }
  }
}

/// <summary>
/// A statement something like a try/catch block that recovers from halting.
/// Not actually useable in Dafny syntax, but would likely look something like this if it was:
///
/// try {
///   <Body>
/// } recover (haltMessage: string) {
///   <RecoveryBlock>
/// }
///
/// </summary>
public class TryRecoverStatement : Statement {
  public readonly Statement TryBody;
  public readonly IVariable HaltMessageVar;
  public readonly Statement RecoverBody;
  public TryRecoverStatement(Statement tryBody, IVariable haltMessageVar, Statement recoverBody)
    : base(tryBody.Tok, recoverBody.EndTok) {
    Contract.Requires(tryBody != null);
    Contract.Requires(haltMessageVar != null);
    Contract.Requires(recoverBody != null);
    TryBody = tryBody;
    HaltMessageVar = haltMessageVar;
    RecoverBody = recoverBody;
  }
}<|MERGE_RESOLUTION|>--- conflicted
+++ resolved
@@ -7,12 +7,8 @@
 
 namespace Microsoft.Dafny;
 
-<<<<<<< HEAD
-public abstract class Statement : IAttributeBearingDeclaration {
+public abstract class Statement : IAttributeBearingDeclaration, INode {
   public IToken StartToken;
-=======
-public abstract class Statement : IAttributeBearingDeclaration, INode {
->>>>>>> db63d3c5
   public readonly IToken Tok;
   public readonly IToken EndTok;  // typically a terminating semi-colon or end-curly-brace
   public LList<Label> Labels;  // mutable during resolution
@@ -525,11 +521,9 @@
     get { yield break; }
   }
 
-<<<<<<< HEAD
+  public abstract IEnumerable<INode> Children { get; }
+
   public virtual IEnumerable<Statement> PreResolveSubStatements => SubStatements;
-=======
-  public abstract IEnumerable<INode> Children { get; }
->>>>>>> db63d3c5
 }
 
 public class ExprRhs : AssignmentRhs {
@@ -691,12 +685,10 @@
     }
   }
 
-<<<<<<< HEAD
-  public override IEnumerable<Statement> PreResolveSubStatements => Enumerable.Empty<Statement>();
-=======
   public IToken Start => Tok;
   public override IEnumerable<INode> Children => new[] { EType, Type }.OfType<UserDefinedType>();
->>>>>>> db63d3c5
+
+  public override IEnumerable<Statement> PreResolveSubStatements => Enumerable.Empty<Statement>();
 }
 
 public class HavocRhs : AssignmentRhs {
@@ -856,13 +848,11 @@
     get { return ResolvedStatements; }
   }
 
-<<<<<<< HEAD
-  public override IEnumerable<Statement> PreResolveSubStatements => Enumerable.Empty<Statement>();
-
-=======
   // Both resolved and unresolved are required. Duplicate usages will be filtered out.
   public override IEnumerable<INode> Children => Lhss.Concat<INode>(Rhss).Concat(ResolvedStatements);
->>>>>>> db63d3c5
+
+  public override IEnumerable<Statement> PreResolveSubStatements => Enumerable.Empty<Statement>();
+
 
   [ContractInvariantMethod]
   void ObjectInvariant() {
@@ -912,11 +902,9 @@
     get { return ResolvedStatements; }
   }
 
-<<<<<<< HEAD
+  public override IEnumerable<INode> Children => ResolvedStatements;
+
   public override IEnumerable<Statement> PreResolveSubStatements => Enumerable.Empty<Statement>();
-=======
-  public override IEnumerable<INode> Children => ResolvedStatements;
->>>>>>> db63d3c5
 
   [ContractInvariantMethod]
   void ObjectInvariant() {
