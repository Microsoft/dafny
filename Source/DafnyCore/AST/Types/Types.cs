#define TI_DEBUG_PRINT
using System;
using System.Collections.Generic;
using System.Diagnostics.Contracts;
using System.Linq;
using System.Threading;
using JetBrains.Annotations;

namespace Microsoft.Dafny;

public abstract class Type : TokenNode {
  public static readonly BoolType Bool = new BoolType();
  public static readonly CharType Char = new CharType();
  public static readonly IntType Int = new IntType();
  public static readonly RealType Real = new RealType();
  public override IEnumerable<Node> Children => TypeArgs;
  public override IEnumerable<Node> PreResolveChildren => TypeArgs.OfType<Node>();
  public static Type Nat() { return new UserDefinedType(Token.NoToken, "nat", null); }  // note, this returns an unresolved type
  public static Type String() { return new UserDefinedType(Token.NoToken, "string", null); }  // note, this returns an unresolved type
  public static readonly BigOrdinalType BigOrdinal = new BigOrdinalType();

  private static AsyncLocal<List<VisibilityScope>> _scopes = new();
  private static List<VisibilityScope> Scopes => _scopes.Value ??= new();

  [ThreadStatic]
  private static bool scopesEnabled = false;

  public virtual IEnumerable<Node> Nodes => Enumerable.Empty<Node>();

  public static void PushScope(VisibilityScope scope) {
    Scopes.Add(scope);
  }

  public static void ResetScopes() {
    _scopes.Value = new();
    scopesEnabled = false;
  }

  public static void PopScope() {
    Contract.Assert(Scopes.Count > 0);
    Scopes.RemoveAt(Scopes.Count - 1);
  }

  public static void PopScope(VisibilityScope expected) {
    Contract.Assert(Scopes.Count > 0);
    Contract.Assert(Scopes[^1] == expected);
    PopScope();
  }

  public static VisibilityScope GetScope() {
    if (scopesEnabled && Scopes.Count > 0) {
      return Scopes[^1];
    }
    return null;
  }

  public static void EnableScopes() {
    Contract.Assert(!scopesEnabled);
    scopesEnabled = true;
  }

  public static void DisableScopes() {
    Contract.Assert(scopesEnabled);
    scopesEnabled = false;
  }

  public static string TypeArgsToString(DafnyOptions options, ModuleDefinition/*?*/ context, List<Type> typeArgs, bool parseAble = false) {
    Contract.Requires(typeArgs == null ||
                      (typeArgs.All(ty => ty != null && ty.TypeName(options, context, parseAble) != null) &&
                       (typeArgs.All(ty => ty.TypeName(options, context, parseAble).StartsWith("_")) ||
                        typeArgs.All(ty => !ty.TypeName(options, context, parseAble).StartsWith("_")))));

    if (typeArgs != null && typeArgs.Count > 0 &&
        (!parseAble || !typeArgs[0].TypeName(options, context, parseAble).StartsWith("_"))) {
      return string.Format("<{0}>", Util.Comma(typeArgs, ty => ty.TypeName(options, context, parseAble)));
    }
    return "";
  }

  public static string TypeArgsToString(DafnyOptions options, List<Type> typeArgs, bool parseAble = false) {
    return TypeArgsToString(options, null, typeArgs, parseAble);
  }

  public string TypeArgsToString(DafnyOptions options, ModuleDefinition/*?*/ context, bool parseAble = false) {
    return Type.TypeArgsToString(options, context, this.TypeArgs, parseAble);
  }

  // Type arguments to the type
  public List<Type> TypeArgs = new List<Type>();

  /// <summary>
  /// Add to "tps" the free type parameters in "this".
  /// Requires the type to be resolved.
  /// </summary>
  public void AddFreeTypeParameters(ISet<TypeParameter> tps) {
    Contract.Requires(tps != null);
    var ty = this.NormalizeExpandKeepConstraints();
    var tp = ty.AsTypeParameter;
    if (tp != null) {
      tps.Add(tp);
    }
    foreach (var ta in ty.TypeArgs) {
      ta.AddFreeTypeParameters(tps);
    }
  }

  [System.Diagnostics.Contracts.Pure]
  public abstract string TypeName(DafnyOptions options, ModuleDefinition/*?*/ context, bool parseAble = false);

  [System.Diagnostics.Contracts.Pure]
  public override string ToString() {
    return TypeName(DafnyOptions.DefaultImmutableOptions, null, false);
  }

  /// <summary>
  /// Return the most constrained version of "this", getting to the bottom of proxies.
  ///
  /// Here is a description of the Normalize(), NormalizeExpandKeepConstraints(), and NormalizeExpand() methods:
  /// * Any .Type field in the AST can, in general, be an AST node that is not really a type, but an AST node that has
  ///   a field where the type is filled in, once the type has been inferred. Such "types" are called "type proxies".
  ///   To follow a .Type (or other variable denoting a type) past its chain of type proxies, you call .Normalize().
  ///   If you do this after type inference (more precisely, after the CheckTypeInference calls in Pass 1 of the
  ///   Resolver), then you will get back a NonProxyType.
  /// * That may not be enough. Even after calling .Normalize(), you may get a type that denotes a type synonym. If
  ///   you compare it with, say, is SetType, you will get false if the type you're looking at is a type synonym for
  ///   a SetType. Therefore, to go past both type proxies and type synonyms, you call .NormalizeExpandKeepConstraints().
  /// * Actually, that may not be enough, either. Because .NormalizeExpandKeepConstraints() may return a subset type
  ///   whose base type is what you're looking for. If you want to go all the way to the base type, then you should
  ///   call .NormalizeExpand(). This is what is done most commonly when something is trying to look for a specific type.
  /// * So, in conclusion: Usually you have to call .NormalizeExpand() on a type to unravel type proxies, type synonyms,
  ///   and subset types. But in other places (in particular, in the verifier) where you want to know about any type
  ///   constraints, then you call .NormalizeExpandKeepConstraints().
  /// </summary>
  public Type Normalize() {
    Contract.Ensures(Contract.Result<Type>() != null);
    Type type = this;
    while (true) {
      var pt = type as TypeProxy;
      if (pt != null && pt.T != null) {
        type = pt.T;
      } else {
        return type;
      }
    }
  }

  /// <summary>
  /// Return the type that "this" stands for, getting to the bottom of proxies and following type synonyms.
  ///
  /// For more documentation, see method Normalize().
  /// </summary>
  [System.Diagnostics.Contracts.Pure]
  public Type NormalizeExpand(bool keepConstraints = false) {
    Contract.Ensures(Contract.Result<Type>() != null);
    Contract.Ensures(!(Contract.Result<Type>() is TypeProxy) || ((TypeProxy)Contract.Result<Type>()).T == null);  // return a proxy only if .T == null
    Type type = this;
    while (true) {

      var pt = type as TypeProxy;
      if (pt != null && pt.T != null) {
        type = pt.T;
        continue;
      }

      var scope = Type.GetScope();
      var rtd = type.AsRevealableType;
      if (rtd != null) {
        var udt = (UserDefinedType)type;

        if (!rtd.AsTopLevelDecl.IsVisibleInScope(scope)) {
          // This can only mean "rtd" is a class/trait that is only provided, not revealed. For a provided class/trait,
          // it is the non-null type declaration that is visible, not the class/trait declaration itself.
          if (rtd is ClassLikeDecl cl) {
            Contract.Assert(cl.NonNullTypeDecl != null);
            Contract.Assert(cl.NonNullTypeDecl.IsVisibleInScope(scope));
          } else {
            Contract.Assert(rtd is AbstractTypeDecl);
          }
        }

        if (rtd.IsRevealedInScope(scope)) {
          if (rtd is TypeSynonymDecl && (!(rtd is SubsetTypeDecl) || !keepConstraints)) {
            type = ((TypeSynonymDecl)rtd).RhsWithArgumentIgnoringScope(udt.TypeArgs);
            continue;
          } else {
            return type;
          }
        } else { // type is hidden, no more normalization is possible
          return rtd.SelfSynonym(type.TypeArgs);
        }
      }

      // A hidden type may become visible in another scope
      var isyn = type.AsInternalTypeSynonym;
      if (isyn != null) {
        var udt = (UserDefinedType)type;

        if (!isyn.IsVisibleInScope(scope)) {
          // This can only mean "isyn" refers to a class/trait that is only provided, not revealed. For a provided class/trait,
          // it is the non-null type declaration that is visible, not the class/trait declaration itself.
          var rhs = isyn.RhsWithArgumentIgnoringScope(udt.TypeArgs);
          Contract.Assert(rhs is UserDefinedType);
          var cl = ((UserDefinedType)rhs).ResolvedClass as ClassLikeDecl;
          Contract.Assert(cl != null && cl.NonNullTypeDecl != null);
          Contract.Assert(cl.NonNullTypeDecl.IsVisibleInScope(scope));
        }

        if (isyn.IsRevealedInScope(scope)) {
          type = isyn.RhsWithArgument(udt.TypeArgs);
          continue;
        } else {
          return type;
        }
      }

      return type;
    }
  }

  /// <summary>
  /// Return the type that "this" stands for, getting to the bottom of proxies and following type synonyms, but does
  /// not follow subset types.
  ///
  /// For more documentation, see method Normalize().
  /// </summary>
  [System.Diagnostics.Contracts.Pure]
  public Type NormalizeExpandKeepConstraints() {
    return NormalizeExpand(true);
  }

  /// <summary>
  /// Return "the type that "this" stands for, getting to the bottom of proxies and following type synonyms.
  /// </summary>
  public Type UseInternalSynonym() {
    Contract.Ensures(Contract.Result<Type>() != null);
    Contract.Ensures(!(Contract.Result<Type>() is TypeProxy) || ((TypeProxy)Contract.Result<Type>()).T == null);  // return a proxy only if .T == null

    Type type = Normalize();
    var scope = Type.GetScope();
    var rtd = type.AsRevealableType;
    if (rtd != null) {
      var udt = (UserDefinedType)type;
      if (!rtd.AsTopLevelDecl.IsVisibleInScope(scope)) {
        // This can only mean "rtd" is a class/trait that is only provided, not revealed. For a provided class/trait,
        // it is the non-null type declaration that is visible, not the class/trait declaration itself.
        var cl = rtd as ClassLikeDecl;
        Contract.Assert(cl != null && cl.NonNullTypeDecl != null);
        Contract.Assert(cl.NonNullTypeDecl.IsVisibleInScope(scope));
      }
      if (!rtd.IsRevealedInScope(scope)) {
        return rtd.SelfSynonym(type.TypeArgs, udt.NamePath);
      }
    }

    return type;
  }

  /// <summary>
  /// Return a type that is like "this", but where occurrences of type parameters are substituted as indicated by "subst".
  /// </summary>
  public abstract Type Subst(IDictionary<TypeParameter, Type> subst);

  /// <summary>
  /// Return a type that is like "type", but with type arguments "arguments".
  /// </summary>
  public abstract Type ReplaceTypeArguments(List<Type> arguments);

  /// <summary>
  /// Returns whether or not "this" and "that" denote the same type, modulo proxies and type synonyms and subset types.
  /// </summary>
  [System.Diagnostics.Contracts.Pure]
  public abstract bool Equals(Type that, bool keepConstraints = false);

  public bool IsBoolType { get { return NormalizeExpand() is BoolType; } }
  public bool IsCharType { get { return NormalizeExpand() is CharType; } }
  public bool IsIntegerType { get { return NormalizeExpand() is IntType; } }
  public bool IsRealType { get { return NormalizeExpand() is RealType; } }
  public bool IsBigOrdinalType { get { return NormalizeExpand() is BigOrdinalType; } }
  public bool IsBitVectorType { get { return AsBitVectorType != null; } }
  public bool IsStringType { get { return AsSeqType?.Arg.IsCharType == true; } }
  public BitvectorType AsBitVectorType { get { return NormalizeExpand() as BitvectorType; } }
  public bool IsNumericBased() {
    var t = NormalizeExpand();
    return t.IsIntegerType || t.IsRealType || t.AsNewtype != null;
  }
  public enum NumericPersuasion { Int, Real }
  [System.Diagnostics.Contracts.Pure]
  public bool IsNumericBased(NumericPersuasion p) {
    Type t = this;
    while (true) {
      t = t.NormalizeExpand();
      if (t.IsIntegerType) {
        return p == NumericPersuasion.Int;
      } else if (t.IsRealType) {
        return p == NumericPersuasion.Real;
      }
      var d = t.AsNewtype;
      if (d == null) {
        return false;
      }
      t = d.BaseType;
    }
  }

  /// <summary>
  /// This property returns true if the type is known to be nonempty.
  /// This property should be used only after successful resolution. It is assumed that all type proxies have
  /// been resolved and that all recursion through types comes to an end.
  /// Note, HasCompilableValue ==> IsNonEmpty.
  /// </summary>
  public bool IsNonempty => GetAutoInit() != AutoInitInfo.MaybeEmpty;

  /// <summary>
  /// This property returns true if the type has a known compilable value.
  /// This property should be used only after successful resolution. It is assumed that all type proxies have
  /// been resolved and that all recursion through types comes to an end.
  /// Note, HasCompilableValue ==> IsNonEmpty.
  /// </summary>
  public bool HasCompilableValue => GetAutoInit() == AutoInitInfo.CompilableValue;

  public bool KnownToHaveToAValue(bool ghostContext) {
    return ghostContext ? IsNonempty : HasCompilableValue;
  }

  public enum AutoInitInfo { MaybeEmpty, Nonempty, CompilableValue }

  /// <summary>
  /// This property returns
  ///     - CompilableValue, if the type has a known compilable value
  ///     - Nonempty,        if the type is known to contain some value
  ///     - MaybeEmpty,      otherwise
  /// This property should be used only after successful resolution. It is assumed that all type proxies have
  /// been resolved and that all recursion through types comes to an end.
  /// </summary>
  public AutoInitInfo GetAutoInit(List<UserDefinedType>/*?*/ coDatatypesBeingVisited = null) {
    var t = NormalizeExpandKeepConstraints();
    Contract.Assume(t is NonProxyType); // precondition

    AutoInitInfo CharacteristicToAutoInitInfo(TypeParameter.TypeParameterCharacteristics c) {
      if (c.HasCompiledValue) {
        return AutoInitInfo.CompilableValue;
      } else if (c.IsNonempty) {
        return AutoInitInfo.Nonempty;
      } else {
        return AutoInitInfo.MaybeEmpty;
      }
    }

    if (t is BoolType || t is CharType || t is IntType || t is BigOrdinalType || t is RealType || t is BitvectorType) {
      return AutoInitInfo.CompilableValue;
    } else if (t is CollectionType) {
      return AutoInitInfo.CompilableValue;
    }

    var udt = (UserDefinedType)t;
    var cl = udt.ResolvedClass;
    Contract.Assert(cl != null);
    if (cl is AbstractTypeDecl) {
      var otd = (AbstractTypeDecl)cl;
      return CharacteristicToAutoInitInfo(otd.Characteristics);
    } else if (cl is TypeParameter) {
      var tp = (TypeParameter)cl;
      return CharacteristicToAutoInitInfo(tp.Characteristics);
    } else if (cl is InternalTypeSynonymDecl) {
      var isyn = (InternalTypeSynonymDecl)cl;
      return CharacteristicToAutoInitInfo(isyn.Characteristics);
    } else if (cl is NewtypeDecl) {
      var td = (NewtypeDecl)cl;
      switch (td.WitnessKind) {
        case SubsetTypeDecl.WKind.CompiledZero:
        case SubsetTypeDecl.WKind.Compiled:
          return AutoInitInfo.CompilableValue;
        case SubsetTypeDecl.WKind.Ghost:
          return AutoInitInfo.Nonempty;
        case SubsetTypeDecl.WKind.OptOut:
          return AutoInitInfo.MaybeEmpty;
        case SubsetTypeDecl.WKind.Special:
        default:
          Contract.Assert(false); // unexpected case
          throw new cce.UnreachableException();
      }
    } else if (cl is SubsetTypeDecl) {
      var td = (SubsetTypeDecl)cl;
      switch (td.WitnessKind) {
        case SubsetTypeDecl.WKind.CompiledZero:
        case SubsetTypeDecl.WKind.Compiled:
          return AutoInitInfo.CompilableValue;
        case SubsetTypeDecl.WKind.Ghost:
          return AutoInitInfo.Nonempty;
        case SubsetTypeDecl.WKind.OptOut:
          return AutoInitInfo.MaybeEmpty;
        case SubsetTypeDecl.WKind.Special:
          // WKind.Special is only used with -->, ->, and non-null types:
          Contract.Assert(ArrowType.IsPartialArrowTypeName(td.Name) || ArrowType.IsTotalArrowTypeName(td.Name) || td is NonNullTypeDecl);
          if (ArrowType.IsPartialArrowTypeName(td.Name)) {
            // partial arrow
            return AutoInitInfo.CompilableValue;
          } else if (ArrowType.IsTotalArrowTypeName(td.Name)) {
            // total arrow
            return udt.TypeArgs.Last().GetAutoInit(coDatatypesBeingVisited);
          } else if (((NonNullTypeDecl)td).Class is ArrayClassDecl) {
            // non-null array type; we know how to initialize them
            return AutoInitInfo.CompilableValue;
          } else {
            // non-null (non-array) type
            return AutoInitInfo.MaybeEmpty;
          }
        default:
          Contract.Assert(false); // unexpected case
          throw new cce.UnreachableException();
      }
    } else if (cl is TraitDecl traitDecl) {
      return traitDecl.IsReferenceTypeDecl ? AutoInitInfo.CompilableValue : AutoInitInfo.MaybeEmpty;
    } else if (cl is ClassDecl) {
      return AutoInitInfo.CompilableValue; // null is a value of this type
    } else if (cl is ArrowTypeDecl) {
      return AutoInitInfo.CompilableValue;
    } else if (cl is DatatypeDecl) {
      var dt = (DatatypeDecl)cl;
      var subst = TypeParameter.SubstitutionMap(dt.TypeArgs, udt.TypeArgs);
      var r = AutoInitInfo.CompilableValue;  // assume it's compilable, until we find out otherwise
      if (cl is CoDatatypeDecl) {
        if (coDatatypesBeingVisited != null) {
          if (coDatatypesBeingVisited.Exists(coType => udt.Equals(coType))) {
            // This can be compiled into a lazy constructor call
            return AutoInitInfo.CompilableValue;
          } else if (coDatatypesBeingVisited.Exists(coType => dt == coType.ResolvedClass)) {
            // This requires more recursion and bookkeeping than we care to try out
            return AutoInitInfo.MaybeEmpty;
          }
          coDatatypesBeingVisited = new List<UserDefinedType>(coDatatypesBeingVisited);
        } else {
          coDatatypesBeingVisited = new List<UserDefinedType>();
        }
        coDatatypesBeingVisited.Add(udt);
      }
      foreach (var formal in dt.GetGroundingCtor().Formals) {
        var autoInit = formal.Type.Subst(subst).GetAutoInit(coDatatypesBeingVisited);
        if (autoInit == AutoInitInfo.MaybeEmpty) {
          return AutoInitInfo.MaybeEmpty;
        } else if (formal.IsGhost) {
          // cool
        } else if (autoInit == AutoInitInfo.CompilableValue) {
          // cool
        } else {
          r = AutoInitInfo.Nonempty;
        }
      }
      return r;
    } else {
      Contract.Assert(false); // unexpected type
      throw new cce.UnreachableException();
    }
  }

  public bool HasFinitePossibleValues {
    get {
      if (IsBoolType || IsCharType || IsRefType) {
        return true;
      }
      var st = AsSetType;
      if (st != null && st.Arg.HasFinitePossibleValues) {
        return true;
      }
      var mt = AsMapType;
      if (mt != null && mt.Domain.HasFinitePossibleValues) {
        return true;
      }
      var dt = AsDatatype;
      if (dt != null && dt.HasFinitePossibleValues) {
        return true;
      }
      return false;
    }
  }

  public CollectionType AsCollectionType { get { return NormalizeExpand() as CollectionType; } }
  public SetType AsSetType { get { return NormalizeExpand() as SetType; } }
  public MultiSetType AsMultiSetType { get { return NormalizeExpand() as MultiSetType; } }
  public SeqType AsSeqType { get { return NormalizeExpand() as SeqType; } }
  public MapType AsMapType { get { return NormalizeExpand() as MapType; } }

  public bool IsRefType {
    get {
      return NormalizeExpand() is UserDefinedType { ResolvedClass: ClassLikeDecl { IsReferenceTypeDecl: true } };
    }
  }

  public bool IsTopLevelTypeWithMembers {
    get {
      return AsTopLevelTypeWithMembers != null;
    }
  }
  public TopLevelDeclWithMembers/*?*/ AsTopLevelTypeWithMembers {
    get {
      var udt = NormalizeExpand() as UserDefinedType;
      return udt?.ResolvedClass as TopLevelDeclWithMembers;
    }
  }
  public TopLevelDeclWithMembers/*?*/ AsTopLevelTypeWithMembersBypassInternalSynonym {
    get {
      var udt = NormalizeExpand() as UserDefinedType;
      if (udt != null && udt.ResolvedClass is InternalTypeSynonymDecl isyn) {
        udt = isyn.RhsWithArgumentIgnoringScope(udt.TypeArgs) as UserDefinedType;
        if (udt?.ResolvedClass is NonNullTypeDecl nntd) {
          return nntd.Class;
        }
      }
      return udt?.ResolvedClass as TopLevelDeclWithMembers;
    }
  }
  /// <summary>
  /// Returns "true" if the type represents the type "object?".
  /// </summary>
  public bool IsObjectQ {
    get {
      return NormalizeExpandKeepConstraints() is UserDefinedType { ResolvedClass: TraitDecl { IsObjectTrait: true } };
    }
  }
  /// <summary>
  /// Returns "true" if the type represents the type "object".
  /// </summary>
  public bool IsObject {
    get {
      var nn = AsNonNullRefType;
      if (nn != null) {
        var nonNullRefDecl = (NonNullTypeDecl)nn.ResolvedClass;
        return nonNullRefDecl.Class is TraitDecl { IsObjectTrait: true };
      }
      return false;
    }
  }
  /// <summary>
  /// Returns "true" if the type is a non-null type or any subset type thereof.
  /// </summary>
  public bool IsNonNullRefType {
    get {
      return AsNonNullRefType != null;
    }
  }
  /// <summary>
  /// If the type is a non-null type or any subset type thereof, return the UserDefinedType whose
  /// .ResolvedClass value is a NonNullTypeDecl.
  /// Otherwise, return "null".
  /// </summary>
  public UserDefinedType AsNonNullRefType {
    get {
      var t = this;
      while (true) {
        var udt = t.NormalizeExpandKeepConstraints() as UserDefinedType;
        if (udt == null) {
          return null;
        }
        if (udt.ResolvedClass is NonNullTypeDecl) {
          return udt;
        }
        var sst = udt.ResolvedClass as SubsetTypeDecl;
        if (sst != null) {
          t = sst.RhsWithArgument(udt.TypeArgs);  // continue the search up the chain of subset types
        } else {
          return null;
        }
      }
    }
  }
  /// <summary>
  /// Returns the type "parent<X>", where "X" is a list of type parameters that makes "parent<X>" a supertype of "this".
  /// Requires "this" to be some type "C<Y>" and "parent" to be among the reflexive, transitive parent traits of "C".
  /// </summary>
  public UserDefinedType AsParentType(TopLevelDecl parent) {
    Contract.Requires(parent != null);

    var udt = (UserDefinedType)NormalizeExpand();
    if (udt.ResolvedClass is InternalTypeSynonymDecl isyn) {
      udt = isyn.RhsWithArgumentIgnoringScope(udt.TypeArgs) as UserDefinedType;
    }
    TopLevelDeclWithMembers cl;
    if (udt.ResolvedClass is NonNullTypeDecl nntd) {
      cl = (TopLevelDeclWithMembers)nntd.ViewAsClass;
    } else {
      cl = (TopLevelDeclWithMembers)udt.ResolvedClass;
    }
    if (cl == parent) {
      return udt;
    }
    var typeMapParents = cl.ParentFormalTypeParametersToActuals;
    var typeMapUdt = TypeParameter.SubstitutionMap(cl.TypeArgs, udt.TypeArgs);
    var typeArgs = parent.TypeArgs.ConvertAll(tp => typeMapParents[tp].Subst(typeMapUdt));
    return new UserDefinedType(udt.tok, parent.Name, parent, typeArgs);
  }
  public bool IsTraitType {
    get {
      return AsTraitType != null;
    }
  }
  public TraitDecl/*?*/ AsTraitType {
    get {
      var udt = NormalizeExpand() as UserDefinedType;
      return udt?.ResolvedClass as TraitDecl;
    }
  }

  public SubsetTypeDecl /*?*/ AsSubsetType {
    get {
      var std = NormalizeExpand(true) as UserDefinedType;
      return std?.ResolvedClass as SubsetTypeDecl;
    }
  }

  public bool IsArrayType {
    get {
      return AsArrayType != null;
    }
  }
  public ArrayClassDecl/*?*/ AsArrayType {
    get {
      var udt = UserDefinedType.DenotesClass(this);
      return udt?.ResolvedClass as ArrayClassDecl;
    }
  }
  /// <summary>
  /// Returns "true" if the type is one of the 3 built-in arrow types.
  /// </summary>
  public bool IsBuiltinArrowType {
    get {
      var t = Normalize();  // but don't expand synonyms or strip off constraints
      if (t is ArrowType) {
        return true;
      }
      var udt = t as UserDefinedType;
      return udt != null && (ArrowType.IsPartialArrowTypeName(udt.Name) || ArrowType.IsTotalArrowTypeName(udt.Name));
    }
  }
  /// <summary>
  /// Returns "true" if the type is a partial arrow or any subset type thereof.
  /// </summary>
  public bool IsArrowTypeWithoutReadEffects {
    get {
      var t = this;
      while (true) {
        var udt = t.NormalizeExpandKeepConstraints() as UserDefinedType;
        if (udt == null) {
          return false;
        } else if (ArrowType.IsPartialArrowTypeName(udt.Name)) {
          return true;
        }
        var sst = udt.ResolvedClass as SubsetTypeDecl;
        if (sst != null) {
          t = sst.RhsWithArgument(udt.TypeArgs);  // continue the search up the chain of subset types
        } else {
          return false;
        }
      }
    }
  }
  /// <summary>
  /// Returns "true" if the type is a total arrow or any subset type thereof.
  /// </summary>
  public bool IsArrowTypeWithoutPreconditions {
    get {
      var t = this;
      while (true) {
        var udt = t.NormalizeExpandKeepConstraints() as UserDefinedType;
        if (udt == null) {
          return false;
        } else if (ArrowType.IsTotalArrowTypeName(udt.Name)) {
          return true;
        }
        var sst = udt.ResolvedClass as SubsetTypeDecl;
        if (sst != null) {
          t = sst.RhsWithArgument(udt.TypeArgs);  // continue the search up the chain of subset types
        } else {
          return false;
        }
      }
    }
  }
  public bool IsArrowType {
    get { return AsArrowType != null; }
  }
  public ArrowType AsArrowType {
    get {
      var t = NormalizeExpand();
      return t as ArrowType;
    }
  }

  public bool IsMapType {
    get {
      var t = NormalizeExpand() as MapType;
      return t != null && t.Finite;
    }
  }
  public bool IsIMapType {
    get {
      var t = NormalizeExpand() as MapType;
      return t != null && !t.Finite;
    }
  }
  public bool IsISetType {
    get {
      var t = NormalizeExpand() as SetType;
      return t != null && !t.Finite;
    }
  }
  public NewtypeDecl AsNewtype {
    get {
      var udt = NormalizeExpand() as UserDefinedType;
      return udt == null ? null : udt.ResolvedClass as NewtypeDecl;
    }
  }
  public TypeSynonymDecl AsTypeSynonym {
    get {
      var udt = this as UserDefinedType;  // note, it is important to use 'this' here, not 'this.NormalizeExpand()'
      if (udt == null) {
        return null;
      } else {
        return udt.ResolvedClass as TypeSynonymDecl;
      }
    }
  }
  public InternalTypeSynonymDecl AsInternalTypeSynonym {
    get {
      var udt = this as UserDefinedType;  // note, it is important to use 'this' here, not 'this.NormalizeExpand()'
      if (udt == null) {
        return null;
      } else {
        return udt.ResolvedClass as InternalTypeSynonymDecl;
      }
    }
  }
  public RedirectingTypeDecl AsRedirectingType {
    get {
      var udt = this as UserDefinedType;  // Note, it is important to use 'this' here, not 'this.NormalizeExpand()'.  This property getter is intended to be used during resolution, or with care thereafter.
      if (udt == null) {
        return null;
      } else {
        return (RedirectingTypeDecl)(udt.ResolvedClass as TypeSynonymDecl) ?? udt.ResolvedClass as NewtypeDecl;
      }
    }
  }
  public RevealableTypeDecl AsRevealableType {
    get {
      var udt = this as UserDefinedType;
      if (udt == null) {
        return null;
      } else {
        return (udt.ResolvedClass as RevealableTypeDecl);
      }
    }
  }
  public bool IsRevealableType {
    get { return AsRevealableType != null; }
  }
  public bool IsDatatype {
    get {
      return AsDatatype != null;
    }
  }
  public DatatypeDecl AsDatatype {
    get {
      var udt = NormalizeExpand() as UserDefinedType;
      if (udt == null) {
        return null;
      } else {
        return udt.ResolvedClass as DatatypeDecl;
      }
    }
  }
  public bool IsIndDatatype {
    get {
      return AsIndDatatype != null;
    }
  }
  public IndDatatypeDecl AsIndDatatype {
    get {
      var udt = NormalizeExpand() as UserDefinedType;
      if (udt == null) {
        return null;
      } else {
        return udt.ResolvedClass as IndDatatypeDecl;
      }
    }
  }
  public bool IsCoDatatype {
    get {
      return AsCoDatatype != null;
    }
  }
  public CoDatatypeDecl AsCoDatatype {
    get {
      var udt = NormalizeExpand() as UserDefinedType;
      if (udt == null) {
        return null;
      } else {
        return udt.ResolvedClass as CoDatatypeDecl;
      }
    }
  }
  public bool InvolvesCoDatatype {
    get {
      return IsCoDatatype;  // TODO: should really check structure of the type recursively
    }
  }
  public bool IsTypeParameter {
    get {
      return AsTypeParameter != null;
    }
  }
  public bool IsInternalTypeSynonym {
    get { return AsInternalTypeSynonym != null; }
  }
  public TypeParameter AsTypeParameter {
    get {
      var ct = NormalizeExpandKeepConstraints() as UserDefinedType;
      return ct?.ResolvedClass as TypeParameter;
    }
  }
<<<<<<< HEAD
  public bool IsOpaqueType {
=======
  public bool IsAbstractType {
>>>>>>> 9b89b586
    get { return AsAbstractType != null; }
  }
  public AbstractTypeDecl AsAbstractType {
    get {
      var udt = this.Normalize() as UserDefinedType;  // note, it is important to use 'this.Normalize()' here, not 'this.NormalizeExpand()'
      return udt?.ResolvedClass as AbstractTypeDecl;
    }
  }

  /// <summary>
  /// Returns whether or not any values of the type can be checked for equality in compiled contexts
  /// </summary>
  public virtual bool SupportsEquality => true;

  /// <summary>
  /// Returns whether or not some values of the type can be checked for equality in compiled contexts.
  /// This differs from SupportsEquality for types where the equality operation is partial, e.g.,
  /// for datatypes where some, but not all, constructors are ghost.
  /// Note, whereas SupportsEquality sometimes consults some constituent type for SupportEquality
  /// (e.g., seq<T> supports equality if T does), PartiallySupportsEquality does not (because the
  /// semantic check would be more complicated and it currently doesn't seem worth the trouble).
  /// </summary>
  public virtual bool PartiallySupportsEquality => SupportsEquality;

  public bool MayInvolveReferences => ComputeMayInvolveReferences(null);

  /// <summary>
  /// This is an auxiliary method used to compute the value of MayInvolveReferences (above). It is
  /// needed to handle datatypes, because determining whether or not a datatype contains references
  /// involves recursing over the types in the datatype's constructor parameters. Since those types
  /// may be mutually dependent on the datatype itself, care must be taken to avoid infinite recursion.
  ///
  /// Parameter visitedDatatypes is used to prevent infinite recursion. It is passed in as null
  /// (the "first phase") as long as no datatype has been encountered. From the time a first datatype
  /// is encountered and through all subsequent recursive calls to ComputeMayInvolveReferences that
  /// are performed on the types of the parameters of the datatype's constructors, the method enters
  /// a "second phase", where visitedDatatypes is passed in as a set that records all datatypes visited.
  /// By not recursing through a datatype that's already being visited, infinite recursion is prevented.
  ///
  /// The type parameters to recursive uses of datatypes may be passed in in different ways. In fact,
  /// there is no bound on the set of different instantiations one can encounter with the recursive uses
  /// of the datatypes. Rather than keeping track of type instantiations in (some variation of)
  /// visitedDatatypes, the type arguments passed to a datatype are checked separately. If the datatype
  /// uses all the type parameters it declares, then this will have the same effect. During the second
  /// phase, formal type parameters (which necessarily are ones declared in datatypes) are ignored.
  /// </summary>
  public abstract bool ComputeMayInvolveReferences(ISet<DatatypeDecl> /*?*/ visitedDatatypes);

  /// <summary>
  /// Returns true if it is known how to meaningfully compare the type's inhabitants.
  /// </summary>
  public bool IsOrdered {
    get {
      var ct = NormalizeExpand();
<<<<<<< HEAD
      if (ct.IsTypeParameter || ct.IsOpaqueType || ct.IsInternalTypeSynonym || ct.IsCoDatatype || ct.IsArrowType || ct.IsIMapType || ct.IsISetType ||
          ct is UserDefinedType { ResolvedClass: TraitDecl { IsReferenceTypeDecl: false } }) {
        return false;
      }
      return true;
=======
      return !ct.IsTypeParameter && !ct.IsAbstractType && !ct.IsInternalTypeSynonym && !ct.IsCoDatatype && !ct.IsArrowType && !ct.IsIMapType && !ct.IsISetType;
>>>>>>> 9b89b586
    }
  }

  /// <summary>
  /// Returns "true" if:  Given a value of type "this", can we determine at run time if the
  /// value is a member of type "target"?
  /// </summary>
  public bool IsTestableToBe(Type target) {
    Contract.Requires(target != null);

    // First up, we know how to check for null, so let's expand "target" and "source"
    // past any type synonyms and also past any (built-in) non-null constraint.
    var source = this.NormalizeExpandKeepConstraints();
    if (source is UserDefinedType && ((UserDefinedType)source).ResolvedClass is NonNullTypeDecl) {
      source = source.NormalizeExpand(); // also lop off non-null constraint
    }
    target = target.NormalizeExpandKeepConstraints();
    if (target is UserDefinedType && ((UserDefinedType)target).ResolvedClass is NonNullTypeDecl) {
      target = target.NormalizeExpand(); // also lop off non-null constraint
    }

    if (source.IsSubtypeOf(target, false, true)) {
      // Every value of "source" (except possibly "null") is also a member of type "target",
      // so no run-time test is needed (except possibly a null check).
      return true;
#if SOON  // include in a coming PR that sorts this one in the compilers
      } else if (target is UserDefinedType udt && (udt.ResolvedClass is SubsetTypeDecl || udt.ResolvedClass is NewtypeDecl)) {
        // The type of the bound variable has a constraint. Such a constraint is a ghost expression, so it cannot
        // (in general) by checked at run time. (A possible enhancement here would be to look at the type constraint
        // to if it is compilable after all.)
        var constraints = target.GetTypeConstraints();
        return false;
#endif
    } else if (target.TypeArgs.Count == 0) {
      // No type parameters. So, we just need to check the run-time class/interface type.
      return true;
    } else {
      // We give up.
      return false;
    }
  }

  /// <summary>
  /// Returns "true" iff "sub" is a subtype of "super".
  /// Expects that neither "super" nor "sub" is an unresolved proxy.
  /// </summary>
  public static bool IsSupertype(Type super, Type sub) {
    Contract.Requires(super != null);
    Contract.Requires(sub != null);
    return sub.IsSubtypeOf(super, false, false);
  }

  /// <summary>
  /// Expects that "type" has already been normalized.
  /// </summary>
  public static List<TypeParameter.TPVariance> GetPolarities(Type type) {
    Contract.Requires(type != null);
    if (type is BasicType || type is ArtificialType) {
      // there are no type parameters
      return new List<TypeParameter.TPVariance>();
    } else if (type is MapType) {
      return new List<TypeParameter.TPVariance> { TypeParameter.TPVariance.Co, TypeParameter.TPVariance.Co };
    } else if (type is CollectionType) {
      return new List<TypeParameter.TPVariance> { TypeParameter.TPVariance.Co };
    } else {
      var udf = (UserDefinedType)type;
      if (udf.TypeArgs.Count == 0) {
        return new List<TypeParameter.TPVariance>();
      }
      // look up the declaration of the formal type parameters
      var cl = udf.ResolvedClass;
      return cl.TypeArgs.ConvertAll(tp => tp.Variance);
    }
  }

  public static bool FromSameHead_Subtype(Type t, Type u, out Type a, out Type b) {
    Contract.Requires(t != null);
    Contract.Requires(u != null);
    if (FromSameHead(t, u, out a, out b)) {
      return true;
    }
    t = t.NormalizeExpand();
    u = u.NormalizeExpand();
    if (t.IsRefType && u.IsRefType) {
      if (t.IsObjectQ) {
        a = b = t;
        return true;
      } else if (u.IsObjectQ) {
        a = b = u;
        return true;
      }
      var tt = ((UserDefinedType)t).ResolvedClass as ClassLikeDecl;
      var uu = ((UserDefinedType)u).ResolvedClass as ClassLikeDecl;
      if (uu.HeadDerivesFrom(tt)) {
        a = b = t;
        return true;
      } else if (tt.HeadDerivesFrom(uu)) {
        a = b = u;
        return true;
      }
    }
    return false;
  }

  public static bool FromSameHead(Type t, Type u, out Type a, out Type b) {
    a = t;
    b = u;
    var towerA = GetTowerOfSubsetTypes(a);
    var towerB = GetTowerOfSubsetTypes(b);
    for (var n = Math.Min(towerA.Count, towerB.Count); 0 <= --n;) {
      a = towerA[n];
      b = towerB[n];
      if (SameHead(a, b)) {
        return true;
      }
    }
    return false;
  }

  /// <summary>
  /// Returns true if t and u have the same head type.
  /// It is assumed that t and u have been normalized and expanded by the caller, according
  /// to its purposes.
  /// The value of "allowNonNull" matters only if both "t" and "u" denote reference types.
  /// If "t" is a non-null reference type "T" or a possibly-null type "T?"
  /// and "u" is a non-null reference type "U" or a possibly-null type "U?", then
  /// SameHead returns:
  ///            !allowNonNull     allowNonNull
  ///   T?  U?        true           true
  ///   T?  U         false          true
  ///   T   U?        false          false
  ///   T   U         true           true
  /// </summary>
  public static bool SameHead(Type t, Type u) {
    Contract.Requires(t != null);
    Contract.Requires(u != null);
    if (t is TypeProxy) {
      return t == u;
    } else if (t.TypeArgs.Count == 0) {
      return Equal_Improved(t, u);
    } else if (t is SetType) {
      return u is SetType && t.IsISetType == u.IsISetType;
    } else if (t is SeqType) {
      return u is SeqType;
    } else if (t is MultiSetType) {
      return u is MultiSetType;
    } else if (t is MapType) {
      return u is MapType && t.IsIMapType == u.IsIMapType;
    } else {
      var udtT = (UserDefinedType)t;
      var udtU = u as UserDefinedType;
      return udtU != null && udtT.ResolvedClass == udtU.ResolvedClass;
    }
  }

  /// <summary>
  /// Returns "true" iff the head symbols of "sub" can be a subtype of the head symbol of "super".
  /// Expects that neither "super" nor "sub" is an unresolved proxy type (but their type arguments are
  /// allowed to be, since this method does not inspect the type arguments).
  /// </summary>
  public static bool IsHeadSupertypeOf(Type super, Type sub) {
    Contract.Requires(super != null);
    Contract.Requires(sub != null);
    super = super.NormalizeExpandKeepConstraints();  // expand type synonyms
    var origSub = sub;
    sub = sub.NormalizeExpand();  // expand type synonyms AND constraints
    if (super is TypeProxy) {
      return super == sub;
    } else if (super is BoolType) {
      return sub is BoolType;
    } else if (super is CharType) {
      return sub is CharType;
    } else if (super is IntType) {
      return sub is IntType;
    } else if (super is RealType) {
      return sub is RealType;
    } else if (super is BitvectorType) {
      var bitvectorSuper = (BitvectorType)super;
      var bitvectorSub = sub as BitvectorType;
      return bitvectorSub != null && bitvectorSuper.Width == bitvectorSub.Width;
    } else if (super is IntVarietiesSupertype) {
      while (sub.AsNewtype != null) {
        sub = sub.AsNewtype.BaseType.NormalizeExpand();
      }
      return sub.IsIntegerType || sub is BitvectorType || sub is BigOrdinalType;
    } else if (super is RealVarietiesSupertype) {
      while (sub.AsNewtype != null) {
        sub = sub.AsNewtype.BaseType.NormalizeExpand();
      }
      return sub is RealType;
    } else if (super is BigOrdinalType) {
      return sub is BigOrdinalType;
    } else if (super is SetType) {
      return sub is SetType && (super.IsISetType || !sub.IsISetType);
    } else if (super is SeqType) {
      return sub is SeqType;
    } else if (super is MultiSetType) {
      return sub is MultiSetType;
    } else if (super is MapType) {
      return sub is MapType && (super.IsIMapType || !sub.IsIMapType);
    } else if (super is ArrowType) {
      var asuper = (ArrowType)super;
      var asub = sub as ArrowType;
      return asub != null && asuper.Arity == asub.Arity;
    } else if (super.IsObjectQ) {
      return sub.IsObjectQ || (sub is UserDefinedType { ResolvedClass: ClassLikeDecl cl } && cl.IsReferenceTypeDecl);
    } else if (super is UserDefinedType) {
      var udtSuper = (UserDefinedType)super;
      Contract.Assert(udtSuper.ResolvedClass != null);
      if (udtSuper.ResolvedClass is TypeParameter) {
        return udtSuper.ResolvedClass == sub.AsTypeParameter;
      } else {
        sub = origSub;  // get back to the starting point
        while (true) {
          sub = sub.NormalizeExpandKeepConstraints();  // skip past proxies and type synonyms
          var udtSub = sub as UserDefinedType;
          if (udtSub == null) {
            return false;
          } else if (udtSuper.ResolvedClass == udtSub.ResolvedClass) {
            return true;
          } else if (udtSub.ResolvedClass is SubsetTypeDecl) {
            sub = ((SubsetTypeDecl)udtSub.ResolvedClass).RhsWithArgument(udtSub.TypeArgs);
            if (udtSub.ResolvedClass is NonNullTypeDecl && udtSuper.ResolvedClass is NonNullTypeDecl) {
              // move "super" up the base-type chain, as was done with "sub", because non-nullness is essentially a co-variant type constructor
              var possiblyNullSuper = ((SubsetTypeDecl)udtSuper.ResolvedClass).RhsWithArgument(udtSuper.TypeArgs);
              udtSuper = (UserDefinedType)possiblyNullSuper;  // applying .RhsWithArgument to a NonNullTypeDecl should always yield a UserDefinedType
              if (udtSuper.IsObjectQ) {
                return true;
              }
            }
          } else if (udtSub.ResolvedClass is ClassLikeDecl) {
            var cl = (TopLevelDeclWithMembers)udtSub.ResolvedClass;
            return cl.HeadDerivesFrom(udtSuper.ResolvedClass);
          } else {
            return false;
          }
        }
      }
    } else {
      Contract.Assert(false);  // unexpected kind of type
      return true;  // to please the compiler
    }
  }

  /// <summary>
  /// Returns "true" iff "a" and "b" denote the same type, expanding type synonyms (but treating types with
  /// constraints as being separate types).
  /// Expects that neither "a" nor "b" is or contains an unresolved proxy type.
  /// </summary>
  public static bool Equal_Improved(Type a, Type b) {
    Contract.Requires(a != null);
    Contract.Requires(b != null);
    a = a.NormalizeExpandKeepConstraints();  // expand type synonyms
    b = b.NormalizeExpandKeepConstraints();  // expand type synonyms
    if (a is BoolType) {
      return b is BoolType;
    } else if (a is CharType) {
      return b is CharType;
    } else if (a is IntType) {
      return b is IntType;
    } else if (a is RealType) {
      return b is RealType;
    } else if (a is BitvectorType) {
      var bitvectorSuper = (BitvectorType)a;
      var bitvectorSub = b as BitvectorType;
      return bitvectorSub != null && bitvectorSuper.Width == bitvectorSub.Width;
    } else if (a is BigOrdinalType) {
      return b is BigOrdinalType;
    } else if (a is SetType) {
      return b is SetType && Equal_Improved(a.TypeArgs[0], b.TypeArgs[0]) && (a.IsISetType == b.IsISetType);
    } else if (a is SeqType) {
      return b is SeqType && Equal_Improved(a.TypeArgs[0], b.TypeArgs[0]);
    } else if (a is MultiSetType) {
      return b is MultiSetType && Equal_Improved(a.TypeArgs[0], b.TypeArgs[0]);
    } else if (a is MapType) {
      return b is MapType && Equal_Improved(a.TypeArgs[0], b.TypeArgs[0]) && Equal_Improved(a.TypeArgs[1], b.TypeArgs[1]) && (a.IsIMapType == b.IsIMapType);
    } else if (a is ArrowType) {
      var asuper = (ArrowType)a;
      var asub = b as ArrowType;
      return asub != null && asuper.Arity == asub.Arity;
    } else if (a is UserDefinedType) {
      var udtA = (UserDefinedType)a;
      Contract.Assert(udtA.ResolvedClass != null);
      if (udtA.ResolvedClass is TypeParameter) {
        Contract.Assert(udtA.TypeArgs.Count == 0);
        return udtA.ResolvedClass == b.AsTypeParameter;
      } else {
        var udtB = b as UserDefinedType;
        if (udtB == null) {
          return false;
        } else if (udtA.ResolvedClass != udtB.ResolvedClass) {
          return false;
        } else {
          Contract.Assert(udtA.TypeArgs.Count == udtB.TypeArgs.Count);
          for (int i = 0; i < udtA.TypeArgs.Count; i++) {
            if (!Equal_Improved(udtA.TypeArgs[i], udtB.TypeArgs[i])) {
              return false;
            }
          }
          return true;
        }
      }
    } else if (a is Resolver_IdentifierExpr.ResolverType_Module) {
      return b is Resolver_IdentifierExpr.ResolverType_Module;
    } else if (a is Resolver_IdentifierExpr.ResolverType_Type) {
      return b is Resolver_IdentifierExpr.ResolverType_Type;
    } else {
      // this is an unexpected type; however, it may be that we get here during the resolution of an erroneous
      // program, so we'll just return false
      return false;
    }
  }

  public static Type HeadWithProxyArgs(Type t) {
    Contract.Requires(t != null);
    Contract.Requires(!(t is TypeProxy));
    if (t.TypeArgs.Count == 0) {
      return t;
    } else if (t is SetType) {
      var s = (SetType)t;
      return new SetType(s.Finite, new InferredTypeProxy());
    } else if (t is MultiSetType) {
      return new MultiSetType(new InferredTypeProxy());
    } else if (t is SeqType) {
      return new SeqType(new InferredTypeProxy());
    } else if (t is MapType) {
      var s = (MapType)t;
      return new MapType(s.Finite, new InferredTypeProxy(), new InferredTypeProxy());
    } else if (t is ArrowType) {
      var s = (ArrowType)t;
      var args = s.TypeArgs.ConvertAll(_ => (Type)new InferredTypeProxy());
      return new ArrowType(s.tok, (ArrowTypeDecl)s.ResolvedClass, args);
    } else {
      var s = (UserDefinedType)t;
      var args = s.TypeArgs.ConvertAll(_ => (Type)new InferredTypeProxy());
      return new UserDefinedType(s.tok, s.Name, s.ResolvedClass, args);
    }
  }

  /// <summary>
  /// Returns a stack of base types leading to "type".  More precisely, of the tower returned,
  ///     tower[0] == type.NormalizeExpand()
  ///     tower.Last == type.NormalizeExpandKeepConstraints()
  /// In between, for consecutive indices i and i+1:
  ///     tower[i] is the base type (that is, .Rhs) of the subset type tower[i+1]
  /// The tower thus has the property that:
  ///     tower[0] is not a UserDefinedType with .ResolvedClass being a SubsetTypeDecl,
  ///     but all other tower[i] (for i > 0) are.
  /// </summary>
  public static List<Type> GetTowerOfSubsetTypes(Type type) {
    Contract.Requires(type != null);
    type = type.NormalizeExpandKeepConstraints();
    List<Type> tower;
    if (type is UserDefinedType { ResolvedClass: SubsetTypeDecl sst }) {
      var parent = sst.RhsWithArgument(type.TypeArgs);
      tower = GetTowerOfSubsetTypes(parent);
    } else {
      tower = new List<Type>();
    }
    tower.Add(type);
    return tower;
  }

  /// <summary>
  /// For each i, computes some combination of a[i] and b[i], according to direction[i].
  /// For a negative direction (Contra), computes Join(a[i], b[i]), provided this join exists.
  /// For a zero direction (Inv), uses a[i], provided a[i] and b[i] are equal.
  /// For a positive direction (Co), computes Meet(a[i], b[i]), provided this meet exists.
  /// Returns null if any operation fails.
  /// </summary>
  public static List<Type> ComputeExtrema(List<TypeParameter.TPVariance> directions, List<Type> a, List<Type> b, BuiltIns builtIns) {
    Contract.Requires(directions != null);
    Contract.Requires(a != null);
    Contract.Requires(b != null);
    Contract.Requires(directions.Count == a.Count);
    Contract.Requires(directions.Count == b.Count);
    Contract.Requires(builtIns != null);
    var n = directions.Count;
    var r = new List<Type>(n);
    for (int i = 0; i < n; i++) {
      if (a[i].Normalize() is TypeProxy) {
        r.Add(b[i]);
      } else if (b[i].Normalize() is TypeProxy) {
        r.Add(a[i]);
      } else if (directions[i] == TypeParameter.TPVariance.Non) {
        if (a[i].Equals(b[i])) {
          r.Add(a[i]);
        } else {
          return null;
        }
      } else {
        var t = directions[i] == TypeParameter.TPVariance.Contra ? Join(a[i], b[i], builtIns) : Meet(a[i], b[i], builtIns);
        if (t == null) {
          return null;
        }
        r.Add(t);
      }
    }
    return r;
  }

  /// <summary>
  /// Does a best-effort to compute the join of "a" and "b", returning "null" if not successful.
  ///
  /// Since some type parameters may still be proxies, it could be that the returned type is not
  /// really a join, so the caller should set up additional constraints that the result is
  /// assignable to both a and b.
  /// </summary>
  public static Type Join(Type a, Type b, BuiltIns builtIns) {
    Contract.Requires(a != null);
    Contract.Requires(b != null);
    Contract.Requires(builtIns != null);
    var j = JoinX(a, b, builtIns);
    if (builtIns.Options.Get(CommonOptionBag.TypeInferenceDebug)) {
      builtIns.Options.OutputWriter.WriteLine("DEBUG: Join( {0}, {1} ) = {2}", a, b, j);
    }
    return j;
  }
  public static Type JoinX(Type a, Type b, BuiltIns builtIns) {
    Contract.Requires(a != null);
    Contract.Requires(b != null);
    Contract.Requires(builtIns != null);

    // As a special-case optimization, check for equality here, which will better preserve un-expanded type synonyms
    if (a.Equals(b, true)) {
      return a;
    }

    // Before we do anything else, make a note of whether or not both "a" and "b" are non-null types.
    var abNonNullTypes = a.IsNonNullRefType && b.IsNonNullRefType;

    var towerA = GetTowerOfSubsetTypes(a);
    var towerB = GetTowerOfSubsetTypes(b);
    for (var n = Math.Min(towerA.Count, towerB.Count); 1 <= --n;) {
      a = towerA[n];
      b = towerB[n];
      var udtA = (UserDefinedType)a;
      var udtB = (UserDefinedType)b;
      if (udtA.ResolvedClass == udtB.ResolvedClass) {
        // We have two subset types with equal heads
        if (a.Equals(b)) {  // optimization for a special case, which applies for example when there are no arguments or when the types happen to be the same
          return a;
        }
        Contract.Assert(a.TypeArgs.Count == b.TypeArgs.Count);
        var directions = udtA.ResolvedClass.TypeArgs.ConvertAll(tp => TypeParameter.Negate(tp.Variance));
        var typeArgs = ComputeExtrema(directions, a.TypeArgs, b.TypeArgs, builtIns);
        if (typeArgs == null) {
          return null;
        }
        return new UserDefinedType(udtA.tok, udtA.Name, udtA.ResolvedClass, typeArgs);
      }
    }
    // We exhausted all possibilities of subset types being equal, so use the base-most types.
    a = towerA[0];
    b = towerB[0];

    if (a is IntVarietiesSupertype) {
      return b is IntVarietiesSupertype || b.IsNumericBased(NumericPersuasion.Int) || b.IsBigOrdinalType || b.IsBitVectorType ? b : null;
    } else if (b is IntVarietiesSupertype) {
      return a.IsNumericBased(NumericPersuasion.Int) || a.IsBigOrdinalType || a.IsBitVectorType ? a : null;
    } else if (a.IsBoolType || a.IsCharType || a.IsBitVectorType || a.IsBigOrdinalType || a.IsTypeParameter || a.IsInternalTypeSynonym || a is TypeProxy) {
      return a.Equals(b) ? a : null;
    } else if (a is RealVarietiesSupertype) {
      return b is RealVarietiesSupertype || b.IsNumericBased(NumericPersuasion.Real) ? b : null;
    } else if (b is RealVarietiesSupertype) {
      return a.IsNumericBased(NumericPersuasion.Real) ? a : null;
    } else if (a.IsNumericBased()) {
      // Note, for join, we choose not to step down to IntVarietiesSupertype or RealVarietiesSupertype
      return a.Equals(b) ? a : null;
    } else if (a.IsBitVectorType) {
      return a.Equals(b) ? a : null;
    } else if (a is SetType) {
      var aa = (SetType)a;
      var bb = b as SetType;
      if (bb == null || aa.Finite != bb.Finite) {
        return null;
      }
      // sets are co-variant in their argument type
      var typeArg = Join(a.TypeArgs[0], b.TypeArgs[0], builtIns);
      return typeArg == null ? null : new SetType(aa.Finite, typeArg);
    } else if (a is MultiSetType) {
      var aa = (MultiSetType)a;
      var bb = b as MultiSetType;
      if (bb == null) {
        return null;
      }
      // multisets are co-variant in their argument type
      var typeArg = Join(a.TypeArgs[0], b.TypeArgs[0], builtIns);
      return typeArg == null ? null : new MultiSetType(typeArg);
    } else if (a is SeqType) {
      var aa = (SeqType)a;
      var bb = b as SeqType;
      if (bb == null) {
        return null;
      }
      // sequences are co-variant in their argument type
      var typeArg = Join(a.TypeArgs[0], b.TypeArgs[0], builtIns);
      return typeArg == null ? null : new SeqType(typeArg);
    } else if (a is MapType) {
      var aa = (MapType)a;
      var bb = b as MapType;
      if (bb == null || aa.Finite != bb.Finite) {
        return null;
      }
      // maps are co-variant in both argument types
      var typeArgDomain = Join(a.TypeArgs[0], b.TypeArgs[0], builtIns);
      var typeArgRange = Join(a.TypeArgs[1], b.TypeArgs[1], builtIns);
      return typeArgDomain == null || typeArgRange == null ? null : new MapType(aa.Finite, typeArgDomain, typeArgRange);
    } else if (a.IsDatatype) {
      var aa = a.AsDatatype;
      if (aa != b.AsDatatype) {
        return null;
      }
      if (a.Equals(b)) {  // optimization for a special case, which applies for example when there are no arguments or when the types happen to be the same
        return a;
      }
      Contract.Assert(a.TypeArgs.Count == b.TypeArgs.Count);
      var directions = aa.TypeArgs.ConvertAll(tp => TypeParameter.Negate(tp.Variance));
      var typeArgs = ComputeExtrema(directions, a.TypeArgs, b.TypeArgs, builtIns);
      if (typeArgs == null) {
        return null;
      }
      var udt = (UserDefinedType)a;
      return new UserDefinedType(udt.tok, udt.Name, aa, typeArgs);
    } else if (a.AsArrowType != null) {
      var aa = a.AsArrowType;
      var bb = b.AsArrowType;
      if (bb == null || aa.Arity != bb.Arity) {
        return null;
      }
      int arity = aa.Arity;
      Contract.Assert(a.TypeArgs.Count == arity + 1);
      Contract.Assert(b.TypeArgs.Count == arity + 1);
      Contract.Assert(((ArrowType)a).ResolvedClass == ((ArrowType)b).ResolvedClass);
      var directions = new List<TypeParameter.TPVariance>();
      for (int i = 0; i < arity; i++) {
        directions.Add(TypeParameter.Negate(TypeParameter.TPVariance.Contra));  // arrow types are contra-variant in the argument types, so compute joins of these
      }
      directions.Add(TypeParameter.Negate(TypeParameter.TPVariance.Co));  // arrow types are co-variant in the result type, so compute the meet of these
      var typeArgs = ComputeExtrema(directions, a.TypeArgs, b.TypeArgs, builtIns);
      if (typeArgs == null) {
        return null;
      }
      var arr = (ArrowType)aa;
      return new ArrowType(arr.tok, (ArrowTypeDecl)arr.ResolvedClass, typeArgs);
    } else if (b.IsObjectQ) {
      var udtB = (UserDefinedType)b;
      return !a.IsRefType ? null : abNonNullTypes ? UserDefinedType.CreateNonNullType(udtB) : udtB;
    } else if (a.IsObjectQ) {
      var udtA = (UserDefinedType)a;
      return !b.IsRefType ? null : abNonNullTypes ? UserDefinedType.CreateNonNullType(udtA) : udtA;
    } else {
      // "a" is a class, trait, or abstract type
      var aa = ((UserDefinedType)a).ResolvedClass;
      Contract.Assert(aa != null);
      if (!(b is UserDefinedType)) {
        return null;
      }
      var bb = ((UserDefinedType)b).ResolvedClass;
      if (a.Equals(b)) {  // optimization for a special case, which applies for example when there are no arguments or when the types happen to be the same
        return a;
      } else if (aa == bb) {
        Contract.Assert(a.TypeArgs.Count == b.TypeArgs.Count);
        var directions = aa.TypeArgs.ConvertAll(tp => TypeParameter.Negate(tp.Variance));
        var typeArgs = ComputeExtrema(directions, a.TypeArgs, b.TypeArgs, builtIns);
        if (typeArgs == null) {
          return null;
        }
        var udt = (UserDefinedType)a;
        var xx = new UserDefinedType(udt.tok, udt.Name, aa, typeArgs);
        return abNonNullTypes ? UserDefinedType.CreateNonNullType(xx) : xx;
      } else if (aa is ClassLikeDecl && bb is ClassLikeDecl) {
        var A = (TopLevelDeclWithMembers)aa;
        var B = (TopLevelDeclWithMembers)bb;
        if (A.HeadDerivesFrom(B)) {
          var udtB = (UserDefinedType)b;
          return abNonNullTypes ? UserDefinedType.CreateNonNullType(udtB) : udtB;
        } else if (B.HeadDerivesFrom(A)) {
          var udtA = (UserDefinedType)a;
          return abNonNullTypes ? UserDefinedType.CreateNonNullType(udtA) : udtA;
        }
        // A and B are classes or traits. They always have object as a common supertype, but they may also both be extending some other
        // trait.  If such a trait is unique, pick it. (Unfortunately, this makes the join operation not associative.)
        var commonTraits = TopLevelDeclWithMembers.CommonTraits(A, B);
        if (commonTraits.Count == 1) {
          var typeMap = TypeParameter.SubstitutionMap(A.TypeArgs, a.TypeArgs);
          var r = (UserDefinedType)commonTraits[0].Subst(typeMap);
          return abNonNullTypes ? UserDefinedType.CreateNonNullType(r) : r;
        } else {
          // the unfortunate part is when commonTraits.Count > 1 here :(
          return abNonNullTypes ? UserDefinedType.CreateNonNullType(builtIns.ObjectQ()) : builtIns.ObjectQ();
        }
      } else {
        return null;
      }
    }
  }

  /// <summary>
  /// Does a best-effort to compute the meet of "a" and "b", returning "null" if not successful.
  ///
  /// Since some type parameters may still be proxies, it could be that the returned type is not
  /// really a meet, so the caller should set up additional constraints that the result is
  /// assignable to both a and b.
  /// </summary>
  public static Type Meet(Type a, Type b, BuiltIns builtIns) {
    Contract.Requires(a != null);
    Contract.Requires(b != null);
    Contract.Requires(builtIns != null);
    a = a.NormalizeExpandKeepConstraints();
    b = b.NormalizeExpandKeepConstraints();

    var joinNeedsNonNullConstraint = false;
    Type j;
    if (a is UserDefinedType { ResolvedClass: NonNullTypeDecl aClass }) {
      joinNeedsNonNullConstraint = true;
      j = MeetX(aClass.RhsWithArgument(a.TypeArgs), b, builtIns);
    } else if (b is UserDefinedType { ResolvedClass: NonNullTypeDecl bClass }) {
      joinNeedsNonNullConstraint = true;
      j = MeetX(a, bClass.RhsWithArgument(b.TypeArgs), builtIns);
    } else {
      j = MeetX(a, b, builtIns);
    }
    if (j != null && joinNeedsNonNullConstraint && !j.IsNonNullRefType) {
      // try to make j into a non-null type; if that's not possible, then there is no meet
      var udt = j as UserDefinedType;
      if (udt != null && udt.ResolvedClass is ClassLikeDecl { IsReferenceTypeDecl: true }) {
        // add the non-null constraint back in
        j = UserDefinedType.CreateNonNullType(udt);
      } else {
        // the original a and b have no meet
        j = null;
      }
    }
    if (builtIns.Options.Get(CommonOptionBag.TypeInferenceDebug)) {
      builtIns.Options.OutputWriter.WriteLine("DEBUG: Meet( {0}, {1} ) = {2}", a, b, j);
    }
    return j;
  }
  public static Type MeetX(Type a, Type b, BuiltIns builtIns) {
    Contract.Requires(a != null);
    Contract.Requires(b != null);
    Contract.Requires(builtIns != null);

    a = a.NormalizeExpandKeepConstraints();
    b = b.NormalizeExpandKeepConstraints();
    if (a is IntVarietiesSupertype) {
      return b is IntVarietiesSupertype || b.IsNumericBased(NumericPersuasion.Int) || b.IsBigOrdinalType || b.IsBitVectorType ? b : null;
    } else if (b is IntVarietiesSupertype) {
      return a.IsNumericBased(NumericPersuasion.Int) || a.IsBigOrdinalType || a.IsBitVectorType ? a : null;
    } else if (a is RealVarietiesSupertype) {
      return b is RealVarietiesSupertype || b.IsNumericBased(NumericPersuasion.Real) ? b : null;
    } else if (b is RealVarietiesSupertype) {
      return a.IsNumericBased(NumericPersuasion.Real) ? a : null;
    }

    var towerA = GetTowerOfSubsetTypes(a);
    var towerB = GetTowerOfSubsetTypes(b);
    if (towerB.Count < towerA.Count) {
      // make A be the shorter tower
      var tmp0 = a; a = b; b = tmp0;
      var tmp1 = towerA; towerA = towerB; towerB = tmp1;
    }
    var n = towerA.Count;
    Contract.Assert(1 <= n);  // guaranteed by GetTowerOfSubsetTypes
    if (towerA.Count < towerB.Count) {
      // B is strictly taller. The meet exists only if towerA[n-1] is a supertype of towerB[n-1], and
      // then the meet is "b".
      return Type.IsSupertype(towerA[n - 1], towerB[n - 1]) ? b : null;
    }
    Contract.Assert(towerA.Count == towerB.Count);
    a = towerA[n - 1];
    b = towerB[n - 1];
    if (2 <= n) {
      var udtA = (UserDefinedType)a;
      var udtB = (UserDefinedType)b;
      if (udtA.ResolvedClass == udtB.ResolvedClass) {
        // We have two subset types with equal heads
        if (a.Equals(b)) {  // optimization for a special case, which applies for example when there are no arguments or when the types happen to be the same
          return a;
        }
        Contract.Assert(a.TypeArgs.Count == b.TypeArgs.Count);
        var directions = udtA.ResolvedClass.TypeArgs.ConvertAll(tp => tp.Variance);
        var typeArgs = ComputeExtrema(directions, a.TypeArgs, b.TypeArgs, builtIns);
        if (typeArgs == null) {
          return null;
        }
        return new UserDefinedType(udtA.tok, udtA.Name, udtA.ResolvedClass, typeArgs);
      } else {
        // The two subset types do not have the same head, so there is no meet
        return null;
      }
    }
    Contract.Assert(towerA.Count == 1 && towerB.Count == 1);

    if (a.IsBoolType || a.IsCharType || a.IsNumericBased() || a.IsBitVectorType || a.IsBigOrdinalType || a.IsTypeParameter || a.IsInternalTypeSynonym || a is TypeProxy) {
      return a.Equals(b) ? a : null;
    } else if (a is SetType) {
      var aa = (SetType)a;
      var bb = b as SetType;
      if (bb == null || aa.Finite != bb.Finite) {
        return null;
      }
      // sets are co-variant in their argument type
      var typeArg = Meet(a.TypeArgs[0], b.TypeArgs[0], builtIns);
      return typeArg == null ? null : new SetType(aa.Finite, typeArg);
    } else if (a is MultiSetType) {
      var aa = (MultiSetType)a;
      var bb = b as MultiSetType;
      if (bb == null) {
        return null;
      }
      // multisets are co-variant in their argument type
      var typeArg = Meet(a.TypeArgs[0], b.TypeArgs[0], builtIns);
      return typeArg == null ? null : new MultiSetType(typeArg);
    } else if (a is SeqType) {
      var aa = (SeqType)a;
      var bb = b as SeqType;
      if (bb == null) {
        return null;
      }
      // sequences are co-variant in their argument type
      var typeArg = Meet(a.TypeArgs[0], b.TypeArgs[0], builtIns);
      return typeArg == null ? null : new SeqType(typeArg);
    } else if (a is MapType) {
      var aa = (MapType)a;
      var bb = b as MapType;
      if (bb == null || aa.Finite != bb.Finite) {
        return null;
      }
      // maps are co-variant in both argument types
      var typeArgDomain = Meet(a.TypeArgs[0], b.TypeArgs[0], builtIns);
      var typeArgRange = Meet(a.TypeArgs[1], b.TypeArgs[1], builtIns);
      return typeArgDomain == null || typeArgRange == null ? null : new MapType(aa.Finite, typeArgDomain, typeArgRange);
    } else if (a.IsDatatype) {
      var aa = a.AsDatatype;
      if (aa != b.AsDatatype) {
        return null;
      }
      if (a.Equals(b)) {  // optimization for a special case, which applies for example when there are no arguments or when the types happen to be the same
        return a;
      }
      Contract.Assert(a.TypeArgs.Count == b.TypeArgs.Count);
      var directions = aa.TypeArgs.ConvertAll(tp => tp.Variance);
      var typeArgs = ComputeExtrema(directions, a.TypeArgs, b.TypeArgs, builtIns);
      if (typeArgs == null) {
        return null;
      }
      var udt = (UserDefinedType)a;
      return new UserDefinedType(udt.tok, udt.Name, aa, typeArgs);
    } else if (a.AsArrowType != null) {
      var aa = a.AsArrowType;
      var bb = b.AsArrowType;
      if (bb == null || aa.Arity != bb.Arity) {
        return null;
      }
      int arity = aa.Arity;
      Contract.Assert(a.TypeArgs.Count == arity + 1);
      Contract.Assert(b.TypeArgs.Count == arity + 1);
      Contract.Assert(((ArrowType)a).ResolvedClass == ((ArrowType)b).ResolvedClass);
      var directions = new List<TypeParameter.TPVariance>();
      for (int i = 0; i < arity; i++) {
        directions.Add(TypeParameter.TPVariance.Contra);  // arrow types are contra-variant in the argument types, so compute joins of these
      }
      directions.Add(TypeParameter.TPVariance.Co);  // arrow types are co-variant in the result type, so compute the meet of these
      var typeArgs = ComputeExtrema(directions, a.TypeArgs, b.TypeArgs, builtIns);
      if (typeArgs == null) {
        return null;
      }
      var arr = (ArrowType)aa;
      return new ArrowType(arr.tok, (ArrowTypeDecl)arr.ResolvedClass, typeArgs);
    } else if (b.IsObjectQ) {
      return a.IsRefType ? a : null;
    } else if (a.IsObjectQ) {
      return b.IsRefType ? b : null;
    } else {
      // "a" is a class, trait, or abstract type
      var aa = ((UserDefinedType)a).ResolvedClass;
      Contract.Assert(aa != null);
      if (!(b is UserDefinedType)) {
        return null;
      }
      var bb = ((UserDefinedType)b).ResolvedClass;
      if (a.Equals(b)) {  // optimization for a special case, which applies for example when there are no arguments or when the types happen to be the same
        return a;
      } else if (aa == bb) {
        Contract.Assert(a.TypeArgs.Count == b.TypeArgs.Count);
        var directions = aa.TypeArgs.ConvertAll(tp => tp.Variance);
        var typeArgs = ComputeExtrema(directions, a.TypeArgs, b.TypeArgs, builtIns);
        if (typeArgs == null) {
          return null;
        }
        var udt = (UserDefinedType)a;
        return new UserDefinedType(udt.tok, udt.Name, aa, typeArgs);
      } else if (aa is ClassLikeDecl && bb is ClassLikeDecl) {
        if (a.IsSubtypeOf(b, false, false)) {
          return a;
        } else if (b.IsSubtypeOf(a, false, false)) {
          return b;
        } else {
          return null;
        }
      } else {
        return null;
      }
    }
  }

  public void ForeachTypeComponent(Action<Type> action) {
    action(this);
    TypeArgs.ForEach(x => x.ForeachTypeComponent(action));
  }

  public bool ContainsProxy(TypeProxy proxy) {
    Contract.Requires(proxy != null && proxy.T == null);
    if (this == proxy) {
      return true;
    } else {
      return TypeArgs.Exists(t => t.ContainsProxy(proxy));
    }
  }

  public virtual List<Type> ParentTypes() {
    return new List<Type>();
  }

  /// <summary>
  /// Return whether or not "this" is a subtype of "super".
  /// If "ignoreTypeArguments" is "true", then proceed as if the type arguments were equal.
  /// If "ignoreNullity" is "true", then the difference between a non-null reference type C
  /// and the corresponding nullable reference type C? is ignored.
  /// </summary>
  public virtual bool IsSubtypeOf(Type super, bool ignoreTypeArguments, bool ignoreNullity) {
    Contract.Requires(super != null);

    super = super.NormalizeExpandKeepConstraints();
    var sub = NormalizeExpandKeepConstraints();
    bool equivalentHeads = SameHead(sub, super);
    if (!equivalentHeads && ignoreNullity) {
      if (super is UserDefinedType a && sub is UserDefinedType b) {
        var clA = (a.ResolvedClass as NonNullTypeDecl)?.Class ?? a.ResolvedClass;
        var clB = (b.ResolvedClass as NonNullTypeDecl)?.Class ?? b.ResolvedClass;
        equivalentHeads = clA == clB;
      }
    }
    if (equivalentHeads) {
      return ignoreTypeArguments || CompatibleTypeArgs(super, sub);
    }

    return sub.ParentTypes().Any(parentType => parentType.IsSubtypeOf(super, ignoreTypeArguments, ignoreNullity));
  }

  public static bool CompatibleTypeArgs(Type super, Type sub) {
    var polarities = GetPolarities(super);
    Contract.Assert(polarities.Count == super.TypeArgs.Count && polarities.Count == sub.TypeArgs.Count);
    var allGood = true;
    for (int i = 0; allGood && i < polarities.Count; i++) {
      switch (polarities[i]) {
        case TypeParameter.TPVariance.Co:
          allGood = IsSupertype(super.TypeArgs[i], sub.TypeArgs[i]);
          break;
        case TypeParameter.TPVariance.Contra:
          allGood = IsSupertype(sub.TypeArgs[i], super.TypeArgs[i]);
          break;
        case TypeParameter.TPVariance.Non:
        default:  // "default" shouldn't ever happen
          allGood = Equal_Improved(super.TypeArgs[i], sub.TypeArgs[i]);
          break;
      }
    }
    return allGood;
  }
}

/// <summary>
/// An ArtificialType is only used during type checking. It should never be assigned as the type of any expression.
/// It works as a supertype to numeric literals. For example, the literal 6 can be an "int", a "bv16", a
/// newtype based on integers, or an "ORDINAL". Type inference thus uses an "artificial" supertype of all of
/// these types as the type of literal 6, until a more precise (and non-artificial) type is inferred for it.
/// </summary>
public abstract class ArtificialType : Type {
  public override bool ComputeMayInvolveReferences(ISet<DatatypeDecl>/*?*/ visitedDatatypes) {
    // ArtificialType's are used only with numeric types.
    return false;
  }

  public override Type Subst(IDictionary<TypeParameter, Type> subst) {
    throw new NotSupportedException();
  }

  public override Type ReplaceTypeArguments(List<Type> arguments) {
    throw new NotSupportedException();
  }
}
/// <summary>
/// The type "IntVarietiesSupertype" is used to denote a decimal-less number type, namely an int-based type
/// or a bitvector type.
/// </summary>
public class IntVarietiesSupertype : ArtificialType {
  [System.Diagnostics.Contracts.Pure]
  public override string TypeName(DafnyOptions options, ModuleDefinition context, bool parseAble) {
    return "int";
  }
  public override bool Equals(Type that, bool keepConstraints = false) {
    return keepConstraints ? this.GetType() == that.GetType() : that is IntVarietiesSupertype;
  }
}
public class RealVarietiesSupertype : ArtificialType {
  [System.Diagnostics.Contracts.Pure]
  public override string TypeName(DafnyOptions options, ModuleDefinition context, bool parseAble) {
    return "real";
  }
  public override bool Equals(Type that, bool keepConstraints = false) {
    return keepConstraints ? this.GetType() == that.GetType() : that is RealVarietiesSupertype;
  }
}

/// <summary>
/// A NonProxy type is a fully constrained type.  It may contain members.
/// </summary>
public abstract class NonProxyType : Type {
}

public abstract class BasicType : NonProxyType {
  public override IEnumerable<Node> Children => Enumerable.Empty<Node>();
  public override bool ComputeMayInvolveReferences(ISet<DatatypeDecl>/*?*/ visitedDatatypes) {
    return false;
  }

  public override Type Subst(IDictionary<TypeParameter, Type> subst) {
    return this;
  }

  public override Type ReplaceTypeArguments(List<Type> arguments) {
    return this;
  }
}

public class BoolType : BasicType {
  [System.Diagnostics.Contracts.Pure]
  public override string TypeName(DafnyOptions options, ModuleDefinition context, bool parseAble) {
    return "bool";
  }
  public override bool Equals(Type that, bool keepConstraints = false) {
    return that.IsBoolType;
  }
}

public class CharType : BasicType {
  public const char DefaultValue = 'D';
  public const string DefaultValueAsString = "'D'";
  [System.Diagnostics.Contracts.Pure]
  public override string TypeName(DafnyOptions options, ModuleDefinition context, bool parseAble) {
    return "char";
  }
  public override bool Equals(Type that, bool keepConstraints = false) {
    return that.IsCharType;
  }
}

public class IntType : BasicType {
  [System.Diagnostics.Contracts.Pure]
  public override string TypeName(DafnyOptions options, ModuleDefinition context, bool parseAble) {
    return "int";
  }
  public override bool Equals(Type that, bool keepConstraints = false) {
    return that.NormalizeExpand(keepConstraints) is IntType;
  }
  public override bool IsSubtypeOf(Type super, bool ignoreTypeArguments, bool ignoreNullity) {
    if (super is IntVarietiesSupertype) {
      return true;
    }
    return base.IsSubtypeOf(super, ignoreTypeArguments, ignoreNullity);
  }
}

public class RealType : BasicType {
  [System.Diagnostics.Contracts.Pure]
  public override string TypeName(DafnyOptions options, ModuleDefinition context, bool parseAble) {
    return "real";
  }
  public override bool Equals(Type that, bool keepConstraints = false) {
    return that.NormalizeExpand(keepConstraints) is RealType;
  }
  public override bool IsSubtypeOf(Type super, bool ignoreTypeArguments, bool ignoreNullity) {
    if (super is RealVarietiesSupertype) {
      return true;
    }
    return base.IsSubtypeOf(super, ignoreTypeArguments, ignoreNullity);
  }
}

public class BigOrdinalType : BasicType {
  [System.Diagnostics.Contracts.Pure]
  public override string TypeName(DafnyOptions options, ModuleDefinition context, bool parseAble) {
    return "ORDINAL";
  }
  public override bool Equals(Type that, bool keepConstraints = false) {
    return that.NormalizeExpand(keepConstraints) is BigOrdinalType;
  }
  public override bool IsSubtypeOf(Type super, bool ignoreTypeArguments, bool ignoreNullity) {
    if (super is IntVarietiesSupertype) {
      return true;
    }
    return base.IsSubtypeOf(super, ignoreTypeArguments, ignoreNullity);
  }
}

public class BitvectorType : BasicType {
  public readonly int Width;
  public readonly NativeType NativeType;
  public BitvectorType(DafnyOptions options, int width)
    : base() {
    Contract.Requires(0 <= width);
    Width = width;
    foreach (var nativeType in Resolver.NativeTypes) {
      if (options.Backend.SupportedNativeTypes.Contains(nativeType.Name) && width <= nativeType.Bitwidth) {
        NativeType = nativeType;
        break;
      }
    }
  }

  [System.Diagnostics.Contracts.Pure]
  public override string TypeName(DafnyOptions options, ModuleDefinition context, bool parseAble) {
    return "bv" + Width;
  }
  public override bool Equals(Type that, bool keepConstraints = false) {
    var bv = that.NormalizeExpand(keepConstraints) as BitvectorType;
    return bv != null && bv.Width == Width;
  }
  public override bool IsSubtypeOf(Type super, bool ignoreTypeArguments, bool ignoreNullity) {
    if (super is IntVarietiesSupertype) {
      return true;
    }
    return base.IsSubtypeOf(super, ignoreTypeArguments, ignoreNullity);
  }
}

public class SelfType : NonProxyType {
  public TypeParameter TypeArg;
  public Type ResolvedType;
  public SelfType() : base() {
    TypeArg = new TypeParameter(RangeToken.NoToken, new Name("selfType"), TypeParameter.TPVarianceSyntax.NonVariant_Strict);
  }

  [System.Diagnostics.Contracts.Pure]
  public override string TypeName(DafnyOptions options, ModuleDefinition context, bool parseAble) {
    return "selftype";
  }
  public override bool Equals(Type that, bool keepConstraints = false) {
    return that.NormalizeExpand(keepConstraints) is SelfType;
  }

  public override Type Subst(IDictionary<TypeParameter, Type> subst) {
    if (subst.TryGetValue(TypeArg, out var t)) {
      return t;
    } else {
      // SelfType's are used only in certain restricted situations. In those situations, we need to be able
      // to substitute for the the SelfType's TypeArg. That's the only case in which we expect to see a
      // SelfType being part of a substitution operation at all.
      Contract.Assert(false); throw new cce.UnreachableException();
    }
  }

  public override Type ReplaceTypeArguments(List<Type> arguments) {
    throw new NotSupportedException();
  }

  public override bool ComputeMayInvolveReferences(ISet<DatatypeDecl>/*?*/ visitedDatatypes) {
    // SelfType is used only with bitvector types
    return false;
  }
}

public abstract class CollectionType : NonProxyType {
  public abstract string CollectionTypeName { get; }
  public override IEnumerable<Node> Nodes => TypeArgs.SelectMany(ta => ta.Nodes);

  public override string TypeName(DafnyOptions options, ModuleDefinition context, bool parseAble) {
    Contract.Ensures(Contract.Result<string>() != null);
    var targs = HasTypeArg() ? this.TypeArgsToString(options, context, parseAble) : "";
    return CollectionTypeName + targs;
  }
  public Type Arg {
    get {
      Contract.Ensures(Contract.Result<Type>() != null);  // this is true only after "arg" has really been set (i.e., it follows from the precondition)
      Contract.Assume(arg != null);  // This is really a precondition.  Don't call Arg until "arg" has been set.
      return arg;
    }
  }  // denotes the Domain type for a Map
  private Type arg;
  // The following methods, HasTypeArg and SetTypeArg/SetTypeArgs, are to be called during resolution to make sure that "arg" becomes set.
  public bool HasTypeArg() {
    return arg != null;
  }
  public void SetTypeArg(Type arg) {
    Contract.Requires(arg != null);
    Contract.Requires(1 <= this.TypeArgs.Count);  // this is actually an invariant of all collection types
    Contract.Assume(this.arg == null);  // Can only set it once.  This is really a precondition.
    this.arg = arg;
    this.TypeArgs[0] = arg;
  }
  public virtual void SetTypeArgs(Type arg, Type other) {
    Contract.Requires(arg != null);
    Contract.Requires(other != null);
    Contract.Requires(this.TypeArgs.Count == 2);
    Contract.Assume(this.arg == null);  // Can only set it once.  This is really a precondition.
    this.arg = arg;
    this.TypeArgs[0] = arg;
    this.TypeArgs[1] = other;
  }
  [ContractInvariantMethod]
  void ObjectInvariant() {
    // Contract.Invariant(Contract.ForAll(TypeArgs, tp => tp != null));
    // After resolution, the following is invariant:  Contract.Invariant(Arg != null);
    // However, it may not be true until then.
  }
  /// <summary>
  /// This constructor is a collection types with 1 type argument
  /// </summary>
  protected CollectionType(Type arg) {
    this.arg = arg;
    this.TypeArgs = new List<Type> { arg };
  }
  /// <summary>
  /// This constructor is a collection types with 2 type arguments
  /// </summary>
  protected CollectionType(Type arg, Type other) {
    this.arg = arg;
    this.TypeArgs = new List<Type> { arg, other };
  }

  public override bool ComputeMayInvolveReferences(ISet<DatatypeDecl> visitedDatatypes) {
    return Arg.ComputeMayInvolveReferences(visitedDatatypes);
  }

  /// <summary>
  /// This property returns the ResolvedOpcode for the "in" operator when used with this collection type.
  /// </summary>
  public abstract BinaryExpr.ResolvedOpcode ResolvedOpcodeForIn { get; }

  /// <summary>
  /// For a given "source", denoting an expression of this CollectionType, return the BoundedPool corresponding
  /// to an expression "x in source".
  /// </summary>
  public abstract ComprehensionExpr.CollectionBoundedPool GetBoundedPool(Expression source);
}

public class SetType : CollectionType {
  private bool finite;

  public bool Finite {
    get { return finite; }
    set { finite = value; }
  }

  public SetType(bool finite, Type arg) : base(arg) {
    this.finite = finite;
  }
  public override string CollectionTypeName { get { return finite ? "set" : "iset"; } }
  [System.Diagnostics.Contracts.Pure]
  public override bool Equals(Type that, bool keepConstraints = false) {
    var t = that.NormalizeExpand(keepConstraints) as SetType;
    return t != null && Finite == t.Finite && Arg.Equals(t.Arg, keepConstraints);
  }

  public override Type Subst(IDictionary<TypeParameter, Type> subst) {
    var arg = Arg.Subst(subst);
    if (arg is InferredTypeProxy) {
      ((InferredTypeProxy)arg).KeepConstraints = true;
    }
    return arg == Arg ? this : new SetType(Finite, arg);
  }

  public override Type ReplaceTypeArguments(List<Type> arguments) {
    return new SetType(Finite, arguments[0]);
  }

  public override bool SupportsEquality {
    get {
      // Sets always support equality, because there is a check that the set element type always does.
      return true;
    }
  }

  public override BinaryExpr.ResolvedOpcode ResolvedOpcodeForIn => BinaryExpr.ResolvedOpcode.InSet;
  public override ComprehensionExpr.CollectionBoundedPool GetBoundedPool(Expression source) {
    return new ComprehensionExpr.SetBoundedPool(source, Arg, Arg, Finite);
  }
}

public class MultiSetType : CollectionType {
  public MultiSetType(Type arg) : base(arg) {
  }
  public override string CollectionTypeName { get { return "multiset"; } }
  public override bool Equals(Type that, bool keepConstraints = false) {
    var t = that.NormalizeExpand(keepConstraints) as MultiSetType;
    return t != null && Arg.Equals(t.Arg, keepConstraints);
  }

  public override Type Subst(IDictionary<TypeParameter, Type> subst) {
    var arg = Arg.Subst(subst);
    if (arg is InferredTypeProxy) {
      ((InferredTypeProxy)arg).KeepConstraints = true;
    }
    return arg == Arg ? this : new MultiSetType(arg);
  }

  public override Type ReplaceTypeArguments(List<Type> arguments) {
    return new MultiSetType(arguments[0]);
  }

  public override bool SupportsEquality {
    get {
      // Multisets always support equality, because there is a check that the set element type always does.
      return true;
    }
  }

  public override BinaryExpr.ResolvedOpcode ResolvedOpcodeForIn => BinaryExpr.ResolvedOpcode.InMultiSet;
  public override ComprehensionExpr.CollectionBoundedPool GetBoundedPool(Expression source) {
    return new ComprehensionExpr.MultiSetBoundedPool(source, Arg, Arg);
  }
}

public class SeqType : CollectionType {
  public SeqType(Type arg) : base(arg) {
  }
  public override string CollectionTypeName { get { return "seq"; } }
  public override bool Equals(Type that, bool keepConstraints = false) {
    var t = that.NormalizeExpand(keepConstraints) as SeqType;
    return t != null && Arg.Equals(t.Arg, keepConstraints);
  }

  public override Type Subst(IDictionary<TypeParameter, Type> subst) {
    var arg = Arg.Subst(subst);
    if (arg is InferredTypeProxy) {
      ((InferredTypeProxy)arg).KeepConstraints = true;
    }
    return arg == Arg ? this : new SeqType(arg);
  }

  public override Type ReplaceTypeArguments(List<Type> arguments) {
    return new SeqType(arguments[0]);
  }

  public override bool SupportsEquality {
    get {
      // The sequence type supports equality if its element type does
      return Arg.SupportsEquality;
    }
  }

  public override BinaryExpr.ResolvedOpcode ResolvedOpcodeForIn => BinaryExpr.ResolvedOpcode.InSeq;
  public override ComprehensionExpr.CollectionBoundedPool GetBoundedPool(Expression source) {
    return new ComprehensionExpr.SeqBoundedPool(source, Arg, Arg);
  }
}
public class MapType : CollectionType {
  public bool Finite {
    get { return finite; }
    set { finite = value; }
  }
  private bool finite;
  public Type Range {
    get { return range; }
  }
  private Type range;
  public override void SetTypeArgs(Type domain, Type range) {
    base.SetTypeArgs(domain, range);
    Contract.Assume(this.range == null);  // Can only set once.  This is really a precondition.
    this.range = range;
  }
  public MapType(bool finite, Type domain, Type range) : base(domain, range) {
    Contract.Requires((domain == null && range == null) || (domain != null && range != null));
    this.finite = finite;
    this.range = range;
  }
  public Type Domain {
    get { return Arg; }
  }
  public override string CollectionTypeName { get { return finite ? "map" : "imap"; } }
  [System.Diagnostics.Contracts.Pure]
  public override string TypeName(DafnyOptions options, ModuleDefinition context, bool parseAble) {
    Contract.Ensures(Contract.Result<string>() != null);
    var targs = HasTypeArg() ? this.TypeArgsToString(options, context, parseAble) : "";
    return CollectionTypeName + targs;
  }
  public override bool Equals(Type that, bool keepConstraints = false) {
    var t = that.NormalizeExpand(keepConstraints) as MapType;
    return t != null && Finite == t.Finite && Arg.Equals(t.Arg, keepConstraints) && Range.Equals(t.Range, keepConstraints);
  }

  public override Type Subst(IDictionary<TypeParameter, Type> subst) {
    var dom = Domain.Subst(subst);
    if (dom is InferredTypeProxy) {
      ((InferredTypeProxy)dom).KeepConstraints = true;
    }
    var ran = Range.Subst(subst);
    if (ran is InferredTypeProxy) {
      ((InferredTypeProxy)ran).KeepConstraints = true;
    }
    if (dom == Domain && ran == Range) {
      return this;
    } else {
      return new MapType(Finite, dom, ran);
    }
  }

  public override Type ReplaceTypeArguments(List<Type> arguments) {
    return new MapType(Finite, arguments[0], arguments[1]);
  }

  public override bool SupportsEquality {
    get {
      // A map type supports equality if both its Keys type and Values type does.  It is checked
      // that the Keys type always supports equality, so we only need to check the Values type here.
      return range.SupportsEquality;
    }
  }
  public override bool ComputeMayInvolveReferences(ISet<DatatypeDecl> visitedDatatypes) {
    return Domain.ComputeMayInvolveReferences(visitedDatatypes) || Range.ComputeMayInvolveReferences(visitedDatatypes);
  }

  public override BinaryExpr.ResolvedOpcode ResolvedOpcodeForIn => BinaryExpr.ResolvedOpcode.InMap;
  public override ComprehensionExpr.CollectionBoundedPool GetBoundedPool(Expression source) {
    return new ComprehensionExpr.MapBoundedPool(source, Domain, Domain, Finite);
  }
}

public class UserDefinedType : NonProxyType {
  [ContractInvariantMethod]
  void ObjectInvariant() {
    Contract.Invariant(tok != null);
    Contract.Invariant(Name != null);
    Contract.Invariant(cce.NonNullElements(TypeArgs));
    Contract.Invariant(NamePath is NameSegment || NamePath is ExprDotName);
    Contract.Invariant(!ArrowType.IsArrowTypeName(Name) || this is ArrowType);
  }

  public readonly Expression NamePath;  // either NameSegment or ExprDotName (with the inner expression satisfying this same constraint)
  public readonly string Name;
  [Rep]

  public string FullName {
    get {
      if (ResolvedClass?.EnclosingModuleDefinition?.IsDefaultModule == false) {
        return ResolvedClass.EnclosingModuleDefinition.Name + "." + Name;
      } else {
        return Name;
      }
    }
  }

  string compileName;
  public string GetCompileName(DafnyOptions options) => compileName ??= ResolvedClass.GetCompileName(options);

  public string GetFullCompanionCompileName(DafnyOptions options) {
    Contract.Requires(ResolvedClass is TraitDecl || (ResolvedClass is NonNullTypeDecl nntd && nntd.Class is TraitDecl));
    var m = ResolvedClass.EnclosingModuleDefinition;
    var s = m.IsDefaultModule ? "" : m.GetCompileName(options) + ".";
    return s + "_Companion_" + ResolvedClass.GetCompileName(options);
  }

  [FilledInDuringResolution] public TopLevelDecl ResolvedClass;  // if Name denotes a class/datatype/iterator and TypeArgs match the type parameters of that class/datatype/iterator

  public UserDefinedType(IToken tok, string name, List<Type> optTypeArgs)
    : this(tok, new NameSegment(tok, name, optTypeArgs)) {
    Contract.Requires(tok != null);
    Contract.Requires(name != null);
    Contract.Requires(optTypeArgs == null || optTypeArgs.Count > 0);  // this is what it means to be syntactically optional
  }

  public UserDefinedType(IToken tok, Expression namePath) {
    Contract.Requires(tok != null);
    Contract.Requires(namePath is NameSegment || namePath is ExprDotName);
    this.tok = tok;
    if (namePath is NameSegment) {
      var n = (NameSegment)namePath;
      this.Name = n.Name;
      this.TypeArgs = n.OptTypeArguments;
    } else {
      var n = (ExprDotName)namePath;
      this.Name = n.SuffixName;
      this.TypeArgs = n.OptTypeArguments;
    }
    if (this.TypeArgs == null) {
      this.TypeArgs = new List<Type>();  // TODO: is this really the thing to do?
    }
    this.NamePath = namePath;
  }
  public UserDefinedType(Cloner cloner, UserDefinedType original)
    : this(cloner.Tok(original.tok), cloner.CloneExpr(original.NamePath)) {
    if (cloner.CloneResolvedFields) {
      ResolvedClass = original.ResolvedClass;
      TypeArgs = original.TypeArgs.Select(cloner.CloneType).ToList();
    }
  }

  /// <summary>
  /// Constructs a Type (in particular, a UserDefinedType) from a TopLevelDecl denoting a type declaration.  If
  /// the given declaration takes type parameters, these are filled as references to the formal type parameters
  /// themselves.  (Usually, this method is called when the type parameters in the result don't matter, other
  /// than that they need to be filled in, so as to make a properly resolved UserDefinedType.)
  /// If "typeArgs" is non-null, then its type parameters are used in constructing the returned type.
  /// If "typeArgs" is null, then the formal type parameters of "cd" are used.
  /// </summary>
  public static UserDefinedType FromTopLevelDecl(IToken tok, TopLevelDecl cd, List<TypeParameter> typeArgs = null) {
    Contract.Requires(tok != null);
    Contract.Requires(cd != null);
    Contract.Assert((cd is ArrowTypeDecl) == ArrowType.IsArrowTypeName(cd.Name));
    var args = (typeArgs ?? cd.TypeArgs).ConvertAll(tp => (Type)new UserDefinedType(tp));
    if (cd is ArrowTypeDecl) {
      return new ArrowType(tok, (ArrowTypeDecl)cd, args);
    } else if (cd is ClassLikeDecl { IsReferenceTypeDecl: true }) {
      return new UserDefinedType(tok, cd.Name + "?", cd, args);
    } else {
      return new UserDefinedType(tok, cd.Name, cd, args);
    }
  }

  public static UserDefinedType FromTopLevelDeclWithAllBooleanTypeParameters(TopLevelDecl cd) {
    Contract.Requires(cd != null);
    Contract.Requires(!(cd is ArrowTypeDecl));

    var typeArgs = cd.TypeArgs.ConvertAll(tp => (Type)Type.Bool);
    return new UserDefinedType(cd.tok, cd.Name, cd, typeArgs);
  }

  /// <summary>
  /// If "member" is non-null, then:
  ///   Return the upcast of "receiverType" that has base type "member.EnclosingClass".
  ///   Assumes that "receiverType" normalizes to a UserDefinedFunction with a .ResolveClass that is a subtype
  ///   of "member.EnclosingClass".
  /// Otherwise:
  ///   Return "receiverType" (expanded).
  /// </summary>
  public static Type UpcastToMemberEnclosingType(Type receiverType, MemberDecl/*?*/ member) {
    Contract.Requires(receiverType != null);
    if (member != null && member.EnclosingClass != null && !(member.EnclosingClass is ValuetypeDecl)) {
      return receiverType.AsParentType(member.EnclosingClass);
    }
    return receiverType.NormalizeExpandKeepConstraints();
  }

  /// <summary>
  /// This constructor constructs a resolved class/datatype/iterator/subset-type/newtype type
  /// </summary>
  public UserDefinedType(IToken tok, string name, TopLevelDecl cd, [Captured] List<Type> typeArgs, Expression/*?*/ namePath = null) {
    Contract.Requires(tok != null);
    Contract.Requires(name != null);
    Contract.Requires(cd != null);
    Contract.Requires(cce.NonNullElements(typeArgs));
    Contract.Requires(cd.TypeArgs.Count == typeArgs.Count);
    Contract.Requires(namePath == null || namePath is NameSegment || namePath is ExprDotName);
    // The following is almost a precondition. In a few places, the source program names a class, not a type,
    // and in then name==cd.Name for a ClassDecl.
    //Contract.Requires(!(cd is ClassDecl) || name == cd.Name + "?");
    Contract.Requires(!(cd is ArrowTypeDecl) || name == cd.Name);
    Contract.Requires(!(cd is DefaultClassDecl) || name == cd.Name);
    this.tok = tok;
    this.Name = name;
    this.ResolvedClass = cd;
    this.TypeArgs = typeArgs;
    if (namePath == null) {
      var ns = new NameSegment(tok, name, typeArgs.Count == 0 ? null : typeArgs);
      var r = new Resolver_IdentifierExpr(tok, cd, typeArgs);
      ns.ResolvedExpression = r;
      ns.Type = r.Type;
      this.NamePath = ns;
    } else {
      this.NamePath = namePath;
    }
  }

  public static UserDefinedType CreateNonNullType(UserDefinedType udtNullableType) {
    Contract.Requires(udtNullableType != null);
    Contract.Requires(udtNullableType.ResolvedClass is ClassLikeDecl { IsReferenceTypeDecl: true });
    var cl = (ClassLikeDecl)udtNullableType.ResolvedClass;
    return new UserDefinedType(udtNullableType.tok, cl.NonNullTypeDecl.Name, cl.NonNullTypeDecl, udtNullableType.TypeArgs);
  }

  public static UserDefinedType CreateNullableType(UserDefinedType udtNonNullType) {
    Contract.Requires(udtNonNullType != null);
    Contract.Requires(udtNonNullType.ResolvedClass is NonNullTypeDecl);
    var nntd = (NonNullTypeDecl)udtNonNullType.ResolvedClass;
    return new UserDefinedType(udtNonNullType.tok, nntd.Class.Name + "?", nntd.Class, udtNonNullType.TypeArgs);
  }

  public static UserDefinedType CreateNonNullTypeIfReferenceType(UserDefinedType classLikeType) {
    Contract.Requires(classLikeType != null);
    Contract.Requires(classLikeType.ResolvedClass is ClassLikeDecl);
    return classLikeType.IsRefType ? CreateNonNullType(classLikeType) : classLikeType;
  }

  public static UserDefinedType CreateNullableTypeIfReferenceType(UserDefinedType classLikeType) {
    Contract.Requires(classLikeType != null);
    Contract.Requires(!classLikeType.IsRefType || classLikeType.ResolvedClass is NonNullTypeDecl);
    return classLikeType.IsRefType ? CreateNullableType(classLikeType) : classLikeType;
  }

  /// <summary>
  /// This constructor constructs a resolved type parameter
  /// </summary>
  public UserDefinedType(TypeParameter tp)
    : this(tp.tok, tp) {
    Contract.Requires(tp != null);
  }

  /// <summary>
<<<<<<< HEAD
  /// This constructor constructs a resolved type parameter (but shouldn't be called if "tp" denotes
  /// the .TheType of an opaque type -- use the (OpaqueType_AsParameter, AbstractTypeDecl, List(Type))
  /// constructor for that).
=======
  /// This constructor constructs a resolved type parameter
>>>>>>> 9b89b586
  /// </summary>
  public UserDefinedType(IToken tok, TypeParameter tp) {
    Contract.Requires(tok != null);
    Contract.Requires(tp != null);
    this.tok = tok;
    this.Name = tp.Name;
    this.TypeArgs = new List<Type>();
    this.ResolvedClass = tp;
    var ns = new NameSegment(tok, tp.Name, null);
    var r = new Resolver_IdentifierExpr(tok, tp);
    ns.ResolvedExpression = r;
    ns.Type = r.Type;
    this.NamePath = ns;
  }

  public override bool Equals(Type that, bool keepConstraints = false) {
    var i = NormalizeExpand(keepConstraints);
    if (i is UserDefinedType) {
      var ii = (UserDefinedType)i;
      var t = that.NormalizeExpand(keepConstraints) as UserDefinedType;
      if (t == null || ii.ResolvedClass != t.ResolvedClass || ii.TypeArgs.Count != t.TypeArgs.Count) {
        return false;
      } else {
        for (int j = 0; j < ii.TypeArgs.Count; j++) {
          if (!ii.TypeArgs[j].Equals(t.TypeArgs[j], keepConstraints)) {
            return false;
          }
        }
        return true;
      }
    } else {
      // TODO?: return i.Equals(that.NormalizeExpand());
      return i.Equals(that, keepConstraints);
    }
  }

  public override Type Subst(IDictionary<TypeParameter, Type> subst) {
    if (ResolvedClass is TypeParameter tp) {
      if (subst.TryGetValue(tp, out var s)) {
        Contract.Assert(TypeArgs.Count == 0);
        return s;
      } else {
        return this;
      }
    } else if (ResolvedClass != null) {
      List<Type> newArgs = null;  // allocate it lazily
      var resolvedClass = ResolvedClass;
      var isArrowType = ArrowType.IsPartialArrowTypeName(resolvedClass.Name) || ArrowType.IsTotalArrowTypeName(resolvedClass.Name);
      for (int i = 0; i < TypeArgs.Count; i++) {
        Type p = TypeArgs[i];
        Type s = p.Subst(subst);
        if (s is InferredTypeProxy && !isArrowType) {
          ((InferredTypeProxy)s).KeepConstraints = true;
        }
        if (s != p && newArgs == null) {
          // lazily construct newArgs
          newArgs = new List<Type>();
          for (int j = 0; j < i; j++) {
            newArgs.Add(TypeArgs[j]);
          }
        }
        if (newArgs != null) {
          newArgs.Add(s);
        }
      }
      if (newArgs == null) {
        // there were no substitutions
        return this;
      } else {
        // Note, even if t.NamePath is non-null, we don't care to keep that syntactic part of the expression in what we return here
        return new UserDefinedType(tok, Name, resolvedClass, newArgs);
      }
    } else {
      // there's neither a resolved param nor a resolved class, which means the UserDefinedType wasn't
      // properly resolved; just return it
      return this;
    }
  }

  public override Type ReplaceTypeArguments(List<Type> arguments) {
    return new UserDefinedType(tok, Name, ResolvedClass, arguments);
  }

  /// <summary>
  /// If type denotes a resolved class type, then return that class type.
  /// Otherwise, return null.
  /// </summary>
  public static UserDefinedType DenotesClass(Type type) {
    Contract.Requires(type != null);
    Contract.Ensures(Contract.Result<UserDefinedType>() == null || Contract.Result<UserDefinedType>().ResolvedClass is ClassDecl);
    type = type.NormalizeExpand();
    UserDefinedType ct = type as UserDefinedType;
    if (ct != null && ct.ResolvedClass is ClassDecl) {
      return ct;
    } else {
      return null;
    }
  }

  public static Type ArrayElementType(Type type) {
    Contract.Requires(type != null);
    Contract.Requires(type.IsArrayType);
    Contract.Ensures(Contract.Result<Type>() != null);

    UserDefinedType udt = DenotesClass(type);
    Contract.Assert(udt != null);
    Contract.Assert(udt.TypeArgs.Count == 1);  // holds true of all array types
    return udt.TypeArgs[0];
  }

  /// <summary>
  /// This method converts a UserDefinedType given in an "extends" clause to the TraitDecl it refers to.
  /// Return null if the UserDefinedType does not refer to a trait in this way.
  /// </summary>
  [CanBeNull]
  public TraitDecl AsParentTraitDecl() {
    // If .Name == "Tr" and "Tr" is a reference-type trait, then .ResolvedClass will be a NonNullTypeDecl
    // whose .ViewAsClass is that trait declaration we're looking for.
    if (ResolvedClass is NonNullTypeDecl { ViewAsClass: TraitDecl trait0 }) {
      Contract.Assert(trait0.IsReferenceTypeDecl);
      return trait0;
    }
    // If .Name == "Tr?" where "Tr" is a reference trait, then the "extends" clause is malformed. In this case,
    // .ResolvedClass will still be a TraitDecl, but we don't want to return it. To distinguish this case, we
    // compare the given .Name with the name of the trait declaration.
    if (ResolvedClass is TraitDecl trait1 && trait1.Name == Name) {
      Contract.Assert(!trait1.IsReferenceTypeDecl);
      return trait1;
    }
    return null;
  }

  public override IEnumerable<Node> Nodes => new[] { this }.Concat(TypeArgs.SelectMany(t => t.Nodes));

  [System.Diagnostics.Contracts.Pure]
  public override string TypeName(DafnyOptions options, ModuleDefinition context, bool parseAble) {
    Contract.Ensures(Contract.Result<string>() != null);
    if (BuiltIns.IsTupleTypeName(Name)) {
      // Unfortunately, ResolveClass may be null, so Name is all we have.  Reverse-engineer the string name.
      IEnumerable<bool> argumentGhostness = BuiltIns.ArgumentGhostnessFromString(Name, TypeArgs.Count);
      return "(" + Util.Comma(System.Linq.Enumerable.Zip(TypeArgs, argumentGhostness),
        (ty_u) => Resolver.GhostPrefix(ty_u.Item2) + ty_u.Item1.TypeName(options, context, parseAble)) + ")";
    } else if (ArrowType.IsPartialArrowTypeName(Name)) {
      return ArrowType.PrettyArrowTypeName(options, ArrowType.PARTIAL_ARROW, TypeArgs, null, context, parseAble);
    } else if (ArrowType.IsTotalArrowTypeName(Name)) {
      return ArrowType.PrettyArrowTypeName(options, ArrowType.TOTAL_ARROW, TypeArgs, null, context, parseAble);
    } else {
#if TEST_TYPE_SYNONYM_TRANSPARENCY
        if (Name == "type#synonym#transparency#test" && ResolvedClass is TypeSynonymDecl) {
          return ((TypeSynonymDecl)ResolvedClass).Rhs.TypeName(context);
        }
#endif
      var s = Printer.ExprToString(options, NamePath);
      if (ResolvedClass != null) {
        var optionalTypeArgs = NamePath is NameSegment ? ((NameSegment)NamePath).OptTypeArguments : ((ExprDotName)NamePath).OptTypeArguments;
        if (optionalTypeArgs == null && TypeArgs != null && TypeArgs.Count != 0) {
          s += this.TypeArgsToString(options, context, parseAble);
        }
      }
      return s;
    }
  }

  public override bool SupportsEquality {
    get {
      if (ResolvedClass is ClassLikeDecl { IsReferenceTypeDecl: true } || ResolvedClass is NewtypeDecl) {
        return ResolvedClass.IsRevealedInScope(Type.GetScope());
      } else if (ResolvedClass is ClassDecl) {
        return false;
      } else if (ResolvedClass is CoDatatypeDecl) {
        return false;
      } else if (ResolvedClass is IndDatatypeDecl) {
        var dt = (IndDatatypeDecl)ResolvedClass;
        Contract.Assume(dt.EqualitySupport != IndDatatypeDecl.ES.NotYetComputed);
        if (!dt.IsRevealedInScope(Type.GetScope())) {
          return false;
        }
        if (dt.EqualitySupport == IndDatatypeDecl.ES.Never) {
          return false;
        }
        Contract.Assert(dt.TypeArgs.Count == TypeArgs.Count);
        var i = 0;
        foreach (var tp in dt.TypeArgs) {
          if (tp.NecessaryForEqualitySupportOfSurroundingInductiveDatatype && !TypeArgs[i].SupportsEquality) {
            return false;
          }
          i++;
        }
        return true;
      } else if (ResolvedClass is TypeSynonymDeclBase) {
        var t = (TypeSynonymDeclBase)ResolvedClass;
        if (t.SupportsEquality) {
          return true;
        } else if (t.IsRevealedInScope(Type.GetScope())) {
          return t.RhsWithArgument(TypeArgs).SupportsEquality;
        } else {
          return false;
        }
      } else if (ResolvedClass is TypeParameter) {
        return ((TypeParameter)ResolvedClass).SupportsEquality;
      } else if (ResolvedClass is AbstractTypeDecl) {
        return ((AbstractTypeDecl)ResolvedClass).SupportsEquality;
      }
      Contract.Assume(false);  // the SupportsEquality getter requires the Type to have been successfully resolved
      return true;
    }
  }

  public override bool PartiallySupportsEquality {
    get {
      var totalEqualitySupport = SupportsEquality;
      if (!totalEqualitySupport && ResolvedClass is TypeSynonymDeclBase synonymBase) {
        return synonymBase.IsRevealedInScope(Type.GetScope()) && synonymBase.RhsWithArgument(TypeArgs).PartiallySupportsEquality;
      } else if (!totalEqualitySupport && ResolvedClass is IndDatatypeDecl dt && dt.IsRevealedInScope(Type.GetScope())) {
        // Equality is partially supported (at run time) for a datatype that
        //   * is inductive (because codatatypes never support equality), and
        //   * has at least one non-ghost constructor (because if all constructors are ghost, then equality is never supported), and
        //   * for each non-ghost constructor, every argument totally supports equality (an argument totally supports equality
        //       if it is non-ghost (because ghost arguments are not available at run time) and has a type that supports equality).
        var hasNonGhostConstructor = false;
        foreach (var ctor in dt.Ctors.Where(ctor => !ctor.IsGhost)) {
          hasNonGhostConstructor = true;
          if (!ctor.Formals.All(formal => !formal.IsGhost && formal.Type.SupportsEquality)) {
            return false;
          }
        }
        Contract.Assert(dt.HasGhostVariant); // sanity check (if the types of all formals support equality, then either .SupportsEquality or there is a ghost constructor)
        return hasNonGhostConstructor;
      }
      return totalEqualitySupport;
    }
  }

  public override bool ComputeMayInvolveReferences(ISet<DatatypeDecl> visitedDatatypes) {
    if (ResolvedClass is ArrowTypeDecl) {
      return TypeArgs.Any(ta => ta.ComputeMayInvolveReferences(visitedDatatypes));
    } else if (ResolvedClass is ClassLikeDecl) {
      return true;
    } else if (ResolvedClass is NewtypeDecl) {
      return false;
    } else if (ResolvedClass is DatatypeDecl) {
      // Datatype declarations do not support explicit (!new) annotations. Instead, whether or not
      // a datatype involves references depends on the definition and parametrization of the type.
      // See ComputeMayInvolveReferences in class Type for more information.
      // In particular, if one of the datatype's constructors mentions a type that involves
      // references, then so does the datatype. And if one of the datatype's type arguments involves
      // references, then we consider the datatype to do so as well (without regard to whether or
      // not the type parameter is actually used in the definition of the datatype).
      var dt = (DatatypeDecl)ResolvedClass;
      if (!dt.IsRevealedInScope(Type.GetScope())) {
        // The type's definition is hidden from the current scope, so we
        // have to assume the type may involve references.
        return true;
      } else if (TypeArgs.Any(ta => ta.ComputeMayInvolveReferences(visitedDatatypes))) {
        return true;
      } else if (visitedDatatypes != null && visitedDatatypes.Contains(dt)) {
        // we're in the middle of looking through the types involved in dt's definition
        return false;
      } else {
        visitedDatatypes ??= new HashSet<DatatypeDecl>();
        visitedDatatypes.Add(dt);
        return dt.Ctors.Any(ctor => ctor.Formals.Any(f => f.Type.ComputeMayInvolveReferences(visitedDatatypes)));
      }
    } else if (ResolvedClass is TypeSynonymDeclBase) {
      var t = (TypeSynonymDeclBase)ResolvedClass;
      if (t.Characteristics.ContainsNoReferenceTypes) {
        // There's an explicit "(!new)" annotation on the type.
        return false;
      } else if (t.IsRevealedInScope(Type.GetScope())) {
        // The type's definition is available in the scope, so consult the RHS type
        return t.RhsWithArgument(TypeArgs).ComputeMayInvolveReferences(visitedDatatypes);
      } else {
        // The type's definition is hidden from the current scope and there's no explicit "(!new)", so we
        // have to assume the type may involve references.
        return true;
      }
    } else if (ResolvedClass is TypeParameter typeParameter) {
      if (visitedDatatypes != null) {
        // Datatypes look at the type arguments passed in, so we ignore their formal type parameters.
        // See comment above and in Type.ComputeMayInvolveReferences.
        Contract.Assert(typeParameter.Parent is DatatypeDecl);
        return false;
      } else {
        return !typeParameter.Characteristics.ContainsNoReferenceTypes;
      }
    } else if (ResolvedClass is AbstractTypeDecl opaqueTypeDecl) {
      return !opaqueTypeDecl.Characteristics.ContainsNoReferenceTypes;
    }
    Contract.Assume(false);  // unexpected or not successfully resolved Type
    return true;
  }

  public override List<Type> ParentTypes() {
    return ResolvedClass != null ? ResolvedClass.ParentTypes(TypeArgs) : base.ParentTypes();
  }

  public override bool IsSubtypeOf(Type super, bool ignoreTypeArguments, bool ignoreNullity) {
    super = super.NormalizeExpandKeepConstraints();

    // Specifically handle object as the implicit supertype of classes and traits.
    // "object?" is handled by Builtins rather than the Type hierarchy, so unfortunately
    // it can't be returned in ParentTypes().
    if (super.IsObjectQ) {
      return IsRefType;
    } else if (super.IsObject) {
      return ignoreNullity ? IsRefType : IsNonNullRefType;
    }

    return base.IsSubtypeOf(super, ignoreTypeArguments, ignoreNullity);
  }

  public IToken NameToken => tok;
  public override IEnumerable<Node> Children => base.Children.Concat(new[] { NamePath });

  public override IEnumerable<Node> PreResolveChildren => new List<Node>() { NamePath };
}

public abstract class TypeProxy : Type {
  public override IEnumerable<Node> Children => Enumerable.Empty<Node>();
  [FilledInDuringResolution] public Type T;
  public readonly List<TypeConstraint> SupertypeConstraints = new List<TypeConstraint>();
  public readonly List<TypeConstraint> SubtypeConstraints = new List<TypeConstraint>();

  public override Type Subst(IDictionary<TypeParameter, Type> subst) {
    if (T == null) {
      return this;
    }
    var s = T.Subst(subst);
    return s == T ? this : s;

  }

  public override Type ReplaceTypeArguments(List<Type> arguments) {
    throw new NotSupportedException();
  }

  public IEnumerable<Type> Supertypes {
    get {
      foreach (var c in SupertypeConstraints) {
        if (c.KeepConstraints) {
          yield return c.Super.NormalizeExpandKeepConstraints();
        } else {
          yield return c.Super.NormalizeExpand();
        }
      }
    }
  }
  public IEnumerable<Type> SupertypesKeepConstraints {
    get {
      foreach (var c in SupertypeConstraints) {
        yield return c.Super.NormalizeExpandKeepConstraints();
      }
    }
  }

  public void AddSupertype(TypeConstraint c) {
    Contract.Requires(c != null);
    Contract.Requires(c.Sub == this);
    SupertypeConstraints.Add(c);
  }
  public IEnumerable<Type> Subtypes {
    get {
      foreach (var c in SubtypeConstraints) {
        if (c.KeepConstraints) {
          yield return c.Sub.NormalizeExpandKeepConstraints();
        } else {
          yield return c.Sub.NormalizeExpand();
        }
      }
    }
  }

  public IEnumerable<Type> SubtypesKeepConstraints {
    get {
      foreach (var c in SubtypeConstraints) {
        yield return c.Sub.NormalizeExpandKeepConstraints();
      }
    }
  }

  public IEnumerable<Type> SubtypesKeepConstraints_WithAssignable(List<Resolver.XConstraint> allXConstraints) {
    Contract.Requires(allXConstraints != null);
    foreach (var c in SubtypeConstraints) {
      yield return c.Sub.NormalizeExpandKeepConstraints();
    }
    foreach (var xc in allXConstraints) {
      if (xc.ConstraintName == "Assignable") {
        if (xc.Types[0].Normalize() == this) {
          yield return xc.Types[1].NormalizeExpandKeepConstraints();
        }
      }
    }
  }

  public void AddSubtype(TypeConstraint c) {
    Contract.Requires(c != null);
    Contract.Requires(c.Super == this);
    SubtypeConstraints.Add(c);
  }

  public enum Family { Unknown, Bool, Char, IntLike, RealLike, Ordinal, BitVector, ValueType, Ref, Opaque }
  public Family family = Family.Unknown;
  public static Family GetFamily(Type t) {
    Contract.Ensures(Contract.Result<Family>() != Family.Unknown || t is TypeProxy || t is Resolver_IdentifierExpr.ResolverType);  // return Unknown ==> t is TypeProxy || t is ResolverType
    if (t.IsBoolType) {
      return Family.Bool;
    } else if (t.IsCharType) {
      return Family.Char;
    } else if (t.IsNumericBased(NumericPersuasion.Int) || t is IntVarietiesSupertype) {
      return Family.IntLike;
    } else if (t.IsNumericBased(NumericPersuasion.Real) || t is RealVarietiesSupertype) {
      return Family.RealLike;
    } else if (t.IsBigOrdinalType) {
      return Family.Ordinal;
    } else if (t.IsBitVectorType) {
      return Family.BitVector;
    } else if (t.AsCollectionType != null || t.AsArrowType != null || t.IsDatatype) {
      return Family.ValueType;
    } else if (t.IsRefType) {
      return Family.Ref;
    } else if (t.IsTypeParameter || t.IsAbstractType || t.IsInternalTypeSynonym) {
      return Family.Opaque;
    } else if (t is TypeProxy) {
      return ((TypeProxy)t).family;
    } else {
      return Family.Unknown;
    }
  }

  internal TypeProxy() {
  }

#if TI_DEBUG_PRINT
  static int _id = 0;
  int id = _id++;
#endif
  [System.Diagnostics.Contracts.Pure]
  public override string TypeName(DafnyOptions options, ModuleDefinition context, bool parseAble) {
    Contract.Ensures(Contract.Result<string>() != null);
#if TI_DEBUG_PRINT
    if (options.Get(CommonOptionBag.TypeInferenceDebug)) {
      return T == null ? "?" + id : T.TypeName(options, context);
    }
#endif
    return T == null ? "?" : T.TypeName(options, context, parseAble);
  }
  public override bool SupportsEquality {
    get {
      if (T != null) {
        return T.SupportsEquality;
      } else {
        return base.SupportsEquality;
      }
    }
  }
  public override bool ComputeMayInvolveReferences(ISet<DatatypeDecl> visitedDatatypes) {
    if (T != null) {
      return T.ComputeMayInvolveReferences(visitedDatatypes);
    } else {
      return true;
    }
  }
  public override bool Equals(Type that, bool keepConstraints = false) {
    var i = NormalizeExpand(keepConstraints);
    if (i is TypeProxy) {
      var u = that.NormalizeExpand(keepConstraints) as TypeProxy;
      return u != null && object.ReferenceEquals(i, u);
    } else {
      return i.Equals(that, keepConstraints);
    }
  }

  [System.Diagnostics.Contracts.Pure]
  internal static bool IsSupertypeOfLiteral(Type t) {
    Contract.Requires(t != null);
    return t is ArtificialType;
  }
  internal Type InClusterOfArtificial(List<Resolver.XConstraint> allXConstraints) {
    Contract.Requires(allXConstraints != null);
    return InClusterOfArtificial_aux(new HashSet<TypeProxy>(), allXConstraints);
  }
  private Type InClusterOfArtificial_aux(ISet<TypeProxy> visitedProxies, List<Resolver.XConstraint> allXConstraints) {
    Contract.Requires(visitedProxies != null);
    Contract.Requires(allXConstraints != null);
    if (visitedProxies.Contains(this)) {
      return null;
    }
    visitedProxies.Add(this);
    foreach (var c in SupertypeConstraints) {
      var sup = c.Super.Normalize();
      if (sup is IntVarietiesSupertype) {
        return Type.Int;
      } else if (sup is RealVarietiesSupertype) {
        return Type.Real;
      } else if (sup is TypeProxy) {
        var a = ((TypeProxy)sup).InClusterOfArtificial_aux(visitedProxies, allXConstraints);
        if (a != null) {
          return a;
        }
      }
    }
    foreach (var su in SubtypesKeepConstraints_WithAssignable(allXConstraints)) {
      var pr = su as TypeProxy;
      if (pr != null) {
        var a = pr.InClusterOfArtificial_aux(visitedProxies, allXConstraints);
        if (a != null) {
          return a;
        }
      }
    }
    return null;
  }
}

/// <summary>
/// This proxy stands for any type.
/// </summary>
public class InferredTypeProxy : TypeProxy {
  public bool KeepConstraints;
  public InferredTypeProxy() : base() {
    KeepConstraints = false; // whether the typeProxy should be inferred to base type or as subset type
  }
}

/// <summary>
/// This proxy stands for any type, but it originates from an instantiated type parameter.
/// </summary>
public class ParamTypeProxy : TypeProxy {
  public override IEnumerable<Node> Children => Enumerable.Empty<Node>();
  public TypeParameter orig;
  [ContractInvariantMethod]
  void ObjectInvariant() {
    Contract.Invariant(orig != null);
  }

  public ParamTypeProxy(TypeParameter orig) {
    Contract.Requires(orig != null);
    this.orig = orig;
  }
}<|MERGE_RESOLUTION|>--- conflicted
+++ resolved
@@ -816,11 +816,7 @@
       return ct?.ResolvedClass as TypeParameter;
     }
   }
-<<<<<<< HEAD
-  public bool IsOpaqueType {
-=======
   public bool IsAbstractType {
->>>>>>> 9b89b586
     get { return AsAbstractType != null; }
   }
   public AbstractTypeDecl AsAbstractType {
@@ -875,15 +871,11 @@
   public bool IsOrdered {
     get {
       var ct = NormalizeExpand();
-<<<<<<< HEAD
-      if (ct.IsTypeParameter || ct.IsOpaqueType || ct.IsInternalTypeSynonym || ct.IsCoDatatype || ct.IsArrowType || ct.IsIMapType || ct.IsISetType ||
+      if (ct.IsTypeParameter || ct.IsAbstractType || ct.IsInternalTypeSynonym || ct.IsCoDatatype || ct.IsArrowType || ct.IsIMapType || ct.IsISetType ||
           ct is UserDefinedType { ResolvedClass: TraitDecl { IsReferenceTypeDecl: false } }) {
         return false;
       }
       return true;
-=======
-      return !ct.IsTypeParameter && !ct.IsAbstractType && !ct.IsInternalTypeSynonym && !ct.IsCoDatatype && !ct.IsArrowType && !ct.IsIMapType && !ct.IsISetType;
->>>>>>> 9b89b586
     }
   }
 
@@ -2395,13 +2387,7 @@
   }
 
   /// <summary>
-<<<<<<< HEAD
-  /// This constructor constructs a resolved type parameter (but shouldn't be called if "tp" denotes
-  /// the .TheType of an opaque type -- use the (OpaqueType_AsParameter, AbstractTypeDecl, List(Type))
-  /// constructor for that).
-=======
   /// This constructor constructs a resolved type parameter
->>>>>>> 9b89b586
   /// </summary>
   public UserDefinedType(IToken tok, TypeParameter tp) {
     Contract.Requires(tok != null);
