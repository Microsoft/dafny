--- conflicted
+++ resolved
@@ -292,8 +292,6 @@
   public bool AllowsAllocation => true;
 
   public override IEnumerable<INode> Children => base.Children.Concat(new[] { Rhs }.Where(x => x != null));
-
-  public override IEnumerable<INode> ConcreteChildren => Children;
 }
 
 public class Predicate : Function {
@@ -443,16 +441,9 @@
 }
 
 public class Method : MemberDecl, TypeParameter.ParentType, IMethodCodeContext {
-<<<<<<< HEAD
-  public override IEnumerable<INode> Children => (Body == null ? Enumerable.Empty<INode>() : new List<INode> { Body }).Concat<INode>(Ins).Concat(Outs).Concat(TypeArgs).
-    Concat(Req.Select(r => r.E)).Concat(Ens.Select(r => r.E)).Concat(Mod.Expressions).Concat(Decreases.Expressions).
-    Concat(Attributes?.Args ?? Enumerable.Empty<INode>());
-  public override IEnumerable<INode> ConcreteChildren => Children;
-=======
   public override IEnumerable<INode> Children => new INode[] { Body, Decreases }.
     Where(x => x != null).Concat(Ins).Concat(Outs).Concat(TypeArgs).
     Concat(Req).Concat(Ens).Concat(Mod.Expressions);
->>>>>>> d0057aa4
 
   public override string WhatKind => "method";
   public bool SignatureIsOmitted { get { return SignatureEllipsis != null; } }
