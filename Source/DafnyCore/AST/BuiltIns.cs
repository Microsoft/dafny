using System;
using System.Collections.Generic;
using System.Diagnostics.Contracts;
using System.Linq;
using Microsoft.Boogie;

namespace Microsoft.Dafny;

public class BuiltIns {
  public readonly ModuleDefinition SystemModule = new ModuleDefinition(Token.NoToken, "_System", new List<IToken>(), false, false, null, null, null, true, true, true);
  readonly Dictionary<int, ClassDecl> arrayTypeDecls = new Dictionary<int, ClassDecl>();
  public readonly Dictionary<int, ArrowTypeDecl> ArrowTypeDecls = new Dictionary<int, ArrowTypeDecl>();
  public readonly Dictionary<int, SubsetTypeDecl> PartialArrowTypeDecls = new Dictionary<int, SubsetTypeDecl>();  // same keys as arrowTypeDecl
  public readonly Dictionary<int, SubsetTypeDecl> TotalArrowTypeDecls = new Dictionary<int, SubsetTypeDecl>();  // same keys as arrowTypeDecl
  readonly Dictionary<List<bool>, TupleTypeDecl> tupleTypeDecls = new Dictionary<List<bool>, TupleTypeDecl>(new Dafny.IEnumerableComparer<bool>());
  public int MaxNonGhostTupleSizeUsed { get; private set; }
  public IToken MaxNonGhostTupleSizeToken { get; private set; }
  public readonly ISet<int> Bitwidths = new HashSet<int>();
  [FilledInDuringResolution] public SpecialField ORDINAL_Offset;  // used by the translator

  public readonly SubsetTypeDecl NatDecl;
  public UserDefinedType Nat() { return new UserDefinedType(Token.NoToken, "nat", NatDecl, new List<Type>()); }
  public readonly TraitDecl ObjectDecl;
  public UserDefinedType ObjectQ() {
    Contract.Assume(ObjectDecl != null);
    return new UserDefinedType(Token.NoToken, "object?", null) { ResolvedClass = ObjectDecl };
  }

  public BuiltIns() {
    SystemModule.Height = -1;  // the system module doesn't get a height assigned later, so we set it here to something below everything else
    // create type synonym 'string'
    var str = new TypeSynonymDecl(Token.NoToken, "string",
      new TypeParameter.TypeParameterCharacteristics(TypeParameter.EqualitySupportValue.InferredRequired, Type.AutoInitInfo.CompilableValue, false),
      new List<TypeParameter>(), SystemModule, new SeqType(new CharType()), null);
    SystemModule.TopLevelDecls.Add(str);
    // create subset type 'nat'
    var bvNat = new BoundVar(Token.NoToken, "x", Type.Int);
    var natConstraint = Expression.CreateAtMost(Expression.CreateIntLiteral(Token.NoToken, 0), Expression.CreateIdentExpr(bvNat));
    var ax = AxiomAttribute();
    NatDecl = new SubsetTypeDecl(Token.NoToken, "nat",
      new TypeParameter.TypeParameterCharacteristics(TypeParameter.EqualitySupportValue.InferredRequired, Type.AutoInitInfo.CompilableValue, false),
      new List<TypeParameter>(), SystemModule, bvNat, natConstraint, SubsetTypeDecl.WKind.CompiledZero, null, ax);
    SystemModule.TopLevelDecls.Add(NatDecl);
    // create trait 'object'
    ObjectDecl = new TraitDecl(Token.NoToken, "object", SystemModule, new List<TypeParameter>(), new List<MemberDecl>(), DontCompile(), false, null);
    SystemModule.TopLevelDecls.Add(ObjectDecl);
    // add one-dimensional arrays, since they may arise during type checking
    // Arrays of other dimensions may be added during parsing as the parser detects the need for these
    UserDefinedType tmp = ArrayType(1, Type.Int, true);
    // Arrow types of other dimensions may be added during parsing as the parser detects the need for these.  For the 0-arity
    // arrow type, the resolver adds a Valid() predicate for iterators, whose corresponding arrow type is conveniently created here.
    CreateArrowTypeDecl(0);
  }

  private Attributes DontCompile() {
    var flse = Expression.CreateBoolLiteral(Token.NoToken, false);
    return new Attributes("compile", new List<Expression>() { flse }, null);
  }

  public static Attributes AxiomAttribute() {
    return new Attributes("axiom", new List<Expression>(), null);
  }

  public UserDefinedType ArrayType(int dims, Type arg, bool allowCreationOfNewClass) {
    Contract.Requires(1 <= dims);
    Contract.Requires(arg != null);
    return ArrayType(Token.NoToken, dims, new List<Type>() { arg }, allowCreationOfNewClass);
  }
  public UserDefinedType ArrayType(IToken tok, int dims, List<Type> optTypeArgs, bool allowCreationOfNewClass, bool useClassNameType = false) {
    Contract.Requires(tok != null);
    Contract.Requires(1 <= dims);
    Contract.Requires(optTypeArgs == null || optTypeArgs.Count > 0);  // ideally, it is 1, but more will generate an error later, and null means it will be filled in automatically
    Contract.Ensures(Contract.Result<UserDefinedType>() != null);

    var arrayName = ArrayClassName(dims);
    if (useClassNameType) {
      arrayName = arrayName + "?";
    }
    if (allowCreationOfNewClass && !arrayTypeDecls.ContainsKey(dims)) {
      ArrayClassDecl arrayClass = new ArrayClassDecl(dims, SystemModule, DontCompile());
      for (int d = 0; d < dims; d++) {
        string name = dims == 1 ? "Length" : "Length" + d;
        Field len = new SpecialField(Token.NoToken, name, SpecialField.ID.ArrayLength, dims == 1 ? null : (object)d, false, false, false, Type.Int, null);
        len.EnclosingClass = arrayClass;  // resolve here
        arrayClass.Members.Add(len);
      }
      arrayTypeDecls.Add(dims, arrayClass);
      SystemModule.TopLevelDecls.Add(arrayClass);
      CreateArrowTypeDecl(dims);  // also create an arrow type with this arity, since it may be used in an initializing expression for the array
    }
    UserDefinedType udt = new UserDefinedType(tok, arrayName, optTypeArgs);
    return udt;
  }

  public static string ArrayClassName(int dims) {
    Contract.Requires(1 <= dims);
    if (dims == 1) {
      return "array";
    } else {
      return "array" + dims;
    }
  }

  /// <summary>
  /// Idempotently add an arrow type with arity 'arity' to the system module, and along
  /// with this arrow type, the two built-in subset types based on the arrow type.
  /// </summary>
  public void CreateArrowTypeDecl(int arity) {
    Contract.Requires(0 <= arity);
    if (!ArrowTypeDecls.ContainsKey(arity)) {
      IToken tok = Token.NoToken;
      var tps = Util.Map(Enumerable.Range(0, arity + 1), x => x < arity ?
        new TypeParameter(tok, "T" + x, TypeParameter.TPVarianceSyntax.Contravariance) :
        new TypeParameter(tok, "R", TypeParameter.TPVarianceSyntax.Covariant_Strict));
      var tys = tps.ConvertAll(tp => (Type)(new UserDefinedType(tp)));
      var args = Util.Map(Enumerable.Range(0, arity), i => new Formal(tok, "x" + i, tys[i], true, false, null));
      var argExprs = args.ConvertAll(a =>
            (Expression)new IdentifierExpr(tok, a.Name) { Var = a, Type = a.Type });
      var readsIS = new FunctionCallExpr(tok, "reads", new ImplicitThisExpr(tok), tok, tok, argExprs) {
        Type = new SetType(true, ObjectQ()),
      };
      var readsFrame = new List<FrameExpression> { new FrameExpression(tok, readsIS, null) };
      var req = new Function(tok, "requires", false, true,
        new List<TypeParameter>(), args, null, Type.Bool,
        new List<AttributedExpression>(), readsFrame, new List<AttributedExpression>(),
        new Specification<Expression>(new List<Expression>(), null),
        null, null, null, null, null);
      var reads = new Function(tok, "reads", false, true,
        new List<TypeParameter>(), args, null, new SetType(true, ObjectQ()),
        new List<AttributedExpression>(), readsFrame, new List<AttributedExpression>(),
        new Specification<Expression>(new List<Expression>(), null),
        null, null, null, null, null);
      readsIS.Function = reads;  // just so we can really claim the member declarations are resolved
      readsIS.TypeApplication_AtEnclosingClass = tys;  // ditto
      readsIS.TypeApplication_JustFunction = new List<Type>();  // ditto
      var arrowDecl = new ArrowTypeDecl(tps, req, reads, SystemModule, DontCompile());
      ArrowTypeDecls.Add(arity, arrowDecl);
      SystemModule.TopLevelDecls.Add(arrowDecl);

      // declaration of read-effect-free arrow-type, aka heap-independent arrow-type, aka partial-function arrow-type
      tps = Util.Map(Enumerable.Range(0, arity + 1), x => x < arity ?
        new TypeParameter(tok, "T" + x, TypeParameter.TPVarianceSyntax.Contravariance) :
        new TypeParameter(tok, "R", TypeParameter.TPVarianceSyntax.Covariant_Strict));
      tys = tps.ConvertAll(tp => (Type)(new UserDefinedType(tp)));
      var id = new BoundVar(tok, "f", new ArrowType(tok, arrowDecl, tys));
      var partialArrow = new SubsetTypeDecl(tok, ArrowType.PartialArrowTypeName(arity),
        new TypeParameter.TypeParameterCharacteristics(false), tps, SystemModule,
        id, ArrowSubtypeConstraint(tok, tok, id, reads, tps, false), SubsetTypeDecl.WKind.Special, null, DontCompile());
      PartialArrowTypeDecls.Add(arity, partialArrow);
      SystemModule.TopLevelDecls.Add(partialArrow);

      // declaration of total arrow-type

      tps = Util.Map(Enumerable.Range(0, arity + 1), x => x < arity ?
        new TypeParameter(tok, "T" + x, TypeParameter.TPVarianceSyntax.Contravariance) :
        new TypeParameter(tok, "R", TypeParameter.TPVarianceSyntax.Covariant_Strict));
      tys = tps.ConvertAll(tp => (Type)(new UserDefinedType(tp)));
      id = new BoundVar(tok, "f", new UserDefinedType(tok, partialArrow.Name, partialArrow, tys));
      var totalArrow = new SubsetTypeDecl(tok, ArrowType.TotalArrowTypeName(arity),
        new TypeParameter.TypeParameterCharacteristics(false), tps, SystemModule,
        id, ArrowSubtypeConstraint(tok, tok, id, req, tps, true), SubsetTypeDecl.WKind.Special, null, DontCompile());
      TotalArrowTypeDecls.Add(arity, totalArrow);
      SystemModule.TopLevelDecls.Add(totalArrow);
    }
  }

  /// <summary>
  /// Returns an expression that is the constraint of:
  /// the built-in partial-arrow type (if "!total", in which case "member" is expected to denote the "reads" member), or
  /// the built-in total-arrow type (if "total", in which case "member" is expected to denote the "requires" member).
  /// The given "id" is expected to be already resolved.
  /// </summary>
  private Expression ArrowSubtypeConstraint(IToken tok, IToken endTok, BoundVar id, Function member, List<TypeParameter> tps, bool total) {
    Contract.Requires(tok != null);
    Contract.Requires(endTok != null);
    Contract.Requires(id != null);
    Contract.Requires(member != null);
    Contract.Requires(tps != null && 1 <= tps.Count);
    var f = new IdentifierExpr(tok, id);
    // forall x0,x1,x2 :: f.reads(x0,x1,x2) == {}
    // OR
    // forall x0,x1,x2 :: f.requires(x0,x1,x2)
    var bvs = new List<BoundVar>();
    var args = new List<Expression>();
    var bounds = new List<ComprehensionExpr.BoundedPool>();
    for (int i = 0; i < tps.Count - 1; i++) {
      var bv = new BoundVar(tok, "x" + i, new UserDefinedType(tps[i]));
      bvs.Add(bv);
      args.Add(new IdentifierExpr(tok, bv));
      bounds.Add(new ComprehensionExpr.SpecialAllocIndependenceAllocatedBoundedPool());
    }
    var fn = new MemberSelectExpr(tok, f, member.Name) {
      Member = member,
      TypeApplication_AtEnclosingClass = f.Type.TypeArgs,
      TypeApplication_JustMember = new List<Type>(),
      Type = GetTypeOfFunction(member, tps.ConvertAll(tp => (Type)new UserDefinedType(tp)), new List<Type>())
    };
    Expression body = new ApplyExpr(tok, fn, args, tok);
    body.Type = member.ResultType;  // resolve here
    if (!total) {
      Expression emptySet = new SetDisplayExpr(tok, true, new List<Expression>());
      emptySet.Type = member.ResultType;  // resolve here
      body = Expression.CreateEq(body, emptySet, member.ResultType);
    }
    if (tps.Count > 1) {
      body = new ForallExpr(tok, endTok, bvs, null, body, null) { Type = Type.Bool, Bounds = bounds };
    }
    return body;
  }

  Type GetTypeOfFunction(Function f, List<Type> typeArgumentsClass, List<Type> typeArgumentsMember) {
    Contract.Requires(f != null);
    Contract.Requires(f.EnclosingClass != null);
    Contract.Requires(typeArgumentsClass != null);
    Contract.Requires(typeArgumentsMember != null);
    Contract.Requires(typeArgumentsClass.Count == f.EnclosingClass.TypeArgs.Count);
    Contract.Requires(typeArgumentsMember.Count == f.TypeArgs.Count);

    var atd = ArrowTypeDecls[f.Formals.Count];

    var formals = Util.Concat(f.EnclosingClass.TypeArgs, f.TypeArgs);
    var actuals = Util.Concat(typeArgumentsClass, typeArgumentsMember);
<<<<<<< HEAD
    var typeMap = TypeUtil.TypeSubstitutionMap(formals, actuals);
    return new ArrowType(f.tok, atd, f.Formals.ConvertAll(arg => TypeUtil.SubstType(arg.Type, typeMap)), TypeUtil.SubstType(f.ResultType, typeMap));
=======
    var typeMap = TypeParameter.SubstitutionMap(formals, actuals);
    return new ArrowType(f.tok, atd, f.Formals.ConvertAll(arg => arg.Type.Subst(typeMap)), f.ResultType.Subst(typeMap));
>>>>>>> 3b6c8765
  }

  public TupleTypeDecl TupleType(IToken tok, int dims, bool allowCreationOfNewType, List<bool> argumentGhostness = null) {
    Contract.Requires(tok != null);
    Contract.Requires(0 <= dims);
    Contract.Requires(argumentGhostness == null || argumentGhostness.Count == dims);
    Contract.Ensures(Contract.Result<TupleTypeDecl>() != null);

    argumentGhostness ??= new bool[dims].Select(_ => false).ToList();
    if (!tupleTypeDecls.TryGetValue(argumentGhostness, out var tt)) {
      Contract.Assume(allowCreationOfNewType);  // the parser should ensure that all needed tuple types exist by the time of resolution

      var nonGhostDims = argumentGhostness.Count(x => !x);
      TupleTypeDecl nonGhostTupleTypeDecl = null;
      if (nonGhostDims != dims && (nonGhostDims != 1 || !DafnyOptions.O.Compiler.OptimizesInvisibleDatatypeWrappers)) {
        // make sure the corresponding non-ghost tuple type also exists
        nonGhostTupleTypeDecl = TupleType(tok, nonGhostDims, allowCreationOfNewType);
      }

      tt = new TupleTypeDecl(argumentGhostness, SystemModule, nonGhostTupleTypeDecl, DontCompile());
      if (tt.NonGhostDims > MaxNonGhostTupleSizeUsed) {
        MaxNonGhostTupleSizeToken = tok;
        MaxNonGhostTupleSizeUsed = tt.NonGhostDims;
      }

      tupleTypeDecls.Add(argumentGhostness, tt);
      SystemModule.TopLevelDecls.Add(tt);
    }
    return tt;
  }

  public static char IsGhostToChar(bool isGhost) {
    return isGhost ? 'G' : 'O';
  }

  public static bool IsGhostFromChar(char c) {
    Contract.Requires(c == 'G' || c == 'O');
    return c == 'G';
  }

  public static string ArgumentGhostnessToString(List<bool> argumentGhostness) {
    return argumentGhostness.Count + (!argumentGhostness.Contains(true)
      ? "" : String.Concat(argumentGhostness.Select(IsGhostToChar)));
  }

  public static IEnumerable<bool> ArgumentGhostnessFromString(string s, int count) {
    List<bool> argumentGhostness = new bool[count].ToList();
    if (System.Char.IsDigit(s[s.Length - 1])) {
      return argumentGhostness.Select(_ => false);
    } else {
      return argumentGhostness.Select((_, i) => IsGhostFromChar(s[s.Length - count + i]));
    }
  }

  public static string TupleTypeName(List<bool> argumentGhostness) {
    return "_tuple#" + ArgumentGhostnessToString(argumentGhostness);
  }

  public static bool IsTupleTypeName(string s) {
    Contract.Requires(s != null);
    return s.StartsWith("_tuple#");
  }
  public const string TupleTypeCtorNamePrefix = "_#Make";  // the printer wants this name prefix to be uniquely recognizable

  public static string TupleTypeCtorName(int dims) {
    Contract.Assert(0 <= dims);
    return TupleTypeCtorNamePrefix + dims;
  }
}<|MERGE_RESOLUTION|>--- conflicted
+++ resolved
@@ -220,13 +220,8 @@
 
     var formals = Util.Concat(f.EnclosingClass.TypeArgs, f.TypeArgs);
     var actuals = Util.Concat(typeArgumentsClass, typeArgumentsMember);
-<<<<<<< HEAD
-    var typeMap = TypeUtil.TypeSubstitutionMap(formals, actuals);
-    return new ArrowType(f.tok, atd, f.Formals.ConvertAll(arg => TypeUtil.SubstType(arg.Type, typeMap)), TypeUtil.SubstType(f.ResultType, typeMap));
-=======
     var typeMap = TypeParameter.SubstitutionMap(formals, actuals);
     return new ArrowType(f.tok, atd, f.Formals.ConvertAll(arg => arg.Type.Subst(typeMap)), f.ResultType.Subst(typeMap));
->>>>>>> 3b6c8765
   }
 
   public TupleTypeDecl TupleType(IToken tok, int dims, bool allowCreationOfNewType, List<bool> argumentGhostness = null) {
