--- conflicted
+++ resolved
@@ -162,54 +162,11 @@
   }
 
   public static string ReadLineAndDetermineNewline(TextReader reader, out string newline) {
-
     StringBuilder sb = new StringBuilder();
     newline = null;
     while (true) {
       int ch = reader.Read();
       if (ch == -1) {
-<<<<<<< HEAD
-=======
-        break;
-      }
-
-      if (ch == '\r' || ch == '\n') {
-        if (ch == '\r') {
-          if (reader.Peek() == '\n') {
-            newline = "\r\n";
-            reader.Read();
-          } else {
-            newline = "\r";
-          }
-        } else {
-          newline = "\n";
-        }
-
-        return sb.ToString();
-      }
-      sb.Append((char)ch);
-    }
-    if (sb.Length > 0) {
-      return sb.ToString();
-    }
-
-    return null;
-  }
-
-  /// <summary>
-  /// Returns the newline style used in the given file
-  /// </summary>
-  /// <param name="filename">The Dafny file</param>
-  /// <returns>Returns the first of '\r\n', single '\r' or single '\n'</returns>
-  public static string GetNewlineStyle(string filename) {
-    string newline;
-    using StreamReader reader = new StreamReader(filename);
-    var newlineDetector = new char[2] { '\0', '\0' };
-    var wasCr = 0;
-    while (!reader.EndOfStream) {
-      reader.ReadBlock(newlineDetector, wasCr, 1);
-      if (wasCr > 0 || newlineDetector[0] == '\n') {
->>>>>>> 1c9d8452
         break;
       }
 
