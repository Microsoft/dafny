// Copyright by the contributors to the Dafny Project
// SPDX-License-Identifier: MIT

using System.Collections.Generic;
using static Microsoft.Dafny.ErrorRegistry;

namespace Microsoft.Dafny;

public class ParseErrors {

  public enum ErrorId {
    p_duplicate_modifier,
    p_abstract_not_allowed,
    p_no_ghost_for_by_method,
    p_ghost_forbidden_default,
    p_ghost_forbidden,
    p_no_static,
    p_no_opaque,
    p_deprecated_attribute, // TODO
    p_literal_string_required,
    p_no_leading_underscore,
    p_bitvector_too_large,
    p_array_dimension_too_large,
    p_superfluous_export,
    p_bad_module_decl,
    p_extraneous_comma_in_export,
    p_top_level_field,
    p_bad_datatype_refinement,
    p_no_mutable_fields_in_value_types,
    p_const_decl_missing_identifier,
    p_bad_const_initialize_op,
    p_const_is_missing_type_or_init,
    p_misplaced_ellipsis_in_newtype,
    p_output_of_function_not_ghost,
    p_ghost_function_output_not_ghost, // TODO - unused?
    p_no_new_on_output_formals,
    p_no_nameonly_on_output_formals,
    p_no_older_on_output_formals,
    p_var_decl_must_have_type,
    p_no_init_for_var_field,
    p_datatype_formal_is_not_id,
    p_nameonly_must_have_parameter_name,
    p_should_be_yields_instead_of_returns,
    p_type_parameter_variance_forbidden,
    p_unexpected_type_characteristic,
    p_missing_type_characteristic,
    p_illegal_type_characteristic,
    p_deprecated_colemma,
    p_deprecated_inductive_lemma,
    p_constructor_not_in_class,
    p_method_missing_name,
    p_extraneous_k,
    p_constructors_have_no_out_parameters,
    p_reads_star_must_be_alone,
    p_no_defaults_for_out_parameters,
    p_set_only_one_type_parameter,
    p_iset_only_one_type_parameter,
    p_multiset_only_one_type_parameter,
    p_seq_only_one_type_parameter,
    p_map_needs_two_type_parameters,
    p_imap_needs_two_type_parameters,
    p_no_ghost_arrow_type_arguments,
    p_no_empty_type_parameter_list,
    p_formal_ktype_only_in_least_and_greatest_predicates,
    p_no_by_method_in_twostate,
    p_no_by_method_in_extreme_predicate,
    p_no_by_method_for_ghost_function,
    p_twostate_and_extreme_are_always_ghost,
    p_old_ghost_syntax,
    p_deprecating_predicate_method,
    p_deprecating_function_method,
    p_no_ghost_function_method,
    p_no_ghost_predicate_method,
    p_migration_syntax,
    p_no_ghost_formal,
    p_no_decreases_for_extreme_predicates,
    p_predicate_return_type_must_be_bool,
    p_no_return_type_for_predicate,
    p_no_wild_expression,
    p_invalid_colon,
    p_initializing_display_only_for_1D_arrays,
    p_no_equal_for_initializing,
    p_no_patterns_and_such_that,
    p_no_modifies_on_refining_loops, // refining loops are deprecated
    p_to_or_downto,
    p_no_decreases_expressions_with_star,
    p_assert_needs_by_or_semicolon,
    p_forall_with_ensures_must_have_body,
    p_calc_operator_must_be_transitive,
    p_invalid_calc_op_combination,
    p_calc_dangling_operator,
    p_no_side_effects_in_expressions,
    p_ambiguous_implies,
    p_ambiguous_and_or,
    p_invalid_equal_chaining,
    p_invalid_notequal_chaining,
    p_invalid_descending_chaining,
    p_invalid_ascending_chaining,
    p_invalid_disjoint_chaining,
    p_operator_does_not_chain,
    p_bang_not_a_relational_op,
    p_invalid_relational_op,
    p_ambiguous_bitop,
    p_invalid_char_literal,
    p_no_parenthesized_binding,
    p_must_be_multiset,
    p_seq_has_one_type_argument, // TODO - needs a token position?
    p_no_equal_in_let_initialization,
    p_elephant_has_one_lhs,
    p_elephant_has_one_rhs,
    p_set_comprehension_needs_term_expression,
    p_map_comprehension_must_have_term_expression,
    p_no_patterns_in_let_such_that,
    p_no_wild_frame_expression,
    p_invalid_name_after_dot, // not reachable
    p_bad_number_format,
    p_bad_hex_number_format,
    p_bad_decimal_number_format,
    p_deprecated_inductive_predicate,
    p_deprecated_copredicate,
    p_deprecated_statement_refinement,
    p_deprecated_forall_with_no_bound_variables,
    p_deprecated_modify_statement_with_block,
    p_deprecated_opaque_as_identifier,
    p_deprecated_semicolon,
    sc_malformed_pragma, // TODO no description is provided
    sc_unknown_pragma, // TODO no description is provided
  }

  static ParseErrors() {

    Add(ErrorId.p_duplicate_modifier,
    @"
No Dafny modifier, such as [`abstract`, `static`, `ghost`](https://dafny.org/latest/DafnyRef/DafnyRef#sec-declaration-modifiers) may be repeated
Such repetition would be superfluous even if allowed.
", Remove(true, "remove duplicate modifier"));

    Add(ErrorId.p_abstract_not_allowed,
    @"
Only modules may be declared abstract.
", Remove(true));

    Add(ErrorId.p_no_ghost_for_by_method,
    @"
Functions with a [by method](https://dafny.org/latest/DafnyRef/DafnyRef#sec-function-declarations)
section to their body can be used both in ghost contexts and in non-ghost contexts; 
in ghost contexts the function body is used and in compiled contexts
the by-method body is used. The `ghost` keyword is not permitted on the
declaration.
", Remove(true));

    Add(ErrorId.p_ghost_forbidden_default,
    @"
For versions prior to Dafny 4, the `function` keyword meant a ghost function
and `function method` meant a non-ghost function. 
From Dafny 4 on, `ghost function` means a ghost function and 
`function` means a non-ghost function. 
See the discussion [here](https://dafny.org/latest/DafnyRef/DafnyRef#sec-function-syntax) for
a discussion of options to control this feature.
", Remove(true));

    Add(ErrorId.p_ghost_forbidden,
    @"
Only some kinds of declarations can be declared `ghost`, most often functions,
fields, and local declarations. In the example, a `module` may not be `ghost`.
", Remove(true));

    Add(ErrorId.p_no_static,
    @"
Only some kinds of declarations can be declared 'static', most often
fields, constants, methods, and functions, and only within classes. 
Modules and the declarations within them are already always static.
", Remove(true));

    Add(ErrorId.p_no_opaque,
    @"
Only some kinds of declarations can be declared 'opaque':
const fields and the various kinds of functions.
", Remove(true));

    // TODO - not used at present
    Add(ErrorId.p_deprecated_attribute,
    @"
This attribute is obsolete and unmaintained. It will be removed from dafny in the future.
", Remove(true, "remove attribute"));

    Add(ErrorId.p_literal_string_required,
    @"
The value of an options attribute cannot be a computed expression. It must be a literal string.
", range => new List<DafnyAction> {
    OneAction("remove " + range.PrintOriginal(), range, ""), // TODO - remove surrounding whitespace?
    OneAction("replace with empty string", range, "\"\""),
    OneAction("enclose in quotes", range, "\"" + range.PrintOriginal() + "\"")
});

    // TODO - what about multiple leading underscores
    Add(ErrorId.p_no_leading_underscore,
  @"
User-declared identifiers may not begin with an underscore;
such identifiers are reserved for internal use.
In match statements and expressions, an identifier
that is a single underscore is used as a wild-card match.
", range => new List<DafnyAction> {
    OneAction("remove underscore", range, range.PrintOriginal().Substring(1))
  });

    Add(ErrorId.p_bitvector_too_large,
    @"
A bitvector type name is the characters 'bv' followed by a non-negative
integer literal. However, dafny only supports widths up to the largest
signed 32-bit integer (2147483647).
");

    Add(ErrorId.p_array_dimension_too_large,
    @"
A multi-dimensional array type name is the characters 'array' followed by
a positive integer literal. However, dafny only supports numbers of 
dimensions up to the largest signed 32-bit integer (2147483647).
In practice (as of v3.9.1) dimensions of more than a few can take 
overly long to resolve ([Issue #3180](https://github.com/dafny-lang/dafny/issues/3180)).
");

    Add(ErrorId.p_superfluous_export,
@"
Although all top-level declarations are contained in an implicit top-level module, there is no syntax to import that module.
Such an import would likely cause a circular module dependency error.
If the implicit module cannot be imported, there is no point to any export declarations inside the implicit module.
", Remove(false, "remove export declaration"));

    Add(ErrorId.p_bad_module_decl,
    @"
The [syntax for a module declaration](https://dafny.org/latest/DafnyRef/DafnyRef#sec-modules) is either `module M { ... }` or
`module M refines N { ... }` with optional attributes after the `module` keyword.
This error message often occurs if the `refines` keyword is misspelled.
", range => new List<DafnyAction> {
    OneAction("replace '" + range.PrintOriginal() + "' with 'refines'", range, "refines"),
    OneAction("remove '" + range.PrintOriginal() + "'", range, "", true)
  });

    Add(ErrorId.p_extraneous_comma_in_export,
    @"
An export declaration consists of one or more `reveals`, `provides`, and extends clauses. Each clause contains
a comma-separated list of identifiers, but the clauses themselves are not separated by any delimiter.
So in the example above, the comma after `a` is wrong in each export declaration. 
This mistake is easy to make when the clauses are on the same line.
", Remove(false, "remove comma"));

    Add(ErrorId.p_top_level_field,
    @"
`var` declarations are used to declare mutable fields of classes, local variables in method bodies, and identifiers in let-expressions.
But mutable field declarations are not permitted at the static module level, including in the (implicit) toplevel module.
Rather, you may want the declaration to be a `const` declaration or you may want the mutable field to be declared in the body of a class.
", Replace("const"));

    Add(ErrorId.p_bad_datatype_refinement, // TODO - add a code action
    @"
There are limitations on refining a datatype, namely that the set of constructors cannot be changed.
It is only allowed to add members to the body of the datatype.
");

    Add(ErrorId.p_no_mutable_fields_in_value_types,
    @"
The `var` declaration declares a mutable field, which is only permitted within
classes, traits and iterators. 
`const` declarations can be members of value-types, such as datatypes.
", Replace("const"));

    Add(ErrorId.p_const_decl_missing_identifier,
    @"
This error arises from a truncated declarations of a const field, namely just a const keyword.
To correct the error, add an identifier and either or both a type and initializing expression (or remove the const keyword).
");

    Add(ErrorId.p_bad_const_initialize_op,
    @"
Dafny's syntax for initialization of const fields uses `:=`, not `=`.
In Dafny, `=` is used only in type definitions.
", Replace(":="));

    Add(ErrorId.p_const_is_missing_type_or_init,
    @"
A `const` declaration needs its type indicated by either an explicit type
or a right-hand-side expression, whose type is then the type of the 
declared identifier. 
So use syntax either like `const i: int` or `const i := 5` (or both together).
", InsertAfter(": int := 42", "add example"));

    Add(ErrorId.p_misplaced_ellipsis_in_newtype,
    @"
<<<<<<< HEAD
There are limitations on refining a newtype, namely that the base type cannot be changed. You can change an opaque type into a newtype, however.
When refining a newtype by adding a body, the ... stands in place of both the '=' and the base type.
"); // TODO - add an action
=======
There are limitations on refining a newtype, namely that the base type cannot be changed. You can change an abstract type into a newtype, however.
");
>>>>>>> 76dcc6b3

    Add(ErrorId.p_output_of_function_not_ghost,
    @"
The output of a predicate or function cannot be ghost.
It is implicitly ghost if the function is ghost itself.
", Remove(true));

    Add(ErrorId.p_ghost_function_output_not_ghost, // TODO errorId is never used in parser -- misplaced?
    @"
If a method, function, or predicate is declared as ghost, then its formal parameters may not also be declared ghost.
Any use of this construct will always be in ghost contexts.
", Remove(true));

    Add(ErrorId.p_no_new_on_output_formals,
    @"
The `new` modifier only applies to input parameters.
", Remove(true));

    Add(ErrorId.p_no_nameonly_on_output_formals,
    @"
The `nameonly` modifier only applies to input parameters.
", Remove(true));

    Add(ErrorId.p_no_older_on_output_formals,
    @"
The `older` modifier only applies to input parameters.
", Remove(true));

    Add(ErrorId.p_var_decl_must_have_type,
    @"
Because a mutable field does not have initializer, it must have a type (as in `var f: int`).
`const` declarations may have initializers; if they do they do not need an explicit type.
", range => new List<DafnyAction> {
    OneAction("insert ': bool'", range, range.PrintOriginal() + ": bool"),
    OneAction("insert ': int'", range, range.PrintOriginal() + ": int")
  });

    Add(ErrorId.p_no_init_for_var_field,
    @"
Dafny does not allow field declarations to have initializers. They are initialized in constructors.
Local variable declarations (which also begin with `var`) may have initializers.
"); // TODO - add action: remove := and expression

    Add(ErrorId.p_datatype_formal_is_not_id,
    @"
Datatype constructors can have formal parameters, declared with the usual syntax: 'name: type'.
In datatype constructors the 'name :' is optional; one can just state the type.
However, if there is a name, it may not be a typename.
The formal parameter name should be a simple identifier that is not a reserved word.
", Replace("_"));

    Add(ErrorId.p_nameonly_must_have_parameter_name,
    @"
The parameters of a datatype constructor do not need to have names -- it is allowed to just give the type.
However, if `nameonly` is used, meaning the constructor can be called using named parameters,
then the name must be given, as in `datatype D = D (i: int, nameonly j: int) {}`

More detail is given [here](https://dafny.org/latest/DafnyRef/DafnyRef#sec-parameter-bindings).
", range => new List<DafnyAction> {
    OneAction("remove 'nameonly'", range, "", true),
    OneAction("insert '_:'", range, range.PrintOriginal() + " _:")
  });

    Add(ErrorId.p_should_be_yields_instead_of_returns,
    @"
An [iterator](https://dafny.org/latest/DafnyRef/DafnyRef#sec-iterator-types) is like a co-routine: 
its control flow produces (yields) a value, but the execution continues from that point (a yield statement) to go on to produce the next value, rather than exiting the method. 
To accentuate this difference, a `yield` statement is used to say when the next value of the iterator is ready, rather than a `return` statement.
In addition, the declaration does not use `returns` to state the out-parameter, as a method would. Rather it has a `yields` clause.
The example above is a valid example if `returns` is replaced by `yields`.
", Replace("yields"));

    Add(ErrorId.p_type_parameter_variance_forbidden,
    @"
[Type-parameter variance](https://dafny.org/latest/DafnyRef/DafnyRef#sec-type-parameter-variance) is specified by a 
`+`, `-`, `*` or `!` before the type-parameter name.
Such designations are allowed in generic type declarations but not in generic method, function, or predicate declarations.
", Remove(false, "remove type parameter variance"));

    Add(ErrorId.p_unexpected_type_characteristic,
    @"
[Type characteristics](https://dafny.org/latest/DafnyRef/DafnyRef#sec-type-parameters), 
indicated in parentheses after the type name, state properties of the otherwise uninterpreted or abstract type.
The currently defined type characteristics are designated by `==` (equality-supporting), `0` (auto-initializable), `00` (non-empty), and `!new` (non-reference).
", Replacements(new[] {
      ("==", "replace with '==' - this type supports equality"),
      ("0", "replace with '0' - this type is auto-initializable"),
      ("00", "replace with '00' - this type is nonempty"),
      ("!new", "replace with '!new' - this type is not allocated on the heap")
    }));

    Add(ErrorId.p_missing_type_characteristic,
    @"
[Type characteristics](https://dafny.org/latest/DafnyRef/DafnyRef#sec-type-parameters), 
state properties of the otherwise uninterpreted or abstract type.
They are given in a parentheses-enclosed, comma-separated list after the type name.
The currently defined type characteristics are designated by `==` (equality - supporting), `0` (auto - initializable), `00` (non - empty), and `!new` (non - reference).
", range => new List<DafnyAction> {
    OneAction("remove comma", range, range.PrintOriginal()[1..]),
    OneAction("insert '=='", range, "==" + range.PrintOriginal()),
    OneAction("insert '0'", range, "0" + range.PrintOriginal()),
    OneAction("insert '00'", range, "00" + range.PrintOriginal()),
    OneAction("insert '!new'", range, "!new" + range.PrintOriginal())
  }); // TODO - needs fixing for variations: T() T(0,) T(0,,0) T(,) 

    Add(ErrorId.p_illegal_type_characteristic,
    @"
[Type characteristics](https://dafny.org/latest/DafnyRef/DafnyRef#sec-type-parameters), 
indicated in parentheses after the type name, state properties of the otherwise uninterpreted or abstract type.
The currently defined type characteristics are designated by `==` (equality - supporting), `0` (auto - initializable), `00` (non - empty), and `!new` (non - reference).
Type parameters are given in a parentheses-enclosed, comma-separated list after the type name.
", Replacements(new[] {
      ("==", "replace with '==' - this type supports equality"),
      ("0", "replace with '0' - this type is auto-initializable"),
      ("00", "replace with '00' - this type is nonempty"),
      ("!new", "replace with '!new' - this type is not allocated on the heap")
    }));

    Add(ErrorId.p_deprecated_colemma,
    @"
The adjectives `least` and `greatest` for lemmas and functions are more consistent with the nomenclature for coinduction.
", Replace("greatest lemma"));

    Add(ErrorId.p_deprecated_inductive_lemma,
  @"
The adjectives `least` and `greatest` for lemmas and functions are more consistent with the nomenclature for coinduction.
", Replace("least"));

    Add(ErrorId.p_constructor_not_in_class,
    @"
Constructors are methods that initialize class instances. That is, when a new instance of a class is being created, 
using the `new` object syntax, some constructor of the class is called, perhaps a default anonymous one.
So, constructor declarations only make sense within classes.
", Replace("method")); // TODO - remove whole declaration

    Add(ErrorId.p_method_missing_name,
    @"
A method declaration always requires an identifier between the `method` keyword and the `(` that starts the formal parameter list.
This is the case even when, as in the example above, a name is specified using `:extern`. The extern name is only used in the
compiled code; it is not the name used to refer to the method in Dafny code
", InsertBefore("M"));

    Add(ErrorId.p_extraneous_k,
    @"
Least and greatest lemmas and predicates have a special parameter named `k`.
Its type is specified in square brackets between the lemma/predicate name and the rest of the signature.
The type may be either `nat` or `ORDINAL`.
But this type is specified only for `least` and `greatest` constructs.
", Remove(false));

    Add(ErrorId.p_constructors_have_no_out_parameters,
    @"
Constructors are used to initalize the state of an instance of a class.
Thus they typically set the values of the fields of the class instance.
Constructors are used in `new` object expressions, which return 
a reference to the newly constructed object (as in `new C(42)`).
There is no syntax to receive out-parameter values of a constructor
and they may not be declared. 
(This is similar to constructors in other programming languages, like Java.)
", Remove(true, "remove out parameters"));

    Add(ErrorId.p_reads_star_must_be_alone,
    @"
A reads clause lists the objects whose fields the function is allowed to read (or expressions 
containing such objects). `reads *` means the function may read anything.
So it does not make sense to list `*` along with something more specific.
If you mean that the function should be able to read anything, just list `*`.
Otherwise, omit the `*` and list expressions containing all the objects that are read.
", range => new List<DafnyAction> {
    OneAction("remove *", IncludeComma(range), "", true)
});

    Add(ErrorId.p_no_defaults_for_out_parameters,
    @"
Out-parameters of a method are declared (inside the parentheses after the `returns` keyword)
with just an identifier and a type, separated by a colon. 
No initializing value may be given. If a default value is needed, assign the out-parameter
that value as a first statement in the body of the method.
", Remove(true, "remove initializer")); // TODO - could be improved by removing leading whitespace

    Add(ErrorId.p_set_only_one_type_parameter,
    @"
A `set` type has one type parameter, namely the type of the elements of the set.
The error message states that the parser sees some number of type parameters different than one.
The type parameters are listed in a comma-separated list between `<` and `>`, after the type name.
"); // TODO - code action: keep only first parameter, and for susequent errors

    Add(ErrorId.p_iset_only_one_type_parameter,
    @"
A `iset` type has one type parameter, namely the type of the elements of the set.
The error message states that the parser sees some number of type parameters different than one.
The type parameters are listed in a comma-separated list between `<` and `>`, after the type name.
");

    Add(ErrorId.p_multiset_only_one_type_parameter,
    @"
A `multiset` type has one type parameter, namely the type of the elements of the multiset.
The error message states that the parser sees some number of type parameters different than one.
The type parameters are listed in a comma-separated list between `<` and `>`, after the type name.
");

    Add(ErrorId.p_seq_only_one_type_parameter,
    @"
A `seq` type has one type parameter, namely the type of the elements of the sequence.
The error message states that the parser sees some number of type parameters different than one.
The type parameters are listed in a comma-separated list between `<` and `>`, after the type name.
");

    Add(ErrorId.p_map_needs_two_type_parameters,
    @"
A `map` type has two type parameters: the type of the keys and the type of the values.
The error message states that the parser sees some number of type parameters different than two.
");

    Add(ErrorId.p_imap_needs_two_type_parameters,
    @"
A `imap` type has two type parameters: the type of the keys and the type of the values.
The error message states that the parser sees some number of type parameters different than two.
");

    Add(ErrorId.p_no_ghost_arrow_type_arguments,
    @"
[Arrow types](../DafnyRef/DafnyRef#sec-arrow-types) are the types of functions in Dafny.
They are designated with the arrow syntax, as shown in the example,
except that the types used cannot be declared as ghost.
", Remove(true, "remove ghost keyword"));

    Add(ErrorId.p_no_empty_type_parameter_list,
    @"
This error message shiuld not be reachable. Please report the problem with the source code that shows it.
");

    Add(ErrorId.p_formal_ktype_only_in_least_and_greatest_predicates,
    @"
A declaration of an extreme predicate includes a special formal 
in addition to the regular parenthesis-enclosed list of formals.
The type of that special formal is given in square brackets between the 
predicate name and the opening parenthesis of the formals.
The type may be either `nat` or `ORDINAL`.
This special formal is not permitted in a regular (non-extreme) predicate.
", Remove(true)); // TODO - would like to have option to add 'least' or 'greatest', but that takes a different token location

    Add(ErrorId.p_no_by_method_in_twostate,
    @"
Two state functions and predicates are always ghost and do not have a compiled representation.
Such functions use values from two different program (heap) states, which is not 
something that can be implemented (at least with any degree of good performance) in conventional programming languages.

Because there is no feasible compiled verion of a two-state function, it cannot have a `by method` block (which is always compiled).
", Remove(false, "remove by method block"));

    Add(ErrorId.p_no_by_method_in_extreme_predicate,
    @"
Least and greatest predicates are always ghost and do not have a compiled representation, 
so it makes no sense to have a `by method` alternative implementation.
", Remove(false, "remove by method block"));

    Add(ErrorId.p_no_by_method_for_ghost_function,
    @"
`by method` constructs combine a ghost function (or predicate) with a non-ghost method.
The two parts compute the same result, and are verified to do so.
Uses of the function are verified using the function body, but the method body is used when the function is compiled.

Thus the function part is always implicitly `ghost` and may not be explicitly declared `ghost`.
", Remove(true));

    Add(ErrorId.p_twostate_and_extreme_are_always_ghost,
    @"
The `twostate`, `least`, and `greatest` functions and predicates are always ghost and cannot be compiled, so they cannot be
declared as a `function method` (v3 only).
", Remove(true));

    Add(ErrorId.p_old_ghost_syntax,
    @"
This error only occurs when the `experimentalPredicateAlwaysGhost` option is chosen.
It indicates that `predicates` are always ghost and cannot be declared with the (Dafny 3) syntax `predicate method`.
- If you intend to predicate to be ghost, remove `method`.
- If you intend the predicate to be non-ghost, you either cannot use `experimentalPredicateAlwaysGhost` or you should use `function` with a `bool` return type instead of `predicate`
", Remove(true));

    Add(ErrorId.p_deprecating_predicate_method,
    @"
    From Dafny 4 on, the phrases `function method` and `predicate method` are no
    longer accepted. Use `function` for compiled, non-ghost functions and
    `ghost function` for non-compiled, ghost functions, and similarly for predicates.
    See [the documentation here](https://dafny.org/latest/DafnyRef/DafnyRef#sec-function-syntax).
    ", range => new List<DafnyAction> {
    OneAction("remove 'method'", range, "predicate", false),
    OneAction("use 'ghost predicate'", range, "ghost predicate", false) // TODO - invalid if predicate is already ghost
});

    Add(ErrorId.p_deprecating_function_method,
    @"
    From Dafny 4 on, the phrases `function method` and `predicate method` are no
    longer accepted. Use `function` for compiled, non-ghost functions and
    `ghost function` for non-compiled, ghost functions, and similarly for predicates.
    See [the documentation here](https://dafny.org/latest/DafnyRef/DafnyRef#sec-function-syntax).
    ", range => new List<DafnyAction> {
    OneAction("remove 'method'", range, "function", false),
    OneAction("use 'ghost function'", range, "ghost function", false)  // TODO - invalid if function is already ghost
});

    Add(ErrorId.p_no_ghost_function_method,
    @"
Pre-Dafny 4, a `function method` and a `predicate method` are explicitly
non-ghost, compiled functions, and therefore cannot be declared `ghost` as well.
If indeed the function or predicate is intended to be ghost, leave out `method`;
 if it is intended to be non-ghost, leave out `ghost`.

From Dafny 4 on, a ghost function is declared `ghost function` and a non-ghost function is declared `function` 
and there is no longer any declaration of the form `function method`, and similarly for predicates. 

See [the documentation here](../DafnyRef/DafnyRef#sec-function-syntax).
", range => new List<DafnyAction> {
    OneAction("remove 'method'", range, "function", false),
});

    Add(ErrorId.p_no_ghost_predicate_method,
    @"
Pre-Dafny 4, a `function method` and a `predicate method` are explicitly
non-ghost, compiled functions, and therefore cannot be declared `ghost` as well.
If indeed the function or predicate is intended to be ghost, leave out `method`;
 if it is intended to be non-ghost, leave out `ghost`.

From Dafny 4 on, a ghost function is declared `ghost function` and a non-ghost function is declared `function` 
and there is no longer any declaration of the form `function method`, and similarly for predicates. 

See [the documentation here](../DafnyRef/DafnyRef#sec-function-syntax).
", range => new List<DafnyAction> {
    OneAction("remove 'method'", range, "predicate", false),
});

    Add(ErrorId.p_migration_syntax,
    @"
This error occurs only when using `migration3to4`. With this option, ghost functions are declared using `ghost function` and compiled functions using `function method`.
Change `function` in the declaration to one of these.
", range => new List<DafnyAction> {
    OneAction("add 'ghost'", range, "ghost function", false),
    OneAction("add 'method'", range, "function method", false),
});

    Add(ErrorId.p_no_ghost_formal,
    @"
A ghost predicate or function effectively has all ghost formal parameters, so they cannot be declared ghost in addition.
", range => range.PrintOriginal() != "ghost" ?
    new List<DafnyAction> { }
    : new List<DafnyAction> { OneAction("remove 'ghost'", range, "", true) }
);

    Add(ErrorId.p_no_decreases_for_extreme_predicates,
    @"
Least and greatest predicates are not checked for termination. In fact, unbounded recursion is part of being coinductive.
Hence `decreases` clauses are inappropriate and not allowed.
", Remove(false, "remove decreases clause"));

    Add(ErrorId.p_predicate_return_type_must_be_bool,
    @"
A predicate is a function that returns `bool`. The return type here is something else.
If you mean to have a non-`bool` return type, use `function` instead of `predicate`.
", range => new List<DafnyAction> {
    OneAction("remove type", new RangeToken(range.StartToken.Prev, range.EndToken), "", true),
    OneAction("replace type with 'bool'", range, "bool", true) }
);

    Add(ErrorId.p_no_return_type_for_predicate,  // TODO - this is not correct
    @"
A `predicate` is simply a `function` that returns a `bool` value.
Accordingly, the type is (required to be) omitted, unless the result is being named.
So `predicate p(): (res: bool) { true }` is permitted.
", range => new List<DafnyAction> {
    OneAction("remove type", new RangeToken(range.StartToken.Prev, range.EndToken), "", true),
  });

    Add(ErrorId.p_no_wild_expression,
    @"
A method or loop with a `decreases *` clause is not checked for termination.
This is only permitted for non-ghost methods and loops.
Insert an actual decreases expression.
");

    Add(ErrorId.p_no_wild_frame_expression,
    @"
A `reads *` clause means the reads clause allows the functions it specifies to read anything.
Such a clause is not allowed in an iterator specification.
Insert a specific reads expression.
");

    Add(ErrorId.p_invalid_colon,
    @"
In this situation the parser sees the identifier (x) and the following colon.
This is not a legal start to a statement. Most commonly either
* a `var` or `const` keyword is missing, and the `x:` is the beginning of a declaration, or
* a `label` keyword is missing and the identifier is the label for the statement that follows.
(The second error is somewhat common because in C/C++ and Java, there is no keyword introducing a label, just the identifier and the colon.)
", range => new List<DafnyAction> {
    OneAction("insert 'label'", range, "label " + range.PrintOriginal(), false),
    OneAction("insert 'var'", range, "var " + range.PrintOriginal(), false),
    OneAction("insert 'const'", range, "const " + range.PrintOriginal(), false),
    OneAction("change ':' to ':='", range, range.PrintOriginal() + "=", false),
  });

    Add(ErrorId.p_initializing_display_only_for_1D_arrays,
    @"
One-dimensional arrays can be initialized like `var s := new int[][1,2,3,4];`,
but multi-dimensional arrays cannot. The alternatives are to initialize the array
in a loop after it is allocated, or to initialize with a function, as in
`var a:= new int[2,2]((i: int, j: int)=>i+j)`.
");

    Add(ErrorId.p_no_equal_for_initializing,
    @"
Local variables are initialized with `:=` (and sometimes with `:-` or `:|`), but not with `=`.
In Dafny `=` is used only in type definitions.
", range => new List<DafnyAction> {
    OneAction("replace '=' with ':='", range, ":=", false),
    OneAction("replace '=' with ':-'", range, ":-", false),
    OneAction("replace '=' with ':|'", range, ":|", false),
  });

    Add(ErrorId.p_no_patterns_and_such_that,
    @"
The `:|` syntax is called _assign-such-that_: the variables on the left-hand-side are initialized or assigned
some non-deterministic values that satisfy the predicate on the right-hand-side.

However, Dafny only allows a list of simple variables on the left, not datatype deconstructor patterns, as seen here.
");

    Add(ErrorId.p_no_modifies_on_refining_loops,
    @"
_Refining statements, including loops, are deprecated._
");

    Add(ErrorId.p_to_or_downto,
    @"
A for loop can express a computation to be performed for each value of a _loop index_.
In Dafny, the loop index is an int-based variable that is either 
- incremented up from a starting value to just before an ending value: `3 to 7` means 3, 4, 5, and 6
- or decremented from just below a starting value down to an ending value: `7 downto 3` means 6, 5, 4, and 3.

The contextual keywords `to` and `downto` indicate incrementing and decrementing, respectively.
No other words are allowed here, including writing them with different case.

These two words have special meaning only in this part of a for-loop; they are not reserved words elsewhere.
That is, the code
<!-- %check-resolve %exit 0 -->
```dafny
method m() {
  var to: int := 6;
  var downto: int := 8;
  for to := to to downto {}
}
```
is legal, but not at all recommended.
", range => new List<DafnyAction> {
    OneAction("replace with 'to'", range, "to", false),
    OneAction("replace with 'downto'", range, "downto", false),
  });

    Add(ErrorId.p_no_decreases_expressions_with_star,
    @"
A `decreases` clause provides a metric that must decrease from one call to the next, 
in order to assure termination of a sequence of recursive calls. 
In loops it assures termination of the loop iteration.

`decreases *` means to skip the termination check.
So it does not make sense to both list a metric and to list '*'.
Use one or the other.
");  // TODO - somewhere else where we remove the * or replace the whole works?

    Add(ErrorId.p_assert_needs_by_or_semicolon,
    @"
Assert statements, like all statements, end in either a semicolon or a block. Most assert statements end in semicolons,
but an assert-by statement has the form `assert expr by { ... }` where the by-block contains statements such as lemma calls
that assist in proving the validity of the asserted expression.
", InsertAfter(";", "insert semicolon"));

    Add(ErrorId.p_forall_with_ensures_must_have_body,
    @"
A forall statement without a body is like an assume statement: the ensures clause is assumed in the following code.
Assumptions like that are a risk to soundness because there is no check that the assumption is true.
Thus in a context in which open assumptions are not allowed, body-less forall statements are also not allowed.
");

    Add(ErrorId.p_calc_operator_must_be_transitive,
    @"
A [calc statement](../DafnyRef/DafnyRef#sec-calc-statement)
contains a sequence of expressions interleaved by operators.
Such a sequence aids the verifier in establishing a desired conclusion.
But the sequence of operators must obey certain patterns similar to chaining expressions.
In this case a default operator is stated (the `!=` between `calc` and `{`).
This default operator is the implicit operator between each consecutive pair of expressions
in the body of the calc statement.

But the operator has to be transitive: `!=` is not allowed; `==`, `<`, `<=`, '>' and '>=' are allowed.
", range => new List<DafnyAction> {
    OneAction("replace with '=='", range, "==", false),
    OneAction("replace with '<'", range, "<", false),
    OneAction("replace with '<='", range, "<=", false),
    OneAction("replace with '>='", range, ">=", false),
    OneAction("replace with '>'", range, ">", false),
  });

    Add(ErrorId.p_invalid_calc_op_combination,
    @"
A [calc statement](../DafnyRef/DafnyRef#sec-calc-statement)
contains a sequence of expressions interleaved by operators.
Such a sequence aids the verifier in establishing a desired conclusion.
But the sequence of operators must obey certain patterns similar to chaining expressions.

In particular, this error message is complaining that it sees an unacceptable operator.
In this case, the reason is that the sequence may contain only one `!=` operator;
another reason causing this message would be a combination of `<` and `>` operators.
");

    Add(ErrorId.p_calc_dangling_operator,
    @"
A [calc statement](../DafnyRef/DafnyRef#sec-calc-statement)
contains a sequence of expressions interleaved by operators.
Such a sequence aids the verifier in establishing a desired conclusion.
But the sequence must begin and end with (semicolon-terminated) expressions.

This error message is complaining that it sees an operator ending the sequence.
This may be because there is no following expression or that the parser 
does not recognize the material after the last operator as a legal ending expression.
", Remove(false));

    Add(ErrorId.p_no_side_effects_in_expressions,
    @"
Dafny expressions may not have side-effects. This prohibits both assignments to local variables and any
changes to the heap. Thus method and constructor calls may not occur in expressions.
This check is syntactic, so even methods that do not modify anything are not permitted in expressions.
");

    Add(ErrorId.p_ambiguous_implies,
    @"
The `==>` and `<==` operators have the same precedence but do not associate with each other.
You must use parentheses to show how they are grouped. Write `p ==> q <== r` as either
`(p ==> q) <== r` or `p ==> (q <== r)`.

In contrast, `p ==> q ==> r` is `p ==> (q ==> r)` and
`p <== q <== r` is `(p <== q) <== r`.

See [this section](../DafnyRef/DafnyRef#sec-implication-and-reverse-implication) for more information.
"); // TODO - would be nice to have code actions for the alternatives, but that requires passing multiple ranges

    Add(ErrorId.p_ambiguous_and_or,
     @"
The `&&` and `||` operators have the same precedence but do not associate with each other.
You must use parentheses to show how they are grouped. Write `p && q || r` as either
`(p && q) || r` or `p && (q || r)`.
");// TODO - would be nice to have code actions for the alternatives, but that requires passing multiple ranges

    Add(ErrorId.p_invalid_equal_chaining,
    @"
[Chained operations](../DafnyRef/DafnyRef#sec-basic-types)
are a sequence of binary operations without parentheses: _a op b op c op d op e_.
But there are limitations on which operators can be in one chain together.

In particular, the relational operators `in` and `!in` may not be part of a chain.
Use parentheses as necessary to group the operations.
");

    Add(ErrorId.p_invalid_notequal_chaining,
    @"
[Chained operations](../DafnyRef/DafnyRef#sec-basic-types)
are a sequence of binary operations without parentheses: _a op b op c op d op e_.
But there are limitations on which operators can be in one chain together.

In particular for this error message, one cannot have chains that include more than one `!=` operator.
");

    Add(ErrorId.p_invalid_descending_chaining,
    @"
[Chained operations](../DafnyRef/DafnyRef#sec-basic-types)
are a sequence of binary operations without parentheses: _a op b op c op d op e_.
But there are limitations on which operators can be in one chain together.

In particular for this error message, one cannot have chains that include both
less-than operations (either `<` or `<=`) and greater-than operations (either `>` or `>=`).
");

    Add(ErrorId.p_invalid_ascending_chaining,
    @"
[Chained operations](../DafnyRef/DafnyRef#sec-basic-types)
are a sequence of binary operations without parentheses: _a op b op c op d op e_.
But there are limitations on which operators can be in one chain together.

In particular for this error message, one cannot have chains that include both
less-than operations (either `<` or `<=`) and greater-than operations (either `>` or `>=`).
");

    Add(ErrorId.p_invalid_disjoint_chaining,
    @"
[Chained operations](../DafnyRef/DafnyRef#sec-basic-types)
are a sequence of binary operations without parentheses: _a op b op c op d op e_.
But there are limitations on which operators can be in one chain together.

In particular for this error message, a disjoint operator (`!!`) can appear in a chain
only if all the operators in the chain are disjoint operators.

As described [here](../DafnyRef/DafnyRef#sec-collection-types),
`a !! b !! c !! d` means that `a`, `b`, `c`, and `d` are all mutually disjoint
(which is a different rewriting of the chain than for other operations).
");

    Add(ErrorId.p_operator_does_not_chain,
    @"
The operators `in` and `!in` are relational operators, but they may not occur in a chain.
Use parentheses if necessary. Such expressions are usually not type-correct in any case.
");

    Add(ErrorId.p_bang_not_a_relational_op,
    @"
const s : set<int>
const r := s ! s
", Replace("!="));

    Add(ErrorId.p_invalid_relational_op,
    @"
The parser is expecting a relational expression, that is, two expressions separated by a relational operator
(one of `==`, `!=`, `>`, `>=`, `<`, `<=`, `!!`, `in`, `!in`). But the parser saw two `!` separated by
white space. This is possibly meant to be a `!!` operator, but it could also just be an illegal expression.
", Replace("!!"));

    Add(ErrorId.p_ambiguous_bitop,
    @"
The bit-operators `&`, `|`, and `^` have the same precedence but do not associate with each other.
So if they are used within the same expression, parentheses have to be used to show how they
are grouped. The example `5 | 6 & 7` should be written as either `(5 | 6) & 7` or `5 | (6 & 7)`.
");

    Add(ErrorId.p_invalid_char_literal,
    @"
A character literal can only contain a single value of the built-in char type.
When --unicode-char is disabled, the char type represents UTF-16 code units, 
so this means a character literal can only contain a character that can be represented
with a single such unit, i.e. characters in the Basic Multilingual Plane. 
The rocket ship emoji ('🚀'), for example, is encoded with two surrogate code points.

This can be fixed by enabling the --unicode-char mode, as that defines char as any
Unicode scalar value, but be aware that it may change the meaning of your program.

More detail is given [here](../DafnyRef/DafnyRef#sec-character-constant-token) and [here](../DafnyRef/DafnyRef#sec-escaped-characters).;
");

    Add(ErrorId.p_no_parenthesized_binding,
    @"
Bindings of the form `x := y` are used in map-display expressions, in which case they are enclosed in square brackets,
not parentheses. `var c := ( 4 := 5 )` should be `var c := map[ 4 := 5 ]`.
", range => new List<DafnyAction> {
    OneAction("replace `( )` with `map[ ]`", range, "map[" + range.PrintOriginal()[1..^1] + "]", false),
    OneAction("replace `( )` with `imap[ ]`", range, "imap[" + range.PrintOriginal()[1..^1] + "]", false),
});

    Add(ErrorId.p_must_be_multiset,
    @"
A set/iset/multiset display expression can have two forms. 
One form is a list of values enclosed by curly braces: `var c := multiset{1,2,2,3}`.
The other appears as a conversion operation: `var c := multiset(s)`.
However, this second form can only be used to convert a set to a multiset.

In the current parser, however, this error message is unreachable, so if it appears
please report the error.
The tests that check for this error case are already known to be false by previous testing.
");

    Add(ErrorId.p_seq_has_one_type_argument,
    @"
The built-in `seq` (sequence) type takes one type parameter, which in some situations is inferred.
That type parameter is the type of the sequence elements.
"); // TODO - get rid of the extra parameters

    Add(ErrorId.p_map_comprehension_must_have_term_expression,
    @"
A map comprehension defines a map, which associates a value with each member of a set of keys.
The full syntax for a map comprehension looks like `map x | 0 <= x < 5:: x*2 => x*3`
which maps the keys `0, 2, 4, 6, 8` to the values `0, 3, 6, 9, 12` respectively.

One can abbreviate the above syntax to expressions like `map x | 0 <= x < 5 :: x*3`,
which is equivalent to `map x | 0 <= x < 5 :: x => x*3`. The missing expression before
the `=>` is just the declared identifier.

One can also have multiple variables involved as in `map x, y | 0 < x < y < 5 :: 10*x+y => 10*y+x`,
which defines the mappings `(12=>21, 13=>31, 14=>41, 23=>32, 24=>42, 34=>43)`.

But when there are multiple variables, one cannot abbreviate the `=>` syntax with just its right-hand expression,
because it is not clear what the left-hand expression should be. 

Incorrect text like `const s := map x, y  | 0 <= x < y < 10 :: x*y` should be written
 as `const s := map x, y  | 0 <= x < y < 10 :: f(x,y) => x*y` for some `f(x,y)` that gives
a unique value for each pair of `x,y` permitted by the range expression (here `0 <= x < y < 10`).
");

    Add(ErrorId.p_no_patterns_in_let_such_that,
    @"
The let-such-that expression initializes a variable to some value satisfying a given condition.
For example, one might write `const cc := var x: int :| x <= 10; x`,
where `cc` would get some value `x` satisfying `x < 10`.

For simplicity, however, Dafny requires the variables being initialized to be simple names, not patterns.
");

    Add(ErrorId.p_no_equal_in_let_initialization,
    @"
Like local variables, let variables are initialized with `:=` (and sometimes with `:-` or `:|`), but not with `=`.
In Dafny `=` is used only in type definitions.
", range => new List<DafnyAction> {
    OneAction("replace with ':='", range, ":=", false),
    OneAction("replace with ':-", range, ":-", false),
    OneAction("replace with ':|'", range, ":|", false),
});

    Add(ErrorId.p_elephant_has_one_lhs,
    @"
Within a function, the `:-` operator is limited to a most one left-hand-side and exactly one-right-hand-side.
", Remove(false, "remove extra LHSs"));

    Add(ErrorId.p_elephant_has_one_rhs,
    @"
This error only occurs when using the elephant operator `:-` in conjunction with
[failure-compatible types](../DafnyRef/DafnyRef#sec-failure-compatible-types)
and in the context of a let-or-fail expression.

In contrast to the let expression (`:=`), which allows multiple parallel initializations, 
the let-or-fail expression (`:-`) is implemented to
only allow at most a single left-hand-side and exactly one right-hand-side.
", Remove(false, "remove extra RHSs"));

    Add(ErrorId.p_set_comprehension_needs_term_expression,
    @"
A set comprehension (1) declares one or more variables, (2) possibly states some limits on those variables, 
and (3) states an expression over those variables that are the values in the set.

If there is no expression, then the expression is taken to be just the _one_ declared variable.
For instance one could write `set b: bool`, which is equivalent to `set b: bool :: b` and would be the set of all `bool` values.
Another example is `set x: nat | x < 5, which is equivalent to `set x: nat | x < 5:: x` and would be the set `{0, 1, 2, 3, 4}`.

But if more than one variable is declared, then there is no natural implicit expression to fill in after the `::` if it is omitted, 
so some expression is required. The failing example above, for example, might use the expression `x * y`, as in 
`set x, y  | 0 <= x < y < 10 :: x * y`, or any other expression over `x` and `y`.
", InsertAfter(" :: 0", "insert example expression"));

    Add(ErrorId.p_invalid_name_after_dot,
    @"
This error message is not reachable in current Dafny.
If it occurs, please report an internal bug (or obsolete documentation).
");

    Add(ErrorId.p_bad_number_format,
    @"
This error can only result from an internal bug in the Dafny parser.
The parser recognizes a legitimate sequence of digits or sequence of hexdigits or
a decimal number and then passes that string to a libary routine to create a BigInteger
or BigDecimal. Given the parser logic, that parsing should never fail.
");

    Add(ErrorId.p_bad_hex_number_format,
    @"
This error can only result from an internal bug in the Dafny parser.
The parser recognizes a legitimate sequence of digits or sequence of hexdigits or
a decimal number and then passes that string to a libary routine to create a BigInteger
or BigDecimal. Given the parser logic, that parsing should never fail.
");

    Add(ErrorId.p_bad_decimal_number_format,
    @"
This error can only result from an internal bug in the Dafny parser.
The parser recognizes a legitimate sequence of digits or sequence of hexdigits or
a decimal number and then passes that string to a libary routine to create a BigInteger
or BigDecimal. Given the parser logic, that parsing should never fail.
");

    Add(ErrorId.p_deprecated_semicolon,
    @"
Semicolons are required after statements and declarations in method bodies,  
but are deprecated after declarations within modules and types.
", Remove(true, "remove semicolon"));


  }
}<|MERGE_RESOLUTION|>--- conflicted
+++ resolved
@@ -287,14 +287,9 @@
 
     Add(ErrorId.p_misplaced_ellipsis_in_newtype,
     @"
-<<<<<<< HEAD
-There are limitations on refining a newtype, namely that the base type cannot be changed. You can change an opaque type into a newtype, however.
+There are limitations on refining a newtype, namely that the base type cannot be changed. You can change an abstract type into a newtype, however.
 When refining a newtype by adding a body, the ... stands in place of both the '=' and the base type.
 "); // TODO - add an action
-=======
-There are limitations on refining a newtype, namely that the base type cannot be changed. You can change an abstract type into a newtype, however.
-");
->>>>>>> 76dcc6b3
 
     Add(ErrorId.p_output_of_function_not_ghost,
     @"
