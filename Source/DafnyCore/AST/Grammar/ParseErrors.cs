// Copyright by the contributors to the Dafny Project
// SPDX-License-Identifier: MIT

using System.Collections.Generic;
using static Microsoft.Dafny.ErrorRegistry;

namespace Microsoft.Dafny;

public class ParseErrors {

  public enum ErrorId {
    // ReSharper disable once InconsistentNaming
    none,
    p_duplicate_modifier,
    p_abstract_not_allowed,
    p_no_ghost_for_by_method,
    p_ghost_forbidden_default_3,
    p_ghost_forbidden_default,
    p_ghost_forbidden,
    p_no_static,
    p_no_opaque,
    p_deprecated_attribute,
    p_literal_string_required,
    p_no_leading_underscore,
    p_bitvector_too_large,
    p_array_dimension_too_large,
    p_superfluous_export,
    p_bad_module_decl,
    p_misplaced_least_or_greatest,
    p_extraneous_comma_in_export,
    p_top_level_field,
    p_module_level_function_always_static,
    p_module_level_method_always_static,
    p_bad_datatype_refinement,
<<<<<<< HEAD
=======
    p_no_mutable_fields_in_value_types,
    p_module_level_const_always_static,
    p_const_decl_missing_identifier,
>>>>>>> 592be431
    p_bad_const_initialize_op,
    p_const_is_missing_type_or_init,
    p_misplaced_ellipsis_in_newtype,
    p_output_of_function_not_ghost,
    p_no_new_on_output_formals,
    p_no_nameonly_on_output_formals,
    p_no_older_on_output_formals,
    p_var_decl_must_have_type,
    p_no_init_for_var_field,
    p_datatype_formal_is_not_id,
    p_nameonly_must_have_parameter_name,
    p_should_be_yields_instead_of_returns,
    p_type_parameter_variance_forbidden,
    p_unexpected_type_characteristic,
    p_missing_type_characteristic,
    p_illegal_type_characteristic,
    p_deprecated_colemma,
    p_deprecated_inductive_lemma,
    p_constructor_not_in_class,
    p_method_missing_name,
    p_extraneous_k,
    p_constructors_have_no_out_parameters,
    p_reads_star_must_be_alone,
    p_no_defaults_for_out_parameters,
    p_set_only_one_type_parameter,
    p_iset_only_one_type_parameter,
    p_multiset_only_one_type_parameter,
    p_seq_only_one_type_parameter,
    p_map_needs_two_type_parameters,
    p_imap_needs_two_type_parameters,
    p_no_ghost_arrow_type_arguments,
    p_no_empty_type_parameter_list,
    p_formal_ktype_only_in_least_and_greatest_predicates,
    p_deprecated_inductive_predicate,
    p_deprecated_copredicate,
    p_no_by_method_in_twostate,
    p_no_by_method_in_extreme_predicate,
    p_no_by_method_for_ghost_function,
    p_twostate_and_extreme_are_always_ghost,
    p_old_ghost_syntax,
    p_deprecating_predicate_method,
    p_deprecating_function_method,
    p_no_ghost_predicate_method,
    p_no_ghost_function_method,
    p_migration_syntax,
    p_no_ghost_formal,
    p_no_decreases_for_extreme_predicates,
    p_predicate_return_type_must_be_bool,
    p_no_return_type_for_predicate,
    p_no_wild_expression,
    p_no_wild_frame_expression,
    p_invalid_colon,
    p_initializing_display_only_for_1D_arrays,
    p_no_equal_for_initializing,
    p_no_patterns_and_such_that,
    p_no_modifies_on_refining_loops, // refining loops are deprecated
    p_to_or_downto,
    p_no_decreases_expressions_with_star,
    p_assert_needs_by_or_semicolon,
    p_deprecated_forall_with_no_bound_variables,
    p_forall_with_ensures_must_have_body,
    p_deprecated_modify_statement_with_block,
    p_calc_operator_must_be_transitive,
    p_invalid_calc_op_combination,
    p_calc_dangling_operator,
    p_no_side_effects_in_expressions,
    p_ambiguous_implies,
    p_ambiguous_implies_2,
    p_ambiguous_and_or,
    p_invalid_equal_chaining,
    p_invalid_notequal_chaining,
    p_invalid_operator_in_chain,
    p_invalid_descending_chaining,
    p_invalid_ascending_chaining,
    p_invalid_disjoint_chaining,
    p_operator_does_not_chain,
    p_bang_not_a_relational_op,
    p_invalid_relational_op,
    p_ambiguous_bitop,
    p_invalid_char_literal,
    p_no_parenthesized_binding,
    p_must_be_multiset,
    p_seq_display_has_one_type_argument,
    p_map_comprehension_must_have_term_expression,
    p_no_patterns_in_let_such_that,
    p_no_equal_in_let_initialization,
    p_elephant_has_one_lhs,
    p_elephant_has_one_rhs,
    p_set_comprehension_needs_term_expression,
    p_deprecated_opaque_as_identifier,
    p_invalid_name_after_dot, // not reachable
    p_no_leading_underscore_2,
    p_deprecated_semicolon,
    p_bad_number_format,
    p_bad_hex_number_format,
    p_bad_decimal_number_format,
    p_generic_syntax_error,
    sc_malformed_pragma,
    sc_unknown_pragma,
    p_deprecated_statement_refinement,
    p_internal_exception,
    p_file_has_no_code,

  }

  static ParseErrors() {

    Add(ErrorId.p_duplicate_modifier,
      @"
No Dafny modifier, such as [`abstract`, `static`, `ghost`](https://dafny.org/latest/DafnyRef/DafnyRef#sec-declaration-modifiers) may be repeated
Such repetition would be superfluous even if allowed.
", Remove(true, "remove duplicate modifier"));

    Add(ErrorId.p_abstract_not_allowed,
    @"
Only modules may be declared abstract.
", Remove(true));

    Add(ErrorId.p_no_ghost_for_by_method,
    @"
Functions with a [by method](https://dafny.org/latest/DafnyRef/DafnyRef#sec-function-declarations)
section to their body can be used both in ghost contexts and in non-ghost contexts; 
in ghost contexts the function body is used and in compiled contexts
the by-method body is used. The `ghost` keyword is not permitted on the
declaration.
", Remove(true));

    Add(ErrorId.p_ghost_forbidden_default_3,
    @"
For versions prior to Dafny 4, the `function` keyword meant a ghost function
and `function method` meant a non-ghost function. 
From Dafny 4 on, `ghost function` means a ghost function and 
`function` means a non-ghost function. 
See the discussion [here](https://dafny.org/latest/DafnyRef/DafnyRef#sec-function-syntax) for
a discussion of options to control this feature.
", Remove(true));

    Add(ErrorId.p_ghost_forbidden_default,
    @"
For versions prior to Dafny 4, the `function` keyword meant a ghost function
and `function method` meant a non-ghost function. 
From Dafny 4 on, `ghost function` means a ghost function and 
`function` means a non-ghost function. 
See the discussion [here](https://dafny.org/latest/DafnyRef/DafnyRef#sec-function-syntax) for
a discussion of options to control this feature.
", Remove(true));

    Add(ErrorId.p_ghost_forbidden,
    @"
Only some kinds of declarations can be declared `ghost`, most often functions,
fields, and local declarations.
", Remove(true));

    Add(ErrorId.p_no_static,
    @"
Only some kinds of declarations can be declared 'static', most often
fields, constants, methods, and functions, and only within classes.
Modules and the declarations within them are already always static.
", Remove(true));

    Add(ErrorId.p_no_opaque,
    @"
Only some kinds of declarations can be declared 'opaque':
const fields and the various kinds of functions.
", Remove(true));

    // TODO - not used at present
    Add(ErrorId.p_deprecated_attribute,
    @"
This attribute is obsolete and unmaintained. It will be removed from dafny in the future.
", Remove(true, "remove attribute"));

    Add(ErrorId.p_literal_string_required,
    @"
The value of an options attribute cannot be a computed expression. It must be a literal string.
", range => new List<DafnyAction> {
    OneAction("enclose in quotes", range, "\"" + range.PrintOriginal() + "\"")
});

    // TODO - what about multiple leading underscores
    Add(ErrorId.p_no_leading_underscore,
    @"
User-declared identifiers may not begin with an underscore;
such identifiers are reserved for internal use.
In match statements and expressions, an identifier
that is a single underscore is used as a wild-card match.
", range => new List<DafnyAction> {
    OneAction("remove underscore", range, range.PrintOriginal().Substring(1))
  });

    Add(ErrorId.p_no_leading_underscore_2,
    @"
User-declared identifiers may not begin with an underscore;
such identifiers are reserved for internal use.
In match statements and expressions, an identifier
that is a single underscore is used as a wild-card match.
", range => new List<DafnyAction> {
    OneAction("remove underscore", range, range.PrintOriginal().Substring(1))
  });

    Add(ErrorId.p_bitvector_too_large,
    @"
A bitvector type name is the characters 'bv' followed by a non-negative
integer literal. However, dafny only supports widths up to the largest
signed 32-bit integer (2147483647).
");

    Add(ErrorId.p_array_dimension_too_large,
    @"
A multi-dimensional array type name is the characters 'array' followed by
a positive integer literal. However, dafny only supports numbers of 
dimensions up to the largest signed 32-bit integer (2147483647).
In practice (as of v3.9.1) dimensions of more than a few can take 
overly long to resolve ([Issue #3180](https://github.com/dafny-lang/dafny/issues/3180)).
");

    Add(ErrorId.p_superfluous_export,
@"
Although all top-level declarations are contained in an implicit top-level module, there is no syntax to import that module.
Such an import would likely cause a circular module dependency error.
If the implicit module cannot be imported, there is no point to any export declarations inside the implicit module.
", Remove(false, "remove export declaration"));

    Add(ErrorId.p_bad_module_decl,
    @"
The [syntax for a module declaration](https://dafny.org/latest/DafnyRef/DafnyRef#sec-modules) is either `module M { ... }` or
`module M refines N { ... }` with optional attributes after the `module` keyword.
This error message often occurs if the `refines` keyword is misspelled.
", range => new List<DafnyAction> {
    OneAction("replace '" + range.PrintOriginal() + "' with 'refines'", range, "refines"),
    OneAction("remove '" + range.PrintOriginal() + "'", range, "", true)
  });

    Add(ErrorId.p_misplaced_least_or_greatest,
    @"
A `least` or `greatest` token between `export` and `predicate` is a bit ambiguous:
it can be either the name of the export set or associated with the `predicate` declaration.
The parser associates it with the `export`. To avoid this warning, do not put the
`least` or `greatest` token on the same line as the `predicate` token.
If you intend for the `least` to go with the predicate, change the order of the declarations.
"); // TODO - could use a quick fix

    Add(ErrorId.p_extraneous_comma_in_export,
    @"
An export declaration consists of one or more `reveals`, `provides`, and extends clauses. Each clause contains
a comma-separated list of identifiers, but the clauses themselves are not separated by any delimiter.
So in the example above, the comma after `a` is wrong in each export declaration. 
This mistake is easy to make when the clauses are on the same line.
", Remove(false, "remove comma"));

    Add(ErrorId.p_top_level_field,
    @"
`var` declarations are used to declare mutable fields of classes, local variables in method bodies, and identifiers in let-expressions.
But mutable field declarations are not permitted at the static module level, including in the (implicit) toplevel module.
Rather, you may want the declaration to be a `const` declaration or you may want the mutable field to be declared in the body of a class.
", Replace("const"));

    Add(ErrorId.p_bad_datatype_refinement, // TODO - add a code action
    @"
There are limitations on refining a datatype, namely that the set of constructors cannot be changed.
It is only allowed to add members to the body of the datatype.
");

<<<<<<< HEAD
=======
    Add(ErrorId.p_no_mutable_fields_in_value_types,
    @"
The `var` declaration declares a mutable field, which is only permitted within
classes, traits and iterators. 
`const` declarations can be members of value-types, such as datatypes.
", Replace("const"));

    Add(ErrorId.p_module_level_function_always_static,
    @"
All names declared in a module (outside a class-like entity) are implicitly `static`.
Dafny does not allow them to be explictly, redundantly, declared `static`.
", Remove(true));

    Add(ErrorId.p_module_level_method_always_static,
    @"
All names declared in a module (outside a class-like entity) are implicitly `static`.
Dafny does not allow them to be explictly, redundantly, declared `static`.
", Remove(true));

    Add(ErrorId.p_const_decl_missing_identifier,
    @"
This error arises from a truncated declarations of a const field, namely just a const keyword.
To correct the error, add an identifier and either or both a type and initializing expression (or remove the const keyword).
");

    Add(ErrorId.p_module_level_const_always_static,
    @"
All names declared in a module (outside a class-like entity) are implicitly `static`.
Dafny does not allow them to be explictly, redundantly, declared `static`.
", Remove(true));

>>>>>>> 592be431
    Add(ErrorId.p_bad_const_initialize_op,
    @"
Dafny's syntax for initialization of const fields uses `:=`, not `=`.
In Dafny, `=` is used only in type definitions.
", Replace(":="));

    Add(ErrorId.p_const_is_missing_type_or_init,
    @"
A `const` declaration needs its type indicated by either an explicit type
or a right-hand-side expression, whose type is then the type of the 
declared identifier. 
So use syntax either like `const i: int` or `const i := 5` (or both together).
", InsertAfter(": int := 42", "add example"));

    Add(ErrorId.p_misplaced_ellipsis_in_newtype,
    @"
There are limitations on refining a newtype, namely that the base type cannot be changed. You can change an abstract type into a newtype, however.
When refining a newtype by adding a body, the ... stands in place of both the '=' and the base type.
"); // TODO - add an action

    Add(ErrorId.p_output_of_function_not_ghost,
    @"
The output of a predicate or function cannot be ghost.
It is implicitly ghost if the function is ghost itself.
", Remove(true));

    Add(ErrorId.p_no_new_on_output_formals,
    @"
The `new` modifier only applies to input parameters.
", Remove(true));

    Add(ErrorId.p_no_nameonly_on_output_formals,
    @"
The `nameonly` modifier only applies to input parameters.
", Remove(true));

    Add(ErrorId.p_no_older_on_output_formals,
    @"
The `older` modifier only applies to input parameters.
", Remove(true));

    Add(ErrorId.p_var_decl_must_have_type,
    @"
Because a mutable field does not have initializer, it must have a type (as in `var f: int`).
`const` declarations may have initializers; if they do they do not need an explicit type.
", range => new List<DafnyAction> {
    OneAction("insert ': bool'", range, range.PrintOriginal() + ": bool"),
    OneAction("insert ': int'", range, range.PrintOriginal() + ": int")
  });

    Add(ErrorId.p_no_init_for_var_field,
    @"
Dafny does not allow field declarations to have initializers. They are initialized in constructors.
Local variable declarations (which also begin with `var`) may have initializers.
", Remove(false, "remove := and expression"));
    // TODO - when there is capability to find constructors, enhance this with a code action that moves the initialization to the constructor

    Add(ErrorId.p_datatype_formal_is_not_id,
    @"
Datatype constructors can have formal parameters, declared with the usual syntax: 'name: type'.
In datatype constructors the 'name :' is optional; one can just state the type.
However, if there is a name, it may not be a typename.
The formal parameter name should be a simple identifier that is not a reserved word.
", Replace("_"));

    Add(ErrorId.p_nameonly_must_have_parameter_name,
    @"
The parameters of a datatype constructor do not need to have names -- it is allowed to just give the type.
However, if `nameonly` is used, meaning the constructor can be called using named parameters,
then the name must be given, as in `datatype D = D (i: int, nameonly j: int) {}`

More detail is given [here](https://dafny.org/latest/DafnyRef/DafnyRef#sec-parameter-bindings).
", range => new List<DafnyAction> {
    OneAction("remove 'nameonly'", range, "", true),
    OneAction("insert '_:'", range, range.PrintOriginal() + " _:")
  });

    Add(ErrorId.p_should_be_yields_instead_of_returns,
    @"
An [iterator](https://dafny.org/latest/DafnyRef/DafnyRef#sec-iterator-types) is like a co-routine: 
its control flow produces (yields) a value, but the execution continues from that point (a yield statement) to go on to produce the next value, rather than exiting the method. 
To accentuate this difference, a `yield` statement is used to say when the next value of the iterator is ready, rather than a `return` statement.
In addition, the declaration does not use `returns` to state the out-parameter, as a method would. Rather it has a `yields` clause.
The example above is a valid example if `returns` is replaced by `yields`.
", Replace("yields"));

    Add(ErrorId.p_type_parameter_variance_forbidden,
    @"
[Type-parameter variance](https://dafny.org/latest/DafnyRef/DafnyRef#sec-type-parameter-variance) is specified by a 
`+`, `-`, `*` or `!` before the type-parameter name.
Such designations are allowed in generic type declarations but not in generic method, function, or predicate declarations.
", Remove(false, "remove type parameter variance"));

    Add(ErrorId.p_unexpected_type_characteristic,
    @"
[Type characteristics](https://dafny.org/latest/DafnyRef/DafnyRef#sec-type-parameters), 
indicated in parentheses after the type name, state properties of the otherwise uninterpreted or abstract type.
The currently defined type characteristics are designated by `==` (equality-supporting), `0` (auto-initializable), `00` (non-empty), and `!new` (non-reference).
", Replacements(new[] {
      ("==", "replace with '==' - this type supports equality"),
      ("0", "replace with '0' - this type is auto-initializable"),
      ("00", "replace with '00' - this type is nonempty"),
      ("!new", "replace with '!new' - this type is not allocated on the heap")
    }));

    Add(ErrorId.p_missing_type_characteristic,
    @"
[Type characteristics](https://dafny.org/latest/DafnyRef/DafnyRef#sec-type-parameters), 
state properties of the otherwise uninterpreted or abstract type.
They are given in a parentheses-enclosed, comma-separated list after the type name.
The currently defined type characteristics are designated by `==` (equality - supporting),
`0` (auto - initializable), `00` (non - empty), and `!new` (non - reference).
", range =>
    range.Prev.val == "," ?
      new List<DafnyAction> {
      OneAction("remove comma", range.Prev.ToRange(), ""),
      OneAction("insert '=='", range, "==" + range.PrintOriginal()),
      OneAction("insert '0'", range, "0" + range.PrintOriginal()),
      OneAction("insert '00'", range, "00" + range.PrintOriginal()),
      OneAction("insert '!new'", range, "!new" + range.PrintOriginal()) }
   : new List<DafnyAction> {
      OneAction("insert '=='", range, "==" + range.PrintOriginal()),
      OneAction("insert '0'", range, "0" + range.PrintOriginal()),
      OneAction("insert '00'", range, "00" + range.PrintOriginal()),
      OneAction("insert '!new'", range, "!new" + range.PrintOriginal())
  });

    Add(ErrorId.p_illegal_type_characteristic,
    @"
[Type characteristics](https://dafny.org/latest/DafnyRef/DafnyRef#sec-type-parameters),
indicated in parentheses after the type name, state properties of the otherwise uninterpreted or abstract type.
The currently defined type characteristics are designated by `==` (equality - supporting),
`0` (auto - initializable), `00` (non - empty), and `!new` (non - reference).
Type characteristics are given in a parentheses-enclosed, comma-separated list after the type name.
", Replacements(new[] {
      ("==", "replace with '==' - this type supports equality"),
      ("0", "replace with '0' - this type is auto-initializable"),
      ("00", "replace with '00' - this type is nonempty"),
      ("!new", "replace with '!new' - this type is not allocated on the heap")
    }));

    Add(ErrorId.p_deprecated_colemma,
    @"
The adjectives `least` and `greatest` for lemmas and functions are more consistent with the nomenclature for coinduction.
", Replace("greatest lemma"));

    Add(ErrorId.p_deprecated_inductive_lemma,
  @"
The adjectives `least` and `greatest` for lemmas and functions are more consistent with the nomenclature for coinduction.
", Replace("least"));

    Add(ErrorId.p_constructor_not_in_class,
    @"
Constructors are methods that initialize class instances. That is, when a new instance of a class is being created, 
using the `new` object syntax, some constructor of the class is called, perhaps a default anonymous one.
So, constructor declarations only make sense within classes.
", Replace("method"));

    Add(ErrorId.p_method_missing_name,
    @"
A method declaration always requires an identifier between the `method` keyword and the `(` that starts the formal parameter list.
This is the case even when, as in the example above, a name is specified using `:extern`. The extern name is only used in the
compiled code; it is not the name used to refer to the method in Dafny code
", InsertBefore("M"));

    Add(ErrorId.p_extraneous_k,
    @"
Least and greatest lemmas and predicates have a special parameter named `k`.
Its type is specified in square brackets between the lemma/predicate name and the rest of the signature.
The type may be either `nat` or `ORDINAL`.
But this type is specified only for `least` and `greatest` constructs.
", Remove(false));

    Add(ErrorId.p_constructors_have_no_out_parameters,
    @"
Constructors are used to initalize the state of an instance of a class.
Thus they typically set the values of the fields of the class instance.
Constructors are used in `new` object expressions, which return 
a reference to the newly constructed object (as in `new C(42)`).
There is no syntax to receive out-parameter values of a constructor
and they may not be declared. 
(This is similar to constructors in other programming languages, like Java.)
", Remove(true, "remove out parameters"));

    Add(ErrorId.p_reads_star_must_be_alone,
    @"
A reads clause lists the objects whose fields the function is allowed to read (or expressions 
containing such objects). `reads *` means the function may read anything.
So it does not make sense to list `*` along with something more specific.
If you mean that the function should be able to read anything, just list `*`.
Otherwise, omit the `*` and list expressions containing all the objects that are read.
", range => new List<DafnyAction> {
    OneAction("remove *", IncludeComma(range), "", true)
});

    Add(ErrorId.p_no_defaults_for_out_parameters,
    @"
Out-parameters of a method are declared (inside the parentheses after the `returns` keyword)
with just an identifier and a type, separated by a colon. 
No initializing value may be given. If a default value is needed, assign the out-parameter
that value as a first statement in the body of the method.
", Remove(true, "remove initializer")); // TODO - could be improved by removing leading whitespace

    Add(ErrorId.p_set_only_one_type_parameter,
    @"
A `set` type has one type parameter, namely the type of the elements of the set.
The error message states that the parser sees some number of type parameters different than one.
The type parameters are listed in a comma-separated list between `<` and `>`, after the type name.
"); // TODO - code action: keep only first parameter, and for susequent errors

    Add(ErrorId.p_iset_only_one_type_parameter,
    @"
A `iset` type has one type parameter, namely the type of the elements of the set.
The error message states that the parser sees some number of type parameters different than one.
The type parameters are listed in a comma-separated list between `<` and `>`, after the type name.
");

    Add(ErrorId.p_multiset_only_one_type_parameter,
    @"
A `multiset` type has one type parameter, namely the type of the elements of the multiset.
The error message states that the parser sees some number of type parameters different than one.
The type parameters are listed in a comma-separated list between `<` and `>`, after the type name.
");

    Add(ErrorId.p_seq_only_one_type_parameter,
    @"
A `seq` type has one type parameter, namely the type of the elements of the sequence.
The error message states that the parser sees some number of type parameters different than one.
The type parameters are listed in a comma-separated list between `<` and `>`, after the type name.
");

    Add(ErrorId.p_map_needs_two_type_parameters,
    @"
A `map` type has two type parameters: the type of the keys and the type of the values.
The error message states that the parser sees some number of type parameters different than two.
");

    Add(ErrorId.p_imap_needs_two_type_parameters,
    @"
A `imap` type has two type parameters: the type of the keys and the type of the values.
The error message states that the parser sees some number of type parameters different than two.
");

    Add(ErrorId.p_no_ghost_arrow_type_arguments,
    @"
[Arrow types](../DafnyRef/DafnyRef#sec-arrow-types) are the types of functions in Dafny.
They are designated with the arrow syntax, as shown in the example,
except that the types used cannot be declared as ghost.
", Remove(true, "remove ghost keyword"));

    Add(ErrorId.p_no_empty_type_parameter_list,
    @"
An instantiation of a generic type consists of the generic type name followed by a comma-separated
list of type arguments enclosed in angle brackets. If a type has no type arguments, then
there is no list and no angle brackets either.

However, this particular error message is not reachable in the current parser. 
If the message is seen, please report the code that caused it so that the bug or documentation can be corrected.
");

    Add(ErrorId.p_formal_ktype_only_in_least_and_greatest_predicates,
    @"
A declaration of an extreme predicate includes a special formal 
in addition to the regular parenthesis-enclosed list of formals.
The type of that special formal is given in square brackets between the 
predicate name and the opening parenthesis of the formals.
The type may be either `nat` or `ORDINAL`.
This special formal is not permitted in a regular (non-extreme) predicate.
", Remove(true)); // TODO - would like to have option to add 'least' or 'greatest', but that takes a different token location

    Add(ErrorId.p_no_by_method_in_twostate,
    @"
Two state functions and predicates are always ghost and do not have a compiled representation.
Such functions use values from two different program (heap) states, which is not 
something that can be implemented (at least with any degree of good performance) in conventional programming languages.

Because there is no feasible compiled verion of a two-state function, it cannot have a `by method` block (which is always compiled).
", Remove(false, "remove by method block"));

    Add(ErrorId.p_no_by_method_in_extreme_predicate,
    @"
Least and greatest predicates are always ghost and do not have a compiled representation, 
so it makes no sense to have a `by method` alternative implementation.
", Remove(false, "remove by method block"));

    Add(ErrorId.p_no_by_method_for_ghost_function,
    @"
`by method` constructs combine a ghost function (or predicate) with a non-ghost method.
The two parts compute the same result, and are verified to do so.
Uses of the function are verified using the function body, but the method body is used when the function is compiled.

Thus the function part is always implicitly `ghost` and may not be explicitly declared `ghost`.
", Remove(true));

    Add(ErrorId.p_twostate_and_extreme_are_always_ghost,
    @"
The `twostate`, `least`, and `greatest` functions and predicates are always ghost and cannot be compiled, so they cannot be
declared as a `function method` (v3 only).
", Remove(true));

    Add(ErrorId.p_old_ghost_syntax,
    @"
This error only occurs when the `experimentalPredicateAlwaysGhost` option is chosen.
It indicates that `predicates` are always ghost and cannot be declared with the (Dafny 3) syntax `predicate method`.
- If you intend to predicate to be ghost, remove `method`.
- If you intend the predicate to be non-ghost, you either cannot use `experimentalPredicateAlwaysGhost` or you should use `function` with a `bool` return type instead of `predicate`
", Remove(true));

    Add(ErrorId.p_deprecating_predicate_method,
    @"
From Dafny 4 on, the phrases `function method` and `predicate method` are no
longer accepted. Use `function` for compiled, non-ghost functions and
`ghost function` for non-compiled, ghost functions, and similarly for predicates.
See [the documentation here](https://dafny.org/latest/DafnyRef/DafnyRef#sec-function-syntax).
", range => new List<DafnyAction> {
    OneAction("remove 'method'", range, "predicate", false),
});

    Add(ErrorId.p_deprecating_function_method,
    @"
From Dafny 4 on, the phrases `function method` and `predicate method` are no
longer accepted. Use `function` for compiled, non-ghost functions and
`ghost function` for non-compiled, ghost functions, and similarly for predicates.
See [the documentation here](https://dafny.org/latest/DafnyRef/DafnyRef#sec-function-syntax).
", range => new List<DafnyAction> {
    OneAction("remove 'method'", range, "function", false),
});

    Add(ErrorId.p_no_ghost_function_method,
    @"
Pre-Dafny 4, a `function method` and a `predicate method` are explicitly
non-ghost, compiled functions, and therefore cannot be declared `ghost` as well.
If indeed the function or predicate is intended to be ghost, leave out `method`;
 if it is intended to be non-ghost, leave out `ghost`.

From Dafny 4 on, a ghost function is declared `ghost function` and a non-ghost function is declared `function` 
and there is no longer any declaration of the form `function method`, and similarly for predicates. 

See [the documentation here](../DafnyRef/DafnyRef#sec-function-syntax).
", range => new List<DafnyAction> {
    OneAction("remove 'method'", range, "function", false),
});

    Add(ErrorId.p_no_ghost_predicate_method,
    @"
Pre-Dafny 4, a `function method` and a `predicate method` are explicitly
non-ghost, compiled functions, and therefore cannot be declared `ghost` as well.
If indeed the function or predicate is intended to be ghost, leave out `method`;
 if it is intended to be non-ghost, leave out `ghost`.

From Dafny 4 on, a ghost function is declared `ghost function` and a non-ghost function is declared `function` 
and there is no longer any declaration of the form `function method`, and similarly for predicates. 

See [the documentation here](../DafnyRef/DafnyRef#sec-function-syntax).
", range => new List<DafnyAction> {
    OneAction("remove 'method'", range, "predicate", false),
});

    Add(ErrorId.p_migration_syntax,
    @"
This error occurs only when using `migration3to4`. With this option, ghost functions are declared using `ghost function` and compiled functions using `function method`.
Change `function` in the declaration to one of these.
", range => new List<DafnyAction> {
    OneAction("add 'ghost'", range, "ghost function", false),
    OneAction("add 'method'", range, "function method", false),
});

    Add(ErrorId.p_no_ghost_formal,
    @"
A ghost predicate or function effectively has all ghost formal parameters, so they cannot be declared ghost in addition.
", range => range.PrintOriginal() != "ghost" ?
    new List<DafnyAction> { }
    : new List<DafnyAction> { OneAction("remove 'ghost'", range, "", true) }
);

    Add(ErrorId.p_no_decreases_for_extreme_predicates,
    @"
Least and greatest predicates are not checked for termination. In fact, unbounded recursion is part of being coinductive.
Hence `decreases` clauses are inappropriate and not allowed.
", Remove(false, "remove decreases clause"));

    Add(ErrorId.p_predicate_return_type_must_be_bool,
    @"
A predicate is a function that returns `bool`. The return type here is something else.
If you mean to have a non-`bool` return type, use `function` instead of `predicate`.
", range => new List<DafnyAction> {
    OneAction("remove type", new RangeToken(range.StartToken.Prev, range.EndToken), "", true),
    OneAction("replace type with 'bool'", range, "bool", true) }
);

    Add(ErrorId.p_no_return_type_for_predicate,
    @"
A `predicate` is simply a `function` that returns a `bool` value.
Accordingly, the type is (required to be) omitted, unless the result is being named.
So `predicate p(): (res: bool) { true }` is permitted.
", range => new List<DafnyAction> {
    OneAction("remove type", new RangeToken(range.StartToken.Prev, range.EndToken), "", true),
  });

    Add(ErrorId.p_no_wild_expression,
    @"
A method or loop with a `decreases *` clause is not checked for termination.
This is only permitted for non-ghost methods and loops.
Insert an actual decreases expression.
");

    Add(ErrorId.p_no_wild_frame_expression,
    @"
A `reads *` clause means the reads clause allows the functions it specifies to read anything.
Such a clause is not allowed in an iterator specification.
Insert a specific reads expression.
");

    Add(ErrorId.p_invalid_colon,
    @"
In this situation the parser sees the identifier (x) and the following colon.
This is not a legal start to a statement. Most commonly either
* a `var` or `const` keyword is missing, and the `x:` is the beginning of a declaration, or
* a `label` keyword is missing and the identifier is the label for the statement that follows.
(The second error is somewhat common because in C/C++ and Java, there is no keyword introducing a label, just the identifier and the colon.)
", range => new List<DafnyAction> {
    OneAction("insert 'label'", range, "label " + range.PrintOriginal(), false),
    OneAction("insert 'var'", range, "var " + range.PrintOriginal(), false),
    OneAction("insert 'const'", range, "const " + range.PrintOriginal(), false),
    OneAction("change ':' to ':='", range, range.PrintOriginal() + "=", false),
  });

    Add(ErrorId.p_initializing_display_only_for_1D_arrays,
    @"
One-dimensional arrays can be initialized like `var s := new int[][1,2,3,4];`,
but multi-dimensional arrays cannot. The alternatives are to initialize the array
in a loop after it is allocated, or to initialize with a function, as in
`var a:= new int[2,2]((i: int, j: int)=>i+j)`.
");

    ActionSignature sharedLambda = delegate (RangeToken range) {
      return new List<DafnyAction> {
        OneAction("replace with ':='", range, ":=", false),
        OneAction("replace with ':-", range, ":-", false),
        OneAction("replace with ':|'", range, ":|", false),
    };
    };

    Add(ErrorId.p_no_equal_for_initializing,
    @"
Local variables are initialized with `:=` (and sometimes with `:-` or `:|`), but not with `=`.
In Dafny `=` is used only in type definitions.
", sharedLambda);

    Add(ErrorId.p_no_patterns_and_such_that,
    @"
The `:|` syntax is called _assign-such-that_: the variables on the left-hand-side are initialized or assigned
some non-deterministic values that satisfy the predicate on the right-hand-side.

However, Dafny only allows a list of simple variables on the left, not datatype deconstructor patterns, as seen here.
");

    Add(ErrorId.p_no_modifies_on_refining_loops,
    @"
_Refining statements, including loops, are deprecated._
");

    Add(ErrorId.p_to_or_downto,
    @"
A for loop can express a computation to be performed for each value of a _loop index_.
In Dafny, the loop index is an int-based variable that is either 
- incremented up from a starting value to just before an ending value: `3 to 7` means 3, 4, 5, and 6
- or decremented from just below a starting value down to an ending value: `7 downto 3` means 6, 5, 4, and 3.

The contextual keywords `to` and `downto` indicate incrementing and decrementing, respectively.
No other words are allowed here, including writing them with different case.

These two words have special meaning only in this part of a for-loop; they are not reserved words elsewhere.
That is, the code
<!-- %check-resolve %exit 0 %nomsg -->
```dafny
method m() {
  var to: int := 6;
  var downto: int := 8;
  for to := to to downto {}
}
```
is legal, but not at all recommended.
", range => new List<DafnyAction> {
    OneAction("replace with 'to'", range, "to", false),
    OneAction("replace with 'downto'", range, "downto", false),
  });

    Add(ErrorId.p_no_decreases_expressions_with_star,
    @"
A `decreases` clause provides a metric that must decrease from one call to the next, 
in order to assure termination of a sequence of recursive calls. 
In loops it assures termination of the loop iteration.

`decreases *` means to skip the termination check.
So it does not make sense to both list a metric and to list '*'.
Use one or the other.
");  // TODO - somewhere else where we remove the * or replace the whole works?

    Add(ErrorId.p_assert_needs_by_or_semicolon,
    @"
Assert statements, like all statements, end in either a semicolon or a block. Most assert statements end in semicolons,
but an assert-by statement has the form `assert expr by { ... }` where the by-block contains statements such as lemma calls
that assist in proving the validity of the asserted expression.
", InsertAfter(";", "insert semicolon"));

    Add(ErrorId.p_forall_with_ensures_must_have_body,
    @"
A forall statement without a body is like an assume statement: the ensures clause is assumed in the following code.
Assumptions like that are a risk to soundness because there is no check that the assumption is true.
Thus in a context in which open assumptions are not allowed, body-less forall statements are also not allowed.
");

    Add(ErrorId.p_calc_operator_must_be_transitive,
    @"
A [calc statement](../DafnyRef/DafnyRef#sec-calc-statement)
contains a sequence of expressions interleaved by operators.
Such a sequence aids the verifier in establishing a desired conclusion.
But the sequence of operators must obey certain patterns similar to chaining expressions.
In this case a default operator is stated (the `!=` between `calc` and `{`).
This default operator is the implicit operator between each consecutive pair of expressions
in the body of the calc statement.

But the operator has to be transitive: `!=` is not allowed; `==`, `<`, `<=`, '>' and '>=' are allowed.
", range => new List<DafnyAction> {
    OneAction("replace with '=='", range, "==", false),
    OneAction("replace with '<'", range, "<", false),
    OneAction("replace with '<='", range, "<=", false),
    OneAction("replace with '>='", range, ">=", false),
    OneAction("replace with '>'", range, ">", false),
  });

    Add(ErrorId.p_invalid_calc_op_combination,
    @"
A [calc statement](../DafnyRef/DafnyRef#sec-calc-statement)
contains a sequence of expressions interleaved by operators.
Such a sequence aids the verifier in establishing a desired conclusion.
But the sequence of operators must obey certain patterns similar to chaining expressions.

In particular, this error message is complaining that it sees an unacceptable operator.
In this case, the reason is that the sequence may contain only one `!=` operator;
another reason causing this message would be a combination of `<` and `>` operators.
");

    Add(ErrorId.p_calc_dangling_operator,
    @"
A [calc statement](../DafnyRef/DafnyRef#sec-calc-statement)
contains a sequence of expressions interleaved by operators.
Such a sequence aids the verifier in establishing a desired conclusion.
But the sequence must begin and end with (semicolon-terminated) expressions.

This error message is complaining that it sees an operator ending the sequence.
This may be because there is no following expression or that the parser 
does not recognize the material after the last operator as a legal ending expression.
", Remove(false));

    Add(ErrorId.p_no_side_effects_in_expressions,
    @"
Dafny expressions may not have side-effects. This prohibits both assignments to local variables and any
changes to the heap. Thus method and constructor calls may not occur in expressions.
This check is syntactic, so even methods that do not modify anything are not permitted in expressions.
");

    Add(ErrorId.p_ambiguous_implies,
    @"
The `==>` and `<==` operators have the same precedence but do not associate with each other.
You must use parentheses to show how they are grouped. Write `p ==> q <== r` as either
`(p ==> q) <== r` or `p ==> (q <== r)`.

In contrast, `p ==> q ==> r` is `p ==> (q ==> r)` and
`p <== q <== r` is `(p <== q) <== r`.

See [this section](../DafnyRef/DafnyRef#sec-implication-and-reverse-implication) for more information.
"); // TODO - would be nice to have code actions for the alternatives, but that requires passing multiple ranges
    Add(ErrorId.p_ambiguous_implies_2,
    @"
The `==>` and `<==` operators have the same precedence but do not associate with each other.
You must use parentheses to show how they are grouped. Write `p ==> q <== r` as either
`(p ==> q) <== r` or `p ==> (q <== r)`.

In contrast, `p ==> q ==> r` is `p ==> (q ==> r)` and
`p <== q <== r` is `(p <== q) <== r`.

See [this section](../DafnyRef/DafnyRef#sec-implication-and-reverse-implication) for more information.
"); // TODO - would be nice to have code actions for the alternatives, but that requires passing multiple ranges

    Add(ErrorId.p_ambiguous_and_or,
     @"
The `&&` and `||` operators have the same precedence but do not associate with each other.
You must use parentheses to show how they are grouped. Write `p && q || r` as either
`(p && q) || r` or `p && (q || r)`.
");// TODO - would be nice to have code actions for the alternatives, but that requires passing multiple ranges

    Add(ErrorId.p_invalid_equal_chaining,
    @"
[Chained operations](../DafnyRef/DafnyRef#sec-basic-types)
are a sequence of binary operations without parentheses: _a op b op c op d op e_.
But there are limitations on which operators can be in one chain together.

In particular, the relational operators `in` and `!in` may not be part of a chain.
Use parentheses as necessary to group the operations.
");

    Add(ErrorId.p_invalid_notequal_chaining,
    @"
[Chained operations](../DafnyRef/DafnyRef#sec-basic-types)
are a sequence of binary operations without parentheses: _a op b op c op d op e_.
But there are limitations on which operators can be in one chain together.

In particular for this error message, one cannot have chains that include more than one `!=` operator.
");

    Add(ErrorId.p_invalid_operator_in_chain,
    @"
[Chained operations](../DafnyRef/DafnyRef#sec-basic-types)
are a sequence of binary operations without parentheses: _a op b op c op d op e_.
But there are limitations on which operators can be in one chain together.

In particular for this error message, the designated operator is not permitted to extend the existing chain.
");

    Add(ErrorId.p_invalid_descending_chaining,
    @"
[Chained operations](../DafnyRef/DafnyRef#sec-basic-types)
are a sequence of binary operations without parentheses: _a op b op c op d op e_.
But there are limitations on which operators can be in one chain together.

In particular for this error message, one cannot have chains that include both
less-than operations (either `<` or `<=`) and greater-than operations (either `>` or `>=`).
");

    Add(ErrorId.p_invalid_ascending_chaining,
    @"
[Chained operations](../DafnyRef/DafnyRef#sec-basic-types)
are a sequence of binary operations without parentheses: _a op b op c op d op e_.
But there are limitations on which operators can be in one chain together.

In particular for this error message, one cannot have chains that include both
less-than operations (either `<` or `<=`) and greater-than operations (either `>` or `>=`).
");

    Add(ErrorId.p_invalid_disjoint_chaining,
    @"
[Chained operations](../DafnyRef/DafnyRef#sec-basic-types)
are a sequence of binary operations without parentheses: _a op b op c op d op e_.
But there are limitations on which operators can be in one chain together.

In particular for this error message, a disjoint operator (`!!`) can appear in a chain
only if all the operators in the chain are disjoint operators.

As described [here](../DafnyRef/DafnyRef#sec-collection-types),
`a !! b !! c !! d` means that `a`, `b`, `c`, and `d` are all mutually disjoint
(which is a different rewriting of the chain than for other operations).
");

    Add(ErrorId.p_operator_does_not_chain,
    @"
The operators `in` and `!in` are relational operators, but they may not occur in a chain.
Use parentheses if necessary. Such expressions are usually not type-correct in any case.
");

    Add(ErrorId.p_bang_not_a_relational_op,
    @"
The parser is expecting a relational expression, that is, two expressions separated by a relational operator
(one of `==`, `!=`, `>`, `>=`, `<`, `<=`, `!!`, `in`, `!in`). But the parser saw just a `!` ,
which could be the beginning of `!=`, `!!`, or `!in`, but is not continued as such.
So perhaps there is extraneous white space or something else entirely is intended.
", range => new List<DafnyAction> {
    OneAction("replace with `!=`", range, "!=", false),
    OneAction("replace with `!!`", range, "!!", false),
});

    Add(ErrorId.p_invalid_relational_op,
    @"
The parser is expecting a relational expression, that is, two expressions separated by a relational operator
(one of `==`, `!=`, `>`, `>=`, `<`, `<=`, `!!`, `in`, `!in`). But the parser saw two `!` separated by
white space. This is possibly meant to be a `!!` operator, but it could also just be an illegal expression.
", Replace("!!"));

    Add(ErrorId.p_ambiguous_bitop,
    @"
The bit-operators `&`, `|`, and `^` have the same precedence but do not associate with each other.
So if they are used within the same expression, parentheses have to be used to show how they
are grouped. The example `5 | 6 & 7` should be written as either `(5 | 6) & 7` or `5 | (6 & 7)`.
");

    Add(ErrorId.p_invalid_char_literal,
    @"
A character literal can only contain a single value of the built-in char type.
When --unicode-char is disabled, the char type represents UTF-16 code units, 
so this means a character literal can only contain a character that can be represented
with a single such unit, i.e. characters in the Basic Multilingual Plane. 
The rocket ship emoji ('🚀'), for example, is encoded with two surrogate code points.

This can be fixed by enabling the --unicode-char mode, as that defines char as any
Unicode scalar value, but be aware that it may change the meaning of your program.

More detail is given [here](../DafnyRef/DafnyRef#sec-character-constant-token) and [here](../DafnyRef/DafnyRef#sec-escaped-characters).;
");

    Add(ErrorId.p_no_parenthesized_binding,
    @"
Bindings of the form `x := y` are used in map-display expressions, in which case they are enclosed in square brackets,
not parentheses. `var c := ( 4 := 5 )` should be `var c := map[ 4 := 5 ]`.
", range => new List<DafnyAction> {
    OneAction("replace `( )` with `map[ ]`", range, "map[" + range.PrintOriginal()[1..^1] + "]", false),
    OneAction("replace `( )` with `imap[ ]`", range, "imap[" + range.PrintOriginal()[1..^1] + "]", false),
});

    Add(ErrorId.p_must_be_multiset,
    @"
A set/iset/multiset display expression can have two forms. 
One form is a list of values enclosed by curly braces: `var c := multiset{1,2,2,3}`.
The other appears as a conversion operation: `var c := multiset(s)`.
However, this second form can only be used to convert a set to a multiset.

In the current parser, however, this error message is unreachable,
so if it appears please report the error.
The tests that check for this error case are already known to be false by previous testing.
");

    Add(ErrorId.p_seq_display_has_one_type_argument,
    @"
The built-in `seq` (sequence) type takes one type parameter, which in some situations is inferred.
That type parameter is the type of the sequence elements.
"); // TODO - get rid of the extra parameters

    Add(ErrorId.p_map_comprehension_must_have_term_expression,
    @"
A map comprehension defines a map, which associates a value with each member of a set of keys.
The full syntax for a map comprehension looks like `map x | 0 <= x < 5 :: x*2 := x*3`
which maps the keys `0, 2, 4, 6, 8` to the values `0, 3, 6, 9, 12` respectively.

One can abbreviate the above syntax to expressions like `map x | 0 <= x < 5 :: x*3`,
which is equivalent to `map x | 0 <= x < 5 :: x := x*3`. The missing expression before
the `:=` is just the declared identifier.

One can also have multiple variables involved as in `map x, y | 0 < x < y < 5 :: 10*x+y := 10*y+x`,
which defines the mappings `(12=>21, 13=>31, 14=>41, 23=>32, 24=>42, 34=>43)`.

But when there are multiple variables, one cannot abbreviate the `:=` syntax with just its right-hand expression,
because it is not clear what the left-hand expression should be. 

Incorrect text like `const s := map x, y | 0 <= x < y < 10 :: x*y` should be written
as `const s := map x, y | 0 <= x < y < 10 :: f(x,y) := x*y` for some `f(x,y)` that gives
a unique value for each pair of `x,y` permitted by the range expression (here `0 <= x < y < 10`).
");

    Add(ErrorId.p_no_patterns_in_let_such_that,
    @"
The let-such-that expression initializes a variable to some value satisfying a given condition.
For example, one might write `const cc := var x: int :| x <= 10; x`,
where `cc` would get some value `x` satisfying `x < 10`.

For simplicity, however, Dafny requires the variables being initialized to be simple names, not patterns.
");

    Add(ErrorId.p_no_equal_in_let_initialization,
    @"
Like local variables, let variables are initialized with `:=` (and sometimes with `:-` or `:|`), but not with `=`.
In Dafny `=` is used only in type definitions.
", sharedLambda);

    Add(ErrorId.p_elephant_has_one_lhs,
    @"
Within a function, the `:-` operator is limited to a most one left-hand-side and exactly one-right-hand-side.
", Remove(false, "remove extra LHSs"));

    Add(ErrorId.p_elephant_has_one_rhs,
    @"
This error only occurs when using the elephant operator `:-` in conjunction with
[failure-compatible types](../DafnyRef/DafnyRef#sec-failure-compatible-types)
and in the context of a let-or-fail expression.

In contrast to the let expression (`:=`), which allows multiple parallel initializations, 
the let-or-fail expression (`:-`) is implemented to
only allow at most a single left-hand-side and exactly one right-hand-side.
", Remove(false, "remove extra RHSs"));

    Add(ErrorId.p_set_comprehension_needs_term_expression,
    @"
A set comprehension (1) declares one or more variables, (2) possibly states some limits on those variables, 
and (3) states an expression over those variables that are the values in the set.

If there is no expression, then the expression is taken to be just the _one_ declared variable.
For instance one could write `set b: bool`, which is equivalent to `set b: bool :: b` and would be the set of all `bool` values.
Another example is `set x: nat | x < 5, which is equivalent to `set x: nat | x < 5:: x` and would be the set `{0, 1, 2, 3, 4}`.

But if more than one variable is declared, then there is no natural implicit expression to fill in after the `::` if it is omitted, 
so some expression is required. The failing example above, for example, might use the expression `x * y`, as in 
`set x, y  | 0 <= x < y < 10 :: x * y`, or any other expression over `x` and `y`.
", InsertAfter(" :: 0", "insert example expression"));

    Add(ErrorId.p_invalid_name_after_dot,
    @"
This error message is not reachable in current Dafny.
If it occurs, please report an internal bug (or obsolete documentation).
");

    Add(ErrorId.p_bad_number_format,
   @"
This error can only result from an internal bug in the Dafny parser.
The parser recognizes a legitimate sequence of digits (as an integer literal
and then passes that string to a library routine to create a BigInteger
or BigDecimal. Given the parser logic, that parsing should never fail.
");

    Add(ErrorId.p_bad_hex_number_format,
    @"
This error can only result from an internal bug in the Dafny parser.
The parser recognizes a legitimate sequence of hexdigits
and then passes that string to a library routine to create a BigInteger. 
Given the parser logic, that parsing should never fail.
");

    Add(ErrorId.p_bad_decimal_number_format,
    @"
This error can only result from an internal bug in the Dafny parser.
The parser recognizes a legitimate Dafny decimal number 
and then passes that string to a library routine to create a BigDecimal. 
Given the parser logic, that parsing should never fail.
");

    Add(ErrorId.p_generic_syntax_error,
    @"
This ""invalid something"" message where the something is typically
the name of an internal parser non-terminal means that the text being parsed
is a badly malformed instance of whatever parser entity was being parsed.
This is an automatically generated message by the CoCo parser generator
for a situation in which no specific recovery or a
more informative error message has been implemented.

The only advice we can give is to carefully scrutinize the location of the
error to see what might be wrong with the text. If you think this is a
common or confusing enough occurrence to warrant special error handling,
please suggest the improvement, with this sample code, to the Dafny team.
");

    Add(ErrorId.p_deprecated_semicolon,
    @"
Semicolons are required after statements and declarations in method bodies,  
but are deprecated after declarations within modules and types.
", Remove(true, "remove semicolon"));

    Add(ErrorId.p_file_has_no_code,
      @"
The indicated file has no code. This can be because the file is empty, because some parse error
left the top-level module with no well-formed declarations, or because a unclosed comment
has commented-out the whole file.
");

    Add(ErrorId.p_internal_exception,
      @"
This error indicates an internal crashing bug in Dafny. Please report it with as much of 
the source code that causes the problem as possible.
");

    Add(ErrorId.p_deprecated_inductive_predicate,
    @"
The terms `least predicate` and `greatest predicate` are more descriptive of the relationship between them than was the old terminology.
");

    Add(ErrorId.p_deprecated_copredicate,
    @"
The terms `least predicate` and `greatest predicate` are more descriptive of the relationship between them than was the old terminology.
");

    Add(ErrorId.p_deprecated_statement_refinement,
    @"
Statement refinement has been deprecated. Refinement is restricted to changing declarations, not bodies of methods or functions.
");

    Add(ErrorId.p_deprecated_forall_with_no_bound_variables,
    @"
<!-- TODO -->
");

    Add(ErrorId.p_deprecated_modify_statement_with_block,
    @"
<!-- TODO-->
");

    Add(ErrorId.p_deprecated_opaque_as_identifier,
     @"
Because of the value to proof success of using `opaque` declarations and `reveal`ing them in appropriate contexts,
the word `opaque` is being converted to a reserved keyword, whereas it used to be a normal identifier.
Please rename your use of opaque as an identifier to some other name.
");

  }

}<|MERGE_RESOLUTION|>--- conflicted
+++ resolved
@@ -32,12 +32,9 @@
     p_module_level_function_always_static,
     p_module_level_method_always_static,
     p_bad_datatype_refinement,
-<<<<<<< HEAD
-=======
     p_no_mutable_fields_in_value_types,
     p_module_level_const_always_static,
     p_const_decl_missing_identifier,
->>>>>>> 592be431
     p_bad_const_initialize_op,
     p_const_is_missing_type_or_init,
     p_misplaced_ellipsis_in_newtype,
@@ -301,8 +298,6 @@
 It is only allowed to add members to the body of the datatype.
 ");
 
-<<<<<<< HEAD
-=======
     Add(ErrorId.p_no_mutable_fields_in_value_types,
     @"
 The `var` declaration declares a mutable field, which is only permitted within
@@ -334,7 +329,6 @@
 Dafny does not allow them to be explictly, redundantly, declared `static`.
 ", Remove(true));
 
->>>>>>> 592be431
     Add(ErrorId.p_bad_const_initialize_op,
     @"
 Dafny's syntax for initialization of const fields uses `:=`, not `=`.
