using System.Collections.Generic;
using System.Diagnostics.Contracts;

namespace Microsoft.Dafny;

public class ForLoopStmt : OneBodyLoopStmt, ICloneable<ForLoopStmt> {
  public readonly BoundVar LoopIndex;
  public readonly Expression Start;
  public readonly Expression/*?*/ End;
  public readonly bool GoingUp;

  public ForLoopStmt Clone(Cloner cloner) {
    return new ForLoopStmt(cloner, this);
  }

  public ForLoopStmt(Cloner cloner, ForLoopStmt original) : base(cloner, original) {
    LoopIndex = cloner.CloneBoundVar(original.LoopIndex, false);
    Start = cloner.CloneExpr(original.Start);
    End = cloner.CloneExpr(original.End);
<<<<<<< HEAD
=======
    GoingUp = original.GoingUp;
>>>>>>> ce3edc5a
  }

  public ForLoopStmt(IToken tok, IToken endTok, BoundVar loopIndexVariable, Expression start, Expression/*?*/ end, bool goingUp,
    List<AttributedExpression> invariants, Specification<Expression> decreases, Specification<FrameExpression> mod,
    BlockStmt /*?*/ body, Attributes attrs)
    : base(tok, endTok, invariants, decreases, mod, body, attrs) {
    Contract.Requires(tok != null);
    Contract.Requires(endTok != null);
    Contract.Requires(loopIndexVariable != null);
    Contract.Requires(start != null);
    Contract.Requires(invariants != null);
    Contract.Requires(decreases != null);
    Contract.Requires(mod != null);
    LoopIndex = loopIndexVariable;
    Start = start;
    End = end;
    GoingUp = goingUp;
  }

  public override IEnumerable<Expression> NonSpecificationSubExpressions {
    get {
      foreach (var e in base.NonSpecificationSubExpressions) { yield return e; }
      yield return Start;
      if (End != null) {
        yield return End;
      }
    }
  }
}<|MERGE_RESOLUTION|>--- conflicted
+++ resolved
@@ -17,10 +17,7 @@
     LoopIndex = cloner.CloneBoundVar(original.LoopIndex, false);
     Start = cloner.CloneExpr(original.Start);
     End = cloner.CloneExpr(original.End);
-<<<<<<< HEAD
-=======
     GoingUp = original.GoingUp;
->>>>>>> ce3edc5a
   }
 
   public ForLoopStmt(IToken tok, IToken endTok, BoundVar loopIndexVariable, Expression start, Expression/*?*/ end, bool goingUp,
