
using System;
using System.Collections.Generic;
using System.Diagnostics.Contracts;
using System.Linq;
<<<<<<< HEAD
using System.Security.Policy;
=======
using JetBrains.Annotations;
>>>>>>> 5b8cabf4

namespace Microsoft.Dafny;

public abstract class Statement : INode, IAttributeBearingDeclaration {
  public IToken EndTok { get; set; }  // typically a terminating semi-colon or end-curly-brace
  public LList<Label> Labels;  // mutable during resolution

  private Attributes attributes;
  public Attributes Attributes {
    get {
      return attributes;
    }
    set {
      attributes = value;
    }
  }

  [ContractInvariantMethod]
  void ObjectInvariant() {
    Contract.Invariant(Tok != null);
    Contract.Invariant(EndTok != null);
  }

  [FilledInDuringResolution] public bool IsGhost { get; set; }

  protected Statement(Cloner cloner, Statement original) {
    this.Tok = cloner.Tok(original.Tok);
    this.EndTok = cloner.Tok(original.EndTok);
    this.attributes = cloner.CloneAttributes(original.Attributes);

    if (cloner.CloneResolvedFields) {
      IsGhost = original.IsGhost;
    }
  }

  public Statement(IToken tok, IToken endTok, Attributes attrs) {
    Contract.Requires(tok != null);
    Contract.Requires(endTok != null);
    this.Tok = tok;
    this.EndTok = endTok;
    this.RangeToken = new RangeToken(tok, endTok);
    this.attributes = attrs;
  }

  public Statement(IToken tok, IToken endTok)
    : this(tok, endTok, null) {
    Contract.Requires(tok != null);
    Contract.Requires(endTok != null);
  }

  /// <summary>
  /// Returns the non-null expressions of this statement proper (that is, do not include the expressions of substatements).
  /// Filters all sub expressions that are not part of specifications
  /// </summary>
  public IEnumerable<Expression> SubExpressionsIncludingTransitiveSubStatements {
    get {
      foreach (var e in SubExpressions) {
        yield return e;
      }

      foreach (var s in SubStatements) {
        foreach (var e in s.SubExpressionsIncludingTransitiveSubStatements) {
          yield return e;
        }
      }
    }
  }

  /// <summary>
  /// Returns the non-null substatements of the Statements.
  /// </summary>
  public virtual IEnumerable<Statement> SubStatements {
    get { yield break; }
  }

  /// <summary>
  /// Returns the non-null expressions of this statement proper (that is, do not include the expressions of substatements).
  /// Filters all sub expressions that are not part of specifications
  /// </summary>
  public IEnumerable<Expression> SubExpressions {
    get {
      foreach (var e in SpecificationSubExpressions) {
        yield return e;
      }

      foreach (var e in NonSpecificationSubExpressions) {
        yield return e;
      }
    }
  }

  /// <summary>
  /// Returns the non-null expressions of this statement proper (that is, do not include the expressions of substatements).
  /// Filters only expressions that are always part of specifications
  /// </summary>
  public virtual IEnumerable<Expression> SpecificationSubExpressions {
    get {
      yield break;
    }
  }

  /// <summary>
  /// Returns the non-null expressions of this statement proper (that is, do not include the expressions of substatements).
  /// Filters all sub expressions that are not part of specifications
  /// </summary>
  public virtual IEnumerable<Expression> NonSpecificationSubExpressions {
    get {
      foreach (var e in Attributes.SubExpressions(Attributes)) {
        yield return e;
      }
    }
  }

  /// <summary>
  /// Create a resolved statement for an uninitialized local variable.
  /// </summary>
  public static VarDeclStmt CreateLocalVariable(IToken tok, string name, Type type) {
    Contract.Requires(tok != null);
    Contract.Requires(name != null);
    Contract.Requires(type != null);
    var variable = new LocalVariable(tok, tok, name, type, false);
    variable.type = type;
    return new VarDeclStmt(tok, tok, Util.Singleton(variable), null);
  }

  /// <summary>
  /// Create a resolved statement for a local variable with an initial value.
  /// </summary>
  public static VarDeclStmt CreateLocalVariable(IToken tok, string name, Expression value) {
    Contract.Requires(tok != null);
    Contract.Requires(name != null);
    Contract.Requires(value != null);
    var variable = new LocalVariable(tok, tok, name, value.Type, false);
    variable.type = value.Type;
    Expression variableExpr = new IdentifierExpr(tok, variable);
    var variableUpdateStmt = new UpdateStmt(tok, tok, Util.Singleton(variableExpr),
      Util.Singleton<AssignmentRhs>(new ExprRhs(value)));
    var variableAssignStmt = new AssignStmt(tok, tok, variableUpdateStmt.Lhss[0], variableUpdateStmt.Rhss[0]);
    variableUpdateStmt.ResolvedStatements.Add(variableAssignStmt);
    return new VarDeclStmt(tok, tok, Util.Singleton(variable), variableUpdateStmt);
  }

  public static PrintStmt CreatePrintStmt(IToken tok, params Expression[] exprs) {
    return new PrintStmt(tok, tok, exprs.ToList());
  }

<<<<<<< HEAD
  [FilledInDuringResolution] private IToken rangeToken;
  public virtual IToken RangeToken {
    get {
      if (rangeToken == null) {
        // Need a special case for the elephant operator to avoid end < start
        rangeToken = new RangeToken(Tok, Tok.pos > EndTok.pos ? Tok : EndTok);
      }
      return rangeToken;
    }
  }

  public virtual IEnumerable<INode> Children => SubStatements.Concat<INode>(SubExpressions);

  public override string ToString() {
    try {
      return Printer.StatementToString(this);
    } catch (Exception e) {
      return $"couldn't print stmt because: {e.Message}";
    }
  }
=======
  public override IEnumerable<INode> Children =>
    (Attributes != null ? new List<INode> { Attributes } : Enumerable.Empty<INode>()).Concat(
      SubStatements.Concat<INode>(SubExpressions));
>>>>>>> 5b8cabf4
}

public class LList<T> {
  public readonly T Data;
  public readonly LList<T> Next;

  public LList(T d, LList<T> next) {
    Data = d;
    Next = next;
  }

  public static LList<T> Append(LList<T> a, LList<T> b) {
    if (a == null) {
      return b;
    }

    return new LList<T>(a.Data, Append(a.Next, b));
    // pretend this is ML
  }
  public static int Count(LList<T> n) {
    int count = 0;
    while (n != null) {
      count++;
      n = n.Next;
    }
    return count;
  }
}

public class Label {
  public readonly IToken Tok;
  public readonly string Name;
  string uniqueId = null;
  public string AssignUniqueId(FreshIdGenerator idGen) {
    if (uniqueId == null) {
      uniqueId = idGen.FreshNumericId("label");
    }
    return uniqueId;
  }
  public Label(IToken tok, string/*?*/ label) {
    Contract.Requires(tok != null);
    Tok = tok;
    Name = label;
  }
}

public class AssertLabel : Label {

  [FilledInDuringTranslation]
  public Boogie.Expr E;

  public AssertLabel(IToken tok, string label)
    : base(tok, label) {
    Contract.Requires(tok != null);
    Contract.Requires(label != null);
  }
}

public class RevealStmt : Statement, ICloneable<RevealStmt> {
  public readonly List<Expression> Exprs;
  [FilledInDuringResolution] public readonly List<AssertLabel> LabeledAsserts = new List<AssertLabel>();  // to indicate that "Expr" denotes a labeled assertion
  [FilledInDuringResolution] public readonly List<Statement> ResolvedStatements = new List<Statement>();

  public override IEnumerable<Statement> SubStatements {
    get { return ResolvedStatements; }
  }

  [ContractInvariantMethod]
  void ObjectInvariant() {
    Contract.Invariant(Exprs != null);
    Contract.Invariant(LabeledAsserts.Count <= Exprs.Count);
  }

  public RevealStmt Clone(Cloner cloner) {
    return new RevealStmt(cloner, this);
  }

  public RevealStmt(Cloner cloner, RevealStmt original) : base(cloner, original) {
    Exprs = original.Exprs.Select(cloner.CloneExpr).ToList();
    if (cloner.CloneResolvedFields) {
      LabeledAsserts = original.LabeledAsserts.Select(a => new AssertLabel(cloner.Tok(a.Tok), a.Name)).ToList();
      ResolvedStatements = original.ResolvedStatements.Select(cloner.CloneStmt).ToList();
    }
  }

  public RevealStmt(IToken tok, IToken endTok, List<Expression> exprs)
    : base(tok, endTok) {
    Contract.Requires(tok != null);
    Contract.Requires(endTok != null);
    Contract.Requires(exprs != null);
    this.Exprs = exprs;
  }

  public static string SingleName(Expression e) {
    Contract.Requires(e != null);
    if (e is NameSegment || e is LiteralExpr) {
      return e.tok.val;
    } else {
      return null;
    }
  }
}

public abstract class ProduceStmt : Statement {
  public List<AssignmentRhs> Rhss;
  [FilledInDuringResolution]
  public UpdateStmt HiddenUpdate;

  protected ProduceStmt(Cloner cloner, ProduceStmt original) : base(cloner, original) {
    if (original.Rhss != null) {
      Rhss = original.Rhss.Select(cloner.CloneRHS).ToList();
    }
    if (cloner.CloneResolvedFields) {
      if (original.HiddenUpdate != null) {
        HiddenUpdate = new UpdateStmt(cloner, original.HiddenUpdate);
      }
    }
  }

  public ProduceStmt(IToken tok, IToken endTok, List<AssignmentRhs> rhss)
    : base(tok, endTok) {
    Contract.Requires(tok != null);
    Contract.Requires(endTok != null);
    this.Rhss = rhss;
    HiddenUpdate = null;
  }

  public override IEnumerable<INode> Children =>
    HiddenUpdate == null ? base.Children : new INode[] { HiddenUpdate }.Concat(base.Children);

  public override IEnumerable<Expression> NonSpecificationSubExpressions {
    get {
      foreach (var e in base.NonSpecificationSubExpressions) { yield return e; }
      if (Rhss != null) {
        foreach (var rhs in Rhss) {
          foreach (var ee in rhs.SubExpressions) {
            yield return ee;
          }
        }
      }
    }
  }
  public override IEnumerable<Statement> SubStatements {
    get {
      if (Rhss != null) {
        foreach (var rhs in Rhss) {
          foreach (var s in rhs.SubStatements) {
            yield return s;
          }
        }
      }
    }
  }
}

public class YieldStmt : ProduceStmt, ICloneable<YieldStmt> {
  public YieldStmt Clone(Cloner cloner) {
    return new YieldStmt(cloner, this);
  }

  public YieldStmt(Cloner cloner, YieldStmt original) : base(cloner, original) {
  }

  public YieldStmt(IToken tok, IToken endTok, List<AssignmentRhs> rhss)
    : base(tok, endTok, rhss) {
    Contract.Requires(tok != null);
    Contract.Requires(endTok != null);
  }
}

public abstract class AssignmentRhs : INode {
  private Attributes attributes;
  public Attributes Attributes {
    get {
      return attributes;
    }
    set {
      attributes = value;
    }
  }

  public bool HasAttributes() {
    return Attributes != null;
  }

  internal AssignmentRhs(IToken tok, Attributes attrs = null) {
    Tok = tok;
    Attributes = attrs;
  }
  public abstract bool CanAffectPreviouslyKnownExpressions { get; }
  /// <summary>
  /// Returns the non-null subexpressions of the AssignmentRhs.
  /// </summary>
  public virtual IEnumerable<Expression> SubExpressions {
    get {
      foreach (var e in Attributes.SubExpressions(Attributes)) {
        yield return e;
      }
    }
  }
  /// <summary>
  /// Returns the non-null sub-statements of the AssignmentRhs.
  /// </summary>
  public virtual IEnumerable<Statement> SubStatements {
    get { yield break; }
  }
}

public class ExprRhs : AssignmentRhs {
  public readonly Expression Expr;
  [ContractInvariantMethod]
  void ObjectInvariant() {
    Contract.Invariant(Expr != null);
  }

  public ExprRhs(Expression expr, Attributes attrs = null)  // TODO: these 'attrs' apparently aren't handled correctly in the Cloner, and perhaps not in various visitors either (for example, CheckIsCompilable should not go into attributes)
    : base(expr.tok, attrs) {
    Contract.Requires(expr != null);
    Expr = expr;
  }
  public override bool CanAffectPreviouslyKnownExpressions { get { return false; } }
  public override IEnumerable<Expression> SubExpressions {
    get {
      yield return Expr;
    }
  }

  public override IEnumerable<INode> Children => new[] { Expr };
}

/// <summary>
/// A TypeRhs represents one of five things, each having to do with allocating something in the heap:
///  * new T[EE]
///    This allocates an array of objects of type T (where EE is a list of expression)
///  * new T[EE] (elementInit)
///    This is like the previous, but uses "elementInit" to initialize the elements of the new array.
///  * new T[E] [EE]
///    This is like the first one, but uses the elements displayed in the list EE as the initial
///    elements of the array.  Only a 1-dimensional array may be used in this case.  The size denoted
///    by E must equal the length of EE.
///  * new C
///    This allocates an object of type C
///  * new C.Init(EE)
///    This allocates an object of type C and then invokes the method/constructor Init on it
/// There are three ways to construct a TypeRhs syntactically:
///  * TypeRhs(T, EE, initExpr)
///      -- represents "new T[EE]" (with "elementInit" being "null") and "new T[EE] (elementInit)"
///  * TypeRhs(T, E, EE)
///      -- represents "new T[E] [EE]"
///  * TypeRhs(C)
///      -- represents new C
///  * TypeRhs(Path, EE)
///    Here, Path may either be of the form C.Init
///      -- represents new C.Init(EE)
///    or all of Path denotes a type
///      -- represents new C._ctor(EE), where _ctor is the anonymous constructor for class C
/// </summary>
public class TypeRhs : AssignmentRhs {
  /// <summary>
  /// If ArrayDimensions != null, then the TypeRhs represents "new EType[ArrayDimensions]",
  ///     ElementInit is non-null to represent "new EType[ArrayDimensions] (elementInit)",
  ///     InitDisplay is non-null to represent "new EType[ArrayDimensions] [InitDisplay]",
  ///     and Arguments, Path, and InitCall are all null.
  /// If ArrayDimentions == null && Arguments == null, then the TypeRhs represents "new EType"
  ///     and ElementInit, Path, and InitCall are all null.
  /// If Arguments != null, then the TypeRhs represents "new Path(Arguments)"
  ///     and EType and InitCall is filled in by resolution, and ArrayDimensions == null and ElementInit == null.
  /// If OptionalNameComponent == null and Arguments != null, then the TypeRHS has not been resolved yet;
  ///   resolution will either produce an error or will chop off the last part of "EType" and move it to
  ///   OptionalNameComponent, after which the case above applies.
  /// </summary>
  [FilledInDuringResolution] public Type EType;  // in the case of Arguments != null
  public readonly List<Expression> ArrayDimensions;
  public readonly Expression ElementInit;
  public readonly List<Expression> InitDisplay;
  public readonly ActualBindings/*?*/ Bindings;
  public List<Expression> Arguments {
    get {
      Contract.Requires(Bindings != null);
      return Bindings.Arguments;
    }
  }

  public Type Path;
  [FilledInDuringResolution] public CallStmt InitCall;  // may be null (and is definitely null for arrays),
  [FilledInDuringResolution] public Type Type;
  [ContractInvariantMethod]
  void ObjectInvariant() {
    Contract.Invariant(EType != null || Bindings != null);
    Contract.Invariant(ElementInit == null || InitDisplay == null);
    Contract.Invariant(InitDisplay == null || ArrayDimensions.Count == 1);
    Contract.Invariant(ArrayDimensions == null || (Bindings == null && Path == null && InitCall == null && 1 <= ArrayDimensions.Count));
    Contract.Invariant(Bindings == null || (Path != null && ArrayDimensions == null && ElementInit == null && InitDisplay == null));
    Contract.Invariant(!(ArrayDimensions == null && Bindings == null) || (Path == null && InitCall == null && ElementInit == null && InitDisplay == null));
  }

  public TypeRhs(IToken tok, Type type, List<Expression> arrayDimensions, Expression elementInit)
    : base(tok) {
    Contract.Requires(tok != null);
    Contract.Requires(type != null);
    Contract.Requires(arrayDimensions != null && 1 <= arrayDimensions.Count);
    EType = type;
    ArrayDimensions = arrayDimensions;
    ElementInit = elementInit;
  }
  public TypeRhs(IToken tok, Type type, Expression dim, List<Expression> initDisplay)
    : base(tok) {
    Contract.Requires(tok != null);
    Contract.Requires(type != null);
    Contract.Requires(dim != null);
    Contract.Requires(initDisplay != null);
    EType = type;
    ArrayDimensions = new List<Expression> { dim };
    InitDisplay = initDisplay;
  }
  public TypeRhs(IToken tok, Type type)
    : base(tok) {
    Contract.Requires(tok != null);
    Contract.Requires(type != null);
    EType = type;
  }
  public TypeRhs(IToken tok, Type path, List<ActualBinding> arguments)
    : base(tok) {
    Contract.Requires(tok != null);
    Contract.Requires(path != null);
    Contract.Requires(arguments != null);
    Path = path;
    Bindings = new ActualBindings(arguments);
  }
  public override bool CanAffectPreviouslyKnownExpressions {
    get {
      if (InitCall != null) {
        foreach (var mod in InitCall.Method.Mod.Expressions) {
          if (!(mod.E is ThisExpr)) {
            return true;
          }
        }
      }
      return false;
    }
  }

  public override IEnumerable<Expression> SubExpressions {
    get {
      if (ArrayDimensions != null) {
        foreach (var e in ArrayDimensions) {
          yield return e;
        }
        if (ElementInit != null) {
          yield return ElementInit;
        }
        if (InitDisplay != null) {
          foreach (var e in InitDisplay) {
            yield return e;
          }
        }
      }
    }
  }
  public override IEnumerable<Statement> SubStatements {
    get {
      if (InitCall != null) {
        yield return InitCall;
      }
    }
  }

  public IToken Start => Tok;
  public override IEnumerable<INode> Children {
    get {
      if (ArrayDimensions == null) {
        if (InitCall != null) {
          return new[] { InitCall };
        }

        return EType.Nodes;
      }

      return EType.Nodes.Concat(SubExpressions).Concat<INode>(SubStatements);
    }
  }
}

public class HavocRhs : AssignmentRhs {
  public HavocRhs(IToken tok)
    : base(tok) {
  }
  public override bool CanAffectPreviouslyKnownExpressions { get { return false; } }
  public override IEnumerable<INode> Children => Enumerable.Empty<INode>();
}

public class VarDeclStmt : Statement, ICloneable<VarDeclStmt> {
  public readonly List<LocalVariable> Locals;
  public readonly ConcreteUpdateStatement Update;
  [ContractInvariantMethod]
  void ObjectInvariant() {
    Contract.Invariant(cce.NonNullElements(Locals));
    Contract.Invariant(Locals.Count != 0);
  }

  public VarDeclStmt Clone(Cloner cloner) {
    return new VarDeclStmt(cloner, this);
  }

  public VarDeclStmt(Cloner cloner, VarDeclStmt original) : base(cloner, original) {
    Locals = original.Locals.Select(l => cloner.CloneLocalVariable(l, false)).ToList();
    Update = (ConcreteUpdateStatement)cloner.CloneStmt(original.Update);
  }

  public VarDeclStmt(IToken tok, IToken endTok, List<LocalVariable> locals, ConcreteUpdateStatement update)
    : base(tok, endTok) {
    Contract.Requires(tok != null);
    Contract.Requires(endTok != null);
    Contract.Requires(locals != null);
    Contract.Requires(locals.Count != 0);

    Locals = locals;
    Update = update;
  }

  public override IEnumerable<Statement> SubStatements {
    get { if (Update != null) { yield return Update; } }
  }

  public override IEnumerable<Expression> NonSpecificationSubExpressions {
    get {
      foreach (var e in base.NonSpecificationSubExpressions) { yield return e; }
      foreach (var v in Locals) {
        foreach (var e in Attributes.SubExpressions(v.Attributes)) {
          yield return e;
        }
      }
    }
  }

  public override IEnumerable<INode> Children => Locals.Concat<INode>(SubStatements);
}

public class VarDeclPattern : Statement, ICloneable<VarDeclPattern> {
  public readonly CasePattern<LocalVariable> LHS;
  public readonly Expression RHS;
  public bool HasGhostModifier;

  public VarDeclPattern Clone(Cloner cloner) {
    return new VarDeclPattern(cloner, this);
  }

  public VarDeclPattern(Cloner cloner, VarDeclPattern original) : base(cloner, original) {
    LHS = cloner.CloneCasePattern(original.LHS);
    RHS = cloner.CloneExpr(original.RHS);
    HasGhostModifier = original.HasGhostModifier;
  }

  public VarDeclPattern(IToken tok, IToken endTok, CasePattern<LocalVariable> lhs, Expression rhs, bool hasGhostModifier)
    : base(tok, endTok) {
    LHS = lhs;
    RHS = rhs;
    HasGhostModifier = hasGhostModifier;
  }

  public override IEnumerable<Expression> NonSpecificationSubExpressions {
    get {
      foreach (var e in base.NonSpecificationSubExpressions) {
        yield return e;
      }
      yield return RHS;
    }
  }

  public override IEnumerable<INode> Children =>
    new List<INode> { LHS }.Concat(base.Children);

  public IEnumerable<LocalVariable> LocalVars {
    get {
      foreach (var bv in LHS.Vars) {
        yield return bv;
      }
    }
  }
}

/// <summary>
/// Common superclass of UpdateStmt, AssignSuchThatStmt and AssignOrReturnStmt
/// </summary>
public abstract class ConcreteUpdateStatement : Statement {
  public readonly List<Expression> Lhss;

  protected ConcreteUpdateStatement(Cloner cloner, ConcreteUpdateStatement original) : base(cloner, original) {
    Lhss = original.Lhss.Select(cloner.CloneExpr).ToList();
  }

  public ConcreteUpdateStatement(IToken tok, IToken endTok, List<Expression> lhss, Attributes attrs = null)
    : base(tok, endTok, attrs) {
    Contract.Requires(tok != null);
    Contract.Requires(endTok != null);
    Contract.Requires(cce.NonNullElements(lhss));
    Lhss = lhss;
  }
}

public class UpdateStmt : ConcreteUpdateStatement, ICloneable<UpdateStmt> {
  public readonly List<AssignmentRhs> Rhss;
  public readonly bool CanMutateKnownState;
  public Expression OriginalInitialLhs = null;

  [FilledInDuringResolution] public List<Statement> ResolvedStatements = null;
  public override IEnumerable<Statement> SubStatements => ResolvedStatements;

  public override IEnumerable<INode> Children => ResolvedStatements ?? Lhss.Concat<INode>(Rhss);

  [ContractInvariantMethod]
  void ObjectInvariant() {
    Contract.Invariant(cce.NonNullElements(Lhss));
    Contract.Invariant(cce.NonNullElements(Rhss));
  }

  public UpdateStmt Clone(Cloner cloner) {
    return new UpdateStmt(cloner, this);
  }

  public UpdateStmt(Cloner cloner, UpdateStmt original) : base(cloner, original) {
    Rhss = original.Rhss.Select(cloner.CloneRHS).ToList();
    CanMutateKnownState = original.CanMutateKnownState;
    if (cloner.CloneResolvedFields) {
      ResolvedStatements = original.ResolvedStatements.Select(cloner.CloneStmt).ToList();
    }
  }

  public UpdateStmt(IToken tok, IToken endTok, List<Expression> lhss, List<AssignmentRhs> rhss)
    : base(tok, endTok, lhss) {
    Contract.Requires(tok != null);
    Contract.Requires(endTok != null);
    Contract.Requires(cce.NonNullElements(lhss));
    Contract.Requires(cce.NonNullElements(rhss));
    Contract.Requires(lhss.Count != 0 || rhss.Count == 1);
    Rhss = rhss;
    CanMutateKnownState = false;
  }
  public UpdateStmt(IToken tok, IToken endTok, List<Expression> lhss, List<AssignmentRhs> rhss, bool mutate)
    : base(tok, endTok, lhss) {
    Contract.Requires(tok != null);
    Contract.Requires(endTok != null);
    Contract.Requires(cce.NonNullElements(lhss));
    Contract.Requires(cce.NonNullElements(rhss));
    Contract.Requires(lhss.Count != 0 || rhss.Count == 1);
    Rhss = rhss;
    CanMutateKnownState = mutate;
  }
}

public class LocalVariable : INode, IVariable, IAttributeBearingDeclaration {
  public readonly IToken EndTok;  // typically a terminating semi-colon or end-curly-brace
  readonly string name;
  public Attributes Attributes;
  Attributes IAttributeBearingDeclaration.Attributes => Attributes;
  public bool IsGhost;
  [ContractInvariantMethod]
  void ObjectInvariant() {
    Contract.Invariant(name != null);
    Contract.Invariant(OptionalType != null);
  }

  public LocalVariable(Cloner clone, LocalVariable original) {
    Tok = clone.Tok(original.Tok);
    EndTok = clone.Tok(original.EndTok);
    name = original.Name;
    OptionalType = clone.CloneType(original.OptionalType);
    IsGhost = original.IsGhost;

    if (clone.CloneResolvedFields) {
      type = original.type;
    }
  }
  public LocalVariable(IToken tok, IToken endTok, string name, Type type, bool isGhost) {
    Contract.Requires(tok != null);
    Contract.Requires(endTok != null);
    Contract.Requires(name != null);
    Contract.Requires(type != null);  // can be a proxy, though

    this.Tok = tok;
    this.EndTok = endTok;
    this.name = name;
    this.OptionalType = type;
    if (type is InferredTypeProxy) {
      ((InferredTypeProxy)type).KeepConstraints = true;
    }
    this.IsGhost = isGhost;
  }

  public string Name {
    get {
      Contract.Ensures(Contract.Result<string>() != null);
      return name;
    }
  }
  public static bool HasWildcardName(IVariable v) {
    Contract.Requires(v != null);
    return v.Name.StartsWith("_v");
  }
  public static string DisplayNameHelper(IVariable v) {
    Contract.Requires(v != null);
    return HasWildcardName(v) ? "_" : v.Name;
  }
  public string DisplayName {
    get { return DisplayNameHelper(this); }
  }
  private string uniqueName;
  public string UniqueName => uniqueName;
  public bool HasBeenAssignedUniqueName => uniqueName != null;
  public string AssignUniqueName(FreshIdGenerator generator) {
    return uniqueName ??= generator.FreshId(Name + "#");
  }

  private string sanitizedName;
  public string SanitizedName =>
    sanitizedName ??= $"_{IVariable.CompileNameIdGenerator.FreshNumericId()}_{NonglobalVariable.SanitizeName(Name)}";

  string compileName;
  public string CompileName =>
    compileName ??= SanitizedName;

  public readonly Type OptionalType;  // this is the type mentioned in the declaration, if any
  Type IVariable.OptionalType { get { return this.OptionalType; } }

  [FilledInDuringResolution]
  internal Type type;  // this is the declared or inferred type of the variable; it is non-null after resolution (even if resolution fails)
  public Type Type {
    get {
      Contract.Ensures(Contract.Result<Type>() != null);

      Contract.Assume(type != null);  /* we assume object has been resolved */
      return type.Normalize();
    }
  }
  public bool IsMutable {
    get {
      return true;
    }
  }
  bool IVariable.IsGhost {
    get {
      return this.IsGhost;
    }
  }
  /// <summary>
  /// This method retrospectively makes the LocalVariable a ghost.  It is to be used only during resolution.
  /// </summary>
  public void MakeGhost() {
    this.IsGhost = true;
  }
  IToken IVariable.Tok {
    get {
      return Tok;
    }
  }

  public IToken NameToken => Tok;
  public bool IsTypeExplicit = false;
  public override IEnumerable<INode> Children =>
    (Attributes != null ? new List<INode> { Attributes } : Enumerable.Empty<INode>()).Concat(
      IsTypeExplicit ? new List<INode>() { type } : Enumerable.Empty<INode>());
}

public class GuardedAlternative : INode, IAttributeBearingDeclaration {
  public readonly bool IsBindingGuard;
  public readonly Expression Guard;
  public readonly List<Statement> Body;
  public Attributes Attributes;
  public override IEnumerable<INode> Children => (Attributes != null ? new List<INode> { Attributes } : Enumerable.Empty<INode>()).Concat(new List<INode>() { Guard }).Concat<INode>(Body);
  Attributes IAttributeBearingDeclaration.Attributes => Attributes;

  [ContractInvariantMethod]
  void ObjectInvariant() {
    Contract.Invariant(Tok != null);
    Contract.Invariant(Guard != null);
    Contract.Invariant(!IsBindingGuard || (Guard is ExistsExpr && ((ExistsExpr)Guard).Range == null));
    Contract.Invariant(Body != null);
  }
  public GuardedAlternative(IToken tok, bool isBindingGuard, Expression guard, List<Statement> body) {
    Contract.Requires(tok != null);
    Contract.Requires(guard != null);
    Contract.Requires(!isBindingGuard || (guard is ExistsExpr && ((ExistsExpr)guard).Range == null));
    Contract.Requires(body != null);
    this.Tok = tok;
    this.IsBindingGuard = isBindingGuard;
    this.Guard = guard;
    this.Body = body;
    this.Attributes = null;
  }
  public GuardedAlternative(IToken tok, bool isBindingGuard, Expression guard, List<Statement> body, Attributes attrs) {
    Contract.Requires(tok != null);
    Contract.Requires(guard != null);
    Contract.Requires(!isBindingGuard || (guard is ExistsExpr && ((ExistsExpr)guard).Range == null));
    Contract.Requires(body != null);
    this.Tok = tok;
    this.IsBindingGuard = isBindingGuard;
    this.Guard = guard;
    this.Body = body;
    this.Attributes = attrs;
  }
}

public class WhileStmt : OneBodyLoopStmt, ICloneable<WhileStmt> {
  public readonly Expression/*?*/ Guard;

  public class LoopBodySurrogate {
    public readonly List<IVariable> LocalLoopTargets;
    public readonly bool UsesHeap;

    public LoopBodySurrogate(List<IVariable> localLoopTargets, bool usesHeap) {
      LocalLoopTargets = localLoopTargets;
      UsesHeap = usesHeap;
    }
  }

  public WhileStmt Clone(Cloner cloner) {
    return new WhileStmt(cloner, this);
  }

  public WhileStmt(Cloner cloner, WhileStmt original) : base(cloner, original) {
    Guard = cloner.CloneExpr(original.Guard);
  }

  public WhileStmt(IToken tok, IToken endTok, Expression guard,
    List<AttributedExpression> invariants, Specification<Expression> decreases, Specification<FrameExpression> mod,
    BlockStmt body)
    : base(tok, endTok, invariants, decreases, mod, body, null) {
    Contract.Requires(tok != null);
    Contract.Requires(endTok != null);
    this.Guard = guard;
  }

  public WhileStmt(IToken tok, IToken endTok, Expression guard,
    List<AttributedExpression> invariants, Specification<Expression> decreases, Specification<FrameExpression> mod,
    BlockStmt body, Attributes attrs)
    : base(tok, endTok, invariants, decreases, mod, body, attrs) {
    Contract.Requires(tok != null);
    Contract.Requires(endTok != null);
    this.Guard = guard;
  }

  public override IEnumerable<Statement> SubStatements {
    get {
      if (Body != null) {
        yield return Body;
      }
    }
  }
  public override IEnumerable<Expression> NonSpecificationSubExpressions {
    get {
      foreach (var e in base.NonSpecificationSubExpressions) { yield return e; }
      if (Guard != null) {
        yield return Guard;
      }
    }
  }
}

/// <summary>
/// This class is really just a WhileStmt, except that it serves the purpose of remembering if the object was created as the result of a refinement
/// merge.
/// </summary>
public class RefinedWhileStmt : WhileStmt {
  public RefinedWhileStmt(IToken tok, IToken endTok, Expression guard,
    List<AttributedExpression> invariants, Specification<Expression> decreases, Specification<FrameExpression> mod,
    BlockStmt body)
    : base(tok, endTok, guard, invariants, decreases, mod, body) {
    Contract.Requires(tok != null);
    Contract.Requires(endTok != null);
    Contract.Requires(body != null);
  }
}

/// <summary>
/// The class represents several possible scenarios:
/// * ...;
///   S == null
/// * assert ...
///   ConditionOmitted == true
/// * assume ...
///   ConditionOmitted == true
/// * if ... { Stmt }
///   if ... { Stmt } else ElseStmt
///   ConditionOmitted == true
/// * while ... invariant J;
///   ConditionOmitted == true && BodyOmitted == true
/// * while ... invariant J; { Stmt }
///   ConditionOmitted == true && BodyOmitted == false
/// * modify ...;
///   ConditionOmitted == true && BodyOmitted == false
/// * modify ... { Stmt }
///   ConditionOmitted == true && BodyOmitted == false
/// </summary>
public class SkeletonStatement : Statement, ICloneable<SkeletonStatement> {
  public readonly Statement S;
  public bool ConditionOmitted { get { return ConditionEllipsis != null; } }
  public readonly IToken ConditionEllipsis;
  public bool BodyOmitted { get { return BodyEllipsis != null; } }
  public readonly IToken BodyEllipsis;

  public SkeletonStatement Clone(Cloner cloner) {
    return new SkeletonStatement(cloner, this);
  }

  public SkeletonStatement(Cloner cloner, SkeletonStatement original) : base(cloner, original) {
    S = original.S == null ? null : cloner.CloneStmt(original.S);
    ConditionEllipsis = original.ConditionEllipsis;
    BodyEllipsis = original.BodyEllipsis;
  }

  public SkeletonStatement(IToken tok, IToken endTok)
    : base(tok, endTok) {
    Contract.Requires(tok != null);
    Contract.Requires(endTok != null);
    S = null;
  }
  public SkeletonStatement(Statement s, IToken conditionEllipsis, IToken bodyEllipsis)
    : base(s.Tok, s.EndTok) {
    Contract.Requires(s != null);
    S = s;
    ConditionEllipsis = conditionEllipsis;
    BodyEllipsis = bodyEllipsis;
  }
  public override IEnumerable<Statement> SubStatements {
    get {
      // The SkeletonStatement is really a modification of its inner statement S.  Therefore,
      // we don't consider S to be a substatement.  Instead, the substatements of S are the
      // substatements of the SkeletonStatement.  In the case the SkeletonStatement modifies
      // S by omitting its body (which is true only for loops), there are no substatements.
      if (!BodyOmitted && S.SubStatements != null) {
        foreach (var s in S.SubStatements) {
          yield return s;
        }
      }
    }
  }
}

/// <summary>
/// A statement something like a try/catch block that recovers from halting.
/// Not actually useable in Dafny syntax, but would likely look something like this if it was:
///
/// try {
///   <Body>
/// } recover (haltMessage: string) {
///   <RecoveryBlock>
/// }
///
/// </summary>
public class TryRecoverStatement : Statement, ICloneable<TryRecoverStatement> {
  public readonly Statement TryBody;
  public readonly IVariable HaltMessageVar;
  public readonly Statement RecoverBody;

  public TryRecoverStatement Clone(Cloner cloner) {
    return new TryRecoverStatement(cloner, this);
  }

  public TryRecoverStatement(Cloner cloner, TryRecoverStatement original) : base(cloner, original) {
    TryBody = cloner.CloneStmt(original.TryBody);
    RecoverBody = cloner.CloneStmt(original.RecoverBody);
    HaltMessageVar = cloner.CloneIVariable(original.HaltMessageVar, false);
  }

  public TryRecoverStatement(Statement tryBody, IVariable haltMessageVar, Statement recoverBody)
    : base(tryBody.Tok, recoverBody.EndTok) {
    Contract.Requires(tryBody != null);
    Contract.Requires(haltMessageVar != null);
    Contract.Requires(recoverBody != null);
    TryBody = tryBody;
    HaltMessageVar = haltMessageVar;
    RecoverBody = recoverBody;
  }
}<|MERGE_RESOLUTION|>--- conflicted
+++ resolved
@@ -3,11 +3,6 @@
 using System.Collections.Generic;
 using System.Diagnostics.Contracts;
 using System.Linq;
-<<<<<<< HEAD
-using System.Security.Policy;
-=======
-using JetBrains.Annotations;
->>>>>>> 5b8cabf4
 
 namespace Microsoft.Dafny;
 
@@ -154,20 +149,6 @@
     return new PrintStmt(tok, tok, exprs.ToList());
   }
 
-<<<<<<< HEAD
-  [FilledInDuringResolution] private IToken rangeToken;
-  public virtual IToken RangeToken {
-    get {
-      if (rangeToken == null) {
-        // Need a special case for the elephant operator to avoid end < start
-        rangeToken = new RangeToken(Tok, Tok.pos > EndTok.pos ? Tok : EndTok);
-      }
-      return rangeToken;
-    }
-  }
-
-  public virtual IEnumerable<INode> Children => SubStatements.Concat<INode>(SubExpressions);
-
   public override string ToString() {
     try {
       return Printer.StatementToString(this);
@@ -175,11 +156,9 @@
       return $"couldn't print stmt because: {e.Message}";
     }
   }
-=======
   public override IEnumerable<INode> Children =>
     (Attributes != null ? new List<INode> { Attributes } : Enumerable.Empty<INode>()).Concat(
       SubStatements.Concat<INode>(SubExpressions));
->>>>>>> 5b8cabf4
 }
 
 public class LList<T> {
