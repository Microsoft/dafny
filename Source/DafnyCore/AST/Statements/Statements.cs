
using System;
using System.Collections.Generic;
using System.Diagnostics.Contracts;
using System.Linq;
using System.Security.Policy;

namespace Microsoft.Dafny;

public abstract class Statement : INode, IAttributeBearingDeclaration {
  public IToken EndTok { get; set; }  // typically a terminating semi-colon or end-curly-brace
  public LList<Label> Labels;  // mutable during resolution

  private Attributes attributes;
  public Attributes Attributes {
    get {
      return attributes;
    }
    set {
      attributes = value;
    }
  }

  [ContractInvariantMethod]
  void ObjectInvariant() {
    Contract.Invariant(Tok != null);
    Contract.Invariant(EndTok != null);
  }

  [FilledInDuringResolution] public bool IsGhost { get; set; }

  protected Statement(Cloner cloner, Statement original) {
    this.Tok = cloner.Tok(original.Tok);
    this.EndTok = cloner.Tok(original.EndTok);
    this.attributes = cloner.CloneAttributes(original.Attributes);

    if (cloner.CloneResolvedFields) {
      IsGhost = original.IsGhost;
    }
  }

  public Statement(IToken tok, IToken endTok, Attributes attrs) {
    Contract.Requires(tok != null);
    Contract.Requires(endTok != null);
    this.Tok = tok;
    this.EndTok = endTok;
    this.RangeToken = new RangeToken(tok, endTok);
    this.attributes = attrs;
  }

  public Statement(IToken tok, IToken endTok)
    : this(tok, endTok, null) {
    Contract.Requires(tok != null);
    Contract.Requires(endTok != null);
  }

  /// <summary>
  /// Returns the non-null expressions of this statement proper (that is, do not include the expressions of substatements).
  /// Filters all sub expressions that are not part of specifications
  /// </summary>
  public IEnumerable<Expression> SubExpressionsIncludingTransitiveSubStatements {
    get {
      foreach (var e in SubExpressions) {
        yield return e;
      }

      foreach (var s in SubStatements) {
        foreach (var e in s.SubExpressionsIncludingTransitiveSubStatements) {
          yield return e;
        }
      }
    }
  }

  /// <summary>
  /// Returns the non-null substatements of the Statements.
  /// </summary>
  public virtual IEnumerable<Statement> SubStatements {
    get { yield break; }
  }

  /// <summary>
  /// Returns the non-null expressions of this statement proper (that is, do not include the expressions of substatements).
  /// Includes both specification and non-specification expressions.
  /// </summary>
  public IEnumerable<Expression> SubExpressions {
    get {
      foreach (var e in SpecificationSubExpressions) {
        yield return e;
      }

      foreach (var e in NonSpecificationSubExpressions) {
        yield return e;
      }
    }
  }

  /// <summary>
  /// Returns the non-null expressions of this statement proper (that is, do not include the expressions of substatements).
  /// Filters only expressions that are always part of specifications
  /// </summary>
  public virtual IEnumerable<Expression> SpecificationSubExpressions {
    get {
      foreach (var e in Attributes.SubExpressions(Attributes)) {
        yield return e;
      }
    }
  }

  /// <summary>
  /// Returns the non-null expressions of this statement proper (that is, do not include the expressions of substatements).
  /// Filters all sub expressions that are not part of specifications
  /// </summary>
  public virtual IEnumerable<Expression> NonSpecificationSubExpressions {
    get {
      yield break;
    }
  }

  /// <summary>
  /// Create a resolved statement for an uninitialized local variable.
  /// </summary>
  public static VarDeclStmt CreateLocalVariable(IToken tok, string name, Type type) {
    Contract.Requires(tok != null);
    Contract.Requires(name != null);
    Contract.Requires(type != null);
    var variable = new LocalVariable(tok, tok, name, type, false);
    variable.type = type;
    return new VarDeclStmt(tok, tok, Util.Singleton(variable), null);
  }

  /// <summary>
  /// Create a resolved statement for a local variable with an initial value.
  /// </summary>
  public static VarDeclStmt CreateLocalVariable(IToken tok, string name, Expression value) {
    Contract.Requires(tok != null);
    Contract.Requires(name != null);
    Contract.Requires(value != null);
    var variable = new LocalVariable(tok, tok, name, value.Type, false);
    variable.type = value.Type;
    Expression variableExpr = new IdentifierExpr(tok, variable);
    var variableUpdateStmt = new UpdateStmt(tok, tok, Util.Singleton(variableExpr),
      Util.Singleton<AssignmentRhs>(new ExprRhs(value)));
    var variableAssignStmt = new AssignStmt(tok, tok, variableUpdateStmt.Lhss[0], variableUpdateStmt.Rhss[0]);
    variableUpdateStmt.ResolvedStatements = new List<Statement>() { variableAssignStmt };
    return new VarDeclStmt(tok, tok, Util.Singleton(variable), variableUpdateStmt);
  }

  public static PrintStmt CreatePrintStmt(IToken tok, params Expression[] exprs) {
    return new PrintStmt(tok, tok, exprs.ToList());
  }

  public override string ToString() {
    try {
      return Printer.StatementToString(this);
    } catch (Exception e) {
      return $"couldn't print stmt because: {e.Message}";
    }
  }
<<<<<<< HEAD

  public virtual IEnumerable<INode> Children => SubStatements.Concat<INode>(SubExpressions);

  public override string ToString() {
    try {
      return Printer.StatementToString(this);
    } catch (Exception e) {
      return $"couldn't print stmt because: {e.Message}";
    }
  }
=======
  public override IEnumerable<INode> Children =>
    (Attributes != null ? new List<INode> { Attributes } : Enumerable.Empty<INode>()).Concat(
      SubStatements.Concat<INode>(SubExpressions));
>>>>>>> ce3edc5a
}

public class LList<T> {
  public readonly T Data;
  public readonly LList<T> Next;

  public LList(T d, LList<T> next) {
    Data = d;
    Next = next;
  }

  public static LList<T> Append(LList<T> a, LList<T> b) {
    if (a == null) {
      return b;
    }

    return new LList<T>(a.Data, Append(a.Next, b));
    // pretend this is ML
  }
  public static int Count(LList<T> n) {
    int count = 0;
    while (n != null) {
      count++;
      n = n.Next;
    }
    return count;
  }
}

public class Label {
  public readonly IToken Tok;
  public readonly string Name;
  string uniqueId = null;
  public string AssignUniqueId(FreshIdGenerator idGen) {
    if (uniqueId == null) {
      uniqueId = idGen.FreshNumericId("label");
    }
    return uniqueId;
  }
  public Label(IToken tok, string/*?*/ label) {
    Contract.Requires(tok != null);
    Tok = tok;
    Name = label;
  }
}

public class AssertLabel : Label {

  [FilledInDuringTranslation]
  public Boogie.Expr E;

  public AssertLabel(IToken tok, string label)
    : base(tok, label) {
    Contract.Requires(tok != null);
    Contract.Requires(label != null);
  }
}

public class RevealStmt : Statement, ICloneable<RevealStmt> {
  public readonly List<Expression> Exprs;
  [FilledInDuringResolution] public readonly List<AssertLabel> LabeledAsserts = new List<AssertLabel>();  // to indicate that "Expr" denotes a labeled assertion
  [FilledInDuringResolution] public readonly List<Statement> ResolvedStatements = new List<Statement>();

  public override IEnumerable<Statement> SubStatements {
    get { return ResolvedStatements; }
  }

  [ContractInvariantMethod]
  void ObjectInvariant() {
    Contract.Invariant(Exprs != null);
    Contract.Invariant(LabeledAsserts.Count <= Exprs.Count);
  }

  public RevealStmt Clone(Cloner cloner) {
    return new RevealStmt(cloner, this);
  }

  public RevealStmt(Cloner cloner, RevealStmt original) : base(cloner, original) {
    Exprs = original.Exprs.Select(cloner.CloneExpr).ToList();
    if (cloner.CloneResolvedFields) {
      LabeledAsserts = original.LabeledAsserts.Select(a => new AssertLabel(cloner.Tok(a.Tok), a.Name)).ToList();
      ResolvedStatements = original.ResolvedStatements.Select(cloner.CloneStmt).ToList();
    }
  }

  public RevealStmt(IToken tok, IToken endTok, List<Expression> exprs)
    : base(tok, endTok) {
    Contract.Requires(tok != null);
    Contract.Requires(endTok != null);
    Contract.Requires(exprs != null);
    this.Exprs = exprs;
  }

  public static string SingleName(Expression e) {
    Contract.Requires(e != null);
    if (e is NameSegment || e is LiteralExpr) {
      return e.tok.val;
    } else {
      return null;
    }
  }
}

public abstract class ProduceStmt : Statement {
  public List<AssignmentRhs> Rhss;
  [FilledInDuringResolution]
  public UpdateStmt HiddenUpdate;

  protected ProduceStmt(Cloner cloner, ProduceStmt original) : base(cloner, original) {
    if (original.Rhss != null) {
      Rhss = original.Rhss.Select(cloner.CloneRHS).ToList();
    }
    if (cloner.CloneResolvedFields) {
      if (original.HiddenUpdate != null) {
        HiddenUpdate = new UpdateStmt(cloner, original.HiddenUpdate);
      }
    }
  }

  public ProduceStmt(IToken tok, IToken endTok, List<AssignmentRhs> rhss)
    : base(tok, endTok) {
    Contract.Requires(tok != null);
    Contract.Requires(endTok != null);
    this.Rhss = rhss;
    HiddenUpdate = null;
  }

  public override IEnumerable<INode> Children =>
    HiddenUpdate == null ? base.Children : new INode[] { HiddenUpdate }.Concat(base.Children);

  public override IEnumerable<Expression> NonSpecificationSubExpressions {
    get {
      foreach (var e in base.NonSpecificationSubExpressions) { yield return e; }
<<<<<<< HEAD
      if (Rhss != null) {
        foreach (var rhs in Rhss) {
          foreach (var ee in rhs.SubExpressions) {
            yield return ee;
          }
=======
      foreach (var rhs in Rhss ?? Enumerable.Empty<AssignmentRhs>()) {
        foreach (var e in rhs.NonSpecificationSubExpressions) {
          yield return e;
        }
      }
    }
  }
  public override IEnumerable<Expression> SpecificationSubExpressions {
    get {
      foreach (var e in base.SpecificationSubExpressions) { yield return e; }
      foreach (var rhs in Rhss ?? Enumerable.Empty<AssignmentRhs>()) {
        foreach (var e in rhs.SpecificationSubExpressions) {
          yield return e;
>>>>>>> ce3edc5a
        }
      }
    }
  }
  public override IEnumerable<Statement> SubStatements {
    get {
<<<<<<< HEAD
      if (Rhss != null) {
        foreach (var rhs in Rhss) {
          foreach (var s in rhs.SubStatements) {
            yield return s;
          }
=======
      foreach (var rhs in Rhss ?? Enumerable.Empty<AssignmentRhs>()) {
        foreach (var s in rhs.SubStatements) {
          yield return s;
>>>>>>> ce3edc5a
        }
      }
    }
  }
}

public class YieldStmt : ProduceStmt, ICloneable<YieldStmt> {
  public YieldStmt Clone(Cloner cloner) {
    return new YieldStmt(cloner, this);
  }

  public YieldStmt(Cloner cloner, YieldStmt original) : base(cloner, original) {
  }

  public YieldStmt(IToken tok, IToken endTok, List<AssignmentRhs> rhss)
    : base(tok, endTok, rhss) {
    Contract.Requires(tok != null);
    Contract.Requires(endTok != null);
  }
}

public abstract class AssignmentRhs : INode, IAttributeBearingDeclaration {
  private Attributes attributes;
  public Attributes Attributes {
    get {
      return attributes;
    }
    set {
      attributes = value;
    }
  }

  public bool HasAttributes() {
    return Attributes != null;
  }

  internal AssignmentRhs(IToken tok, Attributes attrs = null) {
    Tok = tok;
    Attributes = attrs;
  }
  public abstract bool CanAffectPreviouslyKnownExpressions { get; }

  /// <summary>
  /// Returns all (specification and non-specification) non-null expressions of the AssignmentRhs.
  /// </summary>
  public IEnumerable<Expression> SubExpressions => SpecificationSubExpressions.Concat(NonSpecificationSubExpressions);

  /// <summary>
  /// Returns the non-null non-specification subexpressions of the AssignmentRhs.
  /// </summary>
  public virtual IEnumerable<Expression> NonSpecificationSubExpressions {
    get {
      yield break;
    }
  }

  /// <summary>
  /// Returns the non-null specification subexpressions of the AssignmentRhs.
  /// </summary>
  public virtual IEnumerable<Expression> SpecificationSubExpressions {
    get {
      foreach (var e in Attributes.SubExpressions(Attributes)) {
        yield return e;
      }
    }
  }

  /// <summary>
  /// Returns the non-null sub-statements of the AssignmentRhs.
  /// </summary>
  public virtual IEnumerable<Statement> SubStatements {
    get { yield break; }
  }
}

public class ExprRhs : AssignmentRhs {
  public readonly Expression Expr;
  [ContractInvariantMethod]
  void ObjectInvariant() {
    Contract.Invariant(Expr != null);
  }

  public ExprRhs(Expression expr, Attributes attrs = null)
    : base(expr.tok, attrs) {
    Contract.Requires(expr != null);
    Expr = expr;
  }
  public override bool CanAffectPreviouslyKnownExpressions { get { return false; } }
  public override IEnumerable<Expression> NonSpecificationSubExpressions {
    get {
      yield return Expr;
    }
  }

  public override IEnumerable<INode> Children => new[] { Expr };
}

/// <summary>
/// A TypeRhs represents one of five things, each having to do with allocating something in the heap:
///  * new T[EE]
///    This allocates an array of objects of type T (where EE is a list of expression)
///  * new T[EE] (elementInit)
///    This is like the previous, but uses "elementInit" to initialize the elements of the new array.
///  * new T[E] [EE]
///    This is like the first one, but uses the elements displayed in the list EE as the initial
///    elements of the array.  Only a 1-dimensional array may be used in this case.  The size denoted
///    by E must equal the length of EE.
///  * new C
///    This allocates an object of type C
///  * new C.Init(EE)
///    This allocates an object of type C and then invokes the method/constructor Init on it
/// There are three ways to construct a TypeRhs syntactically:
///  * TypeRhs(T, EE, initExpr)
///      -- represents "new T[EE]" (with "elementInit" being "null") and "new T[EE] (elementInit)"
///  * TypeRhs(T, E, EE)
///      -- represents "new T[E] [EE]"
///  * TypeRhs(C)
///      -- represents new C
///  * TypeRhs(Path, EE)
///    Here, Path may either be of the form C.Init
///      -- represents new C.Init(EE)
///    or all of Path denotes a type
///      -- represents new C._ctor(EE), where _ctor is the anonymous constructor for class C
/// </summary>
public class TypeRhs : AssignmentRhs {
  /// <summary>
  /// If ArrayDimensions != null, then the TypeRhs represents "new EType[ArrayDimensions]",
  ///     ElementInit is non-null to represent "new EType[ArrayDimensions] (elementInit)",
  ///     InitDisplay is non-null to represent "new EType[ArrayDimensions] [InitDisplay]",
  ///     and Arguments, Path, and InitCall are all null.
  /// If ArrayDimentions == null && Arguments == null, then the TypeRhs represents "new EType"
  ///     and ElementInit, Path, and InitCall are all null.
  /// If Arguments != null, then the TypeRhs represents "new Path(Arguments)"
  ///     and EType and InitCall is filled in by resolution, and ArrayDimensions == null and ElementInit == null.
  /// If OptionalNameComponent == null and Arguments != null, then the TypeRHS has not been resolved yet;
  ///   resolution will either produce an error or will chop off the last part of "EType" and move it to
  ///   OptionalNameComponent, after which the case above applies.
  /// </summary>
  [FilledInDuringResolution] public Type EType;  // in the case of Arguments != null
  public readonly List<Expression> ArrayDimensions;
  public readonly Expression ElementInit;
  public readonly List<Expression> InitDisplay;
  public readonly ActualBindings/*?*/ Bindings;
  public List<Expression> Arguments {
    get {
      Contract.Requires(Bindings != null);
      return Bindings.Arguments;
    }
  }

  public Type Path;
  [FilledInDuringResolution] public CallStmt InitCall;  // may be null (and is definitely null for arrays),
  [FilledInDuringResolution] public Type Type;
  [ContractInvariantMethod]
  void ObjectInvariant() {
    Contract.Invariant(EType != null || Bindings != null);
    Contract.Invariant(ElementInit == null || InitDisplay == null);
    Contract.Invariant(InitDisplay == null || ArrayDimensions.Count == 1);
    Contract.Invariant(ArrayDimensions == null || (Bindings == null && Path == null && InitCall == null && 1 <= ArrayDimensions.Count));
    Contract.Invariant(Bindings == null || (Path != null && ArrayDimensions == null && ElementInit == null && InitDisplay == null));
    Contract.Invariant(!(ArrayDimensions == null && Bindings == null) || (Path == null && InitCall == null && ElementInit == null && InitDisplay == null));
  }

  public TypeRhs(IToken tok, Type type, List<Expression> arrayDimensions, Expression elementInit)
    : base(tok) {
    Contract.Requires(tok != null);
    Contract.Requires(type != null);
    Contract.Requires(arrayDimensions != null && 1 <= arrayDimensions.Count);
    EType = type;
    ArrayDimensions = arrayDimensions;
    ElementInit = elementInit;
  }
  public TypeRhs(IToken tok, Type type, Expression dim, List<Expression> initDisplay)
    : base(tok) {
    Contract.Requires(tok != null);
    Contract.Requires(type != null);
    Contract.Requires(dim != null);
    Contract.Requires(initDisplay != null);
    EType = type;
    ArrayDimensions = new List<Expression> { dim };
    InitDisplay = initDisplay;
  }
  public TypeRhs(IToken tok, Type type)
    : base(tok) {
    Contract.Requires(tok != null);
    Contract.Requires(type != null);
    EType = type;
  }
  public TypeRhs(IToken tok, Type path, List<ActualBinding> arguments)
    : base(tok) {
    Contract.Requires(tok != null);
    Contract.Requires(path != null);
    Contract.Requires(arguments != null);
    Path = path;
    Bindings = new ActualBindings(arguments);
  }
  public override bool CanAffectPreviouslyKnownExpressions {
    get {
      if (InitCall != null) {
        foreach (var mod in InitCall.Method.Mod.Expressions) {
          if (!(mod.E is ThisExpr)) {
            return true;
          }
        }
      }
      return false;
    }
  }

  public override IEnumerable<Expression> NonSpecificationSubExpressions {
    get {
      if (ArrayDimensions != null) {
        foreach (var e in ArrayDimensions) {
          yield return e;
        }
        if (ElementInit != null) {
          yield return ElementInit;
        }
        if (InitDisplay != null) {
          foreach (var e in InitDisplay) {
            yield return e;
          }
        }
      }
    }
  }
  public override IEnumerable<Statement> SubStatements {
    get {
      if (InitCall != null) {
        yield return InitCall;
      }
    }
  }

  public IToken Start => Tok;
  public override IEnumerable<INode> Children {
    get {
      if (ArrayDimensions == null) {
        if (InitCall != null) {
          return new[] { InitCall };
        }

        return EType.Nodes;
      }

      return EType.Nodes.Concat(SubExpressions).Concat<INode>(SubStatements);
    }
  }
}

public class HavocRhs : AssignmentRhs {
  public HavocRhs(IToken tok)
    : base(tok) {
  }
  public override bool CanAffectPreviouslyKnownExpressions { get { return false; } }
  public override IEnumerable<INode> Children => Enumerable.Empty<INode>();
}

public class VarDeclStmt : Statement, ICloneable<VarDeclStmt> {
  public readonly List<LocalVariable> Locals;
  public readonly ConcreteUpdateStatement Update;
  [ContractInvariantMethod]
  void ObjectInvariant() {
    Contract.Invariant(cce.NonNullElements(Locals));
    Contract.Invariant(Locals.Count != 0);
  }

  public VarDeclStmt Clone(Cloner cloner) {
    return new VarDeclStmt(cloner, this);
  }

  public VarDeclStmt(Cloner cloner, VarDeclStmt original) : base(cloner, original) {
    Locals = original.Locals.Select(l => cloner.CloneLocalVariable(l, false)).ToList();
    Update = (ConcreteUpdateStatement)cloner.CloneStmt(original.Update);
  }

  public VarDeclStmt(IToken tok, IToken endTok, List<LocalVariable> locals, ConcreteUpdateStatement update)
    : base(tok, endTok) {
    Contract.Requires(tok != null);
    Contract.Requires(endTok != null);
    Contract.Requires(locals != null);
    Contract.Requires(locals.Count != 0);

    Locals = locals;
    Update = update;
  }

  public override IEnumerable<Statement> SubStatements {
    get { if (Update != null) { yield return Update; } }
  }

  public override IEnumerable<Expression> SpecificationSubExpressions {
    get {
      foreach (var e in base.SpecificationSubExpressions) { yield return e; }
      foreach (var v in Locals) {
        foreach (var e in Attributes.SubExpressions(v.Attributes)) {
          yield return e;
        }
      }
    }
  }

  public override IEnumerable<INode> Children => Locals.Concat<INode>(SubStatements);
}

public class VarDeclPattern : Statement, ICloneable<VarDeclPattern> {
  public readonly CasePattern<LocalVariable> LHS;
  public readonly Expression RHS;
  public bool HasGhostModifier;

  public VarDeclPattern Clone(Cloner cloner) {
    return new VarDeclPattern(cloner, this);
  }

  public VarDeclPattern(Cloner cloner, VarDeclPattern original) : base(cloner, original) {
    LHS = cloner.CloneCasePattern(original.LHS);
    RHS = cloner.CloneExpr(original.RHS);
    HasGhostModifier = original.HasGhostModifier;
  }

  public VarDeclPattern(IToken tok, IToken endTok, CasePattern<LocalVariable> lhs, Expression rhs, bool hasGhostModifier)
    : base(tok, endTok) {
    LHS = lhs;
    RHS = rhs;
    HasGhostModifier = hasGhostModifier;
  }

  public override IEnumerable<Expression> NonSpecificationSubExpressions {
    get {
      foreach (var e in base.NonSpecificationSubExpressions) {
        yield return e;
      }
      yield return RHS;
    }
  }

  public override IEnumerable<INode> Children =>
    new List<INode> { LHS }.Concat(base.Children);

  public IEnumerable<LocalVariable> LocalVars {
    get {
      foreach (var bv in LHS.Vars) {
        yield return bv;
      }
    }
  }
}

/// <summary>
/// Common superclass of UpdateStmt, AssignSuchThatStmt and AssignOrReturnStmt
/// </summary>
public abstract class ConcreteUpdateStatement : Statement {
  public readonly List<Expression> Lhss;

  protected ConcreteUpdateStatement(Cloner cloner, ConcreteUpdateStatement original) : base(cloner, original) {
    Lhss = original.Lhss.Select(cloner.CloneExpr).ToList();
  }

  public ConcreteUpdateStatement(IToken tok, IToken endTok, List<Expression> lhss, Attributes attrs = null)
    : base(tok, endTok, attrs) {
    Contract.Requires(tok != null);
    Contract.Requires(endTok != null);
    Contract.Requires(cce.NonNullElements(lhss));
    Lhss = lhss;
  }
}

<<<<<<< HEAD
=======
/// <summary>
/// Attributed tokens are used when a subpart of a statement or expression can take attributes.
/// (Perhaps in addition to attributes placed on the token itself.)
///
/// It is used in particular to attach `{:axiom}` tokens to the `assume` keyword
/// on the RHS of `:|` and `:-` (in contrast, for `assume` statements, the
/// `{:axiom}` attribute is directly attached to the statement-level
/// attributes).
/// </summary>
public record AttributedToken(IToken Token, Attributes Attrs) : IAttributeBearingDeclaration {
  Attributes IAttributeBearingDeclaration.Attributes => Attrs;
}

>>>>>>> ce3edc5a
public class UpdateStmt : ConcreteUpdateStatement, ICloneable<UpdateStmt> {
  public readonly List<AssignmentRhs> Rhss;
  public readonly bool CanMutateKnownState;
  public Expression OriginalInitialLhs = null;

<<<<<<< HEAD
  [FilledInDuringResolution] public readonly List<Statement> ResolvedStatements = new List<Statement>(); // TODO initialise with null
  public override IEnumerable<Statement> SubStatements {
    get { return ResolvedStatements; }
  }

  // Both resolved and unresolved are required. Duplicate usages will be filtered out.
  public override IEnumerable<INode> Children => ResolvedStatements; //Lhss.Concat<INode>(Rhss).Concat(ResolvedStatements);
=======
  [FilledInDuringResolution] public List<Statement> ResolvedStatements;
  public override IEnumerable<Statement> SubStatements => Children.OfType<Statement>();

  public override IEnumerable<INode> Children => ResolvedStatements ?? Lhss.Concat<INode>(Rhss);
>>>>>>> ce3edc5a

  [ContractInvariantMethod]
  void ObjectInvariant() {
    Contract.Invariant(cce.NonNullElements(Lhss));
    Contract.Invariant(cce.NonNullElements(Rhss));
  }

  public UpdateStmt Clone(Cloner cloner) {
    return new UpdateStmt(cloner, this);
  }

  public UpdateStmt(Cloner cloner, UpdateStmt original) : base(cloner, original) {
    Rhss = original.Rhss.Select(cloner.CloneRHS).ToList();
    CanMutateKnownState = original.CanMutateKnownState;
    if (cloner.CloneResolvedFields) {
      ResolvedStatements = original.ResolvedStatements.Select(cloner.CloneStmt).ToList();
    }
  }

  public UpdateStmt(IToken tok, IToken endTok, List<Expression> lhss, List<AssignmentRhs> rhss)
    : base(tok, endTok, lhss) {
    Contract.Requires(tok != null);
    Contract.Requires(endTok != null);
    Contract.Requires(cce.NonNullElements(lhss));
    Contract.Requires(cce.NonNullElements(rhss));
    Contract.Requires(lhss.Count != 0 || rhss.Count == 1);
    Rhss = rhss;
    CanMutateKnownState = false;
  }
  public UpdateStmt(IToken tok, IToken endTok, List<Expression> lhss, List<AssignmentRhs> rhss, bool mutate)
    : base(tok, endTok, lhss) {
    Contract.Requires(tok != null);
    Contract.Requires(endTok != null);
    Contract.Requires(cce.NonNullElements(lhss));
    Contract.Requires(cce.NonNullElements(rhss));
    Contract.Requires(lhss.Count != 0 || rhss.Count == 1);
    Rhss = rhss;
    CanMutateKnownState = mutate;
  }
}

public class LocalVariable : INode, IVariable, IAttributeBearingDeclaration {
  public readonly IToken EndTok;  // typically a terminating semi-colon or end-curly-brace
  readonly string name;
  public Attributes Attributes;
  Attributes IAttributeBearingDeclaration.Attributes => Attributes;
  public bool IsGhost;
  [ContractInvariantMethod]
  void ObjectInvariant() {
    Contract.Invariant(name != null);
    Contract.Invariant(OptionalType != null);
  }

  public LocalVariable(Cloner clone, LocalVariable original) {
    Tok = clone.Tok(original.Tok);
    EndTok = clone.Tok(original.EndTok);
    name = original.Name;
    OptionalType = clone.CloneType(original.OptionalType);
    IsGhost = original.IsGhost;

    if (clone.CloneResolvedFields) {
      type = original.type;
    }
  }
  public LocalVariable(IToken tok, IToken endTok, string name, Type type, bool isGhost) {
    Contract.Requires(tok != null);
    Contract.Requires(endTok != null);
    Contract.Requires(name != null);
    Contract.Requires(type != null);  // can be a proxy, though

    this.Tok = tok;
    this.EndTok = endTok;
    this.name = name;
    this.OptionalType = type;
    if (type is InferredTypeProxy) {
      ((InferredTypeProxy)type).KeepConstraints = true;
    }
    this.IsGhost = isGhost;
  }

  public string Name {
    get {
      Contract.Ensures(Contract.Result<string>() != null);
      return name;
    }
  }
  public static bool HasWildcardName(IVariable v) {
    Contract.Requires(v != null);
    return v.Name.StartsWith("_v");
  }
  public static string DisplayNameHelper(IVariable v) {
    Contract.Requires(v != null);
    return HasWildcardName(v) ? "_" : v.Name;
  }
  public string DisplayName {
    get { return DisplayNameHelper(this); }
  }
  private string uniqueName;
  public string UniqueName => uniqueName;
  public bool HasBeenAssignedUniqueName => uniqueName != null;
  public string AssignUniqueName(FreshIdGenerator generator) {
    return uniqueName ??= generator.FreshId(Name + "#");
  }

  private string sanitizedName;
  public string SanitizedName =>
    sanitizedName ??= $"_{IVariable.CompileNameIdGenerator.FreshNumericId()}_{NonglobalVariable.SanitizeName(Name)}";

  string compileName;
  public string CompileName =>
    compileName ??= SanitizedName;

  public readonly Type OptionalType;  // this is the type mentioned in the declaration, if any
  Type IVariable.OptionalType { get { return this.OptionalType; } }

  [FilledInDuringResolution]
  internal Type type;  // this is the declared or inferred type of the variable; it is non-null after resolution (even if resolution fails)
  public Type Type {
    get {
      Contract.Ensures(Contract.Result<Type>() != null);

      Contract.Assume(type != null);  /* we assume object has been resolved */
      return type.Normalize();
    }
  }
  public bool IsMutable {
    get {
      return true;
    }
  }
  bool IVariable.IsGhost {
    get {
      return this.IsGhost;
    }
  }
  /// <summary>
  /// This method retrospectively makes the LocalVariable a ghost.  It is to be used only during resolution.
  /// </summary>
  public void MakeGhost() {
    this.IsGhost = true;
  }
  IToken IVariable.Tok {
    get {
      return Tok;
    }
  }

  public IToken NameToken => Tok;
<<<<<<< HEAD
  public IEnumerable<INode> Children => type.Nodes;
}

public class GuardedAlternative : IAttributeBearingDeclaration {
  public readonly IToken Tok;
=======
  public bool IsTypeExplicit = false;
  public override IEnumerable<INode> Children =>
    (Attributes != null ? new List<INode> { Attributes } : Enumerable.Empty<INode>()).Concat(
      IsTypeExplicit ? new List<INode>() { type } : Enumerable.Empty<INode>());
}

public class GuardedAlternative : INode, IAttributeBearingDeclaration {
>>>>>>> ce3edc5a
  public readonly bool IsBindingGuard;
  public readonly Expression Guard;
  public readonly List<Statement> Body;
  public Attributes Attributes;
  public override IEnumerable<INode> Children => (Attributes != null ? new List<INode> { Attributes } : Enumerable.Empty<INode>()).Concat(new List<INode>() { Guard }).Concat<INode>(Body);
  Attributes IAttributeBearingDeclaration.Attributes => Attributes;

  [ContractInvariantMethod]
  void ObjectInvariant() {
    Contract.Invariant(Tok != null);
    Contract.Invariant(Guard != null);
    Contract.Invariant(!IsBindingGuard || (Guard is ExistsExpr && ((ExistsExpr)Guard).Range == null));
    Contract.Invariant(Body != null);
  }
  public GuardedAlternative(IToken tok, bool isBindingGuard, Expression guard, List<Statement> body) {
    Contract.Requires(tok != null);
    Contract.Requires(guard != null);
    Contract.Requires(!isBindingGuard || (guard is ExistsExpr && ((ExistsExpr)guard).Range == null));
    Contract.Requires(body != null);
    this.Tok = tok;
    this.IsBindingGuard = isBindingGuard;
    this.Guard = guard;
    this.Body = body;
    this.Attributes = null;
  }
  public GuardedAlternative(IToken tok, bool isBindingGuard, Expression guard, List<Statement> body, Attributes attrs) {
    Contract.Requires(tok != null);
    Contract.Requires(guard != null);
    Contract.Requires(!isBindingGuard || (guard is ExistsExpr && ((ExistsExpr)guard).Range == null));
    Contract.Requires(body != null);
    this.Tok = tok;
    this.IsBindingGuard = isBindingGuard;
    this.Guard = guard;
    this.Body = body;
    this.Attributes = attrs;
  }
}

public class WhileStmt : OneBodyLoopStmt, ICloneable<WhileStmt> {
  public readonly Expression/*?*/ Guard;

  public class LoopBodySurrogate {
    public readonly List<IVariable> LocalLoopTargets;
    public readonly bool UsesHeap;

    public LoopBodySurrogate(List<IVariable> localLoopTargets, bool usesHeap) {
      LocalLoopTargets = localLoopTargets;
      UsesHeap = usesHeap;
    }
  }

  public WhileStmt Clone(Cloner cloner) {
    return new WhileStmt(cloner, this);
  }

  public WhileStmt(Cloner cloner, WhileStmt original) : base(cloner, original) {
    Guard = cloner.CloneExpr(original.Guard);
  }

  public WhileStmt(IToken tok, IToken endTok, Expression guard,
    List<AttributedExpression> invariants, Specification<Expression> decreases, Specification<FrameExpression> mod,
    BlockStmt body)
    : base(tok, endTok, invariants, decreases, mod, body, null) {
    Contract.Requires(tok != null);
    Contract.Requires(endTok != null);
    this.Guard = guard;
  }

  public WhileStmt(IToken tok, IToken endTok, Expression guard,
    List<AttributedExpression> invariants, Specification<Expression> decreases, Specification<FrameExpression> mod,
    BlockStmt body, Attributes attrs)
    : base(tok, endTok, invariants, decreases, mod, body, attrs) {
    Contract.Requires(tok != null);
    Contract.Requires(endTok != null);
    this.Guard = guard;
  }

  public override IEnumerable<Expression> NonSpecificationSubExpressions {
    get {
      foreach (var e in base.NonSpecificationSubExpressions) { yield return e; }
      if (Guard != null) {
        yield return Guard;
      }
    }
  }
}

/// <summary>
/// This class is really just a WhileStmt, except that it serves the purpose of remembering if the object was created as the result of a refinement
/// merge.
/// </summary>
public class RefinedWhileStmt : WhileStmt {
  public RefinedWhileStmt(IToken tok, IToken endTok, Expression guard,
    List<AttributedExpression> invariants, Specification<Expression> decreases, Specification<FrameExpression> mod,
    BlockStmt body)
    : base(tok, endTok, guard, invariants, decreases, mod, body) {
    Contract.Requires(tok != null);
    Contract.Requires(endTok != null);
    Contract.Requires(body != null);
  }
}

/// <summary>
/// The class represents several possible scenarios:
/// * ...;
///   S == null
/// * assert ...
///   ConditionOmitted == true
/// * assume ...
///   ConditionOmitted == true
/// * if ... { Stmt }
///   if ... { Stmt } else ElseStmt
///   ConditionOmitted == true
/// * while ... invariant J;
///   ConditionOmitted == true && BodyOmitted == true
/// * while ... invariant J; { Stmt }
///   ConditionOmitted == true && BodyOmitted == false
/// * modify ...;
///   ConditionOmitted == true && BodyOmitted == false
/// * modify ... { Stmt }
///   ConditionOmitted == true && BodyOmitted == false
/// </summary>
public class SkeletonStatement : Statement, ICloneable<SkeletonStatement> {
  public readonly Statement S;
  public bool ConditionOmitted { get { return ConditionEllipsis != null; } }
  public readonly IToken ConditionEllipsis;
  public bool BodyOmitted { get { return BodyEllipsis != null; } }
  public readonly IToken BodyEllipsis;

  public SkeletonStatement Clone(Cloner cloner) {
    return new SkeletonStatement(cloner, this);
  }

  public SkeletonStatement(Cloner cloner, SkeletonStatement original) : base(cloner, original) {
    S = original.S == null ? null : cloner.CloneStmt(original.S);
    ConditionEllipsis = original.ConditionEllipsis;
    BodyEllipsis = original.BodyEllipsis;
  }

  public SkeletonStatement(IToken tok, IToken endTok)
    : base(tok, endTok) {
    Contract.Requires(tok != null);
    Contract.Requires(endTok != null);
    S = null;
  }
  public SkeletonStatement(Statement s, IToken conditionEllipsis, IToken bodyEllipsis)
    : base(s.Tok, s.EndTok) {
    Contract.Requires(s != null);
    S = s;
    ConditionEllipsis = conditionEllipsis;
    BodyEllipsis = bodyEllipsis;
  }
  public override IEnumerable<Statement> SubStatements {
    get {
      // The SkeletonStatement is really a modification of its inner statement S.  Therefore,
      // we don't consider S to be a substatement.  Instead, the substatements of S are the
      // substatements of the SkeletonStatement.  In the case the SkeletonStatement modifies
      // S by omitting its body (which is true only for loops), there are no substatements.
      if (!BodyOmitted && S.SubStatements != null) {
        foreach (var s in S.SubStatements) {
          yield return s;
        }
      }
    }
  }
}

/// <summary>
/// A statement something like a try/catch block that recovers from halting.
/// Not actually useable in Dafny syntax, but would likely look something like this if it was:
///
/// try {
///   <Body>
/// } recover (haltMessage: string) {
///   <RecoveryBlock>
/// }
///
/// </summary>
public class TryRecoverStatement : Statement, ICloneable<TryRecoverStatement> {
  public readonly Statement TryBody;
  public readonly IVariable HaltMessageVar;
  public readonly Statement RecoverBody;

  public TryRecoverStatement Clone(Cloner cloner) {
    return new TryRecoverStatement(cloner, this);
  }

  public TryRecoverStatement(Cloner cloner, TryRecoverStatement original) : base(cloner, original) {
    TryBody = cloner.CloneStmt(original.TryBody);
    RecoverBody = cloner.CloneStmt(original.RecoverBody);
    HaltMessageVar = cloner.CloneIVariable(original.HaltMessageVar, false);
  }

  public TryRecoverStatement(Statement tryBody, IVariable haltMessageVar, Statement recoverBody)
    : base(tryBody.Tok, recoverBody.EndTok) {
    Contract.Requires(tryBody != null);
    Contract.Requires(haltMessageVar != null);
    Contract.Requires(recoverBody != null);
    TryBody = tryBody;
    HaltMessageVar = haltMessageVar;
    RecoverBody = recoverBody;
  }
}<|MERGE_RESOLUTION|>--- conflicted
+++ resolved
@@ -157,22 +157,10 @@
       return $"couldn't print stmt because: {e.Message}";
     }
   }
-<<<<<<< HEAD
-
-  public virtual IEnumerable<INode> Children => SubStatements.Concat<INode>(SubExpressions);
-
-  public override string ToString() {
-    try {
-      return Printer.StatementToString(this);
-    } catch (Exception e) {
-      return $"couldn't print stmt because: {e.Message}";
-    }
-  }
-=======
+
   public override IEnumerable<INode> Children =>
     (Attributes != null ? new List<INode> { Attributes } : Enumerable.Empty<INode>()).Concat(
       SubStatements.Concat<INode>(SubExpressions));
->>>>>>> ce3edc5a
 }
 
 public class LList<T> {
@@ -306,13 +294,6 @@
   public override IEnumerable<Expression> NonSpecificationSubExpressions {
     get {
       foreach (var e in base.NonSpecificationSubExpressions) { yield return e; }
-<<<<<<< HEAD
-      if (Rhss != null) {
-        foreach (var rhs in Rhss) {
-          foreach (var ee in rhs.SubExpressions) {
-            yield return ee;
-          }
-=======
       foreach (var rhs in Rhss ?? Enumerable.Empty<AssignmentRhs>()) {
         foreach (var e in rhs.NonSpecificationSubExpressions) {
           yield return e;
@@ -326,24 +307,15 @@
       foreach (var rhs in Rhss ?? Enumerable.Empty<AssignmentRhs>()) {
         foreach (var e in rhs.SpecificationSubExpressions) {
           yield return e;
->>>>>>> ce3edc5a
         }
       }
     }
   }
   public override IEnumerable<Statement> SubStatements {
     get {
-<<<<<<< HEAD
-      if (Rhss != null) {
-        foreach (var rhs in Rhss) {
-          foreach (var s in rhs.SubStatements) {
-            yield return s;
-          }
-=======
       foreach (var rhs in Rhss ?? Enumerable.Empty<AssignmentRhs>()) {
         foreach (var s in rhs.SubStatements) {
           yield return s;
->>>>>>> ce3edc5a
         }
       }
     }
@@ -711,8 +683,6 @@
   }
 }
 
-<<<<<<< HEAD
-=======
 /// <summary>
 /// Attributed tokens are used when a subpart of a statement or expression can take attributes.
 /// (Perhaps in addition to attributes placed on the token itself.)
@@ -726,26 +696,15 @@
   Attributes IAttributeBearingDeclaration.Attributes => Attrs;
 }
 
->>>>>>> ce3edc5a
 public class UpdateStmt : ConcreteUpdateStatement, ICloneable<UpdateStmt> {
   public readonly List<AssignmentRhs> Rhss;
   public readonly bool CanMutateKnownState;
   public Expression OriginalInitialLhs = null;
 
-<<<<<<< HEAD
-  [FilledInDuringResolution] public readonly List<Statement> ResolvedStatements = new List<Statement>(); // TODO initialise with null
-  public override IEnumerable<Statement> SubStatements {
-    get { return ResolvedStatements; }
-  }
-
-  // Both resolved and unresolved are required. Duplicate usages will be filtered out.
-  public override IEnumerable<INode> Children => ResolvedStatements; //Lhss.Concat<INode>(Rhss).Concat(ResolvedStatements);
-=======
   [FilledInDuringResolution] public List<Statement> ResolvedStatements;
   public override IEnumerable<Statement> SubStatements => Children.OfType<Statement>();
 
   public override IEnumerable<INode> Children => ResolvedStatements ?? Lhss.Concat<INode>(Rhss);
->>>>>>> ce3edc5a
 
   [ContractInvariantMethod]
   void ObjectInvariant() {
@@ -894,13 +853,6 @@
   }
 
   public IToken NameToken => Tok;
-<<<<<<< HEAD
-  public IEnumerable<INode> Children => type.Nodes;
-}
-
-public class GuardedAlternative : IAttributeBearingDeclaration {
-  public readonly IToken Tok;
-=======
   public bool IsTypeExplicit = false;
   public override IEnumerable<INode> Children =>
     (Attributes != null ? new List<INode> { Attributes } : Enumerable.Empty<INode>()).Concat(
@@ -908,7 +860,6 @@
 }
 
 public class GuardedAlternative : INode, IAttributeBearingDeclaration {
->>>>>>> ce3edc5a
   public readonly bool IsBindingGuard;
   public readonly Expression Guard;
   public readonly List<Statement> Body;
