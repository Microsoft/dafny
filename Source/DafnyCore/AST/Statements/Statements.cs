using System.Collections.Generic;
using System.Diagnostics.Contracts;
using System.Drawing.Imaging;
using System.Linq;
using JetBrains.Annotations;

namespace Microsoft.Dafny;

public abstract class Statement : INode, IAttributeBearingDeclaration {
  public IToken EndTok { get; set; }  // typically a terminating semi-colon or end-curly-brace
  public LList<Label> Labels;  // mutable during resolution

  private Attributes attributes;
  public Attributes Attributes {
    get {
      return attributes;
    }
    set {
      attributes = value;
    }
  }

  [ContractInvariantMethod]
  void ObjectInvariant() {
    Contract.Invariant(Tok != null);
    Contract.Invariant(EndTok != null);
  }

  [FilledInDuringResolution] public bool IsGhost;

  public Statement(IToken tok, IToken endTok, Attributes attrs) {
    Contract.Requires(tok != null);
    Contract.Requires(endTok != null);
    this.Tok = tok;
    this.EndTok = endTok;
    this.RangeToken = new RangeToken(tok, endTok);
    this.attributes = attrs;
  }

  public Statement(IToken tok, IToken endTok)
    : this(tok, endTok, null) {
    Contract.Requires(tok != null);
    Contract.Requires(endTok != null);
  }

  /// <summary>
  /// Returns the non-null expressions of this statement proper (that is, do not include the expressions of substatements).
  /// Filters all sub expressions that are not part of specifications
  /// </summary>
  public IEnumerable<Expression> SubExpressionsIncludingTransitiveSubStatements {
    get {
      foreach (var e in SubExpressions) {
        yield return e;
      }

      foreach (var s in SubStatements) {
        foreach (var e in s.SubExpressionsIncludingTransitiveSubStatements) {
          yield return e;
        }
      }
    }
  }

  /// <summary>
  /// Returns the non-null substatements of the Statements.
  /// </summary>
  public virtual IEnumerable<Statement> SubStatements {
    get { yield break; }
  }

  /// <summary>
  /// Returns the non-null expressions of this statement proper (that is, do not include the expressions of substatements).
  /// Includes both specification and non-specification expressions.
  /// </summary>
  public IEnumerable<Expression> SubExpressions {
    get {
      foreach (var e in SpecificationSubExpressions) {
        yield return e;
      }

      foreach (var e in NonSpecificationSubExpressions) {
        yield return e;
      }
    }
  }

  /// <summary>
  /// Returns the non-null expressions of this statement proper (that is, do not include the expressions of substatements).
  /// Filters only expressions that are always part of specifications
  /// </summary>
  public virtual IEnumerable<Expression> SpecificationSubExpressions {
    get {
      foreach (var e in Attributes.SubExpressions(Attributes)) {
        yield return e;
      }
    }
  }

  /// <summary>
  /// Returns the non-null expressions of this statement proper (that is, do not include the expressions of substatements).
  /// Filters all sub expressions that are not part of specifications
  /// </summary>
  public virtual IEnumerable<Expression> NonSpecificationSubExpressions {
    get {
      yield break;
    }
  }

  /// <summary>
  /// Create a resolved statement for an uninitialized local variable.
  /// </summary>
  public static VarDeclStmt CreateLocalVariable(IToken tok, string name, Type type) {
    Contract.Requires(tok != null);
    Contract.Requires(name != null);
    Contract.Requires(type != null);
    var variable = new LocalVariable(tok, tok, name, type, false);
    variable.type = type;
    return new VarDeclStmt(tok, tok, Util.Singleton(variable), null);
  }

  /// <summary>
  /// Create a resolved statement for a local variable with an initial value.
  /// </summary>
  public static VarDeclStmt CreateLocalVariable(IToken tok, string name, Expression value) {
    Contract.Requires(tok != null);
    Contract.Requires(name != null);
    Contract.Requires(value != null);
    var variable = new LocalVariable(tok, tok, name, value.Type, false);
    variable.type = value.Type;
    Expression variableExpr = new IdentifierExpr(tok, variable);
    var variableUpdateStmt = new UpdateStmt(tok, tok, Util.Singleton(variableExpr),
      Util.Singleton<AssignmentRhs>(new ExprRhs(value)));
    var variableAssignStmt = new AssignStmt(tok, tok, variableUpdateStmt.Lhss[0], variableUpdateStmt.Rhss[0]);
    variableUpdateStmt.ResolvedStatements.Add(variableAssignStmt);
    return new VarDeclStmt(tok, tok, Util.Singleton(variable), variableUpdateStmt);
  }

  public static PrintStmt CreatePrintStmt(IToken tok, params Expression[] exprs) {
    return new PrintStmt(tok, tok, exprs.ToList());
  }

  public override IEnumerable<INode> Children =>
    (Attributes != null ? new List<INode> { Attributes } : Enumerable.Empty<INode>()).Concat(
      SubStatements.Concat<INode>(SubExpressions));
}

public class LList<T> {
  public readonly T Data;
  public readonly LList<T> Next;

  public LList(T d, LList<T> next) {
    Data = d;
    Next = next;
  }

  public static LList<T> Append(LList<T> a, LList<T> b) {
    if (a == null) {
      return b;
    }

    return new LList<T>(a.Data, Append(a.Next, b));
    // pretend this is ML
  }
  public static int Count(LList<T> n) {
    int count = 0;
    while (n != null) {
      count++;
      n = n.Next;
    }
    return count;
  }
}

public class Label {
  public readonly IToken Tok;
  public readonly string Name;
  string uniqueId = null;
  public string AssignUniqueId(FreshIdGenerator idGen) {
    if (uniqueId == null) {
      uniqueId = idGen.FreshNumericId("label");
    }
    return uniqueId;
  }
  public Label(IToken tok, string/*?*/ label) {
    Contract.Requires(tok != null);
    Tok = tok;
    Name = label;
  }
}

public class AssertLabel : Label {
  public Boogie.Expr E;  // filled in during translation
  public AssertLabel(IToken tok, string label)
    : base(tok, label) {
    Contract.Requires(tok != null);
    Contract.Requires(label != null);
  }
}

public class RevealStmt : Statement {
  public readonly List<Expression> Exprs;
  [FilledInDuringResolution] public readonly List<AssertLabel> LabeledAsserts = new List<AssertLabel>();  // to indicate that "Expr" denotes a labeled assertion
  [FilledInDuringResolution] public readonly List<Statement> ResolvedStatements = new List<Statement>();

  public override IEnumerable<Statement> SubStatements {
    get { return ResolvedStatements; }
  }

  [ContractInvariantMethod]
  void ObjectInvariant() {
    Contract.Invariant(Exprs != null);
    Contract.Invariant(LabeledAsserts.Count <= Exprs.Count);
  }

  public RevealStmt(IToken tok, IToken endTok, List<Expression> exprs)
    : base(tok, endTok) {
    Contract.Requires(tok != null);
    Contract.Requires(endTok != null);
    Contract.Requires(exprs != null);
    this.Exprs = exprs;
  }

  public static string SingleName(Expression e) {
    Contract.Requires(e != null);
    if (e is NameSegment || e is LiteralExpr) {
      return e.tok.val;
    } else {
      return null;
    }
  }
}

public abstract class ProduceStmt : Statement {
  public List<AssignmentRhs> Rhss;
  public UpdateStmt HiddenUpdate;
  public ProduceStmt(IToken tok, IToken endTok, List<AssignmentRhs> rhss)
    : base(tok, endTok) {
    Contract.Requires(tok != null);
    Contract.Requires(endTok != null);
    this.Rhss = rhss;
    HiddenUpdate = null;
  }
  public override IEnumerable<Expression> NonSpecificationSubExpressions {
    get {
      foreach (var e in base.NonSpecificationSubExpressions) { yield return e; }
      if (Rhss != null) {
        foreach (var rhs in Rhss) {
          foreach (var ee in rhs.NonSpecificationSubExpressions) {
            yield return ee;
          }
        }
      }
    }
  }
  public override IEnumerable<Expression> SpecificationSubExpressions {
    get {
      foreach (var e in base.SpecificationSubExpressions) { yield return e; }
      if (Rhss != null) {
        foreach (var rhs in Rhss) {
          foreach (var ee in rhs.SpecificationSubExpressions) {
            yield return ee;
          }
        }
      }
    }
  }
  public override IEnumerable<Statement> SubStatements {
    get {
      if (Rhss != null) {
        foreach (var rhs in Rhss) {
          foreach (var s in rhs.SubStatements) {
            yield return s;
          }
        }
      }
    }
  }
}

public class YieldStmt : ProduceStmt {
  public YieldStmt(IToken tok, IToken endTok, List<AssignmentRhs> rhss)
    : base(tok, endTok, rhss) {
    Contract.Requires(tok != null);
    Contract.Requires(endTok != null);
  }
}

<<<<<<< HEAD
public abstract class AssignmentRhs : INode, IAttributeBearingDeclaration {
  public readonly IToken Tok;

=======
public abstract class AssignmentRhs : INode {
>>>>>>> 74b4bd32
  private Attributes attributes;
  public Attributes Attributes {
    get {
      return attributes;
    }
    set {
      attributes = value;
    }
  }

  public bool HasAttributes() {
    return Attributes != null;
  }

  internal AssignmentRhs(IToken tok, Attributes attrs = null) {
    Tok = tok;
    Attributes = attrs;
  }
  public abstract bool CanAffectPreviouslyKnownExpressions { get; }

  /// <summary>
  /// Returns all (specification and non-specification) non-null expressions of the AssignmentRhs.
  /// </summary>
  public IEnumerable<Expression> SubExpressions {
    get {
      foreach (var e in SpecificationSubExpressions) {
        yield return e;
      }

      foreach (var e in NonSpecificationSubExpressions) {
        yield return e;
      }
    }
  }

  /// <summary>
  /// Returns the non-null non-specification subexpressions of the AssignmentRhs.
  /// </summary>
  public virtual IEnumerable<Expression> NonSpecificationSubExpressions {
    get {
      yield break;
    }
  }

  /// <summary>
  /// Returns the non-null specification subexpressions of the AssignmentRhs.
  /// </summary>
  public virtual IEnumerable<Expression> SpecificationSubExpressions {
    get {
      foreach (var e in Attributes.SubExpressions(Attributes)) {
        yield return e;
      }
    }
  }

  /// <summary>
  /// Returns the non-null substatements of the AssignmentRhs.
  /// </summary>
  public virtual IEnumerable<Statement> SubStatements {
    get { yield break; }
  }
}

public class ExprRhs : AssignmentRhs {
  public readonly Expression Expr;
  [ContractInvariantMethod]
  void ObjectInvariant() {
    Contract.Invariant(Expr != null);
  }

  public ExprRhs(Expression expr, Attributes attrs = null)
    : base(expr.tok, attrs) {
    Contract.Requires(expr != null);
    Expr = expr;
  }
  public override bool CanAffectPreviouslyKnownExpressions { get { return false; } }
  public override IEnumerable<Expression> NonSpecificationSubExpressions {
    get {
      yield return Expr;
    }
  }

  public override IEnumerable<INode> Children => new[] { Expr };
}

/// <summary>
/// A TypeRhs represents one of five things, each having to do with allocating something in the heap:
///  * new T[EE]
///    This allocates an array of objects of type T (where EE is a list of expression)
///  * new T[EE] (elementInit)
///    This is like the previous, but uses "elementInit" to initialize the elements of the new array.
///  * new T[E] [EE]
///    This is like the first one, but uses the elements displayed in the list EE as the initial
///    elements of the array.  Only a 1-dimensional array may be used in this case.  The size denoted
///    by E must equal the length of EE.
///  * new C
///    This allocates an object of type C
///  * new C.Init(EE)
///    This allocates an object of type C and then invokes the method/constructor Init on it
/// There are three ways to construct a TypeRhs syntactically:
///  * TypeRhs(T, EE, initExpr)
///      -- represents "new T[EE]" (with "elementInit" being "null") and "new T[EE] (elementInit)"
///  * TypeRhs(T, E, EE)
///      -- represents "new T[E] [EE]"
///  * TypeRhs(C)
///      -- represents new C
///  * TypeRhs(Path, EE)
///    Here, Path may either be of the form C.Init
///      -- represents new C.Init(EE)
///    or all of Path denotes a type
///      -- represents new C._ctor(EE), where _ctor is the anonymous constructor for class C
/// </summary>
public class TypeRhs : AssignmentRhs {
  /// <summary>
  /// If ArrayDimensions != null, then the TypeRhs represents "new EType[ArrayDimensions]",
  ///     ElementInit is non-null to represent "new EType[ArrayDimensions] (elementInit)",
  ///     InitDisplay is non-null to represent "new EType[ArrayDimensions] [InitDisplay]",
  ///     and Arguments, Path, and InitCall are all null.
  /// If ArrayDimentions == null && Arguments == null, then the TypeRhs represents "new EType"
  ///     and ElementInit, Path, and InitCall are all null.
  /// If Arguments != null, then the TypeRhs represents "new Path(Arguments)"
  ///     and EType and InitCall is filled in by resolution, and ArrayDimensions == null and ElementInit == null.
  /// If OptionalNameComponent == null and Arguments != null, then the TypeRHS has not been resolved yet;
  ///   resolution will either produce an error or will chop off the last part of "EType" and move it to
  ///   OptionalNameComponent, after which the case above applies.
  /// </summary>
  [FilledInDuringResolution] public Type EType;  // in the case of Arguments != null
  public readonly List<Expression> ArrayDimensions;
  public readonly Expression ElementInit;
  public readonly List<Expression> InitDisplay;
  public readonly ActualBindings/*?*/ Bindings;
  public List<Expression> Arguments {
    get {
      Contract.Requires(Bindings != null);
      return Bindings.Arguments;
    }
  }

  public Type Path;
  [FilledInDuringResolution] public CallStmt InitCall;  // may be null (and is definitely null for arrays),
  [FilledInDuringResolution] public Type Type;
  [ContractInvariantMethod]
  void ObjectInvariant() {
    Contract.Invariant(EType != null || Bindings != null);
    Contract.Invariant(ElementInit == null || InitDisplay == null);
    Contract.Invariant(InitDisplay == null || ArrayDimensions.Count == 1);
    Contract.Invariant(ArrayDimensions == null || (Bindings == null && Path == null && InitCall == null && 1 <= ArrayDimensions.Count));
    Contract.Invariant(Bindings == null || (Path != null && ArrayDimensions == null && ElementInit == null && InitDisplay == null));
    Contract.Invariant(!(ArrayDimensions == null && Bindings == null) || (Path == null && InitCall == null && ElementInit == null && InitDisplay == null));
  }

  public TypeRhs(IToken tok, Type type, List<Expression> arrayDimensions, Expression elementInit)
    : base(tok) {
    Contract.Requires(tok != null);
    Contract.Requires(type != null);
    Contract.Requires(arrayDimensions != null && 1 <= arrayDimensions.Count);
    EType = type;
    ArrayDimensions = arrayDimensions;
    ElementInit = elementInit;
  }
  public TypeRhs(IToken tok, Type type, Expression dim, List<Expression> initDisplay)
    : base(tok) {
    Contract.Requires(tok != null);
    Contract.Requires(type != null);
    Contract.Requires(dim != null);
    Contract.Requires(initDisplay != null);
    EType = type;
    ArrayDimensions = new List<Expression> { dim };
    InitDisplay = initDisplay;
  }
  public TypeRhs(IToken tok, Type type)
    : base(tok) {
    Contract.Requires(tok != null);
    Contract.Requires(type != null);
    EType = type;
  }
  public TypeRhs(IToken tok, Type path, List<ActualBinding> arguments)
    : base(tok) {
    Contract.Requires(tok != null);
    Contract.Requires(path != null);
    Contract.Requires(arguments != null);
    Path = path;
    Bindings = new ActualBindings(arguments);
  }
  public override bool CanAffectPreviouslyKnownExpressions {
    get {
      if (InitCall != null) {
        foreach (var mod in InitCall.Method.Mod.Expressions) {
          if (!(mod.E is ThisExpr)) {
            return true;
          }
        }
      }
      return false;
    }
  }

  public override IEnumerable<Expression> NonSpecificationSubExpressions {
    get {
      if (ArrayDimensions != null) {
        foreach (var e in ArrayDimensions) {
          yield return e;
        }
        if (ElementInit != null) {
          yield return ElementInit;
        }
        if (InitDisplay != null) {
          foreach (var e in InitDisplay) {
            yield return e;
          }
        }
      }
    }
  }
  public override IEnumerable<Statement> SubStatements {
    get {
      if (InitCall != null) {
        yield return InitCall;
      }
    }
  }

  public IToken Start => Tok;
  public override IEnumerable<INode> Children => new[] { EType, Type }.OfType<UserDefinedType>();
}

public class HavocRhs : AssignmentRhs {
  public HavocRhs(IToken tok)
    : base(tok) {
  }
  public override bool CanAffectPreviouslyKnownExpressions { get { return false; } }
  public override IEnumerable<INode> Children => Enumerable.Empty<INode>();
}

public class VarDeclStmt : Statement {
  public readonly List<LocalVariable> Locals;
  public readonly ConcreteUpdateStatement Update;
  [ContractInvariantMethod]
  void ObjectInvariant() {
    Contract.Invariant(cce.NonNullElements(Locals));
    Contract.Invariant(Locals.Count != 0);
  }

  public VarDeclStmt(IToken tok, IToken endTok, List<LocalVariable> locals, ConcreteUpdateStatement update)
    : base(tok, endTok) {
    Contract.Requires(tok != null);
    Contract.Requires(endTok != null);
    Contract.Requires(locals != null);
    Contract.Requires(locals.Count != 0);

    Locals = locals;
    Update = update;
  }

  public override IEnumerable<Statement> SubStatements {
    get { if (Update != null) { yield return Update; } }
  }

  public override IEnumerable<Expression> SpecificationSubExpressions {
    get {
      foreach (var e in base.SpecificationSubExpressions) { yield return e; }
      foreach (var v in Locals) {
        foreach (var e in Attributes.SubExpressions(v.Attributes)) {
          yield return e;
        }
      }
    }
  }

  public override IEnumerable<INode> Children => Locals.Concat<INode>(SubStatements);
}

public class VarDeclPattern : Statement {
  public readonly CasePattern<LocalVariable> LHS;
  public readonly Expression RHS;
  public bool HasGhostModifier;

  public VarDeclPattern(IToken tok, IToken endTok, CasePattern<LocalVariable> lhs, Expression rhs, bool hasGhostModifier)
    : base(tok, endTok) {
    LHS = lhs;
    RHS = rhs;
    HasGhostModifier = hasGhostModifier;
  }

  public override IEnumerable<Expression> NonSpecificationSubExpressions {
    get {
      foreach (var e in base.NonSpecificationSubExpressions) {
        yield return e;
      }
      yield return RHS;
    }
  }

  public override IEnumerable<INode> Children =>
    new List<INode> { LHS }.Concat(base.Children);

  public IEnumerable<LocalVariable> LocalVars {
    get {
      foreach (var bv in LHS.Vars) {
        yield return bv;
      }
    }
  }
}

/// <summary>
/// Common superclass of UpdateStmt, AssignSuchThatStmt and AssignOrReturnStmt
/// </summary>
public abstract class ConcreteUpdateStatement : Statement {
  public readonly List<Expression> Lhss;
  public ConcreteUpdateStatement(IToken tok, IToken endTok, List<Expression> lhss, Attributes attrs = null)
    : base(tok, endTok, attrs) {
    Contract.Requires(tok != null);
    Contract.Requires(endTok != null);
    Contract.Requires(cce.NonNullElements(lhss));
    Lhss = lhss;
  }
}

/// <summary>
/// Attributed tokens are used when a subpart of a statement or expression can take attributes.
/// (Perhaps in addition to attributes placed on the token itself.)
///
/// It is used in particular to attach `{:axiom}` tokens to the `assume` keyword
/// on the RHS of `:|` and `:-` (in contrast, for `assume` statements, the
/// `{:axiom}` attribute is directly attached to the statement-level
/// attributes).
/// </summary>
public record AttributedToken(IToken Token, Attributes Attrs) { }

public class UpdateStmt : ConcreteUpdateStatement {
  public readonly List<AssignmentRhs> Rhss;
  public readonly bool CanMutateKnownState;
  public Expression OriginalInitialLhs = null;

  [FilledInDuringResolution] public readonly List<Statement> ResolvedStatements = new List<Statement>();
  public override IEnumerable<Statement> SubStatements {
    get { return ResolvedStatements; }
  }

  // Both resolved and unresolved are required. Duplicate usages will be filtered out.
  public override IEnumerable<INode> Children => Lhss.Concat<INode>(Rhss).Concat(ResolvedStatements);

  [ContractInvariantMethod]
  void ObjectInvariant() {
    Contract.Invariant(cce.NonNullElements(Lhss));
    Contract.Invariant(cce.NonNullElements(Rhss));
  }
  public UpdateStmt(IToken tok, IToken endTok, List<Expression> lhss, List<AssignmentRhs> rhss)
    : base(tok, endTok, lhss) {
    Contract.Requires(tok != null);
    Contract.Requires(endTok != null);
    Contract.Requires(cce.NonNullElements(lhss));
    Contract.Requires(cce.NonNullElements(rhss));
    Contract.Requires(lhss.Count != 0 || rhss.Count == 1);
    Rhss = rhss;
    CanMutateKnownState = false;
  }
  public UpdateStmt(IToken tok, IToken endTok, List<Expression> lhss, List<AssignmentRhs> rhss, bool mutate)
    : base(tok, endTok, lhss) {
    Contract.Requires(tok != null);
    Contract.Requires(endTok != null);
    Contract.Requires(cce.NonNullElements(lhss));
    Contract.Requires(cce.NonNullElements(rhss));
    Contract.Requires(lhss.Count != 0 || rhss.Count == 1);
    Rhss = rhss;
    CanMutateKnownState = mutate;
  }
}

public class LocalVariable : INode, IVariable, IAttributeBearingDeclaration {
  public readonly IToken EndTok;  // typically a terminating semi-colon or end-curly-brace
  readonly string name;
  public Attributes Attributes;
  Attributes IAttributeBearingDeclaration.Attributes => Attributes;
  public bool IsGhost;
  [ContractInvariantMethod]
  void ObjectInvariant() {
    Contract.Invariant(name != null);
    Contract.Invariant(OptionalType != null);
  }

  public LocalVariable(IToken tok, IToken endTok, string name, Type type, bool isGhost) {
    Contract.Requires(tok != null);
    Contract.Requires(endTok != null);
    Contract.Requires(name != null);
    Contract.Requires(type != null);  // can be a proxy, though

    this.Tok = tok;
    this.EndTok = endTok;
    this.name = name;
    this.OptionalType = type;
    if (type is InferredTypeProxy) {
      ((InferredTypeProxy)type).KeepConstraints = true;
    }
    this.IsGhost = isGhost;
  }

  public string Name {
    get {
      Contract.Ensures(Contract.Result<string>() != null);
      return name;
    }
  }
  public static bool HasWildcardName(IVariable v) {
    Contract.Requires(v != null);
    return v.Name.StartsWith("_v");
  }
  public static string DisplayNameHelper(IVariable v) {
    Contract.Requires(v != null);
    return HasWildcardName(v) ? "_" : v.Name;
  }
  public string DisplayName {
    get { return DisplayNameHelper(this); }
  }
  private string uniqueName;
  public string UniqueName => uniqueName;
  public bool HasBeenAssignedUniqueName => uniqueName != null;
  public string AssignUniqueName(FreshIdGenerator generator) {
    return uniqueName ??= generator.FreshId(Name + "#");
  }

  private string sanitizedName;
  public string SanitizedName =>
    sanitizedName ??= $"_{IVariable.CompileNameIdGenerator.FreshNumericId()}_{NonglobalVariable.SanitizeName(Name)}";

  string compileName;
  public string CompileName =>
    compileName ??= SanitizedName;

  public readonly Type OptionalType;  // this is the type mentioned in the declaration, if any
  Type IVariable.OptionalType { get { return this.OptionalType; } }
  internal Type type;  // this is the declared or inferred type of the variable; it is non-null after resolution (even if resolution fails)
  public Type Type {
    get {
      Contract.Ensures(Contract.Result<Type>() != null);

      Contract.Assume(type != null);  /* we assume object has been resolved */
      return type.Normalize();
    }
  }
  public bool IsMutable {
    get {
      return true;
    }
  }
  bool IVariable.IsGhost {
    get {
      return this.IsGhost;
    }
  }
  /// <summary>
  /// This method retrospectively makes the LocalVariable a ghost.  It is to be used only during resolution.
  /// </summary>
  public void MakeGhost() {
    this.IsGhost = true;
  }
  IToken IVariable.Tok {
    get {
      return Tok;
    }
  }

  public IToken NameToken => Tok;
  public bool IsTypeExplicit = false;
  public override IEnumerable<INode> Children =>
    (Attributes != null ? new List<INode> { Attributes } : Enumerable.Empty<INode>()).Concat(
      IsTypeExplicit ? new List<INode>() { type } : Enumerable.Empty<INode>());
}

public class GuardedAlternative : INode, IAttributeBearingDeclaration {
  public readonly bool IsBindingGuard;
  public readonly Expression Guard;
  public readonly List<Statement> Body;
  public Attributes Attributes;
  public override IEnumerable<INode> Children => (Attributes != null ? new List<INode> { Attributes } : Enumerable.Empty<INode>()).Concat(new List<INode>() { Guard }).Concat<INode>(Body);
  Attributes IAttributeBearingDeclaration.Attributes => Attributes;

  [ContractInvariantMethod]
  void ObjectInvariant() {
    Contract.Invariant(Tok != null);
    Contract.Invariant(Guard != null);
    Contract.Invariant(!IsBindingGuard || (Guard is ExistsExpr && ((ExistsExpr)Guard).Range == null));
    Contract.Invariant(Body != null);
  }
  public GuardedAlternative(IToken tok, bool isBindingGuard, Expression guard, List<Statement> body) {
    Contract.Requires(tok != null);
    Contract.Requires(guard != null);
    Contract.Requires(!isBindingGuard || (guard is ExistsExpr && ((ExistsExpr)guard).Range == null));
    Contract.Requires(body != null);
    this.Tok = tok;
    this.IsBindingGuard = isBindingGuard;
    this.Guard = guard;
    this.Body = body;
    this.Attributes = null;
  }
  public GuardedAlternative(IToken tok, bool isBindingGuard, Expression guard, List<Statement> body, Attributes attrs) {
    Contract.Requires(tok != null);
    Contract.Requires(guard != null);
    Contract.Requires(!isBindingGuard || (guard is ExistsExpr && ((ExistsExpr)guard).Range == null));
    Contract.Requires(body != null);
    this.Tok = tok;
    this.IsBindingGuard = isBindingGuard;
    this.Guard = guard;
    this.Body = body;
    this.Attributes = attrs;
  }
}

public class WhileStmt : OneBodyLoopStmt {
  public readonly Expression/*?*/ Guard;

  public class LoopBodySurrogate {
    public readonly List<IVariable> LocalLoopTargets;
    public readonly bool UsesHeap;

    public LoopBodySurrogate(List<IVariable> localLoopTargets, bool usesHeap) {
      LocalLoopTargets = localLoopTargets;
      UsesHeap = usesHeap;
    }
  }

  public WhileStmt(IToken tok, IToken endTok, Expression guard,
    List<AttributedExpression> invariants, Specification<Expression> decreases, Specification<FrameExpression> mod,
    BlockStmt body)
    : base(tok, endTok, invariants, decreases, mod, body, null) {
    Contract.Requires(tok != null);
    Contract.Requires(endTok != null);
    this.Guard = guard;
  }

  public WhileStmt(IToken tok, IToken endTok, Expression guard,
    List<AttributedExpression> invariants, Specification<Expression> decreases, Specification<FrameExpression> mod,
    BlockStmt body, Attributes attrs)
    : base(tok, endTok, invariants, decreases, mod, body, attrs) {
    Contract.Requires(tok != null);
    Contract.Requires(endTok != null);
    this.Guard = guard;
  }

  public override IEnumerable<Expression> NonSpecificationSubExpressions {
    get {
      foreach (var e in base.NonSpecificationSubExpressions) { yield return e; }
      if (Guard != null) {
        yield return Guard;
      }
    }
  }
}

/// <summary>
/// This class is really just a WhileStmt, except that it serves the purpose of remembering if the object was created as the result of a refinement
/// merge.
/// </summary>
public class RefinedWhileStmt : WhileStmt {
  public RefinedWhileStmt(IToken tok, IToken endTok, Expression guard,
    List<AttributedExpression> invariants, Specification<Expression> decreases, Specification<FrameExpression> mod,
    BlockStmt body)
    : base(tok, endTok, guard, invariants, decreases, mod, body) {
    Contract.Requires(tok != null);
    Contract.Requires(endTok != null);
    Contract.Requires(body != null);
  }
}

/// <summary>
/// The class represents several possible scenarios:
/// * ...;
///   S == null
/// * assert ...
///   ConditionOmitted == true
/// * assume ...
///   ConditionOmitted == true
/// * if ... { Stmt }
///   if ... { Stmt } else ElseStmt
///   ConditionOmitted == true
/// * while ... invariant J;
///   ConditionOmitted == true && BodyOmitted == true
/// * while ... invariant J; { Stmt }
///   ConditionOmitted == true && BodyOmitted == false
/// * modify ...;
///   ConditionOmitted == true && BodyOmitted == false
/// * modify ... { Stmt }
///   ConditionOmitted == true && BodyOmitted == false
/// </summary>
public class SkeletonStatement : Statement {
  public readonly Statement S;
  public bool ConditionOmitted { get { return ConditionEllipsis != null; } }
  public readonly IToken ConditionEllipsis;
  public bool BodyOmitted { get { return BodyEllipsis != null; } }
  public readonly IToken BodyEllipsis;
  public SkeletonStatement(IToken tok, IToken endTok)
    : base(tok, endTok) {
    Contract.Requires(tok != null);
    Contract.Requires(endTok != null);
    S = null;
  }
  public SkeletonStatement(Statement s, IToken conditionEllipsis, IToken bodyEllipsis)
    : base(s.Tok, s.EndTok) {
    Contract.Requires(s != null);
    S = s;
    ConditionEllipsis = conditionEllipsis;
    BodyEllipsis = bodyEllipsis;
  }
  public override IEnumerable<Statement> SubStatements {
    get {
      // The SkeletonStatement is really a modification of its inner statement S.  Therefore,
      // we don't consider S to be a substatement.  Instead, the substatements of S are the
      // substatements of the SkeletonStatement.  In the case the SkeletonStatement modifies
      // S by omitting its body (which is true only for loops), there are no substatements.
      if (!BodyOmitted && S.SubStatements != null) {
        foreach (var s in S.SubStatements) {
          yield return s;
        }
      }
    }
  }
}

/// <summary>
/// A statement something like a try/catch block that recovers from halting.
/// Not actually useable in Dafny syntax, but would likely look something like this if it was:
///
/// try {
///   <Body>
/// } recover (haltMessage: string) {
///   <RecoveryBlock>
/// }
///
/// </summary>
public class TryRecoverStatement : Statement {
  public readonly Statement TryBody;
  public readonly IVariable HaltMessageVar;
  public readonly Statement RecoverBody;
  public TryRecoverStatement(Statement tryBody, IVariable haltMessageVar, Statement recoverBody)
    : base(tryBody.Tok, recoverBody.EndTok) {
    Contract.Requires(tryBody != null);
    Contract.Requires(haltMessageVar != null);
    Contract.Requires(recoverBody != null);
    TryBody = tryBody;
    HaltMessageVar = haltMessageVar;
    RecoverBody = recoverBody;
  }
}<|MERGE_RESOLUTION|>--- conflicted
+++ resolved
@@ -285,13 +285,7 @@
   }
 }
 
-<<<<<<< HEAD
 public abstract class AssignmentRhs : INode, IAttributeBearingDeclaration {
-  public readonly IToken Tok;
-
-=======
-public abstract class AssignmentRhs : INode {
->>>>>>> 74b4bd32
   private Attributes attributes;
   public Attributes Attributes {
     get {
