using System.Collections.Generic;
using System.Diagnostics.Contracts;
using System.Linq;
using Microsoft.Boogie;

namespace Microsoft.Dafny;

public class HideRevealStmt : Statement, ICloneable<HideRevealStmt>, ICanFormat, ICanResolveNewAndOld {
  public const string RevealLemmaPrefix = "reveal_";

  public string Kind => Mode == HideRevealCmd.Modes.Hide ? "hide" : "reveal";
  public string KindVerb => Mode == HideRevealCmd.Modes.Hide ? "hidden" : "revealed";
  public readonly List<Expression> Exprs;
  [FilledInDuringResolution]
  public readonly List<AssertLabel> LabeledAsserts = new();  // to indicate that "Expr" denotes a labeled assertion
  [FilledInDuringResolution]
  public readonly List<Statement> ResolvedStatements = new();
  [FilledInDuringResolution] public List<MemberDecl> OffsetMembers = new();
  public HideRevealCmd.Modes Mode { get; private set; }
  public bool Wildcard { get; private set; }

  public override IEnumerable<Statement> SubStatements => ResolvedStatements;

  public override IEnumerable<Statement> PreResolveSubStatements => Enumerable.Empty<Statement>();

  [ContractInvariantMethod]
  void ObjectInvariant() {
    Contract.Invariant(Exprs != null);
    Contract.Invariant(LabeledAsserts.Count <= Exprs.Count);
  }

  public HideRevealStmt Clone(Cloner cloner) {
    return new HideRevealStmt(cloner, this);
  }

  public HideRevealStmt(Cloner cloner, HideRevealStmt original) : base(cloner, original) {
    Mode = original.Mode;
    Exprs = original.Exprs?.Select(cloner.CloneExpr).ToList();
    Wildcard = original.Wildcard;
    if (cloner.CloneResolvedFields) {
      OffsetMembers = original.OffsetMembers.ToList();
      LabeledAsserts = original.LabeledAsserts.Select(a => new AssertLabel(cloner.Origin(a.Tok), a.Name)).ToList();
      ResolvedStatements = original.ResolvedStatements.Select(stmt => cloner.CloneStmt(stmt, false)).ToList();
    }
  }

  public HideRevealStmt(IOrigin rangeOrigin, HideRevealCmd.Modes mode)
    : base(rangeOrigin) {
    Wildcard = true;
    this.Exprs = null;
    Mode = mode;
  }

  public HideRevealStmt(IOrigin rangeOrigin, List<Expression> exprs, HideRevealCmd.Modes mode)
    : base(rangeOrigin) {
    Contract.Requires(exprs != null);
    this.Exprs = exprs;
    Wildcard = false;
    Mode = mode;
  }

  public static string SingleName(Expression e) {
    Contract.Requires(e != null);
    if (e is NameSegment || e is LiteralExpr) {
      return e.Tok.val;
    } else {
      return null;
    }
  }

  public bool SetIndent(int indentBefore, TokenNewIndentCollector formatter) {
    return formatter.SetIndentPrintRevealStmt(indentBefore, OwnedTokens);
  }

  public override void GenResolve(INewOrOldResolver resolver, ResolutionContext resolutionContext) {
    resolutionContext.CodeContext.ContainsHide |= Mode == HideRevealCmd.Modes.Hide;

    if (Wildcard) {
      return;
    }

    foreach (var expr in Exprs) {
      var name = SingleName(expr);
      var labeledAssert = name == null ? null : resolver.DominatingStatementLabels.Find(name) as AssertLabel;
      if (labeledAssert != null) {
        LabeledAsserts.Add(labeledAssert);
      } else {
        Expression effectiveExpr = expr;
        if (expr is ApplySuffix applySuffix) {
          if (applySuffix.AtTok != null) {
            resolver.Reporter.Error(MessageSource.Resolver, expr.Tok, $"an @-label can not be used in a hide or reveal statement");
          }
          effectiveExpr = applySuffix.Lhs;
        }
        if (effectiveExpr is NameSegment or ExprDotName) {
          if (effectiveExpr is NameSegment segment) {
            resolver.ResolveNameSegment(segment, true, null, resolutionContext, true);
          } else {
            resolver.ResolveDotSuffix((ExprDotName)effectiveExpr, true, true, null, resolutionContext, true);
          }

          if (effectiveExpr.Resolved == null) {
            // error from resolving child
          } else if (effectiveExpr.Resolved is not MemberSelectExpr callee) {
            resolver.Reporter.Error(MessageSource.Resolver, effectiveExpr.Tok,
              $"cannot reveal '{name}' because no revealable constant, function, assert label, or requires label in the current scope is named '{name}'");
          } else {
            if (callee.Member is Function or ConstantField) {
              OffsetMembers.Add(callee.Member);
              if (!BoogieGenerator.IsOpaque(callee.Member, resolver.Options) || Mode != HideRevealCmd.Modes.Reveal) {
                continue;
              }

              var revealResolutionContext = resolutionContext with { InReveal = true };
              var exprClone = new Cloner().CloneExpr(effectiveExpr);
              if (exprClone is NameSegment nameSegment) {
                resolver.ResolveNameSegment(nameSegment, true, null, revealResolutionContext, true);
              } else {
                resolver.ResolveDotSuffix((ExprDotName)exprClone, true, true, null, revealResolutionContext, true);
              }

              var revealCallee = ((MemberSelectExpr)((ConcreteSyntaxExpression)exprClone).ResolvedExpression);
              if (revealCallee != null) {
                var call = new CallStmt(Origin, new List<Expression>(),
                  revealCallee,
<<<<<<< HEAD
                  new List<ActualBinding>(), effectiveExpr.Center);
=======
                  new List<ActualBinding>(), effectiveExpr.Tok);
>>>>>>> b964908e
                ResolvedStatements.Add(call);
              }
            } else {
              resolver.Reporter.Error(MessageSource.Resolver, effectiveExpr.Tok,
                $"only functions and constants can be {KindVerb}");
            }
          }
        } else {
          resolver.Reporter.Error(MessageSource.Resolver, Tok, "can't use parenthesis when hiding or revealing");
        }
      }
    }

    foreach (var a in ResolvedStatements) {
      resolver.ResolveStatement(a, resolutionContext);
    }
  }

  public override void ResolveGhostness(ModuleResolver resolver, ErrorReporter reporter, bool mustBeErasable,
    ICodeContext codeContext,
    string proofContext, bool allowAssumptionVariables, bool inConstructorInitializationPhase) {
    ResolvedStatements.ForEach(ss => ss.ResolveGhostness(resolver, reporter, true, codeContext,
      $"a {Kind} statement", allowAssumptionVariables, inConstructorInitializationPhase));
    IsGhost = ResolvedStatements.All(ss => ss.IsGhost);
  }
}<|MERGE_RESOLUTION|>--- conflicted
+++ resolved
@@ -123,11 +123,7 @@
               if (revealCallee != null) {
                 var call = new CallStmt(Origin, new List<Expression>(),
                   revealCallee,
-<<<<<<< HEAD
                   new List<ActualBinding>(), effectiveExpr.Center);
-=======
-                  new List<ActualBinding>(), effectiveExpr.Tok);
->>>>>>> b964908e
                 ResolvedStatements.Add(call);
               }
             } else {
