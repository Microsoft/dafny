using System.Collections.Generic;
using System.Diagnostics.Contracts;
using System.Linq;

namespace Microsoft.Dafny;

<<<<<<< HEAD
public class AssignOrReturnStmt : ConcreteUpdateStatement, ICloneable<AssignOrReturnStmt> {
  public readonly Expression Rhs; // this is the unresolved RHS, and thus can also be a method call
=======
public class AssignOrReturnStmt : ConcreteUpdateStatement {
  public readonly ExprRhs Rhs; // this is the unresolved RHS, and thus can also be a method call
>>>>>>> 04a397ae
  public readonly List<AssignmentRhs> Rhss;
  public readonly AttributedToken KeywordToken;
  [FilledInDuringResolution] public readonly List<Statement> ResolvedStatements = new List<Statement>();
  public override IEnumerable<Statement> SubStatements {
    get { return ResolvedStatements; }
  }

  public override IEnumerable<INode> Children => ResolvedStatements;

  [ContractInvariantMethod]
  void ObjectInvariant() {
    Contract.Invariant(Lhss != null);
    Contract.Invariant(
      Lhss.Count == 0 ||                   // ":- MethodOrExpression;" which returns void success or an error
      (Lhss.Count == 1 && Lhss[0] != null)   // "y :- MethodOrExpression;"
    );
    Contract.Invariant(Rhs != null);
  }

<<<<<<< HEAD
  public AssignOrReturnStmt Clone(Cloner cloner) {
    return new AssignOrReturnStmt(cloner, this);
  }

  public AssignOrReturnStmt(Cloner cloner, AssignOrReturnStmt original) : base(cloner, original) {
    Rhs = cloner.CloneExpr(original.Rhs);
    Rhss = original.Rhss.Select(cloner.CloneRHS).ToList();
    KeywordToken = cloner.AttributedTok(original.KeywordToken);

    if (cloner.CloneResolvedFields) {
      ResolvedStatements = original.ResolvedStatements.Select(cloner.CloneStmt).ToList();
    }
  }

  public AssignOrReturnStmt(IToken tok, IToken endTok, List<Expression> lhss, Expression rhs, AttributedToken keywordToken, List<AssignmentRhs> rhss = null)
=======
  public AssignOrReturnStmt(IToken tok, IToken endTok, List<Expression> lhss, ExprRhs rhs, AttributedToken keywordToken, List<AssignmentRhs> rhss = null)
>>>>>>> 04a397ae
    : base(tok, endTok, lhss) {
    Contract.Requires(tok != null);
    Contract.Requires(endTok != null);
    Contract.Requires(lhss != null);
    Contract.Requires(lhss.Count <= 1);
    Contract.Requires(rhs != null);
    Rhs = rhs;
    Rhss = rhss;
    KeywordToken = keywordToken;
  }
}<|MERGE_RESOLUTION|>--- conflicted
+++ resolved
@@ -4,13 +4,8 @@
 
 namespace Microsoft.Dafny;
 
-<<<<<<< HEAD
 public class AssignOrReturnStmt : ConcreteUpdateStatement, ICloneable<AssignOrReturnStmt> {
-  public readonly Expression Rhs; // this is the unresolved RHS, and thus can also be a method call
-=======
-public class AssignOrReturnStmt : ConcreteUpdateStatement {
   public readonly ExprRhs Rhs; // this is the unresolved RHS, and thus can also be a method call
->>>>>>> 04a397ae
   public readonly List<AssignmentRhs> Rhss;
   public readonly AttributedToken KeywordToken;
   [FilledInDuringResolution] public readonly List<Statement> ResolvedStatements = new List<Statement>();
@@ -30,13 +25,12 @@
     Contract.Invariant(Rhs != null);
   }
 
-<<<<<<< HEAD
   public AssignOrReturnStmt Clone(Cloner cloner) {
     return new AssignOrReturnStmt(cloner, this);
   }
 
   public AssignOrReturnStmt(Cloner cloner, AssignOrReturnStmt original) : base(cloner, original) {
-    Rhs = cloner.CloneExpr(original.Rhs);
+    Rhs = (ExprRhs)cloner.CloneRHS(original.Rhs);
     Rhss = original.Rhss.Select(cloner.CloneRHS).ToList();
     KeywordToken = cloner.AttributedTok(original.KeywordToken);
 
@@ -45,10 +39,7 @@
     }
   }
 
-  public AssignOrReturnStmt(IToken tok, IToken endTok, List<Expression> lhss, Expression rhs, AttributedToken keywordToken, List<AssignmentRhs> rhss = null)
-=======
   public AssignOrReturnStmt(IToken tok, IToken endTok, List<Expression> lhss, ExprRhs rhs, AttributedToken keywordToken, List<AssignmentRhs> rhss = null)
->>>>>>> 04a397ae
     : base(tok, endTok, lhss) {
     Contract.Requires(tok != null);
     Contract.Requires(endTok != null);
