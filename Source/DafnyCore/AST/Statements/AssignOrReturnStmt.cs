--- conflicted
+++ resolved
@@ -5,11 +5,7 @@
 namespace Microsoft.Dafny;
 
 public class AssignOrReturnStmt : ConcreteUpdateStatement, ICloneable<AssignOrReturnStmt> {
-<<<<<<< HEAD
-  public readonly Expression Rhs; // this is the unresolved RHS, and thus can also be a method call
-=======
   public readonly ExprRhs Rhs; // this is the unresolved RHS, and thus can also be a method call
->>>>>>> ce3edc5a
   public readonly List<AssignmentRhs> Rhss;
   public readonly AttributedToken KeywordToken;
   [FilledInDuringResolution] public readonly List<Statement> ResolvedStatements = new List<Statement>();
@@ -34,11 +30,7 @@
   }
 
   public AssignOrReturnStmt(Cloner cloner, AssignOrReturnStmt original) : base(cloner, original) {
-<<<<<<< HEAD
-    Rhs = cloner.CloneExpr(original.Rhs);
-=======
     Rhs = (ExprRhs)cloner.CloneRHS(original.Rhs);
->>>>>>> ce3edc5a
     Rhss = original.Rhss.Select(cloner.CloneRHS).ToList();
     KeywordToken = cloner.AttributedTok(original.KeywordToken);
 
@@ -47,11 +39,7 @@
     }
   }
 
-<<<<<<< HEAD
-  public AssignOrReturnStmt(IToken tok, IToken endTok, List<Expression> lhss, Expression rhs, AttributedToken keywordToken, List<AssignmentRhs> rhss = null)
-=======
   public AssignOrReturnStmt(IToken tok, IToken endTok, List<Expression> lhss, ExprRhs rhs, AttributedToken keywordToken, List<AssignmentRhs> rhss = null)
->>>>>>> ce3edc5a
     : base(tok, endTok, lhss) {
     Contract.Requires(tok != null);
     Contract.Requires(endTok != null);
