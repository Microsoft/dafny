--- conflicted
+++ resolved
@@ -167,26 +167,11 @@
   /// </summary>
   [CanBeNull]
   public CalcOp GetInferredDefaultOp() {
-<<<<<<< HEAD
-    CalcStmt.CalcOp alternativeOp = null;
-=======
     CalcOp alternativeOp = null;
->>>>>>> 497a606f
     if (Lines.Count == 0) {
       return null;
     }
 
-<<<<<<< HEAD
-    bool b;
-    if (Expression.IsBoolLiteral(Lines.First(), out b)) {
-      alternativeOp = new CalcStmt.BinaryCalcOp(b ? BinaryExpr.Opcode.Imp : BinaryExpr.Opcode.Exp);
-    } else if (Expression.IsBoolLiteral(Lines.Last(), out b)) {
-      alternativeOp = new CalcStmt.BinaryCalcOp(b ? BinaryExpr.Opcode.Exp : BinaryExpr.Opcode.Imp);
-    } else if (Expression.IsEmptySetOrMultiset(Lines.First())) {
-      alternativeOp = new CalcStmt.BinaryCalcOp(BinaryExpr.Opcode.Ge);
-    } else if (Expression.IsEmptySetOrMultiset(Lines.Last())) {
-      alternativeOp = new CalcStmt.BinaryCalcOp(BinaryExpr.Opcode.Le);
-=======
     if (Expression.IsBoolLiteral(Lines.First(), out var firstOperatorIsBoolLiteral)) {
       alternativeOp = new BinaryCalcOp(firstOperatorIsBoolLiteral ? BinaryExpr.Opcode.Imp : BinaryExpr.Opcode.Exp);
     } else if (Expression.IsBoolLiteral(Lines.Last(), out var lastOperatorIsBoolLiteral)) {
@@ -195,7 +180,6 @@
       alternativeOp = new BinaryCalcOp(BinaryExpr.Opcode.Ge);
     } else if (Expression.IsEmptySetOrMultiset(Lines.Last())) {
       alternativeOp = new BinaryCalcOp(BinaryExpr.Opcode.Le);
->>>>>>> 497a606f
     } else {
       return null;
     }
