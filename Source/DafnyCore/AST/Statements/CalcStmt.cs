--- conflicted
+++ resolved
@@ -163,12 +163,8 @@
 
   public static readonly CalcOp DefaultOp = new BinaryCalcOp(BinaryExpr.Opcode.Eq);
 
-<<<<<<< HEAD
-  public override IEnumerable<INode> Children => Steps.Concat(Result != null ? new INode[] { Result } : new INode[] { }).Concat(Hints);
+  public override IEnumerable<Node> Children => Steps.Concat(Result != null ? new Node[] { Result } : new INode[] { }).Concat(Hints);
   public override IEnumerable<INode> ConcreteChildren => Lines.Take(Lines.Count > 0 ? Lines.Count - 1 : 0).Concat<INode>(Hints.Where(hintBatch => hintBatch.Body.Count() != 0));
-=======
-  public override IEnumerable<Node> Children => Steps.Concat(new Node[] { Result }).Concat(Hints);
->>>>>>> 97f1ced4
 
   [ContractInvariantMethod]
   void ObjectInvariant() {
