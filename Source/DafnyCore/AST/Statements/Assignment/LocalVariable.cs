using System.Collections.Generic;
using System.Diagnostics.Contracts;
using System.Linq;

namespace Microsoft.Dafny;

public class LocalVariable : RangeNode, IVariable, IAttributeBearingDeclaration {
  readonly string name;
  public string DafnyName => Name;
  public Attributes Attributes;
  Attributes IAttributeBearingDeclaration.Attributes => Attributes;
  public bool IsGhost;
  [ContractInvariantMethod]
  void ObjectInvariant() {
    Contract.Invariant(name != null);
    Contract.Invariant(OptionalType != null);
  }

  public override IToken Tok => RangeToken.StartToken;

  public LocalVariable(Cloner cloner, LocalVariable original)
    : base(cloner, original) {
    name = original.Name;
    OptionalType = cloner.CloneType(original.OptionalType);
    IsTypeExplicit = original.IsTypeExplicit;
    IsGhost = original.IsGhost;

    if (cloner.CloneResolvedFields) {
      type = original.type;
    }
  }

  public LocalVariable(RangeToken rangeToken, string name, Type type, bool isGhost)
    : base(rangeToken) {
    Contract.Requires(name != null);
    Contract.Requires(type != null);  // can be a proxy, though

    this.name = name;
    this.OptionalType = type;
    if (type is InferredTypeProxy) {
      ((InferredTypeProxy)type).KeepConstraints = true;
    }
    this.IsGhost = isGhost;
  }

  public string Name {
    get {
      Contract.Ensures(Contract.Result<string>() != null);
      return name;
    }
  }
  public static bool HasWildcardName(IVariable v) {
    Contract.Requires(v != null);
    return v.Name.StartsWith("_v");
  }
  public static string DisplayNameHelper(IVariable v) {
    Contract.Requires(v != null);
    return HasWildcardName(v) ? $"_ /* {v.Name} */" : v.Name;
  }
  public string DisplayName {
    get { return DisplayNameHelper(this); }
  }
  private string uniqueName;
  public string UniqueName => uniqueName;
  public bool HasBeenAssignedUniqueName => uniqueName != null;
  public string AssignUniqueName(FreshIdGenerator generator) {
    return uniqueName ??= generator.FreshId(Name + "#");
  }

  private string sanitizedName;
  public string SanitizedName =>
    sanitizedName ??= $"_{IVariable.CompileNameIdGenerator.FreshNumericId()}_{NonglobalVariable.SanitizeName(Name)}";

  string compileName;
  public string CompileName =>
    compileName ??= SanitizedName;

  public readonly Type OptionalType;  // this is the type mentioned in the declaration, if any
  Type IVariable.OptionalType { get { return this.OptionalType; } }

  [FilledInDuringResolution]
  internal Type type;  // this is the declared or inferred type of the variable; it is non-null after resolution (even if resolution fails)
  public Type Type {
    get {
      Contract.Ensures(Contract.Result<Type>() != null);

      Contract.Assume(type != null);  /* we assume object has been resolved */
      return type.Normalize();
    }
  }

  public PreType PreType { get; set; }

  public bool IsMutable {
    get {
      return true;
    }
  }
  bool IVariable.IsGhost {
    get {
      return this.IsGhost;
    }
  }
  /// <summary>
  /// This method retrospectively makes the LocalVariable a ghost.  It is to be used only during resolution.
  /// </summary>
  public void MakeGhost() {
    this.IsGhost = true;
  }

  public IToken NameToken => RangeToken.StartToken;
  public bool IsTypeExplicit = false;
  public override IEnumerable<INode> Children =>
    (Attributes != null ? new List<Node> { Attributes } : Enumerable.Empty<Node>()).Concat(
      IsTypeExplicit ? new List<Node>() { type } : Enumerable.Empty<Node>());

  public override IEnumerable<INode> PreResolveChildren =>
    (Attributes != null ? new List<Node> { Attributes } : Enumerable.Empty<Node>()).Concat(
      IsTypeExplicit ? new List<Node>() { OptionalType ?? type } : Enumerable.Empty<Node>());

  public DafnySymbolKind Kind => DafnySymbolKind.Variable;
<<<<<<< HEAD
  public string GetHoverText(DafnyOptions options) {
=======
  public string GetDescription(DafnyOptions options) {
>>>>>>> 5167023d
    return this.AsText();
  }
}<|MERGE_RESOLUTION|>--- conflicted
+++ resolved
@@ -119,11 +119,7 @@
       IsTypeExplicit ? new List<Node>() { OptionalType ?? type } : Enumerable.Empty<Node>());
 
   public DafnySymbolKind Kind => DafnySymbolKind.Variable;
-<<<<<<< HEAD
-  public string GetHoverText(DafnyOptions options) {
-=======
   public string GetDescription(DafnyOptions options) {
->>>>>>> 5167023d
     return this.AsText();
   }
 }