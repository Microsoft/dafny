--- conflicted
+++ resolved
@@ -12,20 +12,8 @@
   public int ScopeDepth { get; set; }
   public LList<Label> Labels;  // mutable during resolution
 
-<<<<<<< HEAD
   public Attributes Attributes { get; set; }
-=======
-  private Attributes attributes;
-  public Attributes Attributes {
-    get {
-      return attributes;
-    }
-    set {
-      attributes = value;
-    }
-  }
   string IAttributeBearingDeclaration.WhatKind => "statement";
->>>>>>> 77287d8c
 
   [ContractInvariantMethod]
   void ObjectInvariant() {
