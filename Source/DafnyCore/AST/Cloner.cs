--- conflicted
+++ resolved
@@ -64,14 +64,10 @@
 
       if (d is AbstractTypeDecl) {
         var dd = (AbstractTypeDecl)d;
-<<<<<<< HEAD
-        return new AbstractTypeDecl(Range(dd.RangeToken), dd.NameNode.Clone(this), m,
+        return new AbstractTypeDecl(Range(dd.RangeToken), dd.NameNode.Clone(this), parent,
           CloneTPChar(dd.Characteristics), dd.TypeArgs.ConvertAll(CloneTypeParam),
           dd.ParentTraits.ConvertAll(CloneType),
           dd.Members.ConvertAll(d => CloneMember(d, false)), CloneAttributes(dd.Attributes), dd.IsRefining);
-=======
-        return new AbstractTypeDecl(Range(dd.RangeToken), dd.NameNode.Clone(this), parent, CloneTPChar(dd.Characteristics), dd.TypeArgs.ConvertAll(CloneTypeParam), dd.Members.ConvertAll(d => CloneMember(d, false)), CloneAttributes(dd.Attributes), dd.IsRefining);
->>>>>>> 592be431
       } else if (d is SubsetTypeDecl) {
         Contract.Assume(!(d is NonNullTypeDecl));  // don't clone the non-null type declaration; close the class, which will create a new non-null type declaration
         var dd = (SubsetTypeDecl)d;
@@ -84,12 +80,8 @@
       } else if (d is NewtypeDecl) {
         var dd = (NewtypeDecl)d;
         if (dd.Var == null) {
-<<<<<<< HEAD
-          return new NewtypeDecl(Range(dd.RangeToken), dd.NameNode.Clone(this), m, CloneType(dd.BaseType),
+          return new NewtypeDecl(Range(dd.RangeToken), dd.NameNode.Clone(this), parent, CloneType(dd.BaseType),
             dd.ParentTraits.ConvertAll(CloneType),
-=======
-          return new NewtypeDecl(Range(dd.RangeToken), dd.NameNode.Clone(this), parent, CloneType(dd.BaseType),
->>>>>>> 592be431
             dd.Members.ConvertAll(d => CloneMember(d, false)), CloneAttributes(dd.Attributes), dd.IsRefining);
         } else {
           return new NewtypeDecl(Range(dd.RangeToken), dd.NameNode.Clone(this), parent, CloneBoundVar(dd.Var, false),
@@ -105,25 +97,17 @@
         var dd = (IndDatatypeDecl)d;
         var tps = dd.TypeArgs.ConvertAll(CloneTypeParam);
         var ctors = dd.Ctors.ConvertAll(CloneCtor);
-<<<<<<< HEAD
-        var dt = new IndDatatypeDecl(Range(dd.RangeToken), dd.NameNode.Clone(this), m, tps, ctors,
+        var dt = new IndDatatypeDecl(Range(dd.RangeToken), dd.NameNode.Clone(this), parent, tps, ctors,
           dd.ParentTraits.ConvertAll(CloneType),
           dd.Members.ConvertAll(d => CloneMember(d, false)), CloneAttributes(dd.Attributes), dd.IsRefining);
-=======
-        var dt = new IndDatatypeDecl(Range(dd.RangeToken), dd.NameNode.Clone(this), parent, tps, ctors, dd.Members.ConvertAll(d => CloneMember(d, false)), CloneAttributes(dd.Attributes), dd.IsRefining);
->>>>>>> 592be431
         return dt;
       } else if (d is CoDatatypeDecl) {
         var dd = (CoDatatypeDecl)d;
         var tps = dd.TypeArgs.ConvertAll(CloneTypeParam);
         var ctors = dd.Ctors.ConvertAll(CloneCtor);
-<<<<<<< HEAD
-        var dt = new CoDatatypeDecl(Range(dd.RangeToken), dd.NameNode.Clone(this), m, tps, ctors,
+        var dt = new CoDatatypeDecl(Range(dd.RangeToken), dd.NameNode.Clone(this), parent, tps, ctors,
           dd.ParentTraits.ConvertAll(CloneType),
           dd.Members.ConvertAll(d => CloneMember(d, false)), CloneAttributes(dd.Attributes), dd.IsRefining);
-=======
-        var dt = new CoDatatypeDecl(Range(dd.RangeToken), dd.NameNode.Clone(this), parent, tps, ctors, dd.Members.ConvertAll(d => CloneMember(d, false)), CloneAttributes(dd.Attributes), dd.IsRefining);
->>>>>>> 592be431
         return dt;
       } else if (d is IteratorDecl) {
         var dd = (IteratorDecl)d;
