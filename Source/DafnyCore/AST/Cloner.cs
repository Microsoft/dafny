--- conflicted
+++ resolved
@@ -822,11 +822,7 @@
       if (cf != null && cf.Rhs != null && !RevealedInScope(f)) {
         // We erase the RHS value. While we do that, we must also make sure the declaration does have a type, so instead of
         // cloning cf.Type, we assume "f" has been resolved and clone cf.Type.NormalizeExpandKeepConstraints().
-<<<<<<< HEAD
-        return new ConstantField(Range(cf.RangeToken), cf.NameNode.Clone(this), null, cf.IsStatic, cf.IsGhost, cf.IsOpaque, CloneType(cf.Type.NormalizeExpandKeepConstraints()), CloneAttributes(cf.Attributes));
-=======
-        return new ConstantField(Tok(cf.tok), cf.Name, null, cf.HasStaticKeyword, cf.IsGhost, cf.IsOpaque, CloneType(cf.Type.NormalizeExpandKeepConstraints()), CloneAttributes(cf.Attributes));
->>>>>>> 9ad5e60a
+        return new ConstantField(Range(cf.RangeToken), cf.NameNode.Clone(this), null, cf.HasStaticKeyword, cf.IsGhost, cf.IsOpaque, CloneType(cf.Type.NormalizeExpandKeepConstraints()), CloneAttributes(cf.Attributes));
       }
       return base.CloneField(f);
     }
