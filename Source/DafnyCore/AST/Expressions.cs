--- conflicted
+++ resolved
@@ -879,13 +879,8 @@
     if (top != cl) {
       Contract.Assert(top != null);
       var clArgsInTermsOfTFormals = cl.TypeArgs.ConvertAll(tp => top.ParentFormalTypeParametersToActuals[tp]);
-<<<<<<< HEAD
-      var subst = TypeUtil.TypeSubstitutionMap(top.TypeArgs, t.TypeArgs);
-      var typeArgs = clArgsInTermsOfTFormals.ConvertAll(ty => TypeUtil.SubstType(ty, subst));
-=======
       var subst = TypeParameter.SubstitutionMap(top.TypeArgs, t.TypeArgs);
       var typeArgs = clArgsInTermsOfTFormals.ConvertAll(ty => ty.Subst(subst));
->>>>>>> 3b6c8765
       Type = new UserDefinedType(tok, cl.Name, cl, typeArgs);
     } else if (t.Name != cl.Name) {  // t may be using the name "C?", and we'd prefer it read "C"
       Type = new UserDefinedType(tok, cl.Name, cl, t.TypeArgs);
@@ -1421,11 +1416,7 @@
       // Add in the mappings from parent types' formal type parameters to types
       if (cl is TopLevelDeclWithMembers cls) {
         foreach (var entry in cls.ParentFormalTypeParametersToActuals) {
-<<<<<<< HEAD
-          var v = TypeUtil.SubstType(entry.Value, subst);
-=======
           var v = entry.Value.Subst(subst);
->>>>>>> 3b6c8765
           subst.Add(entry.Key, v);
         }
       }
@@ -1477,11 +1468,7 @@
         typeMap.Add(cl.TypeArgs[i], TypeApplication_AtEnclosingClass[i]);
       }
       foreach (var entry in cl.ParentFormalTypeParametersToActuals) {
-<<<<<<< HEAD
-        var v = TypeUtil.SubstType(entry.Value, typeMap);
-=======
         var v = entry.Value.Subst(typeMap);
->>>>>>> 3b6c8765
         typeMap.Add(entry.Key, v);
       }
     } else if (field.EnclosingClass == null) {
@@ -1492,11 +1479,7 @@
         typeMap.Add(field.EnclosingClass.TypeArgs[i], TypeApplication_AtEnclosingClass[i]);
       }
     }
-<<<<<<< HEAD
-    this.Type = TypeUtil.SubstType(field.Type, typeMap);  // resolve here
-=======
     this.Type = field.Type.Subst(typeMap);  // resolve here
->>>>>>> 3b6c8765
   }
 
   public void MemberSelectCase(Action<Field> fieldK, Action<Function> functionK) {
@@ -4113,11 +4096,7 @@
     Receiver = receiver;
     SubstMap = substMap;
     TypeMap = typeMap;
-<<<<<<< HEAD
-    Type = TypeUtil.SubstType(formal.Type, typeMap);
-=======
     Type = formal.Type.Subst(typeMap);
->>>>>>> 3b6c8765
   }
 
   public override RangeToken RangeToken => new RangeToken(tok, tok);
