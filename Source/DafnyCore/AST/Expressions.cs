using System;
using System.Collections.Generic;
using System.Diagnostics.Contracts;
using System.Numerics;
using System.Linq;
using System.Diagnostics;
using Microsoft.Boogie;

namespace Microsoft.Dafny;

[DebuggerDisplay("{Printer.ExprToString(this)}")]
public abstract class Expression : INode {
  public readonly IToken tok;
  public List<IToken> OwnedTokens = new();
  [ContractInvariantMethod]
  void ObjectInvariant() {
    Contract.Invariant(tok != null);
  }

  [Pure]
  public bool WasResolved() {
    return Type != null;
  }

  public Expression Resolved {
    get {
      Contract.Requires(WasResolved());  // should be called only on resolved expressions; this approximates that precondition
      Expression r = this;
      while (true) {
        Contract.Assert(r.WasResolved());  // this.WasResolved() implies anything it reaches is also resolved
        var rr = r as ConcreteSyntaxExpression;
        if (rr == null) {
          return r;
        }
        r = rr.ResolvedExpression;
        if (r == null) {
          // for a NegationExpression, we're willing to return its non-ResolveExpression form (since it is filled in
          // during a resolution phase after type checking and we may be called here during type checking)
          return rr is NegationExpression ? rr : null;
        }
      }
    }
  }

  [FilledInDuringResolution] protected Type type;
  public Type Type {
    get {
      Contract.Ensures(type != null || Contract.Result<Type>() == null);  // useful in conjunction with postcondition of constructor
      return type == null ? null : type.Normalize();
    }
    set {
      Contract.Requires(!WasResolved());  // set it only once
      Contract.Requires(value != null);

      //modifies type;
      type = value.Normalize();
    }
  }
  /// <summary>
  /// This method can be used when .Type has been found to be erroneous and its current value
  /// would be unexpected by the rest of the resolver. This method then sets .Type to a neutral
  /// value.
  /// </summary>
  public void ResetTypeAssignment() {
    Contract.Requires(WasResolved());
    type = new InferredTypeProxy();
  }
#if TEST_TYPE_SYNONYM_TRANSPARENCY
    public void DebugTest_ChangeType(Type ty) {
      Contract.Requires(WasResolved());  // we're here to set it again
      Contract.Requires(ty != null);
      type = ty;
    }
#endif

  public Expression(IToken tok) {
    Contract.Requires(tok != null);
    Contract.Ensures(type == null);  // we would have liked to have written Type==null, but that's not admissible or provable

    this.tok = tok;
  }

  /// <summary>
  /// Returns the non-null subexpressions of the Expression.  To be called after the expression has been resolved; this
  /// means, for example, that any concrete syntax that resolves to some other expression will return the subexpressions
  /// of the resolved expression.
  /// </summary>
  public virtual IEnumerable<Expression> SubExpressions {
    get { yield break; }
  }

  private RangeToken rangeToken;

  // Contains tokens that did not make it in the AST but are part of the expression,
  // Enables ranges to be correct.
  protected IToken[] FormatTokens = null;

  /// Creates a token on the entire range of the expression.
  /// Used only for error reporting.
  public RangeToken RangeToken {
    get {
      if (rangeToken == null) {
        if (tok is RangeToken tokAsRange) {
          rangeToken = tokAsRange;
        } else {
          var startTok = tok;
          var endTok = tok;
          var subExpressions = this is ConcreteSyntaxExpression concreteSyntaxExpression
            ? concreteSyntaxExpression.PreResolveSubExpressions
            : SubExpressions;
          foreach (var e in subExpressions) {
            if (e.tok.Filename != tok.Filename || e.IsImplicit) {
              // Ignore auto-generated expressions, if any.
              continue;
            }

            if (e.StartToken.pos < startTok.pos) {
              startTok = e.StartToken;
            } else if (e.EndToken.pos > endTok.pos) {
              endTok = e.EndToken;
            }
          }


          foreach (var token in Enumerable.Concat(FormatTokens ?? Enumerable.Empty<IToken>(), OwnedTokens)) {
            if (token.Filename != tok.Filename) {
              continue;
            }

            if (token.pos < startTok.pos) {
              startTok = token;
            }

            if (token.pos + token.val.Length > endTok.pos + endTok.val.Length) {
              endTok = token;

            }
          }

          if (FormatTokens != null) {
            foreach (var token in FormatTokens) {
              if (token.Filename != tok.Filename) {
                continue;
              }

              if (token.pos < startTok.pos) {
                startTok = token;
              }

              if (token.pos + token.val.Length > endTok.pos + endTok.val.Length) {
                endTok = token;
              }
            }
          }

          rangeToken = new RangeToken(startTok, endTok);
        }
      }

      return rangeToken;
    }
  }

  public IToken StartToken => RangeToken.StartToken;
  public IToken EndToken => RangeToken.EndToken;

  /// <summary>
  /// Returns the list of types that appear in this expression proper (that is, not including types that
  /// may appear in subexpressions). Types occurring in sub-statements of the expression are not included.
  /// To be called after the expression has been resolved.
  /// </summary>
  public virtual IEnumerable<Type> ComponentTypes {
    get { yield break; }
  }

  public virtual bool IsImplicit {
    get { return false; }
  }

  public static IEnumerable<Expression> Conjuncts(Expression expr) {
    Contract.Requires(expr != null);
    Contract.Requires(expr.Type.IsBoolType);
    Contract.Ensures(cce.NonNullElements(Contract.Result<IEnumerable<Expression>>()));

    expr = StripParens(expr);
    if (expr is UnaryOpExpr unary && unary.Op == UnaryOpExpr.Opcode.Not) {
      foreach (Expression e in Disjuncts(unary.E)) {
        yield return Expression.CreateNot(e.tok, e);
      }
      yield break;

    } else if (expr is BinaryExpr bin) {
      if (bin.ResolvedOp == BinaryExpr.ResolvedOpcode.And) {
        foreach (Expression e in Conjuncts(bin.E0)) {
          yield return e;
        }
        foreach (Expression e in Conjuncts(bin.E1)) {
          yield return e;
        }
        yield break;
      }
    }

    yield return expr;
  }

  public static IEnumerable<Expression> Disjuncts(Expression expr) {
    Contract.Requires(expr != null);
    Contract.Requires(expr.Type.IsBoolType);
    Contract.Ensures(cce.NonNullElements(Contract.Result<IEnumerable<Expression>>()));

    expr = StripParens(expr);
    if (expr is UnaryOpExpr unary && unary.Op == UnaryOpExpr.Opcode.Not) {
      foreach (Expression e in Conjuncts(unary.E)) {
        yield return Expression.CreateNot(e.tok, e);
      }
      yield break;

    } else if (expr is BinaryExpr bin) {
      if (bin.ResolvedOp == BinaryExpr.ResolvedOpcode.Or) {
        foreach (Expression e in Conjuncts(bin.E0)) {
          yield return e;
        }
        foreach (Expression e in Conjuncts(bin.E1)) {
          yield return e;
        }
        yield break;
      } else if (bin.ResolvedOp == BinaryExpr.ResolvedOpcode.Imp) {
        foreach (Expression e in Conjuncts(bin.E0)) {
          yield return Expression.CreateNot(e.tok, e);
        }
        foreach (Expression e in Conjuncts(bin.E1)) {
          yield return e;
        }
        yield break;
      }
    }

    yield return expr;
  }

  /// <summary>
  /// Create a resolved expression of the form "e0 + e1"
  /// </summary>
  public static Expression CreateAdd(Expression e0, Expression e1) {
    Contract.Requires(e0 != null);
    Contract.Requires(e1 != null);
    Contract.Requires(
      (e0.Type.IsNumericBased(Type.NumericPersuasion.Int) && e1.Type.IsNumericBased(Type.NumericPersuasion.Int)) ||
      (e0.Type.IsNumericBased(Type.NumericPersuasion.Real) && e1.Type.IsNumericBased(Type.NumericPersuasion.Real)));
    Contract.Ensures(Contract.Result<Expression>() != null);
    var s = new BinaryExpr(e0.tok, BinaryExpr.Opcode.Add, e0, e1);
    s.ResolvedOp = BinaryExpr.ResolvedOpcode.Add;  // resolve here
    s.Type = e0.Type.NormalizeExpand();  // resolve here
    return s;
  }

  /// <summary>
  /// Create a resolved expression of the form "e0 * e1"
  /// </summary>
  public static Expression CreateMul(Expression e0, Expression e1) {
    Contract.Requires(e0 != null);
    Contract.Requires(e1 != null);
    Contract.Requires(
      (e0.Type.IsNumericBased(Type.NumericPersuasion.Int) && e1.Type.IsNumericBased(Type.NumericPersuasion.Int)) ||
      (e0.Type.IsNumericBased(Type.NumericPersuasion.Real) && e1.Type.IsNumericBased(Type.NumericPersuasion.Real)));
    Contract.Ensures(Contract.Result<Expression>() != null);
    var s = new BinaryExpr(e0.tok, BinaryExpr.Opcode.Mul, e0, e1);
    s.ResolvedOp = BinaryExpr.ResolvedOpcode.Mul;  // resolve here
    s.Type = e0.Type.NormalizeExpand();  // resolve here
    return s;
  }

  /// <summary>
  /// Create a resolved expression of the form "CVT(e0) - CVT(e1)", where "CVT" is either "int" (if
  /// e0.Type is an integer-based numeric type) or "real" (if e0.Type is a real-based numeric type).
  /// </summary>
  public static Expression CreateSubtract_TypeConvert(Expression e0, Expression e1) {
    Contract.Requires(e0 != null);
    Contract.Requires(e1 != null);
    Contract.Requires(
      (e0.Type.IsNumericBased(Type.NumericPersuasion.Int) && e1.Type.IsNumericBased(Type.NumericPersuasion.Int)) ||
      (e0.Type.IsNumericBased(Type.NumericPersuasion.Real) && e1.Type.IsNumericBased(Type.NumericPersuasion.Real)) ||
      (e0.Type.IsBitVectorType && e1.Type.IsBitVectorType) ||
      (e0.Type.IsCharType && e1.Type.IsCharType));
    Contract.Ensures(Contract.Result<Expression>() != null);

    Type toType;
    if (e0.Type.IsNumericBased(Type.NumericPersuasion.Int)) {
      toType = Type.Int;
    } else if (e0.Type.IsNumericBased(Type.NumericPersuasion.Real)) {
      toType = Type.Real;
    } else {
      Contract.Assert(e0.Type.IsBitVectorType || e0.Type.IsCharType);
      toType = Type.Int; // convert char and bitvectors to int
    }
    e0 = CastIfNeeded(e0, toType);
    e1 = CastIfNeeded(e1, toType);
    return CreateSubtract(e0, e1);
  }

  private static Expression CastIfNeeded(Expression expr, Type toType) {
    if (!expr.Type.Equals(toType)) {
      var cast = new ConversionExpr(expr.tok, expr, toType);
      cast.Type = toType;
      return cast;
    } else {
      return expr;
    }
  }

  /// <summary>
  /// Create a resolved expression of the form "e0 - e1"
  /// </summary>
  public static Expression CreateSubtract(Expression e0, Expression e1) {
    Contract.Requires(e0 != null);
    Contract.Requires(e0.Type != null);
    Contract.Requires(e1 != null);
    Contract.Requires(e1.Type != null);
    Contract.Requires(
      (e0.Type.IsNumericBased(Type.NumericPersuasion.Int) && e1.Type.IsNumericBased(Type.NumericPersuasion.Int)) ||
      (e0.Type.IsNumericBased(Type.NumericPersuasion.Real) && e1.Type.IsNumericBased(Type.NumericPersuasion.Real)) ||
      (e0.Type.IsBigOrdinalType && e1.Type.IsBigOrdinalType));
    Contract.Ensures(Contract.Result<Expression>() != null);
    var s = new BinaryExpr(e0.tok, BinaryExpr.Opcode.Sub, e0, e1);
    s.ResolvedOp = BinaryExpr.ResolvedOpcode.Sub;  // resolve here
    s.Type = e0.Type.NormalizeExpand();  // resolve here (and it's important to remove any constraints)
    return s;
  }

  /// <summary>
  /// Create a resolved expression of the form "e0 - e1".
  /// Optimization: If either "e0" or "e1" is the literal denoting the empty set, then just return "e0".
  /// </summary>
  public static Expression CreateSetDifference(Expression e0, Expression e1) {
    Contract.Requires(e0 != null);
    Contract.Requires(e0.Type != null);
    Contract.Requires(e1 != null);
    Contract.Requires(e1.Type != null);
    Contract.Requires(e0.Type.AsSetType != null && e1.Type.AsSetType != null);
    Contract.Ensures(Contract.Result<Expression>() != null);
    if (LiteralExpr.IsEmptySet(e0) || LiteralExpr.IsEmptySet(e1)) {
      return e0;
    }
    var s = new BinaryExpr(e0.tok, BinaryExpr.Opcode.Sub, e0, e1) {
      ResolvedOp = BinaryExpr.ResolvedOpcode.SetDifference,
      Type = e0.Type.NormalizeExpand() // important to remove any constraints
    };
    return s;
  }

  /// <summary>
  /// Create a resolved expression of the form "e0 - e1".
  /// Optimization: If either "e0" or "e1" is the literal denoting the empty multiset, then just return "e0".
  /// </summary>
  public static Expression CreateMultisetDifference(Expression e0, Expression e1) {
    Contract.Requires(e0 != null);
    Contract.Requires(e0.Type != null);
    Contract.Requires(e1 != null);
    Contract.Requires(e1.Type != null);
    Contract.Requires(e0.Type.AsMultiSetType != null && e1.Type.AsMultiSetType != null);
    Contract.Ensures(Contract.Result<Expression>() != null);
    if (LiteralExpr.IsEmptyMultiset(e0) || LiteralExpr.IsEmptyMultiset(e1)) {
      return e0;
    }
    var s = new BinaryExpr(e0.tok, BinaryExpr.Opcode.Sub, e0, e1) {
      ResolvedOp = BinaryExpr.ResolvedOpcode.MultiSetDifference,
      Type = e0.Type.NormalizeExpand() // important to remove any constraints
    };
    return s;
  }

  /// <summary>
  /// Create a resolved expression of the form "|e|"
  /// </summary>
  public static Expression CreateCardinality(Expression e, BuiltIns builtIns) {
    Contract.Requires(e != null);
    Contract.Requires(e.Type != null);
    Contract.Requires(e.Type.AsSetType != null || e.Type.AsMultiSetType != null || e.Type.AsSeqType != null);
    Contract.Ensures(Contract.Result<Expression>() != null);
    var s = new UnaryOpExpr(e.tok, UnaryOpExpr.Opcode.Cardinality, e) {
      Type = builtIns.Nat()
    };
    return s;
  }

  /// <summary>
  /// Create a resolved expression of the form "e + n"
  /// </summary>
  public static Expression CreateIncrement(Expression e, int n) {
    Contract.Requires(e != null);
    Contract.Requires(e.Type != null);
    Contract.Requires(e.Type.IsNumericBased(Type.NumericPersuasion.Int));
    Contract.Requires(0 <= n);
    Contract.Ensures(Contract.Result<Expression>() != null);
    if (n == 0) {
      return e;
    }
    var nn = CreateIntLiteral(e.tok, n);
    return CreateAdd(e, nn);
  }

  /// <summary>
  /// Create a resolved expression of the form "e - n"
  /// </summary>
  public static Expression CreateDecrement(Expression e, int n) {
    Contract.Requires(e != null);
    Contract.Requires(e.Type.IsNumericBased(Type.NumericPersuasion.Int));
    Contract.Requires(0 <= n);
    Contract.Ensures(Contract.Result<Expression>() != null);
    if (n == 0) {
      return e;
    }
    var nn = CreateIntLiteral(e.tok, n);
    return CreateSubtract(e, nn);
  }

  /// <summary>
  /// Create a resolved expression of the form "n"
  /// </summary>
  public static Expression CreateIntLiteral(IToken tok, int n) {
    Contract.Requires(tok != null);
    Contract.Requires(n != int.MinValue);
    if (0 <= n) {
      var nn = new LiteralExpr(tok, n);
      nn.Type = Type.Int;
      return nn;
    } else {
      return CreateDecrement(CreateIntLiteral(tok, 0), -n);
    }
  }

  /// <summary>
  /// Create a resolved expression of the form "x"
  /// </summary>
  public static Expression CreateRealLiteral(IToken tok, BaseTypes.BigDec x) {
    Contract.Requires(tok != null);
    var nn = new LiteralExpr(tok, x);
    nn.Type = Type.Real;
    return nn;
  }

  /// <summary>
  /// Create a resolved expression of the form "n", for either type "int" or type "ORDINAL".
  /// </summary>
  public static Expression CreateNatLiteral(IToken tok, int n, Type ty) {
    Contract.Requires(tok != null);
    Contract.Requires(0 <= n);
    Contract.Requires(ty.IsNumericBased(Type.NumericPersuasion.Int) || ty is BigOrdinalType);
    var nn = new LiteralExpr(tok, n);
    nn.Type = ty;
    return nn;
  }

  /// <summary>
  /// Create a resolved expression for a bool b
  /// </summary>
  public static LiteralExpr CreateBoolLiteral(IToken tok, bool b) {
    Contract.Requires(tok != null);
    var lit = new LiteralExpr(tok, b);
    lit.Type = Type.Bool;  // resolve here
    return lit;
  }

  /// <summary>
  /// Create a resolved expression for a string s
  /// </summary>
  public static LiteralExpr CreateStringLiteral(IToken tok, string s) {
    Contract.Requires(tok != null);
    Contract.Requires(s != null);
    var lit = new StringLiteralExpr(tok, s, true);
    lit.Type = new SeqType(new CharType());  // resolve here
    return lit;
  }

  /// <summary>
  /// Returns "expr", but with all outer layers of parentheses removed.
  /// This method can be called before resolution.
  /// </summary>
  public static Expression StripParens(Expression expr) {
    while (true) {
      var e = expr as ParensExpression;
      if (e == null) {
        return expr;
      }
      expr = e.E;
    }
  }

  public static ThisExpr AsThis(Expression expr) {
    Contract.Requires(expr != null);
    return StripParens(expr) as ThisExpr;
  }

  /// <summary>
  /// If "expr" denotes a boolean literal "b", then return "true" and set "value" to "b".
  /// Otherwise, return "false" (and the value of "value" should not be used by the caller).
  /// This method can be called before resolution.
  /// </summary>
  public static bool IsBoolLiteral(Expression expr, out bool value) {
    Contract.Requires(expr != null);
    var e = StripParens(expr) as LiteralExpr;
    if (e != null && e.Value is bool) {
      value = (bool)e.Value;
      return true;
    } else {
      value = false;  // to please compiler
      return false;
    }
  }

  /// <summary>
  /// Returns "true" if "expr" denotes the empty set (for "iset", "set", or "multiset").
  /// This method can be called before resolution.
  /// </summary>
  public static bool IsEmptySetOrMultiset(Expression expr) {
    Contract.Requires(expr != null);
    expr = StripParens(expr);
    return (expr is SetDisplayExpr && ((SetDisplayExpr)expr).Elements.Count == 0) ||
           (expr is MultiSetDisplayExpr && ((MultiSetDisplayExpr)expr).Elements.Count == 0);
  }

  public static Expression CreateNot(IToken tok, Expression e) {
    Contract.Requires(tok != null);
    Contract.Requires(e != null && e.Type != null && e.Type.IsBoolType);

    e = StripParens(e);
    if (e is UnaryOpExpr unary && unary.Op == UnaryOpExpr.Opcode.Not) {
      return unary.E;
    }

    if (e is BinaryExpr bin) {
      var negatedOp = BinaryExpr.ResolvedOpcode.Add; // let "Add" stand for "no negated operator"
      switch (bin.ResolvedOp) {
        case BinaryExpr.ResolvedOpcode.EqCommon:
          negatedOp = BinaryExpr.ResolvedOpcode.NeqCommon;
          break;
        case BinaryExpr.ResolvedOpcode.SetEq:
          negatedOp = BinaryExpr.ResolvedOpcode.SetNeq;
          break;
        case BinaryExpr.ResolvedOpcode.MultiSetEq:
          negatedOp = BinaryExpr.ResolvedOpcode.MultiSetNeq;
          break;
        case BinaryExpr.ResolvedOpcode.SeqEq:
          negatedOp = BinaryExpr.ResolvedOpcode.SeqNeq;
          break;
        case BinaryExpr.ResolvedOpcode.MapEq:
          negatedOp = BinaryExpr.ResolvedOpcode.MapNeq;
          break;
        case BinaryExpr.ResolvedOpcode.NeqCommon:
          negatedOp = BinaryExpr.ResolvedOpcode.EqCommon;
          break;
        case BinaryExpr.ResolvedOpcode.SetNeq:
          negatedOp = BinaryExpr.ResolvedOpcode.SetEq;
          break;
        case BinaryExpr.ResolvedOpcode.MultiSetNeq:
          negatedOp = BinaryExpr.ResolvedOpcode.MultiSetEq;
          break;
        case BinaryExpr.ResolvedOpcode.SeqNeq:
          negatedOp = BinaryExpr.ResolvedOpcode.SeqEq;
          break;
        case BinaryExpr.ResolvedOpcode.MapNeq:
          negatedOp = BinaryExpr.ResolvedOpcode.MapEq;
          break;
        default:
          break;
      }
      if (negatedOp != BinaryExpr.ResolvedOpcode.Add) {
        return new BinaryExpr(bin.tok, BinaryExpr.ResolvedOp2SyntacticOp(negatedOp), bin.E0, bin.E1) {
          ResolvedOp = negatedOp,
          Type = bin.Type
        };
      }
    }

    return new UnaryOpExpr(tok, UnaryOpExpr.Opcode.Not, e) {
      Type = Type.Bool
    };
  }

  /// <summary>
  /// Create a resolved expression of the form "e0 LESS e1"
  /// Works for integers, reals, bitvectors, chars, and ORDINALs.
  /// </summary>
  public static Expression CreateLess(Expression e0, Expression e1) {
    Contract.Requires(e0 != null && e0.Type != null);
    Contract.Requires(e1 != null && e1.Type != null);
    Contract.Requires(
      (e0.Type.IsNumericBased(Type.NumericPersuasion.Int) && e1.Type.IsNumericBased(Type.NumericPersuasion.Int)) ||
      (e0.Type.IsNumericBased(Type.NumericPersuasion.Real) && e1.Type.IsNumericBased(Type.NumericPersuasion.Real)) ||
      (e0.Type.IsBitVectorType && e1.Type.IsBitVectorType) ||
      (e0.Type.IsCharType && e1.Type.IsCharType) ||
      (e0.Type.IsBigOrdinalType && e1.Type.IsBigOrdinalType));
    Contract.Ensures(Contract.Result<Expression>() != null);
    return new BinaryExpr(e0.tok, BinaryExpr.Opcode.Lt, e0, e1) {
      ResolvedOp = e0.Type.IsCharType ? BinaryExpr.ResolvedOpcode.LtChar : BinaryExpr.ResolvedOpcode.Lt,
      Type = Type.Bool
    };
  }

  /// <summary>
  /// Create a resolved expression of the form "e0 ATMOST e1".
  /// Works for integers, reals, bitvectors, chars, and ORDINALs.
  /// </summary>
  public static Expression CreateAtMost(Expression e0, Expression e1) {
    Contract.Requires(e0 != null && e0.Type != null);
    Contract.Requires(e1 != null && e1.Type != null);
    Contract.Requires(
      (e0.Type.IsNumericBased(Type.NumericPersuasion.Int) && e1.Type.IsNumericBased(Type.NumericPersuasion.Int)) ||
      (e0.Type.IsNumericBased(Type.NumericPersuasion.Real) && e1.Type.IsNumericBased(Type.NumericPersuasion.Real)) ||
      (e0.Type.IsBitVectorType && e1.Type.IsBitVectorType) ||
      (e0.Type.IsCharType && e1.Type.IsCharType) ||
      (e0.Type.IsBigOrdinalType && e1.Type.IsBigOrdinalType));
    Contract.Ensures(Contract.Result<Expression>() != null);
    return new BinaryExpr(e0.tok, BinaryExpr.Opcode.Le, e0, e1) {
      ResolvedOp = e0.Type.IsCharType ? BinaryExpr.ResolvedOpcode.LeChar : BinaryExpr.ResolvedOpcode.Le,
      Type = Type.Bool
    };
  }

  public static Expression CreateEq(Expression e0, Expression e1, Type ty) {
    Contract.Requires(e0 != null);
    Contract.Requires(e1 != null);
    Contract.Requires(ty != null);
    var eq = new BinaryExpr(e0.tok, BinaryExpr.Opcode.Eq, e0, e1);
    if (ty is SetType) {
      eq.ResolvedOp = BinaryExpr.ResolvedOpcode.SetEq;
    } else if (ty is SeqType) {
      eq.ResolvedOp = BinaryExpr.ResolvedOpcode.SeqEq;
    } else if (ty is MultiSetType) {
      eq.ResolvedOp = BinaryExpr.ResolvedOpcode.MultiSetEq;
    } else if (ty is MapType) {
      eq.ResolvedOp = BinaryExpr.ResolvedOpcode.MapEq;
    } else {
      eq.ResolvedOp = BinaryExpr.ResolvedOpcode.EqCommon;
    }
    eq.type = Type.Bool;
    return eq;
  }

  /// <summary>
  /// Create a resolved expression of the form "e0 && e1"
  /// </summary>
  public static Expression CreateAnd(Expression a, Expression b, bool allowSimplification = true) {
    Contract.Requires(a != null);
    Contract.Requires(b != null);
    Contract.Requires(a.Type.IsBoolType && b.Type.IsBoolType);
    Contract.Ensures(Contract.Result<Expression>() != null);
    if (allowSimplification && LiteralExpr.IsTrue(a)) {
      return b;
    } else if (allowSimplification && LiteralExpr.IsTrue(b)) {
      return a;
    } else {
      var and = new BinaryExpr(a.tok, BinaryExpr.Opcode.And, a, b);
      and.ResolvedOp = BinaryExpr.ResolvedOpcode.And;  // resolve here
      and.Type = Type.Bool;  // resolve here
      return and;
    }
  }

  /// <summary>
  /// Create a resolved expression of the form "e0 ==> e1"
  /// </summary>
  public static Expression CreateImplies(Expression a, Expression b, bool allowSimplification = true) {
    Contract.Requires(a != null);
    Contract.Requires(b != null);
    Contract.Requires(a.Type.IsBoolType && b.Type.IsBoolType);
    Contract.Ensures(Contract.Result<Expression>() != null);
    if (allowSimplification && (LiteralExpr.IsTrue(a) || LiteralExpr.IsTrue(b))) {
      return b;
    } else {
      var imp = new BinaryExpr(a.tok, BinaryExpr.Opcode.Imp, a, b);
      imp.ResolvedOp = BinaryExpr.ResolvedOpcode.Imp;  // resolve here
      imp.Type = Type.Bool;  // resolve here
      return imp;
    }
  }

  /// <summary>
  /// Create a resolved expression of the form "e0 || e1"
  /// </summary>
  public static Expression CreateOr(Expression a, Expression b, bool allowSimplification = true) {
    Contract.Requires(a != null);
    Contract.Requires(b != null);
    Contract.Requires(a.Type.IsBoolType && b.Type.IsBoolType);
    Contract.Ensures(Contract.Result<Expression>() != null);
    if (allowSimplification && LiteralExpr.IsTrue(a)) {
      return a;
    } else if (allowSimplification && LiteralExpr.IsTrue(b)) {
      return b;
    } else {
      var or = new BinaryExpr(a.tok, BinaryExpr.Opcode.Or, a, b);
      or.ResolvedOp = BinaryExpr.ResolvedOpcode.Or;  // resolve here
      or.Type = Type.Bool;  // resolve here
      return or;
    }
  }

  /// <summary>
  /// Create a resolved expression of the form "if test then e0 else e1"
  /// </summary>
  public static Expression CreateITE(Expression test, Expression e0, Expression e1) {
    Contract.Requires(test != null);
    Contract.Requires(e0 != null);
    Contract.Requires(e1 != null);
    Contract.Requires(test.Type.IsBoolType && e0.Type.Equals(e1.Type));
    Contract.Ensures(Contract.Result<Expression>() != null);
    var ite = new ITEExpr(test.tok, false, test, e0, e1);
    ite.Type = e0.type;  // resolve here
    return ite;
  }

  /// <summary>
  /// Create a resolved case expression for a match expression
  /// </summary>
  public static MatchCaseExpr CreateMatchCase(MatchCaseExpr old_case, Expression new_body) {
    Contract.Requires(old_case != null);
    Contract.Requires(new_body != null);
    Contract.Ensures(Contract.Result<MatchCaseExpr>() != null);

    ResolvedCloner cloner = new ResolvedCloner();
    var newVars = old_case.Arguments.ConvertAll(cloner.CloneBoundVar);
    new_body = VarSubstituter(old_case.Arguments.ConvertAll<NonglobalVariable>(x => (NonglobalVariable)x), newVars, new_body);

    var new_case = new MatchCaseExpr(old_case.tok, old_case.Ctor, old_case.FromBoundVar, newVars, new_body, old_case.Attributes);

    new_case.Ctor = old_case.Ctor; // resolve here
    return new_case;
  }

  /// <summary>
  /// Create a match expression with a resolved type
  /// </summary>
  public static Expression CreateMatch(IToken tok, Expression src, List<MatchCaseExpr> cases, Type type) {
    MatchExpr e = new MatchExpr(tok, src, cases, false);
    e.Type = type;  // resolve here

    return e;
  }

  /// <summary>
  /// Create a let expression with a resolved type and fresh variables
  /// </summary>
  public static Expression CreateLet(IToken tok, List<CasePattern<BoundVar>> LHSs, List<Expression> RHSs, Expression body, bool exact) {
    Contract.Requires(tok != null);
    Contract.Requires(LHSs != null && RHSs != null);
    Contract.Requires(LHSs.Count == RHSs.Count);
    Contract.Requires(body != null);

    ResolvedCloner cloner = new ResolvedCloner();
    var newLHSs = LHSs.ConvertAll(cloner.CloneCasePattern);

    var oldVars = new List<BoundVar>();
    LHSs.Iter(p => oldVars.AddRange(p.Vars));
    var newVars = new List<BoundVar>();
    newLHSs.Iter(p => newVars.AddRange(p.Vars));
    body = VarSubstituter(oldVars.ConvertAll<NonglobalVariable>(x => (NonglobalVariable)x), newVars, body);

    var let = new LetExpr(tok, newLHSs, RHSs, body, exact);
    let.Type = body.Type;  // resolve here
    return let;
  }

  /// <summary>
  /// Create a quantifier expression with a resolved type and fresh variables
  /// Optionally replace the old body with the supplied argument
  /// </summary>
  public static Expression CreateQuantifier(QuantifierExpr expr, bool forall, Expression body = null) {
    //(IToken tok, List<BoundVar> vars, Expression range, Expression body, Attributes attribs, Qu) {
    Contract.Requires(expr != null);

    ResolvedCloner cloner = new ResolvedCloner();
    var newVars = expr.BoundVars.ConvertAll(cloner.CloneBoundVar);

    if (body == null) {
      body = expr.Term;
    }

    body = VarSubstituter(expr.BoundVars.ConvertAll<NonglobalVariable>(x => (NonglobalVariable)x), newVars, body);

    QuantifierExpr q;
    if (forall) {
      q = new ForallExpr(expr.tok, expr.BodyEndTok, newVars, expr.Range, body, expr.Attributes);
    } else {
      q = new ExistsExpr(expr.tok, expr.BodyEndTok, newVars, expr.Range, body, expr.Attributes);
    }
    q.Type = Type.Bool;

    return q;
  }

  /// <summary>
  /// Create a resolved IdentifierExpr (whose token is that of the variable)
  /// </summary>
  public static Expression CreateIdentExpr(IVariable v) {
    Contract.Requires(v != null);
    var e = new IdentifierExpr(v.Tok, v.Name);
    e.Var = v;  // resolve here
    e.type = v.Type;  // resolve here
    return e;
  }

  public static Expression VarSubstituter(List<NonglobalVariable> oldVars, List<BoundVar> newVars, Expression e, Dictionary<TypeParameter, Type> typeMap = null) {
    Contract.Requires(oldVars != null && newVars != null);
    Contract.Requires(oldVars.Count == newVars.Count);

    Dictionary<IVariable, Expression/*!*/> substMap = new Dictionary<IVariable, Expression>();
    if (typeMap == null) {
      typeMap = new Dictionary<TypeParameter, Type>();
    }

    for (int i = 0; i < oldVars.Count; i++) {
      var id = new IdentifierExpr(newVars[i].tok, newVars[i].Name);
      id.Var = newVars[i];    // Resolve here manually
      id.Type = newVars[i].Type;  // Resolve here manually
      substMap.Add(oldVars[i], id);
    }

    Substituter sub = new Substituter(null, substMap, typeMap);
    return sub.Substitute(e);
  }

  /// <summary>
  /// Returns the string literal underlying an actual string literal (not as a sequence display of characters)
  /// </summary>
  /// <returns></returns>
  public string AsStringLiteral() {
    var le = this as StringLiteralExpr;
    return le == null ? null : le.Value as string;
  }

  public virtual IEnumerable<INode> Children => SubExpressions;
}

/// <summary>
/// Instances of this class are introduced during resolution to indicate that a static method or function has
/// been invoked without specifying a receiver (that is, by just giving the name of the enclosing class).
/// </summary>
public class StaticReceiverExpr : LiteralExpr {
  public readonly Type UnresolvedType;
  private bool Implicit;
  public Expression OriginalResolved;

  public StaticReceiverExpr(IToken tok, Type t, bool isImplicit)
    : base(tok) {
    Contract.Requires(tok != null);
    Contract.Requires(t != null);
    UnresolvedType = t;
    Implicit = isImplicit;
    OriginalResolved = null;
  }

  /// <summary>
  /// Constructs a resolved LiteralExpr representing the fictitious static-receiver literal whose type is
  /// "cl" parameterized by the type arguments of "cl" itself.
  /// </summary>
  public StaticReceiverExpr(IToken tok, TopLevelDeclWithMembers cl, bool isImplicit)
    : base(tok) {
    Contract.Requires(tok != null);
    Contract.Requires(cl != null);
    var typeArgs = cl.TypeArgs.ConvertAll(tp => (Type)new UserDefinedType(tp));
    Type = new UserDefinedType(tok, cl is ClassDecl klass && klass.IsDefaultClass ? cl.Name : cl.Name + "?", cl, typeArgs);
    UnresolvedType = Type;
    Implicit = isImplicit;
  }

  /// <summary>
  /// Constructs a resolved LiteralExpr representing the fictitious literal whose type is
  /// "cl" parameterized according to the type arguments to "t".  It is assumed that "t" denotes
  /// a class or trait that (possibly reflexively or transitively) extends "cl".
  /// Examples:
  /// * If "t" denotes "C(G)" and "cl" denotes "C", then the type of the StaticReceiverExpr
  ///   will be "C(G)".
  /// * Suppose "C" is a class that extends a trait "T"; then, if "t" denotes "C" and "cl" denotes
  ///   "T", then the type of the StaticReceiverExpr will be "T".
  /// * Suppose "C(X)" is a class that extends "T(f(X))", and that "T(Y)" is
  ///   a trait that in turn extends trait "W(g(Y))".  If "t" denotes type "C(G)" and "cl" denotes "W",
  ///   then type of the StaticReceiverExpr will be "T(g(f(G)))".
  /// </summary>
  public StaticReceiverExpr(IToken tok, UserDefinedType t, TopLevelDeclWithMembers cl, bool isImplicit, Expression lhs = null)
    : base(tok) {
    Contract.Requires(tok != null);
    Contract.Requires(t.ResolvedClass != null);
    Contract.Requires(cl != null);
    var top = t.AsTopLevelTypeWithMembersBypassInternalSynonym;
    if (top != cl) {
      Contract.Assert(top != null);
      var clArgsInTermsOfTFormals = cl.TypeArgs.ConvertAll(tp => top.ParentFormalTypeParametersToActuals[tp]);
      var subst = Resolver.TypeSubstitutionMap(top.TypeArgs, t.TypeArgs);
      var typeArgs = clArgsInTermsOfTFormals.ConvertAll(ty => Resolver.SubstType(ty, subst));
      Type = new UserDefinedType(tok, cl.Name, cl, typeArgs);
    } else if (t.Name != cl.Name) {  // t may be using the name "C?", and we'd prefer it read "C"
      Type = new UserDefinedType(tok, cl.Name, cl, t.TypeArgs);
    } else {
      Type = t;
    }
    UnresolvedType = Type;
    Implicit = isImplicit;
    OriginalResolved = lhs;
  }

  public override bool IsImplicit {
    get { return Implicit; }
  }

  public override IEnumerable<INode> Children => base.Children.Concat(Type.Nodes);
}

public class LiteralExpr : Expression {
  /// <summary>
  /// One of the following:
  ///   * 'null' for the 'null' literal (a special case of which is the subclass StaticReceiverExpr)
  ///   * a bool for a bool literal
  ///   * a BigInteger for int literal
  ///   * a BaseTypes.BigDec for a (rational) real literal
  ///   * a string for a char literal
  ///     This case always uses the subclass CharLiteralExpr.
  ///     Note, a string is stored to keep any escape sequence, since this simplifies printing of the character
  ///     literal, both when pretty printed as a Dafny expression and when being compiled into C# code.  The
  ///     parser checks the validity of any escape sequence and the verifier deals with turning such into a
  ///     single character value.
  ///   * a string for a string literal
  ///     This case always uses the subclass StringLiteralExpr.
  ///     Note, the string is stored with all escapes as characters.  For example, the input string "hello\n" is
  ///     stored in a LiteralExpr has being 7 characters long, whereas the Dafny (and C#) length of this string is 6.
  ///     This simplifies printing of the string, both when pretty printed as a Dafny expression and when being
  ///     compiled into C# code.  The parser checks the validity of the escape sequences and the verifier deals
  ///     with turning them into single characters.
  /// </summary>
  public readonly object Value;

  [Pure]
  public static bool IsTrue(Expression e) {
    Contract.Requires(e != null);
    if (e is LiteralExpr) {
      LiteralExpr le = (LiteralExpr)e;
      return le.Value is bool && (bool)le.Value;
    } else {
      return false;
    }
  }

  public static bool IsEmptySet(Expression e) {
    Contract.Requires(e != null);
    return StripParens(e) is SetDisplayExpr display && display.Elements.Count == 0;
  }

  public static bool IsEmptyMultiset(Expression e) {
    Contract.Requires(e != null);
    return StripParens(e) is MultiSetDisplayExpr display && display.Elements.Count == 0;
  }

  public static bool IsEmptySequence(Expression e) {
    Contract.Requires(e != null);
    return StripParens(e) is SeqDisplayExpr display && display.Elements.Count == 0;
  }

  public LiteralExpr(IToken tok)
    : base(tok) {  // represents the Dafny literal "null"
    Contract.Requires(tok != null);
    this.Value = null;
  }

  public LiteralExpr(IToken tok, BigInteger n)
    : base(tok) {
    Contract.Requires(tok != null);
    Contract.Requires(0 <= n.Sign);
    this.Value = n;
  }

  public LiteralExpr(IToken tok, BaseTypes.BigDec n)
    : base(tok) {
    Contract.Requires(0 <= n.Mantissa.Sign);
    Contract.Requires(tok != null);
    this.Value = n;
  }

  public LiteralExpr(IToken tok, int n)
    : base(tok) {
    Contract.Requires(tok != null);
    Contract.Requires(0 <= n);
    this.Value = new BigInteger(n);
  }

  public LiteralExpr(IToken tok, bool b)
    : base(tok) {
    Contract.Requires(tok != null);
    this.Value = b;
  }

  /// <summary>
  /// This constructor is to be used only with the StringLiteralExpr and CharLiteralExpr subclasses, for
  /// two reasons:  both of these literals store a string in .Value, and string literals also carry an
  /// additional field.
  /// </summary>
  protected LiteralExpr(IToken tok, string s)
    : base(tok) {
    Contract.Requires(tok != null);
    Contract.Requires(s != null);
    this.Value = s;
  }
}

public class CharLiteralExpr : LiteralExpr {
  public CharLiteralExpr(IToken tok, string s)
    : base(tok, s) {
    Contract.Requires(s != null);
  }
}

public class StringLiteralExpr : LiteralExpr {
  public readonly bool IsVerbatim;
  public StringLiteralExpr(IToken tok, string s, bool isVerbatim)
    : base(tok, s) {
    Contract.Requires(s != null);
    IsVerbatim = isVerbatim;
  }
}

public class DatatypeValue : Expression, IHasUsages {
  public readonly string DatatypeName;
  public readonly string MemberName;
  public readonly ActualBindings Bindings;
  public List<Expression> Arguments => Bindings.Arguments;
  [FilledInDuringResolution] public DatatypeCtor Ctor;
  [FilledInDuringResolution] public List<Type> InferredTypeArgs = new List<Type>();
  [FilledInDuringResolution] public bool IsCoCall;
  [ContractInvariantMethod]
  void ObjectInvariant() {
    Contract.Invariant(DatatypeName != null);
    Contract.Invariant(MemberName != null);
    Contract.Invariant(cce.NonNullElements(Arguments));
    Contract.Invariant(cce.NonNullElements(InferredTypeArgs));
    Contract.Invariant(Ctor == null || InferredTypeArgs.Count == Ctor.EnclosingDatatype.TypeArgs.Count);
  }

  public DatatypeValue(IToken tok, string datatypeName, string memberName, [Captured] List<ActualBinding> arguments)
    : base(tok) {
    Contract.Requires(cce.NonNullElements(arguments));
    Contract.Requires(tok != null);
    Contract.Requires(datatypeName != null);
    Contract.Requires(memberName != null);
    this.DatatypeName = datatypeName;
    this.MemberName = memberName;
    this.Bindings = new ActualBindings(arguments);
  }

  /// <summary>
  /// This constructor is intended to be used when constructing a resolved DatatypeValue. The "args" are expected
  /// to be already resolved, and are all given positionally.
  /// </summary>
  public DatatypeValue(IToken tok, string datatypeName, string memberName, List<Expression> arguments)
    : this(tok, datatypeName, memberName, arguments.ConvertAll(e => new ActualBinding(null, e))) {
    Bindings.AcceptArgumentExpressionsAsExactParameterList();
  }

  public override IEnumerable<Expression> SubExpressions =>
    Arguments ?? new List<Expression>();

  public IEnumerable<IDeclarationOrUsage> GetResolvedDeclarations() {
    return Enumerable.Repeat(Ctor, 1);
  }

  public IToken NameToken => tok;
}

public class ThisExpr : Expression {
  public ThisExpr(IToken tok)
    : base(tok) {
    Contract.Requires(tok != null);
  }

  /// <summary>
  /// This constructor creates a ThisExpr and sets its Type field to denote the receiver type
  /// of member "m". This constructor is intended to be used by post-resolution code that needs
  /// to obtain a Dafny "this" expression.
  /// </summary>
  public ThisExpr(MemberDecl m)
    : base(m.tok) {
    Contract.Requires(m != null);
    Contract.Requires(m.tok != null);
    Contract.Requires(m.EnclosingClass != null);
    Contract.Requires(!m.IsStatic);
    Type = Resolver.GetReceiverType(m.tok, m);
  }

  /// <summary>
  /// This constructor creates a ThisExpr and sets its Type field to denote the receiver type
  /// of member "m". This constructor is intended to be used by post-resolution code that needs
  /// to obtain a Dafny "this" expression.
  /// </summary>
  public ThisExpr(TopLevelDeclWithMembers cl)
    : base(cl.tok) {
    Contract.Requires(cl != null);
    Contract.Requires(cl.tok != null);
    Type = Resolver.GetThisType(cl.tok, cl);
  }
}
public class ExpressionPair {
  public Expression A, B;
  public ExpressionPair(Expression a, Expression b) {
    Contract.Requires(a != null);
    Contract.Requires(b != null);
    A = a;
    B = b;
  }
}

public class ImplicitThisExpr : ThisExpr {
  public ImplicitThisExpr(IToken tok)
    : base(tok) {
    Contract.Requires(tok != null);
  }

  public override bool IsImplicit {
    get { return true; }
  }
}

/// <summary>
/// An ImplicitThisExpr_ConstructorCall is used in the .InitCall of a TypeRhs,
/// which has a need for a "throw-away receiver".  Using a different type
/// gives a way to distinguish this receiver from other receivers, which
/// plays a role in checking the restrictions on divided block statements.
/// </summary>
public class ImplicitThisExpr_ConstructorCall : ImplicitThisExpr {
  public ImplicitThisExpr_ConstructorCall(IToken tok)
    : base(tok) {
    Contract.Requires(tok != null);
  }
}

public class IdentifierExpr : Expression, IHasUsages {
  [ContractInvariantMethod]
  void ObjectInvariant() {
    Contract.Invariant(Name != null);
  }

  public readonly string Name;
  [FilledInDuringResolution] public IVariable Var;

  public IdentifierExpr(IToken tok, string name)
    : base(tok) {
    Contract.Requires(tok != null);
    Contract.Requires(name != null);
    Name = name;
  }
  /// <summary>
  /// Constructs a resolved IdentifierExpr.
  /// </summary>
  public IdentifierExpr(IToken tok, IVariable v)
    : base(tok) {
    Contract.Requires(tok != null);
    Contract.Requires(v != null);
    Name = v.Name;
    Var = v;
    Type = v.Type;
  }

  public IEnumerable<IDeclarationOrUsage> GetResolvedDeclarations() {
    return Enumerable.Repeat(Var, 1);
  }

  public IToken NameToken => tok;
}

/// <summary>
/// If an "AutoGhostIdentifierExpr" is used as the out-parameter of a ghost method or
/// a method with a ghost parameter, resolution will change the .Var's .IsGhost to true
/// automatically.  This class is intended to be used only as a communicate between the
/// parser and parts of the resolver.
/// </summary>
public class AutoGhostIdentifierExpr : IdentifierExpr {
  public AutoGhostIdentifierExpr(IToken tok, string name)
    : base(new AutoGeneratedToken(tok), name) { }
}

/// <summary>
/// This class is used only inside the resolver itself. It gets hung in the AST in uncompleted name segments.
/// </summary>
class Resolver_IdentifierExpr : Expression, IHasUsages {
  public readonly TopLevelDecl Decl;
  public readonly List<Type> TypeArgs;
  [ContractInvariantMethod]
  void ObjectInvariant() {
    Contract.Invariant(Decl != null);
    Contract.Invariant(TypeArgs != null);
    Contract.Invariant(TypeArgs.Count == Decl.TypeArgs.Count);
    Contract.Invariant(Type is ResolverType_Module || Type is ResolverType_Type);
  }

  public override IEnumerable<INode> Children => TypeArgs.SelectMany(ta => ta.Nodes);

  public abstract class ResolverType : Type {
    public override bool ComputeMayInvolveReferences(ISet<DatatypeDecl>/*?*/ visitedDatatypes) {
      return false;
    }
  }
  public class ResolverType_Module : ResolverType {
    [Pure]
    public override string TypeName(ModuleDefinition context, bool parseAble) {
      Contract.Assert(parseAble == false);
      return "#module";
    }
    public override bool Equals(Type that, bool keepConstraints = false) {
      return that.NormalizeExpand(keepConstraints) is ResolverType_Module;
    }
  }
  public class ResolverType_Type : ResolverType {
    [Pure]
    public override string TypeName(ModuleDefinition context, bool parseAble) {
      Contract.Assert(parseAble == false);
      return "#type";
    }
    public override bool Equals(Type that, bool keepConstraints = false) {
      return that.NormalizeExpand(keepConstraints) is ResolverType_Type;
    }
  }

  public Resolver_IdentifierExpr(IToken tok, TopLevelDecl decl, List<Type> typeArgs)
    : base(tok) {
    Contract.Requires(tok != null);
    Contract.Requires(decl != null);
    Contract.Requires(typeArgs != null && typeArgs.Count == decl.TypeArgs.Count);
    Decl = decl;
    TypeArgs = typeArgs;
    Type = decl is ModuleDecl ? (Type)new ResolverType_Module() : new ResolverType_Type();
  }
  public Resolver_IdentifierExpr(IToken tok, TypeParameter tp)
    : this(tok, tp, new List<Type>()) {
    Contract.Requires(tok != null);
    Contract.Requires(tp != null);
  }

  public IEnumerable<IDeclarationOrUsage> GetResolvedDeclarations() {
    return new[] { Decl };
  }

  public IToken NameToken => tok;
}

public abstract class DisplayExpression : Expression {
  public readonly List<Expression> Elements;
  [ContractInvariantMethod]
  void ObjectInvariant() {
    Contract.Invariant(cce.NonNullElements(Elements));
  }

  public DisplayExpression(IToken tok, List<Expression> elements)
    : base(tok) {
    Contract.Requires(cce.NonNullElements(elements));
    Elements = elements;
  }

  public override IEnumerable<Expression> SubExpressions {
    get { return Elements; }
  }
}

public class SetDisplayExpr : DisplayExpression {
  public bool Finite;
  public SetDisplayExpr(IToken tok, bool finite, List<Expression> elements)
    : base(tok, elements) {
    Contract.Requires(tok != null);
    Contract.Requires(cce.NonNullElements(elements));
    Finite = finite;
  }
}

public class MultiSetDisplayExpr : DisplayExpression {
  public MultiSetDisplayExpr(IToken tok, List<Expression> elements) : base(tok, elements) {
    Contract.Requires(tok != null);
    Contract.Requires(cce.NonNullElements(elements));
  }
}

public class MapDisplayExpr : Expression {
  public bool Finite;
  public List<ExpressionPair> Elements;
  public MapDisplayExpr(IToken tok, bool finite, List<ExpressionPair> elements)
    : base(tok) {
    Contract.Requires(tok != null);
    Contract.Requires(cce.NonNullElements(elements));
    Finite = finite;
    Elements = elements;
  }
  public override IEnumerable<Expression> SubExpressions {
    get {
      foreach (var ep in Elements) {
        yield return ep.A;
        yield return ep.B;
      }
    }
  }
}
public class SeqDisplayExpr : DisplayExpression {
  public SeqDisplayExpr(IToken tok, List<Expression> elements)
    : base(tok, elements) {
    Contract.Requires(cce.NonNullElements(elements));
    Contract.Requires(tok != null);
  }
}

public class MemberSelectExpr : Expression, IHasUsages {
  public readonly Expression Obj;
  public string MemberName;
  [FilledInDuringResolution] public MemberDecl Member;    // will be a Field or Function
  [FilledInDuringResolution] public Label /*?*/ AtLabel;  // non-null for a two-state selection
  [FilledInDuringResolution] public bool InCompiledContext;

  /// <summary>
  /// TypeApplication_AtEnclosingClass is the list of type arguments used to instantiate the type that
  /// declares Member (which is some supertype of the receiver type).
  /// </summary>
  [FilledInDuringResolution] public List<Type> TypeApplication_AtEnclosingClass;

  /// <summary>
  ///  TypeApplication_JustMember is the list of type arguments used to instantiate the type parameters
  /// of Member.
  /// </summary>
  [FilledInDuringResolution] public List<Type> TypeApplication_JustMember;

  /// <summary>
  /// Returns a mapping from formal type parameters to actual type arguments. For example, given
  ///     trait T<A> {
  ///       function F<X>(): bv8 { ... }
  ///     }
  ///     class C<B, D> extends T<map<B, D>> { }
  /// and MemberSelectExpr o.F<int> where o has type C<real, bool>, the type map returned is
  ///     A -> map<real, bool>
  ///     X -> int
  /// To also include B and D in the mapping, use TypeArgumentSubstitutionsWithParents instead.
  /// </summary>
  public Dictionary<TypeParameter, Type> TypeArgumentSubstitutionsAtMemberDeclaration() {
    Contract.Requires(WasResolved());
    Contract.Ensures(Contract.Result<Dictionary<TypeParameter, Type>>() != null);

    var subst = new Dictionary<TypeParameter, Type>();

    // Add the mappings from the member's own type parameters
    if (Member is ICallable icallable) {
      Contract.Assert(TypeApplication_JustMember.Count == icallable.TypeArgs.Count);
      for (var i = 0; i < icallable.TypeArgs.Count; i++) {
        subst.Add(icallable.TypeArgs[i], TypeApplication_JustMember[i]);
      }
    } else {
      Contract.Assert(TypeApplication_JustMember.Count == 0);
    }

    // Add the mappings from the enclosing class.
    TopLevelDecl cl = Member.EnclosingClass;
    // Expand the type down to its non-null type, if any
    if (cl != null) {
      Contract.Assert(cl.TypeArgs.Count == TypeApplication_AtEnclosingClass.Count);
      for (var i = 0; i < cl.TypeArgs.Count; i++) {
        subst.Add(cl.TypeArgs[i], TypeApplication_AtEnclosingClass[i]);
      }
    }

    return subst;
  }

  /// <summary>
  /// Returns a mapping from formal type parameters to actual type arguments. For example, given
  ///     trait T<A> {
  ///       function F<X>(): bv8 { ... }
  ///     }
  ///     class C<B, D> extends T<map<B, D>> { }
  /// and MemberSelectExpr o.F<int> where o has type C<real, bool>, the type map returned is
  ///     A -> map<real, bool>
  ///     B -> real
  ///     D -> bool
  ///     X -> int
  /// NOTE: This method should be called only when all types have been fully and successfully
  /// resolved. During type inference, when there may still be some unresolved proxies, use
  /// TypeArgumentSubstitutionsAtMemberDeclaration instead.
  /// </summary>
  public Dictionary<TypeParameter, Type> TypeArgumentSubstitutionsWithParents() {
    Contract.Requires(WasResolved());
    Contract.Ensures(Contract.Result<Dictionary<TypeParameter, Type>>() != null);

    return TypeArgumentSubstitutionsWithParentsAux(Obj.Type, Member, TypeApplication_JustMember);
  }

  public static Dictionary<TypeParameter, Type> TypeArgumentSubstitutionsWithParentsAux(Type receiverType, MemberDecl member, List<Type> typeApplicationMember) {
    Contract.Requires(receiverType != null);
    Contract.Requires(member != null);
    Contract.Requires(typeApplicationMember != null);
    Contract.Ensures(Contract.Result<Dictionary<TypeParameter, Type>>() != null);

    var subst = new Dictionary<TypeParameter, Type>();

    // Add the mappings from the member's own type parameters
    if (member is ICallable) {
      // Make sure to include the member's type parameters all the way up the inheritance chain
      for (var ancestor = member; ancestor != null; ancestor = ancestor.OverriddenMember) {
        var icallable = (ICallable)ancestor;
        Contract.Assert(typeApplicationMember.Count == icallable.TypeArgs.Count);
        for (var i = 0; i < icallable.TypeArgs.Count; i++) {
          subst.Add(icallable.TypeArgs[i], typeApplicationMember[i]);
        }
      }
    } else {
      Contract.Assert(typeApplicationMember.Count == 0);
    }

    // Add the mappings from the receiver's type "cl"
    var udt = receiverType.NormalizeExpand() as UserDefinedType;
    if (udt != null) {
      if (udt.ResolvedClass is InternalTypeSynonymDecl isyn) {
        udt = isyn.RhsWithArgumentIgnoringScope(udt.TypeArgs) as UserDefinedType;
      }
      if (udt.ResolvedClass is NonNullTypeDecl nntd) {
        udt = nntd.RhsWithArgumentIgnoringScope(udt.TypeArgs) as UserDefinedType;
      }
    }
    var cl = udt?.ResolvedClass;

    if (cl != null) {
      Contract.Assert(cl.TypeArgs.Count == udt.TypeArgs.Count);
      for (var i = 0; i < cl.TypeArgs.Count; i++) {
        subst.Add(cl.TypeArgs[i], udt.TypeArgs[i]);
      }

      // Add in the mappings from parent types' formal type parameters to types
      if (cl is TopLevelDeclWithMembers cls) {
        foreach (var entry in cls.ParentFormalTypeParametersToActuals) {
          var v = Resolver.SubstType(entry.Value, subst);
          subst.Add(entry.Key, v);
        }
      }
    }

    return subst;
  }

  [ContractInvariantMethod]
  void ObjectInvariant() {
    Contract.Invariant(Obj != null);
    Contract.Invariant(MemberName != null);
    Contract.Invariant((Member != null) == (TypeApplication_AtEnclosingClass != null));  // TypeApplication_* are set whenever Member is set
    Contract.Invariant((Member != null) == (TypeApplication_JustMember != null));  // TypeApplication_* are set whenever Member is set
  }

  public MemberSelectExpr(IToken tok, Expression obj, string memberName)
    : base(tok) {
    Contract.Requires(tok != null);
    Contract.Requires(obj != null);
    Contract.Requires(memberName != null);
    this.Obj = obj;
    this.MemberName = memberName;
  }

  /// <summary>
  /// Returns a resolved MemberSelectExpr for a field.
  /// </summary>
  public MemberSelectExpr(IToken tok, Expression obj, Field field)
    : this(tok, obj, field.Name) {
    Contract.Requires(tok != null);
    Contract.Requires(obj != null);
    Contract.Requires(field != null);
    Contract.Requires(obj.Type != null);  // "obj" is required to be resolved

    this.Member = field;  // resolve here

    var receiverType = obj.Type.NormalizeExpand();
    this.TypeApplication_AtEnclosingClass = receiverType.TypeArgs;
    this.TypeApplication_JustMember = new List<Type>();
    this.ResolvedOutparameterTypes = new List<Type>();

    var typeMap = new Dictionary<TypeParameter, Type>();
    if (receiverType is UserDefinedType udt) {
      var cl = udt.ResolvedClass as TopLevelDeclWithMembers;
      Contract.Assert(cl != null);
      Contract.Assert(cl.TypeArgs.Count == TypeApplication_AtEnclosingClass.Count);
      for (var i = 0; i < cl.TypeArgs.Count; i++) {
        typeMap.Add(cl.TypeArgs[i], TypeApplication_AtEnclosingClass[i]);
      }
      foreach (var entry in cl.ParentFormalTypeParametersToActuals) {
        var v = Resolver.SubstType(entry.Value, typeMap);
        typeMap.Add(entry.Key, v);
      }
    } else if (field.EnclosingClass == null) {
      // leave typeMap as the empty substitution
    } else {
      Contract.Assert(field.EnclosingClass.TypeArgs.Count == TypeApplication_AtEnclosingClass.Count);
      for (var i = 0; i < field.EnclosingClass.TypeArgs.Count; i++) {
        typeMap.Add(field.EnclosingClass.TypeArgs[i], TypeApplication_AtEnclosingClass[i]);
      }
    }
    this.Type = Resolver.SubstType(field.Type, typeMap);  // resolve here
  }

  public void MemberSelectCase(Action<Field> fieldK, Action<Function> functionK) {
    MemberSelectCase<bool>(
      f => {
        fieldK(f);
        return true;
      },
      f => {
        functionK(f);
        return true;
      });
  }

  public A MemberSelectCase<A>(Func<Field, A> fieldK, Func<Function, A> functionK) {
    var field = Member as Field;
    var function = Member as Function;
    if (field != null) {
      return fieldK(field);
    } else {
      Contract.Assert(function != null);
      return functionK(function);
    }
  }

  public override IEnumerable<Expression> SubExpressions {
    get { yield return Obj; }
  }

  public override IEnumerable<Type> ComponentTypes => Util.Concat(TypeApplication_AtEnclosingClass, TypeApplication_JustMember);

  [FilledInDuringResolution] public List<Type> ResolvedOutparameterTypes;

  public IEnumerable<IDeclarationOrUsage> GetResolvedDeclarations() {
    return new[] { Member };
  }

  public IToken NameToken => tok;
}

public class SeqSelectExpr : Expression {
  public readonly bool SelectOne;  // false means select a range
  public readonly Expression Seq;
  public readonly Expression E0;
  public readonly Expression E1;
  public readonly IToken CloseParen;

  [ContractInvariantMethod]
  void ObjectInvariant() {
    Contract.Invariant(Seq != null);
    Contract.Invariant(!SelectOne || E1 == null);
  }

  public SeqSelectExpr(IToken tok, bool selectOne, Expression seq, Expression e0, Expression e1, IToken closeParen)
    : base(tok) {
    Contract.Requires(tok != null);
    Contract.Requires(seq != null);
    Contract.Requires(!selectOne || e1 == null);

    SelectOne = selectOne;
    Seq = seq;
    E0 = e0;
    E1 = e1;
    CloseParen = closeParen;
    if (closeParen != null) {
      FormatTokens = new[] { closeParen };
    }
  }

  public override IEnumerable<Expression> SubExpressions {
    get {
      yield return Seq;
      if (E0 != null) {
        yield return E0;
      }

      if (E1 != null) {
        yield return E1;
      }
    }
  }
}

public class MultiSelectExpr : Expression {
  public readonly Expression Array;
  public readonly List<Expression> Indices;
  [ContractInvariantMethod]
  void ObjectInvariant() {
    Contract.Invariant(Array != null);
    Contract.Invariant(cce.NonNullElements(Indices));
    Contract.Invariant(1 <= Indices.Count);
  }

  public MultiSelectExpr(IToken tok, Expression array, List<Expression> indices)
    : base(tok) {
    Contract.Requires(tok != null);
    Contract.Requires(array != null);
    Contract.Requires(cce.NonNullElements(indices) && 1 <= indices.Count);

    Array = array;
    Indices = indices;
  }

  public override IEnumerable<Expression> SubExpressions {
    get {
      yield return Array;
      foreach (var e in Indices) {
        yield return e;
      }
    }
  }
}

/// <summary>
/// Represents an expression of the form S[I := V], where, syntactically, S, I, and V are expressions.
///
/// Successfully resolved, the expression stands for one of the following:
/// * if S is a seq<T>, then I is an integer-based index into the sequence and V is of type T
/// * if S is a map<T, U>, then I is a key of type T and V is a value of type U
/// * if S is a multiset<T>, then I is an element of type T and V has an integer-based numeric type.
///
/// Datatype updates are represented by <c>DatatypeUpdateExpr</c> nodes.
/// </summary>
public class SeqUpdateExpr : Expression {
  public readonly Expression Seq;
  public readonly Expression Index;
  public readonly Expression Value;
  [ContractInvariantMethod]
  void ObjectInvariant() {
    Contract.Invariant(Seq != null);
    Contract.Invariant(Index != null);
    Contract.Invariant(Value != null);
  }

  public SeqUpdateExpr(IToken tok, Expression seq, Expression index, Expression val)
    : base(tok) {
    Contract.Requires(tok != null);
    Contract.Requires(seq != null);
    Contract.Requires(index != null);
    Contract.Requires(val != null);
    Seq = seq;
    Index = index;
    Value = val;
  }

  public override IEnumerable<Expression> SubExpressions {
    get {
      yield return Seq;
      yield return Index;
      yield return Value;
    }
  }
}

public class ApplyExpr : Expression {
  // The idea is that this apply expression does not need a type argument substitution,
  // since lambda functions and anonymous functions are never polymorphic.
  // Make a FunctionCallExpr otherwise, to call a resolvable anonymous function.
  public readonly Expression Function;
  public readonly List<Expression> Args;

  public override IEnumerable<Expression> SubExpressions {
    get {
      yield return Function;
      foreach (var e in Args) {
        yield return e;
      }
    }
  }

  public IToken CloseParen;

  public ApplyExpr(IToken tok, Expression fn, List<Expression> args, IToken closeParen)
    : base(tok) {
    Function = fn;
    Args = args;
    CloseParen = closeParen;
    FormatTokens = closeParen != null ? new[] { closeParen } : null;
  }
}

public class FunctionCallExpr : Expression, IHasUsages {
  public string Name;
  public readonly Expression Receiver;
  public readonly IToken OpenParen;  // can be null if Args.Count == 0
  public readonly IToken CloseParen;
  public readonly Label/*?*/ AtLabel;
  public readonly ActualBindings Bindings;
  public List<Expression> Args => Bindings.Arguments;
  [FilledInDuringResolution] public List<Type> TypeApplication_AtEnclosingClass;
  [FilledInDuringResolution] public List<Type> TypeApplication_JustFunction;
  [FilledInDuringResolution] public bool IsByMethodCall;

  /// <summary>
  /// Return a mapping from each type parameter of the function and its enclosing class to actual type arguments.
  /// This method should only be called on fully and successfully resolved FunctionCallExpr's.
  /// </summary>
  public Dictionary<TypeParameter, Type> GetTypeArgumentSubstitutions() {
    var typeMap = new Dictionary<TypeParameter, Type>();
    Util.AddToDict(typeMap, Function.EnclosingClass.TypeArgs, TypeApplication_AtEnclosingClass);
    Util.AddToDict(typeMap, Function.TypeArgs, TypeApplication_JustFunction);
    return typeMap;
  }

  /// <summary>
  /// Returns a mapping from formal type parameters to actual type arguments. For example, given
  ///     trait T<A> {
  ///       function F<X>(): bv8 { ... }
  ///     }
  ///     class C<B, D> extends T<map<B, D>> { }
  /// and FunctionCallExpr o.F<int>(args) where o has type C<real, bool>, the type map returned is
  ///     A -> map<real, bool>
  ///     B -> real
  ///     D -> bool
  ///     X -> int
  /// NOTE: This method should be called only when all types have been fully and successfully
  /// resolved.
  /// </summary>
  public Dictionary<TypeParameter, Type> TypeArgumentSubstitutionsWithParents() {
    Contract.Requires(WasResolved());
    Contract.Ensures(Contract.Result<Dictionary<TypeParameter, Type>>() != null);

    return MemberSelectExpr.TypeArgumentSubstitutionsWithParentsAux(Receiver.Type, Function, TypeApplication_JustFunction);
  }

  public enum CoCallResolution {
    No,
    Yes,
    NoBecauseFunctionHasSideEffects,
    NoBecauseFunctionHasPostcondition,
    NoBecauseRecursiveCallsAreNotAllowedInThisContext,
    NoBecauseIsNotGuarded,
    NoBecauseRecursiveCallsInDestructiveContext
  }
  [FilledInDuringResolution] public CoCallResolution CoCall = CoCallResolution.No;  // indicates whether or not the call is a co-recursive call
  [FilledInDuringResolution] public string CoCallHint = null;  // possible additional hint that can be used in verifier error message

  [ContractInvariantMethod]
  void ObjectInvariant() {
    Contract.Invariant(Name != null);
    Contract.Invariant(Receiver != null);
    Contract.Invariant(cce.NonNullElements(Args));
    Contract.Invariant(
      Function == null || TypeApplication_AtEnclosingClass == null ||
      Function.EnclosingClass.TypeArgs.Count == TypeApplication_AtEnclosingClass.Count);
    Contract.Invariant(
      Function == null || TypeApplication_JustFunction == null ||
      Function.TypeArgs.Count == TypeApplication_JustFunction.Count);
  }

  [FilledInDuringResolution] public Function Function;

  public FunctionCallExpr(IToken tok, string fn, Expression receiver, IToken openParen, IToken closeParen, [Captured] List<ActualBinding> args, Label/*?*/ atLabel = null)
    : this(tok, fn, receiver, openParen, closeParen, new ActualBindings(args), atLabel) {
    Contract.Requires(tok != null);
    Contract.Requires(fn != null);
    Contract.Requires(receiver != null);
    Contract.Requires(cce.NonNullElements(args));
    Contract.Requires(openParen != null || args.Count == 0);
    Contract.Ensures(type == null);
  }

  public FunctionCallExpr(IToken tok, string fn, Expression receiver, IToken openParen, IToken closeParen, [Captured] ActualBindings bindings, Label/*?*/ atLabel = null)
    : base(tok) {
    Contract.Requires(tok != null);
    Contract.Requires(fn != null);
    Contract.Requires(receiver != null);
    Contract.Requires(bindings != null);
    Contract.Requires(openParen != null);
    Contract.Ensures(type == null);

    this.Name = fn;
    this.Receiver = receiver;
    this.OpenParen = openParen;
    this.CloseParen = closeParen;
    this.AtLabel = atLabel;
    this.Bindings = bindings;
    this.FormatTokens = closeParen != null ? new[] { closeParen } : null;
  }

  /// <summary>
  /// This constructor is intended to be used when constructing a resolved FunctionCallExpr. The "args" are expected
  /// to be already resolved, and are all given positionally.
  /// </summary>
  public FunctionCallExpr(IToken tok, string fn, Expression receiver, IToken openParen, IToken closeParen, [Captured] List<Expression> args,
    Label /*?*/ atLabel = null)
    : this(tok, fn, receiver, openParen, closeParen, args.ConvertAll(e => new ActualBinding(null, e)), atLabel) {
    Bindings.AcceptArgumentExpressionsAsExactParameterList();
  }

  public override IEnumerable<Expression> SubExpressions {
    get {
      yield return Receiver;
      foreach (var e in Args) {
        yield return e;
      }
    }
  }

  public override IEnumerable<Type> ComponentTypes => Util.Concat(TypeApplication_AtEnclosingClass, TypeApplication_JustFunction);
  public IEnumerable<IDeclarationOrUsage> GetResolvedDeclarations() {
    return Enumerable.Repeat(Function, 1);
  }

  public IToken NameToken => tok;
}

public class SeqConstructionExpr : Expression {
  public Type/*?*/ ExplicitElementType;
  public Expression N;
  public Expression Initializer;
  public SeqConstructionExpr(IToken tok, Type/*?*/ elementType, Expression length, Expression initializer)
    : base(tok) {
    Contract.Requires(tok != null);
    Contract.Requires(length != null);
    Contract.Requires(initializer != null);
    ExplicitElementType = elementType;
    N = length;
    Initializer = initializer;
  }
  public override IEnumerable<Expression> SubExpressions {
    get {
      yield return N;
      yield return Initializer;
    }
  }

  public override IEnumerable<Type> ComponentTypes {
    get {
      if (ExplicitElementType != null) {
        yield return ExplicitElementType;
      }
    }
  }
}

public class MultiSetFormingExpr : Expression {
  [Peer]
  public readonly Expression E;
  [ContractInvariantMethod]
  void ObjectInvariant() {
    Contract.Invariant(E != null);
  }

  [Captured]
  public MultiSetFormingExpr(IToken tok, Expression expr)
    : base(tok) {
    Contract.Requires(tok != null);
    Contract.Requires(expr != null);
    cce.Owner.AssignSame(this, expr);
    E = expr;
  }

  public override IEnumerable<Expression> SubExpressions {
    get { yield return E; }
  }
}

public class OldExpr : Expression {
  [Peer]
  public readonly Expression E;
  public readonly string/*?*/ At;
  [FilledInDuringResolution] public Label/*?*/ AtLabel;  // after that, At==null iff AtLabel==null
  [ContractInvariantMethod]
  void ObjectInvariant() {
    Contract.Invariant(E != null);
  }

  [Captured]
  public OldExpr(IToken tok, Expression expr, string at = null)
    : base(tok) {
    Contract.Requires(tok != null);
    Contract.Requires(expr != null);
    cce.Owner.AssignSame(this, expr);
    E = expr;
    At = at;
  }

  public override IEnumerable<Expression> SubExpressions {
    get { yield return E; }
  }
}

public class UnchangedExpr : Expression {
  public readonly List<FrameExpression> Frame;
  public readonly string/*?*/ At;
  [FilledInDuringResolution] public Label/*?*/ AtLabel;  // after that, At==null iff AtLabel==null
  [ContractInvariantMethod]
  void ObjectInvariant() {
    Contract.Invariant(Frame != null);
  }

  public UnchangedExpr(IToken tok, List<FrameExpression> frame, string/*?*/ at)
    : base(tok) {
    Contract.Requires(tok != null);
    Contract.Requires(frame != null);
    this.Frame = frame;
    this.At = at;
  }

  public override IEnumerable<Expression> SubExpressions {
    get {
      foreach (var fe in Frame) {
        yield return fe.E;
      }
    }
  }
}

public abstract class UnaryExpr : Expression {
  public readonly Expression E;
  [ContractInvariantMethod]
  void ObjectInvariant() {
    Contract.Invariant(E != null);
  }

  public UnaryExpr(IToken tok, Expression e)
    : base(tok) {
    Contract.Requires(tok != null);
    Contract.Requires(e != null);
    this.E = e;
  }

  public override IEnumerable<Expression> SubExpressions {
    get { yield return E; }
  }
}

public class UnaryOpExpr : UnaryExpr {
  public enum Opcode {
    Not,  // boolean negation or bitwise negation
    Cardinality,
    Fresh, // fresh also has a(n optional) second argument, namely the @-label
    Allocated,
    Lit,  // there is no syntax for this operator, but it is sometimes introduced during translation
  }
  public readonly Opcode Op;

  public enum ResolvedOpcode {
    YetUndetermined,
    BVNot,
    BoolNot,
    SeqLength,
    SetCard,
    MultiSetCard,
    MapCard,
    Fresh,
    Allocated,
    Lit
  }

  private ResolvedOpcode _ResolvedOp = ResolvedOpcode.YetUndetermined;
  public ResolvedOpcode ResolvedOp => ResolveOp();

  public ResolvedOpcode ResolveOp() {
    if (_ResolvedOp == ResolvedOpcode.YetUndetermined) {
      Contract.Assert(Type != null);
      Contract.Assert(Type is not TypeProxy);
      _ResolvedOp = (Op, E.Type.NormalizeExpand()) switch {
        (Opcode.Not, BoolType _) => ResolvedOpcode.BoolNot,
        (Opcode.Not, BitvectorType _) => ResolvedOpcode.BVNot,
        (Opcode.Cardinality, SeqType _) => ResolvedOpcode.SeqLength,
        (Opcode.Cardinality, SetType _) => ResolvedOpcode.SetCard,
        (Opcode.Cardinality, MultiSetType _) => ResolvedOpcode.MultiSetCard,
        (Opcode.Cardinality, MapType _) => ResolvedOpcode.MapCard,
        (Opcode.Fresh, _) => ResolvedOpcode.Fresh,
        (Opcode.Allocated, _) => ResolvedOpcode.Allocated,
        (Opcode.Lit, _) => ResolvedOpcode.Lit,
        _ => ResolvedOpcode.YetUndetermined // Unreachable
      };
      Contract.Assert(_ResolvedOp != ResolvedOpcode.YetUndetermined);
    }

    return _ResolvedOp;
  }

  public UnaryOpExpr(IToken tok, Opcode op, Expression e)
    : base(tok, e) {
    Contract.Requires(tok != null);
    Contract.Requires(e != null);
    Contract.Requires(op != Opcode.Fresh || this is FreshExpr);
    this.Op = op;
  }
}

public class FreshExpr : UnaryOpExpr {
  public readonly string/*?*/ At;
  [FilledInDuringResolution] public Label/*?*/ AtLabel;  // after that, At==null iff AtLabel==null

  public FreshExpr(IToken tok, Expression e, string at = null)
    : base(tok, Opcode.Fresh, e) {
    Contract.Requires(tok != null);
    Contract.Requires(e != null);
    this.At = at;
  }
}

public abstract class TypeUnaryExpr : UnaryExpr {
  public readonly Type ToType;
  public TypeUnaryExpr(IToken tok, Expression expr, Type toType)
    : base(tok, expr) {
    Contract.Requires(tok != null);
    Contract.Requires(expr != null);
    Contract.Requires(toType != null);
    ToType = toType;
  }

  public override IEnumerable<INode> Children => base.Children.Concat(ToType.Nodes);

  public override IEnumerable<Type> ComponentTypes {
    get {
      yield return ToType;
    }
  }
}

public class ConversionExpr : TypeUnaryExpr {
  public readonly string messagePrefix;
  public ConversionExpr(IToken tok, Expression expr, Type toType, string messagePrefix = "")
    : base(tok, expr, toType) {
    Contract.Requires(tok != null);
    Contract.Requires(expr != null);
    Contract.Requires(toType != null);
    this.messagePrefix = messagePrefix;
  }
}

public class TypeTestExpr : TypeUnaryExpr {
  public TypeTestExpr(IToken tok, Expression expr, Type toType)
    : base(tok, expr, toType) {
    Contract.Requires(tok != null);
    Contract.Requires(expr != null);
    Contract.Requires(toType != null);
  }
}

public class BinaryExpr : Expression {
  public enum Opcode {
    Iff,
    Imp,
    Exp, // turned into Imp during resolution
    And,
    Or,
    Eq,
    Neq,
    Lt,
    Le,
    Ge,
    Gt,
    Disjoint,
    In,
    NotIn,
    LeftShift,
    RightShift,
    Add,
    Sub,
    Mul,
    Div,
    Mod,
    BitwiseAnd,
    BitwiseOr,
    BitwiseXor
  }
  public readonly Opcode Op;
  public enum ResolvedOpcode {
    YetUndetermined,  // the value before resolution has determined the value; .ResolvedOp should never be read in this state

    // logical operators
    Iff,
    Imp,
    And,
    Or,
    // non-collection types
    EqCommon,
    NeqCommon,
    // integers, reals, bitvectors
    Lt,
    LessThanLimit,  // a synonym for Lt for ORDINAL, used only during translation
    Le,
    Ge,
    Gt,
    Add,
    Sub,
    Mul,
    Div,
    Mod,
    // bitvectors
    LeftShift,
    RightShift,
    BitwiseAnd,
    BitwiseOr,
    BitwiseXor,
    // char
    LtChar,
    LeChar,
    GeChar,
    GtChar,
    // sets
    SetEq,
    SetNeq,
    ProperSubset,
    Subset,
    Superset,
    ProperSuperset,
    Disjoint,
    InSet,
    NotInSet,
    Union,
    Intersection,
    SetDifference,
    // multi-sets
    MultiSetEq,
    MultiSetNeq,
    MultiSubset,
    MultiSuperset,
    ProperMultiSubset,
    ProperMultiSuperset,
    MultiSetDisjoint,
    InMultiSet,
    NotInMultiSet,
    MultiSetUnion,
    MultiSetIntersection,
    MultiSetDifference,
    // Sequences
    SeqEq,
    SeqNeq,
    ProperPrefix,
    Prefix,
    Concat,
    InSeq,
    NotInSeq,
    // Maps
    MapEq,
    MapNeq,
    InMap,
    NotInMap,
    MapMerge,
    MapSubtraction,
    // datatypes
    RankLt,
    RankGt
  }
  private ResolvedOpcode _theResolvedOp = ResolvedOpcode.YetUndetermined;
  public ResolvedOpcode ResolvedOp {
    set {
      Contract.Assume(_theResolvedOp == ResolvedOpcode.YetUndetermined || _theResolvedOp == value);  // there's never a reason for resolution to change its mind, is there?
      _theResolvedOp = value;
    }
    get {
      Contract.Assume(_theResolvedOp != ResolvedOpcode.YetUndetermined);  // shouldn't read it until it has been properly initialized
      return _theResolvedOp;
    }
  }
  public ResolvedOpcode ResolvedOp_PossiblyStillUndetermined {  // offer a way to return _theResolveOp -- for experts only!
    get { return _theResolvedOp; }
  }
  public static bool IsEqualityOp(ResolvedOpcode op) {
    switch (op) {
      case ResolvedOpcode.EqCommon:
      case ResolvedOpcode.SetEq:
      case ResolvedOpcode.SeqEq:
      case ResolvedOpcode.MultiSetEq:
      case ResolvedOpcode.MapEq:
        return true;
      default:
        return false;
    }
  }

  public static Opcode ResolvedOp2SyntacticOp(ResolvedOpcode rop) {
    switch (rop) {
      case ResolvedOpcode.Iff: return Opcode.Iff;
      case ResolvedOpcode.Imp: return Opcode.Imp;
      case ResolvedOpcode.And: return Opcode.And;
      case ResolvedOpcode.Or: return Opcode.Or;

      case ResolvedOpcode.EqCommon:
      case ResolvedOpcode.SetEq:
      case ResolvedOpcode.MultiSetEq:
      case ResolvedOpcode.SeqEq:
      case ResolvedOpcode.MapEq:
        return Opcode.Eq;

      case ResolvedOpcode.NeqCommon:
      case ResolvedOpcode.SetNeq:
      case ResolvedOpcode.MultiSetNeq:
      case ResolvedOpcode.SeqNeq:
      case ResolvedOpcode.MapNeq:
        return Opcode.Neq;

      case ResolvedOpcode.Lt:
      case ResolvedOpcode.LtChar:
      case ResolvedOpcode.ProperSubset:
      case ResolvedOpcode.ProperMultiSuperset:
      case ResolvedOpcode.ProperPrefix:
      case ResolvedOpcode.RankLt:
        return Opcode.Lt;

      case ResolvedOpcode.Le:
      case ResolvedOpcode.LeChar:
      case ResolvedOpcode.Subset:
      case ResolvedOpcode.MultiSubset:
      case ResolvedOpcode.Prefix:
        return Opcode.Le;

      case ResolvedOpcode.Ge:
      case ResolvedOpcode.GeChar:
      case ResolvedOpcode.Superset:
      case ResolvedOpcode.MultiSuperset:
        return Opcode.Ge;

      case ResolvedOpcode.Gt:
      case ResolvedOpcode.GtChar:
      case ResolvedOpcode.ProperSuperset:
      case ResolvedOpcode.ProperMultiSubset:
      case ResolvedOpcode.RankGt:
        return Opcode.Gt;

      case ResolvedOpcode.LeftShift:
        return Opcode.LeftShift;

      case ResolvedOpcode.RightShift:
        return Opcode.RightShift;

      case ResolvedOpcode.Add:
      case ResolvedOpcode.Union:
      case ResolvedOpcode.MultiSetUnion:
      case ResolvedOpcode.MapMerge:
      case ResolvedOpcode.Concat:
        return Opcode.Add;

      case ResolvedOpcode.Sub:
      case ResolvedOpcode.SetDifference:
      case ResolvedOpcode.MultiSetDifference:
      case ResolvedOpcode.MapSubtraction:
        return Opcode.Sub;

      case ResolvedOpcode.Mul:
      case ResolvedOpcode.Intersection:
      case ResolvedOpcode.MultiSetIntersection:
        return Opcode.Mul;

      case ResolvedOpcode.Div: return Opcode.Div;
      case ResolvedOpcode.Mod: return Opcode.Mod;

      case ResolvedOpcode.BitwiseAnd: return Opcode.BitwiseAnd;
      case ResolvedOpcode.BitwiseOr: return Opcode.BitwiseOr;
      case ResolvedOpcode.BitwiseXor: return Opcode.BitwiseXor;

      case ResolvedOpcode.Disjoint:
      case ResolvedOpcode.MultiSetDisjoint:
        return Opcode.Disjoint;

      case ResolvedOpcode.InSet:
      case ResolvedOpcode.InMultiSet:
      case ResolvedOpcode.InSeq:
      case ResolvedOpcode.InMap:
        return Opcode.In;

      case ResolvedOpcode.NotInSet:
      case ResolvedOpcode.NotInMultiSet:
      case ResolvedOpcode.NotInSeq:
      case ResolvedOpcode.NotInMap:
        return Opcode.NotIn;

      case ResolvedOpcode.LessThanLimit:  // not expected here (but if it were, the same case as Lt could perhaps be used)
      default:
        Contract.Assert(false);  // unexpected ResolvedOpcode
        return Opcode.Add;  // please compiler
    }
  }

  public static string OpcodeString(Opcode op) {
    Contract.Ensures(Contract.Result<string>() != null);

    switch (op) {
      case Opcode.Iff:
        return "<==>";
      case Opcode.Imp:
        return "==>";
      case Opcode.Exp:
        return "<==";
      case Opcode.And:
        return "&&";
      case Opcode.Or:
        return "||";
      case Opcode.Eq:
        return "==";
      case Opcode.Lt:
        return "<";
      case Opcode.Gt:
        return ">";
      case Opcode.Le:
        return "<=";
      case Opcode.Ge:
        return ">=";
      case Opcode.Neq:
        return "!=";
      case Opcode.Disjoint:
        return "!!";
      case Opcode.In:
        return "in";
      case Opcode.NotIn:
        return "!in";
      case Opcode.LeftShift:
        return "<<";
      case Opcode.RightShift:
        return ">>";
      case Opcode.Add:
        return "+";
      case Opcode.Sub:
        return "-";
      case Opcode.Mul:
        return "*";
      case Opcode.Div:
        return "/";
      case Opcode.Mod:
        return "%";
      case Opcode.BitwiseAnd:
        return "&";
      case Opcode.BitwiseOr:
        return "|";
      case Opcode.BitwiseXor:
        return "^";
      default:
        Contract.Assert(false);
        throw new cce.UnreachableException();  // unexpected operator
    }
  }
  public Expression E0;
  public Expression E1;
  public enum AccumulationOperand { None, Left, Right }
  public AccumulationOperand AccumulatesForTailRecursion = AccumulationOperand.None; // set by Resolver
  [FilledInDuringResolution] public bool InCompiledContext;

  [ContractInvariantMethod]
  void ObjectInvariant() {
    Contract.Invariant(E0 != null);
    Contract.Invariant(E1 != null);
  }

  public BinaryExpr(IToken tok, Opcode op, Expression e0, Expression e1)
    : base(tok) {
    Contract.Requires(tok != null);
    Contract.Requires(e0 != null);
    Contract.Requires(e1 != null);
    this.Op = op;
    this.E0 = e0;
    this.E1 = e1;
  }

  /// <summary>
  /// Returns a resolved binary expression
  /// </summary>
  public BinaryExpr(IToken tok, BinaryExpr.ResolvedOpcode rop, Expression e0, Expression e1)
    : this(tok, BinaryExpr.ResolvedOp2SyntacticOp(rop), e0, e1) {
    ResolvedOp = rop;
    switch (rop) {
      case ResolvedOpcode.EqCommon:
      case ResolvedOpcode.NeqCommon:
      case ResolvedOpcode.Lt:
      case ResolvedOpcode.LessThanLimit:
      case ResolvedOpcode.Le:
      case ResolvedOpcode.Ge:
      case ResolvedOpcode.Gt:
      case ResolvedOpcode.LtChar:
      case ResolvedOpcode.LeChar:
      case ResolvedOpcode.GeChar:
      case ResolvedOpcode.GtChar:
      case ResolvedOpcode.SetEq:
      case ResolvedOpcode.SetNeq:
      case ResolvedOpcode.ProperSubset:
      case ResolvedOpcode.Subset:
      case ResolvedOpcode.Superset:
      case ResolvedOpcode.ProperSuperset:
      case ResolvedOpcode.Disjoint:
      case ResolvedOpcode.InSet:
      case ResolvedOpcode.NotInSet:
      case ResolvedOpcode.MultiSetEq:
      case ResolvedOpcode.MultiSetNeq:
      case ResolvedOpcode.MultiSubset:
      case ResolvedOpcode.MultiSuperset:
      case ResolvedOpcode.ProperMultiSubset:
      case ResolvedOpcode.ProperMultiSuperset:
      case ResolvedOpcode.MultiSetDisjoint:
      case ResolvedOpcode.InMultiSet:
      case ResolvedOpcode.NotInMultiSet:
      case ResolvedOpcode.SeqEq:
      case ResolvedOpcode.SeqNeq:
      case ResolvedOpcode.ProperPrefix:
      case ResolvedOpcode.Prefix:
      case ResolvedOpcode.InSeq:
      case ResolvedOpcode.NotInSeq:
      case ResolvedOpcode.MapEq:
      case ResolvedOpcode.MapNeq:
      case ResolvedOpcode.InMap:
      case ResolvedOpcode.NotInMap:
      case ResolvedOpcode.RankLt:
      case ResolvedOpcode.RankGt:
        Type = Type.Bool;
        break;
      default:
        Type = e0.Type;
        break;
    }
  }

  public override IEnumerable<Expression> SubExpressions {
    get {
      yield return E0;
      yield return E1;
    }
  }
}

public class TernaryExpr : Expression {
  public readonly Opcode Op;
  public readonly Expression E0;
  public readonly Expression E1;
  public readonly Expression E2;
  public enum Opcode { /*SOON: IfOp,*/ PrefixEqOp, PrefixNeqOp }
  public static readonly bool PrefixEqUsesNat = false;  // "k" is either a "nat" or an "ORDINAL"
  public TernaryExpr(IToken tok, Opcode op, Expression e0, Expression e1, Expression e2)
    : base(tok) {
    Contract.Requires(tok != null);
    Contract.Requires(e0 != null);
    Contract.Requires(e1 != null);
    Contract.Requires(e2 != null);
    Op = op;
    E0 = e0;
    E1 = e1;
    E2 = e2;
  }

  public override IEnumerable<Expression> SubExpressions {
    get {
      yield return E0;
      yield return E1;
      yield return E2;
    }
  }
}

public class LetExpr : Expression, IAttributeBearingDeclaration, IBoundVarsBearingExpression {
  public readonly List<CasePattern<BoundVar>> LHSs;
  public readonly List<Expression> RHSs;
  public readonly Expression Body;
  public readonly bool Exact;  // Exact==true means a regular let expression; Exact==false means an assign-such-that expression
  public readonly Attributes Attributes;
  Attributes IAttributeBearingDeclaration.Attributes => Attributes;
  [FilledInDuringResolution] public List<ComprehensionExpr.BoundedPool> Constraint_Bounds;  // null for Exact=true and for when expression is in a ghost context
  // invariant Constraint_Bounds == null || Constraint_Bounds.Count == BoundVars.Count;
  private Expression translationDesugaring;  // filled in during translation, lazily; to be accessed only via Translation.LetDesugaring; always null when Exact==true
  private Translator lastTranslatorUsed; // avoid clashing desugaring between translators

  public IToken BodyStartTok = Token.NoToken;
  public IToken BodyEndTok = Token.NoToken;
  IToken IRegion.BodyStartTok { get { return BodyStartTok; } }
  IToken IRegion.BodyEndTok { get { return BodyEndTok; } }

  public void setTranslationDesugaring(Translator trans, Expression expr) {
    lastTranslatorUsed = trans;
    translationDesugaring = expr;
  }

  public Expression getTranslationDesugaring(Translator trans) {
    if (lastTranslatorUsed == trans) {
      return translationDesugaring;
    } else {
      return null;
    }
  }

  public LetExpr(IToken tok, List<CasePattern<BoundVar>> lhss, List<Expression> rhss, Expression body, bool exact, Attributes attrs = null)
    : base(tok) {
    LHSs = lhss;
    RHSs = rhss;
    Body = body;
    Exact = exact;
    Attributes = attrs;
  }
  public override IEnumerable<Expression> SubExpressions {
    get {
      foreach (var e in Attributes.SubExpressions(Attributes)) {
        yield return e;
      }
      foreach (var rhs in RHSs) {
        yield return rhs;
      }
      yield return Body;
    }
  }

  public override IEnumerable<Type> ComponentTypes => BoundVars.Select(bv => bv.Type);

  public IEnumerable<BoundVar> BoundVars {
    get {
      foreach (var lhs in LHSs) {
        foreach (var bv in lhs.Vars) {
          yield return bv;
        }
      }
    }
  }

  public IEnumerable<BoundVar> AllBoundVars => BoundVars;
}

public class LetOrFailExpr : ConcreteSyntaxExpression {
  public readonly CasePattern<BoundVar>/*?*/ Lhs; // null means void-error handling: ":- E; F", non-null means "var pat :- E; F"
  public readonly Expression Rhs;
  public readonly Expression Body;

  public LetOrFailExpr(IToken tok, CasePattern<BoundVar>/*?*/ lhs, Expression rhs, Expression body) : base(tok) {
    Lhs = lhs;
    Rhs = rhs;
    Body = body;
  }

  public override IEnumerable<Expression> PreResolveSubExpressions {
    get {
      yield return Rhs;
      yield return Body;
    }
  }
}

/// <summary>
/// A ComprehensionExpr has the form:
///   BINDER { x [: Type] [<- Domain] [Attributes] [| Range] } [:: Term(x)]
/// Where BINDER is currently "forall", "exists", "iset"/"set", or "imap"/"map".
///
/// Quantifications used to only support a single range, but now each
/// quantified variable can have a range attached.
/// The overall Range is now filled in by the parser by extracting any implicit
/// "x in Domain" constraints and per-variable Range constraints into a single conjunct.
///
/// The Term is optional if the expression only has one quantified variable,
/// but required otherwise.
///
/// LambdaExpr also inherits from this base class but isn't really a comprehension,
/// and should be considered implementation inheritance.
/// </summary>
public abstract class ComprehensionExpr : Expression, IAttributeBearingDeclaration, IBoundVarsBearingExpression {
  public virtual string WhatKind => "comprehension";
  public readonly List<BoundVar> BoundVars;
  public readonly Expression Range;
  private Expression term;
  public Expression Term { get { return term; } }
  public IEnumerable<BoundVar> AllBoundVars => BoundVars;

  public IToken BodyStartTok = Token.NoToken;
  public IToken BodyEndTok = Token.NoToken;
  IToken IRegion.BodyStartTok { get { return BodyStartTok; } }
  IToken IRegion.BodyEndTok { get { return BodyEndTok; } }

  public void UpdateTerm(Expression newTerm) {
    term = newTerm;
  }

  [ContractInvariantMethod]
  void ObjectInvariant() {
    Contract.Invariant(BoundVars != null);
    Contract.Invariant(Term != null);
  }

  public Attributes Attributes;
  Attributes IAttributeBearingDeclaration.Attributes => Attributes;

  public abstract class BoundedPool {
    [Flags]
    public enum PoolVirtues { None = 0, Finite = 1, Enumerable = 2, IndependentOfAlloc = 4, IndependentOfAlloc_or_ExplicitAlloc = 8 }
    public abstract PoolVirtues Virtues { get; }
    /// <summary>
    /// A higher preference is better.
    /// A preference below 2 is a last-resort bounded pool. Bounds discovery will not consider
    /// such a pool to be final until there are no other choices.
    ///
    /// For easy reference, here is the BoundedPool hierarchy and their preference levels:
    ///
    /// 0: AllocFreeBoundedPool
    /// 0: ExplicitAllocatedBoundedPool
    /// 0: SpecialAllocIndependenceAllocatedBoundedPool
    /// 0: OlderBoundedPool
    ///
    /// 1: WiggleWaggleBound
    ///
    /// 2: SuperSetBoundedPool
    /// 2: DatatypeInclusionBoundedPool
    ///
    /// 3: SubSetBoundedPool
    ///
    /// 4: IntBoundedPool with one bound
    /// 5: IntBoundedPool with both bounds
    /// 5: CharBoundedPool
    ///
    /// 8: DatatypeBoundedPool
    ///
    /// 10: CollectionBoundedPool
    ///     - SetBoundedPool
    ///     - MapBoundedPool
    ///     - SeqBoundedPool
    ///
    /// 14: BoolBoundedPool
    ///
    /// 15: ExactBoundedPool
    /// </summary>
    public abstract int Preference(); // higher is better

    public static BoundedPool GetBest(List<BoundedPool> bounds, PoolVirtues requiredVirtues) {
      Contract.Requires(bounds != null);
      bounds = CombineIntegerBounds(bounds);
      BoundedPool best = null;
      foreach (var bound in bounds) {
        if ((bound.Virtues & requiredVirtues) == requiredVirtues) {
          if (best == null || bound.Preference() > best.Preference()) {
            best = bound;
          }
        }
      }
      return best;
    }
    public static List<VT> MissingBounds<VT>(List<VT> vars, List<BoundedPool> bounds, PoolVirtues requiredVirtues = PoolVirtues.None) where VT : IVariable {
      Contract.Requires(vars != null);
      Contract.Requires(bounds == null || vars.Count == bounds.Count);
      Contract.Ensures(Contract.Result<List<VT>>() != null);
      var missing = new List<VT>();
      for (var i = 0; i < vars.Count; i++) {
        if (bounds == null || bounds[i] == null || (bounds[i].Virtues & requiredVirtues) != requiredVirtues) {
          missing.Add(vars[i]);
        }
      }
      return missing;
    }
    public static List<bool> HasBounds(List<BoundedPool> bounds, PoolVirtues requiredVirtues = PoolVirtues.None) {
      Contract.Requires(bounds != null);
      Contract.Ensures(Contract.Result<List<bool>>() != null);
      Contract.Ensures(Contract.Result<List<bool>>().Count == bounds.Count);
      return bounds.ConvertAll(bound => bound != null && (bound.Virtues & requiredVirtues) == requiredVirtues);
    }
    static List<BoundedPool> CombineIntegerBounds(List<BoundedPool> bounds) {
      var lowerBounds = new List<IntBoundedPool>();
      var upperBounds = new List<IntBoundedPool>();
      var others = new List<BoundedPool>();
      foreach (var b in bounds) {
        var ib = b as IntBoundedPool;
        if (ib != null && ib.UpperBound == null) {
          lowerBounds.Add(ib);
        } else if (ib != null && ib.LowerBound == null) {
          upperBounds.Add(ib);
        } else {
          others.Add(b);
        }
      }
      // pair up the bounds
      var n = Math.Min(lowerBounds.Count, upperBounds.Count);
      for (var i = 0; i < n; i++) {
        others.Add(new IntBoundedPool(lowerBounds[i].LowerBound, upperBounds[i].UpperBound));
      }
      for (var i = n; i < lowerBounds.Count; i++) {
        others.Add(lowerBounds[i]);
      }
      for (var i = n; i < upperBounds.Count; i++) {
        others.Add(upperBounds[i]);
      }
      return others;
    }
  }
  public class ExactBoundedPool : BoundedPool {
    public readonly Expression E;
    public ExactBoundedPool(Expression e) {
      Contract.Requires(e != null);
      E = e;
    }
    public override PoolVirtues Virtues => PoolVirtues.Finite | PoolVirtues.Enumerable | PoolVirtues.IndependentOfAlloc | PoolVirtues.IndependentOfAlloc_or_ExplicitAlloc;
    public override int Preference() => 15;  // the best of all bounds
  }
  public class BoolBoundedPool : BoundedPool {
    public override PoolVirtues Virtues => PoolVirtues.Finite | PoolVirtues.Enumerable | PoolVirtues.IndependentOfAlloc | PoolVirtues.IndependentOfAlloc_or_ExplicitAlloc;
    public override int Preference() => 14;
  }
  public class CharBoundedPool : BoundedPool {
    public override PoolVirtues Virtues => PoolVirtues.Finite | PoolVirtues.Enumerable | PoolVirtues.IndependentOfAlloc | PoolVirtues.IndependentOfAlloc_or_ExplicitAlloc;
    public override int Preference() => 5;
  }
  public class AllocFreeBoundedPool : BoundedPool {
    public Type Type;
    public AllocFreeBoundedPool(Type t) {
      Type = t;
    }
    public override PoolVirtues Virtues {
      get {
        if (Type.IsRefType) {
          return PoolVirtues.Finite | PoolVirtues.IndependentOfAlloc | PoolVirtues.IndependentOfAlloc_or_ExplicitAlloc;
        } else {
          return PoolVirtues.IndependentOfAlloc | PoolVirtues.IndependentOfAlloc_or_ExplicitAlloc;
        }
      }
    }
    public override int Preference() => 0;
  }
  public class ExplicitAllocatedBoundedPool : BoundedPool {
    public ExplicitAllocatedBoundedPool() {
    }
    public override PoolVirtues Virtues => PoolVirtues.Finite | PoolVirtues.IndependentOfAlloc_or_ExplicitAlloc;
    public override int Preference() => 0;
  }
  public class SpecialAllocIndependenceAllocatedBoundedPool : BoundedPool {
    public SpecialAllocIndependenceAllocatedBoundedPool() {
    }
    public override PoolVirtues Virtues => PoolVirtues.IndependentOfAlloc_or_ExplicitAlloc;
    public override int Preference() => 0;
  }
  public class IntBoundedPool : BoundedPool {
    public readonly Expression LowerBound;
    public readonly Expression UpperBound;
    public IntBoundedPool(Expression lowerBound, Expression upperBound) {
      Contract.Requires(lowerBound != null || upperBound != null);
      LowerBound = lowerBound;
      UpperBound = upperBound;
    }
    public override PoolVirtues Virtues {
      get {
        if (LowerBound != null && UpperBound != null) {
          return PoolVirtues.Finite | PoolVirtues.Enumerable | PoolVirtues.IndependentOfAlloc | PoolVirtues.IndependentOfAlloc_or_ExplicitAlloc;
        } else {
          return PoolVirtues.Enumerable | PoolVirtues.IndependentOfAlloc | PoolVirtues.IndependentOfAlloc_or_ExplicitAlloc;
        }
      }
    }
    public override int Preference() => LowerBound != null && UpperBound != null ? 5 : 4;
  }
  public abstract class CollectionBoundedPool : BoundedPool {
    public readonly Type BoundVariableType;
    public readonly Type CollectionElementType;
    public readonly bool IsFiniteCollection;

    public CollectionBoundedPool(Type bvType, Type collectionElementType, bool isFiniteCollection) {
      Contract.Requires(bvType != null);
      Contract.Requires(collectionElementType != null);

      BoundVariableType = bvType;
      CollectionElementType = collectionElementType;
      IsFiniteCollection = isFiniteCollection;
    }

    public override PoolVirtues Virtues {
      get {
        var v = PoolVirtues.IndependentOfAlloc | PoolVirtues.IndependentOfAlloc_or_ExplicitAlloc;
        if (IsFiniteCollection) {
          v |= PoolVirtues.Finite;
          if (CollectionElementType.IsTestableToBe(BoundVariableType)) {
            v |= PoolVirtues.Enumerable;
          }
        }
        return v;
      }
    }
    public override int Preference() => 10;
  }
  public class SetBoundedPool : CollectionBoundedPool {
    public readonly Expression Set;

    public SetBoundedPool(Expression set, Type bvType, Type collectionElementType, bool isFiniteCollection)
      : base(bvType, collectionElementType, isFiniteCollection) {
      Contract.Requires(set != null);
      Contract.Requires(bvType != null);
      Contract.Requires(collectionElementType != null);
      Set = set;
    }
  }
  public class SubSetBoundedPool : BoundedPool {
    public readonly Expression UpperBound;
    public readonly bool IsFiniteCollection;
    public SubSetBoundedPool(Expression set, bool isFiniteCollection) {
      UpperBound = set;
      IsFiniteCollection = isFiniteCollection;
    }
    public override PoolVirtues Virtues {
      get {
        if (IsFiniteCollection) {
          return PoolVirtues.Finite | PoolVirtues.Enumerable | PoolVirtues.IndependentOfAlloc | PoolVirtues.IndependentOfAlloc_or_ExplicitAlloc;
        } else {
          // it's still enumerable, because at run time, all sets are finite after all
          return PoolVirtues.Enumerable | PoolVirtues.IndependentOfAlloc | PoolVirtues.IndependentOfAlloc_or_ExplicitAlloc;
        }
      }
    }
    public override int Preference() => 3;
  }
  public class SuperSetBoundedPool : BoundedPool {
    public readonly Expression LowerBound;
    public SuperSetBoundedPool(Expression set) { LowerBound = set; }
    public override int Preference() => 2;
    public override PoolVirtues Virtues {
      get {
        if (LowerBound.Type.MayInvolveReferences) {
          return PoolVirtues.None;
        } else {
          return PoolVirtues.IndependentOfAlloc | PoolVirtues.IndependentOfAlloc_or_ExplicitAlloc;
        }
      }
    }
  }
  public class MultiSetBoundedPool : CollectionBoundedPool {
    public readonly Expression MultiSet;

    public MultiSetBoundedPool(Expression multiset, Type bvType, Type collectionElementType)
      : base(bvType, collectionElementType, true) {
      Contract.Requires(multiset != null);
      Contract.Requires(bvType != null);
      Contract.Requires(collectionElementType != null);
      MultiSet = multiset;
    }
  }
  public class MapBoundedPool : CollectionBoundedPool {
    public readonly Expression Map;

    public MapBoundedPool(Expression map, Type bvType, Type collectionElementType, bool isFiniteCollection)
      : base(bvType, collectionElementType, isFiniteCollection) {
      Contract.Requires(map != null);
      Contract.Requires(bvType != null);
      Contract.Requires(collectionElementType != null);
      Map = map;
    }
  }
  public class SeqBoundedPool : CollectionBoundedPool {
    public readonly Expression Seq;

    public SeqBoundedPool(Expression seq, Type bvType, Type collectionElementType)
      : base(bvType, collectionElementType, true) {
      Contract.Requires(seq != null);
      Contract.Requires(bvType != null);
      Contract.Requires(collectionElementType != null);
      Seq = seq;
    }
  }
  public class DatatypeBoundedPool : BoundedPool {
    public readonly DatatypeDecl Decl;

    public DatatypeBoundedPool(DatatypeDecl d) {
      Contract.Requires(d != null);
      Decl = d;
    }
    public override PoolVirtues Virtues => PoolVirtues.Finite | PoolVirtues.Enumerable | PoolVirtues.IndependentOfAlloc | PoolVirtues.IndependentOfAlloc_or_ExplicitAlloc;
    public override int Preference() => 8;
  }
  public class DatatypeInclusionBoundedPool : BoundedPool {
    public readonly bool IsIndDatatype;
    public DatatypeInclusionBoundedPool(bool isIndDatatype) : base() { IsIndDatatype = isIndDatatype; }
    public override PoolVirtues Virtues => (IsIndDatatype ? PoolVirtues.Finite : PoolVirtues.None) | PoolVirtues.IndependentOfAlloc | PoolVirtues.IndependentOfAlloc_or_ExplicitAlloc;
    public override int Preference() => 2;
  }

  public class OlderBoundedPool : BoundedPool {
    public OlderBoundedPool() {
    }
    public override PoolVirtues Virtues => PoolVirtues.IndependentOfAlloc | PoolVirtues.IndependentOfAlloc_or_ExplicitAlloc;
    public override int Preference() => 0;
  }

  [FilledInDuringResolution] public List<BoundedPool> Bounds;
  // invariant Bounds == null || Bounds.Count == BoundVars.Count;

  public List<BoundVar> UncompilableBoundVars() {
    Contract.Ensures(Contract.Result<List<BoundVar>>() != null);
    var v = BoundedPool.PoolVirtues.Finite | BoundedPool.PoolVirtues.Enumerable;
    return ComprehensionExpr.BoundedPool.MissingBounds(BoundVars, Bounds, v);
  }

  public ComprehensionExpr(IToken tok, IToken endTok, List<BoundVar> bvars, Expression range, Expression term, Attributes attrs)
    : base(tok) {
    Contract.Requires(tok != null);
    Contract.Requires(cce.NonNullElements(bvars));
    Contract.Requires(term != null);

    this.BoundVars = bvars;
    this.Range = range;
    this.UpdateTerm(term);
    this.Attributes = attrs;
    this.BodyStartTok = tok;
    this.BodyEndTok = endTok;
  }

  public override IEnumerable<Expression> SubExpressions {
    get {
      foreach (var e in Attributes.SubExpressions(Attributes)) {
        yield return e;
      }
      if (Range != null) { yield return Range; }
      yield return Term;
    }
  }

  public override IEnumerable<Type> ComponentTypes => BoundVars.Select(bv => bv.Type);
}

public abstract class QuantifierExpr : ComprehensionExpr, TypeParameter.ParentType {
  public override string WhatKind => "quantifier";

  private readonly int UniqueId;
  private static int currentQuantId = -1;

  protected virtual BinaryExpr.ResolvedOpcode SplitResolvedOp { get { return BinaryExpr.ResolvedOpcode.Or; } }

  private Expression SplitQuantifierToExpression() {
    Contract.Requires(SplitQuantifier != null && SplitQuantifier.Any());
    Expression accumulator = SplitQuantifier[0];
    for (int tid = 1; tid < SplitQuantifier.Count; tid++) {
      accumulator = new BinaryExpr(Term.tok, SplitResolvedOp, accumulator, SplitQuantifier[tid]);
    }
    return accumulator;
  }

  private List<Expression> _SplitQuantifier;
  public List<Expression> SplitQuantifier {
    get {
      return _SplitQuantifier;
    }
    set {
      Contract.Assert(!value.Contains(this)); // don't let it put into its own split quantifiers.
      _SplitQuantifier = value;
      SplitQuantifierExpression = SplitQuantifierToExpression();
    }
  }

  internal Expression SplitQuantifierExpression { get; private set; }

  static int FreshQuantId() {
    return System.Threading.Interlocked.Increment(ref currentQuantId);
  }

  public string FullName {
    get {
      return "q$" + UniqueId;
    }
  }

  public String Refresh(string prefix, FreshIdGenerator idGen) {
    return idGen.FreshId(prefix);
  }

  public TypeParameter Refresh(TypeParameter p, FreshIdGenerator idGen) {
    var cp = new TypeParameter(p.tok, idGen.FreshId(p.Name + "#"), p.VarianceSyntax, p.Characteristics);
    cp.Parent = this;
    return cp;
  }
  public QuantifierExpr(IToken tok, IToken endTok, List<BoundVar> bvars, Expression range, Expression term, Attributes attrs)
    : base(tok, endTok, bvars, range, term, attrs) {
    Contract.Requires(tok != null);
    Contract.Requires(cce.NonNullElements(bvars));
    Contract.Requires(term != null);
    this.UniqueId = FreshQuantId();
  }

  public virtual Expression LogicalBody(bool bypassSplitQuantifier = false) {
    // Don't call this on a quantifier with a Split clause: it's not a real quantifier. The only exception is the Compiler.
    Contract.Requires(bypassSplitQuantifier || SplitQuantifier == null);
    throw new cce.UnreachableException(); // This body is just here for the "Requires" clause
  }

  public override IEnumerable<Expression> SubExpressions {
    get {
      foreach (var e in Attributes.SubExpressions(Attributes)) {
        yield return e;
      }
      foreach (var e in base.SubExpressions) {
        yield return e;
      }
    }
  }

  public IEnumerable<Expression> SplitOrSubExpressions {
    get {
      foreach (var e in Attributes.SubExpressions(Attributes)) {
        yield return e;
      }
      if (SplitQuantifier == null) {
        foreach (var e in base.SubExpressions) {
          yield return e;
        }
      } else {
        foreach (var e in SplitQuantifier) {
          yield return e;
        }
      }
    }
  }
}

public class ForallExpr : QuantifierExpr {
  public override string WhatKind => "forall expression";
  protected override BinaryExpr.ResolvedOpcode SplitResolvedOp { get { return BinaryExpr.ResolvedOpcode.And; } }

  public ForallExpr(IToken tok, IToken endTok, List<BoundVar> bvars, Expression range, Expression term, Attributes attrs)
    : base(tok, endTok, bvars, range, term, attrs) {
    Contract.Requires(cce.NonNullElements(bvars));
    Contract.Requires(tok != null);
    Contract.Requires(term != null);
  }
  public override Expression LogicalBody(bool bypassSplitQuantifier = false) {
    if (Range == null) {
      return Term;
    }
    var body = new BinaryExpr(Term.tok, BinaryExpr.Opcode.Imp, Range, Term);
    body.ResolvedOp = BinaryExpr.ResolvedOpcode.Imp;
    body.Type = Term.Type;
    return body;
  }
}

public class ExistsExpr : QuantifierExpr {
  public override string WhatKind => "exists expression";
  protected override BinaryExpr.ResolvedOpcode SplitResolvedOp { get { return BinaryExpr.ResolvedOpcode.Or; } }

  public ExistsExpr(IToken tok, IToken endTok, List<BoundVar> bvars, Expression range, Expression term, Attributes attrs)
    : base(tok, endTok, bvars, range, term, attrs) {
    Contract.Requires(cce.NonNullElements(bvars));
    Contract.Requires(tok != null);
    Contract.Requires(term != null);
  }
  public override Expression LogicalBody(bool bypassSplitQuantifier = false) {
    if (Range == null) {
      return Term;
    }
    var body = new BinaryExpr(Term.tok, BinaryExpr.Opcode.And, Range, Term);
    body.ResolvedOp = BinaryExpr.ResolvedOpcode.And;
    body.Type = Term.Type;
    return body;
  }
}

public class SetComprehension : ComprehensionExpr {
  public override string WhatKind => "set comprehension";

  public readonly bool Finite;
  public readonly bool TermIsImplicit;  // records the given syntactic form
  public bool TermIsSimple {
    get {
      var term = Term as IdentifierExpr;
      var r = term != null && BoundVars.Count == 1 && BoundVars[0].Name == term.Name;
      Contract.Assert(!TermIsImplicit || r);  // TermIsImplicit ==> r
      Contract.Assert(!r || term.Var == null || term.Var == BoundVars[0]);  // if the term is simple and it has been resolved, then it should have resolved to BoundVars[0]
      return r;
    }
  }

  public SetComprehension(IToken tok, IToken endTok, bool finite, List<BoundVar> bvars, Expression range, Expression/*?*/ term, Attributes attrs)
    : base(tok, endTok, bvars, range, term ?? new IdentifierExpr(tok, bvars[0].Name), attrs) {
    Contract.Requires(tok != null);
    Contract.Requires(cce.NonNullElements(bvars));
    Contract.Requires(1 <= bvars.Count);
    Contract.Requires(range != null);
    Contract.Requires(term != null || bvars.Count == 1);

    TermIsImplicit = term == null;
    Finite = finite;
  }
}
public class MapComprehension : ComprehensionExpr {
  public override string WhatKind => "map comprehension";

  public readonly bool Finite;
  public readonly Expression TermLeft;

  public List<Boogie.Function> ProjectionFunctions;  // filled in during translation (and only for general map comprehensions where "TermLeft != null")

  public MapComprehension(IToken tok, IToken endTok, bool finite, List<BoundVar> bvars, Expression range, Expression/*?*/ termLeft, Expression termRight, Attributes attrs)
    : base(tok, endTok, bvars, range, termRight, attrs) {
    Contract.Requires(tok != null);
    Contract.Requires(cce.NonNullElements(bvars));
    Contract.Requires(1 <= bvars.Count);
    Contract.Requires(range != null);
    Contract.Requires(termRight != null);
    Contract.Requires(termLeft != null || bvars.Count == 1);

    Finite = finite;
    TermLeft = termLeft;
  }

  /// <summary>
  /// IsGeneralMapComprehension returns true for general map comprehensions.
  /// In other words, it returns false if either no TermLeft was given or if
  /// the given TermLeft is the sole bound variable.
  /// This property getter requires that the expression has been successfully
  /// resolved.
  /// </summary>
  public bool IsGeneralMapComprehension {
    get {
      Contract.Requires(WasResolved());
      if (TermLeft == null) {
        return false;
      } else if (BoundVars.Count != 1) {
        return true;
      }
      var lhs = StripParens(TermLeft).Resolved;
      if (lhs is IdentifierExpr ide && ide.Var == BoundVars[0]) {
        // TermLeft is the sole bound variable, so this is the same as
        // if TermLeft wasn't given at all
        return false;
      }
      return true;
    }
  }

  public override IEnumerable<Expression> SubExpressions {
    get {
      foreach (var e in Attributes.SubExpressions(Attributes)) {
        yield return e;
      }
      if (Range != null) { yield return Range; }
      if (TermLeft != null) { yield return TermLeft; }
      yield return Term;
    }
  }
}

public class LambdaExpr : ComprehensionExpr {
  public override string WhatKind => "lambda";

  public readonly List<FrameExpression> Reads;

  public LambdaExpr(IToken tok, IToken endTok, List<BoundVar> bvars, Expression requires, List<FrameExpression> reads, Expression body)
    : base(tok, endTok, bvars, requires, body, null) {
    Contract.Requires(reads != null);
    Reads = reads;
  }

  // Synonym
  public Expression Body {
    get {
      return Term;
    }
  }

  public override IEnumerable<Expression> SubExpressions {
    get {
      yield return Term;
      if (Range != null) {
        yield return Range;
      }
      foreach (var read in Reads) {
        yield return read.E;
      }
    }
  }

}

public class WildcardExpr : Expression {  // a WildcardExpr can occur only in reads clauses and a loop's decreases clauses (with different meanings)
  public WildcardExpr(IToken tok)
    : base(tok) {
    Contract.Requires(tok != null);
  }
}

/// <summary>
/// A StmtExpr has the form S;E where S is a statement (from a restricted set) and E is an expression.
/// The expression S;E evaluates to whatever E evaluates to, but its well-formedness comes down to
/// executing S (which itself must be well-formed) and then checking the well-formedness of E.
/// </summary>
public class StmtExpr : Expression {
  public readonly Statement S;
  public readonly Expression E;
  [ContractInvariantMethod]
  void ObjectInvariant() {
    Contract.Invariant(S != null);
    Contract.Invariant(E != null);
  }

  public StmtExpr(IToken tok, Statement stmt, Expression expr)
    : base(tok) {
    Contract.Requires(tok != null);
    Contract.Requires(stmt != null);
    Contract.Requires(expr != null);
    S = stmt;
    E = expr;
  }
  public override IEnumerable<Expression> SubExpressions {
    get {
      // Note:  A StmtExpr is unusual in that it contains a statement.  For now, callers
      // of SubExpressions need to be aware of this and handle it specially.
      yield return E;
    }
  }

  /// <summary>
  /// Returns a conclusion that S gives rise to, that is, something that is known after
  /// S is executed.
  /// This method should be called only after successful resolution of the expression.
  /// </summary>
  public Expression GetSConclusion() {
    // this is one place where we actually investigate what kind of statement .S is
    if (S is PredicateStmt) {
      var s = (PredicateStmt)S;
      return s.Expr;
    } else if (S is CalcStmt) {
      var s = (CalcStmt)S;
      return s.Result;
    } else if (S is RevealStmt) {
      return new LiteralExpr(tok, true);  // one could use the definition axiom or the referenced labeled assertions, but "true" is conservative and much simpler :)
    } else if (S is UpdateStmt) {
      return new LiteralExpr(tok, true);  // one could use the postcondition of the method, suitably instantiated, but "true" is conservative and much simpler :)
    } else {
      Contract.Assert(false); throw new cce.UnreachableException();  // unexpected statement
    }
  }
}

public class ITEExpr : Expression {
  public readonly bool IsBindingGuard;
  public readonly Expression Test;
  public readonly Expression Thn;
  public readonly Expression Els;
  [ContractInvariantMethod]
  void ObjectInvariant() {
    Contract.Invariant(Test != null);
    Contract.Invariant(Thn != null);
    Contract.Invariant(Els != null);
  }

  public ITEExpr(IToken tok, bool isBindingGuard, Expression test, Expression thn, Expression els)
    : base(tok) {
    Contract.Requires(tok != null);
    Contract.Requires(test != null);
    Contract.Requires(thn != null);
    Contract.Requires(els != null);
    this.IsBindingGuard = isBindingGuard;
    this.Test = test;
    this.Thn = thn;
    this.Els = els;
  }

  public override IEnumerable<Expression> SubExpressions {
    get {
      yield return Test;
      yield return Thn;
      yield return Els;
    }
  }
}

public class MatchExpr : Expression {  // a MatchExpr is an "extended expression" and is only allowed in certain places
  private Expression source;
  private List<MatchCaseExpr> cases;
  public readonly MatchingContext Context;
  [FilledInDuringResolution] public readonly List<DatatypeCtor> MissingCases = new List<DatatypeCtor>();
  public readonly bool UsesOptionalBraces;
  public MatchExpr OrigUnresolved;  // the resolver makes this clone of the MatchExpr before it starts desugaring it

  [ContractInvariantMethod]
  void ObjectInvariant() {
    Contract.Invariant(Source != null);
    Contract.Invariant(cce.NonNullElements(Cases));
    Contract.Invariant(cce.NonNullElements(MissingCases));
  }

  public MatchExpr(IToken tok, Expression source, [Captured] List<MatchCaseExpr> cases, bool usesOptionalBraces, MatchingContext context = null)
    : base(tok) {
    Contract.Requires(tok != null);
    Contract.Requires(source != null);
    Contract.Requires(cce.NonNullElements(cases));
    this.source = source;
    this.cases = cases;
    this.UsesOptionalBraces = usesOptionalBraces;
    this.Context = context is null ? new HoleCtx() : context;
  }

  public Expression Source {
    get { return source; }
  }

  public List<MatchCaseExpr> Cases {
    get { return cases; }
  }

  // should only be used in desugar in resolve to change the source and cases of the matchexpr
  public void UpdateSource(Expression source) {
    this.source = source;
  }

  public void UpdateCases(List<MatchCaseExpr> cases) {
    this.cases = cases;
  }

  public override IEnumerable<INode> Children => new[] { source }.Concat<INode>(cases);

  public override IEnumerable<Expression> SubExpressions {
    get {
      yield return Source;
      foreach (var mc in cases) {
        yield return mc.Body;
      }
    }
  }

  public override IEnumerable<Type> ComponentTypes {
    get {
      foreach (var mc in cases) {
        foreach (var bv in mc.Arguments) {
          yield return bv.Type;
        }
      }
    }
  }
}

/// <summary>
/// A CasePattern is either a BoundVar or a datatype constructor with optional arguments.
/// Lexically, the CasePattern starts with an identifier.  If it continues with an open paren (as
/// indicated by Arguments being non-null), then the CasePattern is a datatype constructor.  If
/// it continues with a colon (which is indicated by Var.Type not being a proxy type), then it is
/// a BoundVar.  But if it ends with just the identifier, then resolution is required to figure out
/// which it is; in this case, Var is non-null, because this is the only place where Var.IsGhost
/// is recorded by the parser.
/// </summary>
public class CasePattern<VT> where VT : IVariable {
  public readonly IToken tok;
  public readonly string Id;
  // After successful resolution, exactly one of the following two fields is non-null.
  public DatatypeCtor Ctor;  // finalized by resolution (null if the pattern is a bound variable)
  public VT Var;  // finalized by resolution (null if the pattern is a constructor)  Invariant:  Var != null ==> Arguments == null
  public List<CasePattern<VT>> Arguments;

  [FilledInDuringResolution] public Expression Expr;  // an r-value version of the CasePattern;

  public void MakeAConstructor() {
    this.Arguments = new List<CasePattern<VT>>();
  }

  public CasePattern(IToken tok, string id, [Captured] List<CasePattern<VT>> arguments) {
    Contract.Requires(tok != null);
    Contract.Requires(id != null);
    this.tok = tok;
    Id = id;
    Arguments = arguments;
  }

  public CasePattern(IToken tok, VT bv) {
    Contract.Requires(tok != null);
    Contract.Requires(bv != null);
    this.tok = tok;
    Id = bv.Name;
    Var = bv;
  }

  /// <summary>
  /// Sets the Expr field.  Assumes the CasePattern and its arguments to have been successfully resolved, except for assigning
  /// to Expr.
  /// </summary>
  public void AssembleExpr(List<Type> dtvTypeArgs) {
    Contract.Requires(Var != null || dtvTypeArgs != null);
    if (Var != null) {
      Contract.Assert(this.Id == this.Var.Name);
      this.Expr = new IdentifierExpr(this.tok, this.Var);
    } else {
      var dtValue = new DatatypeValue(this.tok, this.Ctor.EnclosingDatatype.Name, this.Id,
        this.Arguments == null ? new List<Expression>() : this.Arguments.ConvertAll(arg => arg.Expr));
      dtValue.Ctor = this.Ctor;  // resolve here
      dtValue.InferredTypeArgs.AddRange(dtvTypeArgs);  // resolve here
      dtValue.Type = new UserDefinedType(this.tok, this.Ctor.EnclosingDatatype.Name, this.Ctor.EnclosingDatatype, dtvTypeArgs);
      this.Expr = dtValue;
    }
  }

  public IEnumerable<VT> Vars {
    get {
      if (Var != null) {
        yield return Var;
      } else {
        if (Arguments != null) {
          foreach (var arg in Arguments) {
            foreach (var bv in arg.Vars) {
              yield return bv;
            }
          }
        }
      }
    }
  }
}

public abstract class MatchCase : IHasUsages {
  public readonly IToken tok;
  [FilledInDuringResolution] public DatatypeCtor Ctor;
  public List<BoundVar> Arguments; // created by the resolver.
  [ContractInvariantMethod]
  void ObjectInvariant() {
    Contract.Invariant(tok != null);
    Contract.Invariant(Ctor != null);
    Contract.Invariant(cce.NonNullElements(Arguments));
  }

  public MatchCase(IToken tok, DatatypeCtor ctor, [Captured] List<BoundVar> arguments) {
    Contract.Requires(tok != null);
    Contract.Requires(ctor != null);
    Contract.Requires(cce.NonNullElements(arguments));
    this.tok = tok;
    this.Ctor = ctor;
    this.Arguments = arguments;
  }

  public IToken NameToken => tok;
  public abstract IEnumerable<INode> Children { get; }
  public IEnumerable<IDeclarationOrUsage> GetResolvedDeclarations() {
    return new[] { Ctor };
  }
}

public class MatchCaseExpr : MatchCase {
  private Expression body;
  public Attributes Attributes;
  public readonly bool FromBoundVar;
  [ContractInvariantMethod]
  void ObjectInvariant() {
    Contract.Invariant(body != null);
  }

  public override IEnumerable<INode> Children => Arguments.Concat<INode>(new[] { body });

  public MatchCaseExpr(IToken tok, DatatypeCtor ctor, bool FromBoundVar, [Captured] List<BoundVar> arguments, Expression body, Attributes attrs = null)
    : base(tok, ctor, arguments) {
    Contract.Requires(tok != null);
    Contract.Requires(ctor != null);
    Contract.Requires(cce.NonNullElements(arguments));
    Contract.Requires(body != null);
    this.body = body;
    this.Attributes = attrs;
    this.FromBoundVar = FromBoundVar;
  }

  public Expression Body {
    get { return body; }
  }

  // should only be called by resolve to reset the body of the MatchCaseExpr
  public void UpdateBody(Expression body) {
    this.body = body;
  }
}
/*
MatchingContext represents the context
in which a pattern-match takes place during pattern-matching compilation

MatchingContext is either:
1 - a HoleCtx
    standing for one of the current selectors in pattern-matching compilation
2 - A ForallCtx
    standing for a pattern-match over any expression
3 - an IdCtx of a string and a list of MatchingContext
    standing for a pattern-match over a constructor
4 - a LitCtx
    standing for a pattern-match over a constant
*/
public abstract class MatchingContext {
  public virtual MatchingContext AbstractAllHoles() {
    return this;
  }

  public MatchingContext AbstractHole() {
    return this.FillHole(new ForallCtx());
  }

  public virtual MatchingContext FillHole(MatchingContext curr) {
    return this;
  }
}

public class LitCtx : MatchingContext {
  public readonly LiteralExpr Lit;

  public LitCtx(LiteralExpr lit) {
    Contract.Requires(lit != null);
    this.Lit = lit;
  }

  public override string ToString() {
    return Printer.ExprToString(Lit);
  }
}

public class HoleCtx : MatchingContext {
  public HoleCtx() { }

  public override string ToString() {
    return "*";
  }

  public override MatchingContext AbstractAllHoles() {
    return new ForallCtx();
  }

  public override MatchingContext FillHole(MatchingContext curr) {
    return curr;
  }
}

public class ForallCtx : MatchingContext {
  public ForallCtx() { }

  public override string ToString() {
    return "_";
  }
}

public class IdCtx : MatchingContext {
  public readonly String Id;
  public readonly List<MatchingContext> Arguments;

  public IdCtx(String id, List<MatchingContext> arguments) {
    Contract.Requires(id != null);
    Contract.Requires(arguments != null); // Arguments can be empty, but shouldn't be null
    this.Id = id;
    this.Arguments = arguments;
  }

  public IdCtx(KeyValuePair<string, DatatypeCtor> ctor) {
    List<MatchingContext> arguments = Enumerable.Repeat((MatchingContext)new HoleCtx(), ctor.Value.Formals.Count).ToList();
    this.Id = ctor.Key;
    this.Arguments = arguments;
  }

  public override string ToString() {
    if (Arguments.Count == 0) {
      return Id;
    } else {
      List<string> cps = Arguments.ConvertAll<string>(x => x.ToString());
      return string.Format("{0}({1})", Id, String.Join(", ", cps));
    }
  }

  public override MatchingContext AbstractAllHoles() {
    return new IdCtx(this.Id, this.Arguments.ConvertAll<MatchingContext>(x => x.AbstractAllHoles()));
  }

  // Find the first (leftmost) occurrence of HoleCtx and replace it with curr
  // Returns false if no HoleCtx is found
  private bool ReplaceLeftmost(MatchingContext curr, out MatchingContext newcontext) {
    var newArguments = new List<MatchingContext>();
    bool foundHole = false;
    int currArgIndex = 0;

    while (!foundHole && currArgIndex < this.Arguments.Count) {
      var arg = this.Arguments.ElementAt(currArgIndex);
      switch (arg) {
        case HoleCtx _:
          foundHole = true;
          newArguments.Add(curr);
          break;
        case IdCtx argId:
          MatchingContext newarg;
          foundHole = argId.ReplaceLeftmost(curr, out newarg);
          newArguments.Add(newarg);
          break;
        default:
          newArguments.Add(arg);
          break;
      }
      currArgIndex++;
    }

    if (foundHole) {
      while (currArgIndex < this.Arguments.Count) {
        newArguments.Add(this.Arguments.ElementAt(currArgIndex));
        currArgIndex++;
      }
    }

    newcontext = new IdCtx(this.Id, newArguments);
    return foundHole;
  }

  public override MatchingContext FillHole(MatchingContext curr) {
    MatchingContext newcontext;
    ReplaceLeftmost(curr, out newcontext);
    return newcontext;
  }
}

/*
ExtendedPattern is either:
1 - A LitPattern of a LiteralExpr, representing a constant pattern
2 - An IdPattern of a string and a list of ExtendedPattern, representing either
    a bound variable or a constructor applied to n arguments or a symbolic constant
*/
public abstract class ExtendedPattern : INode {
  public readonly IToken Tok;
  public bool IsGhost;

  public ExtendedPattern(IToken tok, bool isGhost = false) {
    Contract.Requires(tok != null);
    this.Tok = tok;
    this.IsGhost = isGhost;
  }

  public abstract IEnumerable<INode> Children { get; }
}

public class DisjunctivePattern : ExtendedPattern {
  public readonly List<ExtendedPattern> Alternatives;
  public DisjunctivePattern(IToken tok, List<ExtendedPattern> alternatives, bool isGhost = false) : base(tok, isGhost) {
    Contract.Requires(alternatives != null && alternatives.Count > 0);
    this.Alternatives = alternatives;
  }

  public override IEnumerable<INode> Children => Alternatives;
}

public class LitPattern : ExtendedPattern {
  public readonly Expression OrigLit;  // the expression as parsed; typically a LiteralExpr, but could be a NegationExpression

  /// <summary>
  /// The patterns of match constructs are rewritten very early during resolution, before any type information
  /// is available. This is unfortunate. It means we can't reliably rewrite negated expressions. In Dafny, "-" followed
  /// by digits is a negative literal for integers and reals, but as unary minus for bitvectors and ORDINAL (and
  /// unary minus is not allowed for ORDINAL, so that should always give an error).
  ///
  /// Since we don't have the necessary type information at this time, we optimistically negate all numeric literals here.
  /// After type checking, we look to see if we negated something we should not have.
  ///
  /// One could imagine allowing negative bitvector literals in case patterns and treating and them as synonyms for their
  /// positive counterparts. However, since the rewriting does not know about these synonyms, it would end up splitting
  /// cases that should have been combined, which leads to incorrect code.
  ///
  /// It would be good to check for these inadvertently allowed unary expressions only in the expanded patterns. However,
  /// the rewriting of patterns turns them into "if" statements and what not, so it's not easy to identify when a literal
  /// comes from this rewrite. Luckily, when other NegationExpressions are resolved, they turn into unary minus for bitvectors
  /// and into errors for ORDINALs. Therefore, any negative bitvector or ORDINAL literal discovered later can only have
  /// come from this rewriting. So, that's where errors are generated.
  ///
  /// One more detail, after the syntactic "-0" has been negated, the result is not negative. Therefore, what the previous
  /// paragraph explained as checking for negative bitvectors and ORDINALs doesn't work for "-0". So, instead of checking
  /// for the number being negative, the later pass will check if the token associated with the literal is "-0", a condition
  /// the assignment below ensures.
  /// </summary>
  public LiteralExpr OptimisticallyDesugaredLit {
    get {
      if (OrigLit is NegationExpression neg) {
        var lit = (LiteralExpr)neg.E;
        if (lit.Value is BaseTypes.BigDec d) {
          return new LiteralExpr(neg.tok, -d);
        } else {
          var n = (BigInteger)lit.Value;
          var tok = new Token(neg.tok.line, neg.tok.col) {
            Filename = neg.tok.Filename,
            val = "-0"
          };
          return new LiteralExpr(tok, -n);
        }
      } else {
        return (LiteralExpr)OrigLit;
      }
    }
  }

  public LitPattern(IToken tok, Expression lit, bool isGhost = false) : base(tok, isGhost) {
    Contract.Requires(lit is LiteralExpr || lit is NegationExpression);
    this.OrigLit = lit;
  }

  public override string ToString() {
    return Printer.ExprToString(OrigLit);
  }

  public override IEnumerable<INode> Children => new[] { OrigLit };
}

public class IdPattern : ExtendedPattern, IHasUsages {
  public bool HasParenthesis { get; }
  public readonly String Id;
  public readonly Type Type; // This is the syntactic type, ExtendedPatterns dissapear during resolution.
  public List<ExtendedPattern> Arguments; // null if just an identifier; possibly empty argument list if a constructor call
  public LiteralExpr ResolvedLit; // null if just an identifier
  [FilledInDuringResolution]
  public DatatypeCtor Ctor;

  public bool IsWildcardPattern =>
    Arguments == null && Id.StartsWith("_");

  public void MakeAConstructor() {
    this.Arguments = new List<ExtendedPattern>();
  }

  public IdPattern(IToken tok, String id, List<ExtendedPattern> arguments, bool isGhost = false, bool hasParenthesis = false) : base(tok, isGhost) {
    Contract.Requires(id != null);
    Contract.Requires(arguments != null); // Arguments can be empty, but shouldn't be null
    HasParenthesis = hasParenthesis;
    this.Id = id;
    this.Type = new InferredTypeProxy();
    this.Arguments = arguments;
  }

  public IdPattern(IToken tok, String id, Type type, List<ExtendedPattern> arguments, bool isGhost = false) : base(tok, isGhost) {
    Contract.Requires(id != null);
    Contract.Requires(arguments != null); // Arguments can be empty, but shouldn't be null
    this.Id = id;
    this.Type = type == null ? new InferredTypeProxy() : type;
    this.Arguments = arguments;
    this.IsGhost = isGhost;
  }

  public override string ToString() {
    if (Arguments == null || Arguments.Count == 0) {
      return Id;
    } else {
      List<string> cps = Arguments.ConvertAll<string>(x => x.ToString());
      return string.Format("{0}({1})", Id, String.Join(", ", cps));
    }
  }

  public override IEnumerable<INode> Children => Arguments ?? Enumerable.Empty<INode>();
  public IEnumerable<IDeclarationOrUsage> GetResolvedDeclarations() {
    return new IDeclarationOrUsage[] { Ctor }.Where(x => x != null);
  }

  public IToken NameToken => Tok;
}

public abstract class NestedMatchCase : INode {
  public readonly IToken Tok;
  public readonly ExtendedPattern Pat;

  public NestedMatchCase(IToken tok, ExtendedPattern pat) {
    Contract.Requires(tok != null);
    Contract.Requires(pat != null);
    this.Tok = tok;
    this.Pat = pat;
  }

  public abstract IEnumerable<INode> Children { get; }
}

public class NestedMatchCaseExpr : NestedMatchCase, IAttributeBearingDeclaration {
  public readonly Expression Body;
  public Attributes Attributes;
  Attributes IAttributeBearingDeclaration.Attributes => Attributes;

  public NestedMatchCaseExpr(IToken tok, ExtendedPattern pat, Expression body, Attributes attrs) : base(tok, pat) {
    Contract.Requires(body != null);
    this.Body = body;
    this.Attributes = attrs;
  }

  public override IEnumerable<INode> Children => new INode[] { Body, Pat }.Concat(Attributes?.Args ?? Enumerable.Empty<INode>());
}

public class NestedMatchCaseStmt : NestedMatchCase, IAttributeBearingDeclaration {
  public readonly List<Statement> Body;
  public Attributes Attributes;
  Attributes IAttributeBearingDeclaration.Attributes => Attributes;
  public NestedMatchCaseStmt(IToken tok, ExtendedPattern pat, List<Statement> body) : base(tok, pat) {
    Contract.Requires(body != null);
    this.Body = body;
    this.Attributes = null;
  }
  public NestedMatchCaseStmt(IToken tok, ExtendedPattern pat, List<Statement> body, Attributes attrs) : base(tok, pat) {
    Contract.Requires(body != null);
    this.Body = body;
    this.Attributes = attrs;
  }

  public override IEnumerable<INode> Children => Body.Concat<INode>(Attributes?.Args ?? Enumerable.Empty<INode>());
}

public class NestedMatchStmt : ConcreteSyntaxStatement {
  public readonly Expression Source;
  public readonly List<NestedMatchCaseStmt> Cases;
  public readonly bool UsesOptionalBraces;

  private void InitializeAttributes() {
    // Default case for match is false
    bool splitMatch = Attributes.Contains(this.Attributes, "split");
    Attributes.ContainsBool(this.Attributes, "split", ref splitMatch);
    foreach (var c in this.Cases) {
      if (!Attributes.Contains(c.Attributes, "split")) {
        List<Expression> args = new List<Expression>();
        args.Add(new LiteralExpr(c.Tok, splitMatch));
        Attributes attrs = new Attributes("split", args, c.Attributes);
        c.Attributes = attrs;
      }
    }
  }

  public override IEnumerable<Expression> NonSpecificationSubExpressions {
    get {
      foreach (var e in base.NonSpecificationSubExpressions) {
        yield return e;
      }
      if (this.ResolvedStatement == null) {
        yield return Source;
      }
    }
  }
  public NestedMatchStmt(IToken tok, IToken endTok, Expression source, [Captured] List<NestedMatchCaseStmt> cases, bool usesOptionalBraces, Attributes attrs = null)
    : base(tok, endTok, attrs) {
    Contract.Requires(source != null);
    Contract.Requires(cce.NonNullElements(cases));
    this.Source = source;
    this.Cases = cases;
    this.UsesOptionalBraces = usesOptionalBraces;
    InitializeAttributes();
  }

  public override IEnumerable<Statement> PreResolveSubStatements {
    get {
      return this.Cases.SelectMany(oneCase => oneCase.Body);
    }
  }
}

public class NestedMatchExpr : ConcreteSyntaxExpression {
  public readonly Expression Source;
  public readonly List<NestedMatchCaseExpr> Cases;
  public readonly bool UsesOptionalBraces;
  public Attributes Attributes;

  public NestedMatchExpr(IToken tok, Expression source, [Captured] List<NestedMatchCaseExpr> cases, bool usesOptionalBraces, Attributes attrs = null) : base(tok) {
    Contract.Requires(source != null);
    Contract.Requires(cce.NonNullElements(cases));
    this.Source = source;
    this.Cases = cases;
    this.UsesOptionalBraces = usesOptionalBraces;
    this.Attributes = attrs;
  }

  public override IEnumerable<Expression> PreResolveSubExpressions {
    get {
      yield return Source;
      foreach (var oneCase in Cases) {
        yield return oneCase.Body;
      }
    }
  }
}

public class BoxingCastExpr : Expression {  // a BoxingCastExpr is used only as a temporary placeholding during translation
  public readonly Expression E;
  public readonly Type FromType;
  public readonly Type ToType;
  [ContractInvariantMethod]
  void ObjectInvariant() {
    Contract.Invariant(E != null);
    Contract.Invariant(FromType != null);
    Contract.Invariant(ToType != null);
  }

  public BoxingCastExpr(Expression e, Type fromType, Type toType)
    : base(e.tok) {
    Contract.Requires(e != null);
    Contract.Requires(fromType != null);
    Contract.Requires(toType != null);

    E = e;
    FromType = fromType;
    ToType = toType;
  }

  public override IEnumerable<Expression> SubExpressions {
    get { yield return E; }
  }
}

public class UnboxingCastExpr : Expression {  // an UnboxingCastExpr is used only as a temporary placeholding during translation
  public readonly Expression E;
  public readonly Type FromType;
  public readonly Type ToType;
  [ContractInvariantMethod]
  void ObjectInvariant() {
    Contract.Invariant(E != null);
    Contract.Invariant(FromType != null);
    Contract.Invariant(ToType != null);
  }

  public UnboxingCastExpr(Expression e, Type fromType, Type toType)
    : base(e.tok) {
    Contract.Requires(e != null);
    Contract.Requires(fromType != null);
    Contract.Requires(toType != null);

    E = e;
    FromType = fromType;
    ToType = toType;
  }

  public override IEnumerable<Expression> SubExpressions {
    get { yield return E; }
  }
}

public class AttributedExpression : IAttributeBearingDeclaration {
  public readonly Expression E;
  public readonly AssertLabel/*?*/ Label;

  [ContractInvariantMethod]
  void ObjectInvariant() {
    Contract.Invariant(E != null);
  }

  private Attributes attributes;
  public Attributes Attributes {
    get {
      return attributes;
    }
    set {
      attributes = value;
    }
  }

  public bool HasAttributes() {
    return Attributes != null;
  }

  public AttributedExpression(Expression e)
    : this(e, null) {
    Contract.Requires(e != null);
  }

  public AttributedExpression(Expression e, Attributes attrs) {
    Contract.Requires(e != null);
    E = e;
    Attributes = attrs;
  }

  public AttributedExpression(Expression e, AssertLabel/*?*/ label, Attributes attrs) {
    Contract.Requires(e != null);
    E = e;
    Label = label;
    Attributes = attrs;
  }

  public void AddCustomizedErrorMessage(IToken tok, string s) {
    var args = new List<Expression>() { new StringLiteralExpr(tok, s, true) };
    IToken openBrace = tok;
    IToken closeBrace = new Token(tok.line, tok.col + 7 + s.Length + 1); // where 7 = length(":error ")
    this.Attributes = new UserSuppliedAttributes(tok, openBrace, closeBrace, args, this.Attributes);
  }
}

public class FrameExpression : IHasUsages {
  public readonly IToken tok;
  public readonly Expression E;  // may be a WildcardExpr
  [ContractInvariantMethod]
  void ObjectInvariant() {
    Contract.Invariant(E != null);
    Contract.Invariant(!(E is WildcardExpr) || (FieldName == null && Field == null));
  }

  public readonly string FieldName;
  [FilledInDuringResolution] public Field Field;  // null if FieldName is

  /// <summary>
  /// If a "fieldName" is given, then "tok" denotes its source location.  Otherwise, "tok"
  /// denotes the source location of "e".
  /// </summary>
  public FrameExpression(IToken tok, Expression e, string fieldName) {
    Contract.Requires(tok != null);
    Contract.Requires(e != null);
    Contract.Requires(!(e is WildcardExpr) || fieldName == null);
    this.tok = tok;
    E = e;
    FieldName = fieldName;
  }

  public IToken NameToken => tok;
  public IEnumerable<INode> Children => new[] { E };
  public IEnumerable<IDeclarationOrUsage> GetResolvedDeclarations() {
    return new[] { Field }.Where(x => x != null);
  }
}

/// <summary>
/// This class represents a piece of concrete syntax in the parse tree.  During resolution,
/// it gets "replaced" by the expression in "ResolvedExpression".
/// </summary>
public abstract class ConcreteSyntaxExpression : Expression {
  [FilledInDuringResolution] public Expression ResolvedExpression;  // after resolution, manipulation of "this" should proceed as with manipulating "this.ResolvedExpression"
  public ConcreteSyntaxExpression(IToken tok)
    : base(tok) {
  }
  public override IEnumerable<INode> Children => ResolvedExpression == null ? Array.Empty<INode>() : new[] { ResolvedExpression };
  public override IEnumerable<Expression> SubExpressions {
    get {
      if (ResolvedExpression != null) {
        yield return ResolvedExpression;
      }
    }
  }

  public virtual IEnumerable<Expression> PreResolveSubExpressions => Enumerable.Empty<Expression>();

  public override IEnumerable<Type> ComponentTypes => ResolvedExpression.ComponentTypes;
}

/// <summary>
/// This class represents a piece of concrete syntax in the parse tree.  During resolution,
/// it gets "replaced" by the statement in "ResolvedStatement".
/// Adapted from ConcreteSyntaxStatement
/// </summary>
public abstract class ConcreteSyntaxStatement : Statement {
  [FilledInDuringResolution] public Statement ResolvedStatement;  // after resolution, manipulation of "this" should proceed as with manipulating "this.ResolvedExpression"
  public ConcreteSyntaxStatement(IToken tok, IToken endtok)
    : base(tok, endtok) {
  }
  public ConcreteSyntaxStatement(IToken tok, IToken endtok, Attributes attrs)
    : base(tok, endtok, attrs) {
  }
  public override IEnumerable<Statement> SubStatements {
    get {
      yield return ResolvedStatement;
    }
  }
}
public class ParensExpression : ConcreteSyntaxExpression {
  public readonly Expression E;
  public ParensExpression(IToken tok, Expression e)
    : base(tok) {
    E = e;
  }

  public override IEnumerable<Expression> SubExpressions {
    get {
      if (ResolvedExpression == null) {
        yield return E;
      } else {
        yield return ResolvedExpression;
      }
    }
  }

  public override IEnumerable<Expression> PreResolveSubExpressions {
    get {
      yield return E;
    }
  }
}

public class TypeExpr : ParensExpression {
  public readonly Type T;
  public TypeExpr(IToken tok, Expression e, Type t)
    : base(tok, e) {
    Contract.Requires(t != null);
    T = t;
  }

  public static Expression MaybeTypeExpr(Expression e, Type t) {
    if (t == null) {
      return e;
    } else {
      return new TypeExpr(e.tok, e, t);
    }
  }
}

public class DatatypeUpdateExpr : ConcreteSyntaxExpression, IHasUsages {
  public readonly Expression Root;
  public readonly List<Tuple<IToken, string, Expression>> Updates;
  [FilledInDuringResolution] public List<MemberDecl> Members;
  [FilledInDuringResolution] public List<DatatypeCtor> LegalSourceConstructors;
  [FilledInDuringResolution] public bool InCompiledContext;
  [FilledInDuringResolution] public Expression ResolvedCompiledExpression; // see comment for Resolver.ResolveDatatypeUpdate

  public DatatypeUpdateExpr(IToken tok, Expression root, List<Tuple<IToken, string, Expression>> updates)
    : base(tok) {
    Contract.Requires(tok != null);
    Contract.Requires(root != null);
    Contract.Requires(updates != null);
    Contract.Requires(updates.Count != 0);
    Root = root;
    Updates = updates;
  }

  public override IEnumerable<Expression> SubExpressions {
    get {
      if (ResolvedExpression == null) {
        foreach (var preResolved in PreResolveSubExpressions) {

          yield return preResolved;
        }
      } else {
        foreach (var e in base.SubExpressions) {
          yield return e;
        }
      }
    }
  }

  public IEnumerable<IDeclarationOrUsage> GetResolvedDeclarations() {
    return LegalSourceConstructors;
  }

  public IToken NameToken => tok;

  public override IEnumerable<Expression> PreResolveSubExpressions {
    get {
      yield return Root;
      foreach (var update in Updates) {
        yield return update.Item3;
      }
    }
  }
}

/// <summary>
/// An AutoGeneratedExpression is simply a wrapper around an expression.  This expression tells the generation of hover text (in the Dafny IDE)
/// that the expression was no supplied directly in the program text and should therefore be ignored.  In other places, an AutoGeneratedExpression
/// is just a parenthesized expression, which means that it works just the like expression .E that it contains.
/// (Ironically, AutoGeneratedExpression, which is like the antithesis of concrete syntax, inherits from ConcreteSyntaxExpression, which perhaps
/// should rather have been called SemanticsNeutralExpressionWrapper.)
/// </summary>
public class AutoGeneratedExpression : ParensExpression {
  public AutoGeneratedExpression(IToken tok, Expression e)
    : base(tok, e) {
    Contract.Requires(tok != null);
    Contract.Requires(e != null);
  }

  /// <summary>
  /// This maker method takes a resolved expression "e" and wraps a resolved AutoGeneratedExpression
  /// around it.
  /// </summary>
  public static AutoGeneratedExpression Create(Expression e) {
    Contract.Requires(e != null);
    var a = new AutoGeneratedExpression(e.tok, e);
    a.type = e.Type;
    a.ResolvedExpression = e;
    return a;
  }
}

/// <summary>
/// When an actual parameter is omitted for a formal with a default value, the positional resolved
/// version of the actual parameter will have a DefaultValueExpression value. This has three
/// advantages:
/// * It allows the entire module to be resolved before any substitutions take place.
/// * It gives a good place to check for default-value expressions that would give rise to an
///   infinite expansion.
/// * It preserves the pre-substitution form, which gives compilers a chance to avoid re-evaluation
///   of actual parameters used in other default-valued expressions.
///
/// Note. Since DefaultValueExpression is a wrapper around another expression and can in several
/// places be expanded according to its ResolvedExpression, it is convenient to make DefaultValueExpression
/// inherit from ConcreteSyntaxExpression. However, there are some places in the code where
/// one then needs to pay attention to DefaultValueExpression's. Such places would be more
/// conspicuous if DefaultValueExpression were not an Expression at all. At the time of this
/// writing, a change to a separate type has shown to be more hassle than the need for special
/// attention to DefaultValueExpression's in some places.
/// </summary>
public class DefaultValueExpression : ConcreteSyntaxExpression {
  public readonly Formal Formal;
  public readonly Expression Receiver;
  public readonly Dictionary<IVariable, Expression> SubstMap;
  public readonly Dictionary<TypeParameter, Type> TypeMap;

  public DefaultValueExpression(IToken tok, Formal formal,
    Expression/*?*/ receiver, Dictionary<IVariable, Expression> substMap, Dictionary<TypeParameter, Type> typeMap)
    : base(tok) {
    Contract.Requires(tok != null);
    Contract.Requires(formal != null);
    Contract.Requires(formal.DefaultValue != null);
    Contract.Requires(substMap != null);
    Contract.Requires(typeMap != null);
    Formal = formal;
    Receiver = receiver;
    SubstMap = substMap;
    TypeMap = typeMap;
    Type = Resolver.SubstType(formal.Type, typeMap);
  }
}

/// <summary>
/// A NegationExpression e represents the value -e and is syntactic shorthand
/// for 0-e (for integers) or 0.0-e (for reals).
/// </summary>
public class NegationExpression : ConcreteSyntaxExpression {
  public readonly Expression E;
  public NegationExpression(IToken tok, Expression e)
    : base(tok) {
    Contract.Requires(tok != null);
    Contract.Requires(e != null);
    E = e;
  }
  public override IEnumerable<Expression> SubExpressions {
    get {
      if (ResolvedExpression == null) {
        // the expression hasn't yet been turned into a resolved expression, so use .E as the subexpression
        yield return E;
      } else {
        foreach (var ee in base.SubExpressions) {
          yield return ee;
        }
      }
    }
  }

  public override IEnumerable<Expression> PreResolveSubExpressions {
    get {
      yield return E;
    }
  }
}

public class ChainingExpression : ConcreteSyntaxExpression {
  public readonly List<Expression> Operands;
  public readonly List<BinaryExpr.Opcode> Operators;
  public readonly List<IToken> OperatorLocs;
  public readonly List<Expression/*?*/> PrefixLimits;
  public readonly Expression E;
  public ChainingExpression(IToken tok, List<Expression> operands, List<BinaryExpr.Opcode> operators, List<IToken> operatorLocs, List<Expression/*?*/> prefixLimits)
    : base(tok) {
    Contract.Requires(tok != null);
    Contract.Requires(operands != null);
    Contract.Requires(operators != null);
    Contract.Requires(operatorLocs != null);
    Contract.Requires(prefixLimits != null);
    Contract.Requires(1 <= operators.Count);
    Contract.Requires(operands.Count == operators.Count + 1);
    Contract.Requires(operatorLocs.Count == operators.Count);
    Contract.Requires(prefixLimits.Count == operators.Count);
    // Additional preconditions apply, see Contract.Assume's below

    Operands = operands;
    Operators = operators;
    OperatorLocs = operatorLocs;
    PrefixLimits = prefixLimits;
    Expression desugaring;
    // Compute the desugaring
    if (operators[0] == BinaryExpr.Opcode.Disjoint) {
      Expression acc = operands[0];  // invariant:  "acc" is the union of all operands[j] where j <= i
      desugaring = new BinaryExpr(operatorLocs[0], operators[0], operands[0], operands[1]);
      for (int i = 0; i < operators.Count; i++) {
        Contract.Assume(operators[i] == BinaryExpr.Opcode.Disjoint);
        var opTok = operatorLocs[i];
        var e = new BinaryExpr(opTok, BinaryExpr.Opcode.Disjoint, acc, operands[i + 1]);
        desugaring = new BinaryExpr(opTok, BinaryExpr.Opcode.And, desugaring, e);
        acc = new BinaryExpr(opTok, BinaryExpr.Opcode.Add, acc, operands[i + 1]);
      }
    } else {
      desugaring = null;
      for (int i = 0; i < operators.Count; i++) {
        var opTok = operatorLocs[i];
        var op = operators[i];
        Contract.Assume(op != BinaryExpr.Opcode.Disjoint);
        var k = prefixLimits[i];
        Contract.Assume(k == null || op == BinaryExpr.Opcode.Eq || op == BinaryExpr.Opcode.Neq);
        var e0 = operands[i];
        var e1 = operands[i + 1];
        Expression e;
        if (k == null) {
          e = new BinaryExpr(opTok, op, e0, e1);
        } else {
          e = new TernaryExpr(opTok, op == BinaryExpr.Opcode.Eq ? TernaryExpr.Opcode.PrefixEqOp : TernaryExpr.Opcode.PrefixNeqOp, k, e0, e1);
        }
        desugaring = desugaring == null ? e : new BinaryExpr(opTok, BinaryExpr.Opcode.And, desugaring, e);
      }
    }
    E = desugaring;
  }

  public override IEnumerable<Expression> SubExpressions {
    get {
      if (Resolved == null) {
        foreach (var sub in PreResolveSubExpressions) {
          yield return sub;
        }
      } else {
        yield return Resolved;
      }
    }
  }
  public override IEnumerable<Expression> PreResolveSubExpressions {
    get {
      foreach (var sub in Operands) {
        yield return sub;
      }
      foreach (var sub in PrefixLimits) {
        if (sub != null) {
          yield return sub;
        }
      }
    }
  }
}

/// <summary>
/// The parsing and resolution/type checking of expressions of the forms
///   0. ident &lt; Types &gt;
///   1. Expr . ident &lt; Types &gt;
///   2. Expr ( Exprs )
///   3. Expr [ Exprs ]
///   4. Expr [ Expr .. Expr ]
/// is done as follows.  These forms are parsed into the following AST classes:
///   0. NameSegment
///   1. ExprDotName
///   2. ApplySuffix
///   3. SeqSelectExpr or MultiSelectExpr
///   4. SeqSelectExpr
///
/// The first three of these inherit from ConcreteSyntaxExpression.  The resolver will resolve
/// these into:
///   0. IdentifierExpr or MemberSelectExpr (with .Lhs set to ImplicitThisExpr or StaticReceiverExpr)
///   1. IdentifierExpr or MemberSelectExpr
///   2. FuncionCallExpr or ApplyExpr
///
/// The IdentifierExpr's that forms 0 and 1 can turn into sometimes denote the name of a module or
/// type.  The .Type field of the corresponding resolved expressions are then the special Type subclasses
/// ResolutionType_Module and ResolutionType_Type, respectively.  These will not be seen by the
/// verifier or compiler, since, in a well-formed program, the verifier and compiler will use the
/// .ResolvedExpr field of whatever form-1 expression contains these.
///
/// Notes:
///   * IdentifierExpr and FunctionCallExpr are resolved-only expressions (that is, they don't contain
///     all the syntactic components that were used to parse them).
///   * Rather than the current SeqSelectExpr/MultiSelectExpr split of forms 3 and 4, it would
///     seem more natural to refactor these into 3: IndexSuffixExpr and 4: RangeSuffixExpr.
/// </summary>
public abstract class SuffixExpr : ConcreteSyntaxExpression {
  public readonly Expression Lhs;
  public SuffixExpr(IToken tok, Expression lhs)
    : base(tok) {
    Contract.Requires(tok != null);
    Contract.Requires(lhs != null);
    Lhs = lhs;
  }

  public override IEnumerable<INode> Children => ResolvedExpression == null ? new[] { Lhs } : base.Children;

  public override IEnumerable<Expression> SubExpressions {
    get {
      if (Resolved == null) {
        foreach (var sub in PreResolveSubExpressions) {
          yield return sub;
        }
      } else {
        yield return Resolved;
      }
    }
  }

  public override IEnumerable<Expression> PreResolveSubExpressions {
    get {
      yield return Lhs;
    }
  }
}

public class NameSegment : ConcreteSyntaxExpression {
  public readonly string Name;
  public readonly List<Type> OptTypeArguments;
  public NameSegment(IToken tok, string name, List<Type> optTypeArguments)
    : base(tok) {
    Contract.Requires(tok != null);
    Contract.Requires(name != null);
    Contract.Requires(optTypeArguments == null || optTypeArguments.Count > 0);
    Name = name;
    OptTypeArguments = optTypeArguments;
  }
}

/// <summary>
/// An ExprDotName desugars into either an IdentifierExpr (if the Lhs is a static name) or a MemberSelectExpr (if the Lhs is a computed expression).
/// </summary>
public class ExprDotName : SuffixExpr {
  public readonly string SuffixName;
  public readonly List<Type> OptTypeArguments;

  /// <summary>
  /// Because the resolved expression only points to the final resolved declaration,
  /// but not the declaration of the Lhs, we must also include the Lhs.
  /// </summary>
  public override IEnumerable<INode> Children => new[] { Lhs, ResolvedExpression };

  [ContractInvariantMethod]
  void ObjectInvariant() {
    Contract.Invariant(SuffixName != null);
  }

  public ExprDotName(IToken tok, Expression obj, string suffixName, List<Type> optTypeArguments)
    : base(tok, obj) {
    Contract.Requires(tok != null);
    Contract.Requires(obj != null);
    Contract.Requires(suffixName != null);
    this.SuffixName = suffixName;
    OptTypeArguments = optTypeArguments;
  }
}

/// <summary>
/// An ApplySuffix desugars into either an ApplyExpr or a FunctionCallExpr
/// </summary>
public class ApplySuffix : SuffixExpr {
  public readonly IToken/*?*/ AtTok;
  public readonly IToken CloseParen;
  public readonly ActualBindings Bindings;
  public List<Expression> Args => Bindings.Arguments;

  public override IEnumerable<INode> Children => new[] { Lhs }.Concat(Args ?? Enumerable.Empty<INode>());

  [ContractInvariantMethod]
  void ObjectInvariant() {
    Contract.Invariant(Args != null);
  }

  public ApplySuffix(IToken tok, IToken/*?*/ atLabel, Expression lhs, List<ActualBinding> args, IToken closeParen)
    : base(tok, lhs) {
    Contract.Requires(tok != null);
    Contract.Requires(lhs != null);
    Contract.Requires(cce.NonNullElements(args));
    AtTok = atLabel;
    CloseParen = closeParen;
    Bindings = new ActualBindings(args);
    if (closeParen != null) {
      FormatTokens = new[] { closeParen };
    }
  }

<<<<<<< HEAD
  public override IEnumerable<Expression> PreResolveSubExpressions {
    get {
      yield return Lhs;
      if (Bindings.ArgumentBindings != null) {
        foreach (var binding in Bindings.ArgumentBindings) {
          yield return binding.Actual;
        }
      }
    }
=======
  /// <summary>
  /// Create an ApplySuffix expression using the most basic pieces: a target name and a list of expressions.
  /// </summary>
  /// <param name="tok">The location to associate with the new ApplySuffix expression.</param>
  /// <param name="name">The name of the target function or method.</param>
  /// <param name="args">The arguments to apply the function or method to.</param>
  /// <returns></returns>
  public static Expression MakeRawApplySuffix(IToken tok, string name, List<Expression> args) {
    var nameExpr = new NameSegment(tok, name, null);
    var argBindings = args.ConvertAll(arg => new ActualBinding(null, arg));
    return new ApplySuffix(tok, null, nameExpr, argBindings, tok);
>>>>>>> 056ce5c1
  }
}<|MERGE_RESOLUTION|>--- conflicted
+++ resolved
@@ -4404,7 +4404,6 @@
     }
   }
 
-<<<<<<< HEAD
   public override IEnumerable<Expression> PreResolveSubExpressions {
     get {
       yield return Lhs;
@@ -4414,7 +4413,8 @@
         }
       }
     }
-=======
+  }
+
   /// <summary>
   /// Create an ApplySuffix expression using the most basic pieces: a target name and a list of expressions.
   /// </summary>
@@ -4426,6 +4426,5 @@
     var nameExpr = new NameSegment(tok, name, null);
     var argBindings = args.ConvertAll(arg => new ActualBinding(null, arg));
     return new ApplySuffix(tok, null, nameExpr, argBindings, tok);
->>>>>>> 056ce5c1
   }
 }