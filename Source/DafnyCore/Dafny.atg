--- conflicted
+++ resolved
@@ -3866,14 +3866,10 @@
   ImpliesExpliesExpression<out e0, allowLemma, allowLambda, allowBitwiseOps>
   { IF(IsEquivOp())  /* read an EquivExpression as far as possible */
     EquivOp                                                   (. x = t; .)
-<<<<<<< HEAD
-    ImpliesExpliesExpression<out e1, allowLemma, allowLambda, allowBitwiseOps>  (. e0 = new BinaryExpr(x, BinaryExpr.Opcode.Iff, e0, e1, null); .)
-=======
     ImpliesExpliesExpression<out e1, allowLemma, allowLambda, allowBitwiseOps>  (.
       var startToken = e0.StartToken;
-      e0 = new BinaryExpr(x, BinaryExpr.Opcode.Iff, e0, e1);
+      e0 = new BinaryExpr(x, BinaryExpr.Opcode.Iff, e0, e1, null);
       e0.RangeToken = new RangeToken(startToken, t); .)
->>>>>>> b0f09276
   }
   .
 
@@ -3888,31 +3884,20 @@
      * implies is right associative whereas reverse implication is left associative
      */
     ( ImpliesOp                                               (. x = t; .)
-<<<<<<< HEAD
-      ImpliesExpression<out e1, allowLemma, allowLambda, allowBitwiseOps>       (. e0 = new BinaryExpr(x, BinaryExpr.Opcode.Imp, e0, e1, null); .)
-    | ExpliesOp                                               (. x = t; .)
-      LogicalExpression<out e1, allowLemma, allowLambda, allowBitwiseOps>       (. // The order of operands is reversed so that it can be turned into implication during resolution
-                                                                 e0 = new BinaryExpr(x, BinaryExpr.Opcode.Exp, e1, e0, null); .)
-      { IF(IsExpliesOp())  /* read a reverse implication as far as possible */
-        ExpliesOp                                             (. x = t; .)
-        LogicalExpression<out e1, allowLemma, allowLambda, allowBitwiseOps>     (. //The order of operands is reversed so that it can be turned into implication during resolution
-                                                                 e0 = new BinaryExpr(x, BinaryExpr.Opcode.Exp, e1, e0, null);
-=======
       ImpliesExpression<out e1, allowLemma, allowLambda, allowBitwiseOps>       (. var startToken = e0.StartToken;
-                                                                                   e0 = new BinaryExpr(x, BinaryExpr.Opcode.Imp, e0, e1);
+                                                                                   e0 = new BinaryExpr(x, BinaryExpr.Opcode.Imp, e0, e1, null);
                                                                                    e0.RangeToken = new RangeToken(startToken, t); .)
     | ExpliesOp                                               (. x = t; .)
       LogicalExpression<out e1, allowLemma, allowLambda, allowBitwiseOps>       (. // The order of operands is reversed so that it can be turned into implication during resolution
                                                                  var startToken = e0.StartToken;
-                                                                 e0 = new BinaryExpr(x, BinaryExpr.Opcode.Exp, e1, e0);
+                                                                 e0 = new BinaryExpr(x, BinaryExpr.Opcode.Exp, e1, e0, null);
                                                                  e0.RangeToken = new RangeToken(startToken, t); .)
       { IF(IsExpliesOp())  /* read a reverse implication as far as possible */
         ExpliesOp                                             (. x = t; .)
         LogicalExpression<out e1, allowLemma, allowLambda, allowBitwiseOps>     (. //The order of operands is reversed so that it can be turned into implication during resolution
                                                                  startToken = e0.StartToken;
-                                                                 e0 = new BinaryExpr(x, BinaryExpr.Opcode.Exp, e1, e0);
+                                                                 e0 = new BinaryExpr(x, BinaryExpr.Opcode.Exp, e1, e0, null);
                                                                  e0.RangeToken = new RangeToken(startToken, t);
->>>>>>> b0f09276
                                                               .)
       }
       [ IF(IsImpliesOp()) ImpliesOp (. SemErr(t, "Ambiguous use of ==> and <==. Use parentheses to disambiguate."); .) ]
@@ -3926,13 +3911,9 @@
   LogicalExpression<out e0, allowLemma, allowLambda, allowBitwiseOps>
   [ IF(IsImpliesOp())  /* read an ImpliesExpression as far as possible */
     ImpliesOp                                               (. x = t; .)
-<<<<<<< HEAD
-    ImpliesExpression<out e1, allowLemma, allowLambda, allowBitwiseOps>       (. e0 = new BinaryExpr(x, BinaryExpr.Opcode.Imp, e0, e1, null); .)
-=======
     ImpliesExpression<out e1, allowLemma, allowLambda, allowBitwiseOps>       (. var startToken = e0.StartToken;
-                                                                                 e0 = new BinaryExpr(x, BinaryExpr.Opcode.Imp, e0, e1); 
+                                                                                 e0 = new BinaryExpr(x, BinaryExpr.Opcode.Imp, e0, e1, null); 
                                                                                  e0.RangeToken = new RangeToken(startToken, t);.)
->>>>>>> b0f09276
   ]
   [ IF(IsExpliesOp()) ExpliesOp (. SemErr(t, "Ambiguous use of ==> and <==. Use parentheses to disambiguate."); .)
   ]
@@ -3941,113 +3922,67 @@
 /*------------------------------------------------------------------------*/
 LogicalExpression<out Expression e0, bool allowLemma, bool allowLambda, bool allowBitwiseOps>
 = (. Contract.Ensures(Contract.ValueAtReturn(out e0) != null); IToken/*!*/ x;  Expression/*!*/ e1;
-<<<<<<< HEAD
-     Expression first; IToken prefixOp;
+     Expression first;
+     IToken startToken = null;
+     IToken/*!*/ firstOp;
      e0 = dummyExpr; /* mute the warning */
   .)
-  ( AndOp                                                       (. x = t; prefixOp = t; .)
+    // This extra AndOp will belong to the outermost binary expression
+  ( AndOp                                                       (. x = t; firstOp = x; .)
     RelationalExpression<out e0, allowLemma, allowLambda, allowBitwiseOps> (. first = e0; .)
     { IF(IsAndOp())  /* read a conjunction as far as possible */
       AndOp                                                     (. x = t; .)
-      RelationalExpression<out e1, allowLemma, allowLambda, allowBitwiseOps>      (. e0 = new BinaryExpr(x, BinaryExpr.Opcode.And, e0, e1, prefixOp); .)
+      RelationalExpression<out e1, allowLemma, allowLambda, allowBitwiseOps>
+         (. startToken = e0.StartToken;
+            e0 = new BinaryExpr(x, BinaryExpr.Opcode.And, e0, e1, firstOp);
+            e0.RangeToken = new RangeToken(startToken, t); .)
     }
     [ IF(IsOrOp()) OrOp (. SemErr(t, "Ambiguous use of && and ||. Use parentheses to disambiguate."); .) ]
-    (. if (e0 == first) {
+    (. e0.RangeToken = new RangeToken(firstOp, t);
+       if (e0 == first) {
          // There was only one conjunct. To make sure that the type checker still checks it to
          // be a boolean, we conjoin "true" to its left.
-         e0 = new BinaryExpr(x, BinaryExpr.Opcode.And, new LiteralExpr(new AutoGeneratedToken(x), true), e0, prefixOp);
+         e0 = new BinaryExpr(x, BinaryExpr.Opcode.And, new LiteralExpr(new AutoGeneratedToken(x), true), e0, firstOp);
        }
     .)
-  | OrOp                                                        (. x = t; prefixOp = t; .)
+  | OrOp                                                        (. x = t; firstOp = x; .)
     RelationalExpression<out e0, allowLemma, allowLambda, allowBitwiseOps> (. first = e0; .)
     { IF(IsOrOp())  /* read a disjunction as far as possible */
       OrOp                                                      (. x = t; .)
-      RelationalExpression<out e1, allowLemma, allowLambda, allowBitwiseOps>      (. e0 = new BinaryExpr(x, BinaryExpr.Opcode.Or, e0, e1, prefixOp); .)
-    }
+      RelationalExpression<out e1, allowLemma, allowLambda, allowBitwiseOps>
+         (. startToken = e0.StartToken;
+            e0 = new BinaryExpr(x, BinaryExpr.Opcode.Or, e0, e1, firstOp);
+            e0.RangeToken = new RangeToken(startToken, t); .)    }
     [ IF(IsAndOp()) AndOp (. SemErr(t, "Ambiguous use of && and ||. Use parentheses to disambiguate."); .) ]
-    (. if (e0 == first) {
+    (. e0.RangeToken = new RangeToken(firstOp, t);
+       if (e0 == first) {
          // There was only one disjunct. To make sure that the type checker still checks it to
          // be a boolean, we disjoin [sic] "false" to its left.
-         e0 = new BinaryExpr(x, BinaryExpr.Opcode.Or, new LiteralExpr(new AutoGeneratedToken(x), false), e0, prefixOp);
+         e0 = new BinaryExpr(x, BinaryExpr.Opcode.Or, new LiteralExpr(new AutoGeneratedToken(x), false), e0, firstOp);
        }
     .)
   | RelationalExpression<out e0, allowLemma, allowLambda, allowBitwiseOps>
     [ IF(IsAndOp() || IsOrOp())  /* read a LogicalExpression as far as possible */
       ( AndOp                                                   (. x = t; .)
-        RelationalExpression<out e1, allowLemma, allowLambda, allowBitwiseOps>    (. e0 = new BinaryExpr(x, BinaryExpr.Opcode.And, e0, e1, null); .)
-        { IF(IsAndOp())  /* read a conjunction as far as possible */
-          AndOp                                                 (. x = t; .)
-          RelationalExpression<out e1, allowLemma, allowLambda, allowBitwiseOps>  (. e0 = new BinaryExpr(x, BinaryExpr.Opcode.And, e0, e1, null); .)
-        }
-        [ IF(IsOrOp()) OrOp (. SemErr(t, "Ambiguous use of && and ||. Use parentheses to disambiguate."); .) ]
-      | OrOp                                                    (. x = t; .)
-        RelationalExpression<out e1, allowLemma, allowLambda, allowBitwiseOps>    (. e0 = new BinaryExpr(x, BinaryExpr.Opcode.Or, e0, e1, null); .)
-        { IF(IsOrOp())  /* read a disjunction as far as possible */
-          OrOp                                                  (. x = t; .)
-          RelationalExpression<out e1, allowLemma, allowLambda, allowBitwiseOps>  (. e0 = new BinaryExpr(x, BinaryExpr.Opcode.Or, e0, e1, null); .)
-=======
-     IToken startToken = null;
-     IToken/*!*/ firstOp;
-     e0 = dummyExpr; /* mute the warning */
-  .)
-    // This extra AndOp will belong to the outermost binary expression
-  ( AndOp                                                       (. x = t; firstOp = x; .)
-    RelationalExpression<out e0, allowLemma, allowLambda, allowBitwiseOps>
-    // We conjoin "true" to the left, for two reasons. One reason is to keep track of the source
-    // location of the initial AndOp operator. The other reason is to make, when there is only
-    // one conjunct, that the type checker still checks it to be a boolean.
-    (. startToken = e0.StartToken;
-       e0 = new BinaryExpr(x, BinaryExpr.Opcode.And, new LiteralExpr(new AutoGeneratedToken(x), true), e0);
-       e0.RangeToken = new RangeToken(startToken, t);
-    .)
-    { IF(IsAndOp())  /* read a conjunction as far as possible */
-      AndOp                                                     (. x = t; .)
-      RelationalExpression<out e1, allowLemma, allowLambda, allowBitwiseOps>
-         (. startToken = e0.StartToken;
-            e0 = new BinaryExpr(x, BinaryExpr.Opcode.And, e0, e1);
-            e0.RangeToken = new RangeToken(startToken, t); .)
-    }
-    [ IF(IsOrOp()) OrOp (. SemErr(t, "Ambiguous use of && and ||. Use parentheses to disambiguate."); .) ]
-    (. e0.RangeToken = new RangeToken(firstOp, t); .)
-  | OrOp                                                        (. x = t; firstOp = x; .)
-    RelationalExpression<out e0, allowLemma, allowLambda, allowBitwiseOps>
-    // We disjoin [sic] "false" to the left, for two reasons. One reason is to keep track of the source
-    // location of the initial OrOp operator. The other reason is to make, when there is only
-    // one disjunct, that the type checker still checks it to be a boolean.
-    (. startToken = e0.StartToken;
-       e0 = new BinaryExpr(x, BinaryExpr.Opcode.Or, new LiteralExpr(new AutoGeneratedToken(x), false), e0);
-       e0.RangeToken = new RangeToken(startToken, t); .)
-    { IF(IsOrOp())  /* read a disjunction as far as possible */
-      OrOp                                                      (. x = t; .)
-      RelationalExpression<out e1, allowLemma, allowLambda, allowBitwiseOps>
-         (. startToken = e0.StartToken;
-            e0 = new BinaryExpr(x, BinaryExpr.Opcode.Or, e0, e1);
-            e0.RangeToken = new RangeToken(startToken, t); .)    }
-    [ IF(IsAndOp()) AndOp (. SemErr(t, "Ambiguous use of && and ||. Use parentheses to disambiguate."); .) ]
-    (. e0.RangeToken = new RangeToken(firstOp, t); .)
-  | RelationalExpression<out e0, allowLemma, allowLambda, allowBitwiseOps>
-    [ IF(IsAndOp() || IsOrOp())  /* read a LogicalExpression as far as possible */
-      ( AndOp                                                   (. x = t; .)
         RelationalExpression<out e1, allowLemma, allowLambda, allowBitwiseOps>    (. startToken = e0.StartToken;
-                                                                                     e0 = new BinaryExpr(x, BinaryExpr.Opcode.And, e0, e1);
+                                                                                     e0 = new BinaryExpr(x, BinaryExpr.Opcode.And, e0, e1, null);
                                                                                      e0.RangeToken = new RangeToken(startToken, t); .)
         { IF(IsAndOp())  /* read a conjunction as far as possible */
           AndOp                                                 (. x = t; .)
           RelationalExpression<out e1, allowLemma, allowLambda, allowBitwiseOps>  (. startToken = e0.StartToken;
-                                                                                     e0 = new BinaryExpr(x, BinaryExpr.Opcode.And, e0, e1);
+                                                                                     e0 = new BinaryExpr(x, BinaryExpr.Opcode.And, e0, e1, null);
                                                                                      e0.RangeToken = new RangeToken(startToken, t); .)
         }
         [ IF(IsOrOp()) OrOp (. SemErr(t, "Ambiguous use of && and ||. Use parentheses to disambiguate."); .) ]
       | OrOp                                                    (. x = t; .)
         RelationalExpression<out e1, allowLemma, allowLambda, allowBitwiseOps>    (. startToken = e0.StartToken;
-                                                                                     e0 = new BinaryExpr(x, BinaryExpr.Opcode.Or, e0, e1);
+                                                                                     e0 = new BinaryExpr(x, BinaryExpr.Opcode.Or, e0, e1, null);
                                                                                      e0.RangeToken = new RangeToken(startToken, t); .)
         { IF(IsOrOp())  /* read a disjunction as far as possible */
           OrOp                                                  (. x = t; .)
           RelationalExpression<out e1, allowLemma, allowLambda, allowBitwiseOps>  (. startToken = e0.StartToken;
-                                                                                     e0 = new BinaryExpr(x, BinaryExpr.Opcode.Or, e0, e1);
+                                                                                     e0 = new BinaryExpr(x, BinaryExpr.Opcode.Or, e0, e1, null);
                                                                                      e0.RangeToken = new RangeToken(startToken, t); .)
->>>>>>> b0f09276
         }
         [ IF(IsAndOp()) AndOp (. SemErr(t, "Ambiguous use of && and ||. Use parentheses to disambiguate."); .) ]
       )
@@ -4077,14 +4012,9 @@
   [ IF(IsRelOp())  /* read a RelationalExpression as far as possible */
     RelOp<out x, out op, out k>
     ShiftTerm<out e1, allowLemma, allowLambda, allowBitwiseOps>
-<<<<<<< HEAD
-                                   (. if (k == null) {
-                                        e = new BinaryExpr(x, op, e0, e1, null);
-=======
                                    (. startToken = e0.StartToken;
                                       if (k == null) {
-                                        e = new BinaryExpr(x, op, e0, e1);
->>>>>>> b0f09276
+                                        e = new BinaryExpr(x, op, e0, e1, null);
                                       } else {
                                         Contract.Assert(op == BinaryExpr.Opcode.Eq || op == BinaryExpr.Opcode.Neq);
                                         e = new TernaryExpr(x, op == BinaryExpr.Opcode.Eq ? TernaryExpr.Opcode.PrefixEqOp : TernaryExpr.Opcode.PrefixNeqOp, k, e0, e1);
@@ -4204,15 +4134,11 @@
     | ">"            (. x = t;  op = BinaryExpr.Opcode.RightShift; .)
       ">"            (. x.val = "<<";  Contract.Assert(t.pos == x.pos + 1); .)
     )
-<<<<<<< HEAD
-    Term<out e1, allowLemma, allowLambda, allowBitwiseOps> (. e0 = new BinaryExpr(x, op, e0, e1, null); .)
-=======
     Term<out e1, allowLemma, allowLambda, allowBitwiseOps> (.
       var startToken = e0.StartToken;
-      e0 = new BinaryExpr(x, op, e0, e1);
+      e0 = new BinaryExpr(x, op, e0, e1, null);
       e0.RangeToken = new RangeToken(startToken, t);
      .)
->>>>>>> b0f09276
   }
   .
 
@@ -4222,14 +4148,10 @@
   Factor<out e0, allowLemma, allowLambda, allowBitwiseOps>
   { IF(IsAddOp())  /* read a Term as far as possible */
     AddOp<out x, out op>
-<<<<<<< HEAD
-    Factor<out e1, allowLemma, allowLambda, allowBitwiseOps> (. e0 = new BinaryExpr(x, op, e0, e1, null); .)
-=======
     Factor<out e1, allowLemma, allowLambda, allowBitwiseOps>
     (. var startToken = e0.StartToken;
-       e0 = new BinaryExpr(x, op, e0, e1);
+       e0 = new BinaryExpr(x, op, e0, e1, null);
        e0.RangeToken = new RangeToken(startToken, t); .)
->>>>>>> b0f09276
   }
   .
 
@@ -4247,16 +4169,12 @@
   BitvectorFactor<out e0, allowLemma, allowLambda, allowBitwiseOps>
   { IF(IsMulOp())  /* read a Factor as far as possible */
     MulOp<out x, out op>
-<<<<<<< HEAD
-    BitvectorFactor<out e1, allowLemma, allowLambda, allowBitwiseOps> (. e0 = new BinaryExpr(x, op, e0, e1, null); .)
-=======
     BitvectorFactor<out e1, allowLemma, allowLambda, allowBitwiseOps>
     (. 
       var startToken = e0.StartToken;
-      e0 = new BinaryExpr(x, op, e0, e1);
+      e0 = new BinaryExpr(x, op, e0, e1, null);
       e0.RangeToken = new RangeToken(startToken, t);
     .)
->>>>>>> b0f09276
   }
   .
 
@@ -4276,47 +4194,26 @@
   [ IF(allowBitwiseOps && IsBitwiseOp())  /* read a BitvectorFactor as far as possible, but not in the context inside a |.| size expression */
     ( (. op = BinaryExpr.Opcode.BitwiseAnd; .)
       "&"                                                             (. x = t; .)
-<<<<<<< HEAD
-      AsExpression<out e1, allowLemma, allowLambda, allowBitwiseOps>   (. e0 = new BinaryExpr(x, op, e0, e1, null); .)
+      AsExpression<out e1, allowLemma, allowLambda, allowBitwiseOps>   (. var startToken = e0.StartToken; e0 = new BinaryExpr(x, op, e0, e1, null); e0.RangeToken = new RangeToken(startToken, t); .)
       { IF(IsBitwiseAndOp())
         "&"                                                           (. x = t; .)
-        AsExpression<out e1, allowLemma, allowLambda, allowBitwiseOps> (. e0 = new BinaryExpr(x, op, e0, e1, null); .)
-=======
-      AsExpression<out e1, allowLemma, allowLambda, allowBitwiseOps>   (. var startToken = e0.StartToken; e0 = new BinaryExpr(x, op, e0, e1); e0.RangeToken = new RangeToken(startToken, t); .)
-      { IF(IsBitwiseAndOp())
-        "&"                                                           (. x = t; .)
-        AsExpression<out e1, allowLemma, allowLambda, allowBitwiseOps> (. startToken = e0.StartToken; e0 = new BinaryExpr(x, op, e0, e1); e0.RangeToken = new RangeToken(startToken, t); .)
->>>>>>> b0f09276
+        AsExpression<out e1, allowLemma, allowLambda, allowBitwiseOps> (. startToken = e0.StartToken; e0 = new BinaryExpr(x, op, e0, e1, null); e0.RangeToken = new RangeToken(startToken, t); .)
       }
       [ IF(IsBitwiseOp()) ( "|" | "^" )  (. SemErr(t, "Ambiguous use of &, |, ^. Use parentheses to disambiguate."); .) ]
     | (. op = BinaryExpr.Opcode.BitwiseOr; .)
       "|"                                                             (. x = t; .)
-<<<<<<< HEAD
-      AsExpression<out e1, allowLemma, allowLambda, allowBitwiseOps>   (. e0 = new BinaryExpr(x, op, e0, e1, null); .)
+      AsExpression<out e1, allowLemma, allowLambda, allowBitwiseOps>   (. var startToken = e0.StartToken; e0 = new BinaryExpr(x, op, e0, e1, null); e0.RangeToken = new RangeToken(startToken, t); .)
       { IF(IsBitwiseOrOp())
         "|"                                                           (. x = t; .)
-        AsExpression<out e1, allowLemma, allowLambda, allowBitwiseOps> (. e0 = new BinaryExpr(x, op, e0, e1, null); .)
-=======
-      AsExpression<out e1, allowLemma, allowLambda, allowBitwiseOps>   (. var startToken = e0.StartToken; e0 = new BinaryExpr(x, op, e0, e1); e0.RangeToken = new RangeToken(startToken, t); .)
-      { IF(IsBitwiseOrOp())
-        "|"                                                           (. x = t; .)
-        AsExpression<out e1, allowLemma, allowLambda, allowBitwiseOps> (. startToken = e0.StartToken; e0 = new BinaryExpr(x, op, e0, e1); e0.RangeToken = new RangeToken(startToken, t); .)
->>>>>>> b0f09276
+        AsExpression<out e1, allowLemma, allowLambda, allowBitwiseOps> (. startToken = e0.StartToken; e0 = new BinaryExpr(x, op, e0, e1, null); e0.RangeToken = new RangeToken(startToken, t); .)
       }
       [ IF(IsBitwiseOp()) ( "^" | "&" )  (. SemErr(t, "Ambiguous use of &, |, ^. Use parentheses to disambiguate."); .) ]
     | (. op = BinaryExpr.Opcode.BitwiseXor; .)
       "^"                                                             (. x = t; .)
-<<<<<<< HEAD
-      AsExpression<out e1, allowLemma, allowLambda, allowBitwiseOps>   (. e0 = new BinaryExpr(x, op, e0, e1, null); .)
+      AsExpression<out e1, allowLemma, allowLambda, allowBitwiseOps>   (. var startToken = e0.StartToken; e0 = new BinaryExpr(x, op, e0, e1, null); e0.RangeToken = new RangeToken(startToken, t); .)
       { IF(IsBitwiseXorOp())
         "^"                                                           (. x = t; .)
-        AsExpression<out e1, allowLemma, allowLambda, allowBitwiseOps> (. e0 = new BinaryExpr(x, op, e0, e1, null); .)
-=======
-      AsExpression<out e1, allowLemma, allowLambda, allowBitwiseOps>   (. var startToken = e0.StartToken; e0 = new BinaryExpr(x, op, e0, e1); e0.RangeToken = new RangeToken(startToken, t); .)
-      { IF(IsBitwiseXorOp())
-        "^"                                                           (. x = t; .)
-        AsExpression<out e1, allowLemma, allowLambda, allowBitwiseOps> (. startToken = e0.StartToken; e0 = new BinaryExpr(x, op, e0, e1); e0.RangeToken = new RangeToken(startToken, t); .)
->>>>>>> b0f09276
+        AsExpression<out e1, allowLemma, allowLambda, allowBitwiseOps> (. startToken = e0.StartToken; e0 = new BinaryExpr(x, op, e0, e1, null); e0.RangeToken = new RangeToken(startToken, t); .)
       }
       [ IF(IsBitwiseOp()) ( "&" | "|" )  (. SemErr(t, "Ambiguous use of &, |, ^. Use parentheses to disambiguate."); .) ]
     )
@@ -4479,11 +4376,7 @@
 LambdaSpec<.ref List<FrameExpression> reads, ref Expression req.>
 = { ReadsClause<reads, true, false, true>
   | "requires"                             (. Expression ee; .)
-<<<<<<< HEAD
-    Expression<out ee, true, false>        (. req = req == null ? ee : new BinaryExpr(req.tok, BinaryExpr.Opcode.And, req, ee, null); .)
-=======
-    Expression<out ee, true, false>        (. req = req == null ? ee : new BinaryExpr(req.tok, BinaryExpr.Opcode.And, req, ee) { RangeToken = new RangeToken(req.StartToken, ee.EndToken) } ; .)
->>>>>>> b0f09276
+    Expression<out ee, true, false>        (. req = req == null ? ee : new BinaryExpr(req.tok, BinaryExpr.Opcode.And, req, ee, null) { RangeToken = new RangeToken(req.StartToken, ee.EndToken) } ; .)
   }
   .
 
@@ -5068,17 +4961,12 @@
              Expression prev = null;
              List<Expression> seqs = new List<Expression>();
               foreach (var len in multipleLengths) {
-<<<<<<< HEAD
-                var end = prev == null ? len : new BinaryExpr(x, BinaryExpr.Opcode.Add, prev, len, null);
-                seqs.Add(new SeqSelectExpr(x, false, e, prev, end, t));
-=======
-                var end = prev == null ? len : new BinaryExpr(x, BinaryExpr.Opcode.Add, prev, len) {
+                var end = prev == null ? len : new BinaryExpr(x, BinaryExpr.Opcode.Add, prev, len, null) {
                   RangeToken = new RangeToken(prev.StartToken, len.EndToken)
                 };
                 seqs.Add(new SeqSelectExpr(x, false, e, prev, end, t) {
                   RangeToken = new RangeToken(e.StartToken, t)
                 });
->>>>>>> b0f09276
                 prev = end;
               }
              if (takeRest) {
