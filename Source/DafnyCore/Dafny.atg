/* (
-----------------------------------------------------------------------------
//
// Copyright (C) Microsoft Corporation.  All Rights Reserved.
// Copyright by the contributors to the Dafny Project
// SPDX-License-Identifier: MIT
//
//-----------------------------------------------------------------------------*/
/*---------------------------------------------------------------------------
// Dafny
// Rustan Leino, first created 25 January 2008
//--------------------------------------------------------------------------*/
using System.Collections.Generic;
using System.Numerics;
using Microsoft.Boogie;
using System.IO;
using System.Text;
using System.Linq;
using Microsoft.Dafny;
using System.CommandLine;
using static Microsoft.Dafny.ParseErrors;
COMPILER Dafny

/*--------------------------------------------------------------------------*/
CHARACTERS
  letter = "ABCDEFGHIJKLMNOPQRSTUVWXYZabcdefghijklmnopqrstuvwxyz".
  digit = "0123456789".
  posDigit = "123456789".
  posDigitFrom2 = "23456789".
  hexdigit = "0123456789ABCDEFabcdef".
  special = "'_?".
  highSurrogate = '\ud800' .. '\udbff'.
  lowSurrogate = '\udc00' .. '\udfff'.
  // These symbols are used but not needed as a production: "`~!@#$%^&*()-_=+[{]}|;:',<.>/?\\".
  cr        = '\r'.
  lf        = '\n'.
  tab       = '\t'.
  space = ' '.
  nondigit = letter + special.
  idchar = nondigit + digit.
  nonidchar = ANY - idchar.
  /* exclude the characters in 'array' and 'bv' and '\'' */
  nondigitMinusABTick = nondigit - 'a' - 'b' - '\''.
  nondigitMinusQuery = nondigit - '?'.
  idcharMinusA = idchar - 'a'.
  idcharMinusR = idchar - 'r'.
  idcharMinusY = idchar - 'y'.
  idcharMinusV = idchar - 'v'.
  idcharMinusPosDigitMinusQuery = idchar - posDigit - '?'.
  idcharMinusTick = idchar - '\''.
  /* string literals */
  charChar = ANY - '\'' - '\\' - cr - lf - highSurrogate - lowSurrogate.
  stringChar = ANY - '"' - '\\' - cr - lf.
  verbatimStringChar = ANY - '"'.

/*------------------------------------------------------------------------*/
TOKENS
  ident =  nondigitMinusABTick {idchar}       /* if char 0 is not an 'a' or 'b' or '\'', then anything else is fine */
        |  'a' [ idcharMinusR {idchar} ]      /* if char 0 is an 'a', then either there is no char 1 or char 1 is not an 'r' */
        |  'a' 'r' [ idcharMinusR {idchar} ]  /* etc. */
        |  'a' 'r' 'r' [ idcharMinusA {idchar} ]
        |  'a' 'r' 'r' 'a' [ idcharMinusY {idchar} ]
        |  'a' 'r' 'r' 'a' 'y' idcharMinusPosDigitMinusQuery {idchar}
        |  'a' 'r' 'r' 'a' 'y' '1' [ '?' ]
        |  'a' 'r' 'r' 'a' 'y' '?' idchar {idchar}
        |  'a' 'r' 'r' 'a' 'y' posDigit {digit} nondigitMinusQuery {idchar}
        |  'a' 'r' 'r' 'a' 'y' posDigit {digit} '?' idchar {idchar}
        |  'b' [ idcharMinusV {idchar} ]
        |  'b' 'v' [ nondigit {idchar} ]
        |  'b' 'v' '0' idchar {idchar}
        |  'b' 'v' posDigit {idchar} nondigit {idchar}
        |  "'" [ idchar ]                        /* if char 0 is a '\'' and length is 1 or 2, then it is an identifier */
        |  "'" idchar idcharMinusTick            /* if char 0 is '\'' and length is 3, then it is an identifier provided char 2 is not '\'' */
        |  "'" idchar idchar idchar { idchar }   /* if char 0 is '\'' and length exceeds 3, then it is an identifier */
        .
  digits = digit {['_'] digit}.
  hexdigits = "0x" hexdigit {['_'] hexdigit}.
  decimaldigits = digit {['_'] digit} '.' digit {['_'] digit}.
  // NOTE: all alphabetic strings used in the grammar become reserved words automatically
  // The reason to include a definition here is so that a token can be referred to by its 'kind',
  // as in la.kind == _bool
  arrayToken = "array" [('1' digit | posDigitFrom2 ) {digit}] ['?'].
  bvToken = "bv" ( '0' | posDigit {digit} ).
  bool = "bool".
  char = "char".
  int = "int".
  nat = "nat".
  real = "real".
  ORDINAL = "ORDINAL".
  object = "object". // Keeping object and object? as literals simplifies ident
  object_q = "object?".
  string = "string".
  set = "set".
  iset = "iset".
  multiset = "multiset".
  seq = "seq".
  map = "map".
  imap = "imap".
  charToken =
      "'"
      ( charChar
        // Coco parses at the level of C# chars, meaning UTF-16 code units.
        // (See https://github.com/SSW-CocoR/CocoR-CSharp/issues/4)
        // We're working around that by inserting surrogate pairs
        // as needed after reading the UTF-8 bytes.
        // But that means character literals can appear to have more than one "character"
        // in them. Normally we would just allow more than one charChar here and reject
        // invalid sequences of them later, but because we allow single quotes in the
        // "ident" rule above, that would then overlap with identifiers.
        // Instead we only allow a surrogate pair here.
        | highSurrogate lowSurrogate
        | "\\\'" | "\\\"" | "\\\\" | "\\0" | "\\n" | "\\r" | "\\t"
        | "\\u" hexdigit hexdigit hexdigit hexdigit
        | "\\U{" hexdigit { ['_'] hexdigit } "}"
      )
      "'".
  stringToken =
      '"'
      { stringChar
        | "\\\'" | "\\\"" | "\\\\" | "\\0" | "\\n" | "\\r" | "\\t"
        | "\\u" hexdigit hexdigit hexdigit hexdigit
        | "\\U{" hexdigit { ['_'] hexdigit } "}"
      }
      '"'
    | '@' '"' { verbatimStringChar | "\"\"" } '"'.
  colon = ':'.
  comma = ','.
  verticalbar = '|'.
  doublecolon = "::".
  gets = ":=".
  boredSmiley = ":|".
  dot = '.'.
  backtick = "`".
  semicolon = ';'.
  darrow = "=>".
  assume = "assume".
  assert = "assert".
  calc = "calc".
  case = "case".
  then = "then".
  else = "else".
  as = "as".
  is = "is".
  by = "by".
  in = "in".
  decreases = "decreases".
  nonincreases = "nonincreases".
  invariant = "invariant".
  function = "function".
  predicate = "predicate".
  least = "least". /* not a keyword by itself, but part of a keyword phrase */
  greatest = "greatest". /* not a keyword by itself, but part of a keyword phrase */
  opaque = "opaque".
  inductive = "inductive".
  twostate = "twostate".
  copredicate = "copredicate".
  lemma = "lemma".
  static = "static".
  import = "import".
  export = "export".
  class = "class".
  trait = "trait".
  datatype = "datatype".
  codatatype = "codatatype".
  var = "var".
  const = "const".
  newtype = "newtype".
  type = "type".
  iterator = "iterator".
  method = "method".
  colemma = "colemma".
  constructor = "constructor".
  modifies = "modifies".
  reads = "reads".
  requires = "requires".
  ensures = "ensures".
  ghost = "ghost".
  provides = "provides".
  reveals = "reveals".
  extends = "extends".
  new = "new".
  nameonly = "nameonly".
  older = "older". /* a keyword only when it appears as a modifier to a parameter of a non-extreme function */
  witness = "witness".
  lbracecolon = "{:".
  lbrace = '{'.
  rbrace = '}'.
  lbracket = '['.
  rbracket = ']'.
  openparen = '('.
  closeparen = ')'.
  openAngleBracket = '<'.
  closeAngleBracket = '>'.
  singleeq = "=".
  eq = "==".
  neq = "!=".
  star = '*'.
  at = '@'.
  notIn = "!in" CONTEXT (nonidchar).
  ellipsis = "...".
  reveal = "reveal".
  hide = "hide".
  expect = "expect".
  sarrow = "->".
  qarrow = "~>".
  larrow = "-->".
  minus = "-".
COMMENTS FROM "/*" TO "*/" NESTED
COMMENTS FROM "//" TO lf
IGNORE cr + lf + tab
/*------------------------------------------------------------------------*/
PRODUCTIONS
Dafny
= (. Token includeStartToken;
     Token fileStartToken = t;
     Attributes attrs = null;
  .)
  { "include"                 (. includeStartToken = t; .)
    stringToken               (. {
                                 Uri parsedFile = scanner.Uri;
                                 bool isVerbatimString;
                                 string includedFile = Util.RemoveParsedStringQuotes(t.val, out isVerbatimString);
                                 Util.ValidateEscaping(theOptions, t, includedFile, isVerbatimString, errors);
                                 includedFile = Util.RemoveEscaping(theOptions, includedFile, isVerbatimString);
                                 if (!Path.IsPathRooted(includedFile)) {
                                   string basePath = parsedFile.Scheme == "stdin" ? "" : Path.GetDirectoryName(parsedFile.LocalPath);
                                   includedFile = Path.Combine(basePath, includedFile);
                                 }
                                 var oneInclude = new Include(t, parsedFile, new Uri(Path.GetFullPath(includedFile)), theOptions);
                                 oneInclude.Origin = new SourceOrigin(includeStartToken, t);
                                 theModule.Includes.Add(oneInclude);
                               }
                            .)
  }
  { AtAttributes<ref attrs>
    TopDecl<theModule, /* isTopLevel */ true, ref attrs> }
  (. CheckNoAttributes(ref attrs); .)
  (. 
    theModule.Origin = new SourceOrigin(fileStartToken.Next, t);
  .)
  SYNC
  EOF
  .

/*------------------------------------------------------------------------*/
DeclModifier<ref DeclModifierData dmod>
= ( "abstract"                             (. dmod.IsAbstract = true;  CheckAndSetToken(ref dmod.AbstractToken); CheckAndSetTokenOnce(ref dmod.FirstTokenExceptAttributes); .)
  | "replaceable"                          (. dmod.IsReplaceable = true;  CheckAndSetToken(ref dmod.ReplaceableToken); CheckAndSetTokenOnce(ref dmod.FirstTokenExceptAttributes); .)
  | "ghost"                                (. dmod.IsGhost = true;  CheckAndSetToken(ref dmod.GhostToken); CheckAndSetTokenOnce(ref dmod.FirstTokenExceptAttributes); .)
  | "static"                               (. dmod.IsStatic = true; CheckAndSetToken(ref dmod.StaticToken); CheckAndSetTokenOnce(ref dmod.FirstTokenExceptAttributes); .)
  | "opaque"                               (. dmod.IsOpaque = true; CheckAndSetToken(ref dmod.OpaqueToken); CheckAndSetTokenOnce(ref dmod.FirstTokenExceptAttributes); .)
  )
  .

/*------------------------------------------------------------------------*/
TopDecl<ModuleDefinition module, bool isTopLevel, ref Attributes attrs>
= (. DeclModifierData dmod = new DeclModifierData() {
       Attributes = Consume(ref attrs)
     };
     ModuleDecl submodule;
     DatatypeDecl/*!*/ dt; TopLevelDecl td; IteratorDecl iter;
     TraitDecl/*!*/ trait;
  .)
  { DeclModifier<ref dmod> }
  ( SubModuleDecl<dmod, module, out submodule, isTopLevel>
                                               (. var litmod = submodule as LiteralModuleDecl;
                                                  if (litmod != null && litmod.ModuleDef.PrefixIds.Count != 0) {
                                                    var prefixModule = new PrefixNameModule(theOptions, litmod.ModuleDef.PrefixIds, litmod);
                                                    module.PrefixNamedModules.Add(prefixModule);
                                                  } else {
                                                    if (submodule != null) {
                                                      module.SourceDecls.Add(submodule);
                                                    }
                                                  }
                                               .)
  | ClassDecl<dmod, module, out td>            (. if (td != null) {
                                                    module.SourceDecls.Add(td);
                                                  } 
                                               .)
  | DatatypeDecl<dmod, module, out dt>         (. if (dt != null) {
                                                    module.SourceDecls.Add(dt);
                                                  } 
                                               .)
  | NewtypeDecl<dmod, module, out td>          (. if (td != null) {
                                                    module.SourceDecls.Add(td);
                                                  } 
                                               .)
  | SynonymTypeDecl<dmod, module, out td>      (. if (td != null) {
                                                    module.SourceDecls.Add(td);
                                                  } 
                                               .)
  | IteratorDecl<dmod, module, out iter>       (. if (iter != null) {
                                                    module.SourceDecls.Add(iter);
                                                  } 
                                               .)
  | TraitDecl<dmod, module, out trait>         (. if (trait != null) {
                                                    module.SourceDecls.Add(trait);
                                                  } 
                                               .)
  | ClassMemberDecl<dmod, module.DefaultClass.Members, false, true> (. module.DefaultClass.SetMembersBeforeResolution(); .)
  )
  .

/*------------------------------------------------------------------------*/
SubModuleDecl<DeclModifierData dmod, ModuleDefinition parent, out ModuleDecl submodule, bool isTopLevel>
=
  (. submodule = null; .)
  ( ModuleDefinition<dmod, parent, out submodule>
  | ModuleImport<parent, out submodule>
  | ModuleExport<parent, out submodule>
    (. if (isTopLevel) SemErr(ErrorId.p_superfluous_export, submodule.Origin,
          "There is no point to an export declaration at the top level");
    .)
  )
  .

/*------------------------------------------------------------------------*/
ModuleDefinition<DeclModifierData dmod, ModuleDefinition parent, out ModuleDecl submodule>
=  "module"
   (. CheckAndSetTokenOnce(ref dmod.FirstTokenExceptAttributes);
     Attributes attrs = null;
     Token/*!*/ iderr;
     var prefixIds = new List<IOrigin>();
     List<Name> idRefined = null;
     ModuleDefinition module;
     ImplementationKind implementationKind = ImplementationKind.Refinement;
     submodule = null; // appease compiler
     var dafnyOptionsBackup = theOptions;
     CheckDeclModifiers(ref dmod, "module", AllowedDeclModifiers.Abstract | AllowedDeclModifiers.Replaceable);
   .)
   { Attribute<ref dmod.Attributes> }            (. ApplyOptionsFromAttributes(dmod.Attributes); .)
   ModuleQualifiedName<out var names>
   (. var name = names[^1];
      prefixIds = names.GetRange(0,names.Count-1).Select(n => (IOrigin)n.StartToken).ToList();
   .)

   [ "refines" ModuleQualifiedName<out idRefined> (. implementationKind = ImplementationKind.Refinement; .)
   | "replaces" ModuleQualifiedName<out idRefined> (. implementationKind = ImplementationKind.Replacement; .)
   | Ident<out iderr> (. SemErr(ErrorId.p_bad_module_decl, t, $"expected either a '{{' or a 'refines' keyword here, found {iderr.val}"); .)
   ]
   (. module = new ModuleDefinition(SourceOrigin.NoToken, name, prefixIds, GetModuleKind(dmod), false,
                                        idRefined == null ? null : new Implements(implementationKind, new ModuleQualifiedId(idRefined)), parent, dmod.Attributes);
   .)
   SYNC
   "{"                                 (. module.BodyStartTok = t; .)
     { AtAttributes<ref attrs>
       TopDecl<module, /* isTopLevel */ false, ref attrs>}
   "}"
   (. CheckNoAttributes(ref attrs); .)
    (.
      module.Origin = new SourceOrigin(dmod.FirstToken, t);
      submodule = new LiteralModuleDecl(theOptions, module, parent, Guid.NewGuid());
      submodule.Origin = module.Origin;
      theOptions = dafnyOptionsBackup;
    .)
  .

/*------------------------------------------------------------------------*/
ModuleImport<ModuleDefinition parent, out ModuleDecl submodule>
=  "import"                          (.bool opened = false;
                                      var idExports = new List<IOrigin>();
                                      var startToken = t;
                                      submodule = null;
                                     .)
    ["opened"                        (. opened = true; .) ]
    (. int lookAhead = scanner.Peek().kind; .)
    ( IF(lookAhead == _colon)
      ModuleName<out var name>
      ":"
      QualifiedModuleExport<out var namePath, out idExports>
          (. submodule = new AbstractModuleDecl(theOptions, new SourceOrigin(startToken, t), new ModuleQualifiedId(namePath),
                                               name, parent, opened, idExports, Guid.NewGuid()); .)
    | IF(lookAhead == _singleeq)
      ModuleName<out var name>
      "="
      QualifiedModuleExport<out var namePath, out idExports>
          (. submodule = new AliasModuleDecl(theOptions, new SourceOrigin(startToken, t), new ModuleQualifiedId(namePath),
                                               name, parent, opened, idExports, Guid.NewGuid()); .)
    |
      QualifiedModuleExport<out var namePath, out idExports>
          (. submodule = new AliasModuleDecl(theOptions, new SourceOrigin(startToken, t), new ModuleQualifiedId(namePath),
                                         new Name(SourceOrigin.NoToken, namePath[^1].Value), parent, opened, idExports, Guid.NewGuid());
          .)
    )
    .

/*------------------------------------------------------------------------*/
ExportId<out Token id> = NoUSIdentOrDigits<out id> .

ModuleExport<ModuleDefinition parent, out ModuleDecl submodule>
= "export"
  (.
    Token exportId = t;
    Token/*!*/ id;
    List<ExportSignature> exports = new List<ExportSignature>();;
    var extends = new List<IOrigin>();
    var startToken = t;
    bool provideAll = false;
    bool revealAll = false;
    bool isDefault = false;
    bool isRefining = false;
    ExportSignature exsig;
    Token laa;
  .)
  [ IF(IsIdentifier(la.kind) || la.kind==_digits) ExportId<out exportId>   // If the next token is 'least' or 'greatest' use it as the export id, 
                                                                           // not the beginning of a subsequent extreme predicate declaration
    (. if (exportId.line == la.line && (exportId.val == "least" || exportId.val == "greatest") && la.kind == _predicate)
           errors.Warning(ErrorId.p_misplaced_least_or_greatest, exportId, 
               $"the {exportId.val} token is the identifier for the export set, not an adjective for an extreme predicate");
    .)
  ]
  [ ellipsis  (. isRefining = true; .) ]
  {
  (  "provides"
    (
      ( ExportSignature<true, out exsig>        (. exports.Add(exsig); .)
        (. scanner.ResetPeek(); laa = scanner.Peek(); .)
        { 
          IF( la.kind == _comma && laa.kind != _provides && laa.kind != _reveals && laa.kind != _extends )
          "," 
          ExportSignature<true, out exsig>  (. exports.Add(exsig); .)
        (. scanner.ResetPeek(); laa = scanner.Peek(); .)
        }
      )
    | "*" (. provideAll = true; .)
    )
  | "reveals"
    (
      ExportSignature<false, out exsig>       (. exports.Add(exsig); .)
      (. scanner.ResetPeek(); laa = scanner.Peek(); .)
      { IF( la.kind == _comma && laa.kind != _provides && laa.kind != _reveals && laa.kind != _extends )
        "," 
        ExportSignature<false, out exsig>  (. exports.Add(exsig); .)
        (. scanner.ResetPeek(); laa = scanner.Peek(); .)
      }
    | "*" (. revealAll = true; .)
    )
  | "extends"
    ExportId<out id>       (. extends.Add(id); .)
    (. scanner.ResetPeek(); laa = scanner.Peek(); .)
    { IF( la.kind == _comma && laa.kind != _provides && laa.kind != _reveals && laa.kind != _extends )
      "," 
      ExportId<out id>  (. extends.Add(id); .) 
      (. scanner.ResetPeek(); laa = scanner.Peek(); .)
    }
  )
  [ "," (. SemErr(ErrorId.p_extraneous_comma_in_export, t, "no comma is allowed between provides and reveals and extends clauses in an export declaration"); .) ]
  }
  (. 
     Name name;
     if (exportId.val == "export" || exportId.val == parent.Name) {
       isDefault = true;
       name = new Name(exportId, parent.Name);
     } else {
       name = new Name(exportId);
     }
     submodule = new ModuleExportDecl(theOptions, new SourceOrigin(startToken, t), name, parent, exports, extends, provideAll, revealAll, isDefault, isRefining, Guid.NewGuid());
  .)
  // LL Warning: 'least' and 'greatest' are not keywords. They can be the identifier that is the last ExportId of the ModuleExport.
  // Those words can also be the first word of a declaration (e.g. least predicate) that follows the MOduleExport.
  // Hence the LL warning. The ambiguity always resolve in favor of the identifier being the last ExportID because it
  // follows a comma and satisfies the semantic IF predicate. But I have not found a non-intrusive way of shutting up the warning.
  .

/*------------------------------------------------------------------------*/
// Note - before the "." only Type names are permitted (no 'digits'), but name resolution sorts that
// out, since the parser does not know (without adding lookahead) when it has seen the last dot
// matching any permitted member name

ExportSignature<bool opaque, out ExportSignature exsig>
= (. Token prefix; Token suffix = null; Token startToken = null;
  .)
  TypeNameOrCtorSuffix<out prefix> (. startToken = t; .)
  [ "."
    TypeNameOrCtorSuffix<out suffix>]
  (. if (suffix != null) {
       exsig = new ExportSignature(prefix, prefix.val, suffix, suffix.val, opaque);
     } else {
       exsig = new ExportSignature(prefix, prefix.val, opaque);
     }
     exsig.Origin = new SourceOrigin(startToken, t);
  .)
  .

/*------------------------------------------------------------------------*/
ModuleName<out Name name> = Name<out name> .

ModuleQualifiedName<.out List<Name> names.>
= (. names = new List<Name>();
     Name name;
  .)
  ModuleName<out name> (. names.Add(name); .)
  { "." ModuleName<out name> (. names.Add(name); .) }
  .

/*------------------------------------------------------------------------*/
QualifiedModuleExport<.out List<Name> namePath, out List<IOrigin> exports.>
= (. exports = new List<IOrigin>();
  .)
  ModuleQualifiedName<out namePath>
  [ "`" ModuleExportSuffix<exports> ]
  .

/*------------------------------------------------------------------------*/
ModuleExportSuffix<. List<IOrigin> exports.>
=                              (. Token id; .)
    ( ExportId<out id>       (. exports.Add(id); .)
    | "{" ExportId<out id>   (. exports.Add(id); .)
       { "," ExportId<out id> (. exports.Add(id); .) }
      "}"
    )
  .

/*------------------------------------------------------------------------*/
ClassName<out Name name> = Name<out name> .

ClassDecl<DeclModifierData dmodClass, ModuleDefinition/*!*/ module, out TopLevelDecl/*!*/ c>
= (. Contract.Requires(module != null);
     Contract.Ensures(Contract.ValueAtReturn(out c) != null);
     Name/*!*/ name;
     List<Type> parentTraits = new List<Type>();
     bool isRefining = false;
     List<TypeParameter> typeArgs = new List<TypeParameter>();
     List<MemberDecl> members = new List<MemberDecl>();
     Token bodyStart;
     CheckDeclModifiers(ref dmodClass, "class", AllowedDeclModifiers.None);
     DeclModifierData dmod;
  .)
  SYNC
  "class" (. CheckAndSetTokenOnce(ref dmodClass.FirstTokenExceptAttributes); .)
  { Attribute<ref dmodClass.Attributes> }
  ClassName<out name>
  [ GenericParameters<typeArgs, true> ]
  [ ExtendsClause<parentTraits, null>
  | ellipsis                    (. isRefining = true; .)
  ]
  SYNC
  "{"                                            (. bodyStart = t;  .)
    {
      (. dmod = new DeclModifierData(); .)
      AtAttributes<ref dmod.Attributes>
      { DeclModifier<ref dmod> }
      ClassMemberDecl<dmod, members, true, false>
    }
  "}"
  (. c = new ClassDecl(new SourceOrigin(dmodClass.FirstToken, t), name, module, typeArgs, members, dmodClass.Attributes, isRefining, parentTraits);
     c.BodyStartTok = bodyStart;
  .)
  .

ExtendsClause<. List<Type> parentTraits, string requiresNonReferenceTraitsFor .>
= (. Type parentTrait;
  .)
  "extends"
    (. if (requiresNonReferenceTraitsFor == "newtype" && theOptions.Get(CommonOptionBag.GeneralTraits) != CommonOptionBag.GeneralTraitsOptions.Full) {
       SemErr(ErrorId.p_general_traits_full, t,
         $"{requiresNonReferenceTraitsFor} extending traits is not fully supported (specifically, compilation of such types is not supported); " +
         "to use them for verification only, use --general-traits=full");
     } else if (requiresNonReferenceTraitsFor != null && theOptions.Get(CommonOptionBag.GeneralTraits) == CommonOptionBag.GeneralTraitsOptions.Legacy) {
       SemErr(ErrorId.p_general_traits_datatype, t,
         $"{requiresNonReferenceTraitsFor} extending traits is not yet enabled by default; use --general-traits=datatype to enable it");
     }
    .)
  Type<out parentTrait>       (. parentTraits.Add(parentTrait); .)
  {"," Type<out parentTrait>  (. parentTraits.Add(parentTrait); .) }
  .

/*------------------------------------------------------------------------*/
TraitDecl<DeclModifierData dmodIn, ModuleDefinition/*!*/ module, out TraitDecl/*!*/ trait>
= (. Contract.Requires(module != null);
     Contract.Ensures(Contract.ValueAtReturn(out trait) != null);
     CheckDeclModifiers(ref dmodIn, "trait", AllowedDeclModifiers.None);
     List<Type> parentTraits = new List<Type>();
     bool isRefining = false;
     List<TypeParameter/*!*/> typeArgs = new List<TypeParameter/*!*/>(); //traits should not support type parameters at the moment
     List<MemberDecl/*!*/> members = new List<MemberDecl/*!*/>();
     Token bodyStart;
     DeclModifierData dmod;
  .)
  SYNC
  "trait"                       (. CheckAndSetTokenOnce(ref dmodIn.FirstTokenExceptAttributes); .)
  { Attribute<ref dmodIn.Attributes> }
  ClassName<out var name>
  [ GenericParameters<typeArgs, true> ]
  [ ExtendsClause<parentTraits, null>
  | ellipsis                    (. isRefining = true; .)
  ]
  "{"                                            (. bodyStart = t; .)
    { (. dmod = new DeclModifierData(); .)
      AtAttributes<ref dmod.Attributes>
      { DeclModifier<ref dmod> }
      ClassMemberDecl<dmod, members, true, false>
    }
  "}"
  (. trait = new TraitDecl(new SourceOrigin(dmodIn.FirstToken, t), name, module, typeArgs, members, dmodIn.Attributes, isRefining, parentTraits);
     trait.BodyStartTok = bodyStart;
    .)
  .

/*------------------------------------------------------------------------*/
ClassMemberDecl<. DeclModifierData dmod, List<MemberDecl> mm, bool allowConstructors, bool moduleLevelDecl.>
= (. Contract.Requires(cce.NonNullElements(mm));
     Method/*!*/ m;
     Function/*!*/ f;
  .)
  ( (. if (moduleLevelDecl) {
         SemErr(ErrorId.p_top_level_field, la, "fields are not allowed to be declared at the module level; instead, wrap the field in a 'class' declaration");
         dmod.IsStatic = false;
       }
    .)
    FieldDecl<dmod, mm> /* The !isModuleLevelDecl is just to prevent cascading errors */
  | ConstantFieldDecl<dmod, mm, moduleLevelDecl>
  | IF(IsFunctionDecl())
    (. if (moduleLevelDecl && dmod.StaticToken != null) {
         errors.Warning(ErrorId.p_module_level_function_always_static, dmod.StaticToken, "module-level functions are always non-instance, so the 'static' keyword is not allowed here");
         dmod.IsStatic = false;
       }
    .)
    FunctionDecl<dmod, out f>                   (. mm.Add(f); .)
  | (. if (moduleLevelDecl && dmod.StaticToken != null) {
         errors.Warning(ErrorId.p_module_level_method_always_static, dmod.StaticToken, "module-level methods are always non-instance, so the 'static' keyword is not allowed here");
         dmod.IsStatic = false;
       }
    .)
    MethodDecl<dmod, allowConstructors, out m>  (. mm.Add(m); .)
  )
  .

/*------------------------------------------------------------------------*/
DatatypeName<out Name name> = Name<out name> .

DatatypeDecl<DeclModifierData dmod, ModuleDefinition/*!*/ module, out DatatypeDecl/*!*/ dt>
= (. Contract.Requires(module != null);
     Contract.Ensures(Contract.ValueAtReturn(out dt)!=null);
     Name/*!*/ name;
     List<TypeParameter/*!*/> typeArgs = new List<TypeParameter/*!*/>();
     List<Type> parentTraits = new List<Type>();
     List<DatatypeCtor/*!*/> ctors = new List<DatatypeCtor/*!*/>();
     Token bodyStart = Token.NoToken;  // dummy assignment
     bool isRefining = false;
     bool co = false;
     CheckDeclModifiers(ref dmod, "datatype or codatatype", AllowedDeclModifiers.None);
     var members = new List<MemberDecl>();
  .)
  SYNC
  ( "datatype"
  | "codatatype"     (. co = true; .)
  )                                        (. CheckAndSetTokenOnce(ref dmod.FirstTokenExceptAttributes); .)
  { Attribute<ref dmod.Attributes> }
  DatatypeName<out name>
  [ GenericParameters<typeArgs, true> ]
  [ ExtendsClause<parentTraits, co ? "codatatype" : "datatype"> ]
  (
  "="                                      (. bodyStart = t; .)
  [ ellipsis                               (. SemErr(ErrorId.p_bad_datatype_refinement, t, // Help users adjust to the new syntax
      $"in refining a datatype, the '...' replaces the '=' token and everything up to a left brace starting the declaration of the body; only members of the body may be changed in a datatype refinement"); .)
  ]
  [ "|" ] DatatypeMemberDecl<ctors>
  { "|" DatatypeMemberDecl<ctors> }
  | ellipsis                               (. isRefining = true; bodyStart = t; .)
  )
  [ TypeMembers<module, members> ]
  (. if (co) {
       dt = new CoDatatypeDecl(new SourceOrigin(dmod.FirstToken, t), name, module, typeArgs, ctors, parentTraits, members, dmod.Attributes, isRefining);
     } else {
       dt = new IndDatatypeDecl(new SourceOrigin(dmod.FirstToken, t), name, module, typeArgs, ctors, parentTraits, members, dmod.Attributes, isRefining);
     }
     dt.BodyStartTok = bodyStart;
  .)
  .

/*------------------------------------------------------------------------*/
DatatypeMemberName<out Token id> = NoUSIdentOrDigits<out id> .

DatatypeMemberDecl<.List<DatatypeCtor/*!*/>/*!*/ ctors.>
= (. Contract.Requires(cce.NonNullElements(ctors));
     Attributes attrs = null;
     Token/*!*/ id;
     List<Formal/*!*/> formals = new List<Formal/*!*/>();
     var isGhost = false;
  .)
  // Note, "ghost" is parsed before any attributes. This means that the
  // attributes are parsed before the "id", which is consistent with other
  // declarations.
  [ "ghost"   (. isGhost = true; .) ]
  { Attribute<ref attrs> }
  DatatypeMemberName<out id>
  [ FormalsOptionalIds<formals> ]
  (. var ctor = new DatatypeCtor(new SourceOrigin(id, t), new Name(id), isGhost, formals, attrs);
     ctors.Add(ctor); .)
  .

/*------------------------------------------------------------------------*/
TypeMembers<. ModuleDefinition/*!*/ module, List<MemberDecl> members .>
= (. DeclModifierData dmod;
  .)
  "{"
  { (. dmod = new DeclModifierData();
    .)
    AtAttributes<ref dmod.Attributes>
    { DeclModifier<ref dmod> }
    ClassMemberDecl<dmod, members, false, false>
  }
  "}"
  .

/*------------------------------------------------------------------------*/
FieldDecl<.DeclModifierData dmod, List<MemberDecl> mm.>
= (. Contract.Requires(cce.NonNullElements(mm));
     Attributes attrs = null;
     Type/*!*/ ty;
     Name name;
     CheckDeclModifiers(ref dmod, "field", AllowedDeclModifiers.Ghost);
     var startToken = dmod.FirstToken;
  .)
  SYNC
  "var"                                (. startToken = startToken ?? t; .)
  { Attribute<ref attrs> }
  FIdentType<out name, out ty>         (. var f = new Field(new SourceOrigin(startToken, t), name, dmod.IsGhost, ty, attrs);
                                          mm.Add(f);
                                       .)
  { ","                                (. startToken = t; .)
    FIdentType<out name, out ty>       (. f = new Field(new SourceOrigin(startToken, t), name, dmod.IsGhost, ty, attrs);
                                          mm.Add(f);
                                       .)
  }
  OldSemi
  .

/*------------------------------------------------------------------------*/
ConstantFieldDecl<.DeclModifierData dmod, List<MemberDecl/*!*/>/*!*/ mm, bool moduleLevelDecl.>
= (. Contract.Requires(cce.NonNullElements(mm));
     Type/*!*/ ty;
     Expression e = null;
     if (moduleLevelDecl && dmod.StaticToken != null) {
       errors.Warning(ErrorId.p_module_level_const_always_static, dmod.StaticToken, "module-level const declarations are always non-instance, so the 'static' keyword is not allowed here");
       dmod.IsStatic = false;
     }
     CheckDeclModifiers(ref dmod, "field", AllowedDeclModifiers.Ghost | AllowedDeclModifiers.Static | AllowedDeclModifiers.Opaque);
  .)
  SYNC
  "const"                                    (. CheckAndSetTokenOnce(ref dmod.FirstTokenExceptAttributes); .)
  { Attribute<ref dmod.Attributes> }
  ( IF(!IsIdentifier(la.kind) && la.kind != _digits)
    (. SemErr(ErrorId.p_const_decl_missing_identifier, la, "expected an identifier after 'const' and any attributes"); .)
  |
    CIdentType<out var name, out ty>         (. if (ty == null) { ty = new InferredTypeProxy(); } .)
    [ ellipsis ]
    [ ( ":=" | "=" (. SemErr(ErrorId.p_bad_const_initialize_op, t, "a const field should be initialized using ':=', not '='"); .) )
    Expression<out e, false, true> ]
                                             (. if (e == null && ty is InferredTypeProxy) {
                                                  SemErr(ErrorId.p_const_is_missing_type_or_init, name.StartToken, "a const declaration must have a type or a RHS value");
                                                }
                                                var c = new ConstantField(new SourceOrigin(dmod.FirstToken, t), name, e, dmod.IsStatic, dmod.IsGhost, dmod.IsOpaque, ty, dmod.Attributes);
                                                mm.Add(c);
                                             .)
    OldSemi
  )
  .

/*------------------------------------------------------------------------*/
NewtypeName<out Name name> = Name<out name> .
LocalVarName<out Token id> = NoUSIdent<out id> .
  
NewtypeDecl<DeclModifierData dmod, ModuleDefinition module, out TopLevelDecl td>
= (. Name name;
     Token bvId;
     td = null;
     Type baseType = null;
     Expression constraint;
     Expression witness = null;
     CheckDeclModifiers(ref dmod, "newtype", AllowedDeclModifiers.None);
     List<Type> parentTraits = new List<Type>();
     var members = new List<MemberDecl>();
     var typeParameters = new List<TypeParameter>();
  .)
  "newtype" (. CheckAndSetTokenOnce(ref dmod.FirstTokenExceptAttributes); .)
  { Attribute<ref dmod.Attributes> }
  NewtypeName<out name>
  [ GenericParameters<typeParameters, true> ]
  [ ExtendsClause<parentTraits, "newtype"> ]
  (
  "="
  [ ellipsis                               (. SemErr(ErrorId.p_misplaced_ellipsis_in_newtype, t, // Help users adjust to the new syntax
      $"in refining a newtype, the '...' replaces the '=' token and everything up to the left brace starting the declaration of the newtype body (if any); a newtype refinement may not change the base type of the newtype"); .)
  ]
  ( IF(IsIdentColonOrBar())
    LocalVarName<out bvId>
    [ ":" Type<out baseType> ]
    "|"
    Expression<out constraint, false, true>
    WitnessClause<out var witnessKind, out witness>
    [ TypeMembers<module, members> ]
    (. td = new NewtypeDecl(new SourceOrigin(dmod.FirstToken, t), name, typeParameters, module,
         new BoundVar(bvId, bvId.val, baseType),
         constraint, witnessKind, witness, parentTraits, members, dmod.Attributes, isRefining: false);
    .)
  | Type<out baseType>
    WitnessClause<out var witnessKind, out witness>
    [ TypeMembers<module, members> ]
    (. td = new NewtypeDecl(new SourceOrigin(dmod.FirstToken, t), name, typeParameters, module,
         baseType, witnessKind, witness, parentTraits, members, dmod.Attributes, isRefining: false);
    .)
  )
  | ellipsis
    [ TypeMembers<module, members> ]
    (. baseType = null; // Base type is not known yet
       td = new NewtypeDecl(new SourceOrigin(dmod.FirstToken, t), name, typeParameters, module, baseType,
         SubsetTypeDecl.WKind.CompiledZero, null,
         parentTraits, members, dmod.Attributes, isRefining: true);
    .)
  )
  .

/*------------------------------------------------------------------------*/
SynonymTypeName<out Name name> = Name<out name> .

// The following includes Opaque type definitions
SynonymTypeDecl<DeclModifierData dmod, ModuleDefinition module, out TopLevelDecl td>
= (. Token bvId;
     var characteristics = new TypeParameter.TypeParameterCharacteristics(false);
     var typeArgs = new List<TypeParameter>();
     td = null;
     Type ty = null;
     Expression constraint;
     Expression witness = null;
     var kind = "abstract type";
     List<Type> parentTraits = new List<Type>();
     var members = new List<MemberDecl>();
     var isRefining = false;
  .)
  "type"                      (. CheckAndSetTokenOnce(ref dmod.FirstTokenExceptAttributes); .)
  { Attribute<ref dmod.Attributes> }
  SynonymTypeName<out var name>
  { TypeParameterCharacteristics<ref characteristics> }
  [ GenericParameters<typeArgs, true> ]
  [ "="
    ( IF(IsIdentColonOrBar())
      LocalVarName<out bvId>
      [ ":" Type<out ty> ]
      "|"
      Expression<out constraint, false, true>
      WitnessClause<out var witnessKind, out witness>
      (. td = new SubsetTypeDecl(new SourceOrigin(dmod.FirstToken, t), name, characteristics, typeArgs, module, 
            new BoundVar(bvId, bvId.val, ty), constraint, witnessKind, witness, dmod.Attributes);
         kind = "subset type";
      .)
    |
      Type<out ty>
      (. td = new TypeSynonymDecl(new SourceOrigin(dmod.FirstToken, t), name, characteristics, typeArgs, module, ty, dmod.Attributes);
         kind = "type synonym";
      .)
    )
  | ellipsis                               (. isRefining = true; .)
    [ TypeMembers<module, members> ]
  | ExtendsClause<parentTraits, "abstract type">
    [ TypeMembers<module, members> ]
  | TypeMembers<module, members>
  ]
  (. if (td == null) {
       if (module is DefaultModuleDefinition or FileModuleDefinition) {
         // abstract type declarations at the very outermost program scope get an automatic (!new)
         characteristics.ContainsNoReferenceTypes = true;
       }
       td = new AbstractTypeDecl(new SourceOrigin(dmod.FirstToken, t), name, module, characteristics, typeArgs, parentTraits, members, dmod.Attributes, isRefining);
     }
  .)
  (. CheckDeclModifiers(ref dmod, kind, AllowedDeclModifiers.None); .)
  .

WitnessClause<out SubsetTypeDecl.WKind witnessKind, out Expression witness>
= (. witnessKind = SubsetTypeDecl.WKind.CompiledZero;
     witness = null;
  .)
  [ IF(IsWitness())
    ( "ghost" "witness"                            (. witnessKind = SubsetTypeDecl.WKind.Ghost; .)
      Expression<out witness, false, true>
    | "witness"
      ( "*"                                        (. witnessKind = SubsetTypeDecl.WKind.OptOut; .)
      | Expression<out witness, false, true>       (. witnessKind = SubsetTypeDecl.WKind.Compiled; .)
      )
    )
  ]
  .

/*------------------------------------------------------------------------*/
GIdentType<bool allowGhostKeyword, bool allowNewKeyword, bool allowNameOnlyKeyword, bool allowOlderKeyword,
           out SourceOrigin range, out Name/*!*/ name, out Type/*!*/ ty, out bool isGhost, out bool isOld, out bool isNameOnly, out bool isOlder>
/* isGhost always returns as false if allowGhostKeyword is false */
= (. Contract.Ensures(Contract.ValueAtReturn(out name)!=null);
     Contract.Ensures(Contract.ValueAtReturn(out ty)!=null);
     isGhost = false; isOld = allowNewKeyword; isNameOnly = false; isOlder = false;
     Token startToken = t.Next;
  .)
  { IF(IsKeywordForFormal())
    ( "ghost"                    (. if (allowGhostKeyword) { isGhost = true; } else { SemErr(ErrorId.p_output_of_function_not_ghost, t, "formal cannot be declared 'ghost' in this context"); } .)
    | "new"                      (. if (allowNewKeyword) { isOld = false; } else { SemErr(ErrorId.p_no_new_on_output_formals, t, "formal cannot be declared 'new' in this context"); } .)
    | "nameonly"                 (. if (allowNameOnlyKeyword) { isNameOnly = true; } else { SemErr(ErrorId.p_no_nameonly_on_output_formals, t, "formal cannot be declared 'nameonly' in this context"); } .)
    | "older"                    (. if (allowOlderKeyword) { isOlder = true; } else { SemErr(ErrorId.p_no_older_on_output_formals, t, "formal cannot be declared 'older' in this context"); } .)
    )
  }
  IdentType<out var id, out var originalId, out ty, false> 
                                (. range = new SourceOrigin(startToken, ty.EndToken);
                                   name = new Name(id);
                                .)
  .

FIdentType<out Name/*!*/ name, out Type/*!*/ ty>
= NoDigitName<out name> (. ty = null; .)
  ( ":" Type<out ty> 
  | (. SemErr(ErrorId.p_var_decl_must_have_type, t, "a mutable field must be declared with a type"); .)
  )
  [ ( ":=" | "=" ) (. var optoken = t; Expression e; .)
    Expression<out e, true, true> 
      (.              var erange = new SourceOrigin(optoken, e.EndToken);
                      SemErr(ErrorId.p_no_init_for_var_field, erange, "a mutable field may not have an initializer"); 
      .) 
  ]
  .

CIdentType<out Name/*!*/ name, out Type ty>
= (.Contract.Ensures(Contract.ValueAtReturn(out name) != null);
    ty = null;
  .)
  NoDigitName<out name>
  [ ":"
    Type<out ty>
  ]
  .

IdentType<out Token/*!*/ id, out Token originalId, out Type/*!*/ ty, bool allowWildcardId>
= (.Contract.Ensures(Contract.ValueAtReturn(out id) != null); Contract.Ensures(Contract.ValueAtReturn(out ty) != null);.)
  WildIdent<out id, allowWildcardId> (. originalId = t; .)
  ":"
  Type<out ty>
  .

LocalIdentTypeOptional<out LocalVariable var, bool isGhost, bool allowWild=true>
= (. Token id;  Type ty = null;
     Token startToken = null;
  .)
  WildIdent<out id, allowWild> (. startToken = t; .)
  [ ":" Type<out ty>
  ]
  (. var = new LocalVariable(new SourceOrigin(startToken, t), id.val, ty, isGhost);
  .)
  .

IdentTypeOptional<out BoundVar var>
= (. Contract.Ensures(Contract.ValueAtReturn(out var) != null);
     Type ty = null;
  .)
  WildIdentN<out var name, true>
  [ IF( la.kind == _colon) ":" Type<out ty>
     // CoCo warns about this optional ':', because it is ambiguous with a ':' that follows the IdentTypeOptional.
     // An IdentTypeOptional can be the last thing in an Expression (a SetComprehension)
     // Also, a ':' can follow an Expression in a slices-by-length construct. So a ':' here might be the start
     // of the ': type' just above or it might be the ':' in the slices-by-length. As the expression can always tbe parenthesized to 
     // disambiguate, it makes sense to force the colon to consider the ': type' here. Hence the semantic predicate.
     // Also a SetComprehension would be the wrong type in a slices-by-length construct.
  ]
  (. var = new BoundVar(name.Tok, name.Value, ty) {
       Origin = new SourceOrigin(name.StartToken, t)
     }; .)
  .

TypeIdentOptional<out SourceOrigin/*!*/ range, out Name/*!*/ identName, out Type/*!*/ ty, 
  out bool isGhost, out Expression defaultValue, out bool isNameOnly, out Attributes attributes>
= (.Contract.Ensures(Contract.ValueAtReturn(out range)!=null);
     Contract.Ensures(Contract.ValueAtReturn(out ty)!=null);
     Contract.Ensures(Contract.ValueAtReturn(out identName)!=null);
     Token nameToken = null; ty = new BoolType()/*dummy*/; isGhost = false;
     Token nameonlyToken = null;
     attributes = null;
     identName = null;
     defaultValue = null;
  .)
  (. var beforeStartToken = t; .)
  { Attribute<ref attributes> }
  { "ghost"                            (. isGhost = true; .)
  | "nameonly"                         (. nameonlyToken = t; .)
  }
  ( TypeAndToken<out var firstToken, out ty, false>
    [ ":"
      (. /* try to convert ty to an identifier */
         UserDefinedType udt = ty as UserDefinedType;
         if (udt != null && udt.TypeArgs.Count == 0) {
           nameToken = firstToken;
         } else {
           SemErr(ErrorId.p_datatype_formal_is_not_id, firstToken, "invalid formal-parameter name in datatype constructor");
         }
      .)
      Type<out ty>
      ParameterDefaultValue<true, out defaultValue>
    ]
  | digits         (. nameToken = t; .)
    ":"
    Type<out ty>
    ParameterDefaultValue<true, out defaultValue>
  )
  (. range = new SourceOrigin(beforeStartToken.Next, t);
     if (nameToken != null) {
       identName = new Name(nameToken);
       isNameOnly = nameonlyToken != null;
     } else {
       identName = new Name(range, "#" + anonymousIds++);
       if (nameonlyToken != null) {
         SemErr(ErrorId.p_nameonly_must_have_parameter_name, nameonlyToken, "use of the 'nameonly' modifier must be accompanied with a parameter name");
       }
       isNameOnly = false;
     }
  .)
  .

/*------------------------------------------------------------------------*/
IteratorName<out Name name> = Name<out name> .

IteratorDecl<DeclModifierData dmod, ModuleDefinition module, out IteratorDecl/*!*/ iter>
= (. Contract.Ensures(Contract.ValueAtReturn(out iter) != null);
     Attributes attrs = null;
     List<TypeParameter/*!*/>/*!*/ typeArgs = new List<TypeParameter/*!*/>();
     List<Formal/*!*/> ins = new List<Formal/*!*/>();
     List<Formal/*!*/> outs = new List<Formal/*!*/>();
     List<FrameExpression/*!*/> reads = new List<FrameExpression/*!*/>();
     List<FrameExpression/*!*/> mod = new List<FrameExpression/*!*/>();
     List<Expression/*!*/> decreases = new List<Expression>();
     List<AttributedExpression/*!*/> req = new List<AttributedExpression/*!*/>();
     List<AttributedExpression/*!*/> ens = new List<AttributedExpression/*!*/>();
     List<AttributedExpression/*!*/> yieldReq = new List<AttributedExpression/*!*/>();
     List<AttributedExpression/*!*/> yieldEns = new List<AttributedExpression/*!*/>();
     List<Expression/*!*/> dec = new List<Expression/*!*/>();
     Attributes readsAttrs = null;
     Attributes modAttrs = null;
     Attributes decrAttrs = null;
     BlockStmt body = null;
     Token signatureEllipsis = null;
     Token bodyStart = Token.NoToken;
     Token bodyEnd = Token.NoToken;
     CheckDeclModifiers(ref dmod, "iterator", AllowedDeclModifiers.None);
  .)
  SYNC
  "iterator"                (. CheckAndSetTokenOnce(ref dmod.FirstTokenExceptAttributes); .)
  { Attribute<ref dmod.Attributes> }    (. MergeInto(ref attrs, ref dmod.Attributes); .)
  IteratorName<out var name>
  (
    [ GenericParameters<typeArgs, true> ]
    Formals<true, true, false, false, ins>
    [ ( "yields"
      | "returns"           (. SemErr(ErrorId.p_should_be_yields_instead_of_returns, t, "iterators don't have a 'returns' clause; did you mean 'yields'?"); .)
      )
      Formals<false, true, false, false, outs>
    ]
  | ellipsis                (. signatureEllipsis = t; .)
  )
  IteratorSpec<reads, mod, decreases, req, ens, yieldReq, yieldEns, ref readsAttrs, ref modAttrs, ref decrAttrs>
  [ BlockStmt<out body, out bodyStart, out bodyEnd>
  ]
  (. iter = new IteratorDecl(new SourceOrigin(dmod.FirstToken, t), name, module, typeArgs, ins, outs,
                             new Specification<FrameExpression>(reads, readsAttrs),
                             new Specification<FrameExpression>(mod, modAttrs),
                             new Specification<Expression>(decreases, decrAttrs),
                             req, ens, yieldReq, yieldEns,
                             body, dmod.Attributes, signatureEllipsis);
     iter.BodyStartTok = bodyStart;
 .)
  .

/*------------------------------------------------------------------------*/
TypeVariableName<out Name name> = Name<out name> .

GenericParameters<.List<TypeParameter> typeParameters, bool allowVariance.>
= (. Contract.Requires(cce.NonNullElements(typeParameters)); .)
  // If a "<" combined with a Variance symbol could be a new token, then the parser here will need to be more complex,
  // since, for example, a < followed immediately by a Variance symbol would scan as the wrong token.
  // Fortunately that is not currently the case.
  // (Only because we parse the new "<-" symbol as separate "<" "-" tokens precisely to avoid this issue :)
  "<"
  OneTypeParameter<typeParameters, allowVariance>
  { ","
    OneTypeParameter<typeParameters, allowVariance>
  }
  ">"
  .

OneTypeParameter<.List<TypeParameter> typeParameters, bool allowVariance.>
= (. var variance = TypeParameter.TPVarianceSyntax.NonVariant_Strict; // assignment is to please compiler
     var characteristics = new TypeParameter.TypeParameterCharacteristics(false);
     Name name;
     Type typeBound;
     var typeBounds = new List<Type>();
     var startToken = t.Next;
  .)
  [ Variance<out variance>
    (. if (!allowVariance) {
         SemErr(ErrorId.p_type_parameter_variance_forbidden, t, "type-parameter variance is not allowed to be specified in this context");
       }
    .)
  ]
  TypeVariableName<out name>
  { TypeParameterCharacteristics<ref characteristics> }
  { "extends"
    Type<out typeBound>
    (. typeBounds.Add(typeBound); .)
  }
  (. typeParameters.Add(new TypeParameter(new SourceOrigin(startToken, t), name, variance, characteristics, typeBounds)); .)
  .

/*------------------------------------------------------------------------*/
Variance<out TypeParameter.TPVarianceSyntax variance>
= (. variance = TypeParameter.TPVarianceSyntax.NonVariant_Strict;  // never used; here just to please the C# compiler
  .)
  ( "*"  (. variance = TypeParameter.TPVarianceSyntax.Covariant_Permissive; .)
  | "+"  (. variance = TypeParameter.TPVarianceSyntax.Covariant_Strict; .)
  | "!"  (. variance = TypeParameter.TPVarianceSyntax.NonVariant_Permissive; .)
  | "-"  (. variance = TypeParameter.TPVarianceSyntax.Contravariance; .)
  )
  .

/*------------------------------------------------------------------------*/
TypeParameterCharacteristics<ref TypeParameter.TypeParameterCharacteristics characteristics>
= "(" (. var startToken = t; .)
  TPCharOption<ref characteristics>
  { ","
    TPCharOption<ref characteristics>
  }
  ")" (. characteristics.SourceOrigin = new SourceOrigin(startToken, t); .)
  .

TPCharOption<ref TypeParameter.TypeParameterCharacteristics characteristics>
= ( "=="       (. characteristics.EqualitySupport = TypeParameter.EqualitySupportValue.Required; .)
  | digits     (. if (t.val == "0") {
                    characteristics.AutoInit = Microsoft.Dafny.Type.AutoInitInfo.CompilableValue;
                  } else if (t.val == "00") {
                    if (characteristics.AutoInit != Microsoft.Dafny.Type.AutoInitInfo.CompilableValue) {
                      characteristics.AutoInit = Microsoft.Dafny.Type.AutoInitInfo.Nonempty;
                    }
                  } else {
                    SemErr(ErrorId.p_unexpected_type_characteristic, t, $"unexpected type characteristic: '{t.val}' should be one of == or 0 or 00 or !new");
                  }
               .)
  | "!" "new"  (. characteristics.ContainsNoReferenceTypes = true; .)
  | ANY        (. if (t.kind == _closeparen || t.kind == _comma) 
                      SemErr(ErrorId.p_missing_type_characteristic, t, $"extra comma or missing type characteristic: should be one of == or 0 or 00 or !new");
                  else SemErr(ErrorId.p_illegal_type_characteristic, t, $"illegal type characteristic: '{t.val}' should be one of == or 0 or 00 or !new");
                .)
  )
  .

/*------------------------------------------------------------------------*/
MethodDecl<DeclModifierData dmod, bool allowConstructor, out Method/*!*/ m>
= (. Contract.Ensures(Contract.ValueAtReturn(out m) !=null);
     bool hasName = false;
     Name name = new Name("<noNameGiven>");  
     Token keywordToken;
     List<TypeParameter/*!*/>/*!*/ typeArgs = new List<TypeParameter/*!*/>();
     List<Formal/*!*/> ins = new List<Formal/*!*/>();
     List<Formal/*!*/> outs = new List<Formal/*!*/>();
     List<AttributedExpression/*!*/> req = new List<AttributedExpression/*!*/>();
     List<FrameExpression/*!*/> reads = new List<FrameExpression/*!*/>();
     List<FrameExpression/*!*/> mod = new List<FrameExpression/*!*/>();
     List<AttributedExpression/*!*/> ens = new List<AttributedExpression/*!*/>();
     List<Expression/*!*/> dec = new List<Expression/*!*/>();
     Attributes decAttrs = null;
     Attributes modAttrs = null;
     Attributes readsAttrs = null;
     BlockStmt body = null;
     bool isPlainOlMethod = false;
     bool isLemma = false;
     bool isTwoStateLemma = false;
     bool isConstructor = false;
     bool isLeastLemma = false;
     bool isGreatestLemma = false;
     Token signatureEllipsis = null;
     Token bodyStart = Token.NoToken;
     Token bodyEnd = Token.NoToken;
     AllowedDeclModifiers allowed = AllowedDeclModifiers.None;
     string caption = "";
     ExtremePredicate.KType kType = ExtremePredicate.KType.Unspecified;
  .)
  SYNC
  ( "method"                        (. isPlainOlMethod = true; caption = "method";
                                       CheckAndSetTokenOnce(ref dmod.FirstTokenExceptAttributes);
                                       allowed = AllowedDeclModifiers.Ghost | AllowedDeclModifiers.Static; .)
  | "lemma"                         (. isLemma = true; caption = "lemma";
                                       CheckAndSetTokenOnce(ref dmod.FirstTokenExceptAttributes);
                                       allowed = AllowedDeclModifiers.AlreadyGhost | AllowedDeclModifiers.Static; .)
  | ( "greatest"                    (. CheckAndSetTokenOnce(ref dmod.FirstTokenExceptAttributes); .)
      "lemma"
    | "colemma"                     (. CheckAndSetTokenOnce(ref dmod.FirstTokenExceptAttributes); 
                                       errors.Deprecated(ErrorId.p_deprecated_colemma, t, "the old keyword 'colemma' has been renamed to the keyword phrase 'greatest lemma'"); 
                                    .)
    )
                                    (. isGreatestLemma = true; caption = "greatest lemma";
                                       allowed = AllowedDeclModifiers.AlreadyGhost | AllowedDeclModifiers.Static; .)
  | ( "least"                       (. CheckAndSetTokenOnce(ref dmod.FirstTokenExceptAttributes); .)
    | "inductive"                   (. CheckAndSetTokenOnce(ref dmod.FirstTokenExceptAttributes);
                                       errors.Deprecated(ErrorId.p_deprecated_inductive_lemma, t, "the old keyword phrase 'inductive lemma' has been renamed to 'least lemma'"); 
                                    .)
    )
    "lemma"
                                    (. isLeastLemma = true;  caption = "least lemma";
                                       allowed = AllowedDeclModifiers.AlreadyGhost | AllowedDeclModifiers.Static;.)
  | "twostate"                      (. CheckAndSetTokenOnce(ref dmod.FirstTokenExceptAttributes); .)
    "lemma"                         (. isTwoStateLemma = true; caption = "two-state lemma";
                                       allowed = AllowedDeclModifiers.AlreadyGhost | AllowedDeclModifiers.Static; .)
  | "constructor"                   (. CheckAndSetTokenOnce(ref dmod.FirstTokenExceptAttributes);
                                       if (allowConstructor) {
                                         isConstructor = true;
                                       } else {
                                         SemErr(ErrorId.p_constructor_not_in_class, t, "constructors are allowed only in classes");
                                       }
                                       caption = "constructor";
                                       allowed = AllowedDeclModifiers.Ghost;
                                    .)
  )                                 (. keywordToken = t;
                                       CheckDeclModifiers(ref dmod, caption, allowed); .)
  { Attribute<ref dmod.Attributes> }
  [ MethodFunctionName<out name>               (. hasName = true; .)
  ]
  (. if (!hasName) {
       if (!isConstructor) {
         SemErr(ErrorId.p_method_missing_name, la, "a method must be given a name (expecting identifier)");
       }
     }
  .)
  (
    [ GenericParameters<typeArgs, false> ]
    [ KType<ref kType, out Token openBracket, out Token closeBracket>              
                                    (. if (!(isGreatestLemma || isLeastLemma)) { 
                                         // Note: When ranges are refactored, make the first use of openBracket a range
                                         // that extends through closeBracket
                                         SemErr(ErrorId.p_extraneous_k, 
                                                new SourceOrigin(openBracket, closeBracket), 
                                                "type of _k can only be specified for least and greatest lemmas"); 
                                       } 
                                    .)
    ]
    (. var isCompilable = (isPlainOlMethod || isConstructor) && !dmod.IsGhost; .)
    Formals<true, isCompilable, isTwoStateLemma, false, ins>
    [ "returns"                                 (. var returnsToken = t; .)
      Formals<false, isCompilable, false, false, outs>
      (. if (isConstructor) { SemErr(ErrorId.p_constructors_have_no_out_parameters, new SourceOrigin(returnsToken, t), "constructors cannot have out-parameters"); } .)
    ]
  | ellipsis                                    (. signatureEllipsis = t; .)
  )
  MethodSpec<dmod.IsGhost || isLemma || isTwoStateLemma || isLeastLemma || isGreatestLemma,
             req, reads, mod, ens, dec, ref decAttrs, ref modAttrs, ref readsAttrs, caption, isConstructor>
  [ IF(isConstructor)
    (. DividedBlockStmt dividedBody; .)
    DividedBlockStmt<out dividedBody, out bodyStart, out bodyEnd>
    (. body = dividedBody; .)
  | BlockStmt<out body, out bodyStart, out bodyEnd>
  ]
  (. var range = new SourceOrigin(dmod.FirstToken, t);
     if (isConstructor) {
       m = new Constructor(range, hasName ? name : new Name(dmod.FirstToken, "_ctor"), dmod.IsGhost, typeArgs, ins,
                           req, new Specification<FrameExpression>(reads, readsAttrs), 
                           new Specification<FrameExpression>(mod, modAttrs), ens, 
                           new Specification<Expression>(dec, decAttrs), 
                           (DividedBlockStmt)body, dmod.Attributes, signatureEllipsis);
     } else if (isLeastLemma) {
       m = new LeastLemma(range, name, dmod.IsStatic, kType, typeArgs, ins, outs,
                          req, new Specification<FrameExpression>(reads, readsAttrs), new Specification<FrameExpression>(mod, modAttrs), ens, new Specification<Expression>(dec, decAttrs), body, dmod.Attributes, signatureEllipsis);
     } else if (isGreatestLemma) {
       m = new GreatestLemma(range, name, dmod.IsStatic, kType, typeArgs, ins, outs,
                             req, new Specification<FrameExpression>(reads, readsAttrs), new Specification<FrameExpression>(mod, modAttrs), ens, new Specification<Expression>(dec, decAttrs), body, dmod.Attributes, signatureEllipsis);
     } else if (isLemma) {
       m = new Lemma(range, name, dmod.IsStatic, typeArgs, ins, outs,
                     req, new Specification<FrameExpression>(reads, readsAttrs), new Specification<FrameExpression>(mod, modAttrs), ens, new Specification<Expression>(dec, decAttrs), body, dmod.Attributes, signatureEllipsis);
     } else if (isTwoStateLemma) {
       m = new TwoStateLemma(range, name, dmod.IsStatic, typeArgs, ins, outs,
                             req, new Specification<FrameExpression>(reads, readsAttrs), new Specification<FrameExpression>(mod, modAttrs),
                             ens, new Specification<Expression>(dec, decAttrs), body, dmod.Attributes, signatureEllipsis);
     } else {
       m = new Method(range, name, dmod.IsStatic, dmod.IsGhost, typeArgs, ins, outs,
                      req, new Specification<FrameExpression>(reads, readsAttrs), 
                      new Specification<FrameExpression>(mod, modAttrs), ens, 
                      new Specification<Expression>(dec, decAttrs), body, dmod.Attributes, signatureEllipsis);
     }
     m.BodyStartTok = bodyStart;
 .)
  .

/*------------------------------------------------------------------------*/
KType<ref ExtremePredicate.KType kType, out Token openBracket, out Token closeBracket>
= "["           (. openBracket = t; .)
  ( "nat"       (. kType = ExtremePredicate.KType.Nat; .)
  | "ORDINAL"   (. kType = ExtremePredicate.KType.ORDINAL; .)
  )
  "]"           (. closeBracket = t; .)
  .

/*------------------------------------------------------------------------*/
RequiresClause<.List<AttributedExpression> req, bool allowLabel.>
= "requires"    (. Token lbl = null;
                   Token first = t;
                   Attributes attrs = null;
                   Expression e;
                 .)
  { Attribute<ref attrs> }
  [ IF(IsLabel(allowLabel))
    LabelName<out lbl> ":"
  ]
  Expression<out e, false, false>
  OldSemi       (. req.Add(new AttributedExpression(e, lbl == null ? null : new AssertLabel(lbl, lbl.val), attrs)); .)
  .

/*------------------------------------------------------------------------*/
EnsuresClause<.List<AttributedExpression> ens, bool allowLambda.>
= "ensures"     (. Expression e;
                   Attributes attrs = null;
                 .)
  { Attribute<ref attrs> }
  Expression<out e, false, allowLambda>
    OldSemi       (. ens.Add(new AttributedExpression(e, attrs)); .)
  .

/*------------------------------------------------------------------------*/
ModifiesClause<.ref List<FrameExpression> mod, ref Attributes attrs,
                bool allowLambda, bool performThisDeprecatedCheck.>
= "modifies"                                    (. FrameExpression fe;
                                                   mod = mod ?? new List<FrameExpression>();
                                                .)
  { Attribute<ref attrs> }
  FrameExpression<out fe, false, allowLambda>         (. Util.AddFrameExpression(mod, fe, performThisDeprecatedCheck, errors); .)
  { "," FrameExpression<out fe, false, allowLambda>   (. Util.AddFrameExpression(mod, fe, performThisDeprecatedCheck, errors); .)
  }
  OldSemi
  .

/*------------------------------------------------------------------------*/
DecreasesClause<.List<Expression> decreases, ref Attributes attrs,
                 bool allowWildcard, bool allowLambda.>
= "decreases"
  { Attribute<ref attrs> }
  DecreasesList<decreases, allowWildcard, allowLambda>
  OldSemi
  .

/*------------------------------------------------------------------------*/
ReadsClause<.List<FrameExpression/*!*/>/*!*/ reads, ref Attributes attrs,
                  bool allowLemma, bool allowLambda, bool allowWild.>
= "reads"
  (. FrameExpression fe; .)
  { Attribute<ref attrs> }
  PossiblyWildFrameExpression<out fe, allowLemma, allowLambda, allowWild>          (. reads.Add(fe); .)
  { "," PossiblyWildFrameExpression<out fe, allowLemma, allowLambda, allowWild>    (. reads.Add(fe); .)
  }
  (. if (allowWild && reads.Count > 1 && reads.Exists(fe => fe.E is WildcardExpr)) {
       SemErr(ErrorId.p_reads_star_must_be_alone, reads.First(fe => fe.E is WildcardExpr).Tok, "A 'reads' clause that contains '*' is not allowed to contain any other expressions");
     }
  .)
  OldSemi
  .

/*------------------------------------------------------------------------*/
InvariantClause<. List<AttributedExpression> invariants.> =
  "invariant"                                   (. Attributes attrs = null;
                                                   Expression e;
                                                .)
  { Attribute<ref attrs> }
  Expression<out e, false, true>                (. invariants.Add(new AttributedExpression(e, attrs)); .)
  OldSemi
  .

/*------------------------------------------------------------------------*/
MethodSpec<.bool isGhost, List<AttributedExpression> req, List<FrameExpression> reads, List<FrameExpression> mod, List<AttributedExpression> ens,
            List<Expression> decreases, ref Attributes decAttrs, ref Attributes modAttrs, ref Attributes readsAttrs, string caption, bool performThisDeprecatedCheck.>
= (. Contract.Requires(cce.NonNullElements(req));
     Contract.Requires(cce.NonNullElements(reads));
     Contract.Requires(cce.NonNullElements(mod));
     Contract.Requires(cce.NonNullElements(ens));
     Contract.Requires(cce.NonNullElements(decreases));
  .)
  SYNC
  { ReadsClause<reads, ref readsAttrs, false, false, true>
  | ModifiesClause<ref mod, ref modAttrs, false, performThisDeprecatedCheck>
  | RequiresClause<req, true>
  | EnsuresClause<ens, false>
  | DecreasesClause<decreases, ref decAttrs, !isGhost, false>
  }
  .

/*------------------------------------------------------------------------*/
IteratorSpec<.List<FrameExpression/*!*/>/*!*/ reads, List<FrameExpression/*!*/>/*!*/ mod, List<Expression/*!*/> decreases,
              List<AttributedExpression/*!*/>/*!*/ req, List<AttributedExpression/*!*/>/*!*/ ens,
              List<AttributedExpression/*!*/>/*!*/ yieldReq, List<AttributedExpression/*!*/>/*!*/ yieldEns,
              ref Attributes readsAttrs, ref Attributes modAttrs, ref Attributes decrAttrs.>
=
  SYNC
  { ReadsClause<reads, ref readsAttrs, false, false, false>
  | ModifiesClause<ref mod, ref modAttrs, false, false>
  | (. bool isYield = false; .)
    [ "yield"                                                (. isYield = true; .)
    ]
    ( RequiresClause<(isYield?yieldReq:req), !isYield>
    | EnsuresClause<(isYield?yieldEns:ens), false>
    )
  | DecreasesClause<decreases, ref decrAttrs, false, false>
  }
  .

/*------------------------------------------------------------------------*/
Formals<.bool incoming, bool allowGhostKeyword, bool allowNewKeyword, bool allowOlderKeyword, List<Formal> formals.>
= (. Contract.Requires(cce.NonNullElements(formals));
     Type ty;
     bool isGhost;
     bool isOld;
     Expression defaultValue;
     bool isNameOnly;
     bool isOlder;
     Attributes attrs = null;
     SourceOrigin range;
     Name name;
  .)
  "("
  [
    { Attribute<ref attrs> }
    GIdentType<allowGhostKeyword, allowNewKeyword, incoming, allowOlderKeyword, out range, out name, out ty, out isGhost, out isOld, out isNameOnly, out isOlder>
    ParameterDefaultValue<incoming, out defaultValue>
                 (. formals.Add(new Formal(name.Tok, name, ty, incoming, isGhost, defaultValue, attrs, isOld, isNameOnly, isOlder)
                        { Origin = defaultValue != null ? new SourceOrigin(range.StartToken, defaultValue.EndToken) : range }
                    ); .)
    { ","
      { Attribute<ref attrs> }
      GIdentType<allowGhostKeyword, allowNewKeyword, incoming, allowOlderKeyword, out range, out name, out ty, out isGhost, out isOld, out isNameOnly, out isOlder>
      ParameterDefaultValue<incoming, out defaultValue>
                 (. formals.Add(new Formal(name.Tok, name, ty, incoming, isGhost, defaultValue, attrs, isOld, isNameOnly, isOlder)
                        { Origin = defaultValue != null ? new SourceOrigin(range.StartToken, defaultValue.EndToken) : range }
                    ); .)
    }
  ]
  ")"
  .

ParameterDefaultValue<bool incoming, out Expression defaultValue>
= (. defaultValue = null; Token tok;
  .)
  [ ":="        (. tok = t; .)
    Expression<out defaultValue, true, true>
    (. if (!incoming) {
         SemErr(ErrorId.p_no_defaults_for_out_parameters, new SourceOrigin(tok,t), "out-parameters cannot have default-value expressions");
         defaultValue = null;
       }
    .)
  ]
  .

/*------------------------------------------------------------------------*/
FormalsOptionalIds<.List<Formal/*!*/>/*!*/ formals.>
= (. Contract.Requires(cce.NonNullElements(formals));
     SourceOrigin/*!*/ range;  Type/*!*/ ty;  Name/*!*/ name;  bool isGhost;  Expression/*?*/ defaultValue;
     bool isNameOnly;
     Attributes attributes;
  .)
  "("
  [
    TypeIdentOptional<out range, out name, out ty, out isGhost, out defaultValue, out isNameOnly, out attributes>
            (. formals.Add(new Formal(name.Tok, name, ty, true, isGhost, defaultValue, attributes, false, isNameOnly) 
                    { Origin = range }
               ); 
            .)
    { "," TypeIdentOptional<out range, out name, out ty, out isGhost, out defaultValue, out isNameOnly, out attributes>
            (. formals.Add(new Formal(name.Tok, name, ty, true, isGhost, defaultValue, attributes, false, isNameOnly)
                    { Origin = range }
               ); 
            .)
    }
  ]
  ")"
  .

/*------------------------------------------------------------------------*/
Type<out Type ty>
= (. Contract.Ensures(Contract.ValueAtReturn(out ty) != null); Token/*!*/ tok; .)
  TypeAndToken<out tok, out ty, false>
  .

TypeAndToken<out Token tok, out Type ty, bool inExpressionContext>
= (. Contract.Ensures(Contract.ValueAtReturn(out tok)!=null);
     Contract.Ensures(Contract.ValueAtReturn(out ty) != null);
     tok = Token.NoToken;
     ty = new BoolType();  /*keep compiler happy*/
     Token startToken = null;
     List<Type> gt;
     List<Type> tupleArgTypes = null;
     List<Token> argumentGhostTokens = null;
  .)
  ( "bool"                          (. tok = t; startToken = t; .)
  | "char"                          (. tok = t; startToken = t;  ty = new CharType(); .)
  | "int"                           (. tok = t; startToken = t;  ty = new IntType(); .)
  | "nat"                           (. tok = t; startToken = t;  ty = new UserDefinedType(tok, tok.val, null); .)
  | "real"                          (. tok = t; startToken = t;  ty = new RealType(); .)
  | "ORDINAL"                       (. tok = t; startToken = t;  ty = new BigOrdinalType(); .)
  | bvToken                         (. tok = t; startToken = t;
                                       int w = StringToInt(tok.val.Substring(2), 0, "bitvectors that wide", startToken);
                                       ty = new BitvectorType(theOptions, w);
                                    .)
  | "set"                           (. tok = t; startToken = t; .)
    OptGenericInstantiation<out gt, inExpressionContext>
                                    (. if (gt != null && gt.Count > 1) {
                                         SemErr(ErrorId.p_set_only_one_type_parameter, 
                                           new SourceOrigin(startToken.Next, t), "set type expects only one type argument");
                                       }
                                       ty = new SetType(true, gt != null ?gt[0] : null);
                                    .)
  | "iset"                          (. tok = t; startToken = t; .)
    OptGenericInstantiation<out gt, inExpressionContext>
                                    (. if (gt != null && gt.Count > 1) {
                                         SemErr(ErrorId.p_iset_only_one_type_parameter, 
                                           new SourceOrigin(startToken.Next, t), "iset type expects only one type argument");
                                       }
                                       ty = new SetType(false, gt != null ? gt[0] : null);
                                    .)
  | "multiset"                      (. tok = t; startToken = t; .)
    OptGenericInstantiation<out gt, inExpressionContext>
                                    (. if (gt != null && gt.Count > 1) {
                                         SemErr(ErrorId.p_multiset_only_one_type_parameter, 
                                           new SourceOrigin(startToken.Next, t), "multiset type expects only one type argument");
                                       }
                                       ty = new MultiSetType(gt != null ? gt[0] : null);
                                    .)
  | "seq"                           (. tok = t; startToken = t; .)
    OptGenericInstantiation<out gt, inExpressionContext>
                                    (. if (gt != null && gt.Count > 1) {
                                         SemErr(ErrorId.p_seq_only_one_type_parameter, 
                                           new SourceOrigin(startToken.Next, t), "seq type expects only one type argument");
                                       }
                                       ty = new SeqType(gt != null ? gt[0] : null);
                                    .)
  | "string"                        (. tok = t; startToken = t;  ty = new UserDefinedType(tok, tok.val, null); .)
  | "object"                        (. tok = t; startToken = t;  ty = new UserDefinedType(tok, tok.val, null); .)
  | "object?"                       (. tok = t; startToken = t;  ty = new UserDefinedType(tok, tok.val, null); .)
  | "map"                           (. tok = t; startToken = t; .)
    OptGenericInstantiation<out gt, inExpressionContext>
                                    (. if (gt == null) {
                                         ty = new MapType(true, null, null);
                                       } else if (gt.Count != 2) {
                                         SemErr(ErrorId.p_map_needs_two_type_parameters, 
                                           new SourceOrigin(startToken.Next, t), "map type expects two type arguments");
                                         ty = new MapType(true, gt[0], gt.Count == 1 ? new InferredTypeProxy() : gt[1]);
                                       } else {
                                         ty = new MapType(true, gt[0], gt[1]);
                                       }
                                    .)
  | "imap"                          (. tok = t; startToken = t; .)
    OptGenericInstantiation<out gt, inExpressionContext>
                                    (. if (gt == null) {
                                         ty = new MapType(false, null, null);
                                       } else if (gt.Count != 2) {
                                         SemErr(ErrorId.p_imap_needs_two_type_parameters, 
                                           new SourceOrigin(startToken.Next, t), "imap type expects two type arguments");
                                         ty = new MapType(false, gt[0], gt.Count == 1 ? new InferredTypeProxy() : gt[1]);
                                       } else {
                                         ty = new MapType(false, gt[0], gt[1]);
                                       }
                                    .)
  | arrayToken                      (. tok = t; startToken = t; .)
    OptGenericInstantiation<out gt, inExpressionContext>
                                    (. var tokString = tok.val;
                                       bool q = tokString[tokString.Length-1] == '?';
                                       // Extracting the dimension out of array2 or array10?
                                       var dimString = tokString.Substring(5, tokString.Length - (q?6:5)); // 5 is length of "array"
                                       int dims = StringToInt(dimString, 1, "arrays of that many dimensions", startToken);
                                       (ty, var bMod) = SystemModuleManager.ArrayType(tok, dims, gt, true, q);
                                       SystemModuleModifiers.Add(bMod);
                                    .)
  | TupleType<out ty, out tok, out tupleArgTypes, out argumentGhostTokens>
  | NamedType<out ty, out tok, inExpressionContext>
  )
  (. startToken = startToken ?? ty.StartToken ?? tok;
     ty.Origin = new SourceOrigin(startToken, t);
  .)
  [ (. int arrowKind = 0; /* 0: any, 1: partial, 2: total */
       Type t2;
    .)
    ( "~>"           (. arrowKind = 0; .)
    | "-->"          (. arrowKind = 1; .)
    | "->"           (. arrowKind = 2; .)
    )                (. tok = t; .)
    Type<out t2>
    (. if (tupleArgTypes == null) {
         gt = new List<Type>{ ty };
       } else {
         // make sure no "ghost" keyword was used in the tuple-looking type
         foreach (var ghostToken in argumentGhostTokens.Where(ghostToken => ghostToken != null)) {
           SemErr(ErrorId.p_no_ghost_arrow_type_arguments, ghostToken, $"arrow-type arguments may not be declared as 'ghost'");
         }
         gt = tupleArgTypes;
       }
       var arity = gt.Count;
       SystemModuleModifiers.Add(b => b.CreateArrowTypeDecl(arity));
       if (arrowKind == 0) {
         ty = new ArrowType(tok, gt, t2);
       } else {
         gt.Add(t2);
         if (arrowKind == 1) {
           ty = new UserDefinedType(tok, ArrowType.PartialArrowTypeName(arity), gt);
         } else {
           ty = new UserDefinedType(tok, ArrowType.TotalArrowTypeName(arity), gt);
         }
       }
       ty.Origin = new SourceOrigin(startToken, t);
    .)
  ]
  .

/*------------------------------------------------------------------------*/

TupleType<.out Type ty, out Token tok, out List<Type> tupleArgTypes, out List<Token> argumentGhostTokens.> =
  "("                             (. tok = t;
                                     ty = null; // To keep compiler happy
                                     tupleArgTypes = new List<Type>();
                                     Token ghostToken = null;
                                     argumentGhostTokens = new List<Token>();
                                  .)
  [ [ "ghost"                     (. ghostToken = t; .)
    ]
    Type<out ty>                  (. tupleArgTypes.Add(ty); argumentGhostTokens.Add(ghostToken); .)
    { ","                         (. ghostToken = null; .)
      [ "ghost"                   (. ghostToken = t; .)
      ]
      Type<out ty>                (. tupleArgTypes.Add(ty); argumentGhostTokens.Add(ghostToken); .)
    }
  ]
  ")"                             (. if (tupleArgTypes.Count == 1 && argumentGhostTokens[0] == null) {
                                       // just return the type 'ty'
                                     } else {
                                       var dims = tupleArgTypes.Count;
                                       var argumentGhostness = argumentGhostTokens.ConvertAll(tok => tok != null);
                                       var tokCopy = tok;
                                       SystemModuleModifiers.Add(b => b.TupleType(tokCopy, dims, true, argumentGhostness));  // make sure the tuple type exists
                                       ty = new UserDefinedType(tok, SystemModuleManager.TupleTypeName(argumentGhostness), dims == 0 ? null : tupleArgTypes);
                                     }
                                  .)
  .

/*------------------------------------------------------------------------*/
NamedType<.out Type ty, out Token tok, bool inExpressionContext.> =
  (. Expression e; Token startToken = null; .)
  NameSegmentForTypeName<out e, inExpressionContext>  (. tok = t; startToken = e.StartToken; .)
  { "."
    TypeNameOrCtorSuffix<out tok>       (. List<Type> typeArgs; .)
    OptGenericInstantiation<out typeArgs, inExpressionContext>
    (. e = new ExprDotName(tok, e, new Name(tok), typeArgs); .)
  }
  (. ty = new UserDefinedType(e.Tok, e);
     ty.Origin = new SourceOrigin(startToken, t);
   .)
  .

/*------------------------------------------------------------------------*/
OptGenericInstantiation<.out List<Type> gt, bool inExpressionContext.>  /* NOTE: Coco complains about "OptGenericInstantiation deletable". That's okay. */
= (. gt = null; .)
  [ IF(IsGenericInstantiation(inExpressionContext))  /* be greedy -- if it looks like a type instantiation, take it */
    (. gt = new List<Type>(); .)
    GenericInstantiation<gt>
  ]
  .

/*------------------------------------------------------------------------*/
GenericInstantiation<.List<Type> gt.>
= (. Contract.Requires(cce.NonNullElements(gt)); Type/*!*/ ty; .)
  "<"
  (
    ">" (. SemErr(ErrorId.p_no_empty_type_parameter_list, t, "empty type parameter lists are not permitted"); .)
  |
    Type<out ty>                     (. gt.Add(ty); .)
    { "," Type<out ty>               (. gt.Add(ty); .)
    }
    ">"
  )
  .

/*------------------------------------------------------------------------*/
FunctionDecl<DeclModifierData dmod, out Function/*!*/ f>
= (. Contract.Ensures(Contract.ValueAtReturn(out f) != null);
     Name name = null; // To please compiler
     List<TypeParameter> typeArgs = new List<TypeParameter>();
     List<Formal> formals = new List<Formal>();
     Formal/*!*/ result = null;
     Type/*!*/ returnType = new BoolType();
     List<AttributedExpression> reqs = new List<AttributedExpression>();
     List<AttributedExpression> ens = new List<AttributedExpression>();
     List<FrameExpression> reads = new List<FrameExpression>();
     List<Expression> decreases;
     Attributes decAttrs = null;
     Attributes readsAttrs = null;
     Expression body = null;
     bool isPredicate = false; bool isLeastPredicate = false; bool isGreatestPredicate = false;
     Token/*?*/ headToken = null; // used only for a basic "function" or "predicate"
     Token/*?*/ functionMethodToken = null; // used only for a basic "function" or "predicate"
     Token bodyStart = Token.NoToken;
     Token bodyEnd = Token.NoToken;
     Token signatureEllipsis = null;
     bool isTwoState = false;
     ExtremePredicate.KType kType = ExtremePredicate.KType.Unspecified;
  .)
  /* ========================================
   * This production parses variations of functions. By the time control reaches this point, modifiers like
   * "static", "ghost", and "abstract" have already been parsed; these are recorded into parameter "dmod" and
   * get checked by one of the calls to "CheckDeclModifiers" below. The "ghost" keyword (which was already parsed,
   * if present in the input) and the next grammar elements to be parsed fall into one of the
   * following 4 schemas:
   *
   *   0:   [ ghost ] [ twostate ] function [ method ]    signature  [ "{" Expr "}" [ by method BlockStmt ] ]
   *   1:   [ ghost ] [ twostate ] predicate [ method ]   signature  [ "{" Expr "}" [ by method BlockStmt ] ]
   *   2:   [ ghost ] least predicate                     signature  [ "{" Expr "}" [ by method BlockStmt ] ]
   *   3:   [ ghost ] greatest predicate                  signature  [ "{" Expr "}" [ by method BlockStmt ] ]
   *
   * Parsed below, but not shown in these 4 schemas, are the "..." token, which may be part of the "signature",
   * and various deprecated synonyms for the least/greatest variations.
   *
   * A quick look at the code below suggests that "twostate" may be parsed in all 4 of these schemas, but
   * the lookahead that has brought control here to the "FunctionDecl" production has already ruled out the
   * "twostate least" and "twostate greatest" combinations. That's why schemas 2 and 3 above do not mention
   * the possibility of "twostate".
   *
   * Several of the combinations shown in the 4 schemas above are not allowed. In particular:
   *
   *     - "ghost" is never allowed together with "twostate", "least", or "greatest"
   *     - "method" is never allowed together with "twostate", "least", or "greatest"
   *     - "by method" is never allowed together with "twostate", "least", or "greatest"
   *     - "by method" is not allowed with either "ghost" or "method"
   *     - "ghost" and "method" are never allowed together, and which of the combinations
   *           ghost function/predicate
   *                 function/predicate
   *                 function/predicate method
   *       are allowed depends on the value of command-line option "--function-syntax".
   *
   * Because of when the various keywords and grammar elements are parsed, the parser reads one of the 4 schemas
   * above in its entirety before the code checks for legal combinations. So, up next is the parsing of each of
   * the 4 schemas, up until and including "signature".         
   */

  /* ----- function ----- */
  [ "twostate"   (. isTwoState = true; CheckAndSetTokenOnce(ref dmod.FirstTokenExceptAttributes); .)
  ]
  ( "function"   (. headToken = t; CheckAndSetTokenOnce(ref dmod.FirstTokenExceptAttributes); .)
    [ "method"   (. functionMethodToken = t; .)
    ]
    { Attribute<ref dmod.Attributes> }
    MethodFunctionName<out name>
    (
      [ GenericParameters<typeArgs, false> ]
      Formals<true, true, isTwoState, true, formals>
      ":"
      (  IF(IsParenIdentsColon())
         "("
           GIdentType<false, false, false, false, out var range2, out var resultName, out var ty, out var resultIsGhost, out var isOld, out var isNameOnly, out var isOlder>
           (. Contract.Assert(!resultIsGhost && !isOld && !isNameOnly && !isOlder);
              result = new Formal(resultName.Tok, resultName, ty, false, false, null, null, false)
                { Origin = range2 };
           .)
         ")"
         | Type<out returnType>
      )
    | ellipsis   (. signatureEllipsis = t; .)
    )

  /* ----- predicate ----- */
  | "predicate"  (. headToken = t; isPredicate = true; CheckAndSetTokenOnce(ref dmod.FirstTokenExceptAttributes); .)
    [ "method"   (. functionMethodToken = t; .)
    ]
    { Attribute<ref dmod.Attributes> }
    MethodFunctionName<out name>
    (
      [ GenericParameters<typeArgs, false> ]
      [ KType<ref kType, out Token openBracket, out Token closeBracket> 
        (. SemErr(ErrorId.p_formal_ktype_only_in_least_and_greatest_predicates,
                  new SourceOrigin(openBracket, t), 
                  "a formal [ ] declaration is only allowed for least and greatest predicates");
        .)
      ]
      Formals<true, true, isTwoState, true, formals>
      [ PredicateResult<"predicate", out result> ]
    | ellipsis   (. signatureEllipsis = t; .)
    )

  /* ----- least predicate ----- */
  | (. Contract.Assert(!isTwoState);  // the IsFunctionDecl check checks that "twostate" is not followed by "least"
    .)
    ( "least"                  (. CheckAndSetTokenOnce(ref dmod.FirstTokenExceptAttributes); .)
    | "inductive"              (. CheckAndSetTokenOnce(ref dmod.FirstTokenExceptAttributes); errors.Deprecated(ErrorId.p_deprecated_inductive_predicate, t, "the old keyword phrase 'inductive predicate' has been renamed to 'least predicate'"); .)
    )
    "predicate"
    (. isLeastPredicate = true; .)
    { Attribute<ref dmod.Attributes> }
    MethodFunctionName<out name>
    (
      [ GenericParameters<typeArgs, false> ]
      [ KType<ref kType, out Token openBracket, out Token closeBracket> ]
      Formals<true, false, false, false, formals>
      [ PredicateResult<"least predicate", out result> ]
    | ellipsis                 (. signatureEllipsis = t; .)
    )

  /* ----- greatest predicate ----- */
  | (. Contract.Assert(!isTwoState);  // the IsFunctionDecl check checks that "twostate" is not followed by "greatest"
    .)
    ( "greatest"                 (. CheckAndSetTokenOnce(ref dmod.FirstTokenExceptAttributes); .)
      "predicate"     
    | "copredicate"              (. CheckAndSetTokenOnce(ref dmod.FirstTokenExceptAttributes); errors.Deprecated(ErrorId.p_deprecated_copredicate, t, "the old keyword 'copredicate' has been renamed to the keyword phrase 'greatest predicate'"); .)
    )
    (. isGreatestPredicate = true; .)
    { Attribute<ref dmod.Attributes> }
    MethodFunctionName<out name>
    (
      [ GenericParameters<typeArgs, false> ]
      [ KType<ref kType, out Token openBracket, out Token closeBracket> ]
      Formals<true, false, false, false, formals>
      [ PredicateResult<"greatest predicate", out result> ]
    | ellipsis                 (. signatureEllipsis = t; .)
    )
  )

  (. decreases = isLeastPredicate || isGreatestPredicate ? null : new List<Expression/*!*/>();
  .)
  FunctionSpec<reqs, reads, ens, decreases, ref decAttrs, ref readsAttrs>
  (. Token byMethodTok = null; BlockStmt byMethodBody = null; .)
  [ FunctionBody<out body, out bodyStart, out bodyEnd, out byMethodTok, out byMethodBody> ]

  (. /* ========================================
      * Check if the keywords parsed above are allowed. We divide these checks into two broad categories,
      * depending on whether or not "by method" was parsed. (For reference, see the 4 schemas above.)
      */

     if (byMethodBody != null) {
       /* ----- with "by method" ----- */
       var what = isPredicate || isLeastPredicate || isGreatestPredicate ? "predicate" : "function";
 
       if (isTwoState) {
         var byrange = new SourceOrigin(byMethodTok, byMethodBody.EndToken);
         SemErr(ErrorId.p_no_by_method_in_twostate, byrange, $"a 'by method' implementation is not allowed on a twostate {what}");
         byMethodBody = null;
         functionMethodToken = null; // to avoid a confusing error message below, drop the "method" keyword, if present

       } else if (isLeastPredicate || isGreatestPredicate) {
         var byrange = new SourceOrigin(byMethodTok, byMethodBody.EndToken);
         SemErr(ErrorId.p_no_by_method_in_extreme_predicate, byrange, "a 'by method' implementation is not allowed on an extreme predicate");
         byMethodBody = null;
         functionMethodToken = null; // to avoid a confusing error message below, drop the "method" keyword, if present
       }

       /* Neither "ghost" nor "method" is allowed. After generating the appropriate error messages, update the
        * "functionMethodToken" and "dmod" variables to erase having seen any illegal tokens.
        */
       if (functionMethodToken != null) {
         SemErr(ErrorId.p_no_by_method_for_ghost_function, functionMethodToken,
           $"to use a 'by method' implementation with a {what}, declare '{name.Value}' using '{what}', not '{what} method'");
         functionMethodToken = null;
       }
       AllowedDeclModifiers allowed = AllowedDeclModifiers.AlreadyGhost | AllowedDeclModifiers.Static | AllowedDeclModifiers.Opaque;
       CheckDeclModifiers(ref dmod, what + "-by-method", allowed);

     } else {
       /* ----- without "by method" ----- */

       var what = isPredicate ? "predicate" : "function";
       if (isTwoState || isLeastPredicate || isGreatestPredicate) {
         var adjective = isTwoState ? "twostate" : isLeastPredicate ? "least" : "greatest";

         if (functionMethodToken != null) {
           SemErr(ErrorId.p_twostate_and_extreme_are_always_ghost, functionMethodToken, $"a {adjective} {what} is supported only as ghost, not as a compiled {what}");
           functionMethodToken = null;
         }
         AllowedDeclModifiers allowed = AllowedDeclModifiers.AlreadyGhost | AllowedDeclModifiers.Static | AllowedDeclModifiers.Opaque;
         CheckDeclModifiers(ref dmod, $"{adjective} {what}", allowed);

       } else {
         // basic function or predicate
         Contract.Assert(headToken != null);
         if (functionMethodToken != null) {
           if (isPredicate && theOptions.FunctionSyntax == FunctionSyntaxOptions.ExperimentalPredicateAlwaysGhost) {
             SemErr(ErrorId.p_old_ghost_syntax, functionMethodToken, $"a {what} is always ghost and is declared with '{what}'");
             functionMethodToken = null;
             dmod.IsGhost = false; // don't report errors about 'ghost', too
           } else if (theOptions.FunctionSyntax == FunctionSyntaxOptions.Version4 ||
                      theOptions.FunctionSyntax == FunctionSyntaxOptions.ExperimentalPredicateAlwaysGhost) {
             var erange = new SourceOrigin(functionMethodToken.Prev, functionMethodToken);
             if (isPredicate) {
              SemErr(ErrorId.p_deprecating_predicate_method, erange, $"the phrase '{what} method' is not allowed when using --function-syntax:4; to declare a compiled {what}, use just '{what}'");
             } else {
              SemErr(ErrorId.p_deprecating_function_method, erange, $"the phrase '{what} method' is not allowed when using --function-syntax:4; to declare a compiled {what}, use just '{what}'");
             }
             functionMethodToken = null;
           } else if (dmod.IsGhost && theOptions.FunctionSyntax != FunctionSyntaxOptions.Version3) {
             var erange = new SourceOrigin(headToken, functionMethodToken);
             if (isPredicate) {
              SemErr(ErrorId.p_no_ghost_predicate_method, erange, $"there is no such thing as a 'ghost {what} method'");
             } else {
              SemErr(ErrorId.p_no_ghost_function_method, erange, $"there is no such thing as a 'ghost {what} method'");
             }
             functionMethodToken = null;
           }
         } else if (!dmod.IsGhost && theOptions.FunctionSyntax == FunctionSyntaxOptions.Migration3To4) {
           SemErr(ErrorId.p_migration_syntax, headToken, $"a {what} must be declared as either 'ghost {what}' or '{what} method' when using --function-syntax:migration3to4");
         }
         AllowedDeclModifiers allowed = AllowedDeclModifiers.Static | AllowedDeclModifiers.Opaque;
         if (isPredicate && theOptions.FunctionSyntax == FunctionSyntaxOptions.ExperimentalPredicateAlwaysGhost) {
           allowed |= AllowedDeclModifiers.AlreadyGhost;
         } else if (theOptions.FunctionSyntax == FunctionSyntaxOptions.Version3) {
           allowed |= AllowedDeclModifiers.AlreadyGhost;
         } else {
           allowed |= AllowedDeclModifiers.Ghost;
         }
         CheckDeclModifiers(ref dmod, what, allowed);
       }
     }

     /* ========================================
      * The 4 schemas have now been checked for legal combinations. In preparation for creating an AST node for
      * what was parsed, we determine if the function is considered ghost.
      * For our purposes here, a function-by-method is considered non-ghost.
      */

     bool isGhost;
     if (isTwoState || isLeastPredicate || isGreatestPredicate) {
       isGhost = true;
     } else if (byMethodBody != null) {
       isGhost = false;
     } else {
       switch (theOptions.FunctionSyntax) {
         case FunctionSyntaxOptions.Version3:
           isGhost = functionMethodToken == null;
           break;
         case FunctionSyntaxOptions.Migration3To4:
         case FunctionSyntaxOptions.Version4:
         case FunctionSyntaxOptions.ExperimentalTreatUnspecifiedAsCompiled:
           isGhost = dmod.IsGhost;
           break;
         case FunctionSyntaxOptions.ExperimentalTreatUnspecifiedAsGhost:
           isGhost = dmod.IsGhost || functionMethodToken == null;
           break;
         case FunctionSyntaxOptions.ExperimentalPredicateAlwaysGhost:
           isGhost = dmod.IsGhost || isPredicate;
           break;
         default:
           Contract.Assert(false); // unexpected FunctionSyntaxOptions
           isGhost = false; // to please the compiler
           break;
       }
     }
     // Some sanity checks
     Contract.Assert(theOptions.FunctionSyntax != FunctionSyntaxOptions.Version4 || functionMethodToken == null);
     Contract.Assert(theOptions.FunctionSyntax != FunctionSyntaxOptions.Version3 || !dmod.IsGhost);
     Contract.Assert(byMethodBody == null || (functionMethodToken == null && !dmod.IsGhost));
     Contract.Assert(byMethodBody == null || !isGhost);
 
     /* ========================================
      * Having computed "isGhost" for whatever declaration we have parsed, we know whether or not to
      * allow formal parameters to be "ghost". So, as a last round of checking, we inspect the formal in-parameters
      * given in the signature. 
      */

     if (isGhost) {
       foreach (var formal in formals) {
         if (formal.IsGhost) {
           IOrigin t = formal.Tok;
           IOrigin ghostToken = null;
           while (t != null && t.val != "," && t.val != "(") {
            if (t.val == "ghost") {
              ghostToken = t;
              break;
            }
            t = t.Prev;
           }
           SemErr(ErrorId.p_no_ghost_formal, ghostToken ?? formal.Tok, "formal cannot be declared 'ghost' in this context");
         }
       }
     }

     /* =========================================
      * Finally, we create the AST node for the function declaration we parsed.
      */
     var range = new SourceOrigin(dmod.FirstToken, t);
     if (isTwoState && isPredicate) {
       Contract.Assert(functionMethodToken == null && !dmod.IsGhost);
       f = new TwoStatePredicate(range, name, dmod.IsStatic, dmod.IsOpaque, typeArgs, formals, result,
                                 reqs, new Specification<FrameExpression>(reads, readsAttrs), ens, 
                                 new Specification<Expression>(decreases, decAttrs), body, dmod.Attributes, signatureEllipsis);
     } else if (isTwoState) {
       Contract.Assert(functionMethodToken == null && !dmod.IsGhost);
       f = new TwoStateFunction(range, name, dmod.IsStatic, dmod.IsOpaque, typeArgs, formals, result, returnType,
                                reqs, new Specification<FrameExpression>(reads, readsAttrs), ens, 
                                new Specification<Expression>(decreases, decAttrs), body, dmod.Attributes, signatureEllipsis);
     } else if (isPredicate) {
       Contract.Assert(functionMethodToken == null || !dmod.IsGhost);
       f = new Predicate(range, name, dmod.IsStatic, isGhost, dmod.IsOpaque, typeArgs, formals, result,
                         reqs, new Specification<FrameExpression>(reads, readsAttrs), ens, 
                         new Specification<Expression>(decreases, decAttrs), body, Predicate.BodyOriginKind.OriginalOrInherited,
                         byMethodTok, byMethodBody, dmod.Attributes, signatureEllipsis);
     } else if (isLeastPredicate) {
       Contract.Assert(functionMethodToken == null && !dmod.IsGhost);
       f = new LeastPredicate(range, name, dmod.IsStatic, dmod.IsOpaque, kType, typeArgs, formals, result,
                              reqs, new Specification<FrameExpression>(reads, readsAttrs), ens, body, dmod.Attributes, signatureEllipsis);
     } else if (isGreatestPredicate) {
       Contract.Assert(functionMethodToken == null && !dmod.IsGhost);
       f = new GreatestPredicate(range, name, dmod.IsStatic, dmod.IsOpaque, kType, typeArgs, formals, result,
                                 reqs, new Specification<FrameExpression>(reads, readsAttrs), ens, body, dmod.Attributes, signatureEllipsis);
     } else {
       Contract.Assert(functionMethodToken == null || !dmod.IsGhost);
       f = new Function(range, name, dmod.IsStatic, isGhost, dmod.IsOpaque,
                        typeArgs, formals, result, returnType,
                        reqs, new Specification<FrameExpression>(reads, readsAttrs), ens, new Specification<Expression>(decreases, decAttrs), body,
                        byMethodTok, byMethodBody,
                        dmod.Attributes, signatureEllipsis);
     }
     f.BodyStartTok = bodyStart;
     SystemModuleModifiers.Add(b => b.CreateArrowTypeDecl(formals.Count));
     if (isLeastPredicate || isGreatestPredicate) {
       // also create an arrow type for the corresponding prefix predicate
       SystemModuleModifiers.Add(b => b.CreateArrowTypeDecl(formals.Count + 1));
     }
  .)
  .

/*------------------------------------------------------------------------*/
FunctionSpec<.List<AttributedExpression> reqs, List<FrameExpression> reads, List<AttributedExpression> ens, List<Expression> decreases, ref Attributes decAttrs, ref Attributes readsAttrs.>
= (. Contract.Requires(cce.NonNullElements(reqs));
     Contract.Requires(cce.NonNullElements(reads));
     Contract.Requires(decreases == null || cce.NonNullElements(decreases));
  .)
  SYNC
  { RequiresClause<reqs, true>
  | ReadsClause<reads, ref readsAttrs, false, false, true>
  | EnsuresClause<ens, false>
  | (. var decreasesToken = la;
       var decreasesForbidden = decreases == null;
       if (decreases == null) {
         decreases = new List<Expression/*!*/>();
       }
    .)
    DecreasesClause<decreases, ref decAttrs, false, false>
    (. if (decreasesForbidden) {
       var erange = new SourceOrigin(decreasesToken, t);
       SemErr(ErrorId.p_no_decreases_for_extreme_predicates, erange, "'decreases' clauses are meaningless for least and greatest predicates, so they are not allowed");
    }.)
  }
  .

/*------------------------------------------------------------------------*/
PredicateResult<string name, out Formal result>
= (. Type/*!*/ returnType = new BoolType();
     result = null;
     Attributes attributes = null;
  .)
  ":"
  (  IF(IsParenIdentsColon())
     "("
       { Attribute<ref attributes> }
       GIdentType<false, false, false, false, out var range, out var nameId, out var ty, out var resultIsGhost, out var isOld, out var isNameOnly, out var isOlder>
       (.
          if (ty is not BoolType) {
            SemErr(ErrorId.p_predicate_return_type_must_be_bool, new SourceOrigin(ty.StartToken, t), $"{name} return type should be bool, got {ty}");
          }
          result = new Formal(nameId.Tok, nameId, ty, false, false, null, attributes, false)
            { Origin = range };
       .)
     ")"
     | Type<out returnType> (. SemErr(ErrorId.p_no_return_type_for_predicate, new SourceOrigin(returnType.StartToken, t), $"{name}s do not have an explicitly declared return type; it is always bool. Unless you want to name the result: ': (result: bool)'"); .)
  )
  .

/*------------------------------------------------------------------------*/
PossiblyWildExpression<out Expression e, bool allowLambda, bool allowWild>
= (. Contract.Ensures(Contract.ValueAtReturn(out e)!=null);
     e = dummyExpr; .)
  /* A decreases-* clause on a loop asks that no termination check be performed.
   * Use of this feature is sound only with respect to partial correctness.
   */
  ( "*"                        (. e = new WildcardExpr(t);
                                  if (!allowWild) {
                                    SemErr(ErrorId.p_no_wild_expression, e.Tok, "A '*' expression is not allowed here");
                                  }
                               .)
  | Expression<out e, false, allowLambda>
  )
  .

/*------------------------------------------------------------------------*/
PossiblyWildFrameExpression<out FrameExpression fe, bool allowLemma,
                            bool allowLambda, bool allowWild>
= (. Contract.Ensures(Contract.ValueAtReturn(out fe) != null); fe = dummyFrameExpr; .)
  /* A reads clause can list a wildcard, which allows the enclosing function to
   * read anything.  In many cases, and in particular in all cases where
   * the function is defined recursively, this makes it next to impossible to make
   * any use of the function.  Nevertheless, as an experimental feature, the
   * language allows it (and it is sound).
   */
  ( "*"                        (. fe = new FrameExpression(t, new WildcardExpr(t), null);
                                  if (!allowWild) {
                                     SemErr(ErrorId.p_no_wild_frame_expression, t, "A '*' frame expression is not permitted here");
                                  }
                               .)
  | FrameExpression<out fe, allowLemma, allowLambda>
  )
  .

/*------------------------------------------------------------------------*/
FrameField<out Token id> = "`" IdentOrDigits<out id>.

FrameExpression<out FrameExpression fe, bool allowLemma, bool allowLambda>
= (. Contract.Ensures(Contract.ValueAtReturn(out fe) != null);
     Expression/*!*/ e;
     Token/*!*/ id;
     string fieldName = null;
     IOrigin feTok = null;
     fe = dummyFrameExpr;
  .)
  ( Expression<out e, allowLemma, allowLambda>   (. feTok = e.Tok; .)
    [ FrameField<out id>        (. fieldName = id.val;  feTok = id; .)
    ]                           (. fe = new FrameExpression(feTok, e, fieldName); .)
  |
    FrameField<out id>          (. fieldName = id.val; .)
                                (. fe = new FrameExpression(id, new ImplicitThisExpr(id), fieldName); .)
  )
  .

/*------------------------------------------------------------------------*/
FunctionBody<out Expression/*!*/ e, out Token bodyStart, out Token bodyEnd, out Token/*?*/ byMethodTok, out BlockStmt/*?*/ byMethodBody>
= (. Contract.Ensures(Contract.ValueAtReturn(out e) != null); e = dummyExpr;
     byMethodTok = null; byMethodBody = null;
  .)
  "{"                         (. bodyStart = t; .)
  Expression<out e, true, true>
  "}"                         (. bodyEnd = t; .)
  [ "by"                      (. byMethodTok = t; .)
    "method"
    BlockStmt<out byMethodBody, out _, out _>
  ]
  .


/*------------------------------------------------------------------------*/
BlockStmt<out BlockStmt/*!*/ block, out Token bodyStart, out Token bodyEnd>
= (. Contract.Ensures(Contract.ValueAtReturn(out block) != null);
     List<Statement/*!*/> body = new List<Statement/*!*/>();
  .)
  "{"                                  (. bodyStart = t; .)
  { Stmt<body> }
  "}"                                  (. bodyEnd = t;
                                          block = new BlockStmt(new SourceOrigin(bodyStart, bodyEnd), body);
                                          .)
  .

OpaqueBlock<out Statement s>
= (.
    List<Statement/*!*/> body = new List<Statement/*!*/>();
    List<AttributedExpression> ensures = new();
    List<FrameExpression/*!*/> modifies = new List<FrameExpression/*!*/>();
    Attributes modifiesAttributes = null;
    Token start;
  .)
  "opaque" (. start = t; .)
  { ModifiesClause<ref modifies, ref modifiesAttributes, false, false>
  | EnsuresClause<ensures, false>
  }
  "{"
  { Stmt<body> }
  "}"
  (. 
    s = new OpaqueBlock(new SourceOrigin(start, t), body, ensures, 
      new Specification<FrameExpression>(modifies, modifiesAttributes));
  .)
  .

/*------------------------------------------------------------------------*/
DividedBlockStmt<out DividedBlockStmt body, out Token bodyStart, out Token bodyEnd>
= (. Contract.Ensures(Contract.ValueAtReturn(out body) != null);
     List<Statement> bodyInit = new List<Statement>();
     Token separatorTok = null;
     List<Statement> bodyProper = new List<Statement>();
  .)
  "{"                                  (. bodyStart = t; .)
  { Stmt<bodyInit> }
  [ "new"                              (. separatorTok = t; .)
    ";"
    { Stmt<bodyProper> }
  ]
  "}"                                  (. bodyEnd = t; .)
  (. body = new DividedBlockStmt(new SourceOrigin(bodyStart, t), bodyInit, separatorTok, bodyProper); .)
  .

/*------------------------------------------------------------------------*/
Stmt<.List<Statement/*!*/>/*!*/ ss.>
= (. Statement/*!*/ s;
  .)
  OneStmt<out s>                                (. ss.Add(s); .)
  .

/*------------------------------------------------------------------------*/
OneStmt<out Statement/*!*/ s>
= (. Contract.Ensures(Contract.ValueAtReturn(out s) != null);
     s = dummyStmt;  /* to please the compiler */
     BlockStmt bs;
     Token bodyStart, bodyEnd;
  .)
  SYNC
  ( BlockStmt<out bs, out bodyStart, out bodyEnd>  (. s = bs; .)
  | OpaqueBlock<out s>
  | IF(IsReveal(scanner.Peek())) RevealStmt<out s>
  | AssignStatement<out s>     // includes UpdateFailure
  | VarDeclStatement<out s>
  | ReturnStmt<out s>
  | IfStmt<out s>
  | WhileStmt<out s>
  | ForLoopStmt<out s>
  | AssertStmt<out s>
  | AssumeStmt<out s>
  | BreakOrContinueStmt<out s>
  | CalcStmt<out s>
  | ExpectStmt<out s>
  | ForallStmt<out s>
  | LabeledStmt<out s>
  | MatchStmt<out s>
  | ModifyStmt<out s>
  | PrintStmt<out s>
  | SkeletonStmt<out s>
  | YieldStmt<out s>
  )
  .

/*------------------------------------------------------------------------*/
LabeledStmt<out Statement s>
= (. Token colonToken;
     Token labelToken;
  .)
  "label"  (. Token id; labelToken = t; .)
  LabelName<out id> ":" (. colonToken = t; .)
  OneStmt<out s>
  (. s.Labels = new LList<Label>(new Label(id, id.val), s.Labels);
     s.PostLabelToken = s.StartToken;
     s.Origin = new SourceOrigin(labelToken, t);
  .)
  .

/*------------------------------------------------------------------------*/
SkeletonStmt<out Statement s>
= (. Token dotdotdot; .)
  ellipsis                             (. dotdotdot = t; .)
  ";"
  (. s = new SkeletonStatement(new SourceOrigin(dotdotdot, t));
     errors.Deprecated(ErrorId.p_deprecated_statement_refinement, t, "the ... refinement feature in statements is deprecated");
  .)
  .

/*------------------------------------------------------------------------*/
BreakOrContinueStmt<out Statement/*!*/ s>
= (. var isContinue = false;
     Token start = Token.NoToken;
     Token label = null;
     int breakAndContinueCount = 1;
     Attributes attributes = null;
  .)
  ( "continue"              (. start = t; isContinue = true; .)
    [ Attribute<ref attributes> ]
    [ LabelName<out label> ]
  | "break"                 (. start = t; .)
    ( LabelName<out label>
    | { "break"             (. breakAndContinueCount++; .)
      }
      [ "continue"          (. breakAndContinueCount++; isContinue = true; .)
      ]
    )
  )
  SYNC
  ";"
  (. Contract.Assert(label == null || breakAndContinueCount == 1);
     s = label != null ?
       new BreakOrContinueStmt(new SourceOrigin(start, t), label, isContinue) :
       new BreakOrContinueStmt(new SourceOrigin(start, t), breakAndContinueCount, isContinue, attributes);
  .)
  .

/*------------------------------------------------------------------------*/
ReturnStmt<out Statement/*!*/ s>
= "return"
       (.
         Token returnTok = t;
         List<AssignmentRhs> rhss = null;
         AssignmentRhs r;
         Attributes attributes = null;
       .)
  [ Attribute<ref attributes> ]
  [ Rhs<out r>                       (. rhss = new List<AssignmentRhs>();
                                        rhss.Add(r);
                                     .)
    { "," Rhs<out r>                 (. rhss.Add(r); .)
    }
  ]
  ";"                                (. s = new ReturnStmt(new SourceOrigin(returnTok, t), rhss, attributes);
                                     .)
  .

/*------------------------------------------------------------------------*/
YieldStmt<out Statement/*!*/ s>
= "yield"
       (.
         Token yieldTok = t;
         List<AssignmentRhs> rhss = null;
         AssignmentRhs r;
       .)
  [ Rhs<out r>                       (. rhss = new List<AssignmentRhs>();
                                        rhss.Add(r);
                                     .)
    { "," Rhs<out r>                 (. rhss.Add(r); .)
    }
  ]
  ";"                                (. s = new YieldStmt(new SourceOrigin(yieldTok, t), rhss);
                                     .)
  .

/*------------------------------------------------------------------------*/
AssignStatement<out Statement/*!*/ s>
= (. List<Expression> lhss = new List<Expression>();
     List<AssignmentRhs> rhss = new List<AssignmentRhs>();
     Expression e;
     AssignmentRhs r;
     BlockStmt proof = null;
     IOrigin x = Token.NoToken;
     Token endTok = Token.NoToken;
     Token startToken = Token.NoToken;
     Attributes attrs = null;
     Attributes tokenAttrs = null;
     AttributedToken suchThatAssume = null;
     Expression suchThat = null;
     AttributedToken keywordToken = null;
     Expression exceptionExpr = null;
     ExprRhs exceptionRhs = null;
     Token endToken = Token.NoToken;
  .)
( Lhs<out e>                       (. x = e.Tok; startToken = e.StartToken; endToken = t; .)
  ( 
                                   (. lhss.Add(e); .)
    { "," Lhs<out e>               (. lhss.Add(e); .)
    }
    ( ":="                         (. x = t; .)
      Rhs<out r>                   (. rhss.Add(r); .)
      { "," Rhs<out r>             (. rhss.Add(r); .)
      }
    | ":|"                         (. x = t; .)
      [ IF(la.kind == _assume)     /* an Expression can also begin with an "assume", so this says to resolve it to pick up any "assume" here */
        "assume"                      (. var tok = t; .)
        { Attribute<ref tokenAttrs> } (. suchThatAssume = new AttributedToken(tok, tokenAttrs); .)
      ]
      Expression<out suchThat, false, true>
    | ":-"                         (. x = t; .)
      [ IF(IsAssumeTypeKeyword(la))   /* an Expression can also begin with these keywords, so this says to resolve it to pick up the keyword here */
        ("expect"|"assert"|"assume")  (. var tok = t; .)
        { Attribute<ref tokenAttrs> } (. keywordToken = new AttributedToken(tok, tokenAttrs); .)
      ]
      Expression<out exceptionExpr, false, false>
      { Attribute<ref attrs> }     (. exceptionRhs = new ExprRhs(exceptionExpr, attrs); .)
      { "," Rhs<out r>             (. rhss.Add(r); .)
      }
    )
    (
      "by" BlockStmt<out proof, out _, out _>
    | ";"
    )
  | ":"                            (. SemErr(ErrorId.p_invalid_colon, new SourceOrigin(startToken, t), "invalid statement beginning here (is a 'label' keyword missing? or a 'const' or 'var' keyword?)"); .)
  | { Attribute<ref attrs> }       (. endToken = t; .)
    (
      "by" BlockStmt<out proof, out _, out _>
    | ";"
    )                              (. endTok = t; rhss.Add(new ExprRhs(e, attrs) { Origin = new SourceOrigin(e.StartToken, endToken) }); .)
  | { Attribute<ref attrs> }       (. endToken = t; .)
                                   (. endTok = t; rhss.Add(new ExprRhs(e, attrs) { Origin = new SourceOrigin(e.StartToken, endToken) });
                                      SemErr(ErrorId.p_missing_semicolon, new SourceOrigin(startToken, t), "missing semicolon at end of statement");
                                   .)   
  )
| ":-"                             (. x = t; startToken = t; .)
   [ IF(IsAssumeTypeKeyword(la))      /* an Expression can also begin with these keywords, so this says to resolve it to pick up the keyword here */
      ("expect"|"assert"|"assume")    (. var tok = t; .)
      { Attribute<ref tokenAttrs> }   (. keywordToken = new AttributedToken(tok, tokenAttrs); .)
   ]
   Expression<out exceptionExpr, false, false>
   { Attribute<ref attrs> }        (. exceptionRhs = new ExprRhs(exceptionExpr, attrs); .)
   { "," Rhs<out r>                (. rhss.Add(r); .)
   }
   (
     "by" BlockStmt<out proof, out _, out _>
   | ";"                           (. endTok = t; .)
   )                           
)
  (. var rangeToken = new SourceOrigin(startToken, t);
     if (suchThat != null) {
       s = new AssignSuchThatStmt(rangeToken, lhss, suchThat, suchThatAssume, null);
     } else if (exceptionRhs != null) {
       s = new AssignOrReturnStmt(rangeToken, lhss, exceptionRhs, keywordToken, rhss);
       if (proof != null) {
         s = new BlockByProofStmt(rangeToken, proof, s);
       }
     } else {
       if (lhss.Count == 0 && rhss.Count == 0) {
         s = new BlockStmt(rangeToken, new List<Statement>()); // error, give empty statement
       } else {
         s = new AssignStatement(rangeToken, lhss, rhss);
         if (proof != null) {
           s = new BlockByProofStmt(rangeToken, proof, s);
         }
       }
     }
  .)
  .

/*------------------------------------------------------------------------*/
Rhs<out AssignmentRhs r>
= (. Contract.Ensures(Contract.ValueAtReturn<AssignmentRhs>(out r) != null);
     Token/*!*/ x, newToken;  Expression/*!*/ e;
     Type ty = new InferredTypeProxy();
     List<Expression> ee = null;
     List<ActualBinding> args = null;
     Expression arrayElementInit = null;
     List<Expression> display = null;
     r = dummyRhs;  // to please compiler
     Attributes attrs = null;
     Token startToken = null;
  .)
  ( IF(la.val == "new")
    "new"                              (. newToken = t; startToken = t; .)
    ( NewArray<out ee, out arrayElementInit, out display>  // "ty" is set to InferredTypeProxy above
    | TypeAndToken<out x, out ty, false>
      [ NewArray<out ee, out arrayElementInit, out display>
      |                                (. x = null; args = new List<ActualBinding>(); .)
        "("
          [ ActualBindings<args> ]
        ")"
      ]
    )
    (. if (ee != null) {
         if (display != null) {
           r = new TypeRhs(newToken, ty, ee[0], display);
         } else {
           r = new TypeRhs(newToken, ty, ee, arrayElementInit);
         }
       } else if (args != null) {
         r = new TypeRhs(newToken, ty, args);
       } else {
         r = new TypeRhs(newToken, ty);
       }
    .)
  | "*"                                (. r = new HavocRhs(t); startToken = t; .)
  | Expression<out e, false, true>     (. r = new ExprRhs(e); startToken = e.StartToken; .)
  )
  { Attribute<ref attrs> }             (. r.Attributes = attrs;
                                          r.Origin = new SourceOrigin(startToken ?? t, t); .)
  .

/*------------------------------------------------------------------------*/
NewArray<. out List<Expression> ee, out Expression arrayElementInit, out List<Expression> display .>
= (. ee = new List<Expression>();
     arrayElementInit = null;
     display = null;
     Token x;
  .)
  "["                                (. x = t; .)
  ( "]"                              /* no size is given; this is allowed as long as an initialization display is given */
    "["                              (. display = new List<Expression>(); .)
    [ Expressions<display> ]
    "]"                              (. // we fill in the size
                                        ee.Add(new LiteralExpr(new AutoGeneratedOrigin(x), display.Count));
                                     .)
  | Expressions<ee>
    "]"                              (. // make sure an array class with this dimensionality exists
                                        var eeCopy = ee;
                                        SystemModuleModifiers.Add(b => b.ArrayType(eeCopy.Count, new IntType(), true));
                                     .)
    [ "(" Expression<out arrayElementInit, true, true>
      ")"
    | "["                            (. if (ee.Count > 1) {
                                          SemErr(ErrorId.p_initializing_display_only_for_1D_arrays, t, "An initializing element display is allowed only for 1-dimensional arrays");
                                        }
                                        display = new List<Expression>();
                                     .)
      [ Expressions<display> ]
      "]"
    ]
  )
  (. if (ee.Count == 0) {
       // an error occurred while parsing, but we still want to make sure to return a nonempty "ee"
       ee.Add(new LiteralExpr(new AutoGeneratedOrigin(x), 0));
     }
  .)
  .

/*------------------------------------------------------------------------*/
VarDeclStatement<.out Statement/*!*/ s.>
= (. Token x = null, assignTok = null;  bool isGhost = false;
     LocalVariable d;
     AssignmentRhs r;
     List<LocalVariable> lhss = new List<LocalVariable>();
     List<AssignmentRhs> rhss = new List<AssignmentRhs>();
     AttributedToken suchThatAssume = null;
     Expression suchThat = null;
     AttributedToken keywordToken = null;
     Expression exceptionExpr = null;
     ExprRhs exceptionRhs = null;
     Attributes attrs = null;
     Attributes tokenAttrs = null;
     BlockStmt proof = null;
     Token endTok;
     Token startToken = null;
     s = dummyStmt;
  .)
  [ "ghost"                                 (. isGhost = true;  x = t; startToken = t; .)
  ]
  "var"                                     (. if (!isGhost) { x = t; startToken = t; } .)
  ( IF(!IsPatternDecl())
    { Attribute<ref attrs> }
    LocalIdentTypeOptional<out d, isGhost>    (. lhss.Add(d); d.Attributes = attrs; attrs = null; .)
    { ","
      { Attribute<ref attrs> }
      LocalIdentTypeOptional<out d, isGhost>  (. lhss.Add(d); d.Attributes = attrs; attrs = null; .)
    }
    [ ( ":=" | "=" (. SemErr(ErrorId.p_no_equal_for_initializing, t, "a local variable should be initialized using ':=', ':-', or ':|', not '='"); .) )                         
                                     (. assignTok = t; .)
      Rhs<out r>                     (. rhss.Add(r); .)
      { "," Rhs<out r>               (. rhss.Add(r); .)
      }
    | { Attribute<ref attrs> }
      ":|"                           (. assignTok = t; .)
      [ IF(la.kind == _assume)       /* an Expression can also begin with an "assume", so this says to resolve it to pick up any "assume" here */
        "assume"                      (. var tok = t; .)
        { Attribute<ref tokenAttrs> } (. suchThatAssume = new AttributedToken(tok, tokenAttrs); .)
      ]
      Expression<out suchThat, false, true>
    | ":-"                           (. assignTok = t; .)
      [ IF(IsAssumeTypeKeyword(la))     /* an Expression can also begin with these keywords, so this says to resolve it to pick up the keyword here */
         ("expect"|"assert"|"assume")  (. var tok = t; .)
         { Attribute<ref tokenAttrs> } (. keywordToken = new AttributedToken(tok, tokenAttrs); .)
      ]
      Expression<out exceptionExpr, false, false>
      { Attribute<ref attrs> }       (. exceptionRhs = new ExprRhs(exceptionExpr, attrs); .)
      { "," Rhs<out r>               (. rhss.Add(r); .)
      }
    ]
    SYNC ( "by"
      BlockStmt<out proof, out _, out _>
    | ";"                            (. endTok = t; .)
    )
    (. ConcreteAssignStatement assignment;
       var lhsExprs = new List<Expression>();
       if (isGhost || (rhss.Count == 0 && exceptionRhs == null && suchThat == null)) { // explicitly ghost or no init
         foreach (var lhs in lhss) {
           lhsExprs.Add(new IdentifierExpr(lhs.Tok, lhs.Name) { Origin = new SourceOrigin(lhs.StartToken, lhs.EndToken) } );
         }
       } else { // not explicitly ghost, but with init - so auto-ghost
         foreach (var lhs in lhss) {
           lhsExprs.Add(new AutoGhostIdentifierExpr(lhs.Tok, lhs.Name) { Origin = new SourceOrigin(lhs.StartToken, lhs.EndToken) } );
         }
       }
       var rangeToken = new SourceOrigin(startToken, t);
       var updateOrigin = new SourceOrigin(assignTok, t);
       if (suchThat != null) {
         assignment = new AssignSuchThatStmt(updateOrigin, lhsExprs, suchThat, suchThatAssume, attrs);
       } else if (exceptionRhs != null) {
         assignment = new AssignOrReturnStmt(updateOrigin, lhsExprs, exceptionRhs, keywordToken, rhss);
       } else if (rhss.Count == 0) {
         assignment = null;
       } else {
         assignment = new AssignStatement(updateOrigin, lhsExprs, rhss);
       }
       s = new VarDeclStmt(rangeToken, lhss, assignment);
       if (proof != null) {
         s = new BlockByProofStmt(s.Origin, proof, s);
       }
    .)
  | (. CasePattern<LocalVariable> pat;
       Expression e = dummyExpr;
       Token id = t;
    .)
    CasePatternLocal<out pat, isGhost>
    ( ":="
    | { Attribute<ref attrs> }
      ":|"                          (.  SemErr(ErrorId.p_no_patterns_and_such_that, pat.Tok, "LHS of assign-such-that expression must be variables, not general patterns"); .)
    )
    Expression<out e, false, true>

    ";"
    (. s = new VarDeclPattern(e.Origin, pat, e, isGhost);
       s.Origin = new SourceOrigin(pat.StartToken, t); .)
  )
  .

/*------------------------------------------------------------------------*/
IfStmt<out Statement/*!*/ ifStmt>
= (. Contract.Ensures(Contract.ValueAtReturn(out ifStmt) != null); Token/*!*/ x;
     Expression guard = null;  Token guardEllipsis = null;  bool isBindingGuard = false;
     BlockStmt/*!*/ thn;
     BlockStmt/*!*/ bs;
     Statement/*!*/ s;
     Statement els = null;
     Attributes attrs = null;
     Attributes elsattrs = null;
     Token bodyStart, bodyEnd;
     Token endTok;
     Token startToken;
     List<GuardedAlternative> alternatives;
     ifStmt = dummyIfStmt;  // to please the compiler
     bool usesOptionalBraces;
  .)
  "if"                       (. x = t; startToken = t; .)
  { Attribute<ref attrs> }
  (
    IF(IsAlternative())
    AlternativeBlock<true, out alternatives, out usesOptionalBraces, out endTok>
    (. ifStmt = new AlternativeStmt(new SourceOrigin(startToken, t), alternatives, usesOptionalBraces, attrs);
    .)
  |
    ( IF(IsBindingGuard())
      BindingGuard<out guard, true>      (. isBindingGuard = true; .)
    | Guard<out guard>
    | ellipsis                           (. guardEllipsis = t;
                                            errors.Deprecated(ErrorId.p_deprecated_statement_refinement, t, "the ... refinement feature in statements is deprecated");
                                         .)
    )
    BlockStmt<out thn, out bodyStart, out bodyEnd> 
    [ "else"
      ( IfStmt<out s>                                 (. els = s; .)
      | { Attribute<ref elsattrs> } BlockStmt<out bs, out bodyStart, out bodyEnd> (. els = bs; .)
      )
    ]
    (.
       if (els != null && !(els is IfStmt)) {
        els.Attributes = elsattrs;
       }
       var rangeToken = new SourceOrigin(startToken, t);
       if (guardEllipsis != null) {
         ifStmt = new IfStmt(rangeToken, isBindingGuard, guard, thn, els);
         ifStmt = new SkeletonStatement(ifStmt, guardEllipsis, null);
       } else {
         ifStmt = new IfStmt(rangeToken, isBindingGuard, guard, thn, els, attrs);
       }
    .)
  )
  .

/*------------------------------------------------------------------------*/
AlternativeBlock<.bool allowBindingGuards, out List<GuardedAlternative> alternatives, out bool usesOptionalBraces, out Token endTok.>
= (. alternatives = new List<GuardedAlternative>();
     endTok = null;
     usesOptionalBraces = false;
     GuardedAlternative alt;
  .)
  ( "{"    (. usesOptionalBraces = true; .)
    {
      AlternativeBlockCase<allowBindingGuards, out alt>  (. alternatives.Add(alt); .)
    }
    "}"
  | /* Note, an alternative-less while is not parsed here; it is a body-less while (not an alternative while).
       Also, an alternative-less if is not allowed.
       These decisions save a Coco warning.
    */
    AlternativeBlockCase<allowBindingGuards, out alt>  (. alternatives.Add(alt); .)
    { IF(la.kind == _case)
      AlternativeBlockCase<allowBindingGuards, out alt>  (. alternatives.Add(alt); .)
    }
  )
  (. endTok = t; .)
  .

/*------------------------------------------------------------------------*/
AlternativeBlockCase<.bool allowBindingGuards, out GuardedAlternative alt.>
= (. Token x;
     Expression e; bool isBindingGuard;
     List<Statement> body;
     Attributes attrs = null;
  .)
  "case"                             (. x = t; isBindingGuard = false; e = dummyExpr; .)
  { Attribute<ref attrs> }
  ( IF(allowBindingGuards && IsBindingGuard())
    BindingGuard<out e, false >  (. isBindingGuard = true; .)  // NB: don't allow lambda here
  | Expression<out e, true, false> // NB: don't allow lambda here
  )
  "=>"
  (. body = new List<Statement>(); .)
  SYNC  /* this SYNC and the one inside the loop below are used to avoid problems with the IsNotEndOfCase test. The SYNC will
          * skip until the next symbol that can legally occur here, which is either the beginning of a Stmt or whatever is allowed
          * to follow the CaseStatement.
          */
  { IF(IsNotEndOfCase()) /* This is a little sketchy. It would be nicer to be able to write IF(la is start-symbol of Stmt), but Coco doesn't allow that */
    Stmt<body>
    SYNC  /* see comment about SYNC above */
  }
  (. alt = new GuardedAlternative(x, isBindingGuard, e, body, attrs); .)
  .

/*------------------------------------------------------------------------*/
WhileStmt<out Statement stmt>
= (. Contract.Ensures(Contract.ValueAtReturn(out stmt) != null); Token x;
     Expression guard = null;  Token guardEllipsis = null;
     Attributes attrs = null;
     List<AttributedExpression> invariants = new List<AttributedExpression>();
     List<Expression> decreases = new List<Expression>();
     Token startToken = null;
     Attributes decAttrs = null;
     Attributes modAttrs = null;
     List<FrameExpression> mod = null;
     BlockStmt body = null;  Token bodyEllipsis = null;
     Token bodyStart = null, bodyEnd = null;
     Token endTok;
     List<GuardedAlternative> alternatives;
     stmt = dummyStmt;  // to please the compiler
     bool isDirtyLoop = true;
     bool usesOptionalBraces;
  .)
  "while"                    (. x = t; startToken = t; .)
  { Attribute<ref attrs> }
  (
    IF(IsLoopSpec() || IsAlternative())
    LoopSpec<invariants, decreases, ref mod, ref decAttrs, ref modAttrs>
    AlternativeBlock<false, out alternatives, out usesOptionalBraces, out endTok>
    (. stmt = new AlternativeLoopStmt(new SourceOrigin(startToken, t), invariants, new Specification<Expression>(decreases, decAttrs), new Specification<FrameExpression>(mod, modAttrs), alternatives, usesOptionalBraces, attrs);
       .)
  |
    ( Guard<out guard>           (. Contract.Assume(guard == null || cce.Owner.None(guard)); .)
    | ellipsis                   (. guardEllipsis = t; 
                                    errors.Deprecated(ErrorId.p_deprecated_statement_refinement, t, "the ... refinement feature in statements is deprecated");
                                 .)
    )
    LoopSpec<invariants, decreases, ref mod, ref decAttrs, ref modAttrs>
    ( IF(la.kind == _lbrace)      /* if there's an open brace, claim it as the beginning of the loop body (as opposed to a BlockStmt following the loop) */
      BlockStmt<out body, out bodyStart, out bodyEnd>  (. isDirtyLoop = false; .)
    | IF(la.kind == _ellipsis)    /* if there's an ellipsis, claim it as standing for the loop body (as opposed to a "...;" statement following the loop) */
      ellipsis                   (. bodyEllipsis = t; isDirtyLoop = false;
                                    errors.Deprecated(ErrorId.p_deprecated_statement_refinement, t, "the ... refinement feature in statements is deprecated");
                                  .)
    | /* go body-less */
    )
    (.
      var rangeToken = new SourceOrigin(startToken, t);
      if (guardEllipsis != null || bodyEllipsis != null) {
        if (mod != null) {
          SemErr(ErrorId.p_no_modifies_on_refining_loops, mod[0].E.Tok, "'modifies' clauses are not allowed on refining loops");
        }
        if (body == null && !isDirtyLoop) {
          body = new BlockStmt(rangeToken, new List<Statement>());
        }
        stmt = new WhileStmt(rangeToken, guard, invariants, new Specification<Expression>(decreases, decAttrs), new Specification<FrameExpression>(null, null), body, attrs);
        stmt = new SkeletonStatement(stmt, guardEllipsis, bodyEllipsis);
      } else {
        // The following statement protects against crashes in case of parsing errors
        if (body == null && !isDirtyLoop) {
          body = new BlockStmt(rangeToken, new List<Statement>());
        }
        stmt = new WhileStmt(rangeToken, guard, invariants, new Specification<Expression>(decreases, decAttrs), new Specification<FrameExpression>(mod, modAttrs), body, attrs);
      }
    .)
  )
  .

ForLoopStmt<out Statement stmt>
= (. Contract.Ensures(Contract.ValueAtReturn(out stmt) != null);
     Token x;
     BoundVar loopIndex;
     Expression start;
     Expression end = null;
     bool goingUp = true;

     Attributes attrs = null;

     List<AttributedExpression> invariants = new List<AttributedExpression>();
     List<Expression> decreases = new List<Expression>();
     Token startToken = null;
     Attributes decAttrs = null;
     Attributes modAttrs = null;
     List<FrameExpression> mod = null;

     BlockStmt body = null;
     Token bodyStart = null, bodyEnd = null;
     stmt = dummyStmt;  // to please the compiler
     bool isDirtyLoop = true;
  .)
  "for"                    (. x = t; startToken = t; .)
  { Attribute<ref attrs> }
  IdentTypeOptional<out loopIndex>
  ":="
  Expression<out start, false, false>
  ForLoopDirection<out goingUp>
  ( Expression<out end, false, false>
  | "*"
  )
  LoopSpec<invariants, decreases, ref mod, ref decAttrs, ref modAttrs>
  ( IF(la.kind == _lbrace)      /* if there's an open brace, claim it as the beginning of the loop body (as opposed to a BlockStmt following the loop) */
    BlockStmt<out body, out bodyStart, out bodyEnd>  (. isDirtyLoop = false; .)
  | /* go body-less */
  )
  (.
    var rangeToken = new SourceOrigin(startToken, t);
    // The following statement protects against crashes in case of parsing errors
    if (body == null && !isDirtyLoop) {
      body = new BlockStmt(rangeToken, new List<Statement>());
    }
    stmt = new ForLoopStmt(rangeToken, loopIndex, start, end, goingUp,
      invariants, new Specification<Expression>(decreases, decAttrs), new Specification<FrameExpression>(mod, modAttrs), body, attrs);
  .)
  .

ForLoopDirection<out bool goingUp>
= (. goingUp = true; .)
  ident
  (. if (t.val == "downto") {
       goingUp = false;
     } else if (t.val != "to") {
       SemErr(ErrorId.p_to_or_downto, t, "Expected 'to' or 'downto'");
     }
  .)
  .

/*------------------------------------------------------------------------*/
LoopSpec<.List<AttributedExpression> invariants, List<Expression> decreases, ref List<FrameExpression> mod, ref Attributes decAttrs, ref Attributes modAttrs.>
= { SYNC
    InvariantClause<invariants>
  | SYNC
    DecreasesClause<decreases, ref decAttrs, true, true>
  | SYNC
    ModifiesClause<ref mod, ref modAttrs, true, false>
  }
  .

/*------------------------------------------------------------------------*/
DecreasesList<.List<Expression> decreases, bool allowWildcard, bool allowLambda.>
= (. Expression e; .)
  PossiblyWildExpression<out e, allowLambda, allowWildcard>       (. decreases.Add(e); .)
  { "," PossiblyWildExpression<out e, allowLambda, allowWildcard> (. decreases.Add(e); .)
  }
  (. if (allowWildcard && decreases.Count > 1 && decreases.Exists(e => e is WildcardExpr)) {
       SemErr(ErrorId.p_no_decreases_expressions_with_star, e.Tok, "A 'decreases' clause that contains '*' is not allowed to contain any other expressions");
     }
  .)
  .

/*------------------------------------------------------------------------*/
Guard<out Expression e>   /* null represents demonic-choice */
= (. Expression/*!*/ ee;  e = null; .)
  ( "*"                                   (. e = null; .)
  | IF(IsParenStar())  "(" "*" ")"        (. e = null; .)
  | Expression<out ee, true, true>        (. e = ee; .)
  )
  .

/*------------------------------------------------------------------------*/
BindingGuard<out Expression e, bool allowLambda>
= (. var bvars = new List<BoundVar>();
     BoundVar bv;  
     Token x;
     Attributes attrs = null;
     Expression body;
  .)
  IdentTypeOptional<out bv>                    (. bvars.Add(bv); x = bv.StartToken; .)
  { ","
    IdentTypeOptional<out bv>                  (. bvars.Add(bv); .)
  }
  { Attribute<ref attrs> }
  ":|"
  Expression<out body, true, allowLambda>
  (. e = new ExistsExpr(x, new SourceOrigin(x, t), bvars, null, body, attrs); .)
  .


/*------------------------------------------------------------------------*/
SingleExtendedPattern<.out ExtendedPattern pat.>
= (. Token id; List<ExtendedPattern> arguments;
    Expression lit; BoundVar bv;
    pat = null;
  .)
  ( "("                                    (. id = t;
                                              arguments = new List<ExtendedPattern>(); .)
      [ ExtendedPattern<out pat>           (. arguments.Add(pat); .)
      { "," ExtendedPattern<out pat>       (. arguments.Add(pat); .)
      }]
    ")"                                    (. // make sure the tuple type exists
                                              SystemModuleModifiers.Add(b => b.TupleType(id, arguments.Count, true));
                                              //use the TupleTypeCtors
                                              string ctor = SystemModuleManager.TupleTypeCtorName(arguments.Count);
                                              pat = new IdPattern(id, ctor, arguments);
                                           .)
  | IF(IsIdentParen())
    Ident<out id>                          (. arguments = new List<ExtendedPattern>(); .)
    "("
      [ ExtendedPattern<out pat>           (. arguments.Add(pat); .)
        { "," ExtendedPattern<out pat>     (. arguments.Add(pat); .)
        }
      ]
     ")"
                                           (. pat = new IdPattern(id, id.val, arguments, false, true); .)
  | PossiblyNegatedLiteralExpr<out lit>    (. pat = new LitPattern(lit.Tok, lit); .)
  | IdentTypeOptional<out bv>              (. pat = new IdPattern(bv.Tok, bv.Name, bv.SyntacticType, null); .)
  )
  (. // In case of parsing errors, make sure 'pat' still returns as non-null
    if (pat == null) {
      pat = new IdPattern(t, "_ParseError", null);
    }
  .)
  .

/*------------------------------------------------------------------------*/
ExtendedPattern<.out ExtendedPattern pat.>
= (. List<ExtendedPattern> branches = null;
     ExtendedPattern branch = null; .)
  [ "|" ] SingleExtendedPattern<out branch>
  { "|"                                    (. branches ??= new() { branch }; .)
    SingleExtendedPattern<out branch>      (. branches.Add(branch); .)
  }
  (. pat = branches == null ? branch : new DisjunctivePattern(branches[0].Tok, branches); .)
  .

/*------------------------------------------------------------------------*/
MatchStmt<out Statement/*!*/ s>
= (. Contract.Ensures(Contract.ValueAtReturn(out s) != null);
     Token x; Expression/*!*/ e; NestedMatchCaseStmt/*!*/ c;
     List<NestedMatchCaseStmt/*!*/> cases = new List<NestedMatchCaseStmt/*!*/>();
     bool usesOptionalBraces = false;
     Token startToken = null;
     Attributes attrs = null;
  .)
  "match"                     (. x = t; startToken = t; .)
  { Attribute<ref attrs> }
  Expression<out e, true, true>
  ( IF(la.kind == _lbrace)  /* always favor brace-enclosed match body to a case-less match */
    "{" (. usesOptionalBraces = true; .)
        { CaseStmt<out c> (. cases.Add(c); .) }
    "}"
  |     { IF(la.kind == _case)  /* let each "case" bind to the closest preceding "match" */
          CaseStmt<out c> (. cases.Add(c); .)
        }
  )
  (. s = new NestedMatchStmt(new SourceOrigin(startToken, t), e, cases, usesOptionalBraces, attrs);
  .)
  .

/*------------------------------------------------------------------------*/
CaseStmt<out NestedMatchCaseStmt/*!*/ c>
= (. Contract.Ensures(Contract.ValueAtReturn(out c) != null);
     Token/*!*/ x;
     ExtendedPattern/*!*/ pat = null;
     var body = new List<Statement/*!*/>();
     Attributes attrs = null;
  .)
  "case"                      (. x = t; .)
  { Attribute<ref attrs> }
  ExtendedPattern<out pat>    (. .)
  "=>"
    SYNC  /* this SYNC and the one inside the loop below are used to avoid problems with the IsNotEndOfCase test. The SYNC will
           * skip until the next symbol that can legally occur here, which is either the beginning of a Stmt or whatever is allowed
           * to follow the CaseStatement.
           */
    { IF(IsNotEndOfCase()) /* This is a little sketchy. It would be nicer to be able to write IF(la is start-symbol of Stmt), but Coco doesn't allow that */
      Stmt<body>
      SYNC  /* see comment about SYNC above */
    }
  (. c = new NestedMatchCaseStmt(x, pat, body, attrs); .)
  .

/*------------------------------------------------------------------------*/
AssertStmt<out Statement/*!*/ s>
= (. Contract.Ensures(Contract.ValueAtReturn(out s) != null); Token/*!*/ x;
     Expression e = dummyExpr; Attributes attrs = null;
     Token dotdotdot = null;
     BlockStmt proof = null;
     Token startToken = null;
     Token proofStart, proofEnd;
     Token lbl = null;
  .)
  "assert"                                     (. x = t; startToken = t; .)
  { Attribute<ref attrs> }
  ( [ IF(IsLabel(true))
      LabelName<out lbl> ":"
    ]
    Expression<out e, false, true>
    ( "by"
      BlockStmt<out proof, out proofStart, out proofEnd>
    | ";"
    | (.
        SemErr(ErrorId.p_assert_needs_by_or_semicolon, t, "expected either 'by' or a semicolon following the assert expression");
      .)
    )
  | ellipsis                                   (. dotdotdot = t; 
                                                  errors.Deprecated(ErrorId.p_deprecated_statement_refinement, t, "the ... refinement feature in statements is deprecated");
                                                .)
    ";"
  )
  (. if (dotdotdot != null) {
       s = new AssertStmt(new SourceOrigin(startToken, t), new LiteralExpr(x, true), null, attrs);
       s = new SkeletonStatement(s, dotdotdot, null);
     } else {
       s = new AssertStmt(new SourceOrigin(startToken, t), e, lbl == null ? null : new AssertLabel(lbl, lbl.val), attrs);
       if (proof != null) {
         s = new BlockByProofStmt(s.Origin, proof, s);
       }
     }
  .)
  .

/*------------------------------------------------------------------------*/
ExpectStmt<out Statement/*!*/ s>
= (. Contract.Ensures(Contract.ValueAtReturn(out s) != null); Token/*!*/ x;
     Expression e = dummyExpr; Expression m = null; Attributes attrs = null;
     Token dotdotdot = null;
     Token startToken = null;
  .)
  "expect"                                     (. x = t; startToken = t; .)
  { Attribute<ref attrs> }
  ( Expression<out e, false, true>
  | ellipsis                                   (. dotdotdot = t; 
                                                  errors.Deprecated(ErrorId.p_deprecated_statement_refinement, t, "the ... refinement feature in statements is deprecated");
                                                .)
  )
  [ "," Expression<out m, false, true> ]
  ";"
  (. if (dotdotdot != null) {
       s = new ExpectStmt(new SourceOrigin(startToken, t), new LiteralExpr(x, true), m, attrs);
       s = new SkeletonStatement(s, dotdotdot, null);
     } else {
       s = new ExpectStmt(new SourceOrigin(startToken, t), e, m, attrs);
     }
  .)
  .

/*------------------------------------------------------------------------*/
AssumeStmt<out Statement/*!*/ s>
= (. Contract.Ensures(Contract.ValueAtReturn(out s) != null); Token/*!*/ x;
     Expression e = dummyExpr; Attributes attrs = null;
     Token dotdotdot = null;
     Token startToken = null;
  .)
  "assume"                                     (. x = t; startToken = t; .)
  { Attribute<ref attrs> }
  ( Expression<out e, false, false>
  | ellipsis                                   (. dotdotdot = t; 
                                                  errors.Deprecated(ErrorId.p_deprecated_statement_refinement, t, "the ... refinement feature in statements is deprecated");
                                                .)
  )
  ";"
  (. if (dotdotdot != null) {
       s = new AssumeStmt(new SourceOrigin(startToken, t), new LiteralExpr(x, true), attrs);
       s = new SkeletonStatement(s, dotdotdot, null);
     } else {
       s = new AssumeStmt(new SourceOrigin(startToken, t), e, attrs);
     }
  .)
  .

/*------------------------------------------------------------------------*/
PrintStmt<out Statement s>
= (. Contract.Ensures(Contract.ValueAtReturn(out s) != null);
     Token x;  Expression e;
     var args = new List<Expression>();
     Token startToken = null;
  .)
  "print"                                      (. x = t; startToken = t; .)
  Expression<out e, false, true>               (. args.Add(e); .)
  { "," Expression<out e, false, true>         (. args.Add(e); .)
  }
  ";"                                          (.
    s = new PrintStmt(new SourceOrigin(startToken, t), args);
    .)
  .

/*------------------------------------------------------------------------*/
RevealStmt<out Statement s>
= (. Contract.Ensures(Contract.ValueAtReturn(out s) != null);
     Token x; Expression e; var es = new List<Expression>();
     Token startToken = null;
     HideRevealCmd.Modes mode = HideRevealCmd.Modes.Reveal;
     s = null;
  .)
  ( "reveal"                                    (. x = t; startToken = t; mode = HideRevealCmd.Modes.Reveal; .)
  | "hide"                                      (. x = t; startToken = t; mode = HideRevealCmd.Modes.Hide; .)
  )
  ( Expression<out e, false, true>                (. es.Add(e); .)
    { "," Expression<out e, false, true>          (. es.Add(e); .)
    }                                           (. s = new HideRevealStmt(new SourceOrigin(startToken, t), es, mode); .)
  | "*"                                         (. s = new HideRevealStmt(new SourceOrigin(startToken, t), mode); .)
  )
  ";"                                           
  .

/*------------------------------------------------------------------------*/
ForallStmt<out Statement s>
= (. Contract.Ensures(Contract.ValueAtReturn(out s) != null);
     List<BoundVar> bvars = null;
     Attributes qattrs = null;
     Expression range = null;
     Token startToken = null;
  .)
  "forall"                                  (. startToken = t; .)

  ( IF(la.kind == _openparen)  /* disambiguation needed, because of the possibility of a body-less forall statement */
    "("   (. errors.Deprecated(ErrorId.p_deprecated_forall_statement_with_parentheses_around_bound_variables, t,
               "parentheses around the forall-statement bound variables are deprecated and not needed");
          .)
    [ QuantifierDomain<out bvars, out qattrs, out range, true, true, true> ]
    ")"
  | [ IF(IsIdentifier(la.kind))  /* disambiguation needed, because of the possibility of a body-less forall statement */
      QuantifierDomain<out bvars, out qattrs, out range, true, true, true>
    ]
  )
  (. if (bvars == null) {
       errors.Deprecated(ErrorId.p_deprecated_forall_with_no_bound_variables, startToken,
       "a forall statement with no bound variables is deprecated; use an 'assert by' statement instead");
     }
     bvars ??= new List<BoundVar>();
  .)

  ForallStatementEnsuresAndBody<out s, startToken, bvars, qattrs, range>
  .

ForallStatementEnsuresAndBody<.out Statement s, Token startToken, List<BoundVar> bvars, Attributes qattrs, Expression/*?*/ range.>
= (. var ens = new List<AttributedExpression/*!*/>();
     BlockStmt block = null;
     range ??= new LiteralExpr(startToken, true);
  .)
  {
    EnsuresClause<ens, true>
  }
  [ IF(la.kind == _lbrace)  /* if the input continues like a block statement, take it to be the body of the forall statement; a body-less forall statement must continue in some other way */
    BlockStmt<out block, out _, out _>
  ]
  (. if (theOptions.DisallowSoundnessCheating && block == null && 0 < ens.Count) {
        SemErr(ErrorId.p_forall_with_ensures_must_have_body, t, "a forall statement with an ensures clause must have a body");
     }

     s = new ForallStmt(new SourceOrigin(startToken, t), bvars, qattrs, range, ens, block);
  .)
  .

/*------------------------------------------------------------------------*/
ModifyStmt<out Statement s>
= (. Token tok;  Token endTok = Token.NoToken;
     Attributes attrs = null;
     FrameExpression fe;  var mod = new List<FrameExpression>();
     BlockStmt body = null;  Token bodyStart;
     Token ellipsisToken = null;
     Token startToken = null;
  .)
  "modify"           (. tok = t; startToken = t; .)
  { Attribute<ref attrs> }
  /* Note, there is an ambiguity here, because a curly brace may look like a FrameExpression and
   * may also look like a BlockStmt.  We're happy to parse the former, because if the user intended
   * the latter, then an explicit FrameExpression of {} could be given.
   */
  ( FrameExpression<out fe, false, true>       (. mod.Add(fe); .)
    { "," FrameExpression<out fe, false, true> (. mod.Add(fe); .)
    }
  | ellipsis                            (. ellipsisToken = t; 
                                           errors.Deprecated(ErrorId.p_deprecated_statement_refinement, t, "the ... refinement feature in statements is deprecated");
                                         .)
  )
  ( BlockStmt<out body, out bodyStart, out endTok>
                                        (. errors.Deprecated(ErrorId.p_deprecated_modify_statement_with_block, bodyStart, "the modify statement with a block statement is deprecated");
                                         .)
  | SYNC ";"         (. endTok = t; .)
  )
  (. s = new ModifyStmt(new SourceOrigin(startToken, t), mod, attrs, body);
     if (ellipsisToken != null) {
       s = new SkeletonStatement(s, ellipsisToken, null);
     }
  .)
  .

/*------------------------------------------------------------------------*/
CalcStmt<out Statement s>
= (. Contract.Ensures(Contract.ValueAtReturn(out s) != null);
     Token x;
     Attributes attrs = null;
     CalcStmt.CalcOp op, userSuppliedOp = null, resOp = Microsoft.Dafny.CalcStmt.DefaultOp;
     var lines = new List<Expression>();
     var hints = new List<BlockStmt>();
     CalcStmt.CalcOp stepOp;
     var stepOps = new List<CalcStmt.CalcOp>();
     Token startToken = null;
     Expression e;
     Token opTok;
     Token danglingOperator = null;
  .)
  "calc"                                                  (. x = t; startToken = t; .)
  { Attribute<ref attrs> }
  [ CalcOp<out opTok, out userSuppliedOp>                 (. if (userSuppliedOp.ResultOp(userSuppliedOp) == null) { // guard against non-transitive calcOp (like !=)
                                                               SemErr(ErrorId.p_calc_operator_must_be_transitive, opTok, "the main operator of a calculation must be transitive");
                                                             } else {
                                                               resOp = userSuppliedOp;
                                                             }
                                                          .)
  ]
  "{"
  { Expression<out e, false, true>                        (. lines.Add(e); stepOp = null; danglingOperator = null; .)
    ";"
    [ CalcOp<out opTok, out op>                           (. var maybeOp = resOp.ResultOp(op);
                                                             if (maybeOp == null) {
                                                               SemErr(ErrorId.p_invalid_calc_op_combination, opTok, "this operator cannot continue this calculation");
                                                             } else {
                                                               stepOp = op;
                                                               resOp = maybeOp;
                                                               danglingOperator = opTok;
                                                             }
                                                          .)
    ]                                                     (. stepOps.Add(stepOp); .)

    /* now for the hint, which we build up as a possibly empty sequence of statements placed into one BlockStmt */
    (. var subhints = new List<Statement>();
       Token hintStart = la;  
       Token hintEnd = hintStart.Prev;
       Token t0, t1;
       BlockStmt subBlock; Statement subCalc;
    .)
    { IF(la.kind == _lbrace || la.kind == _calc)  /* Grab as a hint if possible, not a next line in the calculation whose expression begins with an open brace
                                                   * or StmtExpr containing a calc.  A user has to rewrite such a line to be enclosed in parentheses.
                                                   */
      ( BlockStmt<out subBlock, out t0, out t1>   (. hintEnd = subBlock.EndToken; subhints.Add(subBlock); .)
      | CalcStmt<out subCalc>                     (. hintEnd = subCalc.EndToken; subhints.Add(subCalc); .)
      )
    }
    (. var h = new BlockStmt(new SourceOrigin(hintStart, hintEnd), subhints); // if the hint is empty, hintStart is the first token of the next line, but it doesn't matter because the block statement is just used as a container
       hints.Add(h);
       if (h.Body.Count != 0) { danglingOperator = null; }
    .)
  }
  "}"
  (.
    if (danglingOperator != null) {
      SemErr(ErrorId.p_calc_dangling_operator, danglingOperator, "a calculation cannot end with an operator");
    }
    if (lines.Count > 0) {
      // Repeat the last line to create a dummy line for the dangling hint
      lines.Add(lines[lines.Count - 1]);
    }
    s = new CalcStmt(new SourceOrigin(startToken, t), userSuppliedOp, lines, hints, stepOps, attrs);
  .)
  .

/*------------------------------------------------------------------------*/
CalcOp<out Token x, out CalcStmt.CalcOp/*!*/ op>
= (. var binOp = BinaryExpr.Opcode.Eq; // Returns Eq if parsing fails because it is compatible with any other operator
     Expression k = null;
     x = null;
  .)
  ( "=="           (. x = t;  binOp = BinaryExpr.Opcode.Eq; .)
    [ "#" "[" Expression<out k, true, true> "]" ]
  | "<"            (. x = t;  binOp = BinaryExpr.Opcode.Lt; .)
  | ">"            (. x = t;  binOp = BinaryExpr.Opcode.Gt; .)
  | "<="           (. x = t;  binOp = BinaryExpr.Opcode.Le; .)
  | ">="           (. x = t;  binOp = BinaryExpr.Opcode.Ge; .)
  | "!="           (. x = t;  binOp = BinaryExpr.Opcode.Neq; .)
  | EquivOp        (. x = t;  binOp = BinaryExpr.Opcode.Iff; .)
  | ImpliesOp      (. x = t;  binOp = BinaryExpr.Opcode.Imp; .)
  | ExpliesOp      (. x = t;  binOp = BinaryExpr.Opcode.Exp; .)
  )
  (.
    if (k == null) {
      op = new Microsoft.Dafny.CalcStmt.BinaryCalcOp(binOp);
    } else {
      op = new Microsoft.Dafny.CalcStmt.TernaryCalcOp(k);
    }
  .)
  .

/*------------------------------------------------------------------------*/
/* Note. In order to avoid LL(1) warnings for expressions that "parse as far as possible", it is
 * necessary to use Coco/R's IF construct.  That means there are two ways to check for some of
 * these operators, both in Is...() methods (defined above) and as grammar non-terminals (defined
 * here).  These pairs of definitions must be changed together.
 */
EquivOp = "<==>".
ImpliesOp = "==>".
ExpliesOp = "<==".
AndOp = "&&".
OrOp = "||".

NegOp = "!".
Forall = "forall".
Exists = "exists".
QSep = "::".

/* The "allowLemma" argument says whether or not the expression
 * to be parsed is allowed to have the form S;E where S is a call to a lemma.
 * "allowLemma" should be passed in as "false" whenever the expression to
 * be parsed sits in a context that itself is terminated by a semi-colon.
 *
 * The "allowLambda" says whether or not the expression to be parsed is
 * allowed to be a lambda expression.  More precisely, an identifier or
 * parenthesized-enclosed comma-delimited list of identifiers is allowed to
 * continue as a lambda expression (that is, continue with a "reads", "requires",
 * or "=>") only if "allowLambda" is true.  This affects function/method/iterator
 * specifications, if/while statements with guarded alternatives, and expressions
 * in the specification of a lambda expression itself.
 *
 * The "allowBitwiseOps" says whether or not to include or bypass bitwise operators
 * at the top level of this expression. It is passed in as "false" only inside
 * cardinality brackets, that is, "|expr|".
 */
Expression<out Expression e, bool allowLemma, bool allowLambda, bool allowBitwiseOps = true, bool allowDecreasesTo = true>
= (. Expression e0; Token semiToken; .)
  [ "new" (. SemErr(ErrorId.p_no_side_effects_in_expressions, t, "Calls with side-effects such as constructors are not allowed in expressions."); .) ]
  EquivExpression<out e, allowLemma, allowLambda, allowBitwiseOps>
  [ IF(allowDecreasesTo && IsDecreasesTo())
    DecreasesTo<out var decreasesToToken, out var allowNoChange>
    EquivExpression<out e0, allowLemma, allowLambda, allowBitwiseOps>
    (. e = new DecreasesToExpr(decreasesToToken, new List<Expression>() { e }, new List<Expression>() { e0 }, allowNoChange); .)
  ]
  [ IF(SemiFollowsCall(allowLemma, e))
    /* here we parse the ";E" that is part of a "LemmaCall;E" expression (other "S;E" expressions are parsed elsewhere) */
    ";"                       (. semiToken = t; .)
    Expression<out e0, allowLemma, allowLambda>
    (. var startToken = e.StartToken;
       e = new StmtExpr(e0.Tok,
             new AssignStatement(e.Origin, new List<Expression>(), new List<AssignmentRhs>() { new ExprRhs(e) }),
             e0);
       e.Origin = new SourceOrigin(startToken, e0.EndToken);
    .)
  ]
  .

/*------------------------------------------------------------------------*/
EquivExpression<out Expression e0, bool allowLemma, bool allowLambda, bool allowBitwiseOps>
= (. Contract.Ensures(Contract.ValueAtReturn(out e0) != null); 
     Token/*!*/ x;  
     Expression/*!*/ e1; 
  .)
  ImpliesExpliesExpression<out e0, allowLemma, allowLambda, allowBitwiseOps>
  { IF(IsEquivOp())  /* read an EquivExpression as far as possible */
    EquivOp                                                   (. x = t; .)
    ImpliesExpliesExpression<out e1, allowLemma, allowLambda, allowBitwiseOps>  (.
      var startToken = e0.StartToken;
      e0 = new BinaryExpr(x, BinaryExpr.Opcode.Iff, e0, e1);
      e0.Origin = new SourceOrigin(startToken, t); .)
  }
  .

/*------------------------------------------------------------------------*/
ImpliesExpliesExpression<out Expression e0, bool allowLemma, bool allowLambda, bool allowBitwiseOps>
= (. Contract.Ensures(Contract.ValueAtReturn(out e0) != null);
     Token/*!*/ x;
     Expression/*!*/ e1; .)
  LogicalExpression<out e0, allowLemma, allowLambda, allowBitwiseOps>
  [ IF(IsImpliesOp() || IsExpliesOp())  /* read an ImpliesExpliesExpression as far as possible */
    /* Note, the asymmetry in the parsing of implies and explies expressions stems from the fact that
     * implies is right associative whereas reverse implication is left associative
     */
    ( ImpliesOp                                               (. x = t; .)
      ImpliesExpression<out e1, allowLemma, allowLambda, allowBitwiseOps>       (. var startToken = e0.StartToken;
                                                                                   e0 = new BinaryExpr(x, BinaryExpr.Opcode.Imp, e0, e1);
                                                                                   e0.Origin = new SourceOrigin(startToken, t); .)
    | ExpliesOp                                               (. x = t; .)
      LogicalExpression<out e1, allowLemma, allowLambda, allowBitwiseOps>       (. // The order of operands is reversed so that it can be turned into implication during resolution
                                                                 var startToken = e0.StartToken;
                                                                 e0 = new BinaryExpr(x, BinaryExpr.Opcode.Exp, e1, e0);
                                                                 e0.Origin = new SourceOrigin(startToken, t); .)
      { IF(IsExpliesOp())  /* read a reverse implication as far as possible */
        ExpliesOp                                             (. x = t; .)
        LogicalExpression<out e1, allowLemma, allowLambda, allowBitwiseOps>     (. //The order of operands is reversed so that it can be turned into implication during resolution
                                                                 startToken = e0.StartToken;
                                                                 e0 = new BinaryExpr(x, BinaryExpr.Opcode.Exp, e1, e0);
                                                                 e0.Origin = new SourceOrigin(startToken, t);
                                                              .)
      }
      [ IF(IsImpliesOp()) ImpliesOp (. SemErr(ErrorId.p_ambiguous_implies, t, "Ambiguous use of ==> and <==. Use parentheses to disambiguate."); .) 
        LogicalExpression<out e1, allowLemma, allowLambda, allowBitwiseOps> { IF(IsImpliesOp() || IsExpliesOp()) ((ImpliesOp | ExpliesOp) LogicalExpression<out e1, allowLemma, allowLambda, allowBitwiseOps> ) } // resynch after error
      ]
    )
  ]
  .

/*------------------------------------------------------------------------*/
ImpliesExpression<out Expression e0, bool allowLemma, bool allowLambda, bool allowBitwiseOps>
= (. Contract.Ensures(Contract.ValueAtReturn(out e0) != null); Token/*!*/ x;  Expression/*!*/ e1; .)
  LogicalExpression<out e0, allowLemma, allowLambda, allowBitwiseOps>
  [ IF(IsImpliesOp() || IsExpliesOp())
    ( ImpliesOp | ExpliesOp (. SemErr(ErrorId.p_ambiguous_implies_2, t, "Ambiguous use of ==> and <==. Use parentheses to disambiguate."); .) )
    (. x = t; .)
    ImpliesExpression<out e1, allowLemma, allowLambda, allowBitwiseOps>       (. var startToken = e0.StartToken;
                                                                                 e0 = new BinaryExpr(x, BinaryExpr.Opcode.Imp, e0, e1); 
                                                                                 e0.Origin = new SourceOrigin(startToken, t);.)
  ]
  .

/*------------------------------------------------------------------------*/
LogicalExpression<out Expression e0, bool allowLemma, bool allowLambda, bool allowBitwiseOps>
= (. Contract.Ensures(Contract.ValueAtReturn(out e0) != null); Token/*!*/ x = null;  Expression/*!*/ e1;
     Expression first;
     Token startToken = null;
     Token/*!*/ firstOp = null;
     Token/*!*/ prefixOp = null;
     e0 = dummyExpr; /* mute the warning */
  .)
    // This extra AndOp will belong to the first binary expression
  [ (AndOp | OrOp) (. firstOp = t; prefixOp = t; x = t; .) ]
  RelationalExpression<out e0, allowLemma, allowLambda, allowBitwiseOps> (. first = e0; .)

  { IF(IsAndOp() || IsOrOp())  /* read a LogicalExpression as far as possible */
    ( AndOp | OrOp ) (. x = t; 
                        if (firstOp == null) firstOp = t; 
                        if (firstOp.kind != t.kind) SemErr(ErrorId.p_ambiguous_and_or, t, "Ambiguous use of && and ||. Use parentheses to disambiguate.");
                     .)
    RelationalExpression<out e1, allowLemma, allowLambda, allowBitwiseOps>
         (. startToken = e0.StartToken;
            e0 = new BinaryExpr(x, firstOp.val == "&&" ? BinaryExpr.Opcode.And : BinaryExpr.Opcode.Or, e0, e1);
            e0.Origin = new SourceOrigin(startToken, t);
         .)
  }
  (.
       if (e0 == first && prefixOp != null) {
         // There was only one conjunct. To make sure that the type checker still checks it to
         // be a boolean, we conjoin "true" of "false" to its left.
         if (firstOp.val == "&&") e0 = new BinaryExpr(x, BinaryExpr.Opcode.And, new LiteralExpr(new AutoGeneratedOrigin(x), true), e0);
         else e0 = new BinaryExpr(x, BinaryExpr.Opcode.Or, new LiteralExpr(new AutoGeneratedOrigin(x), false), e0);
         e0.Origin = new SourceOrigin(firstOp, t);
         e0.FormatTokens = new[] { firstOp };
       } else if(prefixOp != null) {
         e0.Origin = new SourceOrigin(prefixOp, e0.EndToken);
       }
  .)
  .

/*------------------------------------------------------------------------*/
RelationalExpression<out Expression e, bool allowLemma, bool allowLambda, bool allowBitwiseOps>
= (. Contract.Ensures(Contract.ValueAtReturn(out e) != null);
     Token x = null;  Expression e0, e1 = null;  BinaryExpr.Opcode op;
     List<Expression> chain = null;
     List<BinaryExpr.Opcode> ops = null;
     List<IOrigin> opLocs = null;
     List<Expression/*?*/> prefixLimits = null;
     Token startToken = null;
     Expression k;
     int kind = 0;  // 0 ("uncommitted") indicates chain of ==, possibly with one !=
                    // 1 ("ascending")   indicates chain of ==, <, <=, possibly with one !=
                    // 2 ("descending")  indicates chain of ==, >, >=, possibly with one !=
                    // 3 ("illegal")     indicates illegal chain
                    // 4 ("disjoint")    indicates chain of disjoint set operators
     bool hasSeenNeq = false;
  .)
  ShiftTerm<out e0, allowLemma, allowLambda, allowBitwiseOps>
                                   (. e = e0; startToken = e0.StartToken; .)
  [ IF(IsRelOp())  /* read a RelationalExpression as far as possible */
    RelOp<out x, out op, out k>
    ShiftTerm<out e1, allowLemma, allowLambda, allowBitwiseOps>
                                   (. startToken = e0.StartToken;
                                      if (k == null) {
                                        e = new BinaryExpr(x, op, e0, e1);
                                      } else {
                                        Contract.Assert(op == BinaryExpr.Opcode.Eq || op == BinaryExpr.Opcode.Neq);
                                        e = new TernaryExpr(x, op == BinaryExpr.Opcode.Eq ? TernaryExpr.Opcode.PrefixEqOp : TernaryExpr.Opcode.PrefixNeqOp, k, e0, e1);
                                      }
                                      e.Origin = new SourceOrigin(startToken, t);
                                   .)
    { IF(IsRelOp())  /* read a RelationalExpression as far as possible */
                                   (. if (chain == null) {
                                        chain = new List<Expression>();
                                        ops = new List<BinaryExpr.Opcode>();
                                        opLocs = new List<IOrigin>();
                                        prefixLimits = new List<Expression>();
                                        chain.Add(e0); ops.Add(op); opLocs.Add(x); prefixLimits.Add(k); chain.Add(e1);
                                        switch (op) {
                                          case BinaryExpr.Opcode.Eq:
                                            kind = 0;  break;
                                          case BinaryExpr.Opcode.Neq:
                                            kind = 0;  hasSeenNeq = true;  break;
                                          case BinaryExpr.Opcode.Lt:
                                          case BinaryExpr.Opcode.Le:
                                            kind = 1;  break;
                                          case BinaryExpr.Opcode.Gt:
                                          case BinaryExpr.Opcode.Ge:
                                            kind = 2;  break;
                                          case BinaryExpr.Opcode.Disjoint:
                                            kind = 4;  break;
                                          default:
                                            kind = 3;  break;
                                        }
                                      }
                                   .)
      RelOp<out x, out op, out k>  (. switch (op) {
                                        case BinaryExpr.Opcode.Eq:
                                          if (kind != 0 && kind != 1 && kind != 2) { SemErr(ErrorId.p_invalid_equal_chaining, x, "chaining not allowed from the previous operator"); kind = 3; }
                                          break;
                                        case BinaryExpr.Opcode.Neq:
                                          if (hasSeenNeq) { SemErr(ErrorId.p_invalid_notequal_chaining, x, "a chain cannot have more than one != operator"); kind = 3; }
                                          else if (kind != 0 && kind != 1 && kind != 2) { SemErr(ErrorId.p_invalid_operator_in_chain, x, "this operator cannot continue this chain"); kind = 3; }
                                          hasSeenNeq = true;  break;
                                        case BinaryExpr.Opcode.Lt:
                                        case BinaryExpr.Opcode.Le:
                                          if (kind == 0) { kind = 1; }
                                          else if (kind != 1) { SemErr(ErrorId.p_invalid_descending_chaining, x, "this operator chain cannot continue with an ascending operator"); kind = 3; }
                                          break;
                                        case BinaryExpr.Opcode.Gt:
                                        case BinaryExpr.Opcode.Ge:
                                          if (kind == 0) { kind = 2; }
                                          else if (kind != 2) { SemErr(ErrorId.p_invalid_ascending_chaining, x, "this operator chain cannot continue with a descending operator"); kind = 3; }
                                          break;
                                        case BinaryExpr.Opcode.Disjoint:
                                          if (kind != 4) { SemErr(ErrorId.p_invalid_disjoint_chaining, x, "can only chain disjoint (!!) with itself"); kind = 3; }
                                          break;
                                        default:
                                          SemErr(ErrorId.p_operator_does_not_chain, x, "this operator cannot be part of a chain");
                                          kind = 3;  break;
                                      }
                                   .)
      ShiftTerm<out e1, allowLemma, allowLambda, allowBitwiseOps>
                                   (. ops.Add(op); opLocs.Add(x); prefixLimits.Add(k); chain.Add(e1);
                                   .)
    }
  ]
  (. if (chain != null && kind != 3) {
       e = new ChainingExpression(opLocs[0], chain, ops, opLocs, prefixLimits);
     }
     e.Origin = new SourceOrigin(startToken, t);
  .)
  .

/*------------------------------------------------------------------------*/
RelOp<out Token/*!*/ x, out BinaryExpr.Opcode op, out Expression k>
= (. Contract.Ensures(Contract.ValueAtReturn(out x) != null);
     x = Token.NoToken;  op = BinaryExpr.Opcode.Add/*(dummy)*/;
     Token y;
     k = null;
  .)
  ( "=="           (. x = t;  op = BinaryExpr.Opcode.Eq; .)
    [ "#" "[" Expression<out k, true, true> "]" ]
  | "<"            (. x = t;  op = BinaryExpr.Opcode.Lt;  .)
  | ">"            (. x = t;  op = BinaryExpr.Opcode.Gt;  .)
  | "<="           (. x = t;  op = BinaryExpr.Opcode.Le;  .)
  | ">="           (. x = t;  op = BinaryExpr.Opcode.Ge;  .)
  | "!="           (. x = t;  op = BinaryExpr.Opcode.Neq;  .)
    [ "#" "[" Expression<out k, true, true> "]" ]
  | "in"           (. x = t;  op = BinaryExpr.Opcode.In; .)
  | notIn          (. x = t;  op = BinaryExpr.Opcode.NotIn; .)
  | /* The next operator is "!!", but we have to scan it as two "!", since the scanner is greedy
       so if "!!" is a valid token, we won't be able to scan it as two "!" when needed: */
    "!"            (. x = t;  y = Token.NoToken; .)
    [ IF(la.val == "!")
      "!"          (. y = t; .)
    ]              (. if (y == Token.NoToken) {
                        SemErr(ErrorId.p_bang_not_a_relational_op, x, "invalid relational operator");
                      } else if (y.pos != x.pos + 1) {
                        SemErr(ErrorId.p_invalid_relational_op, new SourceOrigin(x,y), "invalid relational operator (perhaps you intended \"!!\" with no intervening whitespace?)");
                      } else {
                        x.val = "!!";
                        y.val = "";
                        op = BinaryExpr.Opcode.Disjoint;
                      }
                   .)
   )
  .

/*------------------------------------------------------------------------*/
ShiftTerm<out Expression e0, bool allowLemma, bool allowLambda, bool allowBitwiseOps>
= (. Contract.Ensures(Contract.ValueAtReturn(out e0) != null);
     Token x = Token.NoToken;  Expression e1;  BinaryExpr.Opcode op = BinaryExpr.Opcode.LeftShift/*(dummy)*/;
  .)
  Term<out e0, allowLemma, allowLambda, allowBitwiseOps>
  { IF(IsShiftOp())  /* read a Term as far as possible */
    ( "<"            (. x = t;  op = BinaryExpr.Opcode.LeftShift; .)
      "<"            (. t.val = "<<";
                        t.pos = x.pos;
                        t.col = x.col;
                        t.Prev = x.Prev;
                        x.Prev.Next = t;
                        x = t; .)
    | ">"            (. x = t;  op = BinaryExpr.Opcode.RightShift; .)
      ">"            (. t.val = ">>";
                        t.pos = x.pos;
                        t.col = x.col;
                        t.Prev = x.Prev;
                        x.Prev.Next = t;
                        x = t; .)
    )
    Term<out e1, allowLemma, allowLambda, allowBitwiseOps> (.
      var startToken = e0.StartToken;
      e0 = new BinaryExpr(x, op, e0, e1);
      e0.Origin = new SourceOrigin(startToken, t);
     .)
  }
  .

/*------------------------------------------------------------------------*/
Term<out Expression e0, bool allowLemma, bool allowLambda, bool allowBitwiseOps>
= (. Contract.Ensures(Contract.ValueAtReturn(out e0) != null); Token/*!*/ x;  Expression/*!*/ e1;  BinaryExpr.Opcode op; .)
  Factor<out e0, allowLemma, allowLambda, allowBitwiseOps>
  { IF(IsAddOp())  /* read a Term as far as possible */
    AddOp<out x, out op>
    Factor<out e1, allowLemma, allowLambda, allowBitwiseOps>
    (. var startToken = e0.StartToken;
       e0 = new BinaryExpr(x, op, e0, e1);
       e0.Origin = new SourceOrigin(startToken, t); .)
  }
  .

/*------------------------------------------------------------------------*/
AddOp<out Token x, out BinaryExpr.Opcode op>
= (. Contract.Ensures(Contract.ValueAtReturn(out x) != null); x = Token.NoToken;  op=BinaryExpr.Opcode.Add/*(dummy)*/; .)
  ( "+"            (. x = t;  op = BinaryExpr.Opcode.Add; .)
  | "-"            (. x = t;  op = BinaryExpr.Opcode.Sub; .)
  )
  .

/*------------------------------------------------------------------------*/
Factor<out Expression e0, bool allowLemma, bool allowLambda, bool allowBitwiseOps>
= (. Contract.Ensures(Contract.ValueAtReturn(out e0) != null); Token/*!*/ x;  Expression/*!*/ e1;  BinaryExpr.Opcode op; .)
  BitvectorFactor<out e0, allowLemma, allowLambda, allowBitwiseOps>
  { IF(IsMulOp())  /* read a Factor as far as possible */
    MulOp<out x, out op>
    BitvectorFactor<out e1, allowLemma, allowLambda, allowBitwiseOps>
    (. 
      var startToken = e0.StartToken;
      e0 = new BinaryExpr(x, op, e0, e1);
      e0.Origin = new SourceOrigin(startToken, t);
    .)
  }
  .

/*------------------------------------------------------------------------*/
MulOp<out Token x, out BinaryExpr.Opcode op>
= (. Contract.Ensures(Contract.ValueAtReturn(out x) != null); x = Token.NoToken;  op = BinaryExpr.Opcode.Add/*(dummy)*/; .)
  ( "*"            (. x = t;  op = BinaryExpr.Opcode.Mul; .)
  | "/"            (. x = t;  op = BinaryExpr.Opcode.Div; .)
  | "%"            (. x = t;  op = BinaryExpr.Opcode.Mod; .)
  )
  .

/*------------------------------------------------------------------------*/
BitvectorFactor<out Expression e0, bool allowLemma, bool allowLambda, bool allowBitwiseOps>
= (. Contract.Ensures(Contract.ValueAtReturn(out e0) != null); Token/*!*/ x = null;  Expression/*!*/ e1;  BinaryExpr.Opcode op; bool ambig = false; op = BinaryExpr.Opcode.BitwiseAnd; .)
  AsExpression<out e0, allowLemma, allowLambda, allowBitwiseOps>
  [ IF(allowBitwiseOps && IsBitwiseOp())  /* read a BitvectorFactor as far as possible, but not in the context inside a |.| size expression */
    ( "&"                                                (. op = BinaryExpr.Opcode.BitwiseAnd; x = t; .)
    | "|"                                                (. op = BinaryExpr.Opcode.BitwiseOr; x = t; .)
    | "^"                                                (. op = BinaryExpr.Opcode.BitwiseXor; x = t; .)
    )
    AsExpression<out e1, allowLemma, allowLambda, allowBitwiseOps>   (. var startToken = e0.StartToken; e0 = new BinaryExpr(x, op, e0, e1); e0.Origin = new SourceOrigin(startToken, t); .)
    { IF(IsBitwiseOp())
      ( "&" | "|" | "^" )                                (. if (x.kind != t.kind && !ambig) { ambig = true; SemErr(ErrorId.p_ambiguous_bitop, t, "Ambiguous use of &, |, ^. Use parentheses to disambiguate."); }
                                                            x = t; .)
      AsExpression<out e1, allowLemma, allowLambda, allowBitwiseOps> (. startToken = e0.StartToken; e0 = new BinaryExpr(x, op, e0, e1); e0.Origin = new SourceOrigin(startToken, t); .)
    }
  ]
  .

/*------------------------------------------------------------------------*/
AsExpression<out Expression e, bool allowLemma, bool allowLambda, bool allowBitwiseOps>
= (. Token tok; Token x; Type toType; .)
  UnaryExpression<out e, allowLemma, allowLambda, allowBitwiseOps>
  { IF(IsAsOrIs())
    ( "as"                                  (. tok = t; .)
      TypeAndToken<out x, out toType, true> (. e = new ConversionExpr(tok, e, toType) { Origin = new SourceOrigin(e.StartToken, t)}; .)
    | "is"                                  (. tok = t; .)
      TypeAndToken<out x, out toType, true> (. e = new TypeTestExpr(tok, e, toType) { Origin = new SourceOrigin(e.StartToken, t)}; .)
    )
  }
  .

/*------------------------------------------------------------------------*/
UnaryExpression<out Expression e, bool allowLemma, bool allowLambda, bool allowBitwiseOps>
= (. Contract.Ensures(Contract.ValueAtReturn(out e) != null); Token/*!*/ x;  e = dummyExpr; .)
  ( "-"                                             (. x = t; .)
    UnaryExpression<out e, allowLemma, allowLambda, allowBitwiseOps>  (. e = new NegationExpression(x, e) { Origin = new SourceOrigin(x, t) }; .)
  | NegOp                                           (. x = t; .)
    UnaryExpression<out e, allowLemma, allowLambda, allowBitwiseOps>  (. e = new UnaryOpExpr(x, UnaryOpExpr.Opcode.Not, e) { Origin = new SourceOrigin(x, t) }; .)
  | PrimaryExpression<out e, allowLemma, allowLambda, allowBitwiseOps>
  )
  .

/*------------------------------------------------------------------------*/
PrimaryExpression<out Expression e, bool allowLemma, bool allowLambda, bool allowBitwiseOps>
= (. Contract.Ensures(Contract.ValueAtReturn(out e) != null); e = dummyExpr; .)
  ( IF(ExprIsMapDisplay())  /* this alternative must be checked before going into EndlessExpression, where there is another "map" */
    MapDisplayExpr<out e>
    { IF(IsSuffix()) Suffix<ref e> }
  | IF(ExprIsSetDisplay())  /* this alternative must be checked before going into EndlessExpression, where there is another "iset" */
    SetDisplayExpr<out e>
    { IF(IsSuffix()) Suffix<ref e> }
  | IF(IsLambda(allowLambda))
    LambdaExpression<out e, allowLemma, allowBitwiseOps>  /* this is an endless expression */
  | EndlessExpression<out e, allowLemma, allowLambda, allowBitwiseOps>
  | NameSegment<out e>
    { IF(IsSuffix()) Suffix<ref e> }
  | SeqDisplayExpr<out e>
    { IF(IsSuffix()) Suffix<ref e> }
  | ConstAtomExpression<out e>
    { IF(IsSuffix()) Suffix<ref e> }
  )
  .

/*------------------------------------------------------------------------*/
Lhs<out Expression e>
= (. e = dummyExpr;  // the assignment is to please the compiler, the dummy value to satisfy contracts in the event of a parse error
  .)
  ( NameSegment<out e>
    { Suffix<ref e> }
  | ConstAtomExpression<out e>
    Suffix<ref e>
    { Suffix<ref e> }
  )
  .

/*------------------------------------------------------------------------*/
/* A ConstAtomExpression is never an l-value, and does not start with an identifier. */
ConstAtomExpression<out Expression e>
= (. Contract.Ensures(Contract.ValueAtReturn(out e) != null);
     Token/*!*/ x = null;
     e = dummyExpr;
  .)
  ( LiteralExpression<out e>
  | "this"                                     (. x = t; e = new ThisExpr(t); .)
  | "allocated"                                (. x = t; .)
    "(" Expression<out e, true, true> ")"      (. e = new UnaryOpExpr(x, UnaryOpExpr.Opcode.Allocated, e); .)
  | "fresh"                                    (. x = t; Token atLabel = null; .)
    [ "@" LabelName<out atLabel> ]
    "(" Expression<out e, true, true> ")"      (. e = new FreshExpr(x, e, atLabel?.val); .)
  | "unchanged"                                (. x = t; FrameExpression fe; var mod = new List<FrameExpression>(); Token atLabel = null; .)
    [ "@" LabelName<out atLabel> ]
    "("
      FrameExpression<out fe, false, false>         (. mod.Add(fe); .)
      { "," FrameExpression<out fe, false, false>   (. mod.Add(fe); .)
      }
    ")"                                        (. e = new UnchangedExpr(x, mod, atLabel?.val); .)
  | "old"                                      (. x = t; Token atLabel = null; .)
    [ "@" LabelName<out atLabel> ]
    "(" Expression<out e, true, true> ")"      (. e = new OldExpr(x, e, atLabel?.val); .)
  | "|"                                        (. x = t; .)
      Expression<out e, true, true, false>     (. e = new UnaryOpExpr(x, UnaryOpExpr.Opcode.Cardinality, e); .)
    "|"
  | "assigned"                                 (. x = t; .)
    "(" NameSegment<out e> ")"                 (. e = new UnaryOpExpr(x, UnaryOpExpr.Opcode.Assigned, e); .)
  | ParensExpression<out e>
  ) (. if(x!= null) { e.Origin = new SourceOrigin(x, t); } .)
  .

/*------------------------------------------------------------------------*/
LiteralExpression<out Expression e>
= (. BigInteger n; BaseTypes.BigDec d;
     e = dummyExpr;
  .)
  ( "false"                                    (. e = new LiteralExpr(t, false); .)
  | "true"                                     (. e = new LiteralExpr(t, true); .)
  | "null"                                     (. e = new LiteralExpr(t); .)
  | Nat<out n>                                 (. e = new LiteralExpr(t, n); .)
  | Dec<out d>                                 (. e = new LiteralExpr(t, d); .)
  | charToken                                  (. string s = t.val.Substring(1, t.val.Length - 2);
                                                  Util.ValidateEscaping(theOptions, t, s, false, errors);
                                                  if (Util.UnescapedCharacters(theOptions, s, false).Count() > 1) {
                                                    errors.SemErr(ErrorId.p_invalid_char_literal, t, "too many characters in character literal");
                                                  }
                                                  e = new CharLiteralExpr(t, s); .)
  | stringToken                                (. bool isVerbatimString;
                                                  string s = Util.RemoveParsedStringQuotes(t.val, out isVerbatimString);
                                                  Util.ValidateEscaping(theOptions, t, s, isVerbatimString, errors);
                                                  e = new StringLiteralExpr(t, s, isVerbatimString);
                                               .)
  ) (. e.Origin = new SourceOrigin(t, t); .)
  .

/*------------------------------------------------------------------------*/
PossiblyNegatedLiteralExpr<out Expression e>
= (. BigInteger n; BaseTypes.BigDec d;
     e = dummyExpr;
  .)
  ( "-"                                        (. var x = t; .)
    ( Nat<out n>                               (. e = new NegationExpression(x, new LiteralExpr(t, n)); .)
    | Dec<out d>                               (. e = new NegationExpression(x, new LiteralExpr(t, d)); .)
    )
  | LiteralExpression<out e>
  )
  .

/*------------------------------------------------------------------------*/
LambdaExpression<out Expression e, bool allowLemma, bool allowBitwiseOps>
= (. Token x = Token.NoToken;
     Token id;  BoundVar bv;
     var bvs = new List<BoundVar>();
     var reads = new List<FrameExpression>();
     Attributes readsAttrs = null;
     Expression req = null;
     Expression body = null;
  .)
  ( WildIdent<out id, true>                  (. x = t; bvs.Add(new BoundVar(id, id.val, new InferredTypeProxy()) {Origin = new SourceOrigin(x, x)}); .)
  | "("                                      (. x = t; .)
      [
        IdentTypeOptional<out bv>            (. bvs.Add(bv); .)
        { "," IdentTypeOptional<out bv>      (. bvs.Add(bv); .)
        }
      ]
    ")"
  )
  LambdaSpec<ref reads, ref readsAttrs, ref req>
  "=>"
  Expression<out body, allowLemma, true, allowBitwiseOps>
  (. e = new LambdaExpr(x, new SourceOrigin(x, t), bvs, req, new Specification<FrameExpression>(reads, readsAttrs), body);
     SystemModuleModifiers.Add(b => b.CreateArrowTypeDecl(bvs.Count));
  .)
  .

// Coco says LambdaSpec is deletable. This is OK (it might be empty).
LambdaSpec<.ref List<FrameExpression> reads, ref Attributes readsAttrs, ref Expression req.>
= { ReadsClause<reads, ref readsAttrs, true, false, true>
  | "requires"                             (. Expression ee; .)
    Expression<out ee, true, false>        (. req = req == null ? ee : new BinaryExpr(req.Tok, BinaryExpr.Opcode.And, req, ee) { Origin = new SourceOrigin(req.StartToken, ee.EndToken) } ; .)
  }
  .

/*------------------------------------------------------------------------*/
ParensExpression<out Expression e>
= (. Token lp = null; Token rp = null;
     var args = new List<ActualBinding>();
     e = dummyExpr;
     var isDecreasesToExpr = false;
     Token decreasesToToken = null;
     var allowNoChange = false;
     List<Expression> oldExprs = null;
     List<Expression> newExprs = null;
  .)
  "("                                       (. lp = t; .)
  ( ")"                                     (. rp = t; .)

  | (. isDecreasesToExpr = true;
       oldExprs = new();
    .)
    DecreasesTo<out decreasesToToken, out allowNoChange>
    DecreasesToExpressionList<out newExprs>
    ")"                                     (. rp = t; .)

  | TupleArgs<args>
    [ (. isDecreasesToExpr = true; .)
      DecreasesTo<out decreasesToToken, out allowNoChange>
      (. foreach (var binding in args) {
           if (binding.FormalParameterName != null) {
             SemErr(ErrorId.p_binding_in_decreases_to, binding.FormalParameterName,
               $"bindings are not allowed in `{decreasesToToken.val} to` expressions.");
           } else if (binding.IsGhost) {
             SemErr(ErrorId.p_ghost_in_decreases_to, binding.Actual.Tok, // we don't have the token of "ghost" :(
               $"'ghost' components are not allowed in `{decreasesToToken.val} to` expressions.");
           }
         }
         oldExprs = args.Select(arg => arg.Actual).ToList();
      .)
      DecreasesToExpressionList<out newExprs>
    ]
    ")"                                     (. rp = t; .)
  )

  (. if (isDecreasesToExpr) {
       e = new DecreasesToExpr(decreasesToToken, oldExprs, newExprs, allowNoChange);
     } else {
       e = ProcessTupleArgs(args, lp);
       if (e is not DatatypeValue) { // here, a DatatypeValue is a tuple expression
         e = new ParensExpression(lp, e);
       }
     }
     e.Origin = new SourceOrigin(lp, rp);
  .)
  .

TupleArgs<.List<ActualBinding> args.>
= (. ActualBinding binding; bool isGhost = false; .)
  // The IF is to distinguish between `(ghost var x := 5; x + x)` and (ghost x), both of which begin with `( ghost`.
  [ IF(la.kind == _ghost && !IsPeekVar())
    "ghost"                                     (. isGhost = true; .)
  ]
  ActualBinding<out binding, isGhost, false>    (. args.Add(binding); .)
  { ","                                         (. isGhost = false; .)
    [ IF(la.kind == _ghost && !IsPeekVar())
      "ghost"                                   (. isGhost = true; .)
    ]
    ActualBinding<out binding, isGhost, false>  (. args.Add(binding); .)
  }
  .

// the DecreasesTo production can be anticipated by IsDecreasesTo()
DecreasesTo<out Token x, out bool allowNoChange>
= (. allowNoChange = false; .)
  ( "decreases"
  | "nonincreases"                (. allowNoChange = true; .)
  )                               (. x = t; .)
  ident
  (. if (t.val != "to") {
       SemErr(ErrorId.p_decreases_without_to, t, "expected 'to'");
     }
  .)
  .

DecreasesToExpressionList<.out List<Expression> newExprs.>
= (. newExprs = new();
     Expression expr;
  .)
  [ Expression<out expr, false, false>                   (. newExprs.Add(expr); .)
    { ","
      Expression<out expr, false, false>                 (. newExprs.Add(expr); .)
    }
  ]
  .

/*------------------------------------------------------------------------*/
SetDisplayExpr<out Expression e>
= (. Contract.Ensures(Contract.ValueAtReturn(out e) != null);
     Token token = null;
     Token x = null, startToken = null;
     e = dummyExpr;
  .)
  [ ( "iset" | "multiset" )                  (. token = t; startToken = t; x = t; .)
  ]
  ( "{"                                      (. token = token ?? t;
                                                startToken = startToken ?? t;
                                                x = token; 
                                                List<Expression> elements = new List<Expression/*!*/>();
                                             .)
    [ Expressions<elements> ]                (. if (token.kind == _iset) {
                                                  e = new SetDisplayExpr(x, false, elements);
                                                } else if (token.kind == _multiset) {
                                                  e = new MultiSetDisplayExpr(x, elements);
                                                } else {
                                                  e = new SetDisplayExpr(x, true, elements);
                                                }
                                             .)
    "}"
  |
    "("                                       (. x = t; startToken = startToken ?? t; .)
     Expression<out e, true, true>            (.
                                                  if (token == null || token.kind != _multiset) {
                                                    SemErr(ErrorId.p_must_be_multiset, x, "A forming expression must be a multiset");
                                                  }
                                                  e = new MultiSetFormingExpr(x, e);
                                               .)
    ")"
  )
  (. e.Origin = new SourceOrigin(startToken, t); .)
  .

/*------------------------------------------------------------------------*/
SeqDisplayExpr<out Expression e>
= (. Contract.Ensures(Contract.ValueAtReturn(out e) != null);
     Token x = null;
     Token startInstantiation = null;
     Type explicitTypeArg = null;
     Expression n, f;
     e = dummyExpr;
  .)
  (
    "seq"                          (. x = t; .)
    [ (. var gt = new List<Type>(); startInstantiation = la; .)
    GenericInstantiation<gt>     (. if (gt.Count > 1) {
                                      SemErr(ErrorId.p_seq_display_has_one_type_argument, new SourceOrigin(startInstantiation,t), "seq type expects only one type argument");
                                    } else {
                                      explicitTypeArg = gt[0];
                                    }
                                 .)
    ]
    "("
    Expression<out n, true, true>
    ","
    Expression<out f, true, true>
    ")"                            (. e = new SeqConstructionExpr(x, explicitTypeArg, n, f); .)
  |
    "["                                      (. List<Expression> elements = new List<Expression/*!*/>();
                                                x = t;

                                             .)
    [ Expressions<elements> ]                (. e = new SeqDisplayExpr(x, elements);
                                             .)
    "]"
  )
  (.  e.Origin = new SourceOrigin(x, t); .)
  .

/*------------------------------------------------------------------------*/
MapDisplayExpr<out Expression e>
= (. Contract.Ensures(Contract.ValueAtReturn(out e) != null);
     List<ExpressionPair/*!*/>/*!*/ elements= new List<ExpressionPair/*!*/>() ;
     e = dummyExpr;
  .)
  ( "map" | "imap" ) (. Token mapToken = t; .)
  "["
    [ MapLiteralExpressions<out elements> ] 
                     (. e = new MapDisplayExpr(mapToken, mapToken.kind == _map, elements);.)
  "]"                (. e.Origin = new SourceOrigin(mapToken, t); .)
  .

/*------------------------------------------------------------------------*/
MapLiteralExpressions<.out List<ExpressionPair> elements.>
= (. Expression/*!*/ d, r;
     elements = new List<ExpressionPair/*!*/>();
  .)
  Expression<out d, true, true> ":=" Expression<out r, true, true>       (. elements.Add(new ExpressionPair(d,r)); .)
  { "," Expression<out d, true, true> ":=" Expression<out r, true, true> (. elements.Add(new ExpressionPair(d,r)); .)
  }
  .

/*------------------------------------------------------------------------*/
MapComprehensionExpr<out Expression e, bool allowLemma, bool allowLambda, bool allowBitwiseOps>
= (. Contract.Ensures(Contract.ValueAtReturn(out e) != null);
     List<BoundVar> bvars = new List<BoundVar>();
     Expression range = null;
     Expression bodyLeft = null;
     Expression bodyRight;
     Attributes attrs = null;
     bool finite = true;
  .)
  ( "map" | "imap" (. finite = false; .) )     (. Token mapToken = t; .)
  QuantifierDomain<out bvars, out attrs, out range, true, true, true>
  QSep
  Expression<out bodyRight, allowLemma, allowLambda, allowBitwiseOps>
  [ IF(IsGets())  /* greedily parse ":=" */    (. bodyLeft = bodyRight; .)
    ":=" Expression<out bodyRight, allowLemma, allowLambda, allowBitwiseOps || !finite>
  ]
  (. if (bodyLeft == null && bvars.Count != 1) {
       SemErr(ErrorId.p_map_comprehension_must_have_term_expression, t, "a map comprehension with more than one bound variable must have a term expression of the form 'Expr := Expr'");
       e = dummyExpr;
     } else {
       e = new MapComprehension(mapToken, new SourceOrigin(mapToken, t), finite, bvars, range ?? new LiteralExpr(Token.NoToken, true), bodyLeft, bodyRight, attrs);
     }
  .)
  .

/*------------------------------------------------------------------------*/
EndlessExpression<out Expression e, bool allowLemma, bool allowLambda, bool allowBitwiseOps>
= (. Statement s;
     e = dummyExpr;
  .)
  ( IfExpression<out e, allowLemma, allowLambda, allowBitwiseOps>
  | MatchExpression<out e, allowLemma, allowLambda, allowBitwiseOps>
  | QuantifierExpression<out e, allowLemma, allowLambda>  /* types are such that we can allow bitwise operations in the quantifier body */
  | SetComprehensionExpr<out e, allowLemma, allowLambda, allowBitwiseOps>
  | StmtInExpr<out s>
    Expression<out e, allowLemma, allowLambda, allowBitwiseOps>
    (. e = new StmtExpr(s.Tok, s, e) { Origin = new SourceOrigin(s.StartToken, e.EndToken) }; .)
  | LetExpression<out e, allowLemma, allowLambda, allowBitwiseOps>
  | MapComprehensionExpr<out e, allowLemma, allowLambda, allowBitwiseOps>
  )
  .

/*------------------------------------------------------------------------*/
IfExpression<out Expression e, bool allowLemma, bool allowLambda, bool allowBitwiseOps>
= "if"   (. Token x = t; Expression e0; Expression e1;
            bool isBindingGuard = false;
            e = dummyExpr;
         .)
      ( IF(IsBindingGuard())
        BindingGuard<out e, true>  (. isBindingGuard = true; .)
      | Expression<out e, true, true>
      )
      "then" Expression<out e0, true, true, true>
      "else" Expression<out e1, allowLemma, allowLambda, allowBitwiseOps>
                (. if (isBindingGuard) {
                     var exists = (ExistsExpr) e;
                     var LHSs = new List<CasePattern<BoundVar>>();
                     foreach (var v in exists.BoundVars) {
                       LHSs.Add(new CasePattern<BoundVar>(e.Tok, v));
                     }
                     e0 = new LetExpr(e.Tok, LHSs, new List<Expression>() {
                       exists.Term }, e0, false) { Origin = exists.Origin};
                 }
                 e = new ITEExpr(x, isBindingGuard, e, e0, e1);
                 e.Origin = new SourceOrigin(x, t);
                .)
  .
/*------------------------------------------------------------------------*/
StmtInExpr<out Statement s>
= (. s = dummyStmt; .)
  ( AssertStmt<out s>
  | ExpectStmt<out s>
  | AssumeStmt<out s>
  | RevealStmt<out s>
  | CalcStmt<out s>
  )
  .

/*------------------------------------------------------------------------*/
LetExpression<out Expression e, bool allowLemma, bool allowLambda, bool allowBitwiseOps>
= (. e = dummyExpr; .)
  ( LetExprWithLHS<out e, allowLemma, allowLambda, allowBitwiseOps>
  | LetExprWithoutLHS<out e, allowLemma, allowLambda, allowBitwiseOps>
  ).

/*------------------------------------------------------------------------*/
LetExprWithLHS<out Expression e, bool allowLemma, bool allowLambda, bool allowBitwiseOps>
= (. Token x = null;
     bool isGhost = false;
     var letLHSs = new List<CasePattern<BoundVar>>();
     var letRHSs = new List<Expression>();
     Token lastLHS = null;
     Token lastRHS = null;
     CasePattern<BoundVar> pat;
     bool exact = true;
     bool isLetOrFail = false;
     Attributes attrs = null;
     e = dummyExpr;
  .)
    [ "ghost"                       (. isGhost = true;  x = t; .)
    ]
    "var"                           (. if (!isGhost) { x = t; } .)
    CasePattern<out pat>            (. if (isGhost) { pat.Vars.ForEach(bv => bv.IsGhost = true); }
                                       letLHSs.Add(pat);
                                       lastLHS = la;
                                    .)
    { "," CasePattern<out pat>      (. if (isGhost) { pat.Vars.ForEach(bv => bv.IsGhost = true); }
                                       letLHSs.Add(pat);
                                    .)
    }
    ( ":=" 
    | { Attribute<ref attrs> }
      ":|"                          (. exact = false;
                                       foreach (var lhs in letLHSs) {
                                         if (lhs.Arguments != null) {
                                           SemErr(ErrorId.p_no_patterns_in_let_such_that, lhs.Tok, "LHS of let-such-that expression must be variables, not general patterns");
                                         }
                                       }
                                    .)
    | ":-"                          (. isLetOrFail = true; .)
    | "=" (. SemErr(ErrorId.p_no_equal_in_let_initialization, t, "a variable in a let expression should be initialized using ':=', ':-', or ':|', not '='"); .)
    )
    Expression<out e, false, true>        (. letRHSs.Add(e); lastRHS = la; .)
    { "," Expression<out e, false, true>  (. letRHSs.Add(e); .)
    }
    ";"
    Expression<out e, allowLemma, allowLambda, allowBitwiseOps>
  (.
    if (isLetOrFail) {
      CasePattern<BoundVar> lhs = null;
      Contract.Assert(letLHSs.Count > 0);
      if (letLHSs.Count == 1) {
        lhs = letLHSs[0];
      } else {
        var erange = new SourceOrigin(letLHSs[1].StartToken.Prev, letLHSs[^1].EndToken);
        SemErr(ErrorId.p_elephant_has_one_lhs, erange, "':-' can have at most one left-hand side");
      }
      Expression rhs = null;
      Contract.Assert(letRHSs.Count > 0);
      if (letRHSs.Count == 1) {
        rhs = letRHSs[0];
      } else {
        var erange = new SourceOrigin(letRHSs[0].EndToken.Next, letRHSs[^1].EndToken);
        SemErr(ErrorId.p_elephant_has_one_rhs, erange, "':-' must have exactly one right-hand side");
      }
      e = new LetOrFailExpr(x, lhs, rhs, e);
    } else {
      e = new LetExpr(x, letLHSs, letRHSs, e, exact, attrs);
    }
    e.Origin = new SourceOrigin(x, t);
  .)
  .

/*------------------------------------------------------------------------*/
LetExprWithoutLHS<out Expression e, bool allowLemma, bool allowLambda, bool allowBitwiseOps>
= (. Token x;
     Expression rhs;
     Expression body;
  .)
  ":-"                                    (. x = t; .)
  Expression<out rhs, false, true>
  ";"
  Expression<out body, allowLemma, allowLambda, allowBitwiseOps>
  (. e = new LetOrFailExpr(x, null, rhs, body);
     e.Origin = new SourceOrigin(x, t);
   .)
  .

/*------------------------------------------------------------------------*/
MatchExpression<out Expression e, bool allowLemma, bool allowLambda, bool allowBitwiseOps>
= (. Contract.Ensures(Contract.ValueAtReturn(out e) != null); Token/*!*/ x;  NestedMatchCaseExpr/*!*/ c;
     List<NestedMatchCaseExpr/*!*/> cases = new List<NestedMatchCaseExpr/*!*/>();
     bool usesOptionalBraces = false;
  .)
  "match"                     (. x = t; .)
  Expression<out e, allowLemma, allowLambda, allowBitwiseOps>
  ( IF(la.kind == _lbrace)  /* always favor brace-enclosed match body to a case-less match */
    "{" (. usesOptionalBraces = true; .)
        { CaseExpression<out c, true, true, allowBitwiseOps> (. cases.Add(c); .) }
    "}"
  |     { IF(la.kind == _case)  /* let each "case" bind to the closest preceding "match" */
          CaseExpression<out c, allowLemma, allowLambda, allowBitwiseOps> (. cases.Add(c); .)
        }
  )
  (. e = new NestedMatchExpr(x, e, cases, usesOptionalBraces);
     e.Origin = new SourceOrigin(x, t); .)
.

/*------------------------------------------------------------------------*/
CaseExpression<out NestedMatchCaseExpr c, bool allowLemma, bool allowLambda, bool allowBitwiseOps>
= (. Contract.Ensures(Contract.ValueAtReturn(out c) != null); Token/*!*/ x;
     ExtendedPattern/*!*/ pat = null;
     Expression/*!*/ body;
     Attributes attrs = null;
  .)
  "case"                      (. x = t; .)
  { Attribute<ref attrs> }
  ExtendedPattern<out pat>             (. .)
  "=>"
  Expression<out body, allowLemma, allowLambda, allowBitwiseOps>    (. c = new NestedMatchCaseExpr(x, pat, body, attrs); .)
.

/*------------------------------------------------------------------------*/
CasePattern<.out CasePattern<BoundVar> pat.>
= (. Token id;  List<CasePattern<BoundVar>> arguments;
     BoundVar bv;
     pat = null;
  .)
  ( IF(IsIdentParen())
    Ident<out id>
    "("                                (. arguments = new List<CasePattern<BoundVar>>(); .)
      [ CasePattern<out pat>           (. arguments.Add(pat); .)
        { "," CasePattern<out pat>     (. arguments.Add(pat); .)
        }
      ]
    ")"                                (. pat = new CasePattern<BoundVar>(id, id.val, arguments); .)
  | "("                                (. id = t;
                                          arguments = new List<CasePattern<BoundVar>>();
                                       .)
      [ CasePattern<out pat>           (. arguments.Add(pat); .)
        { "," CasePattern<out pat>     (. arguments.Add(pat); .)
        }
      ]
    ")"                                (. // Parse parenthesis without an identifier as a built in tuple type.
                                          string ctor = SystemModuleManager.TupleTypeCtorName(arguments.Count);  //use the TupleTypeCtors
                                          pat = new CasePattern<BoundVar>(id, ctor, arguments);
                                       .)
  | IdentTypeOptional<out bv>          (. // This could be a BoundVar of a parameter-less constructor and we may not know until resolution.
                                          // Nevertheless, we do put the "bv" into the CasePattern here (even though it will get thrown out
                                          // later if resolution finds the CasePattern to denote a parameter-less constructor), because this
                                          // (in particular, bv.IsGhost) is the place where a LetExpr records whether or not the "ghost"
                                          // keyword was used in the declaration.
                                          pat = new CasePattern<BoundVar>(bv.Tok, bv);
                                       .)
  )
  (. // In case of parsing errors, make sure 'pat' still returns as non-null
     if (pat == null) {
       pat = new CasePattern<BoundVar>(t, "_ParseError", null);
     }
  .)
  .

/*------------------------------------------------------------------------*/
/* CasePatternLocal is identical to CasePattern, except that it uses LocalVariable instead of BoundVar. Coco does
 * not have a way to make the patterns take a bounded type parameter.
 */
CasePatternLocal<.out CasePattern<LocalVariable> pat, bool isGhost.>
= (. Token id; List<CasePattern<LocalVariable>> arguments;
     LocalVariable local;
     pat = null;
  .)
  ( IF(IsIdentParen())
    Ident<out id>
    "("                                          (. arguments = new List<CasePattern<LocalVariable>>(); .)
      [ CasePatternLocal<out pat, isGhost>       (. arguments.Add(pat); .)
        { "," CasePatternLocal<out pat, isGhost> (. arguments.Add(pat); .)
        }
      ]
    ")"                                          (. pat = new CasePattern<LocalVariable>(id, id.val, arguments); .)
  | "("                                          (. id = t;
                                                    arguments = new List<CasePattern<LocalVariable>>();
                                                 .)
      [ CasePatternLocal<out pat, isGhost>       (. arguments.Add(pat); .)
        { "," CasePatternLocal<out pat, isGhost> (. arguments.Add(pat); .)
        }
      ]
    ")"                                (. // Parse parenthesis without an identifier as a built in tuple type.
                                          string ctor = SystemModuleManager.TupleTypeCtorName(arguments.Count);  //use the TupleTypeCtors
                                          pat = new CasePattern<LocalVariable>(id, ctor, arguments);
                                       .)
  | LocalIdentTypeOptional<out local, isGhost>
                                       (. // This could be a LocalVariable of a parameter-less constructor and we may not know until resolution.
                                          // Nevertheless, we do put the local" into the CasePattern here (even though it will get thrown out
                                          // later if resolution finds the CasePattern to denote a parameter-less constructor), because this
                                          // (in particular, local.IsGhost) is the place where a LetExpr records whether or not the "ghost"
                                          // keyword was used in the declaration.
                                          pat = new CasePattern<LocalVariable>(local.Tok, local);
                                       .)
  )
  (. // In case of parsing errors, make sure 'pat' still returns as non-null
     if (pat == null) {
       pat = new CasePattern<LocalVariable>(t, "_ParseError", null);
     }
  .)
  .

/*------------------------------------------------------------------------*/
NameSegment<out Expression e>
= (. Token id;
     Token openParen = null; Token atLabel = null;
     List<Type> typeArgs = null; List<ActualBinding> args = null;
  .)
  Ident<out id>
  ( IF(IsGenericInstantiation(true))
    (. typeArgs = new List<Type>(); .)
    GenericInstantiation<typeArgs>
    [ IF(IsAtCall())
      AtCall<out atLabel, out openParen, out args> ]
  | HashCall<id, out openParen, out typeArgs, out args>
  | [ IF(IsAtCall())
      AtCall<out atLabel, out openParen, out args> ]
  )
  /* Note, since HashCall updates id.val, we make sure not to use id.val until after the possibility of calling HashCall. */
  (. e = new NameSegment(id, id.val, typeArgs);
     if (openParen != null) {
       e = new ApplySuffix(openParen, atLabel, e, args, t);
     } else {
       Contract.Assert(atLabel == null);
     }
     e.Origin = new SourceOrigin(id, t);
  .)
  .

/*------------------------------------------------------------------------*/
/* NameSegmentForTypeName is like the production NameSegment, except that it does not allow HashCall */
NameSegmentForTypeName<out Expression e, bool inExpressionContext>
= (. Token id;  List<Type> typeArgs; .)
  Ident<out id>
  OptGenericInstantiation<out typeArgs, inExpressionContext>
  (. e = new NameSegment(id, id.val, typeArgs);
     e.Origin = new SourceOrigin(id, t);
  .)
  .

/*------------------------------------------------------------------------*/
/* The HashCall production extends a given identifier with a hash sign followed by
 * a list of argument expressions.  That is, if what was just parsed was an identifier id,
 * then the HashCall production will continue parsing into id#[arg](args).
 * One could imagine parsing just the id# as an expression, but Dafny doesn't do that
 * since the first argument to a prefix predicate/method is textually set apart; instead
 * if a programmer wants to curry the arguments, one has to resort to using a lambda
 * expression, just like for other function applications.
 * Note: This grammar production mutates the id.val field to append the hash sign.
 */
HashCall<.Token id, out Token openParen, out List<Type> typeArgs, out List<ActualBinding> args.>
= (. Expression k; args = new List<ActualBinding>(); typeArgs = null; .)
  "#"                                      (. id.val = id.val + "#"; t.val = ""; t.pos = t.pos+1; t.col = t.col+1; .)
  [                                        (. typeArgs = new List<Type>(); .)
    GenericInstantiation<typeArgs>
  ]
  "[" Expression<out k, true, true> "]"    (. args.Add(new ActualBinding(null, k)); .)
  "("                                      (. openParen = t; .)
    [ ActualBindings<args> ]
  ")"
  .

/*------------------------------------------------------------------------*/
AtCall<.out Token atLabel, out Token openParen, out List<ActualBinding> args.>
= (. atLabel = null;
     openParen = null;
     args = new List<ActualBinding>();
  .)
  "@" LabelName<out atLabel>
  "("                                      (. openParen = t; .)
    [ ActualBindings<args> ]
  ")"
  .

/*------------------------------------------------------------------------*/
Suffix<ref Expression e>
= (. Contract.Requires(e != null); Contract.Ensures(e!=null);
     Token id, x;
     Expression e0 = null;  Expression e1 = null;  Expression ee;  bool anyDots = false;
     List<Expression> multipleLengths = null; bool takeRest = false; // takeRest is relevant only if multipleLengths is non-null
     List<Expression> multipleIndices = null;
     List<Tuple<IOrigin, string, Expression>> updates;
     var startToken = e.StartToken;
     Expression v;
  .)
  ( "."
    ( "("                                             (. x = t; updates = new List<Tuple<IOrigin, string, Expression>>(); .)
        MemberBindingUpdate<out id, out v>            (. updates.Add(Tuple.Create((IOrigin)id, id.val, v)); .)
        { "," MemberBindingUpdate<out id, out v>      (. updates.Add(Tuple.Create((IOrigin)id, id.val, v)); .)
        }
      ")"
      (. e = new DatatypeUpdateExpr(x, e, updates) { Origin = new SourceOrigin(startToken, t)}; .)
    | DotSuffix<out id, out x>                 (. if (x != null) {
                                                    // process id as a Suffix in its own right
<<<<<<< HEAD
                                                    e = new ExprDotName(id, e, id.val, null) { Origin = new SourceOrigin(startToken, t)};
=======
                                                    e = new ExprDotName(id, e, new Name(id), null) { Origin = new RangeToken(startToken, t)};
>>>>>>> 53baed62
                                                    id = x;  // move to the next Suffix
                                                  }
                                                  Token openParen = null;  List<Type> typeArgs = null;
                                                  List<ActualBinding> args = null;
                                                  Token atLabel = null;
                                               .)

      ( IF(IsGenericInstantiation(true))
        (. typeArgs = new List<Type>(); .)
        GenericInstantiation<typeArgs>
        [ IF(IsAtCall())
          AtCall<out atLabel, out openParen, out args> ]
      | HashCall<id, out openParen, out typeArgs, out args>
      | [ IF(IsAtCall())
          AtCall<out atLabel, out openParen, out args> ]
      )
<<<<<<< HEAD
      (. e = new ExprDotName(id, e, id.val, typeArgs) {
           Origin = new SourceOrigin(startToken, id)
=======
      (. e = new ExprDotName(id, e, new Name(id), typeArgs) {
           Origin = new RangeToken(startToken, id)
>>>>>>> 53baed62
         };
         if (openParen != null) {
           e = new ApplySuffix(openParen, atLabel, e, args, t) {
             Origin = new SourceOrigin(startToken, t)
           };
         } else {
           Contract.Assert(atLabel == null);
         }
      .)
    )
  | "["                                        (. x = t; .)
      ( Expression<out ee, true, true>         (. e0 = ee; .)
        ( ".."                                 (. anyDots = true; .)
          [ Expression<out ee, true, true>     (. e1 = ee; .)
          ]
        | ":="
          Expression<out ee, true, true>       (. e1 = ee; .)
        | ":"                                  (. multipleLengths = new List<Expression>();
                                                  multipleLengths.Add(e0);  // account for the Expression read before the colon
                                                  takeRest = true;
                                               .)
          [ Expression<out ee, true, true>     (. multipleLengths.Add(ee); takeRest = false; .)
            { IF(IsNonFinalColon())
              ":"
              Expression<out ee, true, true>   (. multipleLengths.Add(ee); .)
            }
            [ ":"                              (. takeRest = true; .)
            ]
          ]
        | { "," Expression<out ee, true, true> (. if (multipleIndices == null) {
                                                    multipleIndices = new List<Expression>();
                                                    multipleIndices.Add(e0);
                                                  }
                                                  multipleIndices.Add(ee);
                                               .)
          }
        )
      | ".."                                   (. anyDots = true; .)
        [ Expression<out ee, true, true>       (. e1 = ee; .)
        ]
      )
    "]"
      (. if (multipleIndices != null) {
           e = new MultiSelectExpr(x, e, multipleIndices);
           // make sure an array class with this dimensionality exists
           SystemModuleModifiers.Add(b => b.ArrayType(multipleIndices.Count, new IntType(), true));
         } else {
           if (!anyDots && e0 == null) {
             /* a parsing error occurred */
             e0 = dummyExpr;
           }
           Contract.Assert(anyDots || e0 != null);
           if (anyDots) {
             //Contract.Assert(e0 != null || e1 != null);
             e = new SeqSelectExpr(x, false, e, e0, e1, t);
           } else if (multipleLengths != null) {
             Expression prev = null;
             List<Expression> seqs = new List<Expression>();
              foreach (var len in multipleLengths) {
                var end = prev == null ? len : new BinaryExpr(x, BinaryExpr.Opcode.Add, prev, len) {
                  Origin = new SourceOrigin(prev.StartToken, len.EndToken)
                };
                seqs.Add(new SeqSelectExpr(x, false, e, prev, end, t) {
                  Origin = new SourceOrigin(e.StartToken, t)
                });
                prev = end;
              }
             if (takeRest) {
               seqs.Add(new SeqSelectExpr(x, false, e, prev, null, t) {
                 Origin = new SourceOrigin(e.StartToken, t)
               });
             }
             e = new SeqDisplayExpr(x, seqs);
           } else if (e1 == null) {
             Contract.Assert(e0 != null);
             e = new SeqSelectExpr(x, true, e, e0, null, t);
           } else {
             Contract.Assert(e0 != null);
             e = new SeqUpdateExpr(x, e, e0, e1);
           }
         }
         e.Origin = new SourceOrigin(startToken, t);
      .)
  | "("                                    (. Token openParen = t; var args = new List<ActualBinding>(); .)
    [ ActualBindings<args> ]
    ")"                                    (. e = new ApplySuffix(openParen, null, e, args, t);
                                              e.Origin = new SourceOrigin(startToken, t);
                                           .)
  )
  .

/*------------------------------------------------------------------------*/
ActualBindings<.List<ActualBinding> bindings.>
= (. ActualBinding binding; .)
  ActualBinding<out binding, false, true>            (. bindings.Add(binding); .)
  { "," ActualBinding<out binding, false, true>      (. bindings.Add(binding); .)
  }
  .

ActualBinding<out ActualBinding binding, bool isGhost, bool allowDecreasesTo>
= (. Token id = null; Expression e; .)
  [ IF(IsBinding())
    NoUSIdentOrDigits<out id>
    ":="
  ]
  Expression<out e, true, true, allowDecreasesTo: allowDecreasesTo>
  (. binding = new ActualBinding(id, e, isGhost); .)
  .

/*------------------------------------------------------------------------*/
QuantifierExpression<out Expression q, bool allowLemma, bool allowLambda>
= (. Contract.Ensures(Contract.ValueAtReturn(out q) != null);
     Token/*!*/ x = Token.NoToken;
     bool univ = false;
     List<BoundVar/*!*/> bvars;
     Attributes attrs;
     Expression range;
     q = dummyExpr;
  .)
  ( Forall                                     (. x = t;  univ = true; .)
  | Exists                                     (. x = t; .)
  )
  QuantifierDomain<out bvars, out attrs, out range, true, true, true>
  ( IF(univ && (la.kind == _ensures || la.kind == _lbrace))
    // It's a forall statement. Parse it as part of a StmtExpr.
    ForallStatementEnsuresAndBody<out var forallStatement, x, bvars, attrs, range>
    Expression<out var expr, allowLemma, allowLambda>
    (. q = new StmtExpr(forallStatement.Tok, forallStatement, expr) {
         Origin = new SourceOrigin(forallStatement.StartToken, forallStatement.EndToken)
       };
    .)

  | QSep
    Expression<out var body, allowLemma, allowLambda>
    (. if (univ) {
         q = new ForallExpr(x, new SourceOrigin(x, t), bvars, range, body, attrs);
       } else {
         q = new ExistsExpr(x, new SourceOrigin(x, t), bvars, range, body, attrs);
       }
    .)
  )
  .

/*------------------------------------------------------------------------*/
QuantifierDomain<.out List<BoundVar> bvars, out Attributes attrs, out Expression range, bool allowLemma, bool allowLambda, bool allowBitwiseOps.>
= (.
     List<QuantifiedVar> qvars = new List<QuantifiedVar>();
     QuantifiedVar/*!*/ qv;
     attrs = null;
     range = null;
  .)
  QuantifierVariableDecl<out qv, ref attrs, allowLemma, allowLambda, allowBitwiseOps>         (. qvars.Add(qv); .)
  { IF(IsQuantifierVariableDecl(qv))
    ","
    QuantifierVariableDecl<out qv, ref attrs, allowLemma, allowLambda, allowBitwiseOps>       (. qvars.Add(qv); .)
  }
  (. QuantifiedVar.ExtractSingleRange(qvars, out bvars, out range); .)
  .
  
/*------------------------------------------------------------------------*/
QuantifierVariableDecl<.out QuantifiedVar qvar, ref Attributes attrs, bool allowLemma, bool allowLambda, bool allowBitwiseOps.>
= (.
     BoundVar bv;
     Expression domain = null;
     Expression range = null;
  .)
  IdentTypeOptional<out bv>
  [ // "<-" can also appear in GenericParameters in something like "<-T>",
    // so we parse it as two separate tokens, but use lookahead to ensure
    // we don't allow whitespace between them.
    IF(IsFromArrow())
    "<" "-"
    // We can't allow bitwise ops here since otherwise we'll swallow up any
    // optional "| <Range>" suffix 
    Expression<out domain, allowLemma, allowLambda, false>
  ]
  { IF( la.kind == _lbracecolon) Attribute<ref attrs> } // Ambiguity -- if the next optional block is not present, 
                                                        // this {Attribute} ends a QuantifierVariableDecl so it can end a SetComprehensionExpr
                                                        // so it can end an Expression
                                                        // But an Expression can be followed by {Attribute} as in VarDeclStatement, Rhs, AssignStatement
  [ // Coco complains about this ambiguity, thinking that a "|" can follow a body-less forall statement. 
    // That can happen because the grammar allows a QuantifierDecl to end a QuantifierDomain, which can end
    // a SetComprehensionExpr, and a Expression can be followed by a bitvector '|'. 
    // The semantic predicate here resolves the ambiguity in favor of a such-that in this QuantifierVariableDecl.
    // The other parse can be obtained by using appropriate parentheses.
    IF(la.kind == _verticalbar) 
    "|"
    Expression<out range, allowLemma, allowLambda, allowBitwiseOps>
  ]
  (. qvar = new QuantifiedVar(bv.Tok, bv.Name, bv.SyntacticType, domain, range); .)
  .

/*------------------------------------------------------------------------*/
SetComprehensionExpr<out Expression q, bool allowLemma, bool allowLambda, bool allowBitwiseOps>
= (. Contract.Ensures(Contract.ValueAtReturn(out q) != null);
     List<BoundVar/*!*/> bvars = new List<BoundVar>();
     Expression range;
     Expression body = null;
     Attributes attrs = null;
     bool finite = true;
  .)
  ( "set" | "iset" (. finite = false; .) )     (. Token setToken = t; .)
  QuantifierDomain<out bvars, out attrs, out range, allowLemma, allowLambda, allowBitwiseOps>
  [ IF(IsQSep())  /* let any given body bind to the closest enclosing set comprehension */
    QSep
    Expression<out body, allowLemma, allowLambda, allowBitwiseOps || !finite>
  ]
  (. if (body == null && bvars.Count != 1) {
       SemErr(ErrorId.p_set_comprehension_needs_term_expression, t, "a set comprehension with more than one bound variable must have a term expression");
       q = dummyExpr;
     } else {
       // This production used to have its own version of QuantifierDomain in which the
       // range was not optional, so we map null to "true" here so that the rest of the
       // logic doesn't hit exceptions.
       range ??= LiteralExpr.CreateBoolLiteral(new AutoGeneratedOrigin(t), true);
       q = new SetComprehension(setToken, new SourceOrigin(setToken, t), finite, bvars, range, body, attrs);
     }
  .)
  .

/*------------------------------------------------------------------------*/
Expressions<.List<Expression> args.>
= (. Expression e; .)
  Expression<out e, true, true>                      (. args.Add(e); .)
  { "," Expression<out e, true, true>                (. args.Add(e); .)
  }
  .

/*------------------------------------------------------------------------*/
AttributeName<out Token id> = NoUSIdent<out id>.

Attribute<ref Attributes attrs>
= (. Token openBrace, closeBrace;
     Token x = null;
     var args = new List<Expression>();
  .)
  "{:"                         (. openBrace = t; .)
  (. ConvertKeywordTokenToIdent(); .)
  AttributeName<out x>
  [ Expressions<args> ]
  "}"                         (. closeBrace = t; .)
  (. 
     var rtok = new SourceOrigin(openBrace, t);
     if (!CheckAttribute(errors, x, rtok)) return;
     attrs = new UserSuppliedAttributes(x, openBrace, closeBrace, args, attrs);
     attrs.Origin = rtok;
  .)
  .

AtAttributes<ref Attributes attrs>
= { AtAttribute<ref attrs> }
  .

/* After literals that start a block, we usually add this
   Note that it will parse all at-attributes at once since expression parsing
   return attributes parsed after them. No need to wrap in a repeat statement
*/
AtAttribute<ref Attributes attrs>
= (. Token atToken = null;
     Expression arg;
  .)
  "@"
  (. atToken = t; .)
  Expression<out arg, false, false, false>
  (. 
     var rtok = new SourceOrigin(atToken, t);
     attrs = new UserSuppliedAtAttribute(t, arg, attrs);
     attrs.Origin = rtok;
  .)
  .

/*------------------------------------------------------------------------*/
Ident<out Token/*!*/ x>
= (. Contract.Ensures(Contract.ValueAtReturn(out x) != null); .)
  ( ident
  | "least"      (. t.kind = _ident; .) // convert it to an ident
  | "greatest"   (. t.kind = _ident; .) // convert it to an ident
  | "older"      (. t.kind = _ident; .) // convert it to an ident
  | "opaque"     (. t.kind = _ident; .) // convert it to an ident
                 (. errors.Deprecated(ErrorId.p_deprecated_opaque_as_identifier, t, "opaque is deprecated as an identifier. It will soon become a reserved word. Use a different name."); .)
  | "hide"       (. t.kind = _ident; .) // convert it to an ident
  | "reveal"     (. t.kind = _ident; .) // convert it to an ident
                 
  )
  (. x = t; .)
  .

/*------------------------------------------------------------------------*/
// Identifier or sequence of digits
// Parse one of the following, which are supposed to follow a ".":
//        ident
//        digits
//        digits . digits
// In the first two cases, x returns as the token for the ident/digits and y returns as null.
// In the third case, x and y return as the tokens for the first and second digits.
// This parser production solves a problem where the scanner might parse a real number instead
// of stopping at the decimal point.
DotSuffix<out Token x, out Token y>
= (. Contract.Ensures(Contract.ValueAtReturn(out x) != null);
     x = Token.NoToken;
     y = null;
  .)
  ( Ident<out x>
  | digits         (. x = t; .)
  | decimaldigits  (. x = t;
                      int exponent = x.val.IndexOf('e');
                      if (0 <= exponent) {
                        // this is not a legal field/destructor name
                        // Also it is not currently reachable, because decimaldigits does not yet support exponents
                        SemErr(ErrorId.p_invalid_name_after_dot, x, "invalid name after a '.'");
                      } else {
                        int dot = x.val.IndexOf('.');
                        if (0 <= dot) {
                          // change token
                          // [prev][    x    ]
                          // to
                          // [prev][y][dot][x]
                          y = new Token();
                          y.pos = x.pos;
                          y.val = x.val.Substring(0, dot);
                          y.col = x.col;
                          y.line = x.line;
                          y.Uri = x.Uri;
                          y.kind = x.kind;
                          
                          var dotTok = new Token();
                          dotTok.pos = x.pos + dot;
                          dotTok.val = ".";
                          dotTok.Uri = x.Uri;
                          dotTok.line = x.line;
                          dotTok.kind = x.kind;
                          dotTok.col = x.col + dot;
                          
                          x.pos = x.pos + dot + 1;
                          x.val = x.val.Substring(dot + 1);
                          x.col = x.col + dot + 1;
                          
                          var prev = x.Prev;
                          
                          prev.Next = y;
                          y.Prev = prev;
                          
                          y.Next = dotTok;
                          dotTok.Prev = y;
                          
                          dotTok.Next = x;
                          x.Prev = dotTok;
                          
                          // Ok, now swaps x and y when returning
                          var tmp = x;
                          x = y;
                          y = tmp;
                        }
                      }
                   .)
  | "requires"     (. x = t; .)
  | "reads"        (. x = t; .)
  )
  .

/*------------------------------------------------------------------------*/
Name<out Name name>
= NoUSIdent<out var t> (. name = new Name(t); .)
  .
  
// Identifier, disallowing leading underscores
NoUSIdent<out Token/*!*/ x>
= (. Contract.Ensures(Contract.ValueAtReturn(out x) != null); .)
  Ident<out x>     (. if (x.val.StartsWith("_")) {
                        SemErr(ErrorId.p_no_leading_underscore_2, x, 
                          "cannot declare identifier beginning with underscore");
                      }
                   .)
  .

/*------------------------------------------------------------------------*/
IdentOrDigits<out Token id>
= (. id = Token.NoToken; .)
  ( Ident<out id>
  | digits         (. id = t; .)
  )
  .

/*------------------------------------------------------------------------*/
NoDigitName<out Name x>
       = (. Token t; .)
         NoUSIdentOrDigits<out t> (. x = new Name(t); .)
         .
         
NoUSIdentOrDigits<out Token id>
= (. id = Token.NoToken; .)
  ( NoUSIdent<out id>
  | digits         (. id = t; .)
  )
  .

/*------------------------------------------------------------------------*/
MemberBindingUpdate<out Token id, out Expression e>
= (. id = Token.NoToken; e = dummyExpr; .)
  NoUSIdentOrDigits<out id>
  ":="
  Expression<out e, true, true>
  .

/*------------------------------------------------------------------------*/
LabelName<out Token id>
= NoUSIdentOrDigits<out id>
  .

/*------------------------------------------------------------------------*/
MethodFunctionName<out Name name>
= NoDigitName<out name>
  .

/*------------------------------------------------------------------------*/
TypeNameOrCtorSuffix<out Token id>
= (. id = Token.NoToken; .)
  IdentOrDigits<out id>
  .

/*------------------------------------------------------------------------*/
// Identifier, disallowing leading underscores, except possibly the "wildcard" identifier "_"
WildIdentN<out Name name, bool allowWildcardId>
= WildIdent<out var x, allowWildcardId>     (. name = new Name(x); .) .
  
// Identifier, disallowing leading underscores, except possibly the "wildcard" identifier "_"
WildIdent<out Token x, bool allowWildcardId>
= (. Contract.Ensures(Contract.ValueAtReturn(out x) != null); .)
  Ident<out x>     (. x = (Token)t.WithVal(UnwildIdent(t, allowWildcardId)); .)
  .

/*------------------------------------------------------------------------*/
OldSemi  /* NOTE: Coco complains about "OldSemi deletable". That's okay. */
= /* In the future, it may be that semi-colons will be neither needed nor allowed in certain places where,
   * in the past, they were required.  As a period of transition between the two, such semi-colons are optional.
   */
  [ SYNC ";"    (. errors.Deprecated(ErrorId.p_deprecated_semicolon, t, "deprecated style: a semi-colon is not needed here"); .)
  ].

/*------------------------------------------------------------------------*/
Nat<out BigInteger n>
= (. n = BigInteger.Zero;
     string S;
  .)
  ( digits
    (. S = Util.RemoveUnderscores(t.val);
       try {
         n = BigIntegerParser.Parse(S);
       } catch (System.FormatException) {
         SemErr(ErrorId.p_bad_number_format, t, "incorrectly formatted number");
         n = BigInteger.Zero;
       }
    .)
  | hexdigits
    (. S = Util.RemoveUnderscores(t.val.Substring(2));
       try {
         // note: leading 0 required when parsing positive hex numbers
         n = BigIntegerParser.Parse("0" + S, System.Globalization.NumberStyles.HexNumber);
       } catch (System.FormatException) {
         SemErr(ErrorId.p_bad_hex_number_format, t, "incorrectly formatted number");
         n = BigInteger.Zero;
       }
    .)
  )
  .

/*------------------------------------------------------------------------*/
Dec<out BaseTypes.BigDec d>
= (. d = BaseTypes.BigDec.ZERO; .)
  (decimaldigits
    (. var S = Util.RemoveUnderscores(t.val);
       try {
         d = BaseTypes.BigDec.FromString(S);
       } catch (System.FormatException) {
         SemErr(ErrorId.p_bad_decimal_number_format, t, "incorrectly formatted number");
         d = BaseTypes.BigDec.ZERO;
       }
    .)
  )
  .

/*------------------------------------------------------------------------*/
END Dafny.<|MERGE_RESOLUTION|>--- conflicted
+++ resolved
@@ -4363,11 +4363,7 @@
       (. e = new DatatypeUpdateExpr(x, e, updates) { Origin = new SourceOrigin(startToken, t)}; .)
     | DotSuffix<out id, out x>                 (. if (x != null) {
                                                     // process id as a Suffix in its own right
-<<<<<<< HEAD
-                                                    e = new ExprDotName(id, e, id.val, null) { Origin = new SourceOrigin(startToken, t)};
-=======
                                                     e = new ExprDotName(id, e, new Name(id), null) { Origin = new RangeToken(startToken, t)};
->>>>>>> 53baed62
                                                     id = x;  // move to the next Suffix
                                                   }
                                                   Token openParen = null;  List<Type> typeArgs = null;
@@ -4384,13 +4380,8 @@
       | [ IF(IsAtCall())
           AtCall<out atLabel, out openParen, out args> ]
       )
-<<<<<<< HEAD
-      (. e = new ExprDotName(id, e, id.val, typeArgs) {
-           Origin = new SourceOrigin(startToken, id)
-=======
       (. e = new ExprDotName(id, e, new Name(id), typeArgs) {
            Origin = new RangeToken(startToken, id)
->>>>>>> 53baed62
          };
          if (openParen != null) {
            e = new ApplySuffix(openParen, atLabel, e, args, t) {
