/* (
-----------------------------------------------------------------------------
//
// Copyright (C) Microsoft Corporation.  All Rights Reserved.
// Copyright by the contributors to the Dafny Project
// SPDX-License-Identifier: MIT
//
//-----------------------------------------------------------------------------*/
/*---------------------------------------------------------------------------
// Dafny
// Rustan Leino, first created 25 January 2008
//--------------------------------------------------------------------------*/
using System.Collections.Generic;
using System.Numerics;
using Microsoft.Boogie;
using System.IO;
using System.Text;
using System.Linq;
using Microsoft.Dafny;
using System.CommandLine;
using static Microsoft.Dafny.ParseErrors;
COMPILER Dafny
/*--------------------------------------------------------------------------*/
readonly Expression/*!*/ dummyExpr;
readonly AssignmentRhs/*!*/ dummyRhs;
readonly FrameExpression/*!*/ dummyFrameExpr;
readonly Statement/*!*/ dummyStmt;
readonly Statement/*!*/ dummyIfStmt;
readonly ModuleDecl theModule;
readonly BuiltIns theBuiltIns;
DafnyOptions theOptions;
int anonymousIds = 0;

/// <summary>
/// Holds the modifiers given for a declaration
///
/// Not all modifiers are applicable to all kinds of declarations.
/// Errors are given when a modify does not apply.
/// We also record the tokens for the specified modifiers so that
/// they can be used in error messages.
/// </summary>
class DeclModifierData {
  public bool IsAbstract;
  public IToken AbstractToken;
  public bool IsGhost;
  public IToken GhostToken;
  public bool IsStatic;
  public IToken StaticToken;
  public bool IsOpaque;
  public IToken OpaqueToken;
  public IToken FirstToken;
}

// Check that token has not been set, then set it.
public void CheckAndSetToken(ref IToken token)
{
    if (token != null) {
      SemErr(ErrorId.p_duplicate_modifier, t, "Duplicate declaration modifier: " + t.val);
    }
    token = t;
}

// Check that token has not been set, then set it, but just ignores if it was set already
public void CheckAndSetTokenOnce(ref IToken token)
{
    if (token == null) {
      token = t;
    }
}

/// <summary>
// A flags type used to tell what declaration modifiers are allowed for a declaration.
/// </summary>
[Flags]
enum AllowedDeclModifiers {
  None = 0,
  Abstract = 1,
  Ghost = 2,

  // Means ghost not allowed because already implicitly ghost.
  AlreadyGhost = 4,
  Static = 8,
  Opaque = 16
};

/// <summary>
/// Check the declaration modifiers against those that are allowed.
///
/// The 'allowed' parameter specifies which declaration modifiers are allowed.
/// The 'declCaption' parameter should be a string describing the kind of declaration.
/// It is used in error messages.
/// Any declaration modifiers that are present but not allowed are cleared.
///</summary>
void CheckDeclModifiers(ref DeclModifierData dmod, string declCaption, AllowedDeclModifiers allowed)
{
  declCaption = (declCaption.StartsWith("i") || declCaption.StartsWith("o") ? "an " : "a ") + declCaption;
  if (dmod.IsAbstract && ((allowed & AllowedDeclModifiers.Abstract) == 0)) {
    SemErr(ErrorId.p_abstract_not_allowed, dmod.AbstractToken, $"{declCaption} cannot be declared 'abstract'");
    dmod.IsAbstract = false;
  }
  if (dmod.IsGhost) {
    if ((allowed & AllowedDeclModifiers.AlreadyGhost) != 0) {
      if (declCaption.Contains("-by-method")) {
        SemErr(ErrorId.p_no_ghost_for_by_method, dmod.GhostToken,
          $"{declCaption} has a ghost function body and a non-ghost method body; {declCaption} declaration does not use the 'ghost' keyword.");
      } else if (declCaption == "a function" || declCaption == "a predicate") {
        SemErr(ErrorId.p_ghost_forbidden_default, dmod.GhostToken, $"{declCaption} cannot be declared 'ghost' (it is 'ghost' by default when using --function-syntax:3)");
      } else {
        SemErr(ErrorId.p_ghost_forbidden_default, dmod.GhostToken, $"{declCaption} cannot be declared 'ghost' (it is 'ghost' by default)");
      }
      dmod.IsGhost = false;
    } else if ((allowed & AllowedDeclModifiers.Ghost) == 0) {
      SemErr(ErrorId.p_ghost_forbidden, dmod.GhostToken, $"{declCaption} cannot be declared 'ghost'");
      dmod.IsGhost = false;
    }
  }
  if (dmod.IsStatic && ((allowed & AllowedDeclModifiers.Static) == 0)) {
    SemErr(ErrorId.p_no_static, dmod.StaticToken, $"{declCaption} cannot be declared 'static'");
    dmod.IsStatic = false;
  }
  if (dmod.IsOpaque && ((allowed & AllowedDeclModifiers.Opaque) == 0)) {
    SemErr(ErrorId.p_no_opaque, dmod.OpaqueToken, $"{declCaption} cannot be declared 'opaque'");
    dmod.IsOpaque = false;
  }
}

bool CheckAttribute(Errors errors, IToken attr, RangeToken range) {
  // attr is the identifier of the Attribute
  // range is from opening brace to closing brace
  if (attr.val == "ignore") {
    errors.Warning(
      attr,
      $"attribute :{attr.val} is deprecated");
    return false;
  }
  return true;
}

bool IsAssumeTypeKeyword(IToken la) {
  return la.kind == _assume || la.kind == _assert || la.kind == _expect;
}

///<summary>
/// Parses top-level things (modules, classes, datatypes, class members) from "filename"
/// and appends them in appropriate form to "module".
/// Returns the number of parsing errors encountered.
/// Note: first initialize the Scanner.
///</summary>
public static int Parse(TextReader reader, Uri/*!*/ uri, ModuleDecl module, BuiltIns builtIns, Errors/*!*/ errors) /* throws System.IO.IOException */ {
  Contract.Requires(uri != null);
  Contract.Requires(module != null);
  var text = Microsoft.Dafny.SourcePreprocessor.ProcessDirectives(reader, new List<string>());
  return Parse(text, uri, module, builtIns, errors);
}

///<summary>
/// Parses top-level things (modules, classes, datatypes, class members)
/// and appends them in appropriate form to "module".
/// Returns the number of parsing errors encountered.
/// Note: first initialize the Scanner.
///</summary>
public static int Parse(string/*!*/ s, Uri/*!*/ uri, ModuleDecl module, BuiltIns builtIns, ErrorReporter reporter) {
  Contract.Requires(s != null);
  Contract.Requires(uri != null);
  Contract.Requires(module != null);
  Errors errors = new Errors(reporter);
  return Parse(s, uri, module, builtIns, errors);
}

public static Parser SetupParser(string/*!*/ s, Uri/*!*/ uri, ModuleDecl module,
                                 BuiltIns builtIns, Errors/*!*/ errors) {
  Contract.Requires(s != null);
  Contract.Requires(uri != null);
  Contract.Requires(module != null);
  Contract.Requires(errors != null);
  System.Runtime.CompilerServices.RuntimeHelpers.RunClassConstructor(typeof(ParseErrors).TypeHandle);
  System.Runtime.CompilerServices.RuntimeHelpers.RunClassConstructor(typeof(ResolutionErrors).TypeHandle);
  byte[]/*!*/ buffer = cce.NonNull( UTF8Encoding.Default.GetBytes(s));
  MemoryStream ms = new MemoryStream(buffer,false);
  Token firstToken;
  if((module.RootToken.Filepath ?? "") == "") { // This is the first module
    module.RootToken.Uri = uri;
    firstToken = module.RootToken;
  } else {
    firstToken = new Token(); // It's an included file
  }
  Scanner scanner = new Scanner(ms, errors, uri, firstToken: firstToken);
  return new Parser(scanner, errors, module, builtIns);
}

// Unused code
public static Expression ParseExpression(string/*!*/ s, Uri/*!*/ uri, ModuleDecl module,
                                         BuiltIns builtIns, Errors/*!*/ errors) {
  Parser parser = SetupParser(s, uri, module, builtIns, errors);
  parser.la = new Token();
  parser.la.val = "";
  parser.Get();
  Expression e;
  parser.Expression(out e, true, true, true);
  return e;
}

public void ApplyOptionsFromAttributes(Attributes attrs) {
  var overrides = attrs.AsEnumerable().Where(a => a.Name == "options")
    .Reverse().Select(a =>
      (token: (a as UserSuppliedAttributes)?.tok,
       options: a.Args.Select(arg => {
         if (arg is not LiteralExpr {Value: string optStr}) {
           SemErr(ErrorId.p_literal_string_required, arg.tok, "argument to :options attribute must be a literal string");
           return null;
         }
         return optStr;
       }).Where(opt => opt != null).ToArray()))
    .Where(opts => opts.options.Any());

  if (overrides.Any()) {
    var options = new DafnyAttributeOptions(theOptions, errors);
    foreach (var (token, opts) in overrides) {

      var newOptionsCommand = new RootCommand();
      newOptionsCommand.AddOption(CommonOptionBag.QuantifierSyntax);
      newOptionsCommand.AddOption(Function.FunctionSyntaxOption);
      var result = newOptionsCommand.Parse(string.Join(' ', opts));

      if (!result.Errors.Any()) {
        foreach (var option in newOptionsCommand.Options) {
          var value = result.GetValueForOption(option);
          options.Options.OptionArguments[option] = value;
          options.ApplyBinding(option);
        }
        continue;
      }

      options.Token = token;
      options.Parse(opts);
    }
    theOptions = options;
  }
}

///<summary>
/// Parses top-level things (modules, classes, datatypes, class members)
/// and appends them in appropriate form to "module".
/// Returns the number of parsing errors encountered.
/// Note: first initialize the Scanner with the given Errors sink.
///</summary>
public static int Parse(string/*!*/ s, Uri/*!*/ uri, ModuleDecl module,
                         BuiltIns builtIns, Errors/*!*/ errors) {
  Parser parser = SetupParser(s, uri, module, builtIns, errors);
  parser.Parse();
  return parser.errors.ErrorCount;
}

public Parser(Scanner/*!*/ scanner, Errors/*!*/ errors, ModuleDecl module, BuiltIns builtIns)
  : this(scanner, errors)  // the real work
{
  // initialize readonly fields
  dummyExpr = new LiteralExpr(Token.NoToken);
  dummyRhs = new ExprRhs(dummyExpr);
  dummyFrameExpr = new FrameExpression(dummyExpr.tok, dummyExpr, null);
  dummyStmt = new ReturnStmt(Token.NoToken.ToRange(), null);
  var dummyBlockStmt = new BlockStmt(Token.NoToken.ToRange(), new List<Statement>());
  dummyIfStmt = new IfStmt(Token.NoToken.ToRange(), false, null, dummyBlockStmt, null);
  theModule = module;
  theBuiltIns = builtIns;
  theOptions = new DafnyOptions(builtIns.Options);
}

bool IsIdentifier(int kind) {
  return kind == _ident || kind == _least || kind == _greatest || kind == _older || kind == _opaque;
}

bool IsQuantifierVariableDecl(QuantifiedVar previousVar) {
  // Introducing per-quantified variable ranges creates some ambiguities in the grammar,
  // since before that the range would terminate the quantifed domain. For example, the following statement:
  //
  // print set x | E, y;
  //
  // This would previously parse as two separate arguments to the print statement, but
  // could now also be parsed as a single set comprehension argument with two quantified variables
  // (and an invalid one since it would need an explicit ":: <Term>" section).
  //
  // Even worse:
  //
  // print set x | E, y <- C;
  //
  // This was a valid statement before as well, because "y <- C" would be parsed as the expression
  // "y < (-C)".
  //
  // The /quantifierSyntax option is used to help migrate this otherwise breaking change:
  // * /quantifierSyntax:3 keeps the old behaviour where a "| <Range>" always terminates the list of quantified variables.
  // * /quantifierSyntax:4 instead attempts to parse additional quantified variables.
  if (previousVar.Range != null && theOptions.QuantifierSyntax == QuantifierSyntaxOptions.Version3) {
    return false;
  }

  scanner.ResetPeek();
  IToken x = scanner.Peek();
  return la.kind == _comma && IsIdentifier(x.kind);
}

// Checks for "<-", which has to be parsed as two separate tokens,
// but ensures no whitespace between them.
bool IsFromArrow() {
  scanner.ResetPeek();
  IToken x = scanner.Peek();
  return la.kind == _openAngleBracket && x.kind == _minus
    && la.line == x.line && la.col == x.col - 1; 
}

bool IsLabel(bool allowLabel) {
  if (!allowLabel) {
    return false;
  }
  scanner.ResetPeek();
  IToken x = scanner.Peek();
  return (IsIdentifier(la.kind) || la.kind == _digits) && x.kind == _colon;
}

bool IsKeywordForFormal() {
  scanner.ResetPeek();
  if (la.kind == _ghost || la.kind == _new || la.kind == _nameonly) {
    return true;
  } else if (la.kind == _older) {
    // "older" is just a contextual keyword, so don't recognize it as a keyword if it must be an identifier
    IToken x = scanner.Peek();
    return x.kind != _colon;
  }
  return false;
}

bool IsBinding() {
  scanner.ResetPeek();
  IToken x = scanner.Peek();
  return (IsIdentifier(la.kind) || la.kind == _digits) && x.kind == _gets;
}

bool IsAlternative() {
  IToken x = scanner.Peek();
  return (la.kind == _lbrace && x.kind == _case)
      || la.kind == _case;
}

bool IsParenIdentsColon() {
  IToken x = la;
  if(x.kind != _openparen) {
    return false;
  }
  x = scanner.Peek();
  var oneOrMoreIdentifiers = false;
  while(IsIdentifier(x.kind) || x.kind == _ghost) { /* ghost is illegal here, but checking for it allows better error messages and recovery */
    x = scanner.Peek();
    oneOrMoreIdentifiers = true;
  }
  return oneOrMoreIdentifiers && x.kind == _colon;
}

bool IsGets() {
  return la.kind == _gets;
}

bool IsPeekVar() {
  scanner.ResetPeek();
  IToken x = scanner.Peek();
  return x.kind == _var;
}

// an existential guard starts with an identifier and is then followed by
// * a colon (if the first identifier is given an explicit type),
// * a comma (if there's a list of bound variables and the first one is not given an explicit type),
// * a start-attribute (if there's one bound variable and it is not given an explicit type and there are attributes), or
// * a bored smiley (if there's one bound variable and it is not given an explicit type).
bool IsBindingGuard() {
  scanner.ResetPeek();
  if (IsIdentifier(la.kind)) {
    Token x = scanner.Peek();
    if (x.kind == _colon || x.kind == _comma || x.kind == _boredSmiley || x.kind == _lbracecolon) {
      return true;
    }
  }
  return false;
}

bool IsLoopSpec() {
  return la.kind == _invariant || la.kind == _decreases || la.kind == _modifies;
}

bool IsWitness() {
  scanner.ResetPeek();
  if (la.kind == _witness) {
    return true;
  } else if (la.kind == _ghost) {
    Token x = scanner.Peek();
    return x.kind == _witness;
  }
  return false;
}

bool IsFunctionDecl() {
  switch (la.kind) {
    case _function:
    case _predicate:
    case _copredicate:
      return true;
    case _least:
    case _greatest:
    case _inductive:
      return scanner.Peek().kind != _lemma;
    case _twostate:
      var x = scanner.Peek();
      return x.kind == _function || x.kind == _predicate;
    default:
      return false;
  }
}

bool IsParenStar() {
  scanner.ResetPeek();
  Token x = scanner.Peek();
  return la.kind == _openparen && x.kind == _star;
}

bool IsEquivOp() => IsEquivOp(la);
bool IsImpliesOp() => IsImpliesOp(la);
bool IsExpliesOp() => IsExpliesOp(la);
bool IsAndOp() => IsAndOp(la);
bool IsOrOp() => IsOrOp(la);
static bool IsEquivOp(IToken la) {
  return la.val == "<==>";
}
static bool IsImpliesOp(IToken la) {
  return la.val == "==>";
}
static bool IsExpliesOp(IToken la) {
  return la.val == "<==";
}
static bool IsAndOp(IToken la) {
  return la.val == "&&";
}
static bool IsOrOp(IToken la) {
  return la.val == "||";
}
bool IsBitwiseAndOp() {
  return la.val == "&";
}
bool IsBitwiseOrOp() {
  return la.val == "|";
}
bool IsBitwiseXorOp() {
  return la.val == "^";
}
bool IsBitwiseOp() {
  return IsBitwiseAndOp() || IsBitwiseOrOp() || IsBitwiseXorOp();
}
bool IsAsOrIs() {
  return la.kind == _as || la.kind == _is;
}
bool IsRelOp() {
  return la.val == "=="
      || la.val == "<"
      || la.val == ">"
      || la.val == "<="
      || la.val == ">="
      || la.val == "!="
      || la.val == "in"
      || la.kind == _notIn
      || la.val == "!";
}
bool IsShiftOp() {
  if (la.kind == _openAngleBracket) {
  } else if (la.kind == _closeAngleBracket) {
  } else {
    return false;
  }
  scanner.ResetPeek();
  var x = scanner.Peek();
  if (x.kind != la.kind) {
    return false;
  }
  return x.pos == la.pos + 1;  // return true only if the tokens are adjacent to each other
}
bool IsAddOp() {
  return la.val == "+" || la.val == "-";
}
bool IsMulOp() {
  return la.kind == _star || la.val == "/" || la.val == "%";
}
bool IsQSep() {
  return la.kind == _doublecolon;
}

bool IsNonFinalColon() {
  return la.kind == _colon && scanner.Peek().kind != _rbracket;
}

bool ExprIsMapDisplay() {
  scanner.ResetPeek();
  return (la.kind == _map || la.kind == _imap) && scanner.Peek().kind == _lbracket;
}

bool ExprIsSetDisplay() {
  scanner.ResetPeek();
  if (la.kind == _lbrace) return true;
  int k = scanner.Peek().kind;
  if (la.kind == _iset && k == _lbrace) return true;
  if (la.kind == _multiset) return true;
  return false;
}

bool IsSuffix() {
  return la.kind == _dot || la.kind == _lbracket || la.kind == _openparen;
}

string UnwildIdent(IToken x, bool allowWildcardId) {
  if (x.val.StartsWith("_")) {
    if (allowWildcardId && x.val.Length == 1) {
      return "_v" + anonymousIds++;
    } else {
      SemErr(ErrorId.p_no_leading_underscore, x, "cannot declare identifier beginning with underscore");
    }
  }
  return x.val;
}

bool IsLambda(bool allowLambda)
{
  if (!allowLambda) {
    return false;
  }
  scanner.ResetPeek();
  Token x;
  // peek at what might be a signature of a lambda expression
  if (IsIdentifier(la.kind)) {
    // cool, that's the entire candidate signature
  } else if (la.kind != _openparen) {
    return false;  // this is not a lambda expression
  } else {
    int identCount = 0;
    x = scanner.Peek();
    while (x.kind != _closeparen) {
      if (identCount != 0) {
        if (x.kind != _comma) {
          return false;  // not the signature of a lambda
        }
        x = scanner.Peek();
      }
      if (!IsIdentifier(x.kind)) {
        return false;  // not a lambda expression
      }
      identCount++;
      x = scanner.Peek();
      if (x.kind == _colon) {
        // a colon belongs only in a lamdba signature, so this must be a lambda (or something ill-formed)
        return true;
      }
    }
  }
  // What we have seen so far could have been a lambda signature or could have been some
  // other expression (in particular, an identifier, a parenthesized identifier, or a
  // tuple all of whose subexpressions are identifiers).
  // It is a lambda expression if what follows is something that must be a lambda.
  x = scanner.Peek();
  return x.kind == _darrow || x.kind == _reads || x.kind == _requires;
}

bool IsIdentParen() {
  scanner.ResetPeek();
  Token x = scanner.Peek();
  return IsIdentifier(la.kind) && x.kind == _openparen;
}

/* Used to disambiguate the LHS of a VarDeclStmt. If it looks like the start of a CasePattern,
 * we consider it to be a VarDeclPattern. But if we are looking at a simple identifier, then we
 * consider it to be a VarDeclStmt.
 */
bool IsPatternDecl() {
  return IsIdentParen() || la.kind == _openparen;
}

bool IsIdentColonOrBar() {
  Token x = scanner.Peek();
  return IsIdentifier(la.kind) && (x.kind == _colon || x.kind == _verticalbar);
}

bool SemiFollowsCall(bool allowLemma, Expression e) {
  return allowLemma && la.kind == _semicolon && e is ApplySuffix;
}

bool IsNotEndOfCase() {
  return la.kind != _EOF && la.kind != _rbrace && la.kind != _case;
}

/* The following is the largest lookahead there is. It needs to check if what follows
 * can be nothing but "<" Type { "," Type } ">".
 * If inExpressionContext == true, it also checks the token immediately after
 * the ">" to help disambiguate some cases (see implementation comment).   
 */
bool IsGenericInstantiation(bool inExpressionContext) {
  scanner.ResetPeek();
  IToken pt = la;
  if (!IsTypeList(ref pt)) {
    return false;
  }
  if (!inExpressionContext) {
    return true;
  }  
  /* There are ambiguities in the parsing.  For example:
   *     F( a < b , c > (d) )
   * can either be a unary function F whose argument is a function "a" with type arguments "<b,c>" and
   * parameter "d", or can be a binary function F with the two boolean arguments "a < b" and "c > (d)".
   * To make the situation a little better, we (somewhat heuristically) look at the character that
   * follows the ">".  Note that if we, contrary to a user's intentions, pick "a<b,c>" out as a function
   * with a type instantiation, the user can disambiguate it by making sure the ">" sits inside some
   * parentheses, like:
   *     F( a < b , (c > (d)) )
   */
  // In the following cases, we're sure we must have read a type instantiation that just ended an expression
  if (IsEquivOp(pt) || IsImpliesOp(pt) || IsExpliesOp(pt) || IsAndOp(pt) || IsOrOp(pt)) {
    return true;
  }
  switch (pt.kind) {
    case _dot:  // here, we're sure it must have been a type instantiation we saw, because an expression cannot begin with dot
    case _openparen:  // it was probably a type instantiation of a function/method
    case _lbracket:  // it is possible that it was a type instantiation
    case _lbrace:  // it was probably a type instantiation of a function/method
    case _at:
    // In the following cases, we're sure we must have read a type instantiation that just ended an expression
    case _closeparen:
    case _rbracket:
    case _rbrace:
    case _comma:
    case _semicolon:
    case _then:
    case _else:
    case _case:
    case _eq:
    case _neq:
    case _as:
    case _is:
    case _darrow:
    case _by:
    case _in:
    case _openAngleBracket:
    case _closeAngleBracket:
    case _EOF:
    // (specification clauses that can follow an expression)
    case _decreases:
    case _modifies:
    case _reads:
    case _requires:
    case _ensures:
    case _invariant:
    case _witness:
    // (top-level declarations that can follow an expression)
    case _function:
    case _predicate:
    case _least:
    case _greatest:
    case _inductive:
    case _twostate:
    case _lemma:
    case _copredicate:
    case _ghost:
    case _static:
    case _import:
    case _export:
    case _class:
    case _trait:
    case _datatype:
    case _codatatype:
    case _var:
    case _const:
    case _newtype:
    case _type:
    case _iterator:
    case _method:
    case _colemma:
    case _constructor:
      return true;
    default:
      return false;
  }
}
/* Returns true if the next thing is of the form:
 *     "<" Type { "," Type } ">"
 */
bool IsTypeList(ref IToken pt) {
  if (pt.kind != _openAngleBracket) {
    return false;
  }
  pt = scanner.Peek();
  return IsTypeSequence(ref pt, _closeAngleBracket);
}
/* Returns true if the next thing is of the form:
 *     [ "ghost" ] Type { "," [ "ghost" ] Type }
 * followed by an endBracketKind.
 */
bool IsTypeSequence(ref IToken pt, int endBracketKind) {
  while (true) {
    if (pt.kind == _ghost) {
      pt = scanner.Peek();
    }
    if (!IsType(ref pt)) {
      return false;
    }
    if (pt.kind == endBracketKind) {
      // end of type list
      pt = scanner.Peek();
      return true;
    } else if (pt.kind == _comma) {
      // type list continues
      pt = scanner.Peek();
    } else {
      // not a type list
      return false;
    }
  }
}

bool IsType(ref IToken pt) {
  if (!IsNonArrowType(ref pt)) return false;
  while (pt.kind == _sarrow || pt.kind == _qarrow || pt.kind == _larrow) {
    pt = scanner.Peek();
    if (!IsNonArrowType(ref pt)) return false;
  }
  return true;
}

bool IsNonArrowType(ref IToken pt) {
  switch (pt.kind) {
    case _bool:
    case _char:
    case _nat:
    case _int:
    case _real:
    case _ORDINAL:
    case _string:
    case _object_q:
    case _object:
      pt = scanner.Peek();
      return true;
    case _arrayToken:
    case _bvToken:
    case _set:
    case _iset:
    case _multiset:
    case _seq:
    case _map:
    case _imap:
      pt = scanner.Peek();
      return pt.kind != _openAngleBracket || IsTypeList(ref pt);
    case _ident:
    case _least:
    case _greatest:
      while (true) {
        // invariant: next token is an identifier (_ident, _least, or _greatest)
        pt = scanner.Peek();
        if (pt.kind == _openAngleBracket && !IsTypeList(ref pt)) {
          return false;
        }
        if (pt.kind != _dot) {
          // end of the type
          return true;
        }
        pt = scanner.Peek();  // get the _dot
        if (!IsIdentifier(pt.kind)) {
          return false;
        }
      }
    case _openparen:
      pt = scanner.Peek();
      if (pt.kind == _closeparen) {
        // end of type list
        pt = scanner.Peek();
        return true;
      }
      return IsTypeSequence(ref pt, _closeparen);
    default:
      return false;
  }
}


void ConvertKeywordTokenToIdent() {
  var oldKind = la.kind;
  la.kind = _ident;

  // call CheckLiteral with la
  var origT = t;
  t = la;
  scanner.CheckLiteral();
  t = origT;

  if (la.kind != _ident) {
    // it has been changed by CheckLiteral, which means it was a keyword
    la.kind = _ident;  // convert it to an ident
  } else {
    // la was something other than a keyword
    la.kind = oldKind;
  }
}

int StringToInt(string s, int defaultValue, string errString, IToken tok) {
  Contract.Requires(s != null);
  Contract.Requires(errString != null);
  try {
    if (s != "") {
      defaultValue = int.Parse(s);
    }
  } catch (System.OverflowException) {
    SemErr(errString.Contains("array") ? ErrorId.p_array_dimension_too_large : ErrorId.p_bitvector_too_large, 
      tok, string.Format("sorry, {0} ({1}) are not supported", errString, s));
  }
  return defaultValue;
}

/*--------------------------------------------------------------------------*/
CHARACTERS
  letter = "ABCDEFGHIJKLMNOPQRSTUVWXYZabcdefghijklmnopqrstuvwxyz".
  digit = "0123456789".
  posDigit = "123456789".
  posDigitFrom2 = "23456789".
  hexdigit = "0123456789ABCDEFabcdef".
  special = "'_?".
  highSurrogate = '\ud800' .. '\udbff'.
  lowSurrogate = '\udc00' .. '\udfff'.
  // These symbols are used but not needed as a production: "`~!@#$%^&*()-_=+[{]}|;:',<.>/?\\".
  cr        = '\r'.
  lf        = '\n'.
  tab       = '\t'.
  space = ' '.
  nondigit = letter + special.
  idchar = nondigit + digit.
  nonidchar = ANY - idchar.
  /* exclude the characters in 'array' and 'bv' and '\'' */
  nondigitMinusABTick = nondigit - 'a' - 'b' - '\''.
  nondigitMinusQuery = nondigit - '?'.
  idcharMinusA = idchar - 'a'.
  idcharMinusR = idchar - 'r'.
  idcharMinusY = idchar - 'y'.
  idcharMinusV = idchar - 'v'.
  idcharMinusPosDigitMinusQuery = idchar - posDigit - '?'.
  idcharMinusTick = idchar - '\''.
  /* string literals */
  charChar = ANY - '\'' - '\\' - cr - lf - highSurrogate - lowSurrogate.
  stringChar = ANY - '"' - '\\' - cr - lf.
  verbatimStringChar = ANY - '"'.

/*------------------------------------------------------------------------*/
TOKENS
  ident =  nondigitMinusABTick {idchar}       /* if char 0 is not an 'a' or 'b' or '\'', then anything else is fine */
        |  'a' [ idcharMinusR {idchar} ]      /* if char 0 is an 'a', then either there is no char 1 or char 1 is not an 'r' */
        |  'a' 'r' [ idcharMinusR {idchar} ]  /* etc. */
        |  'a' 'r' 'r' [ idcharMinusA {idchar} ]
        |  'a' 'r' 'r' 'a' [ idcharMinusY {idchar} ]
        |  'a' 'r' 'r' 'a' 'y' idcharMinusPosDigitMinusQuery {idchar}
        |  'a' 'r' 'r' 'a' 'y' '1' [ '?' ]
        |  'a' 'r' 'r' 'a' 'y' '?' idchar {idchar}
        |  'a' 'r' 'r' 'a' 'y' posDigit {digit} nondigitMinusQuery {idchar}
        |  'a' 'r' 'r' 'a' 'y' posDigit {digit} '?' idchar {idchar}
        |  'b' [ idcharMinusV {idchar} ]
        |  'b' 'v' [ nondigit {idchar} ]
        |  'b' 'v' '0' idchar {idchar}
        |  'b' 'v' posDigit {idchar} nondigit {idchar}
        |  "'" [ idchar ]                        /* if char 0 is a '\'' and length is 1 or 2, then it is an identifier */
        |  "'" idchar idcharMinusTick            /* if char 0 is '\'' and length is 3, then it is an identifier provided char 2 is not '\'' */
        |  "'" idchar idchar idchar { idchar }   /* if char 0 is '\'' and length exceeds 3, then it is an identifier */
        .
  digits = digit {['_'] digit}.
  hexdigits = "0x" hexdigit {['_'] hexdigit}.
  decimaldigits = digit {['_'] digit} '.' digit {['_'] digit}.
  // NOTE: all alphabetic strings used in the grammar become reserved words automatically
  // The reason to include a definition here is so that a token can be referred to by its 'kind',
  // as in la.kind == _bool
  arrayToken = "array" [('1' digit | posDigitFrom2 ) {digit}] ['?'].
  bvToken = "bv" ( '0' | posDigit {digit} ).
  bool = "bool".
  char = "char".
  int = "int".
  nat = "nat".
  real = "real".
  ORDINAL = "ORDINAL".
  object = "object". // Keeping object and object? as literals simplifies ident
  object_q = "object?".
  string = "string".
  set = "set".
  iset = "iset".
  multiset = "multiset".
  seq = "seq".
  map = "map".
  imap = "imap".
  charToken =
      "'"
      ( charChar
        // Coco parses at the level of C# chars, meaning UTF-16 code units.
        // (See https://github.com/SSW-CocoR/CocoR-CSharp/issues/4)
        // We're working around that by inserting surrogate pairs
        // as needed after reading the UTF-8 bytes.
        // But that means character literals can appear to have more than one "character"
        // in them. Normally we would just allow more than one charChar here and reject
        // invalid sequences of them later, but because we allow single quotes in the
        // "ident" rule above, that would then overlap with identifiers.
        // Instead we only allow a surrogate pair here.
        | highSurrogate lowSurrogate
        | "\\\'" | "\\\"" | "\\\\" | "\\0" | "\\n" | "\\r" | "\\t"
        | "\\u" hexdigit hexdigit hexdigit hexdigit
        | "\\U{" hexdigit { ['_'] hexdigit } "}"
      )
      "'".
  stringToken =
      '"'
      { stringChar
        | "\\\'" | "\\\"" | "\\\\" | "\\0" | "\\n" | "\\r" | "\\t"
        | "\\u" hexdigit hexdigit hexdigit hexdigit
        | "\\U{" hexdigit { ['_'] hexdigit } "}"
      }
      '"'
    | '@' '"' { verbatimStringChar | "\"\"" } '"'.
  colon = ':'.
  comma = ','.
  verticalbar = '|'.
  doublecolon = "::".
  gets = ":=".
  boredSmiley = ":|".
  dot = '.'.
  backtick = "`".
  semicolon = ';'.
  darrow = "=>".
  assume = "assume".
  assert = "assert".
  calc = "calc".
  case = "case".
  then = "then".
  else = "else".
  as = "as".
  is = "is".
  by = "by".
  in = "in".
  decreases = "decreases".
  invariant = "invariant".
  function = "function".
  predicate = "predicate".
  least = "least". /* not a keyword by itself, but part of a keyword phrase */
  greatest = "greatest". /* not a keyword by itself, but part of a keyword phrase */
  opaque = "opaque".
  inductive = "inductive".
  twostate = "twostate".
  copredicate = "copredicate".
  lemma = "lemma".
  static = "static".
  import = "import".
  export = "export".
  class = "class".
  trait = "trait".
  datatype = "datatype".
  codatatype = "codatatype".
  var = "var".
  const = "const".
  newtype = "newtype".
  type = "type".
  iterator = "iterator".
  method = "method".
  colemma = "colemma".
  constructor = "constructor".
  modifies = "modifies".
  reads = "reads".
  requires = "requires".
  ensures = "ensures".
  ghost = "ghost".
  provides = "provides".
  reveals = "reveals".
  extends = "extends".
  new = "new".
  nameonly = "nameonly".
  older = "older". /* a keyword only when it appears as a modifier to a parameter of a non-extreme function */
  witness = "witness".
  lbracecolon = "{:".
  lbrace = '{'.
  rbrace = '}'.
  lbracket = '['.
  rbracket = ']'.
  openparen = '('.
  closeparen = ')'.
  openAngleBracket = '<'.
  closeAngleBracket = '>'.
  singleeq = "=".
  eq = "==".
  neq = "!=".
  star = '*'.
  at = '@'.
  notIn = "!in" CONTEXT (nonidchar).
  ellipsis = "...".
  reveal = "reveal".
  expect = "expect".
  sarrow = "->".
  qarrow = "~>".
  larrow = "-->".
  minus = "-".
COMMENTS FROM "/*" TO "*/" NESTED
COMMENTS FROM "//" TO lf
IGNORE cr + lf + tab
/*------------------------------------------------------------------------*/
PRODUCTIONS
Dafny
= (. List<MemberDecl/*!*/> membersDefaultClass = new List<MemberDecl/*!*/>();
     // to support multiple files, create a default module only if theModule is null
     DefaultModuleDefinition defaultModule = (DefaultModuleDefinition)((LiteralModuleDecl)theModule).ModuleDef;
     // theModule should be a DefaultModuleDefinition (actually, the singular DefaultModuleDefinition)
     Contract.Assert(defaultModule != null);
     IToken startToken = t;
  .)
  { "include"                 (. startToken = t; .)
    stringToken               (. {
                                 Uri parsedFile = scanner.Uri;
                                 bool isVerbatimString;
                                 string includedFile = Util.RemoveParsedStringQuotes(t.val, out isVerbatimString);
                                 Util.ValidateEscaping(theOptions, t, includedFile, isVerbatimString, errors);
                                 includedFile = Util.RemoveEscaping(theOptions, includedFile, isVerbatimString);
                                 if (!Path.IsPathRooted(includedFile)) {
                                   string basePath = Path.GetDirectoryName(parsedFile.LocalPath);
                                   includedFile = Path.Combine(basePath, includedFile);
                                 }
                                 var oneInclude = new Include(t, parsedFile, includedFile);
                                 oneInclude.RangeToken = new RangeToken(startToken, t);
                                 defaultModule.Includes.Add(oneInclude);
                               }
                            .)
  }
  { TopDecl<defaultModule, membersDefaultClass, /* isTopLevel */ true, /* isAbstract */ false> }
  (. 
    defaultModule.RangeToken = new RangeToken(startToken, t);
    // find the default class in the default module, then append membersDefaultClass to its member list
		 if (membersDefaultClass.Count == 0 && defaultModule.Includes.Count == 0 && defaultModule.TopLevelDecls.Count == 0
		     && (defaultModule.PrefixNamedModules == null || defaultModule.PrefixNamedModules.Count == 0)) {
		   errors.Warning(new Token(1, 1) { Uri = la.Uri }, "File contains no code");
		 }
     DefaultClassDecl defaultClass = null;
     foreach (TopLevelDecl topleveldecl in defaultModule.TopLevelDecls) {
       defaultClass = topleveldecl as DefaultClassDecl;
       if (defaultClass != null) {
         defaultClass.Members.AddRange(membersDefaultClass);
         break;
       }
     }
     if (defaultClass == null) { // create the default class here, because it wasn't found
       defaultClass = new DefaultClassDecl(defaultModule, membersDefaultClass);
       defaultModule.TopLevelDecls.Add(defaultClass);
     } .)
  SYNC
  EOF
  .

/*------------------------------------------------------------------------*/
DeclModifier<ref DeclModifierData dmod>
= ( "abstract"                             (. dmod.IsAbstract = true;  CheckAndSetToken(ref dmod.AbstractToken); CheckAndSetTokenOnce(ref dmod.FirstToken); .)
  | "ghost"                                (. dmod.IsGhost = true;  CheckAndSetToken(ref dmod.GhostToken); CheckAndSetTokenOnce(ref dmod.FirstToken); .)
  | "static"                               (. dmod.IsStatic = true; CheckAndSetToken(ref dmod.StaticToken); CheckAndSetTokenOnce(ref dmod.FirstToken); .)
  | "opaque"                               (. dmod.IsOpaque = true; CheckAndSetToken(ref dmod.OpaqueToken); CheckAndSetTokenOnce(ref dmod.FirstToken); .)
  )
  .

/*------------------------------------------------------------------------*/
TopDecl<. ModuleDefinition module, List<MemberDecl/*!*/> membersDefaultClass, bool isTopLevel, bool isAbstract .>
= (. DeclModifierData dmod = new DeclModifierData(); ModuleDecl submodule;
     DatatypeDecl/*!*/ dt; TopLevelDecl td; IteratorDecl iter;
     TraitDecl/*!*/ trait;
  .)
  { DeclModifier<ref dmod> }
  ( SubModuleDecl<dmod, module, out submodule, isTopLevel>
                                               (. var litmod = submodule as LiteralModuleDecl;
                                                  if (litmod != null && litmod.ModuleDef.PrefixIds.Count != 0) {
                                                    var tup = new Tuple<List<IToken>, LiteralModuleDecl>(litmod.ModuleDef.PrefixIds, litmod);
                                                    module.PrefixNamedModules.Add(tup);
                                                  } else {
                                                    module.TopLevelDecls.Add(submodule);
                                                  }
                                               .)
  | ClassDecl<dmod, module, out td>            (. module.TopLevelDecls.Add(td); .)
  | DatatypeDecl<dmod, module, out dt>         (. module.TopLevelDecls.Add(dt); .)
  | NewtypeDecl<dmod, module, out td>          (. module.TopLevelDecls.Add(td); .)
  | SynonymTypeDecl<dmod, module, out td>      (. module.TopLevelDecls.Add(td); .)
  | IteratorDecl<dmod, module, out iter>       (. module.TopLevelDecls.Add(iter); .)
  | TraitDecl<dmod, module, out trait>         (. module.TopLevelDecls.Add(trait); .)
  | ClassMemberDecl<dmod, membersDefaultClass, false, true, true>
  )
  .

/*------------------------------------------------------------------------*/
SubModuleDecl<DeclModifierData dmod, ModuleDefinition parent, out ModuleDecl submodule, bool isTopLevel>
=
  (. submodule = null; .)
  ( ModuleDefinition<dmod, parent, out submodule>
  | ModuleImport<parent, out submodule>
  | ModuleExport<parent, out submodule>
    (. if (isTopLevel) SemErr(ErrorId.p_superfluous_export, submodule.RangeToken,
          "There is no point to an export declaration at the top level");
    .)
  )
  .

/*------------------------------------------------------------------------*/
ModuleDefinition<DeclModifierData dmod, ModuleDefinition parent, out ModuleDecl submodule>
=  "module"
   (. CheckAndSetTokenOnce(ref dmod.FirstToken);
     Attributes attrs = null;
     IToken/*!*/ iderr;
     IToken tokenWithTrailingDocString;
     var prefixIds = new List<IToken>();
     List<MemberDecl/*!*/> namedModuleDefaultClassMembers = new List<MemberDecl>();;
     List<Name> idRefined = null;
     ModuleDefinition module;
     submodule = null; // appease compiler
     bool isAbstract = dmod.IsAbstract;
     var dafnyOptionsBackup = theOptions;
     CheckDeclModifiers(ref dmod, "module", AllowedDeclModifiers.Abstract);
   .)
   { Attribute<ref attrs> }            (. ApplyOptionsFromAttributes(attrs); .)
   ModuleQualifiedName<out var names>
   (. var name = names[^1];
      prefixIds = names.GetRange(0,names.Count-1).Select(n => n.StartToken).ToList();
   .)

   [ "refines" ModuleQualifiedName<out idRefined>
   | Ident<out iderr> (. SemErr(ErrorId.p_bad_module_decl, t, $"expected either a '{{' or a 'refines' keyword here, found {iderr.val}"); .)
   ]
   (. module = new ModuleDefinition(RangeToken.NoToken, name, prefixIds, isAbstract, false,
                                        idRefined == null ? null : new ModuleQualifiedId(idRefined), parent, attrs,
                                        false);
   .)
   SYNC                                (. tokenWithTrailingDocString = t; .)
   "{"                                 (. module.BodyStartTok = t; .)
     { TopDecl<module, namedModuleDefaultClassMembers, /* isTopLevel */ false, isAbstract>}
   "}"
    (.
      module.RangeToken = new RangeToken(dmod.FirstToken, t);
      module.TopLevelDecls.Add(new DefaultClassDecl(module, namedModuleDefaultClassMembers));
      module.TokenWithTrailingDocString = tokenWithTrailingDocString;
      submodule = new LiteralModuleDecl(module, parent);
      submodule.RangeToken = module.RangeToken;
      theOptions = dafnyOptionsBackup;
    .)
  .

/*------------------------------------------------------------------------*/
ModuleImport<ModuleDefinition parent, out ModuleDecl submodule>
=  "import"                          (.bool opened = false;
                                      List<IToken> idExports = new List<IToken>();
                                      var startToken = t;
                                      submodule = null;
                                     .)
    ["opened"                        (. opened = true; .) ]
    (. int lookAhead = scanner.Peek().kind; .)
    ( IF(lookAhead == _singleeq)
      ModuleName<out var name>
      "="
      QualifiedModuleExport<out var namePath, out idExports>
          (. submodule = new AliasModuleDecl(new RangeToken(startToken, t), new ModuleQualifiedId(namePath),
                                         name, parent, opened, idExports); .)
    | IF(lookAhead == _colon)
      ModuleName<out var name>
      ":"
      QualifiedModuleExport<out var namePath, out idExports>
          (. submodule = new AbstractModuleDecl(new RangeToken(startToken, t), new ModuleQualifiedId(namePath),
                                         name, parent, opened, idExports); .)
    |
      QualifiedModuleExport<out var namePath, out idExports>
          (. submodule = new AliasModuleDecl(new RangeToken(startToken, t), new ModuleQualifiedId(namePath),
                                         namePath[^1], parent, opened, idExports);
          .)
    )
    .

/*------------------------------------------------------------------------*/
ExportId<out IToken id> = NoUSIdentOrDigits<out id> .

ModuleExport<ModuleDefinition parent, out ModuleDecl submodule>
= "export"
  (.
    IToken exportId = t;
    IToken/*!*/ id;
    List<ExportSignature> exports = new List<ExportSignature>();;
    List<IToken> extends = new List<IToken>();
    var startToken = t;
    bool provideAll = false;
    bool revealAll = false;
    bool isDefault = false;
    bool isRefining = false;
    ExportSignature exsig;
    IToken laa;
  .)
  [ IF(IsIdentifier(la.kind) || la.kind==_digits) ExportId<out exportId>   // If the next token is 'least' or 'greatest' use it as the export id, 
                                                                           // not the beginning of a subsequent extreme predicate declaration
    (. if (exportId.line == la.line && (exportId.val == "least" || exportId.val == "greatest") && la.kind == _predicate)
           errors.Warning(exportId, $"the {exportId.val} token is the identifier for the export set, not an adjective for an extreme predicate");
    .)
  ]
  [ ellipsis  (. isRefining = true; .) ]
  {
  (  "provides"
    (
      ( ExportSignature<true, out exsig>        (. exports.Add(exsig); .)
        (. scanner.ResetPeek(); laa = scanner.Peek(); .)
        { 
          IF( la.kind == _comma && laa.kind != _provides && laa.kind != _reveals && laa.kind != _extends )
          "," 
          ExportSignature<true, out exsig>  (. exports.Add(exsig); .)
        (. scanner.ResetPeek(); laa = scanner.Peek(); .)
        }
      )
    | "*" (. provideAll = true; .)
    )
  | "reveals"
    (
      ExportSignature<false, out exsig>       (. exports.Add(exsig); .)
      (. scanner.ResetPeek(); laa = scanner.Peek(); .)
      { IF( la.kind == _comma && laa.kind != _provides && laa.kind != _reveals && laa.kind != _extends )
        "," 
        ExportSignature<false, out exsig>  (. exports.Add(exsig); .)
        (. scanner.ResetPeek(); laa = scanner.Peek(); .)
      }
    | "*" (. revealAll = true; .)
    )
  | "extends"
    ExportId<out id>       (. extends.Add(id); .)
    (. scanner.ResetPeek(); laa = scanner.Peek(); .)
    { IF( la.kind == _comma && laa.kind != _provides && laa.kind != _reveals && laa.kind != _extends )
      "," 
      ExportId<out id>  (. extends.Add(id); .) 
      (. scanner.ResetPeek(); laa = scanner.Peek(); .)
    }
  )
  [ "," (. SemErr(ErrorId.p_extraneous_comma_in_export, t, "no comma is allowed between provides and reveals and extends clauses in an export declaration"); .) ]
  }
  (. 
     Name name;
     if (exportId.val == "export" || exportId.val == parent.Name) {
       isDefault = true;
       name = new Name(exportId.ToRange(), parent.Name);
     } else {
       name = new Name(exportId);
     }
     submodule = new ModuleExportDecl(new RangeToken(startToken, t), name, parent, exports, extends, provideAll, revealAll, isDefault, isRefining);
  .)
  // LL Warning: 'least' and 'greatest' are not keywords. They can be the identifier that is the last ExportId of the ModuleExport.
  // Those words can also be the first word of a declaration (e.g. least predicate) that follows the MOduleExport.
  // Hence the LL warning. The ambiguity always resolve in favor of the identifier being the last ExportID because it
  // follows a comma and satisfies the semantic IF predicate. But I have not found a non-intrusive way of shutting up the warning.
  .

/*------------------------------------------------------------------------*/
// Note - before the "." only Type names are permitted (no 'digits'), but name resolution sorts that
// out, since the parser does not know (without adding lookahead) when it has seen the last dot
// matching any permitted member name

ExportSignature<bool opaque, out ExportSignature exsig>
= (. IToken prefix; IToken suffix = null; IToken startToken = null;
  .)
  TypeNameOrCtorSuffix<out prefix> (. startToken = t; .)
  [ "."
    TypeNameOrCtorSuffix<out suffix>]
  (. if (suffix != null) {
       exsig = new ExportSignature(prefix, prefix.val, suffix, suffix.val, opaque);
     } else {
       exsig = new ExportSignature(prefix, prefix.val, opaque);
     }
     exsig.RangeToken = new RangeToken(startToken, t);
  .)
  .

/*------------------------------------------------------------------------*/
ModuleName<out Name name> = Name<out name> .

ModuleQualifiedName<.out List<Name> names.>
= (. names = new List<Name>();
     Name name;
  .)
  ModuleName<out name> (. names.Add(name); .)
  { "." ModuleName<out name> (. names.Add(name); .) }
  .

/*------------------------------------------------------------------------*/
QualifiedModuleExport<.out List<Name> namePath, out List<IToken> exports.>
= (. exports = new List<IToken>();
  .)
  ModuleQualifiedName<out namePath>
  [ "`" ModuleExportSuffix<exports> ]
  .

/*------------------------------------------------------------------------*/
ModuleExportSuffix<. List<IToken> exports.>
=                              (. IToken id; .)
    ( ExportId<out id>       (. exports.Add(id); .)
    | "{" ExportId<out id>   (. exports.Add(id); .)
       { "," ExportId<out id> (. exports.Add(id); .) }
      "}"
    )
  .

/*------------------------------------------------------------------------*/
ClassName<out Name name> = Name<out name> .

ClassDecl<DeclModifierData dmodClass, ModuleDefinition/*!*/ module, out TopLevelDecl/*!*/ c>
= (. Contract.Requires(module != null);
     Contract.Ensures(Contract.ValueAtReturn(out c) != null);
     Name/*!*/ name;
     IToken tokenWithTrailingDocString = Token.NoToken;
     Type parentTrait;
     List<Type> parentTraits = new List<Type>();
     Attributes attrs = null;
     bool isRefining = false;
     List<TypeParameter> typeArgs = new List<TypeParameter>();
     List<MemberDecl> members = new List<MemberDecl>();
     IToken bodyStart;
     CheckDeclModifiers(ref dmodClass, "class", AllowedDeclModifiers.None);
     DeclModifierData dmod;
  .)
  SYNC
  "class" (. CheckAndSetTokenOnce(ref dmodClass.FirstToken); .)
  { Attribute<ref attrs> }
  ClassName<out name>                     (. tokenWithTrailingDocString = t; .)
  [ GenericParameters<typeArgs, true> ] (. tokenWithTrailingDocString = t; .)
  [ "extends"
    Type<out parentTrait>       (. parentTraits.Add(parentTrait); tokenWithTrailingDocString = t; .)
    {"," Type<out parentTrait>  (. parentTraits.Add(parentTrait); tokenWithTrailingDocString = t; .) }
  | ellipsis                    (. isRefining = true; tokenWithTrailingDocString = t; .)
  ]
  SYNC
  "{"                                            (. bodyStart = t;  .)
    { (. dmod = new DeclModifierData(); .)
      { DeclModifier<ref dmod> }
      ClassMemberDecl<dmod, members, true, false, false>
    }
  "}"
  (. c = new ClassDecl(new RangeToken(dmodClass.FirstToken, t), name, module, typeArgs, members, attrs, isRefining, parentTraits);
     c.BodyStartTok = bodyStart;
     c.TokenWithTrailingDocString = tokenWithTrailingDocString;
  .)
  .

/*------------------------------------------------------------------------*/
TraitDecl<DeclModifierData dmodIn, ModuleDefinition/*!*/ module, out TraitDecl/*!*/ trait>
= (. Contract.Requires(module != null);
     Contract.Ensures(Contract.ValueAtReturn(out trait) != null);
     CheckDeclModifiers(ref dmodIn, "trait", AllowedDeclModifiers.None);
     IToken/*!*/ tokenWithTrailingDocString;
     Type parentTrait;
     List<Type> parentTraits = new List<Type>();
     Attributes attrs = null;
     bool isRefining = false;
     List<TypeParameter/*!*/> typeArgs = new List<TypeParameter/*!*/>(); //traits should not support type parameters at the moment
     List<MemberDecl/*!*/> members = new List<MemberDecl/*!*/>();
     IToken bodyStart;
     DeclModifierData dmod;
  .)
  SYNC
  "trait"                       (. CheckAndSetTokenOnce(ref dmodIn.FirstToken); .)
  { Attribute<ref attrs> }
  ClassName<out var name>                         (. tokenWithTrailingDocString = t; .)
  [ GenericParameters<typeArgs, true> ]     (. tokenWithTrailingDocString = t; .)
  [ "extends"
    Type<out parentTrait>       (. parentTraits.Add(parentTrait); tokenWithTrailingDocString = t; .)
    {"," Type<out parentTrait>  (. parentTraits.Add(parentTrait); tokenWithTrailingDocString = t; .) }
  | ellipsis                    (. isRefining = true; tokenWithTrailingDocString = t; .)
  ]
  "{"                                            (. bodyStart = t; .)
    { (. dmod  = new DeclModifierData(); .)
      { DeclModifier<ref dmod> }
      ClassMemberDecl<dmod, members, true, false, false>
    }
  "}"
  (. trait = new TraitDecl(new RangeToken(dmodIn.FirstToken, t), name, module, typeArgs, members, attrs, isRefining, parentTraits);
     trait.BodyStartTok = bodyStart;
     trait.TokenWithTrailingDocString = tokenWithTrailingDocString;
    .)
  .

/*------------------------------------------------------------------------*/
ClassMemberDecl<. DeclModifierData dmod, List<MemberDecl> mm, bool allowConstructors, bool isValueType, bool moduleLevelDecl.>
= (. Contract.Requires(cce.NonNullElements(mm));
     Method/*!*/ m;
     Function/*!*/ f;
  .)
  ( (. if (moduleLevelDecl) {
         SemErr(ErrorId.p_top_level_field, la, "fields are not allowed to be declared at the module level; instead, wrap the field in a 'class' declaration");
         dmod.IsStatic = false;
       }
    .)
    FieldDecl<dmod, !moduleLevelDecl && isValueType, mm> /* The !isModuleLevelDecl is just to prevent cascading errors */
  | ConstantFieldDecl<dmod, mm, moduleLevelDecl>
  | IF(IsFunctionDecl())
    (. if (moduleLevelDecl && dmod.StaticToken != null) {
         errors.Warning(dmod.StaticToken, "module-level functions are always non-instance, so the 'static' keyword is not allowed here");
         dmod.IsStatic = false;
       }
    .)
    FunctionDecl<dmod, out f>                   (. mm.Add(f); .)
  | (. if (moduleLevelDecl && dmod.StaticToken != null) {
         errors.Warning(dmod.StaticToken, "module-level methods are always non-instance, so the 'static' keyword is not allowed here");
         dmod.IsStatic = false;
       }
    .)
    MethodDecl<dmod, allowConstructors, out m>  (. mm.Add(m); .)
  )
  .

/*------------------------------------------------------------------------*/
DatatypeName<out Name name> = Name<out name> .

DatatypeDecl<DeclModifierData dmod, ModuleDefinition/*!*/ module, out DatatypeDecl/*!*/ dt>
= (. Contract.Requires(module != null);
     Contract.Ensures(Contract.ValueAtReturn(out dt)!=null);
     Name/*!*/ name;
     Attributes attrs = null;
     List<TypeParameter/*!*/> typeArgs = new List<TypeParameter/*!*/>();
     List<DatatypeCtor/*!*/> ctors = new List<DatatypeCtor/*!*/>();
     IToken bodyStart = Token.NoToken;  // dummy assignment
     bool isRefining = false;
     bool co = false;
     CheckDeclModifiers(ref dmod, "datatype or codatatype", AllowedDeclModifiers.None);
     var members = new List<MemberDecl>();
  .)
  SYNC
  ( "datatype"
  | "codatatype"     (. co = true; .)
  )                                        (. CheckAndSetTokenOnce(ref dmod.FirstToken); .)
  { Attribute<ref attrs> }
  DatatypeName<out name>
  [ GenericParameters<typeArgs, true> ]
  (
  "="                                      (. bodyStart = t; .)
  [ ellipsis                               (. SemErr(ErrorId.p_bad_datatype_refinement, t, // Help users adjust to the new syntax
      $"in refining a datatype, the '...' replaces the '=' token and everything up to a left brace starting the declaration of the body; only members of the body may be changed in a datatype refinement"); .)
  ]
  [ "|" ] DatatypeMemberDecl<ctors>
  { "|" DatatypeMemberDecl<ctors> }
  | ellipsis                               (. isRefining = true; bodyStart = t; .)
  )
  [ TypeMembers<module, members> ]
  (. if (co) {
       dt = new CoDatatypeDecl(new RangeToken(dmod.FirstToken, t), name, module, typeArgs, ctors, members, attrs, isRefining);
     } else {
       dt = new IndDatatypeDecl(new RangeToken(dmod.FirstToken, t), name, module, typeArgs, ctors, members, attrs, isRefining);
     }
     dt.BodyStartTok = bodyStart;
     dt.TokenWithTrailingDocString = bodyStart;
  .)
  .

/*------------------------------------------------------------------------*/
DatatypeMemberName<out IToken id> = NoUSIdentOrDigits<out id> .

DatatypeMemberDecl<.List<DatatypeCtor/*!*/>/*!*/ ctors.>
= (. Contract.Requires(cce.NonNullElements(ctors));
     Attributes attrs = null;
     IToken/*!*/ id;
     List<Formal/*!*/> formals = new List<Formal/*!*/>();
     var isGhost = false;
  .)
  // Note, "ghost" is parsed before any attributes. This means that the
  // attributes are parsed before the "id", which is consistent with other
  // declarations.
  [ "ghost"   (. isGhost = true; .) ]
  { Attribute<ref attrs> }
  DatatypeMemberName<out id>
  [ FormalsOptionalIds<formals> ]
  (. var ctor = new DatatypeCtor(new RangeToken(id, t), new Name(id), isGhost, formals, attrs);
     ctors.Add(ctor); .)
  .

/*------------------------------------------------------------------------*/
TypeMembers<. ModuleDefinition/*!*/ module, List<MemberDecl> members .>
= (. DeclModifierData dmod;
  .)
  "{"
  { (. dmod = new DeclModifierData(); .)
    { DeclModifier<ref dmod> }
    ClassMemberDecl<dmod, members, false, true, false>
  }
  "}"
  .

/*------------------------------------------------------------------------*/
FieldDecl<.DeclModifierData dmod, bool isValueType, List<MemberDecl> mm.>
= (. Contract.Requires(cce.NonNullElements(mm));
     Attributes attrs = null;
     Type/*!*/ ty;
     Name name;
     CheckDeclModifiers(ref dmod, "field", AllowedDeclModifiers.Ghost);
     var startToken = dmod.FirstToken;
     if (isValueType) {
       // we're about to produce an error; put fields into a throw-away list, so we don't return them
       mm = new List<MemberDecl>();
     }
  .)
  SYNC
  "var"                               (. startToken = startToken ?? t;
                                         if (isValueType) {
                                           SemErr(ErrorId.p_no_mutable_fields_in_value_types, t, "mutable fields are not allowed in value types");
                                         }
                                      .)
  { Attribute<ref attrs> }
  FIdentType<out name, out ty>           (. var f = new Field(new RangeToken(startToken, t), name, dmod.IsGhost, ty, attrs); 
                                             mm.Add(f); f.TokenWithTrailingDocString = t;
                                           .)
  { ","                                (. startToken = t; .)
    FIdentType<out name, out ty>         (. f = new Field(new RangeToken(startToken, t), name, dmod.IsGhost, ty, attrs); 
                                            mm.Add(f); f.TokenWithTrailingDocString = t;
                                       .)
  }
  OldSemi
  .

/*------------------------------------------------------------------------*/
ConstantFieldDecl<.DeclModifierData dmod, List<MemberDecl/*!*/>/*!*/ mm, bool moduleLevelDecl.>
= (. Contract.Requires(cce.NonNullElements(mm));
     Attributes attrs = null;
     Type/*!*/ ty;
     Expression e = null;
     if (moduleLevelDecl && dmod.StaticToken != null) {
       errors.Warning(dmod.StaticToken, "module-level const declarations are always non-instance, so the 'static' keyword is not allowed here");
       dmod.IsStatic = false;
     }
     CheckDeclModifiers(ref dmod, "field", AllowedDeclModifiers.Ghost | AllowedDeclModifiers.Static | AllowedDeclModifiers.Opaque);
  .)
  SYNC
  "const"                                    (. CheckAndSetTokenOnce(ref dmod.FirstToken); .)
  { Attribute<ref attrs> }
  ( IF(!IsIdentifier(la.kind) && la.kind != _digits)
    (. SemErr(ErrorId.p_const_decl_missing_identifier, la, "expected an identifier after 'const' and any attributes"); .)
  |
    CIdentType<out var name, out ty>         (. if (ty == null) { ty = new InferredTypeProxy(); } .)
    [ ellipsis ]
    [ ( ":=" | "=" (. SemErr(ErrorId.p_bad_const_initialize_op, t, "a const field should be initialized using ':=', not '='"); .) )
    Expression<out e, false, true> ]
                                             (. if (e == null && ty is InferredTypeProxy) {
                                                  SemErr(ErrorId.p_const_is_missing_type_or_init, name.StartToken, "a const declaration must have a type or a RHS value");
                                                }
                                                var c = new ConstantField(new RangeToken(dmod.FirstToken, t), name, e, dmod.IsStatic, dmod.IsGhost, dmod.IsOpaque, ty, attrs);
                                                mm.Add(c);
                                             .)
    OldSemi                                  (. c.TokenWithTrailingDocString = t; .)
  )
  .

/*------------------------------------------------------------------------*/
NewtypeName<out Name name> = Name<out name> .
LocalVarName<out IToken id> = NoUSIdent<out id> .
  
NewtypeDecl<DeclModifierData dmod, ModuleDefinition module, out TopLevelDecl td>
= (. Name name;
     IToken bvId;
     Attributes attrs = null;
     td = null;
     Type baseType = null;
     Expression constraint;
     Expression witness = null;
     CheckDeclModifiers(ref dmod, "newtype", AllowedDeclModifiers.None);
     var members = new List<MemberDecl>();
  .)
  "newtype" (. CheckAndSetTokenOnce(ref dmod.FirstToken); .)
  { Attribute<ref attrs> }
  NewtypeName<out name>
  (
  "="
  [ ellipsis                               (. SemErr(ErrorId.p_misplaced_ellipsis_in_newtype, t, // Help users adjust to the new syntax
      $"in refining a newtype, the '...' replaces the '=' token and everything up to the left brace starting the declaration of the newtype body (if any); a newtype refinement may not change the base type of the newtype"); .)
  ]
  ( IF(IsIdentColonOrBar())
    LocalVarName<out bvId>
    [ ":" Type<out baseType> ]       (. if (baseType == null) { baseType = new InferredTypeProxy(); } .)
    "|"
    Expression<out constraint, false, true>
    (. var witnessKind = SubsetTypeDecl.WKind.CompiledZero; .)
    [ IF(IsWitness())
      ( "ghost" "witness"                            (. witnessKind = SubsetTypeDecl.WKind.Ghost; .)
        Expression<out witness, false, true>
      | "witness"
        ( "*"                                        (. witnessKind = SubsetTypeDecl.WKind.OptOut; .)
        | Expression<out witness, false, true>       (. witnessKind = SubsetTypeDecl.WKind.Compiled; .)
        )
      )
    ]
    [ TypeMembers<module, members> ]
    (. td = new NewtypeDecl(new RangeToken(dmod.FirstToken, t), name, module, 
         new BoundVar(bvId, bvId.val, baseType){ 
            IsTypeExplicit = true 
         }, 
         constraint, witnessKind, witness, members, attrs, isRefining: false);
    .)
  | Type<out baseType>
    [ TypeMembers<module, members> ]
    (. td = new NewtypeDecl(new RangeToken(dmod.FirstToken, t), name, module, baseType, members, attrs, isRefining: false); .)
  )
  | ellipsis
    [ TypeMembers<module, members> ]
    (. baseType = null; // Base type is not known yet
       td = new NewtypeDecl(new RangeToken(dmod.FirstToken, t), name, module, baseType, members, attrs, isRefining: true);
    .)
  )  (. if (td != null) {
          td.TokenWithTrailingDocString = t; 
        }   .)
  .

/*------------------------------------------------------------------------*/
SynonymTypeName<out Name name> = Name<out name> .

// The following includes Opaque type definitions
SynonymTypeDecl<DeclModifierData dmod, ModuleDefinition module, out TopLevelDecl td>
= (. IToken bvId;
     Attributes attrs = null;
     var characteristics = new TypeParameter.TypeParameterCharacteristics(false);
     var typeArgs = new List<TypeParameter>();
     td = null;
     Type ty = null;
     Expression constraint;
     Expression witness = null;
     var kind = "abstract type";
     var members = new List<MemberDecl>();
     var isRefining = false;
  .)
  "type"                      (. CheckAndSetTokenOnce(ref dmod.FirstToken); .)
  { Attribute<ref attrs> }
  SynonymTypeName<out var name>
  { TypeParameterCharacteristics<ref characteristics> }
  [ GenericParameters<typeArgs, true> ]
  [ "="
    ( IF(IsIdentColonOrBar())
      LocalVarName<out bvId>
      [ ":" Type<out ty> ]   (. if (ty == null) { ty = new InferredTypeProxy(); } .)
      "|"
      Expression<out constraint, false, true>
      (. var witnessKind = SubsetTypeDecl.WKind.CompiledZero; .)
      [ IF(IsWitness())
        ( "ghost" "witness"                            (. witnessKind = SubsetTypeDecl.WKind.Ghost; .)
          Expression<out witness, false, true>
        | "witness"
          ( "*"                                        (. witnessKind = SubsetTypeDecl.WKind.OptOut; .)
          | Expression<out witness, false, true>       (. witnessKind = SubsetTypeDecl.WKind.Compiled; .)
          )
        )
      ]
      (. td = new SubsetTypeDecl(new RangeToken(dmod.FirstToken, t), name, characteristics, typeArgs, module, 
            new BoundVar(bvId, bvId.val, ty){ IsTypeExplicit = !(ty is InferredTypeProxy) }, constraint, witnessKind, witness, attrs);
         kind = "subset type";
      .)
    |
      Type<out ty>
      (. td = new TypeSynonymDecl(new RangeToken(dmod.FirstToken, t), name, characteristics, typeArgs, module, ty, attrs);
         kind = "type synonym";
      .)
    )
  | ellipsis                               (. isRefining = true; .)
    [ TypeMembers<module, members> ]
  | TypeMembers<module, members>
  ]
  (. if (td == null) {
       if (module is DefaultModuleDefinition) {
         // abstract type declarations at the very outermost program scope get an automatic (!new)
         characteristics.ContainsNoReferenceTypes = true;
       }
       td = new AbstractTypeDecl(new RangeToken(dmod.FirstToken, t), name, module, characteristics, typeArgs, members, attrs, isRefining);
     }
     td.TokenWithTrailingDocString = t;
  .)
  (. CheckDeclModifiers(ref dmod, kind, AllowedDeclModifiers.None); .)
  .

/*------------------------------------------------------------------------*/
GIdentType<bool allowGhostKeyword, bool allowNewKeyword, bool allowNameOnlyKeyword, bool allowOlderKeyword,
           out RangeToken range, out Name/*!*/ name, out Type/*!*/ ty, out bool isGhost, out bool isOld, out bool isNameOnly, out bool isOlder>
/* isGhost always returns as false if allowGhostKeyword is false */
= (. Contract.Ensures(Contract.ValueAtReturn(out name)!=null);
     Contract.Ensures(Contract.ValueAtReturn(out ty)!=null);
     isGhost = false; isOld = allowNewKeyword; isNameOnly = false; isOlder = false;
     IToken startToken = t.Next;
  .)
  { IF(IsKeywordForFormal())
    ( "ghost"                    (. if (allowGhostKeyword) { isGhost = true; } else { SemErr(ErrorId.p_output_of_function_not_ghost, t, "formal cannot be declared 'ghost' in this context"); } .)
    | "new"                      (. if (allowNewKeyword) { isOld = false; } else { SemErr(ErrorId.p_no_new_on_output_formals, t, "formal cannot be declared 'new' in this context"); } .)
    | "nameonly"                 (. if (allowNameOnlyKeyword) { isNameOnly = true; } else { SemErr(ErrorId.p_no_nameonly_on_output_formals, t, "formal cannot be declared 'nameonly' in this context"); } .)
    | "older"                    (. if (allowOlderKeyword) { isOlder = true; } else { SemErr(ErrorId.p_no_older_on_output_formals, t, "formal cannot be declared 'older' in this context"); } .)
    )
  }
  IdentType<out var id, out var originalId, out ty, false> 
                                (. range = new RangeToken(startToken, ty.EndToken);
                                   name = new Name(id);
                                .)
  .

FIdentType<out Name/*!*/ name, out Type/*!*/ ty>
= NoDigitName<out name> (. ty = null; .)
  ( ":" Type<out ty> 
  | (. SemErr(ErrorId.p_var_decl_must_have_type, t, "a mutable field must be declared with a type"); .)
  )
  [ ( ":=" | "=" ) (. var optoken = t; Expression e; .)
    Expression<out e, true, true> 
      (.              var erange = new RangeToken(optoken, e.EndToken);
                      SemErr(ErrorId.p_no_init_for_var_field, erange, "a mutable field may not have an initializer"); 
      .) 
  ]
  .

CIdentType<out Name/*!*/ name, out Type ty>
= (.Contract.Ensures(Contract.ValueAtReturn(out name) != null);
    ty = null;
  .)
  NoDigitName<out name>
  [ ":"
    Type<out ty>
  ]
  .

IdentType<out IToken/*!*/ id, out IToken originalId, out Type/*!*/ ty, bool allowWildcardId>
= (.Contract.Ensures(Contract.ValueAtReturn(out id) != null); Contract.Ensures(Contract.ValueAtReturn(out ty) != null);.)
  WildIdent<out id, allowWildcardId> (. originalId = t; .)
  ":"
  Type<out ty>
  .

LocalIdentTypeOptional<out LocalVariable var, bool isGhost, bool allowWild=true>
= (. IToken id;  Type ty;  Type optType = null;
     IToken startToken = null;
  .)
  WildIdent<out id, allowWild> (. startToken = t; .)
  [ ":" Type<out ty>             (. optType = ty; .)
  ]
  (. var = new LocalVariable(new RangeToken(startToken, t), id.val, optType == null ? new InferredTypeProxy() : optType, isGhost) {
       IsTypeExplicit = optType != null
     };
  .)
  .

IdentTypeOptional<out BoundVar var>
= (. Contract.Ensures(Contract.ValueAtReturn(out var) != null);
     Type ty;  Type optType = null;
  .)
  WildIdentN<out var name, true>
  [ IF( la.kind == _colon) ":" Type<out ty>             (. optType = ty; .)
     // CoCo warns about this optional ':', because it is ambiguous with a ':' that follows the IdentTypeOptional.
     // An IdentTypeOptional can be the last thing in an Expression (a SetComprehension)
     // Also, a ':' can follow an Expression in a slices-by-length construct. So a ':' here might be the start
     // of the ': type' just above or it might be the ':' in the slices-by-length. As the expression can always tbe parenthesized to 
     // disambiguate, it makes sense to force the colon to consider the ': type' here. Hence the semantic predicate.
     // Also a SetComprehension would be the wrong type in a slices-by-length construct.
  ]
  (. var = new BoundVar(name.Tok, name.Value, optType == null ? new InferredTypeProxy() : optType) {
       IsTypeExplicit = optType != null,
       RangeToken = new RangeToken(name.StartToken, t)
     }; .)
  .

TypeIdentOptional<out RangeToken/*!*/ range, out Name/*!*/ identName, out Type/*!*/ ty, out bool isGhost, out Expression defaultValue, out bool isNameOnly>
= (.Contract.Ensures(Contract.ValueAtReturn(out range)!=null);
     Contract.Ensures(Contract.ValueAtReturn(out ty)!=null);
     Contract.Ensures(Contract.ValueAtReturn(out identName)!=null);
     IToken nameToken = null; ty = new BoolType()/*dummy*/; isGhost = false;
     IToken nameonlyToken = null;
     identName = null;
     defaultValue = null;
  .)
  (. var beforeStartToken = t; .)
  { "ghost"                            (. isGhost = true; .)
  | "nameonly"                         (. nameonlyToken = t; .)
  }
  ( TypeAndToken<out var firstToken, out ty, false>
    [ ":"
      (. /* try to convert ty to an identifier */
         UserDefinedType udt = ty as UserDefinedType;
         if (udt != null && udt.TypeArgs.Count == 0) {
           nameToken = firstToken;
         } else {
           SemErr(ErrorId.p_datatype_formal_is_not_id, firstToken, "invalid formal-parameter name in datatype constructor");
         }
      .)
      Type<out ty>
      ParameterDefaultValue<true, out defaultValue>
    ]
  | digits         (. nameToken = t; .)
    ":"
    Type<out ty>
    ParameterDefaultValue<true, out defaultValue>
  )
  (. range = new RangeToken(beforeStartToken.Next, t);
     if (nameToken != null) {
       identName = new Name(nameToken);
       isNameOnly = nameonlyToken != null;
     } else {
       identName = new Name(range, "#" + anonymousIds++);
       if (nameonlyToken != null) {
         SemErr(ErrorId.p_nameonly_must_have_parameter_name, nameonlyToken, "use of the 'nameonly' modifier must be accompanied with a parameter name");
       }
       isNameOnly = false;
     }
  .)
  .

/*------------------------------------------------------------------------*/
IteratorName<out Name name> = Name<out name> .

IteratorDecl<DeclModifierData dmod, ModuleDefinition module, out IteratorDecl/*!*/ iter>
= (. Contract.Ensures(Contract.ValueAtReturn(out iter) != null);
     Attributes attrs = null;
     List<TypeParameter/*!*/>/*!*/ typeArgs = new List<TypeParameter/*!*/>();
     List<Formal/*!*/> ins = new List<Formal/*!*/>();
     List<Formal/*!*/> outs = new List<Formal/*!*/>();
     List<FrameExpression/*!*/> reads = new List<FrameExpression/*!*/>();
     List<FrameExpression/*!*/> mod = new List<FrameExpression/*!*/>();
     List<Expression/*!*/> decreases = new List<Expression>();
     List<AttributedExpression/*!*/> req = new List<AttributedExpression/*!*/>();
     List<AttributedExpression/*!*/> ens = new List<AttributedExpression/*!*/>();
     List<AttributedExpression/*!*/> yieldReq = new List<AttributedExpression/*!*/>();
     List<AttributedExpression/*!*/> yieldEns = new List<AttributedExpression/*!*/>();
     List<Expression/*!*/> dec = new List<Expression/*!*/>();
     Attributes readsAttrs = null;
     Attributes modAttrs = null;
     Attributes decrAttrs = null;
     BlockStmt body = null;
     IToken signatureEllipsis = null;
     IToken bodyStart = Token.NoToken;
     IToken bodyEnd = Token.NoToken;
     CheckDeclModifiers(ref dmod, "iterator", AllowedDeclModifiers.None);
  .)
  SYNC
  "iterator"                (. CheckAndSetTokenOnce(ref dmod.FirstToken); .)
  { Attribute<ref attrs> }
  IteratorName<out var name>
  (
    [ GenericParameters<typeArgs, true> ]
    Formals<true, true, false, false, ins>
    [ ( "yields"
      | "returns"           (. SemErr(ErrorId.p_should_be_yields_instead_of_returns, t, "iterators don't have a 'returns' clause; did you mean 'yields'?"); .)
      )
      Formals<false, true, false, false, outs>
    ]
  | ellipsis                (. signatureEllipsis = t; .)
  )
  IteratorSpec<reads, mod, decreases, req, ens, yieldReq, yieldEns, ref readsAttrs, ref modAttrs, ref decrAttrs>
  [ BlockStmt<out body, out bodyStart, out bodyEnd>
  ]
  (. iter = new IteratorDecl(new RangeToken(dmod.FirstToken, t), name, module, typeArgs, ins, outs,
                             new Specification<FrameExpression>(reads, readsAttrs),
                             new Specification<FrameExpression>(mod, modAttrs),
                             new Specification<Expression>(decreases, decrAttrs),
                             req, ens, yieldReq, yieldEns,
                             body, attrs, signatureEllipsis);
     iter.BodyStartTok = bodyStart;
 .)
  .

/*------------------------------------------------------------------------*/
TypeVariableName<out Name name> = Name<out name> .

GenericParameters<.List<TypeParameter/*!*/>/*!*/ typeArgs, bool allowVariance.>
= (. Contract.Requires(cce.NonNullElements(typeArgs));
     TypeParameter.TypeParameterCharacteristics characteristics;
     TypeParameter.TPVarianceSyntax variance = TypeParameter.TPVarianceSyntax.NonVariant_Strict;  // assignment is to please compiler
     characteristics = new TypeParameter.TypeParameterCharacteristics(false);
     
     Name name;
  .)
  // If a "<" combined with a Variance symbol could be a new token, then the parser here will need to be more complex,
  // since, for example, a < followed immediately by a Variance symbol would scan as the wrong token.
  // Fortunately that is not currently the case.
  // (Only because we parse the new "<-" symbol as separate "<" "-" tokens precisely to avoid this issue :)
  "<"   (. IToken startToken = t.Next; .)
  [ Variance<out variance>  (.
            if (!allowVariance) { SemErr(ErrorId.p_type_parameter_variance_forbidden, t, "type-parameter variance is not allowed to be specified in this context"); }  
          .)
  ]
  TypeVariableName<out name>
  { TypeParameterCharacteristics<ref characteristics> }
  (. typeArgs.Add(new TypeParameter(new RangeToken(startToken, t), name, variance, characteristics)); .)
  { ","
    (. variance = TypeParameter.TPVarianceSyntax.NonVariant_Strict;
       characteristics = new TypeParameter.TypeParameterCharacteristics(false);
       startToken = t.Next; 
    .)
    [ Variance<out variance>  (. 
            if (!allowVariance) { SemErr(ErrorId.p_type_parameter_variance_forbidden, t, "type-parameter variance is not allowed to be specified in this context"); } 
        .)
    ]
    TypeVariableName<out name>
    { TypeParameterCharacteristics<ref characteristics> }
    (. typeArgs.Add(new TypeParameter(new RangeToken(startToken, t), name, variance, characteristics)); .)
  }
  ">"
  .

/*------------------------------------------------------------------------*/
Variance<out TypeParameter.TPVarianceSyntax variance>
= (. variance = TypeParameter.TPVarianceSyntax.NonVariant_Strict;  // never used; here just to please the C# compiler
  .)
  ( "*"  (. variance = TypeParameter.TPVarianceSyntax.Covariant_Permissive; .)
  | "+"  (. variance = TypeParameter.TPVarianceSyntax.Covariant_Strict; .)
  | "!"  (. variance = TypeParameter.TPVarianceSyntax.NonVariant_Permissive; .)
  | "-"  (. variance = TypeParameter.TPVarianceSyntax.Contravariance; .)
  )
  .

/*------------------------------------------------------------------------*/
TypeParameterCharacteristics<ref TypeParameter.TypeParameterCharacteristics characteristics>
= "(" (. var startToken = t; .)
  TPCharOption<ref characteristics>
  { ","
    TPCharOption<ref characteristics>
  }
  ")" (. characteristics.RangeToken = new RangeToken(startToken, t); .)
  .

TPCharOption<ref TypeParameter.TypeParameterCharacteristics characteristics>
= ( "=="       (. characteristics.EqualitySupport = TypeParameter.EqualitySupportValue.Required; .)
  | digits     (. if (t.val == "0") {
                    characteristics.AutoInit = Microsoft.Dafny.Type.AutoInitInfo.CompilableValue;
                  } else if (t.val == "00") {
                    if (characteristics.AutoInit != Microsoft.Dafny.Type.AutoInitInfo.CompilableValue) {
                      characteristics.AutoInit = Microsoft.Dafny.Type.AutoInitInfo.Nonempty;
                    }
                  } else {
                    SemErr(ErrorId.p_unexpected_type_characteristic, t, $"unexpected type characteristic: '{t.val}' should be one of == or 0 or 00 or !new");
                  }
               .)
  | "!" "new"  (. characteristics.ContainsNoReferenceTypes = true; .)
  | ANY        (. if (t.kind == _closeparen || t.kind == _comma) 
                      SemErr(ErrorId.p_missing_type_characteristic, t, $"extra comma or missing type characteristic: should be one of == or 0 or 00 or !new");
                  else SemErr(ErrorId.p_illegal_type_characteristic, t, $"illegal type characteristic: '{t.val}' should be one of == or 0 or 00 or !new");
                .)
  )
  .

/*------------------------------------------------------------------------*/
MethodDecl<DeclModifierData dmod, bool allowConstructor, out Method/*!*/ m>
= (. Contract.Ensures(Contract.ValueAtReturn(out m) !=null);
     bool hasName = false;
     Name name = null; // Please compiler  
     IToken keywordToken;
     Attributes attrs = null;
     List<TypeParameter/*!*/>/*!*/ typeArgs = new List<TypeParameter/*!*/>();
     List<Formal/*!*/> ins = new List<Formal/*!*/>();
     List<Formal/*!*/> outs = new List<Formal/*!*/>();
     List<AttributedExpression/*!*/> req = new List<AttributedExpression/*!*/>();
     List<FrameExpression/*!*/> mod = new List<FrameExpression/*!*/>();
     List<AttributedExpression/*!*/> ens = new List<AttributedExpression/*!*/>();
     List<Expression/*!*/> dec = new List<Expression/*!*/>();
     Attributes decAttrs = null;
     Attributes modAttrs = null;
     BlockStmt body = null;
     bool isPlainOlMethod = false;
     bool isLemma = false;
     bool isTwoStateLemma = false;
     bool isConstructor = false;
     bool isLeastLemma = false;
     bool isGreatestLemma = false;
     IToken signatureEllipsis = null;
     IToken tokenWithTrailingDocString = Token.NoToken;
     IToken bodyStart = Token.NoToken;
     IToken bodyEnd = Token.NoToken;
     AllowedDeclModifiers allowed = AllowedDeclModifiers.None;
     string caption = "";
     ExtremePredicate.KType kType = ExtremePredicate.KType.Unspecified;
  .)
  SYNC
  ( "method"                        (. isPlainOlMethod = true; caption = "method";
                                       CheckAndSetTokenOnce(ref dmod.FirstToken);
                                       allowed = AllowedDeclModifiers.Ghost | AllowedDeclModifiers.Static; .)
  | "lemma"                         (. isLemma = true; caption = "lemma";
                                       CheckAndSetTokenOnce(ref dmod.FirstToken);
                                       allowed = AllowedDeclModifiers.AlreadyGhost | AllowedDeclModifiers.Static; .)
  | ( "greatest"                    (. CheckAndSetTokenOnce(ref dmod.FirstToken); .)
      "lemma"
    | "colemma"                     (. CheckAndSetTokenOnce(ref dmod.FirstToken); 
                                       errors.Deprecated(ErrorId.p_deprecated_colemma, t, "the old keyword 'colemma' has been renamed to the keyword phrase 'greatest lemma'"); 
                                    .)
    )
                                    (. isGreatestLemma = true; caption = "greatest lemma";
                                       allowed = AllowedDeclModifiers.AlreadyGhost | AllowedDeclModifiers.Static; .)
  | ( "least"                       (. CheckAndSetTokenOnce(ref dmod.FirstToken); .)
    | "inductive"                   (. CheckAndSetTokenOnce(ref dmod.FirstToken);
                                       errors.Deprecated(ErrorId.p_deprecated_inductive_lemma, t, "the old keyword phrase 'inductive lemma' has been renamed to 'least lemma'"); 
                                    .)
    )
    "lemma"
                                    (. isLeastLemma = true;  caption = "least lemma";
                                       allowed = AllowedDeclModifiers.AlreadyGhost | AllowedDeclModifiers.Static;.)
  | "twostate"                      (. CheckAndSetTokenOnce(ref dmod.FirstToken); .)
    "lemma"                         (. isTwoStateLemma = true; caption = "two-state lemma";
                                       allowed = AllowedDeclModifiers.AlreadyGhost | AllowedDeclModifiers.Static; .)
  | "constructor"                   (.  CheckAndSetTokenOnce(ref dmod.FirstToken);
                                       if (allowConstructor) {
                                         isConstructor = true;
                                       } else {
                                         SemErr(ErrorId.p_constructor_not_in_class, t, "constructors are allowed only in classes");
                                       }
                                       caption = "constructor";
                                       allowed = AllowedDeclModifiers.Ghost;
                                    .)
  )                                 (. keywordToken = t;
                                       CheckDeclModifiers(ref dmod, caption, allowed); .)
  { Attribute<ref attrs> }
  [ MethodFunctionName<out name>               (. hasName = true; .)
  ]
  (. if (!hasName) {
       if (!isConstructor) {
         SemErr(ErrorId.p_method_missing_name, la, "a method must be given a name (expecting identifier)");
       }
     }
  .)
  (
    [ GenericParameters<typeArgs, false> ]
    [ KType<ref kType, out IToken openBracket, out IToken closeBracket>              
                                    (. if (!(isGreatestLemma || isLeastLemma)) { 
                                         // Note: When ranges are refactored, make the first use of openBracket a range
                                         // that extends through closeBracket
                                         SemErr(ErrorId.p_extraneous_k, 
                                                new RangeToken(openBracket, closeBracket), 
                                                "type of _k can only be specified for least and greatest lemmas"); 
                                       } 
                                    .)
    ]
    (. var isCompilable = (isPlainOlMethod || isConstructor) && !dmod.IsGhost; .)
    Formals<true, isCompilable, isTwoStateLemma, false, ins>
    [ "returns"                                 (. var returnsToken = t; .)
      Formals<false, isCompilable, false, false, outs>
      (. if (isConstructor) { SemErr(ErrorId.p_constructors_have_no_out_parameters, new RangeToken(returnsToken, t), "constructors cannot have out-parameters"); } .)
    ]
  | ellipsis                                    (. signatureEllipsis = t; .)
  )                                             (. tokenWithTrailingDocString = t; .)
  MethodSpec<dmod.IsGhost || isLemma || isTwoStateLemma || isLeastLemma || isGreatestLemma,
             req, mod, ens, dec, ref decAttrs, ref modAttrs, caption, isConstructor>
  [ IF(isConstructor)
    (. DividedBlockStmt dividedBody; .)
    DividedBlockStmt<out dividedBody, out bodyStart, out bodyEnd>
    (. body = dividedBody; .)
  | BlockStmt<out body, out bodyStart, out bodyEnd>
  ]
  (. var range = new RangeToken(dmod.FirstToken, t);
     if (isConstructor) {
       m = new Constructor(range, hasName ? name : new Name(dmod.FirstToken.ToRange(), "_ctor"), dmod.IsGhost, typeArgs, ins,
                           req, new Specification<FrameExpression>(mod, modAttrs), ens, new Specification<Expression>(dec, decAttrs), (DividedBlockStmt)body, attrs, signatureEllipsis);
     } else if (isLeastLemma) {
       m = new LeastLemma(range, name, dmod.IsStatic, kType, typeArgs, ins, outs,
                          req, new Specification<FrameExpression>(mod, modAttrs), ens, new Specification<Expression>(dec, decAttrs), body, attrs, signatureEllipsis);
     } else if (isGreatestLemma) {
       m = new GreatestLemma(range, name, dmod.IsStatic, kType, typeArgs, ins, outs,
                             req, new Specification<FrameExpression>(mod, modAttrs), ens, new Specification<Expression>(dec, decAttrs), body, attrs, signatureEllipsis);
     } else if (isLemma) {
       m = new Lemma(range, name, dmod.IsStatic, typeArgs, ins, outs,
                     req, new Specification<FrameExpression>(mod, modAttrs), ens, new Specification<Expression>(dec, decAttrs), body, attrs, signatureEllipsis);
     } else if (isTwoStateLemma) {
       m = new TwoStateLemma(range, name, dmod.IsStatic, typeArgs, ins, outs,
                             req, new Specification<FrameExpression>(mod, modAttrs),
                             ens, new Specification<Expression>(dec, decAttrs), body, attrs, signatureEllipsis);
     } else {
       m = new Method(range, name, dmod.IsStatic, dmod.IsGhost, typeArgs, ins, outs,
                      req, new Specification<FrameExpression>(mod, modAttrs), ens, new Specification<Expression>(dec, decAttrs), body, attrs, signatureEllipsis);
     }
     m.BodyStartTok = bodyStart;
     m.TokenWithTrailingDocString = tokenWithTrailingDocString;
 .)
  .

/*------------------------------------------------------------------------*/
KType<ref ExtremePredicate.KType kType, out IToken openBracket, out IToken closeBracket>
= "["           (. openBracket = t; .)
  ( "nat"       (. kType = ExtremePredicate.KType.Nat; .)
  | "ORDINAL"   (. kType = ExtremePredicate.KType.ORDINAL; .)
  )
  "]"           (. closeBracket = t; .)
  .

/*------------------------------------------------------------------------*/
RequiresClause<.List<AttributedExpression> req, bool allowLabel.>
= "requires"    (. IToken lbl = null;
                   IToken first = t;
                   Attributes attrs = null;
                   Expression e;
                 .)
  { Attribute<ref attrs> }
  [ IF(IsLabel(allowLabel))
    LabelName<out lbl> ":"
  ]
  Expression<out e, false, false>
  OldSemi       (. req.Add(new AttributedExpression(e, lbl == null ? null : new AssertLabel(lbl, lbl.val), attrs)); .)
  .

/*------------------------------------------------------------------------*/
EnsuresClause<.List<AttributedExpression> ens, bool allowLambda.>
= "ensures"     (. Expression e;
                   Attributes attrs = null;
                 .)
  { Attribute<ref attrs> }
  Expression<out e, false, allowLambda>
    OldSemi       (. ens.Add(new AttributedExpression(e, attrs)); .)
  .

/*------------------------------------------------------------------------*/
ModifiesClause<.ref List<FrameExpression> mod, ref Attributes attrs,
                bool allowLambda, bool performThisDeprecatedCheck.>
= "modifies"                                    (. FrameExpression fe;
                                                   mod = mod ?? new List<FrameExpression>();
                                                .)
  { Attribute<ref attrs> }
  FrameExpression<out fe, false, allowLambda>         (. Util.AddFrameExpression(mod, fe, performThisDeprecatedCheck, errors); .)
  { "," FrameExpression<out fe, false, allowLambda>   (. Util.AddFrameExpression(mod, fe, performThisDeprecatedCheck, errors); .)
  }
  OldSemi
  .

/*------------------------------------------------------------------------*/
DecreasesClause<.List<Expression> decreases, ref Attributes attrs,
                 bool allowWildcard, bool allowLambda.>
= "decreases"
  { Attribute<ref attrs> }
  DecreasesList<decreases, allowWildcard, allowLambda>
  OldSemi
  .

/*------------------------------------------------------------------------*/
ReadsClause<.List<FrameExpression/*!*/>/*!*/ reads,
                  bool allowLemma, bool allowLambda, bool allowWild.>
= "reads"
  (. FrameExpression fe; .)
  PossiblyWildFrameExpression<out fe, allowLemma, allowLambda, allowWild>          (. reads.Add(fe); .)
  { "," PossiblyWildFrameExpression<out fe, allowLemma, allowLambda, allowWild>    (. reads.Add(fe); .)
  }
  (. if (allowWild && reads.Count > 1 && reads.Exists(fe => fe.E is WildcardExpr)) {
       SemErr(ErrorId.p_reads_star_must_be_alone, reads.First(fe => fe.E is WildcardExpr).tok, "A 'reads' clause that contains '*' is not allowed to contain any other expressions");
     }
  .)
  OldSemi
  .

/*------------------------------------------------------------------------*/
InvariantClause<. List<AttributedExpression> invariants.> =
  "invariant"                                   (. Attributes attrs = null;
                                                   Expression e;
                                                .)
  { Attribute<ref attrs> }
  Expression<out e, false, true>                (. invariants.Add(new AttributedExpression(e, attrs)); .)
  OldSemi
  .

/*------------------------------------------------------------------------*/
MethodSpec<.bool isGhost, List<AttributedExpression> req, List<FrameExpression> mod, List<AttributedExpression> ens,
            List<Expression> decreases, ref Attributes decAttrs, ref Attributes modAttrs, string caption, bool performThisDeprecatedCheck.>
= (. Contract.Requires(cce.NonNullElements(req));
     Contract.Requires(cce.NonNullElements(mod));
     Contract.Requires(cce.NonNullElements(ens));
     Contract.Requires(cce.NonNullElements(decreases));
  .)
  SYNC
  { ModifiesClause<ref mod, ref modAttrs, false, performThisDeprecatedCheck>
  | RequiresClause<req, true>
  | EnsuresClause<ens, false>
  | DecreasesClause<decreases, ref decAttrs, !isGhost, false>
  }
  .

/*------------------------------------------------------------------------*/
IteratorSpec<.List<FrameExpression/*!*/>/*!*/ reads, List<FrameExpression/*!*/>/*!*/ mod, List<Expression/*!*/> decreases,
              List<AttributedExpression/*!*/>/*!*/ req, List<AttributedExpression/*!*/>/*!*/ ens,
              List<AttributedExpression/*!*/>/*!*/ yieldReq, List<AttributedExpression/*!*/>/*!*/ yieldEns,
              ref Attributes readsAttrs, ref Attributes modAttrs, ref Attributes decrAttrs.>
=
  SYNC
  { ReadsClause<reads, false, false, false>
  | ModifiesClause<ref mod, ref modAttrs, false, false>
  | (. bool isYield = false; .)
    [ "yield"                                                (. isYield = true; .)
    ]
    ( RequiresClause<(isYield?yieldReq:req), !isYield>
    | EnsuresClause<(isYield?yieldEns:ens), false>
    )
  | DecreasesClause<decreases, ref decrAttrs, false, false>
  }
  .

/*------------------------------------------------------------------------*/
Formals<.bool incoming, bool allowGhostKeyword, bool allowNewKeyword, bool allowOlderKeyword, List<Formal> formals.>
= (. Contract.Requires(cce.NonNullElements(formals));
     Type ty;
     bool isGhost;
     bool isOld;
     Expression defaultValue;
     bool isNameOnly;
     bool isOlder;
     RangeToken range;
     Name name;
  .)
  "("
  [
    GIdentType<allowGhostKeyword, allowNewKeyword, incoming, allowOlderKeyword, out range, out name, out ty, out isGhost, out isOld, out isNameOnly, out isOlder>
    ParameterDefaultValue<incoming, out defaultValue>
                 (. formals.Add(new Formal(name.Tok, name.Value, ty, incoming, isGhost, defaultValue, isOld, isNameOnly, isOlder)
                        { RangeToken = defaultValue != null ? new RangeToken(range.StartToken, defaultValue.EndToken) : range, IsTypeExplicit = ty != null }
                    ); .)
    { "," GIdentType<allowGhostKeyword, allowNewKeyword, incoming, allowOlderKeyword, out range, out name, out ty, out isGhost, out isOld, out isNameOnly, out isOlder>
    ParameterDefaultValue<incoming, out defaultValue>
                 (. formals.Add(new Formal(name.Tok, name.Value, ty, incoming, isGhost, defaultValue, isOld, isNameOnly, isOlder)
                        { RangeToken = defaultValue != null ? new RangeToken(range.StartToken, defaultValue.EndToken) : range, IsTypeExplicit = ty != null }
                    ); .)
    }
  ]
  ")"
  .

ParameterDefaultValue<bool incoming, out Expression defaultValue>
= (. defaultValue = null; IToken tok;
  .)
  [ ":="        (. tok = t; .)
    Expression<out defaultValue, true, true>
    (. if (!incoming) {
         SemErr(ErrorId.p_no_defaults_for_out_parameters, new RangeToken(tok,t), "out-parameters cannot have default-value expressions");
         defaultValue = null;
       }
    .)
  ]
  .

/*------------------------------------------------------------------------*/
FormalsOptionalIds<.List<Formal/*!*/>/*!*/ formals.>
= (. Contract.Requires(cce.NonNullElements(formals));
     RangeToken/*!*/ range;  Type/*!*/ ty;  Name/*!*/ name;  bool isGhost;  Expression/*?*/ defaultValue;
     bool isNameOnly;
  .)
  "("
  [
    TypeIdentOptional<out range, out name, out ty, out isGhost, out defaultValue, out isNameOnly>
            (. formals.Add(new Formal(name.Tok, name.Value, ty, true, isGhost, defaultValue, false, isNameOnly) 
                    { RangeToken = range, IsTypeExplicit = ty != null}
               ); 
            .)
    { "," TypeIdentOptional<out range, out name, out ty, out isGhost, out defaultValue, out isNameOnly>
            (. formals.Add(new Formal(name.Tok, name.Value, ty, true, isGhost, defaultValue, false, isNameOnly)
                    { RangeToken = range, IsTypeExplicit = ty != null}
               ); 
            .)
    }
  ]
  ")"
  .

/*------------------------------------------------------------------------*/
Type<out Type ty>
= (. Contract.Ensures(Contract.ValueAtReturn(out ty) != null); IToken/*!*/ tok; .)
  TypeAndToken<out tok, out ty, false>
  .

TypeAndToken<out IToken tok, out Type ty, bool inExpressionContext>
= (. Contract.Ensures(Contract.ValueAtReturn(out tok)!=null);
     Contract.Ensures(Contract.ValueAtReturn(out ty) != null);
     tok = Token.NoToken;
     ty = new BoolType();  /*keep compiler happy*/
     IToken startToken = null;
     List<Type> gt;
     List<Type> tupleArgTypes = null;
     List<IToken> argumentGhostTokens = null;
  .)
  ( "bool"                          (. tok = t; startToken = t; .)
  | "char"                          (. tok = t; startToken = t;  ty = new CharType(); .)
  | "int"                           (. tok = t; startToken = t;  ty = new IntType(); .)
  | "nat"                           (. tok = t; startToken = t;  ty = new UserDefinedType(tok, tok.val, null); .)
  | "real"                          (. tok = t; startToken = t;  ty = new RealType(); .)
  | "ORDINAL"                       (. tok = t; startToken = t;  ty = new BigOrdinalType(); .)
  | bvToken                         (. tok = t; startToken = t;
                                       int w = StringToInt(tok.val.Substring(2), 0, "bitvectors that wide", startToken);
                                       ty = new BitvectorType(theOptions, w);
                                    .)
  | "set"                           (. tok = t; startToken = t; .)
    OptGenericInstantiation<out gt, inExpressionContext>
                                    (. if (gt != null && gt.Count > 1) {
                                         SemErr(ErrorId.p_set_only_one_type_parameter, 
                                           new RangeToken(startToken.Next, t), "set type expects only one type argument");
                                       }
                                       ty = new SetType(true, gt != null ?gt[0] : null);
                                    .)
  | "iset"                          (. tok = t; startToken = t; .)
    OptGenericInstantiation<out gt, inExpressionContext>
                                    (. if (gt != null && gt.Count > 1) {
                                         SemErr(ErrorId.p_iset_only_one_type_parameter, 
                                           new RangeToken(startToken.Next, t), "iset type expects only one type argument");
                                       }
                                       ty = new SetType(false, gt != null ? gt[0] : null);
                                    .)
  | "multiset"                      (. tok = t; startToken = t; .)
    OptGenericInstantiation<out gt, inExpressionContext>
                                    (. if (gt != null && gt.Count > 1) {
                                         SemErr(ErrorId.p_multiset_only_one_type_parameter, 
                                           new RangeToken(startToken.Next, t), "multiset type expects only one type argument");
                                       }
                                       ty = new MultiSetType(gt != null ? gt[0] : null);
                                    .)
  | "seq"                           (. tok = t; startToken = t; .)
    OptGenericInstantiation<out gt, inExpressionContext>
                                    (. if (gt != null && gt.Count > 1) {
                                         SemErr(ErrorId.p_seq_only_one_type_parameter, 
                                           new RangeToken(startToken.Next, t), "seq type expects only one type argument");
                                       }
                                       ty = new SeqType(gt != null ? gt[0] : null);
                                    .)
  | "string"                        (. tok = t; startToken = t;  ty = new UserDefinedType(tok, tok.val, null); .)
  | "object"                        (. tok = t; startToken = t;  ty = new UserDefinedType(tok, tok.val, null); .)
  | "object?"                       (. tok = t; startToken = t;  ty = new UserDefinedType(tok, tok.val, null); .)
  | "map"                           (. tok = t; startToken = t; .)
    OptGenericInstantiation<out gt, inExpressionContext>
                                    (. if (gt == null) {
                                         ty = new MapType(true, null, null);
                                       } else if (gt.Count != 2) {
                                         SemErr(ErrorId.p_map_needs_two_type_parameters, 
                                           new RangeToken(startToken.Next, t), "map type expects two type arguments");
                                         ty = new MapType(true, gt[0], gt.Count == 1 ? new InferredTypeProxy() : gt[1]);
                                       } else {
                                         ty = new MapType(true, gt[0], gt[1]);
                                       }
                                    .)
  | "imap"                          (. tok = t; startToken = t; .)
    OptGenericInstantiation<out gt, inExpressionContext>
                                    (. if (gt == null) {
                                         ty = new MapType(false, null, null);
                                       } else if (gt.Count != 2) {
                                         SemErr(ErrorId.p_imap_needs_two_type_parameters, 
                                           new RangeToken(startToken.Next, t), "imap type expects two type arguments");
                                         ty = new MapType(false, gt[0], gt.Count == 1 ? new InferredTypeProxy() : gt[1]);
                                       } else {
                                         ty = new MapType(false, gt[0], gt[1]);
                                       }
                                    .)
  | arrayToken                      (. tok = t; startToken = t; .)
    OptGenericInstantiation<out gt, inExpressionContext>
                                    (. var tokString = tok.val;
                                       bool q = tokString[tokString.Length-1] == '?';
                                       // Extracting the dimension out of array2 or array10?
                                       var dimString = tokString.Substring(5, tokString.Length - (q?6:5)); // 5 is length of "array"
                                       int dims = StringToInt(dimString, 1, "arrays of that many dimensions", startToken);
                                       ty = theBuiltIns.ArrayType(tok, dims, gt, true, q);
                                    .)
  | TupleType<out ty, out tok, out tupleArgTypes, out argumentGhostTokens>
  | NamedType<out ty, out tok, inExpressionContext>
  )
  (. startToken = startToken ?? ty.StartToken ?? tok;
     ty.RangeToken = new RangeToken(startToken, t);
  .)
  [ (. int arrowKind = 0; /* 0: any, 1: partial, 2: total */
       Type t2;
    .)
    ( "~>"           (. arrowKind = 0; .)
    | "-->"          (. arrowKind = 1; .)
    | "->"           (. arrowKind = 2; .)
    )                (. tok = t; .)
    Type<out t2>
    (. if (tupleArgTypes == null) {
         gt = new List<Type>{ ty };
       } else {
         // make sure no "ghost" keyword was used in the tuple-looking type
         foreach (var ghostToken in argumentGhostTokens.Where(ghostToken => ghostToken != null)) {
           SemErr(ErrorId.p_no_ghost_arrow_type_arguments, ghostToken, $"arrow-type arguments may not be declared as 'ghost'");
         }
         gt = tupleArgTypes;
       }
       var arity = gt.Count;
       theBuiltIns.CreateArrowTypeDecl(arity);
       if (arrowKind == 0) {
         ty = new ArrowType(tok, gt, t2);
       } else {
         gt.Add(t2);
         if (arrowKind == 1) {
           ty = new UserDefinedType(tok, ArrowType.PartialArrowTypeName(arity), gt);
         } else {
           ty = new UserDefinedType(tok, ArrowType.TotalArrowTypeName(arity), gt);
         }
       }
       ty.RangeToken = new RangeToken(startToken, t);
    .)
  ]
  .

/*------------------------------------------------------------------------*/

TupleType<.out Type ty, out IToken tok, out List<Type> tupleArgTypes, out List<IToken> argumentGhostTokens.> =
  "("                             (. tok = t;
                                     ty = null; // To keep compiler happy
                                     tupleArgTypes = new List<Type>();
                                     IToken ghostToken = null;
                                     argumentGhostTokens = new List<IToken>();
                                  .)
  [ [ "ghost"                     (. ghostToken = t; .)
    ]
    Type<out ty>                  (. tupleArgTypes.Add(ty); argumentGhostTokens.Add(ghostToken); .)
    { ","                         (. ghostToken = null; .)
      [ "ghost"                   (. ghostToken = t; .)
      ]
      Type<out ty>                (. tupleArgTypes.Add(ty); argumentGhostTokens.Add(ghostToken); .)
    }
  ]
  ")"                             (. if (tupleArgTypes.Count == 1 && argumentGhostTokens[0] == null) {
                                       // just return the type 'ty'
                                     } else {
                                       var dims = tupleArgTypes.Count;
                                       var argumentGhostness = argumentGhostTokens.ConvertAll(tok => tok != null);
                                       var tmp = theBuiltIns.TupleType(tok, dims, true, argumentGhostness);  // make sure the tuple type exists
                                       ty = new UserDefinedType(tok, BuiltIns.TupleTypeName(argumentGhostness), dims == 0 ? null : tupleArgTypes);
                                     }
                                  .)
  .

/*------------------------------------------------------------------------*/
NamedType<.out Type ty, out IToken tok, bool inExpressionContext.> =
  (. Expression e; IToken startToken = null; .)
  NameSegmentForTypeName<out e, inExpressionContext>  (. tok = t; startToken = e.StartToken; .)
  { "."
    TypeNameOrCtorSuffix<out tok>       (. List<Type> typeArgs; .)
    OptGenericInstantiation<out typeArgs, inExpressionContext>
    (. e = new ExprDotName(tok, e, tok.val, typeArgs); .)
  }
  (. ty = new UserDefinedType(e.tok, e);
     ty.RangeToken = new RangeToken(startToken, t);
   .)
  .

/*------------------------------------------------------------------------*/
OptGenericInstantiation<.out List<Type> gt, bool inExpressionContext.>  /* NOTE: Coco complains about "OptGenericInstantiation deletable". That's okay. */
= (. gt = null; .)
  [ IF(IsGenericInstantiation(inExpressionContext))  /* be greedy -- if it looks like a type instantiation, take it */
    (. gt = new List<Type>(); .)
    GenericInstantiation<gt>
  ]
  .

/*------------------------------------------------------------------------*/
GenericInstantiation<.List<Type> gt.>
= (. Contract.Requires(cce.NonNullElements(gt)); Type/*!*/ ty; .)
  "<"
  (
    ">" (. SemErr(ErrorId.p_no_empty_type_parameter_list, t, "empty type parameter lists are not permitted"); .)
  |
    Type<out ty>                     (. gt.Add(ty); .)
    { "," Type<out ty>               (. gt.Add(ty); .)
    }
    ">"
  )
  .

/*------------------------------------------------------------------------*/
FunctionDecl<DeclModifierData dmod, out Function/*!*/ f>
= (. Contract.Ensures(Contract.ValueAtReturn(out f) != null);
     Attributes attrs = null;
     Name name = null; // To please compiler
     List<TypeParameter> typeArgs = new List<TypeParameter>();
     List<Formal> formals = new List<Formal>();
     Formal/*!*/ result = null;
     Type/*!*/ returnType = new BoolType();
     List<AttributedExpression> reqs = new List<AttributedExpression>();
     List<AttributedExpression> ens = new List<AttributedExpression>();
     List<FrameExpression> reads = new List<FrameExpression>();
     List<Expression> decreases;
     Attributes decAttrs = null;
     Expression body = null;
     bool isPredicate = false; bool isLeastPredicate = false; bool isGreatestPredicate = false;
     IToken/*?*/ headToken = null; // used only for a basic "function" or "predicate"
     IToken/*?*/ functionMethodToken = null; // used only for a basic "function" or "predicate"
     IToken tokenWithTrailingDocString = Token.NoToken;
     IToken bodyStart = Token.NoToken;
     IToken bodyEnd = Token.NoToken;
     IToken signatureEllipsis = null;
     bool isTwoState = false;
     ExtremePredicate.KType kType = ExtremePredicate.KType.Unspecified;
  .)
  /* ========================================
   * This production parses variations of functions. By the time control reaches this point, modifiers like
   * "static", "ghost", and "abstract" have already been parsed; these are recorded into parameter "dmod" and
   * get checked by one of the calls to "CheckDeclModifiers" below. The "ghost" keyword (which was already parsed,
   * if present in the input) and the next grammar elements to be parsed fall into one of the
   * following 4 schemas:
   *
   *   0:   [ ghost ] [ twostate ] function [ method ]    signature  [ "{" Expr "}" [ by method BlockStmt ] ]
   *   1:   [ ghost ] [ twostate ] predicate [ method ]   signature  [ "{" Expr "}" [ by method BlockStmt ] ]
   *   2:   [ ghost ] least predicate                     signature  [ "{" Expr "}" [ by method BlockStmt ] ]
   *   3:   [ ghost ] greatest predicate                  signature  [ "{" Expr "}" [ by method BlockStmt ] ]
   *
   * Parsed below, but not shown in these 4 schemas, are the "..." token, which may be part of the "signature",
   * and various deprecated synonyms for the least/greatest variations.
   *
   * A quick look at the code below suggests that "twostate" may be parsed in all 4 of these schemas, but
   * the lookahead that has brought control here to the "FunctionDecl" production has already ruled out the
   * "twostate least" and "twostate greatest" combinations. That's why schemas 2 and 3 above do not mention
   * the possibility of "twostate".
   *
   * Several of the combinations shown in the 4 schemas above are not allowed. In particular:
   *
   *     - "ghost" is never allowed together with "twostate", "least", or "greatest"
   *     - "method" is never allowed together with "twostate", "least", or "greatest"
   *     - "by method" is never allowed together with "twostate", "least", or "greatest"
   *     - "by method" is not allowed with either "ghost" or "method"
   *     - "ghost" and "method" are never allowed together, and which of the combinations
   *           ghost function/predicate
   *                 function/predicate
   *                 function/predicate method
   *       are allowed depends on the value of command-line option "--function-syntax".
   *
   * Because of when the various keywords and grammar elements are parsed, the parser reads one of the 4 schemas
   * above in its entirety before the code checks for legal combinations. So, up next is the parsing of each of
   * the 4 schemas, up until and including "signature".         
   */

  /* ----- function ----- */
  [ "twostate"   (. isTwoState = true; CheckAndSetTokenOnce(ref dmod.FirstToken); .)
  ]
  ( "function"   (. headToken = t; CheckAndSetTokenOnce(ref dmod.FirstToken); .)
    [ "method"   (. functionMethodToken = t; .)
    ]
    { Attribute<ref attrs> }
    MethodFunctionName<out name>
    (
      [ GenericParameters<typeArgs, false> ]
      Formals<true, true, isTwoState, true, formals>
      ":"
      (  IF(IsParenIdentsColon())
         "("
           GIdentType<false, false, false, false, out var range2, out var resultName, out var ty, out var resultIsGhost, out var isOld, out var isNameOnly, out var isOlder>
           (. Contract.Assert(!resultIsGhost && !isOld && !isNameOnly && !isOlder);
              result = new Formal(resultName.Tok, resultName.Value, ty, false, false, null, false)
                { RangeToken = range2, IsTypeExplicit = ty != null };
           .)
         ")"
         | Type<out returnType>
      )
    | ellipsis   (. signatureEllipsis = t; .)
    )

  /* ----- predicate ----- */
  | "predicate"  (. headToken = t; isPredicate = true; CheckAndSetTokenOnce(ref dmod.FirstToken); .)
    [ "method"   (. functionMethodToken = t; .)
    ]
    { Attribute<ref attrs> }
    MethodFunctionName<out name>
    (
      [ GenericParameters<typeArgs, false> ]
      [ KType<ref kType, out IToken openBracket, out IToken closeBracket> 
        (. SemErr(ErrorId.p_formal_ktype_only_in_least_and_greatest_predicates,
                  new RangeToken(openBracket, t), 
                  "a formal [ ] declaration is only allowed for least and greatest predicates");
        .)
      ]
      [ Formals<true, true, isTwoState, true, formals>
      ]
      [ PredicateResult<"predicate", out result> ]
    | ellipsis   (. signatureEllipsis = t; .)
    )

  /* ----- least predicate ----- */
  | (. Contract.Assert(!isTwoState);  // the IsFunctionDecl check checks that "twostate" is not followed by "least"
    .)
    ( "least"                  (. CheckAndSetTokenOnce(ref dmod.FirstToken); .)
    | "inductive"              (. CheckAndSetTokenOnce(ref dmod.FirstToken); errors.Deprecated(ErrorId.p_deprecated_inductive_predicate, t, "the old keyword phrase 'inductive predicate' has been renamed to 'least predicate'"); .)
    )
    "predicate"
    (. isLeastPredicate = true; .)
    { Attribute<ref attrs> }
    MethodFunctionName<out name>
    (
      [ GenericParameters<typeArgs, false> ]
      [ KType<ref kType, out IToken openBracket, out IToken closeBracket> ]
      Formals<true, false, false, false, formals>
      [ PredicateResult<"least predicate", out result> ]
    | ellipsis                 (. signatureEllipsis = t; .)
    )

  /* ----- greatest predicate ----- */
  | (. Contract.Assert(!isTwoState);  // the IsFunctionDecl check checks that "twostate" is not followed by "greatest"
    .)
    ( "greatest"                 (. CheckAndSetTokenOnce(ref dmod.FirstToken); .)
      "predicate"     
    | "copredicate"              (. CheckAndSetTokenOnce(ref dmod.FirstToken); errors.Deprecated(ErrorId.p_deprecated_copredicate, t, "the old keyword 'copredicate' has been renamed to the keyword phrase 'greatest predicate'"); .)
    )
    (. isGreatestPredicate = true; .)
    { Attribute<ref attrs> }
    MethodFunctionName<out name>
    (
      [ GenericParameters<typeArgs, false> ]
      [ KType<ref kType, out IToken openBracket, out IToken closeBracket> ]
      Formals<true, false, false, false, formals>
      [ PredicateResult<"greatest predicate", out result> ]
    | ellipsis                 (. signatureEllipsis = t; .)
    )
  )

  (. decreases = isLeastPredicate || isGreatestPredicate ? null : new List<Expression/*!*/>();
     tokenWithTrailingDocString = t;
  .)
  FunctionSpec<reqs, reads, ens, decreases, ref decAttrs>
  (. IToken byMethodTok = null; BlockStmt byMethodBody = null; .)
  [ FunctionBody<out body, out bodyStart, out bodyEnd, out byMethodTok, out byMethodBody> ]

  (. /* ========================================
      * Check if the keywords parsed above are allowed. We divide these checks into two broad categories,
      * depending on whether or not "by method" was parsed. (For reference, see the 4 schemas above.)
      */

     if (byMethodBody != null) {
       /* ----- with "by method" ----- */
       var what = isPredicate || isLeastPredicate || isGreatestPredicate ? "predicate" : "function";
 
       if (isTwoState) {
         var byrange = new RangeToken(byMethodTok, byMethodBody.EndToken);
         SemErr(ErrorId.p_no_by_method_in_twostate, byrange, $"a 'by method' implementation is not allowed on a twostate {what}");
         byMethodBody = null;
         functionMethodToken = null; // to avoid a confusing error message below, drop the "method" keyword, if present

       } else if (isLeastPredicate || isGreatestPredicate) {
         var byrange = new RangeToken(byMethodTok, byMethodBody.EndToken);
         SemErr(ErrorId.p_no_by_method_in_extreme_predicate, byrange, "a 'by method' implementation is not allowed on an extreme predicate");
         byMethodBody = null;
         functionMethodToken = null; // to avoid a confusing error message below, drop the "method" keyword, if present
       }

       /* Neither "ghost" nor "method" is allowed. After generating the appropriate error messages, update the
        * "functionMethodToken" and "dmod" variables to erase having seen any illegal tokens.
        */
       if (functionMethodToken != null) {
         SemErr(ErrorId.p_no_by_method_for_ghost_function, functionMethodToken,
           $"to use a 'by method' implementation with a {what}, declare '{name.Value}' using '{what}', not '{what} method'");
         functionMethodToken = null;
       }
       AllowedDeclModifiers allowed = AllowedDeclModifiers.AlreadyGhost | AllowedDeclModifiers.Static | AllowedDeclModifiers.Opaque;
       CheckDeclModifiers(ref dmod, what + "-by-method", allowed);

     } else {
       /* ----- without "by method" ----- */

       var what = isPredicate ? "predicate" : "function";
       if (isTwoState || isLeastPredicate || isGreatestPredicate) {
         var adjective = isTwoState ? "twostate" : isLeastPredicate ? "least" : "greatest";

         if (functionMethodToken != null) {
           SemErr(ErrorId.p_twostate_and_extreme_are_always_ghost, functionMethodToken, $"a {adjective} {what} is supported only as ghost, not as a compiled {what}");
           functionMethodToken = null;
         }
         AllowedDeclModifiers allowed = AllowedDeclModifiers.AlreadyGhost | AllowedDeclModifiers.Static | AllowedDeclModifiers.Opaque;
         CheckDeclModifiers(ref dmod, $"{adjective} {what}", allowed);

       } else {
         // basic function or predicate
         Contract.Assert(headToken != null);
         if (functionMethodToken != null) {
           if (isPredicate && theOptions.FunctionSyntax == FunctionSyntaxOptions.ExperimentalPredicateAlwaysGhost) {
             SemErr(ErrorId.p_old_ghost_syntax, functionMethodToken, $"a {what} is always ghost and is declared with '{what}'");
             functionMethodToken = null;
             dmod.IsGhost = false; // don't report errors about 'ghost', too
           } else if (theOptions.FunctionSyntax == FunctionSyntaxOptions.Version4 ||
                      theOptions.FunctionSyntax == FunctionSyntaxOptions.ExperimentalPredicateAlwaysGhost) {
             var erange = new RangeToken(functionMethodToken.Prev, functionMethodToken);
             if (isPredicate) {
              SemErr(ErrorId.p_deprecating_predicate_method, erange, $"the phrase '{what} method' is not allowed when using --function-syntax:4; to declare a compiled {what}, use just '{what}'");
             } else {
              SemErr(ErrorId.p_deprecating_function_method, erange, $"the phrase '{what} method' is not allowed when using --function-syntax:4; to declare a compiled {what}, use just '{what}'");
             }
             functionMethodToken = null;
           } else if (dmod.IsGhost && theOptions.FunctionSyntax != FunctionSyntaxOptions.Version3) {
             var erange = new RangeToken(headToken, functionMethodToken);
             if (isPredicate) {
              SemErr(ErrorId.p_no_ghost_predicate_method, erange, $"there is no such thing as a 'ghost {what} method'");
             } else {
              SemErr(ErrorId.p_no_ghost_function_method, erange, $"there is no such thing as a 'ghost {what} method'");
             }
             functionMethodToken = null;
           }
         } else if (!dmod.IsGhost && theOptions.FunctionSyntax == FunctionSyntaxOptions.Migration3To4) {
           SemErr(ErrorId.p_migration_syntax, headToken, $"a {what} must be declared as either 'ghost {what}' or '{what} method' when using --function-syntax:migration3to4");
         }
         AllowedDeclModifiers allowed = AllowedDeclModifiers.Static | AllowedDeclModifiers.Opaque;
         if (isPredicate && theOptions.FunctionSyntax == FunctionSyntaxOptions.ExperimentalPredicateAlwaysGhost) {
           allowed |= AllowedDeclModifiers.AlreadyGhost;
         } else if (theOptions.FunctionSyntax == FunctionSyntaxOptions.Version3) {
           allowed |= AllowedDeclModifiers.AlreadyGhost;
         } else {
           allowed |= AllowedDeclModifiers.Ghost;
         }
         CheckDeclModifiers(ref dmod, what, allowed);
       }
     }

     /* ========================================
      * The 4 schemas have now been checked for legal combinations. In preparation for creating an AST node for
      * what was parsed, we determine if the function is considered ghost.
      * For our purposes here, a function-by-method is considered non-ghost.
      */

     bool isGhost;
     if (isTwoState || isLeastPredicate || isGreatestPredicate) {
       isGhost = true;
     } else if (byMethodBody != null) {
       isGhost = false;
     } else {
       switch (theOptions.FunctionSyntax) {
         case FunctionSyntaxOptions.Version3:
           isGhost = functionMethodToken == null;
           break;
         case FunctionSyntaxOptions.Migration3To4:
         case FunctionSyntaxOptions.Version4:
         case FunctionSyntaxOptions.ExperimentalTreatUnspecifiedAsCompiled:
           isGhost = dmod.IsGhost;
           break;
         case FunctionSyntaxOptions.ExperimentalTreatUnspecifiedAsGhost:
           isGhost = dmod.IsGhost || functionMethodToken == null;
           break;
         case FunctionSyntaxOptions.ExperimentalPredicateAlwaysGhost:
           isGhost = dmod.IsGhost || isPredicate;
           break;
         default:
           Contract.Assert(false); // unexpected FunctionSyntaxOptions
           isGhost = false; // to please the compiler
           break;
       }
     }
     // Some sanity checks
     Contract.Assert(theOptions.FunctionSyntax != FunctionSyntaxOptions.Version4 || functionMethodToken == null);
     Contract.Assert(theOptions.FunctionSyntax != FunctionSyntaxOptions.Version3 || !dmod.IsGhost);
     Contract.Assert(byMethodBody == null || (functionMethodToken == null && !dmod.IsGhost));
     Contract.Assert(byMethodBody == null || !isGhost);
 
     /* ========================================
      * Having computed "isGhost" for whatever declaration we have parsed, we know whether or not to
      * allow formal parameters to be "ghost". So, as a last round of checking, we inspect the formal in-parameters
      * given in the signature. 
      */

     if (isGhost) {
       foreach (var formal in formals) {
         if (formal.IsGhost) {
           IToken t = formal.tok;
           IToken ghostToken = null;
           while (t != null && t.val != "," && t.val != "(") {
            if (t.val == "ghost") {
              ghostToken = t;
              break;
            }
            t = t.Prev;
           }
           SemErr(ErrorId.p_no_ghost_formal, ghostToken ?? formal.tok, "formal cannot be declared 'ghost' in this context");
         }
       }
     }

     /* =========================================
      * Finally, we create the AST node for the function declaration we parsed.
      */

     var range = new RangeToken(dmod.FirstToken, t);
     if (isTwoState && isPredicate) {
       Contract.Assert(functionMethodToken == null && !dmod.IsGhost);
       f = new TwoStatePredicate(range, name, dmod.IsStatic, dmod.IsOpaque, typeArgs, formals, result,
                                 reqs, reads, ens, new Specification<Expression>(decreases, decAttrs), body, attrs, signatureEllipsis);
     } else if (isTwoState) {
       Contract.Assert(functionMethodToken == null && !dmod.IsGhost);
       f = new TwoStateFunction(range, name, dmod.IsStatic, dmod.IsOpaque, typeArgs, formals, result, returnType,
                                reqs, reads, ens, new Specification<Expression>(decreases, decAttrs), body, attrs, signatureEllipsis);
     } else if (isPredicate) {
       Contract.Assert(functionMethodToken == null || !dmod.IsGhost);
       f = new Predicate(range, name, dmod.IsStatic, isGhost, dmod.IsOpaque, typeArgs, formals, result,
                         reqs, reads, ens, new Specification<Expression>(decreases, decAttrs), body, Predicate.BodyOriginKind.OriginalOrInherited,
                         byMethodTok, byMethodBody, attrs, signatureEllipsis);
     } else if (isLeastPredicate) {
       Contract.Assert(functionMethodToken == null && !dmod.IsGhost);
       f = new LeastPredicate(range, name, dmod.IsStatic, dmod.IsOpaque, kType, typeArgs, formals, result,
                              reqs, reads, ens, body, attrs, signatureEllipsis);
     } else if (isGreatestPredicate) {
       Contract.Assert(functionMethodToken == null && !dmod.IsGhost);
       f = new GreatestPredicate(range, name, dmod.IsStatic, dmod.IsOpaque, kType, typeArgs, formals, result,
                                 reqs, reads, ens, body, attrs, signatureEllipsis);
     } else {
       Contract.Assert(functionMethodToken == null || !dmod.IsGhost);
       f = new Function(range, name, dmod.IsStatic, isGhost, dmod.IsOpaque,
                        typeArgs, formals, result, returnType,
                        reqs, reads, ens, new Specification<Expression>(decreases, decAttrs), body,
                        byMethodTok, byMethodBody,
                        attrs, signatureEllipsis);
     }
     f.BodyStartTok = bodyStart;
     f.TokenWithTrailingDocString = tokenWithTrailingDocString;
     theBuiltIns.CreateArrowTypeDecl(formals.Count);
     if (isLeastPredicate || isGreatestPredicate) {
       // also create an arrow type for the corresponding prefix predicate
       theBuiltIns.CreateArrowTypeDecl(formals.Count + 1);
     }
  .)
  .

/*------------------------------------------------------------------------*/
FunctionSpec<.List<AttributedExpression> reqs, List<FrameExpression> reads, List<AttributedExpression> ens, List<Expression> decreases, ref Attributes decAttrs.>
= (. Contract.Requires(cce.NonNullElements(reqs));
     Contract.Requires(cce.NonNullElements(reads));
     Contract.Requires(decreases == null || cce.NonNullElements(decreases));
  .)
  SYNC
  { RequiresClause<reqs, true>
  | ReadsClause<reads, false, false, true>
  | EnsuresClause<ens, false>
  | (. var decreasesToken = la;
       var decreasesForbidden = decreases == null;
       if (decreases == null) {
         decreases = new List<Expression/*!*/>();
       }
    .)
    DecreasesClause<decreases, ref decAttrs, false, false>
    (. if (decreasesForbidden) {
       var erange = new RangeToken(decreasesToken, t);
       SemErr(ErrorId.p_no_decreases_for_extreme_predicates, erange, "'decreases' clauses are meaningless for least and greatest predicates, so they are not allowed");
    }.)
  }
  .

/*------------------------------------------------------------------------*/
PredicateResult<string name, out Formal result>
= (. Type/*!*/ returnType = new BoolType();
     result = null;
  .)
  ":"
  (  IF(IsParenIdentsColon())
     "("
       GIdentType<false, false, false, false, out var range, out var nameId, out var ty, out var resultIsGhost, out var isOld, out var isNameOnly, out var isOlder>
       (.
          if (ty is not BoolType) {
            SemErr(ErrorId.p_predicate_return_type_must_be_bool, new RangeToken(ty.StartToken, t), $"{name} return type should be bool, got {ty}");
          }
          result = new Formal(nameId.Tok, nameId.Value, ty, false, false, null, false)
            { RangeToken = range, IsTypeExplicit = ty != null };
       .)
     ")"
     | Type<out returnType> (. SemErr(ErrorId.p_no_return_type_for_predicate, new RangeToken(returnType.StartToken, t), $"{name}s do not have an explicitly declared return type; it is always bool. Unless you want to name the result: ': (result: bool)'"); .)
  )
  .

/*------------------------------------------------------------------------*/
PossiblyWildExpression<out Expression e, bool allowLambda, bool allowWild>
= (. Contract.Ensures(Contract.ValueAtReturn(out e)!=null);
     e = dummyExpr; .)
  /* A decreases-* clause on a loop asks that no termination check be performed.
   * Use of this feature is sound only with respect to partial correctness.
   */
  ( "*"                        (. e = new WildcardExpr(t);
                                  if (!allowWild) {
                                    SemErr(ErrorId.p_no_wild_expression, e.tok, "A '*' expression is not allowed here");
                                  }
                               .)
  | Expression<out e, false, allowLambda>
  )
  .

/*------------------------------------------------------------------------*/
PossiblyWildFrameExpression<out FrameExpression fe, bool allowLemma,
                            bool allowLambda, bool allowWild>
= (. Contract.Ensures(Contract.ValueAtReturn(out fe) != null); fe = dummyFrameExpr; .)
  /* A reads clause can list a wildcard, which allows the enclosing function to
   * read anything.  In many cases, and in particular in all cases where
   * the function is defined recursively, this makes it next to impossible to make
   * any use of the function.  Nevertheless, as an experimental feature, the
   * language allows it (and it is sound).
   */
  ( "*"                        (. fe = new FrameExpression(t, new WildcardExpr(t), null);
                                  if (!allowWild) {
                                     SemErr(ErrorId.p_no_wild_frame_expression, t, "A '*' frame expression is not permitted here");
                                  }
                               .)
  | FrameExpression<out fe, allowLemma, allowLambda>
  )
  .

/*------------------------------------------------------------------------*/
FrameField<out IToken id> = "`" IdentOrDigits<out id>.

FrameExpression<out FrameExpression fe, bool allowLemma, bool allowLambda>
= (. Contract.Ensures(Contract.ValueAtReturn(out fe) != null);
     Expression/*!*/ e;
     IToken/*!*/ id;
     string fieldName = null;
     IToken feTok = null;
     fe = dummyFrameExpr;
  .)
  ( Expression<out e, allowLemma, allowLambda>   (. feTok = e.tok; .)
    [ FrameField<out id>        (. fieldName = id.val;  feTok = id; .)
    ]                           (. fe = new FrameExpression(feTok, e, fieldName); .)
  |
    FrameField<out id>          (. fieldName = id.val; .)
                                (. fe = new FrameExpression(id, new ImplicitThisExpr(id), fieldName); .)
  )
  .

/*------------------------------------------------------------------------*/
FunctionBody<out Expression/*!*/ e, out IToken bodyStart, out IToken bodyEnd, out IToken/*?*/ byMethodTok, out BlockStmt/*?*/ byMethodBody>
= (. Contract.Ensures(Contract.ValueAtReturn(out e) != null); e = dummyExpr;
     byMethodTok = null; byMethodBody = null;
  .)
  "{"                         (. bodyStart = t; .)
  Expression<out e, true, true>
  "}"                         (. bodyEnd = t; .)
  [ "by"                      (. byMethodTok = t; .)
    "method"
    BlockStmt<out byMethodBody, out _, out _>
  ]
  .

/*------------------------------------------------------------------------*/
BlockStmt<out BlockStmt/*!*/ block, out IToken bodyStart, out IToken bodyEnd>
= (. Contract.Ensures(Contract.ValueAtReturn(out block) != null);
     List<Statement/*!*/> body = new List<Statement/*!*/>();
  .)
  "{"                                  (. bodyStart = t; .)
  { Stmt<body> }
  "}"                                  (. bodyEnd = t;
                                          block = new BlockStmt(new RangeToken(bodyStart, bodyEnd), body);
                                          .)
  .

/*------------------------------------------------------------------------*/
DividedBlockStmt<out DividedBlockStmt body, out IToken bodyStart, out IToken bodyEnd>
= (. Contract.Ensures(Contract.ValueAtReturn(out body) != null);
     List<Statement> bodyInit = new List<Statement>();
     IToken separatorTok = null;
     List<Statement> bodyProper = new List<Statement>();
  .)
  "{"                                  (. bodyStart = t; .)
  { Stmt<bodyInit> }
  [ "new"                              (. separatorTok = t; .)
    ";"
    { Stmt<bodyProper> }
  ]
  "}"                                  (. bodyEnd = t; .)
  (. body = new DividedBlockStmt(new RangeToken(bodyStart, t), bodyInit, separatorTok, bodyProper); .)
  .

/*------------------------------------------------------------------------*/
Stmt<.List<Statement/*!*/>/*!*/ ss.>
= (. Statement/*!*/ s;
  .)
  OneStmt<out s>                                (. ss.Add(s); .)
  .

/*------------------------------------------------------------------------*/
OneStmt<out Statement/*!*/ s>
= (. Contract.Ensures(Contract.ValueAtReturn(out s) != null);
     s = dummyStmt;  /* to please the compiler */
     BlockStmt bs;
     IToken bodyStart, bodyEnd;
  .)
  SYNC
  ( BlockStmt<out bs, out bodyStart, out bodyEnd>  (. s = bs; .)
  | UpdateStmt<out s>     // includes UpdateFailure
  | VarDeclStatement<out s>
  | ReturnStmt<out s>
  | IfStmt<out s>
  | WhileStmt<out s>
  | ForLoopStmt<out s>
  | AssertStmt<out s>
  | AssumeStmt<out s>
  | BreakStmt<out s>
  | CalcStmt<out s>
  | ExpectStmt<out s>
  | ForallStmt<out s>
  | LabeledStmt<out s>
  | MatchStmt<out s>
  | ModifyStmt<out s>
  | PrintStmt<out s>
  | RevealStmt<out s>
  | SkeletonStmt<out s>
  | YieldStmt<out s>
  )
  .

/*------------------------------------------------------------------------*/
LabeledStmt<out Statement s>
= (. IToken colonToken;
     IToken labelToken;
  .)
  "label"  (. IToken id; labelToken = t; .)
  LabelName<out id> ":" (. colonToken = t; .)
  OneStmt<out s>
  (. s.Labels = new LList<Label>(new Label(id, id.val), s.Labels);
     s.PostLabelToken = s.StartToken;
     s.RangeToken = new RangeToken(labelToken, t);
  .)
  .

/*------------------------------------------------------------------------*/
SkeletonStmt<out Statement s>
= (. IToken dotdotdot; .)
  ellipsis                             (. dotdotdot = t; .)
  ";"
  (. s = new SkeletonStatement(new RangeToken(dotdotdot, t));
     errors.Deprecated(ErrorId.p_deprecated_statement_refinement, t, "the ... refinement feature in statements is deprecated");
  .)
  .

/*------------------------------------------------------------------------*/
BreakStmt<out Statement/*!*/ s>
= (. var isContinue = false;
     IToken start = Token.NoToken;
     IToken label = null;
     int breakAndContinueCount = 1;
  .)
  ( "continue"              (. start = t; isContinue = true; .)
    [ LabelName<out label> ]
  | "break"                 (. start = t; .)
    ( LabelName<out label>
    | { "break"             (. breakAndContinueCount++; .)
      }
      [ "continue"          (. breakAndContinueCount++; isContinue = true; .)
      ]
    )
  )
  SYNC
  ";"
  (. Contract.Assert(label == null || breakAndContinueCount == 1);
     s = label != null ?
       new BreakStmt(new RangeToken(start, t), label, isContinue) :
       new BreakStmt(new RangeToken(start, t), breakAndContinueCount, isContinue);
  .)
  .

/*------------------------------------------------------------------------*/
ReturnStmt<out Statement/*!*/ s>
= "return"
       (.
         IToken returnTok = t;
         List<AssignmentRhs> rhss = null;
         AssignmentRhs r;
       .)
  [ Rhs<out r>                       (. rhss = new List<AssignmentRhs>();
                                        rhss.Add(r);
                                     .)
    { "," Rhs<out r>                 (. rhss.Add(r); .)
    }
  ]
  ";"                                (. s = new ReturnStmt(new RangeToken(returnTok, t), rhss);
                                     .)
  .

/*------------------------------------------------------------------------*/
YieldStmt<out Statement/*!*/ s>
= "yield"
       (.
         IToken yieldTok = t;
         List<AssignmentRhs> rhss = null;
         AssignmentRhs r;
       .)
  [ Rhs<out r>                       (. rhss = new List<AssignmentRhs>();
                                        rhss.Add(r);
                                     .)
    { "," Rhs<out r>                 (. rhss.Add(r); .)
    }
  ]
  ";"                                (. s = new YieldStmt(new RangeToken(yieldTok, t), rhss);
                                     .)
  .

/*------------------------------------------------------------------------*/
UpdateStmt<out Statement/*!*/ s>
= (. List<Expression> lhss = new List<Expression>();
     List<AssignmentRhs> rhss = new List<AssignmentRhs>();
     Expression e;
     AssignmentRhs r;
     IToken x = Token.NoToken;
     IToken endTok = Token.NoToken;
     IToken startToken = Token.NoToken;
     Attributes attrs = null;
     Attributes tokenAttrs = null;
     AttributedToken suchThatAssume = null;
     Expression suchThat = null;
     AttributedToken keywordToken = null;
     Expression exceptionExpr = null;
     ExprRhs exceptionRhs = null;
     IToken endToken = Token.NoToken;
  .)
( Lhs<out e>                       (. x = e.tok; startToken = e.StartToken; endToken = t; .)
  ( { Attribute<ref attrs> }       (. endToken = t; .)
    ";"                            (. endTok = t; rhss.Add(new ExprRhs(e, attrs) { RangeToken = new RangeToken(e.StartToken, endToken) }); .)
  |                                (. lhss.Add(e); .)
    { "," Lhs<out e>               (. lhss.Add(e); .)
    }
    ( ":="                         (. x = t; .)
      Rhs<out r>                   (. rhss.Add(r); .)
      { "," Rhs<out r>             (. rhss.Add(r); .)
      }
    | ":|"                         (. x = t; .)
      [ IF(la.kind == _assume)     /* an Expression can also begin with an "assume", so this says to resolve it to pick up any "assume" here */
        "assume"                      (. var tok = t; .)
        { Attribute<ref tokenAttrs> } (. suchThatAssume = new AttributedToken(tok, tokenAttrs); .)
      ]
      Expression<out suchThat, false, true>
    | ":-"                         (. x = t; .)
      [ IF(IsAssumeTypeKeyword(la))   /* an Expression can also begin with these keywords, so this says to resolve it to pick up the keyword here */
        ("expect"|"assert"|"assume")  (. var tok = t; .)
        { Attribute<ref tokenAttrs> } (. keywordToken = new AttributedToken(tok, tokenAttrs); .)
      ]
      Expression<out exceptionExpr, false, false>
      { Attribute<ref attrs> }     (. exceptionRhs = new ExprRhs(exceptionExpr, attrs); .)
      { "," Rhs<out r>             (. rhss.Add(r); .)
      }
    )
    ";"                            (. endTok = t; .)
  | ":"                            (. SemErr(ErrorId.p_invalid_colon, new RangeToken(startToken, t), "invalid statement beginning here (is a 'label' keyword missing? or a 'const' or 'var' keyword?)"); .)
  )
| ":-"                             (. x = t; startToken = t; .)
   [ IF(IsAssumeTypeKeyword(la))      /* an Expression can also begin with these keywords, so this says to resolve it to pick up the keyword here */
      ("expect"|"assert"|"assume")    (. var tok = t; .)
      { Attribute<ref tokenAttrs> }   (. keywordToken = new AttributedToken(tok, tokenAttrs); .)
   ]
   Expression<out exceptionExpr, false, false>
   { Attribute<ref attrs> }        (. exceptionRhs = new ExprRhs(exceptionExpr, attrs); .)
   { "," Rhs<out r>                (. rhss.Add(r); .)
   }
   ";"                             (. endTok = t; .)
)
  (. var rangeToken = new RangeToken(startToken, t);
     if (suchThat != null) {
       s = new AssignSuchThatStmt(rangeToken, lhss, suchThat, suchThatAssume, null);
     } else if (exceptionRhs != null) {
       s = new AssignOrReturnStmt(rangeToken, lhss, exceptionRhs, keywordToken, rhss);
     } else {
       if (lhss.Count == 0 && rhss.Count == 0) {
         s = new BlockStmt(rangeToken, new List<Statement>()); // error, give empty statement
       } else {
         s = new UpdateStmt(rangeToken, lhss, rhss);
       }
     }
  .)
  .

/*------------------------------------------------------------------------*/
Rhs<out AssignmentRhs r>
= (. Contract.Ensures(Contract.ValueAtReturn<AssignmentRhs>(out r) != null);
     IToken/*!*/ x, newToken;  Expression/*!*/ e;
     Type ty = new InferredTypeProxy();
     List<Expression> ee = null;
     List<ActualBinding> args = null;
     Expression arrayElementInit = null;
     List<Expression> display = null;
     r = dummyRhs;  // to please compiler
     Attributes attrs = null;
     IToken startToken = null;
  .)
  ( IF(la.val == "new")
    "new"                              (. newToken = t; startToken = t; .)
    ( NewArray<out ee, out arrayElementInit, out display>  // "ty" is set to InferredTypeProxy above
    | TypeAndToken<out x, out ty, false>
      [ NewArray<out ee, out arrayElementInit, out display>
      |                                (. x = null; args = new List<ActualBinding>(); .)
        "("
          [ ActualBindings<args> ]
        ")"
      ]
    )
    (. if (ee != null) {
         if (display != null) {
           r = new TypeRhs(newToken, ty, ee[0], display);
         } else {
           r = new TypeRhs(newToken, ty, ee, arrayElementInit);
         }
       } else if (args != null) {
         r = new TypeRhs(newToken, ty, args);
       } else {
         r = new TypeRhs(newToken, ty);
       }
    .)
  | "*"                                (. r = new HavocRhs(t); startToken = t; .)
  | Expression<out e, false, true>     (. r = new ExprRhs(e); startToken = e.StartToken; .)
  )
  { Attribute<ref attrs> }             (. r.Attributes = attrs;
                                          r.RangeToken = new RangeToken(startToken ?? t, t); .)
  .

/*------------------------------------------------------------------------*/
NewArray<. out List<Expression> ee, out Expression arrayElementInit, out List<Expression> display .>
= (. ee = new List<Expression>();
     arrayElementInit = null;
     display = null;
     IToken x;
  .)
  "["                                (. x = t; .)
  ( "]"                              /* no size is given; this is allowed as long as an initialization display is given */
    "["                              (. display = new List<Expression>(); .)
    [ Expressions<display> ]
    "]"                              (. // we fill in the size
                                        ee.Add(new LiteralExpr(new AutoGeneratedToken(x), display.Count));
                                     .)
  | Expressions<ee>
    "]"                              (. // make sure an array class with this dimensionality exists
                                        var tmp = theBuiltIns.ArrayType(ee.Count, new IntType(), true);
                                     .)
    [ "(" Expression<out arrayElementInit, true, true>
      ")"
    | "["                            (. if (ee.Count > 1) {
                                          SemErr(ErrorId.p_initializing_display_only_for_1D_arrays, t, "An initializing element display is allowed only for 1-dimensional arrays");
                                        }
                                        display = new List<Expression>();
                                     .)
      [ Expressions<display> ]
      "]"
    ]
  )
  (. if (ee.Count == 0) {
       // an error occurred while parsing, but we still want to make sure to return a nonempty "ee"
       ee.Add(new LiteralExpr(new AutoGeneratedToken(x), 0));
     }
  .)
  .

/*------------------------------------------------------------------------*/
VarDeclStatement<.out Statement/*!*/ s.>
= (. IToken x = null, assignTok = null;  bool isGhost = false;
     LocalVariable d;
     AssignmentRhs r;
     List<LocalVariable> lhss = new List<LocalVariable>();
     List<AssignmentRhs> rhss = new List<AssignmentRhs>();
     AttributedToken suchThatAssume = null;
     Expression suchThat = null;
     AttributedToken keywordToken = null;
     Expression exceptionExpr = null;
     ExprRhs exceptionRhs = null;
     Attributes attrs = null;
     Attributes tokenAttrs = null;
     IToken endTok;
     IToken startToken = null;
     s = dummyStmt;
  .)
  [ "ghost"                                 (. isGhost = true;  x = t; startToken = t; .)
  ]
  "var"                                     (. if (!isGhost) { x = t; startToken = t; } .)
  ( IF(!IsPatternDecl())
    { Attribute<ref attrs> }
    LocalIdentTypeOptional<out d, isGhost>    (. lhss.Add(d); d.Attributes = attrs; attrs = null; .)
    { ","
      { Attribute<ref attrs> }
      LocalIdentTypeOptional<out d, isGhost>  (. lhss.Add(d); d.Attributes = attrs; attrs = null; .)
    }
    [ ( ":=" | "=" (. SemErr(ErrorId.p_no_equal_for_initializing, t, "a local variable should be initialized using ':=', ':-', or ':|', not '='"); .) )                         
                                     (. assignTok = t; .)
      Rhs<out r>                     (. rhss.Add(r); .)
      { "," Rhs<out r>               (. rhss.Add(r); .)
      }
    | { Attribute<ref attrs> }
      ":|"                           (. assignTok = t; .)
      [ IF(la.kind == _assume)       /* an Expression can also begin with an "assume", so this says to resolve it to pick up any "assume" here */
        "assume"                      (. var tok = t; .)
        { Attribute<ref tokenAttrs> } (. suchThatAssume = new AttributedToken(tok, tokenAttrs); .)
      ]
      Expression<out suchThat, false, true>
    | ":-"                           (. assignTok = t; .)
      [ IF(IsAssumeTypeKeyword(la))     /* an Expression can also begin with these keywords, so this says to resolve it to pick up the keyword here */
         ("expect"|"assert"|"assume")  (. var tok = t; .)
         { Attribute<ref tokenAttrs> } (. keywordToken = new AttributedToken(tok, tokenAttrs); .)
      ]
      Expression<out exceptionExpr, false, false>
      { Attribute<ref attrs> }       (. exceptionRhs = new ExprRhs(exceptionExpr, attrs); .)
      { "," Rhs<out r>               (. rhss.Add(r); .)
      }
    ]
    SYNC ";"                         (. endTok = t; .)
    (. ConcreteUpdateStatement update;
       var lhsExprs = new List<Expression>();
       if (isGhost || (rhss.Count == 0 && exceptionRhs == null && suchThat == null)) { // explicitly ghost or no init
         foreach (var lhs in lhss) {
           lhsExprs.Add(new IdentifierExpr(lhs.Tok, lhs.Name) { RangeToken = new RangeToken(lhs.Tok, lhs.Tok) } );
         }
       } else { // not explicitly ghost, but with init - so auto-ghost
         foreach (var lhs in lhss) {
           lhsExprs.Add(new AutoGhostIdentifierExpr(lhs.Tok, lhs.Name) { RangeToken = new RangeToken(lhs.Tok, lhs.Tok) } );
         }
       }
       var rangeToken = new RangeToken(startToken, t);
       var updateRangeToken = new RangeToken(assignTok, t);
       if (suchThat != null) {
         update = new AssignSuchThatStmt(updateRangeToken, lhsExprs, suchThat, suchThatAssume, attrs);
       } else if (exceptionRhs != null) {
         update = new AssignOrReturnStmt(updateRangeToken, lhsExprs, exceptionRhs, keywordToken, rhss);
       } else if (rhss.Count == 0) {
         update = null;
       } else {
         update = new UpdateStmt(updateRangeToken, lhsExprs, rhss);
       }
       s = new VarDeclStmt(rangeToken, lhss, update);
    .)
  | (. CasePattern<LocalVariable> pat;
       Expression e = dummyExpr;
       IToken id = t;
    .)
    CasePatternLocal<out pat, isGhost>
    ( ":="
    | { Attribute<ref attrs> }
      ":|"                          (.  SemErr(ErrorId.p_no_patterns_and_such_that, pat.tok, "LHS of assign-such-that expression must be variables, not general patterns"); .)
    )
    Expression<out e, false, true>

    ";"
    (. s = new VarDeclPattern(e.RangeToken, pat, e, isGhost);
       s.RangeToken = new RangeToken(pat.StartToken, t); .)
  )
  .

/*------------------------------------------------------------------------*/
IfStmt<out Statement/*!*/ ifStmt>
= (. Contract.Ensures(Contract.ValueAtReturn(out ifStmt) != null); IToken/*!*/ x;
     Expression guard = null;  IToken guardEllipsis = null;  bool isBindingGuard = false;
     BlockStmt/*!*/ thn;
     BlockStmt/*!*/ bs;
     Statement/*!*/ s;
     Statement els = null;
     Attributes attrs = null;
     Attributes elsattrs = null;
     IToken bodyStart, bodyEnd;
     IToken endTok;
     IToken startToken;
     List<GuardedAlternative> alternatives;
     ifStmt = dummyIfStmt;  // to please the compiler
     bool usesOptionalBraces;
  .)
  "if"                       (. x = t; startToken = t; .)
  { Attribute<ref attrs> }
  (
    IF(IsAlternative())
    AlternativeBlock<true, out alternatives, out usesOptionalBraces, out endTok>
    (. ifStmt = new AlternativeStmt(new RangeToken(startToken, t), alternatives, usesOptionalBraces, attrs);
    .)
  |
    ( IF(IsBindingGuard())
      BindingGuard<out guard, true>      (. isBindingGuard = true; .)
    | Guard<out guard>
    | ellipsis                           (. guardEllipsis = t;
                                            errors.Deprecated(ErrorId.p_deprecated_statement_refinement, t, "the ... refinement feature in statements is deprecated");
                                         .)
    )
    BlockStmt<out thn, out bodyStart, out bodyEnd> 
    [ "else"
      ( IfStmt<out s>                                 (. els = s; .)
      | { Attribute<ref elsattrs> } BlockStmt<out bs, out bodyStart, out bodyEnd> (. els = bs; .)
      )
    ]
    (.
       if (els != null && !(els is IfStmt)) {
        els.Attributes = elsattrs;
       }
       var rangeToken = new RangeToken(startToken, t);
       if (guardEllipsis != null) {
         ifStmt = new IfStmt(rangeToken, isBindingGuard, guard, thn, els);
         ifStmt = new SkeletonStatement(ifStmt, guardEllipsis, null);
       } else {
         ifStmt = new IfStmt(rangeToken, isBindingGuard, guard, thn, els, attrs);
       }
    .)
  )
  .

/*------------------------------------------------------------------------*/
AlternativeBlock<.bool allowBindingGuards, out List<GuardedAlternative> alternatives, out bool usesOptionalBraces, out IToken endTok.>
= (. alternatives = new List<GuardedAlternative>();
     endTok = null;
     usesOptionalBraces = false;
     GuardedAlternative alt;
  .)
  ( "{"    (. usesOptionalBraces = true; .)
    {
      AlternativeBlockCase<allowBindingGuards, out alt>  (. alternatives.Add(alt); .)
    }
    "}"
  | /* Note, an alternative-less while is not parsed here; it is a body-less while (not an alternative while).
       Also, an alternative-less if is not allowed.
       These decisions save a Coco warning.
    */
    AlternativeBlockCase<allowBindingGuards, out alt>  (. alternatives.Add(alt); .)
    { IF(la.kind == _case)
      AlternativeBlockCase<allowBindingGuards, out alt>  (. alternatives.Add(alt); .)
    }
  )
  (. endTok = t; .)
  .

/*------------------------------------------------------------------------*/
AlternativeBlockCase<.bool allowBindingGuards, out GuardedAlternative alt.>
= (. IToken x;
     Expression e; bool isBindingGuard;
     List<Statement> body;
     Attributes attrs = null;
  .)
  "case"                             (. x = t; isBindingGuard = false; e = dummyExpr; .)
  { Attribute<ref attrs> }
  ( IF(allowBindingGuards && IsBindingGuard())
    BindingGuard<out e, false >  (. isBindingGuard = true; .)  // NB: don't allow lambda here
  | Expression<out e, true, false> // NB: don't allow lambda here
  )
  "=>"
  (. body = new List<Statement>(); .)
  SYNC  /* this SYNC and the one inside the loop below are used to avoid problems with the IsNotEndOfCase test. The SYNC will
          * skip until the next symbol that can legally occur here, which is either the beginning of a Stmt or whatever is allowed
          * to follow the CaseStatement.
          */
  { IF(IsNotEndOfCase()) /* This is a little sketchy. It would be nicer to be able to write IF(la is start-symbol of Stmt), but Coco doesn't allow that */
    Stmt<body>
    SYNC  /* see comment about SYNC above */
  }
  (. alt = new GuardedAlternative(x, isBindingGuard, e, body, attrs); .)
  .

/*------------------------------------------------------------------------*/
WhileStmt<out Statement stmt>
= (. Contract.Ensures(Contract.ValueAtReturn(out stmt) != null); IToken x;
     Expression guard = null;  IToken guardEllipsis = null;
     Attributes attrs = null;
     List<AttributedExpression> invariants = new List<AttributedExpression>();
     List<Expression> decreases = new List<Expression>();
     IToken startToken = null;
     Attributes decAttrs = null;
     Attributes modAttrs = null;
     List<FrameExpression> mod = null;
     BlockStmt body = null;  IToken bodyEllipsis = null;
     IToken bodyStart = null, bodyEnd = null;
     IToken endTok;
     List<GuardedAlternative> alternatives;
     stmt = dummyStmt;  // to please the compiler
     bool isDirtyLoop = true;
     bool usesOptionalBraces;
  .)
  "while"                    (. x = t; startToken = t; .)
  { Attribute<ref attrs> }
  (
    IF(IsLoopSpec() || IsAlternative())
    LoopSpec<invariants, decreases, ref mod, ref decAttrs, ref modAttrs>
    AlternativeBlock<false, out alternatives, out usesOptionalBraces, out endTok>
    (. stmt = new AlternativeLoopStmt(new RangeToken(startToken, t), invariants, new Specification<Expression>(decreases, decAttrs), new Specification<FrameExpression>(mod, modAttrs), alternatives, usesOptionalBraces, attrs);
       .)
  |
    ( Guard<out guard>           (. Contract.Assume(guard == null || cce.Owner.None(guard)); .)
    | ellipsis                   (. guardEllipsis = t; 
                                    errors.Deprecated(ErrorId.p_deprecated_statement_refinement, t, "the ... refinement feature in statements is deprecated");
                                 .)
    )
    LoopSpec<invariants, decreases, ref mod, ref decAttrs, ref modAttrs>
    ( IF(la.kind == _lbrace)      /* if there's an open brace, claim it as the beginning of the loop body (as opposed to a BlockStmt following the loop) */
      BlockStmt<out body, out bodyStart, out bodyEnd>  (. isDirtyLoop = false; .)
    | IF(la.kind == _ellipsis)    /* if there's an ellipsis, claim it as standing for the loop body (as opposed to a "...;" statement following the loop) */
      ellipsis                   (. bodyEllipsis = t; isDirtyLoop = false;
                                    errors.Deprecated(ErrorId.p_deprecated_statement_refinement, t, "the ... refinement feature in statements is deprecated");
                                  .)
    | /* go body-less */
    )
    (.
      var rangeToken = new RangeToken(startToken, t);
      if (guardEllipsis != null || bodyEllipsis != null) {
        if (mod != null) {
          SemErr(ErrorId.p_no_modifies_on_refining_loops, mod[0].E.tok, "'modifies' clauses are not allowed on refining loops");
        }
        if (body == null && !isDirtyLoop) {
          body = new BlockStmt(rangeToken, new List<Statement>());
        }
        stmt = new WhileStmt(rangeToken, guard, invariants, new Specification<Expression>(decreases, decAttrs), new Specification<FrameExpression>(null, null), body, attrs);
        stmt = new SkeletonStatement(stmt, guardEllipsis, bodyEllipsis);
      } else {
        // The following statement protects against crashes in case of parsing errors
        if (body == null && !isDirtyLoop) {
          body = new BlockStmt(rangeToken, new List<Statement>());
        }
        stmt = new WhileStmt(rangeToken, guard, invariants, new Specification<Expression>(decreases, decAttrs), new Specification<FrameExpression>(mod, modAttrs), body, attrs);
      }
    .)
  )
  .

ForLoopStmt<out Statement stmt>
= (. Contract.Ensures(Contract.ValueAtReturn(out stmt) != null);
     IToken x;
     BoundVar loopIndex;
     Expression start;
     Expression end = null;
     bool goingUp = true;

     Attributes attrs = null;

     List<AttributedExpression> invariants = new List<AttributedExpression>();
     List<Expression> decreases = new List<Expression>();
     IToken startToken = null;
     Attributes decAttrs = null;
     Attributes modAttrs = null;
     List<FrameExpression> mod = null;

     BlockStmt body = null;
     IToken bodyStart = null, bodyEnd = null;
     stmt = dummyStmt;  // to please the compiler
     bool isDirtyLoop = true;
  .)
  "for"                    (. x = t; startToken = t; .)
  { Attribute<ref attrs> }
  IdentTypeOptional<out loopIndex>
  ":="
  Expression<out start, false, false>
  ForLoopDirection<out goingUp>
  ( Expression<out end, false, false>
  | "*"
  )
  LoopSpec<invariants, decreases, ref mod, ref decAttrs, ref modAttrs>
  ( IF(la.kind == _lbrace)      /* if there's an open brace, claim it as the beginning of the loop body (as opposed to a BlockStmt following the loop) */
    BlockStmt<out body, out bodyStart, out bodyEnd>  (. isDirtyLoop = false; .)
  | /* go body-less */
  )
  (.
    var rangeToken = new RangeToken(startToken, t);
    // The following statement protects against crashes in case of parsing errors
    if (body == null && !isDirtyLoop) {
      body = new BlockStmt(rangeToken, new List<Statement>());
    }
    stmt = new ForLoopStmt(rangeToken, loopIndex, start, end, goingUp,
      invariants, new Specification<Expression>(decreases, decAttrs), new Specification<FrameExpression>(mod, modAttrs), body, attrs);
  .)
  .

ForLoopDirection<out bool goingUp>
= (. goingUp = true; .)
  ident
  (. if (t.val == "downto") {
       goingUp = false;
     } else if (t.val != "to") {
       SemErr(ErrorId.p_to_or_downto, t, "Expected 'to' or 'downto'");
     }
  .)
  .

/*------------------------------------------------------------------------*/
LoopSpec<.List<AttributedExpression> invariants, List<Expression> decreases, ref List<FrameExpression> mod, ref Attributes decAttrs, ref Attributes modAttrs.>
= { SYNC
    InvariantClause<invariants>
  | SYNC
    DecreasesClause<decreases, ref decAttrs, true, true>
  | SYNC
    ModifiesClause<ref mod, ref modAttrs, true, false>
  }
  .

/*------------------------------------------------------------------------*/
DecreasesList<.List<Expression> decreases, bool allowWildcard, bool allowLambda.>
= (. Expression e; .)
  PossiblyWildExpression<out e, allowLambda, allowWildcard>       (. decreases.Add(e); .)
  { "," PossiblyWildExpression<out e, allowLambda, allowWildcard> (. decreases.Add(e); .)
  }
  (. if (allowWildcard && decreases.Count > 1 && decreases.Exists(e => e is WildcardExpr)) {
       SemErr(ErrorId.p_no_decreases_expressions_with_star, e.tok, "A 'decreases' clause that contains '*' is not allowed to contain any other expressions");
     }
  .)
  .

/*------------------------------------------------------------------------*/
Guard<out Expression e>   /* null represents demonic-choice */
= (. Expression/*!*/ ee;  e = null; .)
  ( "*"                                   (. e = null; .)
  | IF(IsParenStar())  "(" "*" ")"        (. e = null; .)
  | Expression<out ee, true, true>        (. e = ee; .)
  )
  .

/*------------------------------------------------------------------------*/
BindingGuard<out Expression e, bool allowLambda>
= (. var bvars = new List<BoundVar>();
     BoundVar bv;  IToken x;
     Attributes attrs = null;
     Expression body;
  .)
  IdentTypeOptional<out bv>                    (. bvars.Add(bv); x = bv.tok; .)
  { ","
    IdentTypeOptional<out bv>                  (. bvars.Add(bv); .)
  }
  { Attribute<ref attrs> }
  ":|"
  Expression<out body, true, allowLambda>
  (. e = new ExistsExpr(x, new RangeToken(x, t), bvars, null, body, attrs); .)
  .


/*------------------------------------------------------------------------*/
SingleExtendedPattern<.out ExtendedPattern pat.>
= (. IToken id; List<ExtendedPattern> arguments;
    Expression lit; BoundVar bv;
    pat = null;
  .)
  ( "("                                    (. id = t;
                                              arguments = new List<ExtendedPattern>(); .)
      [ ExtendedPattern<out pat>           (. arguments.Add(pat); .)
      { "," ExtendedPattern<out pat>       (. arguments.Add(pat); .)
      }]
    ")"                                    (. // make sure the tuple type exists
                                              theBuiltIns.TupleType(id, arguments.Count, true);
                                              //use the TupleTypeCtors
                                              string ctor = BuiltIns.TupleTypeCtorName(arguments.Count);
                                              pat = new IdPattern(id, ctor, arguments);
                                           .)
  | IF(IsIdentParen())
    Ident<out id>                          (. arguments = new List<ExtendedPattern>(); .)
    "("
      [ ExtendedPattern<out pat>           (. arguments.Add(pat); .)
        { "," ExtendedPattern<out pat>     (. arguments.Add(pat); .)
        }
      ]
     ")"
                                           (. pat = new IdPattern(id, id.val, arguments, false, true); .)
  | PossiblyNegatedLiteralExpr<out lit>    (. pat = new LitPattern(lit.tok, lit); .)
  | IdentTypeOptional<out bv>              (. pat = new IdPattern(bv.tok, bv.Name, bv.SyntacticType, null); .)
  )
  (. // In case of parsing errors, make sure 'pat' still returns as non-null
    if (pat == null) {
      pat = new IdPattern(t, "_ParseError", null);
    }
  .)
  .

/*------------------------------------------------------------------------*/
ExtendedPattern<.out ExtendedPattern pat.>
= (. List<ExtendedPattern> branches = null;
     ExtendedPattern branch = null; .)
  [ "|" ] SingleExtendedPattern<out branch>
  { "|"                                    (. branches ??= new() { branch }; .)
    SingleExtendedPattern<out branch>      (. branches.Add(branch); .)
  }
  (. pat = branches == null ? branch : new DisjunctivePattern(branches[0].Tok, branches); .)
  .

/*------------------------------------------------------------------------*/
MatchStmt<out Statement/*!*/ s>
= (. Contract.Ensures(Contract.ValueAtReturn(out s) != null);
     IToken x; Expression/*!*/ e; NestedMatchCaseStmt/*!*/ c;
     List<NestedMatchCaseStmt/*!*/> cases = new List<NestedMatchCaseStmt/*!*/>();
     bool usesOptionalBraces = false;
     IToken startToken = null;
     Attributes attrs = null;
  .)
  "match"                     (. x = t; startToken = t; .)
  { Attribute<ref attrs> }
  Expression<out e, true, true>
  ( IF(la.kind == _lbrace)  /* always favor brace-enclosed match body to a case-less match */
    "{" (. usesOptionalBraces = true; .)
        { CaseStmt<out c> (. cases.Add(c); .) }
    "}"
  |     { IF(la.kind == _case)  /* let each "case" bind to the closest preceding "match" */
          CaseStmt<out c> (. cases.Add(c); .)
        }
  )
  (. s = new NestedMatchStmt(new RangeToken(startToken, t), e, cases, usesOptionalBraces, attrs);
  .)
  .

/*------------------------------------------------------------------------*/
CaseStmt<out NestedMatchCaseStmt/*!*/ c>
= (. Contract.Ensures(Contract.ValueAtReturn(out c) != null);
     IToken/*!*/ x;
     ExtendedPattern/*!*/ pat = null;
     var body = new List<Statement/*!*/>();
     Attributes attrs = null;
  .)
  "case"                      (. x = t; .)
  { Attribute<ref attrs> }
  ExtendedPattern<out pat>    (. .)
  "=>"
    SYNC  /* this SYNC and the one inside the loop below are used to avoid problems with the IsNotEndOfCase test. The SYNC will
           * skip until the next symbol that can legally occur here, which is either the beginning of a Stmt or whatever is allowed
           * to follow the CaseStatement.
           */
    { IF(IsNotEndOfCase()) /* This is a little sketchy. It would be nicer to be able to write IF(la is start-symbol of Stmt), but Coco doesn't allow that */
      Stmt<body>
      SYNC  /* see comment about SYNC above */
    }
  (. c = new NestedMatchCaseStmt(x, pat, body, attrs); .)
  .

/*------------------------------------------------------------------------*/
AssertStmt<out Statement/*!*/ s>
= (. Contract.Ensures(Contract.ValueAtReturn(out s) != null); IToken/*!*/ x;
     Expression e = dummyExpr; Attributes attrs = null;
     IToken dotdotdot = null;
     BlockStmt proof = null;
     IToken startToken = null;
     IToken proofStart, proofEnd;
     IToken lbl = null;
  .)
  "assert"                                     (. x = t; startToken = t; .)
  { Attribute<ref attrs> }
  ( [ IF(IsLabel(true))
      LabelName<out lbl> ":"
    ]
    Expression<out e, false, true>
    ( "by"
      BlockStmt<out proof, out proofStart, out proofEnd>
    | ";"
    | (.
        SemErr(ErrorId.p_assert_needs_by_or_semicolon, t, "expected either 'by' or a semicolon following the assert expression");
      .)
    )
  | ellipsis                                   (. dotdotdot = t; 
                                                  errors.Deprecated(ErrorId.p_deprecated_statement_refinement, t, "the ... refinement feature in statements is deprecated");
                                                .)
    ";"
  )
  (. if (dotdotdot != null) {
       s = new AssertStmt(new RangeToken(startToken, t), new LiteralExpr(x, true), null, null, attrs);
       s = new SkeletonStatement(s, dotdotdot, null);
     } else {
       s = new AssertStmt(new RangeToken(startToken, t), e, proof, lbl == null ? null : new AssertLabel(lbl, lbl.val), attrs);
     }
  .)
  .

/*------------------------------------------------------------------------*/
ExpectStmt<out Statement/*!*/ s>
= (. Contract.Ensures(Contract.ValueAtReturn(out s) != null); IToken/*!*/ x;
     Expression e = dummyExpr; Expression m = null; Attributes attrs = null;
     IToken dotdotdot = null;
     IToken startToken = null;
  .)
  "expect"                                     (. x = t; startToken = t; .)
  { Attribute<ref attrs> }
  ( Expression<out e, false, true>
  | ellipsis                                   (. dotdotdot = t; 
                                                  errors.Deprecated(ErrorId.p_deprecated_statement_refinement, t, "the ... refinement feature in statements is deprecated");
                                                .)
  )
  [ "," Expression<out m, false, true> ]
  ";"
  (. if (dotdotdot != null) {
       s = new ExpectStmt(new RangeToken(startToken, t), new LiteralExpr(x, true), m, attrs);
       s = new SkeletonStatement(s, dotdotdot, null);
     } else {
       s = new ExpectStmt(new RangeToken(startToken, t), e, m, attrs);
     }
  .)
  .

/*------------------------------------------------------------------------*/
AssumeStmt<out Statement/*!*/ s>
= (. Contract.Ensures(Contract.ValueAtReturn(out s) != null); IToken/*!*/ x;
     Expression e = dummyExpr; Attributes attrs = null;
     IToken dotdotdot = null;
     IToken startToken = null;
  .)
  "assume"                                     (. x = t; startToken = t; .)
  { Attribute<ref attrs> }
  ( Expression<out e, false, true>
  | ellipsis                                   (. dotdotdot = t; 
                                                  errors.Deprecated(ErrorId.p_deprecated_statement_refinement, t, "the ... refinement feature in statements is deprecated");
                                                .)
  )
  ";"
  (. if (dotdotdot != null) {
       s = new AssumeStmt(new RangeToken(startToken, t), new LiteralExpr(x, true), attrs);
       s = new SkeletonStatement(s, dotdotdot, null);
     } else {
       s = new AssumeStmt(new RangeToken(startToken, t), e, attrs);
     }
  .)
  .

/*------------------------------------------------------------------------*/
PrintStmt<out Statement s>
= (. Contract.Ensures(Contract.ValueAtReturn(out s) != null);
     IToken x;  Expression e;
     var args = new List<Expression>();
     IToken startToken = null;
  .)
  "print"                                      (. x = t; startToken = t; .)
  Expression<out e, false, true>               (. args.Add(e); .)
  { "," Expression<out e, false, true>         (. args.Add(e); .)
  }
  ";"                                          (.
    s = new PrintStmt(new RangeToken(startToken, t), args);
    .)
  .

/*------------------------------------------------------------------------*/
RevealStmt<out Statement s>
= (. Contract.Ensures(Contract.ValueAtReturn(out s) != null);
     IToken x; Expression e; var es = new List<Expression>();
     IToken startToken = null;
  .)
  "reveal"                                      (. x = t; startToken = t; .)
  Expression<out e, false, true>                (. es.Add(e); .)
  { "," Expression<out e, false, true>          (. es.Add(e); .)
  }
  ";"                                           (.
    s = new RevealStmt(new RangeToken(startToken, t), es);
    .)
  .

/*------------------------------------------------------------------------*/
ForallStmt<out Statement/*!*/ s>
= (. Contract.Ensures(Contract.ValueAtReturn(out s) != null);
     IToken/*!*/ x = Token.NoToken;
     List<BoundVar> bvars = null;
     Attributes qattrs = null;
     Expression range = null;
     var ens = new List<AttributedExpression/*!*/>();
     IToken startToken = null;
     BlockStmt block = null;
     IToken bodyStart, bodyEnd;
     IToken tok = Token.NoToken;
  .)
  "forall"                                  (. x = t; tok = x; startToken = t; .)

  ( IF(la.kind == _openparen)  /* disambiguation needed, because of the possibility of a body-less forall statement */
    "(" [ QuantifierDomain<out bvars, out qattrs, out range, true, true, true> ] ")"
  |     [ IF(IsIdentifier(la.kind))  /* disambiguation needed, because of the possibility of a body-less forall statement */
          QuantifierDomain<out bvars, out qattrs, out range, true, true, true>
        ]
  )
  (. if (bvars == null) errors.Deprecated(ErrorId.p_deprecated_forall_with_no_bound_variables, startToken, "a forall statement with no bound variables is deprecated; use an 'assert by' statement instead");
     if (bvars == null) { bvars = new List<BoundVar>(); }
     if (range == null) { range = new LiteralExpr(x, true); }
  .)

  {
    EnsuresClause<ens, true>
  }
  [ IF(la.kind == _lbrace)  /* if the input continues like a block statement, take it to be the body of the forall statement; a body-less forall statement must continue in some other way */
    BlockStmt<out block, out bodyStart, out bodyEnd>
  ]
  (. if (theOptions.DisallowSoundnessCheating && block == null && 0 < ens.Count) {
        SemErr(ErrorId.p_forall_with_ensures_must_have_body, t, "a forall statement with an ensures clause must have a body");
     }

     s = new ForallStmt(new RangeToken(startToken, t), bvars, qattrs, range, ens, block);
  .)
  .

/*------------------------------------------------------------------------*/
ModifyStmt<out Statement s>
= (. IToken tok;  IToken endTok = Token.NoToken;
     Attributes attrs = null;
     FrameExpression fe;  var mod = new List<FrameExpression>();
     BlockStmt body = null;  IToken bodyStart;
     IToken ellipsisToken = null;
     IToken startToken = null;
  .)
  "modify"           (. tok = t; startToken = t; .)
  { Attribute<ref attrs> }
  /* Note, there is an ambiguity here, because a curly brace may look like a FrameExpression and
   * may also look like a BlockStmt.  We're happy to parse the former, because if the user intended
   * the latter, then an explicit FrameExpression of {} could be given.
   */
  ( FrameExpression<out fe, false, true>       (. mod.Add(fe); .)
    { "," FrameExpression<out fe, false, true> (. mod.Add(fe); .)
    }
  | ellipsis                            (. ellipsisToken = t; 
                                           errors.Deprecated(ErrorId.p_deprecated_statement_refinement, t, "the ... refinement feature in statements is deprecated");
                                         .)
  )
  ( BlockStmt<out body, out bodyStart, out endTok>
                                        (. errors.Deprecated(ErrorId.p_deprecated_modify_statement_with_block, t, "the modify statement with a block statement is deprecated");
                                         .)
  | SYNC ";"         (. endTok = t; .)
  )
  (. s = new ModifyStmt(new RangeToken(startToken, t), mod, attrs, body);
     if (ellipsisToken != null) {
       s = new SkeletonStatement(s, ellipsisToken, null);
     }
  .)
  .

/*------------------------------------------------------------------------*/
CalcStmt<out Statement s>
= (. Contract.Ensures(Contract.ValueAtReturn(out s) != null);
     IToken x;
     Attributes attrs = null;
     CalcStmt.CalcOp op, userSuppliedOp = null, resOp = Microsoft.Dafny.CalcStmt.DefaultOp;
     var lines = new List<Expression>();
     var hints = new List<BlockStmt>();
     CalcStmt.CalcOp stepOp;
     var stepOps = new List<CalcStmt.CalcOp>();
     IToken startToken = null;
     Expression e;
     IToken opTok;
     IToken danglingOperator = null;
  .)
  "calc"                                                  (. x = t; startToken = t; .)
  { Attribute<ref attrs> }
  [ CalcOp<out opTok, out userSuppliedOp>                 (. if (userSuppliedOp.ResultOp(userSuppliedOp) == null) { // guard against non-transitive calcOp (like !=)
                                                               SemErr(ErrorId.p_calc_operator_must_be_transitive, opTok, "the main operator of a calculation must be transitive");
                                                             } else {
                                                               resOp = userSuppliedOp;
                                                             }
                                                          .)
  ]
  "{"
  { Expression<out e, false, true>                        (. lines.Add(e); stepOp = null; danglingOperator = null; .)
    ";"
    [ CalcOp<out opTok, out op>                           (. var maybeOp = resOp.ResultOp(op);
                                                             if (maybeOp == null) {
                                                               SemErr(ErrorId.p_invalid_calc_op_combination, opTok, "this operator cannot continue this calculation");
                                                             } else {
                                                               stepOp = op;
                                                               resOp = maybeOp;
                                                               danglingOperator = opTok;
                                                             }
                                                          .)
    ]                                                     (. stepOps.Add(stepOp); .)

    /* now for the hint, which we build up as a possibly empty sequence of statements placed into one BlockStmt */
    (. var subhints = new List<Statement>();
       IToken hintStart = la;  IToken hintEnd = hintStart.Prev;
       IToken t0, t1;
       BlockStmt subBlock; Statement subCalc;
    .)
    { IF(la.kind == _lbrace || la.kind == _calc)  /* Grab as a hint if possible, not a next line in the calculation whose expression begins with an open brace
                                                   * or StmtExpr containing a calc.  A user has to rewrite such a line to be enclosed in parentheses.
                                                   */
      ( BlockStmt<out subBlock, out t0, out t1>   (. hintEnd = subBlock.EndToken; subhints.Add(subBlock); .)
      | CalcStmt<out subCalc>                     (. hintEnd = subCalc.EndToken; subhints.Add(subCalc); .)
      )
    }
    (. var h = new BlockStmt(new RangeToken(hintStart, hintEnd), subhints); // if the hint is empty, hintStart is the first token of the next line, but it doesn't matter because the block statement is just used as a container
       hints.Add(h);
       if (h.Body.Count != 0) { danglingOperator = null; }
    .)
  }
  "}"
  (.
    if (danglingOperator != null) {
      SemErr(ErrorId.p_calc_dangling_operator, danglingOperator, "a calculation cannot end with an operator");
    }
    if (lines.Count > 0) {
      // Repeat the last line to create a dummy line for the dangling hint
      lines.Add(lines[lines.Count - 1]);
    }
    s = new CalcStmt(new RangeToken(startToken, t), userSuppliedOp, lines, hints, stepOps, attrs);
  .)
  .

/*------------------------------------------------------------------------*/
CalcOp<out IToken x, out CalcStmt.CalcOp/*!*/ op>
= (. var binOp = BinaryExpr.Opcode.Eq; // Returns Eq if parsing fails because it is compatible with any other operator
     Expression k = null;
     x = null;
  .)
  ( "=="           (. x = t;  binOp = BinaryExpr.Opcode.Eq; .)
    [ "#" "[" Expression<out k, true, true> "]" ]
  | "<"            (. x = t;  binOp = BinaryExpr.Opcode.Lt; .)
  | ">"            (. x = t;  binOp = BinaryExpr.Opcode.Gt; .)
  | "<="           (. x = t;  binOp = BinaryExpr.Opcode.Le; .)
  | ">="           (. x = t;  binOp = BinaryExpr.Opcode.Ge; .)
  | "!="           (. x = t;  binOp = BinaryExpr.Opcode.Neq; .)
  | EquivOp        (. x = t;  binOp = BinaryExpr.Opcode.Iff; .)
  | ImpliesOp      (. x = t;  binOp = BinaryExpr.Opcode.Imp; .)
  | ExpliesOp      (. x = t;  binOp = BinaryExpr.Opcode.Exp; .)
  )
  (.
    if (k == null) {
      op = new Microsoft.Dafny.CalcStmt.BinaryCalcOp(binOp);
    } else {
      op = new Microsoft.Dafny.CalcStmt.TernaryCalcOp(k);
    }
  .)
  .

/*------------------------------------------------------------------------*/
/* Note. In order to avoid LL(1) warnings for expressions that "parse as far as possible", it is
 * necessary to use Coco/R's IF construct.  That means there are two ways to check for some of
 * these operators, both in Is...() methods (defined above) and as grammar non-terminals (defined
 * here).  These pairs of definitions must be changed together.
 */
EquivOp = "<==>".
ImpliesOp = "==>".
ExpliesOp = "<==".
AndOp = "&&".
OrOp = "||".

NegOp = "!".
Forall = "forall".
Exists = "exists".
QSep = "::".

/* The "allowLemma" argument says whether or not the expression
 * to be parsed is allowed to have the form S;E where S is a call to a lemma.
 * "allowLemma" should be passed in as "false" whenever the expression to
 * be parsed sits in a context that itself is terminated by a semi-colon.
 *
 * The "allowLambda" says whether or not the expression to be parsed is
 * allowed to be a lambda expression.  More precisely, an identifier or
 * parenthesized-enclosed comma-delimited list of identifiers is allowed to
 * continue as a lambda expression (that is, continue with a "reads", "requires",
 * or "=>") only if "allowLambda" is true.  This affects function/method/iterator
 * specifications, if/while statements with guarded alternatives, and expressions
 * in the specification of a lambda expression itself.
 *
 * The "allowBitwiseOps" says whether or not to include or bypass bitwise operators
 * at the top level of this expression. It is passed in as "false" only inside
 * cardinality brackets, that is, "|expr|".
 */
Expression<out Expression e, bool allowLemma, bool allowLambda, bool allowBitwiseOps = true>
= (. Expression e0; IToken semiToken; .)
  [ "new" (. SemErr(ErrorId.p_no_side_effects_in_expressions, t, "Calls with side-effects such as constructors are not allowed in expressions."); .) ]
  EquivExpression<out e, allowLemma, allowLambda, allowBitwiseOps>
  [ IF(SemiFollowsCall(allowLemma, e))
    /* here we parse the ";E" that is part of a "LemmaCall;E" expression (other "S;E" expressions are parsed elsewhere) */
    ";"                       (. semiToken = t; .)
    Expression<out e0, allowLemma, allowLambda>
    (. var startToken = e.StartToken;
       e = new StmtExpr(e0.Tok,
             new UpdateStmt(e.RangeToken, new List<Expression>(), new List<AssignmentRhs>() { new ExprRhs(e) }),
             e0);
       e.RangeToken = new RangeToken(startToken, e0.EndToken);
    .)
  ]
  .

/*------------------------------------------------------------------------*/
EquivExpression<out Expression e0, bool allowLemma, bool allowLambda, bool allowBitwiseOps>
= (. Contract.Ensures(Contract.ValueAtReturn(out e0) != null); IToken/*!*/ x;  Expression/*!*/ e1; .)
  ImpliesExpliesExpression<out e0, allowLemma, allowLambda, allowBitwiseOps>
  { IF(IsEquivOp())  /* read an EquivExpression as far as possible */
    EquivOp                                                   (. x = t; .)
    ImpliesExpliesExpression<out e1, allowLemma, allowLambda, allowBitwiseOps>  (.
      var startToken = e0.StartToken;
      e0 = new BinaryExpr(x, BinaryExpr.Opcode.Iff, e0, e1);
      e0.RangeToken = new RangeToken(startToken, t); .)
  }
  .

/*------------------------------------------------------------------------*/
ImpliesExpliesExpression<out Expression e0, bool allowLemma, bool allowLambda, bool allowBitwiseOps>
= (. Contract.Ensures(Contract.ValueAtReturn(out e0) != null);
     IToken/*!*/ x;
     Expression/*!*/ e1; .)
  LogicalExpression<out e0, allowLemma, allowLambda, allowBitwiseOps>
  [ IF(IsImpliesOp() || IsExpliesOp())  /* read an ImpliesExpliesExpression as far as possible */
    /* Note, the asymmetry in the parsing of implies and explies expressions stems from the fact that
     * implies is right associative whereas reverse implication is left associative
     */
    ( ImpliesOp                                               (. x = t; .)
      ImpliesExpression<out e1, allowLemma, allowLambda, allowBitwiseOps>       (. var startToken = e0.StartToken;
                                                                                   e0 = new BinaryExpr(x, BinaryExpr.Opcode.Imp, e0, e1);
                                                                                   e0.RangeToken = new RangeToken(startToken, t); .)
    | ExpliesOp                                               (. x = t; .)
      LogicalExpression<out e1, allowLemma, allowLambda, allowBitwiseOps>       (. // The order of operands is reversed so that it can be turned into implication during resolution
                                                                 var startToken = e0.StartToken;
                                                                 e0 = new BinaryExpr(x, BinaryExpr.Opcode.Exp, e1, e0);
                                                                 e0.RangeToken = new RangeToken(startToken, t); .)
      { IF(IsExpliesOp())  /* read a reverse implication as far as possible */
        ExpliesOp                                             (. x = t; .)
        LogicalExpression<out e1, allowLemma, allowLambda, allowBitwiseOps>     (. //The order of operands is reversed so that it can be turned into implication during resolution
                                                                 startToken = e0.StartToken;
                                                                 e0 = new BinaryExpr(x, BinaryExpr.Opcode.Exp, e1, e0);
                                                                 e0.RangeToken = new RangeToken(startToken, t);
                                                              .)
      }
      [ IF(IsImpliesOp()) ImpliesOp (. SemErr(ErrorId.p_ambiguous_implies, t, "Ambiguous use of ==> and <==. Use parentheses to disambiguate."); .) 
        LogicalExpression<out e1, allowLemma, allowLambda, allowBitwiseOps> { IF(IsImpliesOp() || IsExpliesOp()) ((ImpliesOp | ExpliesOp) LogicalExpression<out e1, allowLemma, allowLambda, allowBitwiseOps> ) } // resynch after error
      ]
    )
  ]
  .

/*------------------------------------------------------------------------*/
ImpliesExpression<out Expression e0, bool allowLemma, bool allowLambda, bool allowBitwiseOps>
= (. Contract.Ensures(Contract.ValueAtReturn(out e0) != null); IToken/*!*/ x;  Expression/*!*/ e1; .)
  LogicalExpression<out e0, allowLemma, allowLambda, allowBitwiseOps>
  [ IF(IsImpliesOp() || IsExpliesOp())
    ( ImpliesOp | ExpliesOp (. SemErr(ErrorId.p_ambiguous_implies, t, "Ambiguous use of ==> and <==. Use parentheses to disambiguate."); .) )
    (. x = t; .)
    ImpliesExpression<out e1, allowLemma, allowLambda, allowBitwiseOps>       (. var startToken = e0.StartToken;
                                                                                 e0 = new BinaryExpr(x, BinaryExpr.Opcode.Imp, e0, e1); 
                                                                                 e0.RangeToken = new RangeToken(startToken, t);.)
  ]
  .

/*------------------------------------------------------------------------*/
LogicalExpression<out Expression e0, bool allowLemma, bool allowLambda, bool allowBitwiseOps>
= (. Contract.Ensures(Contract.ValueAtReturn(out e0) != null); IToken/*!*/ x = null;  Expression/*!*/ e1;
     Expression first;
     IToken startToken = null;
     IToken/*!*/ firstOp = null;
     IToken/*!*/ prefixOp = null;
     e0 = dummyExpr; /* mute the warning */
  .)
    // This extra AndOp will belong to the first binary expression
  [ (AndOp | OrOp) (. firstOp = t; prefixOp = t; x = t; .) ]
  RelationalExpression<out e0, allowLemma, allowLambda, allowBitwiseOps> (. first = e0; .)

  { IF(IsAndOp() || IsOrOp())  /* read a LogicalExpression as far as possible */
    ( AndOp | OrOp ) (. x = t; 
                        if (firstOp == null) firstOp = t; 
                        if (firstOp.kind != t.kind) SemErr(ErrorId.p_ambiguous_and_or, t, "Ambiguous use of && and ||. Use parentheses to disambiguate.");
                     .)
    RelationalExpression<out e1, allowLemma, allowLambda, allowBitwiseOps>
         (. startToken = e0.StartToken;
            e0 = new BinaryExpr(x, firstOp.val == "&&" ? BinaryExpr.Opcode.And : BinaryExpr.Opcode.Or, e0, e1);
            e0.RangeToken = new RangeToken(startToken, t);
         .)
  }
  (.
       if (e0 == first && prefixOp != null) {
         // There was only one conjunct. To make sure that the type checker still checks it to
         // be a boolean, we conjoin "true" of "false" to its left.
         if (firstOp.val == "&&") e0 = new BinaryExpr(x, BinaryExpr.Opcode.And, new LiteralExpr(new AutoGeneratedToken(x), true), e0);
         else e0 = new BinaryExpr(x, BinaryExpr.Opcode.Or, new LiteralExpr(new AutoGeneratedToken(x), false), e0);
         e0.RangeToken = new RangeToken(firstOp, t);
         e0.FormatTokens = new[] { firstOp };
       } else if(prefixOp != null) {
         e0.RangeToken = new RangeToken(prefixOp, e0.EndToken);
       }
  .)
  .

/*------------------------------------------------------------------------*/
RelationalExpression<out Expression e, bool allowLemma, bool allowLambda, bool allowBitwiseOps>
= (. Contract.Ensures(Contract.ValueAtReturn(out e) != null);
     IToken x = null;  Expression e0, e1 = null;  BinaryExpr.Opcode op;
     List<Expression> chain = null;
     List<BinaryExpr.Opcode> ops = null;
     List<IToken> opLocs = null;
     List<Expression/*?*/> prefixLimits = null;
     IToken startToken = null;
     Expression k;
     int kind = 0;  // 0 ("uncommitted") indicates chain of ==, possibly with one !=
                    // 1 ("ascending")   indicates chain of ==, <, <=, possibly with one !=
                    // 2 ("descending")  indicates chain of ==, >, >=, possibly with one !=
                    // 3 ("illegal")     indicates illegal chain
                    // 4 ("disjoint")    indicates chain of disjoint set operators
     bool hasSeenNeq = false;
  .)
  ShiftTerm<out e0, allowLemma, allowLambda, allowBitwiseOps>
                                   (. e = e0; startToken = e0.StartToken; .)
  [ IF(IsRelOp())  /* read a RelationalExpression as far as possible */
    RelOp<out x, out op, out k>
    ShiftTerm<out e1, allowLemma, allowLambda, allowBitwiseOps>
                                   (. startToken = e0.StartToken;
                                      if (k == null) {
                                        e = new BinaryExpr(x, op, e0, e1);
                                      } else {
                                        Contract.Assert(op == BinaryExpr.Opcode.Eq || op == BinaryExpr.Opcode.Neq);
                                        e = new TernaryExpr(x, op == BinaryExpr.Opcode.Eq ? TernaryExpr.Opcode.PrefixEqOp : TernaryExpr.Opcode.PrefixNeqOp, k, e0, e1);
                                      }
                                      e.RangeToken = new RangeToken(startToken, t);
                                   .)
    { IF(IsRelOp())  /* read a RelationalExpression as far as possible */
                                   (. if (chain == null) {
                                        chain = new List<Expression>();
                                        ops = new List<BinaryExpr.Opcode>();
                                        opLocs = new List<IToken>();
                                        prefixLimits = new List<Expression>();
                                        chain.Add(e0); ops.Add(op); opLocs.Add(x); prefixLimits.Add(k); chain.Add(e1);
                                        switch (op) {
                                          case BinaryExpr.Opcode.Eq:
                                            kind = 0;  break;
                                          case BinaryExpr.Opcode.Neq:
                                            kind = 0;  hasSeenNeq = true;  break;
                                          case BinaryExpr.Opcode.Lt:
                                          case BinaryExpr.Opcode.Le:
                                            kind = 1;  break;
                                          case BinaryExpr.Opcode.Gt:
                                          case BinaryExpr.Opcode.Ge:
                                            kind = 2;  break;
                                          case BinaryExpr.Opcode.Disjoint:
                                            kind = 4;  break;
                                          default:
                                            kind = 3;  break;
                                        }
                                      }
                                   .)
      RelOp<out x, out op, out k>  (. switch (op) {
                                        case BinaryExpr.Opcode.Eq:
                                          if (kind != 0 && kind != 1 && kind != 2) { SemErr(ErrorId.p_invalid_equal_chaining, x, "chaining not allowed from the previous operator"); kind = 3; }
                                          break;
                                        case BinaryExpr.Opcode.Neq:
                                          if (hasSeenNeq) { SemErr(ErrorId.p_invalid_notequal_chaining, x, "a chain cannot have more than one != operator"); kind = 3; }
                                          else if (kind != 0 && kind != 1 && kind != 2) { SemErr(ErrorId.p_invalid_notequal_chaining, x, "this operator cannot continue this chain"); kind = 3; }
                                          hasSeenNeq = true;  break;
                                        case BinaryExpr.Opcode.Lt:
                                        case BinaryExpr.Opcode.Le:
                                          if (kind == 0) { kind = 1; }
                                          else if (kind != 1) { SemErr(ErrorId.p_invalid_descending_chaining, x, "this operator chain cannot continue with an ascending operator"); kind = 3; }
                                          break;
                                        case BinaryExpr.Opcode.Gt:
                                        case BinaryExpr.Opcode.Ge:
                                          if (kind == 0) { kind = 2; }
                                          else if (kind != 2) { SemErr(ErrorId.p_invalid_ascending_chaining, x, "this operator chain cannot continue with a descending operator"); kind = 3; }
                                          break;
                                        case BinaryExpr.Opcode.Disjoint:
                                          if (kind != 4) { SemErr(ErrorId.p_invalid_disjoint_chaining, x, "can only chain disjoint (!!) with itself"); kind = 3; }
                                          break;
                                        default:
                                          SemErr(ErrorId.p_operator_does_not_chain, x, "this operator cannot be part of a chain");
                                          kind = 3;  break;
                                      }
                                   .)
      ShiftTerm<out e1, allowLemma, allowLambda, allowBitwiseOps>
                                   (. ops.Add(op); opLocs.Add(x); prefixLimits.Add(k); chain.Add(e1);
                                   .)
    }
  ]
  (. if (chain != null && kind != 3) {
       e = new ChainingExpression(opLocs[0], chain, ops, opLocs, prefixLimits);
     }
     e.RangeToken = new RangeToken(startToken, t);
  .)
  .

/*------------------------------------------------------------------------*/
RelOp<out IToken/*!*/ x, out BinaryExpr.Opcode op, out Expression k>
= (. Contract.Ensures(Contract.ValueAtReturn(out x) != null);
     x = Token.NoToken;  op = BinaryExpr.Opcode.Add/*(dummy)*/;
     IToken y;
     k = null;
  .)
  ( "=="           (. x = t;  op = BinaryExpr.Opcode.Eq; .)
    [ "#" "[" Expression<out k, true, true> "]" ]
  | "<"            (. x = t;  op = BinaryExpr.Opcode.Lt;  .)
  | ">"            (. x = t;  op = BinaryExpr.Opcode.Gt;  .)
  | "<="           (. x = t;  op = BinaryExpr.Opcode.Le;  .)
  | ">="           (. x = t;  op = BinaryExpr.Opcode.Ge;  .)
  | "!="           (. x = t;  op = BinaryExpr.Opcode.Neq;  .)
    [ "#" "[" Expression<out k, true, true> "]" ]
  | "in"           (. x = t;  op = BinaryExpr.Opcode.In; .)
  | notIn          (. x = t;  op = BinaryExpr.Opcode.NotIn; .)
  | /* The next operator is "!!", but we have to scan it as two "!", since the scanner is greedy
       so if "!!" is a valid token, we won't be able to scan it as two "!" when needed: */
    "!"            (. x = t;  y = Token.NoToken; .)
    [ IF(la.val == "!")
      "!"          (. y = t; .)
    ]              (. if (y == Token.NoToken) {
                        SemErr(ErrorId.p_bang_not_a_relational_op, x, "invalid relational operator");
                      } else if (y.pos != x.pos + 1) {
                        SemErr(ErrorId.p_invalid_relational_op, new RangeToken(x,y), "invalid relational operator (perhaps you intended \"!!\" with no intervening whitespace?)");
                      } else {
                        x.val = "!!";
                        y.val = "";
                        op = BinaryExpr.Opcode.Disjoint;
                      }
                   .)
   )
  .

/*------------------------------------------------------------------------*/
ShiftTerm<out Expression e0, bool allowLemma, bool allowLambda, bool allowBitwiseOps>
= (. Contract.Ensures(Contract.ValueAtReturn(out e0) != null);
     IToken x = Token.NoToken;  Expression e1;  BinaryExpr.Opcode op = BinaryExpr.Opcode.LeftShift/*(dummy)*/;
  .)
  Term<out e0, allowLemma, allowLambda, allowBitwiseOps>
  { IF(IsShiftOp())  /* read a Term as far as possible */
    ( "<"            (. x = t;  op = BinaryExpr.Opcode.LeftShift; .)
      "<"            (. t.val = "<<";
                        t.pos = x.pos;
                        t.col = x.col;
                        t.Prev = x.Prev;
                        x.Prev.Next = t;
                        x = t; .)
    | ">"            (. x = t;  op = BinaryExpr.Opcode.RightShift; .)
      ">"            (. t.val = ">>";
                        t.pos = x.pos;
                        t.col = x.col;
                        t.Prev = x.Prev;
                        x.Prev.Next = t;
                        x = t; .)
    )
    Term<out e1, allowLemma, allowLambda, allowBitwiseOps> (.
      var startToken = e0.StartToken;
      e0 = new BinaryExpr(x, op, e0, e1);
      e0.RangeToken = new RangeToken(startToken, t);
     .)
  }
  .

/*------------------------------------------------------------------------*/
Term<out Expression e0, bool allowLemma, bool allowLambda, bool allowBitwiseOps>
= (. Contract.Ensures(Contract.ValueAtReturn(out e0) != null); IToken/*!*/ x;  Expression/*!*/ e1;  BinaryExpr.Opcode op; .)
  Factor<out e0, allowLemma, allowLambda, allowBitwiseOps>
  { IF(IsAddOp())  /* read a Term as far as possible */
    AddOp<out x, out op>
    Factor<out e1, allowLemma, allowLambda, allowBitwiseOps>
    (. var startToken = e0.StartToken;
       e0 = new BinaryExpr(x, op, e0, e1);
       e0.RangeToken = new RangeToken(startToken, t); .)
  }
  .

/*------------------------------------------------------------------------*/
AddOp<out IToken x, out BinaryExpr.Opcode op>
= (. Contract.Ensures(Contract.ValueAtReturn(out x) != null); x = Token.NoToken;  op=BinaryExpr.Opcode.Add/*(dummy)*/; .)
  ( "+"            (. x = t;  op = BinaryExpr.Opcode.Add; .)
  | "-"            (. x = t;  op = BinaryExpr.Opcode.Sub; .)
  )
  .

/*------------------------------------------------------------------------*/
Factor<out Expression e0, bool allowLemma, bool allowLambda, bool allowBitwiseOps>
= (. Contract.Ensures(Contract.ValueAtReturn(out e0) != null); IToken/*!*/ x;  Expression/*!*/ e1;  BinaryExpr.Opcode op; .)
  BitvectorFactor<out e0, allowLemma, allowLambda, allowBitwiseOps>
  { IF(IsMulOp())  /* read a Factor as far as possible */
    MulOp<out x, out op>
    BitvectorFactor<out e1, allowLemma, allowLambda, allowBitwiseOps>
    (. 
      var startToken = e0.StartToken;
      e0 = new BinaryExpr(x, op, e0, e1);
      e0.RangeToken = new RangeToken(startToken, t);
    .)
  }
  .

/*------------------------------------------------------------------------*/
MulOp<out IToken x, out BinaryExpr.Opcode op>
= (. Contract.Ensures(Contract.ValueAtReturn(out x) != null); x = Token.NoToken;  op = BinaryExpr.Opcode.Add/*(dummy)*/; .)
  ( "*"            (. x = t;  op = BinaryExpr.Opcode.Mul; .)
  | "/"            (. x = t;  op = BinaryExpr.Opcode.Div; .)
  | "%"            (. x = t;  op = BinaryExpr.Opcode.Mod; .)
  )
  .

/*------------------------------------------------------------------------*/
BitvectorFactor<out Expression e0, bool allowLemma, bool allowLambda, bool allowBitwiseOps>
= (. Contract.Ensures(Contract.ValueAtReturn(out e0) != null); IToken/*!*/ x = null;  Expression/*!*/ e1;  BinaryExpr.Opcode op; bool ambig = false; op = BinaryExpr.Opcode.BitwiseAnd; .)
  AsExpression<out e0, allowLemma, allowLambda, allowBitwiseOps>
  [ IF(allowBitwiseOps && IsBitwiseOp())  /* read a BitvectorFactor as far as possible, but not in the context inside a |.| size expression */
    ( "&"                                                (. op = BinaryExpr.Opcode.BitwiseAnd; x = t; .)
    | "|"                                                (. op = BinaryExpr.Opcode.BitwiseOr; x = t; .)
    | "^"                                                (. op = BinaryExpr.Opcode.BitwiseXor; x = t; .)
    )
    AsExpression<out e1, allowLemma, allowLambda, allowBitwiseOps>   (. var startToken = e0.StartToken; e0 = new BinaryExpr(x, op, e0, e1); e0.RangeToken = new RangeToken(startToken, t); .)
    { IF(IsBitwiseOp())
      ( "&" | "|" | "^" )                                (. if (x.kind != t.kind && !ambig) { ambig = true; SemErr(ErrorId.p_ambiguous_bitop, t, "Ambiguous use of &, |, ^. Use parentheses to disambiguate."); }
                                                            x = t; .)
      AsExpression<out e1, allowLemma, allowLambda, allowBitwiseOps> (. startToken = e0.StartToken; e0 = new BinaryExpr(x, op, e0, e1); e0.RangeToken = new RangeToken(startToken, t); .)
    }
  ]
  .

/*------------------------------------------------------------------------*/
AsExpression<out Expression e, bool allowLemma, bool allowLambda, bool allowBitwiseOps>
= (. IToken tok; IToken x; Type toType; .)
  UnaryExpression<out e, allowLemma, allowLambda, allowBitwiseOps>
  { IF(IsAsOrIs())
    ( "as"                                  (. tok = t; .)
      TypeAndToken<out x, out toType, true> (. e = new ConversionExpr(tok, e, toType) { RangeToken = new RangeToken(e.StartToken, t)}; .)
    | "is"                                  (. tok = t; .)
      TypeAndToken<out x, out toType, true> (. e = new TypeTestExpr(tok, e, toType) { RangeToken = new RangeToken(e.StartToken, t)}; .)
    )
  }
  .

/*------------------------------------------------------------------------*/
UnaryExpression<out Expression e, bool allowLemma, bool allowLambda, bool allowBitwiseOps>
= (. Contract.Ensures(Contract.ValueAtReturn(out e) != null); IToken/*!*/ x;  e = dummyExpr; .)
  ( "-"                                             (. x = t; .)
    UnaryExpression<out e, allowLemma, allowLambda, allowBitwiseOps>  (. e = new NegationExpression(x, e) { RangeToken = new RangeToken(x, t) }; .)
  | NegOp                                           (. x = t; .)
    UnaryExpression<out e, allowLemma, allowLambda, allowBitwiseOps>  (. e = new UnaryOpExpr(x, UnaryOpExpr.Opcode.Not, e) { RangeToken = new RangeToken(x, t) }; .)
  | PrimaryExpression<out e, allowLemma, allowLambda, allowBitwiseOps>
  )
  .

/*------------------------------------------------------------------------*/
PrimaryExpression<out Expression e, bool allowLemma, bool allowLambda, bool allowBitwiseOps>
= (. Contract.Ensures(Contract.ValueAtReturn(out e) != null); e = dummyExpr; .)
  ( IF(ExprIsMapDisplay())  /* this alternative must be checked before going into EndlessExpression, where there is another "map" */
    MapDisplayExpr<out e>
    { IF(IsSuffix()) Suffix<ref e> }
  | IF(ExprIsSetDisplay())  /* this alternative must be checked before going into EndlessExpression, where there is another "iset" */
    SetDisplayExpr<out e>
    { IF(IsSuffix()) Suffix<ref e> }
  | IF(IsLambda(allowLambda))
    LambdaExpression<out e, allowLemma, allowBitwiseOps>  /* this is an endless expression */
  | EndlessExpression<out e, allowLemma, allowLambda, allowBitwiseOps>
  | NameSegment<out e>
    { IF(IsSuffix()) Suffix<ref e> }
  | SeqDisplayExpr<out e>
    { IF(IsSuffix()) Suffix<ref e> }
  | ConstAtomExpression<out e>
    { IF(IsSuffix()) Suffix<ref e> }
  )
  .

/*------------------------------------------------------------------------*/
Lhs<out Expression e>
= (. e = dummyExpr;  // the assignment is to please the compiler, the dummy value to satisfy contracts in the event of a parse error
  .)
  ( NameSegment<out e>
    { Suffix<ref e> }
  | ConstAtomExpression<out e>
    Suffix<ref e>
    { Suffix<ref e> }
  )
  .

/*------------------------------------------------------------------------*/
/* A ConstAtomExpression is never an l-value, and does not start with an identifier. */
ConstAtomExpression<out Expression e>
= (. Contract.Ensures(Contract.ValueAtReturn(out e) != null);
     IToken/*!*/ x = null;
     e = dummyExpr;
  .)
  ( LiteralExpression<out e>
  | "this"                                     (. x = t; e = new ThisExpr(t); .)
  | "allocated"                                (. x = t; .)
    "(" Expression<out e, true, true> ")"      (. e = new UnaryOpExpr(x, UnaryOpExpr.Opcode.Allocated, e); .)
  | "fresh"                                    (. x = t; IToken atLabel = null; .)
    [ "@" LabelName<out atLabel> ]
    "(" Expression<out e, true, true> ")"      (. e = new FreshExpr(x, e, atLabel?.val); .)
  | "unchanged"                                (. x = t; FrameExpression fe; var mod = new List<FrameExpression>(); IToken atLabel = null; .)
    [ "@" LabelName<out atLabel> ]
    "("
      FrameExpression<out fe, false, false>         (. mod.Add(fe); .)
      { "," FrameExpression<out fe, false, false>   (. mod.Add(fe); .)
      }
    ")"                                        (. e = new UnchangedExpr(x, mod, atLabel?.val); .)
  | "old"                                      (. x = t; IToken atLabel = null; .)
    [ "@" LabelName<out atLabel> ]
    "(" Expression<out e, true, true> ")"      (. e = new OldExpr(x, e, atLabel?.val); .)
  | "|"                                        (. x = t; .)
      Expression<out e, true, true, false>     (. e = new UnaryOpExpr(x, UnaryOpExpr.Opcode.Cardinality, e); .)
    "|"
  | ParensExpression<out e>
  ) (. if(x!= null) { e.RangeToken = new RangeToken(x, t); } .)
  .

/*------------------------------------------------------------------------*/
LiteralExpression<out Expression e>
= (. BigInteger n; BaseTypes.BigDec d;
     e = dummyExpr;
  .)
  ( "false"                                    (. e = new LiteralExpr(t, false); .)
  | "true"                                     (. e = new LiteralExpr(t, true); .)
  | "null"                                     (. e = new LiteralExpr(t); .)
  | Nat<out n>                                 (. e = new LiteralExpr(t, n); .)
  | Dec<out d>                                 (. e = new LiteralExpr(t, d); .)
  | charToken                                  (. string s = t.val.Substring(1, t.val.Length - 2);
                                                  Util.ValidateEscaping(theOptions, t, s, false, errors);
                                                  if (Util.UnescapedCharacters(theOptions, s, false).Count() > 1) {
                                                    errors.SemErr(ErrorId.p_invalid_char_literal, t, "too many characters in character literal");
                                                  }
                                                  e = new CharLiteralExpr(t, s); .)
  | stringToken                                (. bool isVerbatimString;
                                                  string s = Util.RemoveParsedStringQuotes(t.val, out isVerbatimString);
                                                  Util.ValidateEscaping(theOptions, t, s, isVerbatimString, errors);
                                                  e = new StringLiteralExpr(t, s, isVerbatimString);
                                               .)
  ) (. e.RangeToken = new RangeToken(t, t); .)
  .

/*------------------------------------------------------------------------*/
PossiblyNegatedLiteralExpr<out Expression e>
= (. BigInteger n; BaseTypes.BigDec d;
     e = dummyExpr;
  .)
  ( "-"                                        (. var x = t; .)
    ( Nat<out n>                               (. e = new NegationExpression(x, new LiteralExpr(t, n)); .)
    | Dec<out d>                               (. e = new NegationExpression(x, new LiteralExpr(t, d)); .)
    )
  | LiteralExpression<out e>
  )
  .

/*------------------------------------------------------------------------*/
LambdaExpression<out Expression e, bool allowLemma, bool allowBitwiseOps>
= (. IToken x = Token.NoToken;
     IToken id;  BoundVar bv;
     var bvs = new List<BoundVar>();
     var reads = new List<FrameExpression>();
     Expression req = null;
     Expression body = null;
  .)
  ( WildIdent<out id, true>                  (. x = t; bvs.Add(new BoundVar(id, id.val, new InferredTypeProxy()) {RangeToken = new RangeToken(x, x)}); .)
  | "("                                      (. x = t; .)
      [
        IdentTypeOptional<out bv>            (. bvs.Add(bv); .)
        { "," IdentTypeOptional<out bv>      (. bvs.Add(bv); .)
        }
      ]
    ")"
  )
  LambdaSpec<ref reads, ref req>
  "=>"
  Expression<out body, allowLemma, true, allowBitwiseOps>
  (. e = new LambdaExpr(x, new RangeToken(x, t), bvs, req, reads, body);
     theBuiltIns.CreateArrowTypeDecl(bvs.Count);
  .)
  .

// Coco says LambdaSpec is deletable. This is OK (it might be empty).
LambdaSpec<.ref List<FrameExpression> reads, ref Expression req.>
= { ReadsClause<reads, true, false, true>
  | "requires"                             (. Expression ee; .)
    Expression<out ee, true, false>        (. req = req == null ? ee : new BinaryExpr(req.tok, BinaryExpr.Opcode.And, req, ee) { RangeToken = new RangeToken(req.StartToken, ee.EndToken) } ; .)
  }
  .

/*------------------------------------------------------------------------*/
ParensExpression<out Expression e>
= (. IToken lp; IToken rp;
     var args = new List<ActualBinding>();
  .)
  "("                                        (. lp = t; .)
  [ TupleArgs<args> ]
  ")"                                        (. rp = t; .)
  (. if (args.Count == 1 && !args[0].IsGhost) {
       if (args[0].FormalParameterName != null) {
         SemErr(ErrorId.p_no_parenthesized_binding, new RangeToken(lp,rp), "binding not allowed in parenthesized expression");
       }
       e = new ParensExpression(lp, args[0].Actual);
     } else {
       // Compute the actual position of ghost arguments
       var ghostness = new bool[args.Count];
       for (var i = 0; i < args.Count; i++) {
         ghostness[i] = false;
       }
       for (var i = 0; i < args.Count; i++) {
         var arg = args[i];
         if (arg.IsGhost) {
           if (arg.FormalParameterName == null) {
             ghostness[i] = true;
           } else {
             var success = int.TryParse(arg.FormalParameterName.val, out var index);
             if (success && 0 <= index && index < args.Count) {
               ghostness[index] = true;
             }
           }
         }
       }
       var argumentGhostness = ghostness.ToList();
       // make sure the corresponding tuple type exists
       var tmp = theBuiltIns.TupleType(lp, args.Count, true, argumentGhostness);
       e = new DatatypeValue(lp, BuiltIns.TupleTypeName(argumentGhostness), BuiltIns.TupleTypeCtorName(args.Count), args);
     }
  .)
  .

/*------------------------------------------------------------------------*/
TupleArgs<.List<ActualBinding> args.>
= (. ActualBinding binding; bool isGhost = false; .)
  // The IF is to distinguish between `(ghost var x := 5; x + x)` and (ghost x), both of which begin with `( ghost`.
  [ IF(la.kind == _ghost && !IsPeekVar())
    "ghost"                             (. isGhost = true; .)
  ]
  ActualBinding<out binding, isGhost>   (. args.Add(binding); .)
  { ","                                 (. isGhost = false; .)
    [ IF(la.kind == _ghost && !IsPeekVar())
      "ghost"                           (. isGhost = true; .)
    ]
    ActualBinding<out binding, isGhost> (. args.Add(binding); .)
  }
  .

/*------------------------------------------------------------------------*/
SetDisplayExpr<out Expression e>
= (. Contract.Ensures(Contract.ValueAtReturn(out e) != null);
     IToken token = null;
     IToken x = null, startToken = null;
     e = dummyExpr;
  .)
  [ ( "iset" | "multiset" )                  (. token = t; startToken = t; x = t; .)
  ]
  ( "{"                                      (. token = token ?? t;
                                                startToken = startToken ?? t;
                                                x = token; 
                                                List<Expression> elements = new List<Expression/*!*/>();
                                             .)
    [ Expressions<elements> ]                (. if (token.kind == _iset) {
                                                  e = new SetDisplayExpr(x, false, elements);
                                                } else if (token.kind == _multiset) {
                                                  e = new MultiSetDisplayExpr(x, elements);
                                                } else {
                                                  e = new SetDisplayExpr(x, true, elements);
                                                }
                                             .)
    "}"
  |
    "("                                       (. x = t; startToken = startToken ?? t; .)
     Expression<out e, true, true>            (.
                                                  if (token == null || token.kind != _multiset) {
                                                    SemErr(ErrorId.p_must_be_multiset, x, "A forming expression must be a multiset");
                                                  }
                                                  e = new MultiSetFormingExpr(x, e);
                                               .)
    ")"
  )
  (. e.RangeToken = new RangeToken(startToken, t); .)
  .

/*------------------------------------------------------------------------*/
SeqDisplayExpr<out Expression e>
= (. Contract.Ensures(Contract.ValueAtReturn(out e) != null);
     IToken x = null;
     IToken startInstantiation = null;
     Type explicitTypeArg = null;
     Expression n, f;
     e = dummyExpr;
  .)
  (
    "seq"                          (. x = t; .)
    [ (. var gt = new List<Type>(); startInstantiation = la; .)
    GenericInstantiation<gt>     (. if (gt.Count > 1) {
                                      SemErr(ErrorId.p_seq_has_one_type_argument, new RangeToken(startInstantiation,t), "seq type expects only one type argument");
                                    } else {
                                      explicitTypeArg = gt[0];
                                    }
                                 .)
    ]
    "("
    Expression<out n, true, true>
    ","
    Expression<out f, true, true>
    ")"                            (. e = new SeqConstructionExpr(x, explicitTypeArg, n, f); .)
  |
    "["                                      (. List<Expression> elements = new List<Expression/*!*/>();
                                                x = t;

                                             .)
    [ Expressions<elements> ]                (. e = new SeqDisplayExpr(x, elements);
                                             .)
    "]"
  )
  (.  e.RangeToken = new RangeToken(x, t); .)
  .

/*------------------------------------------------------------------------*/
MapDisplayExpr<out Expression e>
= (. Contract.Ensures(Contract.ValueAtReturn(out e) != null);
     List<ExpressionPair/*!*/>/*!*/ elements= new List<ExpressionPair/*!*/>() ;
     e = dummyExpr;
  .)
  ( "map" | "imap" ) (. IToken mapToken = t; .)
  "["
    [ MapLiteralExpressions<out elements> ] 
                     (. e = new MapDisplayExpr(mapToken, mapToken.kind == _map, elements);.)
  "]"                (. e.RangeToken = new RangeToken(mapToken, t); .)
  .

/*------------------------------------------------------------------------*/
MapLiteralExpressions<.out List<ExpressionPair> elements.>
= (. Expression/*!*/ d, r;
     elements = new List<ExpressionPair/*!*/>();
  .)
  Expression<out d, true, true> ":=" Expression<out r, true, true>       (. elements.Add(new ExpressionPair(d,r)); .)
  { "," Expression<out d, true, true> ":=" Expression<out r, true, true> (. elements.Add(new ExpressionPair(d,r)); .)
  }
  .

/*------------------------------------------------------------------------*/
MapComprehensionExpr<out Expression e, bool allowLemma, bool allowLambda, bool allowBitwiseOps>
= (. Contract.Ensures(Contract.ValueAtReturn(out e) != null);
     List<BoundVar> bvars = new List<BoundVar>();
     Expression range = null;
     Expression bodyLeft = null;
     Expression bodyRight;
     Attributes attrs = null;
     bool finite = true;
  .)
  ( "map" | "imap" (. finite = false; .) )     (. IToken mapToken = t; .)
  QuantifierDomain<out bvars, out attrs, out range, allowLemma, allowLambda, allowBitwiseOps>
  QSep
  Expression<out bodyRight, allowLemma, allowLambda, allowBitwiseOps>
  [ IF(IsGets())  /* greedily parse ":=" */    (. bodyLeft = bodyRight; .)
    ":=" Expression<out bodyRight, allowLemma, allowLambda, allowBitwiseOps || !finite>
  ]
  (. if (bodyLeft == null && bvars.Count != 1) {
       SemErr(ErrorId.p_map_comprehension_must_have_term_expression, t, "a map comprehension with more than one bound variable must have a term expression of the form 'Expr := Expr'");
       e = dummyExpr;
     } else {
       e = new MapComprehension(mapToken, new RangeToken(mapToken, t), finite, bvars, range ?? new LiteralExpr(Token.NoToken, true), bodyLeft, bodyRight, attrs);
     }
  .)
  .

/*------------------------------------------------------------------------*/
EndlessExpression<out Expression e, bool allowLemma, bool allowLambda, bool allowBitwiseOps>
= (. Statement s;
     e = dummyExpr;
  .)
  ( IfExpression<out e, allowLemma, allowLambda, allowBitwiseOps>
  | MatchExpression<out e, allowLemma, allowLambda, allowBitwiseOps>
  | QuantifierExpression<out e, allowLemma, allowLambda>  /* types are such that we can allow bitwise operations in the quantifier body */
  | SetComprehensionExpr<out e, allowLemma, allowLambda, allowBitwiseOps>
  | StmtInExpr<out s>
    Expression<out e, allowLemma, allowLambda, allowBitwiseOps>    (. e = new StmtExpr(s.Tok, s, e) { RangeToken = new RangeToken(s.StartToken, e.EndToken) }; .)
  | LetExpression<out e, allowLemma, allowLambda, allowBitwiseOps>
  | MapComprehensionExpr<out e, allowLemma, allowLambda, allowBitwiseOps>
  )
  .

/*------------------------------------------------------------------------*/
IfExpression<out Expression e, bool allowLemma, bool allowLambda, bool allowBitwiseOps>
= "if"   (. IToken x = t; Expression e0; Expression e1;
            bool isBindingGuard = false;
            e = dummyExpr;
         .)
      ( IF(IsBindingGuard())
        BindingGuard<out e, true>  (. isBindingGuard = true; .)
      | Expression<out e, true, true>
      )
      "then" Expression<out e0, true, true, true>
      "else" Expression<out e1, allowLemma, allowLambda, allowBitwiseOps>
                (. if (isBindingGuard) {
                     var exists = (ExistsExpr) e;
                     var LHSs = new List<CasePattern<BoundVar>>();
                     foreach (var v in exists.BoundVars) {
                       LHSs.Add(new CasePattern<BoundVar>(e.tok, v));
                     }
                     e0 = new LetExpr(e.tok, LHSs, new List<Expression>() {
                       exists.Term }, e0, false) { RangeToken = exists.RangeToken};
                 }
                 e = new ITEExpr(x, isBindingGuard, e, e0, e1);
                 e.RangeToken = new RangeToken(x, t);
                .)
  .
/*------------------------------------------------------------------------*/
StmtInExpr<out Statement s>
= (. s = dummyStmt; .)
  ( AssertStmt<out s>
  | ExpectStmt<out s>
  | AssumeStmt<out s>
  | RevealStmt<out s>
  | CalcStmt<out s>
  )
  .

/*------------------------------------------------------------------------*/
LetExpression<out Expression e, bool allowLemma, bool allowLambda, bool allowBitwiseOps>
= (. e = dummyExpr; .)
  ( LetExprWithLHS<out e, allowLemma, allowLambda, allowBitwiseOps>
  | LetExprWithoutLHS<out e, allowLemma, allowLambda, allowBitwiseOps>
  ).

/*------------------------------------------------------------------------*/
LetExprWithLHS<out Expression e, bool allowLemma, bool allowLambda, bool allowBitwiseOps>
= (. IToken x = null;
     bool isGhost = false;
     var letLHSs = new List<CasePattern<BoundVar>>();
     var letRHSs = new List<Expression>();
     IToken lastLHS = null;
     IToken lastRHS = null;
     CasePattern<BoundVar> pat;
     bool exact = true;
     bool isLetOrFail = false;
     Attributes attrs = null;
     e = dummyExpr;
  .)
    [ "ghost"                       (. isGhost = true;  x = t; .)
    ]
    "var"                           (. if (!isGhost) { x = t; } .)
    CasePattern<out pat>            (. if (isGhost) { pat.Vars.Iter(bv => bv.IsGhost = true); }
                                       letLHSs.Add(pat);
                                       lastLHS = la;
                                    .)
    { "," CasePattern<out pat>      (. if (isGhost) { pat.Vars.Iter(bv => bv.IsGhost = true); }
                                       letLHSs.Add(pat);
                                    .)
    }
    ( ":=" 
    | { Attribute<ref attrs> }
      ":|"                          (. exact = false;
                                       foreach (var lhs in letLHSs) {
                                         if (lhs.Arguments != null) {
                                           SemErr(ErrorId.p_no_patterns_in_let_such_that, lhs.tok, "LHS of let-such-that expression must be variables, not general patterns");
                                         }
                                       }
                                    .)
    | ":-"                          (. isLetOrFail = true; .)
    | "=" (. SemErr(ErrorId.p_no_equal_in_let_initialization, t, "a variable in a let expression should be initialized using ':=', ':-', or ':|', not '='"); .)
    )
    Expression<out e, false, true>        (. letRHSs.Add(e); lastRHS = la; .)
    { "," Expression<out e, false, true>  (. letRHSs.Add(e); .)
    }
    ";"
    Expression<out e, allowLemma, allowLambda, allowBitwiseOps>
  (.
    if (isLetOrFail) {
      CasePattern<BoundVar> lhs = null;
      Contract.Assert(letLHSs.Count > 0);
      if (letLHSs.Count == 1) {
        lhs = letLHSs[0];
      } else {
<<<<<<< HEAD
        var erange = new RangeToken(letLHSs[1].StartToken.Prev, letLHSs[^1].EndToken);
        SemErr(ErrorId.p_elephant_has_one_lhs, erange, "':-' can have at most one left-hand side");
=======
        SemErr(lastLHS, "':-' can have at most one left-hand side");
>>>>>>> cc6646cd
      }
      Expression rhs = null;
      Contract.Assert(letRHSs.Count > 0);
      if (letRHSs.Count == 1) {
        rhs = letRHSs[0];
      } else {
<<<<<<< HEAD
        var erange = new RangeToken(letRHSs[0].EndToken.Next, letRHSs[^1].EndToken);
        SemErr(ErrorId.p_elephant_has_one_rhs, erange, "':-' must have exactly one right-hand side");
=======
        SemErr(lastRHS, "':-' must have exactly one right-hand side");
>>>>>>> cc6646cd
      }
      e = new LetOrFailExpr(x, lhs, rhs, e);
    } else {
      e = new LetExpr(x, letLHSs, letRHSs, e, exact, attrs);
    }
    e.RangeToken = new RangeToken(x, t);
  .)
  .

/*------------------------------------------------------------------------*/
LetExprWithoutLHS<out Expression e, bool allowLemma, bool allowLambda, bool allowBitwiseOps>
= (. IToken x;
     Expression rhs;
     Expression body;
  .)
  ":-"                                    (. x = t; .)
  Expression<out rhs, false, true>
  ";"
  Expression<out body, allowLemma, allowLambda, allowBitwiseOps>
  (. e = new LetOrFailExpr(x, null, rhs, body);
     e.RangeToken = new RangeToken(x, t);
   .)
  .

/*------------------------------------------------------------------------*/
MatchExpression<out Expression e, bool allowLemma, bool allowLambda, bool allowBitwiseOps>
= (. Contract.Ensures(Contract.ValueAtReturn(out e) != null); IToken/*!*/ x;  NestedMatchCaseExpr/*!*/ c;
     List<NestedMatchCaseExpr/*!*/> cases = new List<NestedMatchCaseExpr/*!*/>();
     bool usesOptionalBraces = false;
  .)
  "match"                     (. x = t; .)
  Expression<out e, allowLemma, allowLambda, allowBitwiseOps>
  ( IF(la.kind == _lbrace)  /* always favor brace-enclosed match body to a case-less match */
    "{" (. usesOptionalBraces = true; .)
        { CaseExpression<out c, true, true, allowBitwiseOps> (. cases.Add(c); .) }
    "}"
  |     { IF(la.kind == _case)  /* let each "case" bind to the closest preceding "match" */
          CaseExpression<out c, allowLemma, allowLambda, allowBitwiseOps> (. cases.Add(c); .)
        }
  )
  (. e = new NestedMatchExpr(x, e, cases, usesOptionalBraces);
     e.RangeToken = new RangeToken(x, t); .)
.

/*------------------------------------------------------------------------*/
CaseExpression<out NestedMatchCaseExpr c, bool allowLemma, bool allowLambda, bool allowBitwiseOps>
= (. Contract.Ensures(Contract.ValueAtReturn(out c) != null); IToken/*!*/ x;
     ExtendedPattern/*!*/ pat = null;
     Expression/*!*/ body;
     Attributes attrs = null;
  .)
  "case"                      (. x = t; .)
  { Attribute<ref attrs> }
  ExtendedPattern<out pat>             (. .)
  "=>"
  Expression<out body, allowLemma, allowLambda, allowBitwiseOps>    (. c = new NestedMatchCaseExpr(x, pat, body, attrs); .)
.

/*------------------------------------------------------------------------*/
CasePattern<.out CasePattern<BoundVar> pat.>
= (. IToken id;  List<CasePattern<BoundVar>> arguments;
     BoundVar bv;
     pat = null;
  .)
  ( IF(IsIdentParen())
    Ident<out id>
    "("                                (. arguments = new List<CasePattern<BoundVar>>(); .)
      [ CasePattern<out pat>           (. arguments.Add(pat); .)
        { "," CasePattern<out pat>     (. arguments.Add(pat); .)
        }
      ]
    ")"                                (. pat = new CasePattern<BoundVar>(id, id.val, arguments); .)
  | "("                                (. id = t;
                                          arguments = new List<CasePattern<BoundVar>>();
                                       .)
      [ CasePattern<out pat>           (. arguments.Add(pat); .)
        { "," CasePattern<out pat>     (. arguments.Add(pat); .)
        }
      ]
    ")"                                (. // Parse parenthesis without an identifier as a built in tuple type.
                                          string ctor = BuiltIns.TupleTypeCtorName(arguments.Count);  //use the TupleTypeCtors
                                          pat = new CasePattern<BoundVar>(id, ctor, arguments);
                                       .)
  | IdentTypeOptional<out bv>          (. // This could be a BoundVar of a parameter-less constructor and we may not know until resolution.
                                          // Nevertheless, we do put the "bv" into the CasePattern here (even though it will get thrown out
                                          // later if resolution finds the CasePattern to denote a parameter-less constructor), because this
                                          // (in particular, bv.IsGhost) is the place where a LetExpr records whether or not the "ghost"
                                          // keyword was used in the declaration.
                                          pat = new CasePattern<BoundVar>(bv.tok, bv);
                                       .)
  )
  (. // In case of parsing errors, make sure 'pat' still returns as non-null
     if (pat == null) {
       pat = new CasePattern<BoundVar>(t, "_ParseError", null);
     }
  .)
  .

/*------------------------------------------------------------------------*/
/* CasePatternLocal is identical to CasePattern, except that it uses LocalVariable instead of BoundVar. Coco does
 * not have a way to make the patterns take a bounded type parameter.
 */
CasePatternLocal<.out CasePattern<LocalVariable> pat, bool isGhost.>
= (. IToken id; List<CasePattern<LocalVariable>> arguments;
     LocalVariable local;
     pat = null;
  .)
  ( IF(IsIdentParen())
    Ident<out id>
    "("                                          (. arguments = new List<CasePattern<LocalVariable>>(); .)
      [ CasePatternLocal<out pat, isGhost>       (. arguments.Add(pat); .)
        { "," CasePatternLocal<out pat, isGhost> (. arguments.Add(pat); .)
        }
      ]
    ")"                                          (. pat = new CasePattern<LocalVariable>(id, id.val, arguments); .)
  | "("                                          (. id = t;
                                                    arguments = new List<CasePattern<LocalVariable>>();
                                                 .)
      [ CasePatternLocal<out pat, isGhost>       (. arguments.Add(pat); .)
        { "," CasePatternLocal<out pat, isGhost> (. arguments.Add(pat); .)
        }
      ]
    ")"                                (. // Parse parenthesis without an identifier as a built in tuple type.
                                          string ctor = BuiltIns.TupleTypeCtorName(arguments.Count);  //use the TupleTypeCtors
                                          pat = new CasePattern<LocalVariable>(id, ctor, arguments);
                                       .)
  | LocalIdentTypeOptional<out local, isGhost>
                                       (. // This could be a LocalVariable of a parameter-less constructor and we may not know until resolution.
                                          // Nevertheless, we do put the local" into the CasePattern here (even though it will get thrown out
                                          // later if resolution finds the CasePattern to denote a parameter-less constructor), because this
                                          // (in particular, local.IsGhost) is the place where a LetExpr records whether or not the "ghost"
                                          // keyword was used in the declaration.
                                          pat = new CasePattern<LocalVariable>(local.Tok, local);
                                       .)
  )
  (. // In case of parsing errors, make sure 'pat' still returns as non-null
     if (pat == null) {
       pat = new CasePattern<LocalVariable>(t, "_ParseError", null);
     }
  .)
  .

/*------------------------------------------------------------------------*/
NameSegment<out Expression e>
= (. IToken id;
     IToken openParen = null; IToken atLabel = null;
     List<Type> typeArgs = null; List<ActualBinding> args = null;
  .)
  Ident<out id>
  ( IF(IsGenericInstantiation(true))
    (. typeArgs = new List<Type>(); .)
    GenericInstantiation<typeArgs>
    [ AtCall<out atLabel, out openParen, out args> ]
  | HashCall<id, out openParen, out typeArgs, out args>
  | [ AtCall<out atLabel, out openParen, out args> ]
  )
  /* Note, since HashCall updates id.val, we make sure not to use id.val until after the possibility of calling HashCall. */
  (. e = new NameSegment(id, id.val, typeArgs);
     if (openParen != null) {
       e = new ApplySuffix(openParen, atLabel, e, args, t);
     } else {
       Contract.Assert(atLabel == null);
     }
     e.RangeToken = new RangeToken(id, t);
  .)
  .

/*------------------------------------------------------------------------*/
/* NameSegmentForTypeName is like the production NameSegment, except that it does not allow HashCall */
NameSegmentForTypeName<out Expression e, bool inExpressionContext>
= (. IToken id;  List<Type> typeArgs; .)
  Ident<out id>
  OptGenericInstantiation<out typeArgs, inExpressionContext>
  (. e = new NameSegment(id, id.val, typeArgs);
     e.RangeToken = new RangeToken(id, t);
  .)
  .

/*------------------------------------------------------------------------*/
/* The HashCall production extends a given identifier with a hash sign followed by
 * a list of argument expressions.  That is, if what was just parsed was an identifier id,
 * then the HashCall production will continue parsing into id#[arg](args).
 * One could imagine parsing just the id# as an expression, but Dafny doesn't do that
 * since the first argument to a prefix predicate/method is textually set apart; instead
 * if a programmer wants to curry the arguments, one has to resort to using a lambda
 * expression, just like for other function applications.
 * Note: This grammar production mutates the id.val field to append the hash sign.
 */
HashCall<.IToken id, out IToken openParen, out List<Type> typeArgs, out List<ActualBinding> args.>
= (. Expression k; args = new List<ActualBinding>(); typeArgs = null; .)
  "#"                                      (. id.val = id.val + "#"; t.val = ""; t.pos = t.pos+1; t.col = t.col+1; .)
  [                                        (. typeArgs = new List<Type>(); .)
    GenericInstantiation<typeArgs>
  ]
  "[" Expression<out k, true, true> "]"    (. args.Add(new ActualBinding(null, k)); .)
  "("                                      (. openParen = t; .)
    [ ActualBindings<args> ]
  ")"
  .

/*------------------------------------------------------------------------*/
AtCall<.out IToken atLabel, out IToken openParen, out List<ActualBinding> args.>
= (. atLabel = null;
     openParen = null;
     args = new List<ActualBinding>();
  .)
  "@" LabelName<out atLabel>
  "("                                      (. openParen = t; .)
    [ ActualBindings<args> ]
  ")"
  .

/*------------------------------------------------------------------------*/
Suffix<ref Expression e>
= (. Contract.Requires(e != null); Contract.Ensures(e!=null);
     IToken id, x;
     Expression e0 = null;  Expression e1 = null;  Expression ee;  bool anyDots = false;
     List<Expression> multipleLengths = null; bool takeRest = false; // takeRest is relevant only if multipleLengths is non-null
     List<Expression> multipleIndices = null;
     List<Tuple<IToken, string, Expression>> updates;
     var startToken = e.StartToken;
     Expression v;
  .)
  ( "."
    ( "("                                             (. x = t; updates = new List<Tuple<IToken, string, Expression>>(); .)
        MemberBindingUpdate<out id, out v>            (. updates.Add(Tuple.Create(id, id.val, v)); .)
        { "," MemberBindingUpdate<out id, out v>      (. updates.Add(Tuple.Create(id, id.val, v)); .)
        }
      ")"
      (. e = new DatatypeUpdateExpr(x, e, updates) { RangeToken = new RangeToken(startToken, t)}; .)
    | DotSuffix<out id, out x>                 (. if (x != null) {
                                                    // process id as a Suffix in its own right
                                                    e = new ExprDotName(id, e, id.val, null) { RangeToken = new RangeToken(startToken, t)};
                                                    id = x;  // move to the next Suffix
                                                  }
                                                  IToken openParen = null;  List<Type> typeArgs = null;
                                                  List<ActualBinding> args = null;
                                                  IToken atLabel = null;
                                               .)

      ( IF(IsGenericInstantiation(true))
        (. typeArgs = new List<Type>(); .)
        GenericInstantiation<typeArgs>
        [ AtCall<out atLabel, out openParen, out args> ]
      | HashCall<id, out openParen, out typeArgs, out args>
      | [ AtCall<out atLabel, out openParen, out args> ]
      )
      (. e = new ExprDotName(id, e, id.val, typeArgs) {
           RangeToken = new RangeToken(startToken, id)
         };
         if (openParen != null) {
           e = new ApplySuffix(openParen, atLabel, e, args, t) {
             RangeToken = new RangeToken(startToken, t)
           };
         } else {
           Contract.Assert(atLabel == null);
         }
      .)
    )
  | "["                                        (. x = t; .)
      ( Expression<out ee, true, true>         (. e0 = ee; .)
        ( ".."                                 (. anyDots = true; .)
          [ Expression<out ee, true, true>     (. e1 = ee; .)
          ]
        | ":="
          Expression<out ee, true, true>       (. e1 = ee; .)
        | ":"                                  (. multipleLengths = new List<Expression>();
                                                  multipleLengths.Add(e0);  // account for the Expression read before the colon
                                                  takeRest = true;
                                               .)
          [ Expression<out ee, true, true>     (. multipleLengths.Add(ee); takeRest = false; .)
            { IF(IsNonFinalColon())
              ":"
              Expression<out ee, true, true>   (. multipleLengths.Add(ee); .)
            }
            [ ":"                              (. takeRest = true; .)
            ]
          ]
        | { "," Expression<out ee, true, true> (. if (multipleIndices == null) {
                                                    multipleIndices = new List<Expression>();
                                                    multipleIndices.Add(e0);
                                                  }
                                                  multipleIndices.Add(ee);
                                               .)
          }
        )
      | ".."                                   (. anyDots = true; .)
        [ Expression<out ee, true, true>       (. e1 = ee; .)
        ]
      )
    "]"
      (. if (multipleIndices != null) {
           e = new MultiSelectExpr(x, e, multipleIndices);
           // make sure an array class with this dimensionality exists
           var tmp = theBuiltIns.ArrayType(multipleIndices.Count, new IntType(), true);
         } else {
           if (!anyDots && e0 == null) {
             /* a parsing error occurred */
             e0 = dummyExpr;
           }
           Contract.Assert(anyDots || e0 != null);
           if (anyDots) {
             //Contract.Assert(e0 != null || e1 != null);
             e = new SeqSelectExpr(x, false, e, e0, e1, t);
           } else if (multipleLengths != null) {
             Expression prev = null;
             List<Expression> seqs = new List<Expression>();
              foreach (var len in multipleLengths) {
                var end = prev == null ? len : new BinaryExpr(x, BinaryExpr.Opcode.Add, prev, len) {
                  RangeToken = new RangeToken(prev.StartToken, len.EndToken)
                };
                seqs.Add(new SeqSelectExpr(x, false, e, prev, end, t) {
                  RangeToken = new RangeToken(e.StartToken, t)
                });
                prev = end;
              }
             if (takeRest) {
               seqs.Add(new SeqSelectExpr(x, false, e, prev, null, t) {
                 RangeToken = new RangeToken(e.StartToken, t)
               });
             }
             e = new SeqDisplayExpr(x, seqs);
           } else if (e1 == null) {
             Contract.Assert(e0 != null);
             e = new SeqSelectExpr(x, true, e, e0, null, t);
           } else {
             Contract.Assert(e0 != null);
             e = new SeqUpdateExpr(x, e, e0, e1);
           }
         }
         e.RangeToken = new RangeToken(startToken, t);
      .)
  | "("                                    (. IToken openParen = t; var args = new List<ActualBinding>(); .)
    [ ActualBindings<args> ]
    ")"                                    (. e = new ApplySuffix(openParen, null, e, args, t);
                                              e.RangeToken = new RangeToken(startToken, t);
                                           .)
  )
  .

/*------------------------------------------------------------------------*/
ActualBindings<.List<ActualBinding> bindings.>
= (. ActualBinding binding; .)
  ActualBinding<out binding>                      (. bindings.Add(binding); .)
  { "," ActualBinding<out binding>                (. bindings.Add(binding); .)
  }
  .

ActualBinding<out ActualBinding binding, bool isGhost = false>
= (. IToken id = null; Expression e; .)
  [ IF(IsBinding())
    NoUSIdentOrDigits<out id>
    ":="
  ]
  Expression<out e, true, true>
  (. binding = new ActualBinding(id, e, isGhost); .)
  .

/*------------------------------------------------------------------------*/
QuantifierExpression<out Expression q, bool allowLemma, bool allowLambda>
= (. Contract.Ensures(Contract.ValueAtReturn(out q) != null);
     IToken/*!*/ x = Token.NoToken;
     bool univ = false;
     List<BoundVar/*!*/> bvars;
     Attributes attrs;
     Expression range;
     Expression/*!*/ body;
  .)
  ( Forall                                     (. x = t;  univ = true; .)
  | Exists                                     (. x = t; .)
  )
  QuantifierDomain<out bvars, out attrs, out range, allowLemma, allowLambda, true>
  QSep
  Expression<out body, allowLemma, allowLambda>
  (. if (univ) {
       q = new ForallExpr(x, new RangeToken(x, t), bvars, range, body, attrs);
     } else {
       q = new ExistsExpr(x, new RangeToken(x, t), bvars, range, body, attrs);
     }
  .)
  .

/*------------------------------------------------------------------------*/
QuantifierDomain<.out List<BoundVar> bvars, out Attributes attrs, out Expression range, bool allowLemma, bool allowLambda, bool allowBitwiseOps.>
= (.
     List<QuantifiedVar> qvars = new List<QuantifiedVar>();
     QuantifiedVar/*!*/ qv;
     attrs = null;
     range = null;
  .)
  QuantifierVariableDecl<out qv, ref attrs, allowLemma, allowLambda, allowBitwiseOps>         (. qvars.Add(qv); .)
  { IF(IsQuantifierVariableDecl(qv))
    ","
    QuantifierVariableDecl<out qv, ref attrs, allowLemma, allowLambda, allowBitwiseOps>       (. qvars.Add(qv); .)
  }
  (. QuantifiedVar.ExtractSingleRange(qvars, out bvars, out range); .)
  .
  
/*------------------------------------------------------------------------*/
QuantifierVariableDecl<.out QuantifiedVar qvar, ref Attributes attrs, bool allowLemma, bool allowLambda, bool allowBitwiseOps.>
= (.
     BoundVar bv;
     Expression domain = null;
     Expression range = null;
  .)
  IdentTypeOptional<out bv>
  [ // "<-" can also appear in GenericParameters in something like "<-T>",
    // so we parse it as two separate tokens, but use lookahead to ensure
    // we don't allow whitespace between them.
    IF(IsFromArrow())
    "<" "-"
    // We can't allow bitwise ops here since otherwise we'll swallow up any
    // optional "| <Range>" suffix 
    Expression<out domain, allowLemma, allowLambda, false>
  ]
  { IF( la.kind == _lbracecolon) Attribute<ref attrs> } // Ambiguity -- if the next optional block is not present, 
                                                        // this {Attribute} ends a QuantifierVariableDecl so it can end a SetComprehensionExpr
                                                        // so it can end an Expression
                                                        // But an Expression can be followed by {Attribute} as in VarDeclStatement, Rhs, UpdateStmt
  [ // Coco complains about this ambiguity, thinking that a "|" can follow a body-less forall statement. 
    // That can happen because the grammar allows a QuantifierDecl to end a QuantifierDomain, which can end
    // a SetComprehensionExpr, and a Expression can be followed by a bitvector '|'. 
    // The semantic predicate here resolves the ambiguity in favor of a such-that in this QuantifierVariableDecl.
    // The other parse can be obtained by using appropriate parentheses.
    IF(la.kind == _verticalbar) 
    "|"
    Expression<out range, allowLemma, allowLambda, allowBitwiseOps>
  ]
  (. qvar = new QuantifiedVar(bv.tok, bv.Name, bv.SyntacticType, domain, range); .)
  .

/*------------------------------------------------------------------------*/
SetComprehensionExpr<out Expression q, bool allowLemma, bool allowLambda, bool allowBitwiseOps>
= (. Contract.Ensures(Contract.ValueAtReturn(out q) != null);
     List<BoundVar/*!*/> bvars = new List<BoundVar>();
     Expression range;
     Expression body = null;
     Attributes attrs = null;
     bool finite = true;
  .)
  ( "set" | "iset" (. finite = false; .) )     (. IToken setToken = t; .)
  QuantifierDomain<out bvars, out attrs, out range, allowLemma, allowLambda, allowBitwiseOps>
  [ IF(IsQSep())  /* let any given body bind to the closest enclosing set comprehension */
    QSep
    Expression<out body, allowLemma, allowLambda, allowBitwiseOps || !finite>
  ]
  (. if (body == null && bvars.Count != 1) {
       SemErr(ErrorId.p_set_comprehension_needs_term_expression, t, "a set comprehension with more than one bound variable must have a term expression");
       q = dummyExpr;
     } else {
       // This production used to have its own version of QuantifierDomain in which the
       // range was not optional, so we map null to "true" here so that the rest of the
       // logic doesn't hit exceptions.
       if (range == null) {
         range = LiteralExpr.CreateBoolLiteral(new AutoGeneratedToken(t), true);
       }
       q = new SetComprehension(setToken, new RangeToken(setToken, t), finite, bvars, range, body, attrs);
     }
  .)
  .

/*------------------------------------------------------------------------*/
Expressions<.List<Expression> args.>
= (. Expression e; .)
  Expression<out e, true, true>                      (. args.Add(e); .)
  { "," Expression<out e, true, true>                (. args.Add(e); .)
  }
  .

/*------------------------------------------------------------------------*/
AttributeName<out IToken id> = NoUSIdent<out id>.

Attribute<ref Attributes attrs>
= (. IToken openBrace, closeBrace;
     IToken x = null;
     var args = new List<Expression>();
  .)
  "{:"                         (. openBrace = t; .)
  (. ConvertKeywordTokenToIdent(); .)
  AttributeName<out x>
  [ Expressions<args> ]
  "}"                         (. closeBrace = t; .)
  (. 
     var rtok = new RangeToken(openBrace, t);
     if (!CheckAttribute(errors, x, rtok)) return;
     attrs = new UserSuppliedAttributes(x, openBrace, closeBrace, args, attrs);
     attrs.RangeToken = rtok;
  .)
  .

/*------------------------------------------------------------------------*/
Ident<out IToken/*!*/ x>
= (. Contract.Ensures(Contract.ValueAtReturn(out x) != null); .)
  ( ident
  | "least"      (. t.kind = _ident; .) // convert it to an ident
  | "greatest"   (. t.kind = _ident; .) // convert it to an ident
  | "older"      (. t.kind = _ident; .) // convert it to an ident
  | "opaque"     (. t.kind = _ident; .) // convert it to an ident
                 (. errors.Deprecated(ErrorId.p_deprecated_opaque_as_identifier, t, "opaque is deprecated as an identifier. It will soon become a reserved word. Use a different name."); .)
  )
  (. x = t; .)
  .

/*------------------------------------------------------------------------*/
// Identifier or sequence of digits
// Parse one of the following, which are supposed to follow a ".":
//        ident
//        digits
//        digits . digits
// In the first two cases, x returns as the token for the ident/digits and y returns as null.
// In the third case, x and y return as the tokens for the first and second digits.
// This parser production solves a problem where the scanner might parse a real number instead
// of stopping at the decimal point.
DotSuffix<out IToken x, out IToken y>
= (. Contract.Ensures(Contract.ValueAtReturn(out x) != null);
     x = Token.NoToken;
     y = null;
  .)
  ( Ident<out x>
  | digits         (. x = t; .)
  | decimaldigits  (. x = t;
                      int exponent = x.val.IndexOf('e');
                      if (0 <= exponent) {
                        // this is not a legal field/destructor name
                        // Also it is not currently reachable, because decimaldigits does not yet support exponents
                        SemErr(ErrorId.p_invalid_name_after_dot, x, "invalid name after a '.'");
                      } else {
                        int dot = x.val.IndexOf('.');
                        if (0 <= dot) {
                          // change token
                          // [prev][    x    ]
                          // to
                          // [prev][y][dot][x]
                          y = new Token();
                          y.pos = x.pos;
                          y.val = x.val.Substring(0, dot);
                          y.col = x.col;
                          y.line = x.line;
                          y.Uri = x.Uri;
                          y.kind = x.kind;
                          
                          var dotTok = new Token();
                          dotTok.pos = x.pos + dot;
                          dotTok.val = ".";
                          dotTok.Uri = x.Uri;
                          dotTok.line = x.line;
                          dotTok.kind = x.kind;
                          dotTok.col = x.col + dot;
                          
                          x.pos = x.pos + dot + 1;
                          x.val = x.val.Substring(dot + 1);
                          x.col = x.col + dot + 1;
                          
                          var prev = x.Prev;
                          
                          prev.Next = y;
                          y.Prev = prev;
                          
                          y.Next = dotTok;
                          dotTok.Prev = y;
                          
                          dotTok.Next = x;
                          x.Prev = dotTok;
                          
                          // Ok, now swaps x and y when returning
                          var tmp = x;
                          x = y;
                          y = tmp;
                        }
                      }
                   .)
  | "requires"     (. x = t; .)
  | "reads"        (. x = t; .)
  )
  .

/*------------------------------------------------------------------------*/
Name<out Name name>
= NoUSIdent<out var t> (. name = new Name(t); .)
  .
  
// Identifier, disallowing leading underscores
NoUSIdent<out IToken/*!*/ x>
= (. Contract.Ensures(Contract.ValueAtReturn(out x) != null); .)
  Ident<out x>     (. if (x.val.StartsWith("_")) {
                        SemErr(ErrorId.p_no_leading_underscore, x, 
                          "cannot declare identifier beginning with underscore");
                      }
                   .)
  .

/*------------------------------------------------------------------------*/
IdentOrDigits<out IToken id>
= (. id = Token.NoToken; .)
  ( Ident<out id>
  | digits         (. id = t; .)
  )
  .

/*------------------------------------------------------------------------*/
NoDigitName<out Name x>
       = (. IToken t; .)
         NoUSIdentOrDigits<out t> (. x = new Name(t); .)
         .
         
NoUSIdentOrDigits<out IToken id>
= (. id = Token.NoToken; .)
  ( NoUSIdent<out id>
  | digits         (. id = t; .)
  )
  .

/*------------------------------------------------------------------------*/
MemberBindingUpdate<out IToken id, out Expression e>
= (. id = Token.NoToken; e = dummyExpr; .)
  NoUSIdentOrDigits<out id>
  ":="
  Expression<out e, true, true>
  .

/*------------------------------------------------------------------------*/
LabelName<out IToken id>
= NoUSIdentOrDigits<out id>
  .

/*------------------------------------------------------------------------*/
MethodFunctionName<out Name name>
= NoDigitName<out name>
  .

/*------------------------------------------------------------------------*/
TypeNameOrCtorSuffix<out IToken id>
= (. id = Token.NoToken; .)
  IdentOrDigits<out id>
  .

/*------------------------------------------------------------------------*/
// Identifier, disallowing leading underscores, except possibly the "wildcard" identifier "_"
WildIdentN<out Name name, bool allowWildcardId>
= WildIdent<out var x, allowWildcardId>     (. name = new Name(x); .) .
  
// Identifier, disallowing leading underscores, except possibly the "wildcard" identifier "_"
WildIdent<out IToken x, bool allowWildcardId>
= (. Contract.Ensures(Contract.ValueAtReturn(out x) != null); .)
  Ident<out x>     (. x = t.WithVal(UnwildIdent(t, allowWildcardId)); .)
  .

/*------------------------------------------------------------------------*/
OldSemi  /* NOTE: Coco complains about "OldSemi deletable". That's okay. */
= /* In the future, it may be that semi-colons will be neither needed nor allowed in certain places where,
   * in the past, they were required.  As a period of transition between the two, such semi-colons are optional.
   */
  [ SYNC ";"    (. errors.DeprecatedStyle(ErrorId.p_deprecated_semicolon, t, "deprecated style: a semi-colon is not needed here"); .)
  ].

/*------------------------------------------------------------------------*/
Nat<out BigInteger n>
= (. n = BigInteger.Zero;
     string S;
  .)
  ( digits
    (. S = Util.RemoveUnderscores(t.val);
       try {
         n = BigIntegerParser.Parse(S);
       } catch (System.FormatException) {
         SemErr(ErrorId.p_bad_number_format, t, "incorrectly formatted number");
         n = BigInteger.Zero;
       }
    .)
  | hexdigits
    (. S = Util.RemoveUnderscores(t.val.Substring(2));
       try {
         // note: leading 0 required when parsing positive hex numbers
         n = BigIntegerParser.Parse("0" + S, System.Globalization.NumberStyles.HexNumber);
       } catch (System.FormatException) {
         SemErr(ErrorId.p_bad_hex_number_format, t, "incorrectly formatted number");
         n = BigInteger.Zero;
       }
    .)
  )
  .

/*------------------------------------------------------------------------*/
Dec<out BaseTypes.BigDec d>
= (. d = BaseTypes.BigDec.ZERO; .)
  (decimaldigits
    (. var S = Util.RemoveUnderscores(t.val);
       try {
         d = BaseTypes.BigDec.FromString(S);
       } catch (System.FormatException) {
         SemErr(ErrorId.p_bad_decimal_number_format, t, "incorrectly formatted number");
         d = BaseTypes.BigDec.ZERO;
       }
    .)
  )
  .

/*------------------------------------------------------------------------*/
END Dafny.<|MERGE_RESOLUTION|>--- conflicted
+++ resolved
@@ -4765,24 +4765,16 @@
       if (letLHSs.Count == 1) {
         lhs = letLHSs[0];
       } else {
-<<<<<<< HEAD
         var erange = new RangeToken(letLHSs[1].StartToken.Prev, letLHSs[^1].EndToken);
         SemErr(ErrorId.p_elephant_has_one_lhs, erange, "':-' can have at most one left-hand side");
-=======
-        SemErr(lastLHS, "':-' can have at most one left-hand side");
->>>>>>> cc6646cd
       }
       Expression rhs = null;
       Contract.Assert(letRHSs.Count > 0);
       if (letRHSs.Count == 1) {
         rhs = letRHSs[0];
       } else {
-<<<<<<< HEAD
         var erange = new RangeToken(letRHSs[0].EndToken.Next, letRHSs[^1].EndToken);
         SemErr(ErrorId.p_elephant_has_one_rhs, erange, "':-' must have exactly one right-hand side");
-=======
-        SemErr(lastRHS, "':-' must have exactly one right-hand side");
->>>>>>> cc6646cd
       }
       e = new LetOrFailExpr(x, lhs, rhs, e);
     } else {
