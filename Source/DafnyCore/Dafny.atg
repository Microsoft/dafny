--- conflicted
+++ resolved
@@ -94,21 +94,13 @@
 {
   declCaption = (declCaption.StartsWith("i") || declCaption.StartsWith("o") ? "an " : "a ") + declCaption;
   if (dmod.IsAbstract && ((allowed & AllowedDeclModifiers.Abstract) == 0)) {
-<<<<<<< HEAD
-    SemErr(ErrorID.p_abstract_not_allowed, Errors.NestCodeAction(dmod.AbstractToken), $"{declCaption} cannot be declared 'abstract'");
-=======
     SemErr(ErrorID.p_abstract_not_allowed, Errors.CodeAction(dmod.AbstractToken, dmod.AbstractToken.Next), $"{declCaption} cannot be declared 'abstract'");
->>>>>>> 66de0271
     dmod.IsAbstract = false;
   }
   if (dmod.IsGhost) {
     if ((allowed & AllowedDeclModifiers.AlreadyGhost) != 0) {
       if (declCaption.Contains("-by-method")) {
-<<<<<<< HEAD
-        SemErr(ErrorID.p_no_ghost_for_by_method, Errors.NestCodeAction(dmod.GhostToken, dmod.GhostToken.Next), $"{declCaption} has a ghost function body and a non-ghost method body; {declCaption} declaration does not use the 'ghost' keyword.");
-=======
         SemErr(ErrorID.p_no_ghost_for_by_method, Errors.CodeAction(dmod.GhostToken, dmod.GhostToken.Next), $"{declCaption} has a ghost function body and a non-ghost method body; {declCaption} declaration does not use the 'ghost' keyword.");
->>>>>>> 66de0271
       } else {
         SemErr(dmod.GhostToken, $"{declCaption} cannot be declared 'ghost' (it is 'ghost' by default)");
       }
@@ -119,11 +111,7 @@
     }
   }
   if (dmod.IsStatic && ((allowed & AllowedDeclModifiers.Static) == 0)) {
-<<<<<<< HEAD
-    SemErr(ErrorID.p_no_static, Errors.NestCodeAction(dmod.StaticToken, dmod.StaticToken.Next), $"{declCaption} cannot be declared 'static'");
-=======
     SemErr(ErrorID.p_no_static, Errors.CodeAction(dmod.StaticToken, dmod.StaticToken.Next), $"{declCaption} cannot be declared 'static'");
->>>>>>> 66de0271
     dmod.IsStatic = false;
   }
 }
@@ -5239,11 +5227,7 @@
 NoUSIdent<out IToken/*!*/ x>
 = (. Contract.Ensures(Contract.ValueAtReturn(out x) != null); .)
   Ident<out x>     (. if (x.val.StartsWith("_")) {
-<<<<<<< HEAD
-                        SemErr(ErrorID.p_no_leading_underscore, Errors.NewCodeAction(x,1), 
-=======
                         SemErr(ErrorID.p_no_leading_underscore, Errors.CodeAction(x,1), 
->>>>>>> 66de0271
                           "cannot declare identifier beginning with underscore");
                       }
                    .)
