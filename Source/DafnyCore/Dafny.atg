/*-----------------------------------------------------------------------------
//
// Copyright (C) Microsoft Corporation.  All Rights Reserved.
// Copyright by the contributors to the Dafny Project
// SPDX-License-Identifier: MIT
//
//-----------------------------------------------------------------------------*/
/*---------------------------------------------------------------------------
// Dafny
// Rustan Leino, first created 25 January 2008
//--------------------------------------------------------------------------*/
using System.Collections.Generic;
using System.Numerics;
using Microsoft.Boogie;
using System.IO;
using System.Text;
using System.Linq;
COMPILER Dafny
/*--------------------------------------------------------------------------*/
readonly Expression/*!*/ dummyExpr;
readonly AssignmentRhs/*!*/ dummyRhs;
readonly FrameExpression/*!*/ dummyFrameExpr;
readonly Statement/*!*/ dummyStmt;
readonly Statement/*!*/ dummyIfStmt;
readonly Include theInclude;
readonly ModuleDecl theModule;
readonly BuiltIns theBuiltIns;
readonly bool theVerifyThisFile;
readonly bool theCompileThisFile;
DafnyOptions theOptions;
int anonymousIds = 0;

/// <summary>
/// Holds the modifiers given for a declaration
///
/// Not all modifiers are applicable to all kinds of declarations.
/// Errors are given when a modify does not apply.
/// We also record the tokens for the specified modifiers so that
/// they can be used in error messages.
/// </summary>
class DeclModifierData {
  public bool IsAbstract;
  public IToken AbstractToken;
  public bool IsGhost;
  public IToken GhostToken;
  public bool IsStatic;
  public IToken StaticToken;
  public IToken FirstToken;
  public List<IToken> OwnedTokens = new();
}

// Check that token has not been set, then set it.
public void CheckAndSetToken(ref IToken token)
{
    if (token != null) {
      SemErr(t, "Duplicate declaration modifier: " + t.val);
    }
    token = t;
}

// Check that token has not been set, then set it, but just ignores if it was set already
public void CheckAndSetTokenOnce(ref IToken token)
{
    if (token == null) {
      token = t;
    }
}

/// <summary>
// A flags type used to tell what declaration modifiers are allowed for a declaration.
/// </summary>
[Flags]
enum AllowedDeclModifiers {
  None = 0,
  Abstract = 1,
  Ghost = 2,

  // Means ghost not allowed because already implicitly ghost.
  AlreadyGhost = 4,
  Static = 8,
};

/// <summary>
/// Check the declaration modifiers against those that are allowed.
///
/// The 'allowed' parameter specifies which declaration modifiers are allowed.
/// The 'declCaption' parameter should be a string describing the kind of declaration.
/// It is used in error messages.
/// Any declaration modifiers that are present but not allowed are cleared.
///</summary>
void CheckDeclModifiers(ref DeclModifierData dmod, string declCaption, AllowedDeclModifiers allowed)
{
  declCaption = (declCaption.StartsWith("i") || declCaption.StartsWith("o") ? "an " : "a ") + declCaption;
  if (dmod.IsAbstract && ((allowed & AllowedDeclModifiers.Abstract) == 0)) {
    SemErr(dmod.AbstractToken, $"{declCaption} cannot be declared 'abstract'");
    dmod.IsAbstract = false;
  }
  if (dmod.IsGhost) {
    if ((allowed & AllowedDeclModifiers.AlreadyGhost) != 0) {
      SemErr(dmod.GhostToken, $"{declCaption} cannot be declared 'ghost' (it is 'ghost' by default)");
      dmod.IsGhost = false;
    } else if ((allowed & AllowedDeclModifiers.Ghost) == 0) {
      SemErr(dmod.GhostToken, $"{declCaption} cannot be declared 'ghost'");
      dmod.IsGhost = false;
    }
  }
  if (dmod.IsStatic && ((allowed & AllowedDeclModifiers.Static) == 0)) {
    SemErr(dmod.StaticToken, $"{declCaption} cannot be declared 'static'");
    dmod.IsStatic = false;
  }
}

// Lists all the tokens, including the dots in between.
List<IToken> GetTokenRange(List<IToken> tokens) {
  if(tokens.Count() == 0) {
    return new List<IToken>();
  } else {
    var result = new List<IToken>();
    var token = tokens[0];
    var lastToken = tokens[tokens.Count() - 1];
    if(token is IncludeToken) {
      return new List<IToken>() {};
    }
    while(token != lastToken) {
      result.Add(token);
      token = token.Next;
    }
    result.Add(token);
    return result;
  }
}

bool IsAssumeTypeKeyword(IToken la) {
  return la.kind == _assume || la.kind == _assert || la.kind == _expect;
}

///<summary>
/// Parses top-level things (modules, classes, datatypes, class members) from "filename"
/// and appends them in appropriate form to "module".
/// Returns the number of parsing errors encountered.
/// Note: first initialize the Scanner.
///</summary>
public static int Parse (bool useStdin, string/*!*/ filename, Include include, ModuleDecl module, BuiltIns builtIns, Errors/*!*/ errors, bool verifyThisFile=true, bool compileThisFile=true) /* throws System.IO.IOException */ {
  Contract.Requires(filename != null);
  Contract.Requires(module != null);
  string s;
  if (useStdin) {
    s = Microsoft.Dafny.PreprocessorHelper.Fill(System.Console.In, new List<string>(), Environment.NewLine);
    return Parse(s, filename, filename, include, module, builtIns, errors, verifyThisFile, compileThisFile);
  } else {
    var newline = PreprocessorHelper.DetectNewline(filename);
    using (System.IO.StreamReader reader = new System.IO.StreamReader(filename)) {
      s = Microsoft.Dafny.PreprocessorHelper.Fill(reader, new List<string>(), newline);
      return Parse(s, filename, DafnyOptions.O.UseBaseNameForFileName ? Path.GetFileName(filename) : filename, include, module, builtIns, errors, verifyThisFile, compileThisFile);
    }
  }
}
///<summary>
/// Parses top-level things (modules, classes, datatypes, class members)
/// and appends them in appropriate form to "module".
/// Returns the number of parsing errors encountered.
/// Note: first initialize the Scanner.
///</summary>
public static int Parse (string/*!*/ s, string/*!*/ fullFilename, string/*!*/ filename, ModuleDecl module, BuiltIns builtIns, ErrorReporter reporter, bool verifyThisFile=true, bool compileThisFile=true) {
  Contract.Requires(s != null);
  Contract.Requires(filename != null);
  Contract.Requires(module != null);
  Errors errors = new Errors(reporter);
  return Parse(s, fullFilename, filename, null, module, builtIns, errors, verifyThisFile, compileThisFile);
}

public static Parser SetupParser(string/*!*/ s, string/*!*/ fullFilename, string/*!*/ filename, Include include, ModuleDecl module,
                                 BuiltIns builtIns, Errors/*!*/ errors, bool verifyThisFile=true, bool compileThisFile=true) {
  Contract.Requires(s != null);
  Contract.Requires(filename != null);
  Contract.Requires(module != null);
  Contract.Requires(errors != null);
  byte[]/*!*/ buffer = cce.NonNull( UTF8Encoding.Default.GetBytes(s));
  MemoryStream ms = new MemoryStream(buffer,false);
  Scanner scanner = new Scanner(ms, errors, fullFilename, filename,
    firstToken: (module.RootToken.Filename ?? "") == "" ? module.RootToken : new Token());
  return new Parser(scanner, errors, include, module, builtIns, verifyThisFile, compileThisFile);
}

public static Expression ParseExpression(string/*!*/ s, string/*!*/ fullFilename, string/*!*/ filename, Include include, ModuleDecl module,
                                         BuiltIns builtIns, Errors/*!*/ errors, bool verifyThisFile=true, bool compileThisFile=true) {
  Parser parser = SetupParser(s, fullFilename, filename, include, module, builtIns, errors, verifyThisFile, compileThisFile);
  parser.la = new Token();
  parser.la.val = "";
  parser.Get();
  Expression e;
  parser.Expression(out e, true, true, true);
  return e;
}

public void ApplyOptionsFromAttributes(Attributes attrs) {
  var overrides = attrs.AsEnumerable().Where(a => a.Name == "options")
    .Reverse().Select(a =>
      (token: (a as UserSuppliedAttributes)?.tok,
       options: a.Args.Select(arg => {
         if (arg is not LiteralExpr {Value: string optStr}) {
           SemErr(arg.tok, "argument to :options attribute must be a literal string");
           return null;
         }
         return optStr;
       }).Where(opt => opt != null).ToArray()))
    .Where(opts => opts.options.Any());

  if (overrides.Any()) {
    var options = new DafnyAttributeOptions(theOptions, errors);
    foreach (var (token, opts) in overrides) {
      options.Token = token;
      options.Parse(opts);
    }
    theOptions = options;
  }
}

///<summary>
/// Parses top-level things (modules, classes, datatypes, class members)
/// and appends them in appropriate form to "module".
/// Returns the number of parsing errors encountered.
/// Note: first initialize the Scanner with the given Errors sink.
///</summary>
public static int Parse (string/*!*/ s, string/*!*/ fullFilename, string/*!*/ filename, Include include, ModuleDecl module,
                         BuiltIns builtIns, Errors/*!*/ errors, bool verifyThisFile=true, bool compileThisFile=true) {
  Parser parser = SetupParser(s, fullFilename, filename, include, module, builtIns, errors, verifyThisFile, compileThisFile);
  parser.Parse();
  return parser.errors.ErrorCount;
}

public Parser(Scanner/*!*/ scanner, Errors/*!*/ errors, Include include, ModuleDecl module, BuiltIns builtIns, bool verifyThisFile=true, bool compileThisFile=true)
  : this(scanner, errors)  // the real work
{
  // initialize readonly fields
  dummyExpr = new LiteralExpr(Token.NoToken);
  dummyRhs = new ExprRhs(dummyExpr, null);
  dummyFrameExpr = new FrameExpression(dummyExpr.tok, dummyExpr, null);
  dummyStmt = new ReturnStmt(Token.NoToken, Token.NoToken, null);
  var dummyBlockStmt = new BlockStmt(Token.NoToken, Token.NoToken, new List<Statement>());
  dummyIfStmt = new IfStmt(Token.NoToken, Token.NoToken, false, null, dummyBlockStmt, null);
  theInclude = include; // the "include" that includes this file
  theModule = module;
  theBuiltIns = builtIns;
  theVerifyThisFile = verifyThisFile;
  theCompileThisFile = compileThisFile;
  theOptions = new DafnyOptions(DafnyOptions.O);
}

bool IsIdentifier(int kind) {
  return kind == _ident || kind == _least || kind == _greatest || kind == _older;
}

bool IsQuantifierVariableDecl(QuantifiedVar previousVar) {
  // Introducing per-quantified variable ranges creates some ambiguities in the grammar,
  // since before that the range would terminate the quantifed domain. For example, the following statement:
  //
  // print set x | E, y;
  //
  // This would previously parse as two separate arguments to the print statement, but
  // could now also be parsed as a single set comprehension argument with two quantified variables
  // (and an invalid one since it would need an explicit ":: <Term>" section).
  //
  // Even worse:
  //
  // print set x | E, y <- C;
  //
  // This was a valid statement before as well, because "y <- C" would be parsed as the expression
  // "y < (-C)".
  //
  // The /quantifierSyntax option is used to help migrate this otherwise breaking change:
  // * /quantifierSyntax:3 keeps the old behaviour where a "| <Range>" always terminates the list of quantified variables.
  // * /quantifierSyntax:4 instead attempts to parse additional quantified variables.
  if (previousVar.Range != null && theOptions.QuantifierSyntax == DafnyOptions.QuantifierSyntaxOptions.Version3) {
    return false;
  }

  scanner.ResetPeek();
  IToken x = scanner.Peek();
  return la.kind == _comma && IsIdentifier(x.kind);
}

// Checks for "<-", which has to be parsed as two separate tokens,
// but ensures no whitespace between them.
bool IsFromArrow() {
  scanner.ResetPeek();
  IToken x = scanner.Peek();
  return la.kind == _openAngleBracket && x.kind == _minus
    && la.line == x.line && la.col == x.col - 1; 
}

bool IsLabel(bool allowLabel) {
  if (!allowLabel) {
    return false;
  }
  scanner.ResetPeek();
  IToken x = scanner.Peek();
  return (IsIdentifier(la.kind) || la.kind == _digits) && x.kind == _colon;
}

bool IsKeywordForFormal() {
  scanner.ResetPeek();
  if (la.kind == _ghost || la.kind == _new || la.kind == _nameonly) {
    return true;
  } else if (la.kind == _older) {
    // "older" is just a contextual keyword, so don't recognize it as a keyword if it must be an identifier
    IToken x = scanner.Peek();
    return x.kind != _colon;
  }
  return false;
}

bool IsBinding() {
  scanner.ResetPeek();
  IToken x = scanner.Peek();
  return (IsIdentifier(la.kind) || la.kind == _digits) && x.kind == _gets;
}

bool IsAlternative() {
  IToken x = scanner.Peek();
  return (la.kind == _lbrace && x.kind == _case)
      || la.kind == _case;
}

bool IsParenIdentsColon() {
  IToken x = la;
  if(x.kind != _openparen) {
    return false;
  }
  x = scanner.Peek();
  var oneOrMoreIdentifiers = false;
  while(IsIdentifier(x.kind)) {
    x = scanner.Peek();
    oneOrMoreIdentifiers = true;
  }
  return oneOrMoreIdentifiers && x.kind == _colon;
}

bool IsGets() {
  return la.kind == _gets;
}

bool IsVar() {
  scanner.ResetPeek();
  IToken x = scanner.Peek();
  return la.kind == _var || (x.kind == _var && la.kind == _ghost);
}

// an existential guard starts with an identifier and is then followed by
// * a colon (if the first identifier is given an explicit type),
// * a comma (if there's a list of bound variables and the first one is not given an explicit type),
// * a start-attribute (if there's one bound variable and it is not given an explicit type and there are attributes), or
// * a bored smiley (if there's one bound variable and it is not given an explicit type).
bool IsBindingGuard() {
  scanner.ResetPeek();
  if (IsIdentifier(la.kind)) {
    Token x = scanner.Peek();
    if (x.kind == _colon || x.kind == _comma || x.kind == _boredSmiley || x.kind == _lbracecolon) {
      return true;
    }
  }
  return false;
}

bool IsLoopSpec() {
  return la.kind == _invariant || la.kind == _decreases || la.kind == _modifies;
}

bool IsWitness() {
  scanner.ResetPeek();
  if (la.kind == _witness) {
    return true;
  } else if (la.kind == _ghost) {
    Token x = scanner.Peek();
    return x.kind == _witness;
  }
  return false;
}

bool IsFunctionDecl() {
  switch (la.kind) {
    case _function:
    case _predicate:
    case _copredicate:
      return true;
    case _least:
    case _greatest:
    case _inductive:
      return scanner.Peek().kind != _lemma;
    case _twostate:
      var x = scanner.Peek();
      return x.kind == _function || x.kind == _predicate;
    default:
      return false;
  }
}

bool IsParenStar() {
  scanner.ResetPeek();
  Token x = scanner.Peek();
  return la.kind == _openparen && x.kind == _star;
}

bool IsEquivOp() => IsEquivOp(la);
bool IsImpliesOp() => IsImpliesOp(la);
bool IsExpliesOp() => IsExpliesOp(la);
bool IsAndOp() => IsAndOp(la);
bool IsOrOp() => IsOrOp(la);
static bool IsEquivOp(IToken la) {
  return la.val == "<==>" || la.val == "\u21d4";
}
static bool IsImpliesOp(IToken la) {
  return la.val == "==>" || la.val == "\u21d2";
}
static bool IsExpliesOp(IToken la) {
  return la.val == "<==" || la.val == "\u21d0";
}
static bool IsAndOp(IToken la) {
  return la.val == "&&" || la.val == "\u2227";
}
static bool IsOrOp(IToken la) {
  return la.val == "||" || la.val == "\u2228";
}
bool IsBitwiseAndOp() {
  return la.val == "&";
}
bool IsBitwiseOrOp() {
  return la.val == "|";
}
bool IsBitwiseXorOp() {
  return la.val == "^";
}
bool IsBitwiseOp() {
  return IsBitwiseAndOp() || IsBitwiseOrOp() || IsBitwiseXorOp();
}
bool IsAsOrIs() {
  return la.kind == _as || la.kind == _is;
}
bool IsRelOp() {
  return la.val == "=="
      || la.val == "<"
      || la.val == ">"
      || la.val == "<="
      || la.val == ">="
      || la.val == "!="
      || la.val == "in"
      || la.kind == _notIn
      || la.val =="!"
      || la.val == "\u2260"
      || la.val == "\u2264"
      || la.val == "\u2265";
}
bool IsShiftOp() {
  if (la.kind == _openAngleBracket) {
  } else if (la.kind == _closeAngleBracket) {
  } else {
    return false;
  }
  scanner.ResetPeek();
  var x = scanner.Peek();
  if (x.kind != la.kind) {
    return false;
  }
  return x.pos == la.pos + 1;  // return true only if the tokens are adjacent to each other
}
bool IsAddOp() {
  return la.val == "+" || la.val == "-";
}
bool IsMulOp() {
  return la.kind == _star || la.val == "/" || la.val == "%";
}
bool IsQSep() {
  return la.kind == _doublecolon || la.kind == _bullet;
}

bool IsNonFinalColon() {
  return la.kind == _colon && scanner.Peek().kind != _rbracket;
}

bool ExprIsMapDisplay() {
  scanner.ResetPeek();
  return (la.kind == _map || la.kind == _imap) && scanner.Peek().kind == _lbracket;
}

bool ExprIsSetDisplay() {
  scanner.ResetPeek();
  if (la.kind == _lbrace) return true;
  int k = scanner.Peek().kind;
  if (la.kind == _iset && k == _lbrace) return true;
  if (la.kind == _multiset) return true;
  return false;
}

bool IsSuffix() {
  return la.kind == _dot || la.kind == _lbracket || la.kind == _openparen;
}

string UnwildIdent(string x, bool allowWildcardId) {
  if (x.StartsWith("_")) {
    if (allowWildcardId && x.Length == 1) {
      return "_v" + anonymousIds++;
    } else {
      SemErr("cannot declare identifier beginning with underscore");
    }
  }
  return x;
}

bool IsLambda(bool allowLambda)
{
  if (!allowLambda) {
    return false;
  }
  scanner.ResetPeek();
  Token x;
  // peek at what might be a signature of a lambda expression
  if (IsIdentifier(la.kind)) {
    // cool, that's the entire candidate signature
  } else if (la.kind != _openparen) {
    return false;  // this is not a lambda expression
  } else {
    int identCount = 0;
    x = scanner.Peek();
    while (x.kind != _closeparen) {
      if (identCount != 0) {
        if (x.kind != _comma) {
          return false;  // not the signature of a lambda
        }
        x = scanner.Peek();
      }
      if (!IsIdentifier(x.kind)) {
        return false;  // not a lambda expression
      }
      identCount++;
      x = scanner.Peek();
      if (x.kind == _colon) {
        // a colon belongs only in a lamdba signature, so this must be a lambda (or something ill-formed)
        return true;
      }
    }
  }
  // What we have seen so far could have been a lambda signature or could have been some
  // other expression (in particular, an identifier, a parenthesized identifier, or a
  // tuple all of whose subexpressions are identifiers).
  // It is a lambda expression if what follows is something that must be a lambda.
  x = scanner.Peek();
  return x.kind == _darrow || x.kind == _reads || x.kind == _requires;
}

bool IsIdentParen() {
  scanner.ResetPeek();
  Token x = scanner.Peek();
  return IsIdentifier(la.kind) && x.kind == _openparen;
}

/* Used to disambiguate the LHS of a VarDeclStmt. If it looks like the start of a CasePattern,
 * we consider it to be a VarDeclPattern. But if we are looking at a simple identifier, then we
 * consider it to be a VarDeclStmt.
 */
bool IsPatternDecl() {
  return IsIdentParen() || la.kind == _openparen;
}

bool IsIdentColonOrBar() {
  Token x = scanner.Peek();
  return IsIdentifier(la.kind) && (x.kind == _colon || x.kind == _verticalbar);
}

bool SemiFollowsCall(bool allowLemma, Expression e) {
  return allowLemma && la.kind == _semicolon && e is ApplySuffix;
}

bool IsNotEndOfCase() {
  return la.kind != _EOF && la.kind != _rbrace && la.kind != _case;
}

/* The following is the largest lookahead there is. It needs to check if what follows
 * can be nothing but "<" Type { "," Type } ">".
 * If inExpressionContext == true, it also checks the token immediately after
 * the ">" to help disambiguate some cases (see implementation comment).   
 */
bool IsGenericInstantiation(bool inExpressionContext) {
  scanner.ResetPeek();
  IToken pt = la;
  if (!IsTypeList(ref pt)) {
    return false;
  }
  if (!inExpressionContext) {
    return true;
  }  
  /* There are ambiguities in the parsing.  For example:
   *     F( a < b , c > (d) )
   * can either be a unary function F whose argument is a function "a" with type arguments "<b,c>" and
   * parameter "d", or can be a binary function F with the two boolean arguments "a < b" and "c > (d)".
   * To make the situation a little better, we (somewhat heuristically) look at the character that
   * follows the ">".  Note that if we, contrary to a user's intentions, pick "a<b,c>" out as a function
   * with a type instantiation, the user can disambiguate it by making sure the ">" sits inside some
   * parentheses, like:
   *     F( a < b , (c > (d)) )
   */
  // In the following cases, we're sure we must have read a type instantiation that just ended an expression
  if (IsEquivOp(pt) || IsImpliesOp(pt) || IsExpliesOp(pt) || IsAndOp(pt) || IsOrOp(pt)) {
    return true;
  }
  switch (pt.kind) {
    case _dot:  // here, we're sure it must have been a type instantiation we saw, because an expression cannot begin with dot
    case _openparen:  // it was probably a type instantiation of a function/method
    case _lbracket:  // it is possible that it was a type instantiation
    case _lbrace:  // it was probably a type instantiation of a function/method
    case _at:
    // In the following cases, we're sure we must have read a type instantiation that just ended an expression
    case _closeparen:
    case _rbracket:
    case _rbrace:
    case _comma:
    case _semicolon:
    case _then:
    case _else:
    case _case:
    case _eq:
    case _neq:
    case _neqAlt:
    case _as:
    case _is:
    case _darrow:
    case _by:
    case _in:
    case _openAngleBracket:
    case _closeAngleBracket:
    case _EOF:
    // (specification clauses that can follow an expression)
    case _decreases:
    case _modifies:
    case _reads:
    case _requires:
    case _ensures:
    case _invariant:
    case _witness:
    // (top-level declarations that can follow an expression)
    case _function:
    case _predicate:
    case _least:
    case _greatest:
    case _inductive:
    case _twostate:
    case _lemma:
    case _copredicate:
    case _ghost:
    case _static:
    case _import:
    case _export:
    case _class:
    case _trait:
    case _datatype:
    case _codatatype:
    case _var:
    case _const:
    case _newtype:
    case _type:
    case _iterator:
    case _method:
    case _colemma:
    case _constructor:
      return true;
    default:
      return false;
  }
}
/* Returns true if the next thing is of the form:
 *     "<" Type { "," Type } ">"
 */
bool IsTypeList(ref IToken pt) {
  if (pt.kind != _openAngleBracket) {
    return false;
  }
  pt = scanner.Peek();
  return IsTypeSequence(ref pt, _closeAngleBracket);
}
/* Returns true if the next thing is of the form:
 *     [ "ghost" ] Type { "," [ "ghost" ] Type }
 * followed by an endBracketKind.
 */
bool IsTypeSequence(ref IToken pt, int endBracketKind) {
  while (true) {
    if (pt.kind == _ghost) {
      pt = scanner.Peek();
    }
    if (!IsType(ref pt)) {
      return false;
    }
    if (pt.kind == endBracketKind) {
      // end of type list
      pt = scanner.Peek();
      return true;
    } else if (pt.kind == _comma) {
      // type list continues
      pt = scanner.Peek();
    } else {
      // not a type list
      return false;
    }
  }
}

bool IsType(ref IToken pt) {
  if (!IsNonArrowType(ref pt)) return false;
  while (pt.kind == _sarrow || pt.kind == _qarrow || pt.kind == _larrow) {
    pt = scanner.Peek();
    if (!IsNonArrowType(ref pt)) return false;
  }
  return true;
}

bool IsNonArrowType(ref IToken pt) {
  switch (pt.kind) {
    case _bool:
    case _char:
    case _nat:
    case _int:
    case _real:
    case _ORDINAL:
    case _string:
    case _object_q:
    case _object:
      pt = scanner.Peek();
      return true;
    case _arrayToken:
    case _bvToken:
    case _set:
    case _iset:
    case _multiset:
    case _seq:
    case _map:
    case _imap:
      pt = scanner.Peek();
      return pt.kind != _openAngleBracket || IsTypeList(ref pt);
    case _ident:
    case _least:
    case _greatest:
      while (true) {
        // invariant: next token is an identifier (_ident, _least, or _greatest)
        pt = scanner.Peek();
        if (pt.kind == _openAngleBracket && !IsTypeList(ref pt)) {
          return false;
        }
        if (pt.kind != _dot) {
          // end of the type
          return true;
        }
        pt = scanner.Peek();  // get the _dot
        if (!IsIdentifier(pt.kind)) {
          return false;
        }
      }
    case _openparen:
      pt = scanner.Peek();
      if (pt.kind == _closeparen) {
        // end of type list
        pt = scanner.Peek();
        return true;
      }
      return IsTypeSequence(ref pt, _closeparen);
    default:
      return false;
  }
}


void ConvertKeywordTokenToIdent() {
  var oldKind = la.kind;
  la.kind = _ident;

  // call CheckLiteral with la
  var origT = t;
  t = la;
  scanner.CheckLiteral();
  t = origT;

  if (la.kind != _ident) {
    // it has been changed by CheckLiteral, which means it was a keyword
    la.kind = _ident;  // convert it to an ident
  } else {
    // la was something other than a keyword
    la.kind = oldKind;
  }
}

int StringToInt(string s, int defaultValue, string errString) {
  Contract.Requires(s != null);
  Contract.Requires(errString != null);
  try {
    if (s != "") {
      defaultValue = int.Parse(s);
    }
  } catch (System.OverflowException) {
    SemErr(string.Format("sorry, {0} ({1}) are not supported", errString, s));
  }
  return defaultValue;
}

/*--------------------------------------------------------------------------*/
CHARACTERS
  letter = "ABCDEFGHIJKLMNOPQRSTUVWXYZabcdefghijklmnopqrstuvwxyz".
  digit = "0123456789".
  posDigit = "123456789".
  posDigitFrom2 = "23456789".
  hexdigit = "0123456789ABCDEFabcdef".
  special = "'_?".
  // These symbols are used but not needed as a production: "`~!@#$%^&*()-_=+[{]}|;:',<.>/?\\".
  cr        = '\r'.
  lf        = '\n'.
  tab       = '\t'.
  space = ' '.
  nondigit = letter + special.
  idchar = nondigit + digit.
  nonidchar = ANY - idchar.
  /* exclude the characters in 'array' and 'bv' and '\'' */
  nondigitMinusABTick = nondigit - 'a' - 'b' - '\''.
  nondigitMinusQuery = nondigit - '?'.
  idcharMinusA = idchar - 'a'.
  idcharMinusR = idchar - 'r'.
  idcharMinusY = idchar - 'y'.
  idcharMinusV = idchar - 'v'.
  idcharMinusPosDigitMinusQuery = idchar - posDigit - '?'.
  idcharMinusTick = idchar - '\''.
  /* string literals */
  charChar = ANY - '\'' - '\\' - cr - lf.
  stringChar = ANY - '"' - '\\' - cr - lf.
  verbatimStringChar = ANY - '"'.

/*------------------------------------------------------------------------*/
TOKENS
  ident =  nondigitMinusABTick {idchar}       /* if char 0 is not an 'a' or 'b' or '\'', then anything else is fine */
        |  'a' [ idcharMinusR {idchar} ]      /* if char 0 is an 'a', then either there is no char 1 or char 1 is not an 'r' */
        |  'a' 'r' [ idcharMinusR {idchar} ]  /* etc. */
        |  'a' 'r' 'r' [ idcharMinusA {idchar} ]
        |  'a' 'r' 'r' 'a' [ idcharMinusY {idchar} ]
        |  'a' 'r' 'r' 'a' 'y' idcharMinusPosDigitMinusQuery {idchar}
        |  'a' 'r' 'r' 'a' 'y' '1' [ '?' ]
        |  'a' 'r' 'r' 'a' 'y' '?' idchar {idchar}
        |  'a' 'r' 'r' 'a' 'y' posDigit {digit} nondigitMinusQuery {idchar}
        |  'a' 'r' 'r' 'a' 'y' posDigit {digit} '?' idchar {idchar}
        |  'b' [ idcharMinusV {idchar} ]
        |  'b' 'v' [ nondigit {idchar} ]
        |  'b' 'v' '0' idchar {idchar}
        |  'b' 'v' posDigit {idchar} nondigit {idchar}
        |  "'" [ idchar ]                        /* if char 0 is a '\'' and length is 1 or 2, then it is an identifier */
        |  "'" idchar idcharMinusTick            /* if char 0 is '\'' and length is 3, then it is an identifier provided char 2 is not '\'' */
        |  "'" idchar idchar idchar { idchar }   /* if char 0 is '\'' and length exceeds 3, then it is an identifier */
        .
  digits = digit {['_'] digit}.
  hexdigits = "0x" hexdigit {['_'] hexdigit}.
  decimaldigits = digit {['_'] digit} '.' digit {['_'] digit}.
  // NOTE: all alphabetic strings used in the grammar become reserved words automatically
  // The reason to include a definition here is so that a token can be referred to by its 'kind',
  // as in la.kind == _bool
  arrayToken = "array" [('1' digit | posDigitFrom2 ) {digit}] ['?'].
  bvToken = "bv" ( '0' | posDigit {digit} ).
  bool = "bool".
  char = "char".
  int = "int".
  nat = "nat".
  real = "real".
  ORDINAL = "ORDINAL".
  object = "object". // Keeping object and object? as literals simplifies ident
  object_q = "object?".
  string = "string".
  set = "set".
  iset = "iset".
  multiset = "multiset".
  seq = "seq".
  map = "map".
  imap = "imap".
  charToken =
      "'"
      ( charChar
        | "\\\'" | "\\\"" | "\\\\" | "\\0" | "\\n" | "\\r" | "\\t"
        | "\\u" hexdigit hexdigit hexdigit hexdigit
      )
      "'".
  stringToken =
      '"'
      { stringChar
        | "\\\'" | "\\\"" | "\\\\" | "\\0" | "\\n" | "\\r" | "\\t"
        | "\\u" hexdigit hexdigit hexdigit hexdigit
      }
      '"'
    | '@' '"' { verbatimStringChar | "\"\"" } '"'.
  colon = ':'.
  comma = ','.
  verticalbar = '|'.
  doublecolon = "::".
  gets = ":=".
  boredSmiley = ":|".
  bullet = '\u2022'. // •
  dot = '.'.
  backtick = "`".
  semicolon = ';'.
  darrow = "=>".
  assume = "assume".
  assert = "assert".
  calc = "calc".
  case = "case".
  then = "then".
  else = "else".
  as = "as".
  is = "is".
  by = "by".
  in = "in".
  decreases = "decreases".
  invariant = "invariant".
  function = "function".
  predicate = "predicate".
  least = "least". /* not a keyword by itself, but part of a keyword phrase */
  greatest = "greatest". /* not a keyword by itself, but part of a keyword phrase */
  inductive = "inductive".
  twostate = "twostate".
  copredicate = "copredicate".
  lemma = "lemma".
  static = "static".
  import = "import".
  export = "export".
  class = "class".
  trait = "trait".
  datatype = "datatype".
  codatatype = "codatatype".
  var = "var".
  const = "const".
  newtype = "newtype".
  type = "type".
  iterator = "iterator".
  method = "method".
  colemma = "colemma".
  constructor = "constructor".
  modifies = "modifies".
  reads = "reads".
  requires = "requires".
  ensures = "ensures".
  ghost = "ghost".
  new = "new".
  nameonly = "nameonly".
  older = "older". /* a keyword only when it appears as a modifier to a parameter of a non-extreme function */
  witness = "witness".
  lbracecolon = "{:".
  lbrace = '{'.
  rbrace = '}'.
  lbracket = '['.
  rbracket = ']'.
  openparen = '('.
  closeparen = ')'.
  openAngleBracket = '<'.
  closeAngleBracket = '>'.
  singleeq = "=".
  eq = "==".
  neq = "!=".
  neqAlt = '\u2260'. // ≠
  star = '*'.
  at = '@'.
  notIn = "!in" CONTEXT (nonidchar).
  ellipsis = "...".
  reveal = "reveal".
  expect = "expect".
  sarrow = "->".
  qarrow = "~>".
  larrow = "-->".
  minus = "-".
COMMENTS FROM "/*" TO "*/" NESTED
COMMENTS FROM "//" TO lf
IGNORE cr + lf + tab
/*------------------------------------------------------------------------*/
PRODUCTIONS
Dafny
= (. List<MemberDecl/*!*/> membersDefaultClass = new List<MemberDecl/*!*/>();
     // to support multiple files, create a default module only if theModule is null
     DefaultModuleDecl defaultModule = (DefaultModuleDecl)((LiteralModuleDecl)theModule).ModuleDef;
     // theModule should be a DefaultModuleDecl (actually, the singular DefaultModuleDecl)
     Contract.Assert(defaultModule != null);
     var ownedTokens = new List<IToken>();
  .)
  { "include"                 (. ownedTokens.Add(t); .)
    stringToken               (. {
                                 ownedTokens.Add(t);
                                 string parsedFile = scanner.FullFilename;
                                 bool isVerbatimString;
                                 string includedFile = Util.RemoveParsedStringQuotes(t.val, out isVerbatimString);
                                 includedFile = Util.RemoveEscaping(includedFile, isVerbatimString);
                                 if (!Path.IsPathRooted(includedFile)) {
                                   string basePath = Path.GetDirectoryName(parsedFile);
                                   includedFile = Path.Combine(basePath, includedFile);
                                 }
                                 var oneInclude = new Include(t, parsedFile, includedFile, theCompileThisFile);
                                 oneInclude.OwnedTokens = ownedTokens;
                                 defaultModule.Includes.Add(oneInclude);
                                 ownedTokens = new List<IToken>();
                               }
                            .)
  }
  { TopDecl<defaultModule, membersDefaultClass, /* isTopLevel */ true, /* isAbstract */ false> }
  (. // find the default class in the default module, then append membersDefaultClass to its member list
		 if (membersDefaultClass.Count == 0 && defaultModule.Includes.Count == 0 && defaultModule.TopLevelDecls.Count == 0
		     && (defaultModule.PrefixNamedModules == null || defaultModule.PrefixNamedModules.Count == 0)) {
		   var fileName = theOptions.UseBaseNameForFileName
                   ? Path.GetFileName(scanner.FullFilename) 
                   : Path.GetRelativePath(Directory.GetCurrentDirectory(), scanner.FullFilename);
		   errors.Warning(new Token(1, 1) { Filename = la.Filename }, "File contains no code");
		 }
     DefaultClassDecl defaultClass = null;
     foreach (TopLevelDecl topleveldecl in defaultModule.TopLevelDecls) {
       defaultClass = topleveldecl as DefaultClassDecl;
       if (defaultClass != null) {
         defaultClass.Members.AddRange(membersDefaultClass);
         break;
       }
     }
     if (defaultClass == null) { // create the default class here, because it wasn't found
       defaultClass = new DefaultClassDecl(defaultModule, membersDefaultClass);
       defaultModule.TopLevelDecls.Add(defaultClass);
     } .)
  SYNC
  EOF
  .

/*------------------------------------------------------------------------*/
DeclModifier<ref DeclModifierData dmod>
= ( "abstract"                             (. dmod.IsAbstract = true;  CheckAndSetToken(ref dmod.AbstractToken); CheckAndSetTokenOnce(ref dmod.FirstToken); dmod.OwnedTokens.Add(t); .)
  | "ghost"                                (. dmod.IsGhost = true;  CheckAndSetToken(ref dmod.GhostToken); CheckAndSetTokenOnce(ref dmod.FirstToken); dmod.OwnedTokens.Add(t); .)
  | "static"                               (. dmod.IsStatic = true; CheckAndSetToken(ref dmod.StaticToken); CheckAndSetTokenOnce(ref dmod.FirstToken); dmod.OwnedTokens.Add(t); .)
  )
  .

/*------------------------------------------------------------------------*/
TopDecl<. ModuleDefinition module, List<MemberDecl/*!*/> membersDefaultClass, bool isTopLevel, bool isAbstract .>
= (. DeclModifierData dmod = new DeclModifierData(); ModuleDecl submodule;
     DatatypeDecl/*!*/ dt; TopLevelDecl td; IteratorDecl iter;
     TraitDecl/*!*/ trait;
  .)
  { DeclModifier<ref dmod> }
  ( SubModuleDecl<dmod, module, out submodule, isTopLevel>
                                               (. var litmod = submodule as LiteralModuleDecl;
                                                  if (litmod != null && litmod.ModuleDef.PrefixIds.Count != 0) {
                                                    var tup = new Tuple<List<IToken>, LiteralModuleDecl>(litmod.ModuleDef.PrefixIds, litmod);
                                                    module.PrefixNamedModules.Add(tup);
                                                  } else {
                                                    module.TopLevelDecls.Add(submodule);
                                                  }
                                               .)
  | ClassDecl<dmod, module, out td>            (. module.TopLevelDecls.Add(td); .)
  | DatatypeDecl<dmod, module, out dt>         (. module.TopLevelDecls.Add(dt); .)
  | NewtypeDecl<dmod, module, out td>          (. module.TopLevelDecls.Add(td); .)
  | SynonymTypeDecl<dmod, module, out td>      (. module.TopLevelDecls.Add(td); .)
  | IteratorDecl<dmod, module, out iter>       (. module.TopLevelDecls.Add(iter); .)
  | TraitDecl<dmod, module, out trait>         (. module.TopLevelDecls.Add(trait); .)
  | ClassMemberDecl<dmod, membersDefaultClass, false, true, !theOptions.AllowGlobals>
  )
  .

/*------------------------------------------------------------------------*/
SubModuleDecl<DeclModifierData dmod, ModuleDefinition parent, out ModuleDecl submodule, bool isTopLevel>
=
  (. submodule = null; .)
  ( ModuleDefinition<dmod, parent, out submodule>
  | ModuleImport<parent, out submodule>
  | ModuleExport<parent, out submodule>
    (. if (isTopLevel) SemErr(submodule.tok, "There is no point to an export declaration at the top level");
    .)
  )
  .

/*------------------------------------------------------------------------*/
ModuleDefinition<DeclModifierData dmod, ModuleDefinition parent, out ModuleDecl submodule>
=  "module"
   (. CheckAndSetTokenOnce(ref dmod.FirstToken);
     Attributes attrs = null;
     IToken/*!*/ id, iderr;
     var prefixIds = new List<IToken>();
     List<MemberDecl/*!*/> namedModuleDefaultClassMembers = new List<MemberDecl>();;
     List<IToken> idQualified = null;
     List<IToken> idRefined = null;
     var ownedTokens = new List<IToken>(dmod.OwnedTokens);
     ownedTokens.Add(t);
     ModuleDefinition module;
     submodule = null; // appease compiler
     bool isAbstract = dmod.IsAbstract;
     var dafnyOptionsBackup = theOptions;
     CheckDeclModifiers(ref dmod, "module", AllowedDeclModifiers.Abstract);
   .)
   { Attribute<ref attrs> }            (. ApplyOptionsFromAttributes(attrs); .)
   ModuleQualifiedName<out idQualified> (. ownedTokens.AddRange(GetTokenRange(idQualified)); .)
   (. id = idQualified[idQualified.Count-1];
      prefixIds = idQualified.GetRange(0,idQualified.Count-1);
   .)

   [ "refines"                           (. ownedTokens.Add(t); .)
     ModuleQualifiedName<out idRefined>  (. ownedTokens.AddRange(GetTokenRange(idRefined)); .)
   | Ident<out iderr> (. SemErr(la, $"expected either a '{{' or a 'refines' keyword here, found {iderr.val}"); .)
   ]
   (. module = new ModuleDefinition(id, id.val, prefixIds, isAbstract, false,
                                        idRefined == null ? null : new ModuleQualifiedId(idRefined), parent, attrs,
                                        false, theVerifyThisFile, theCompileThisFile);
   .)
   SYNC                                (. module.TokenWithTrailingDocString = t; .)
   "{"                                 (. module.BodyStartTok = t; ownedTokens.Add(t); .)
     { TopDecl<module, namedModuleDefaultClassMembers, /* isTopLevel */ false, isAbstract>}
   "}"
    (.
      module.StartToken = dmod.FirstToken;
      module.EndToken = t;
      module.BodyEndTok = t;
      ownedTokens.Add(t);
      module.TopLevelDecls.Add(new DefaultClassDecl(module, namedModuleDefaultClassMembers));
      submodule = new LiteralModuleDecl(module, parent);
      submodule.OwnedTokens = ownedTokens;
      theOptions = dafnyOptionsBackup;
    .)
  .

/*------------------------------------------------------------------------*/
ModuleImport<ModuleDefinition parent, out ModuleDecl submodule>
=  "import"                          (.bool opened = false;
                                      List<IToken> idExports = new List<IToken>();
                                      IToken/*!*/ id;
                                      List<IToken> idPath = new List<IToken>() ;
                                      var ownedTokens = new List<IToken>(){t};
                                      submodule = null;
                                     .)
    ["opened"                        (. opened = true; ownedTokens.Add(t); .) ]
    (. int lookAhead = scanner.Peek().kind; .)
    ( IF(lookAhead == _singleeq)
      ModuleName<out id>             (. ownedTokens.Add(id); .)
      "="                            (. ownedTokens.Add(t); .)
      QualifiedModuleExport<out idPath, out idExports, ownedTokens>
          (. submodule = new AliasModuleDecl(new ModuleQualifiedId(idPath),
                                         id, parent, opened, idExports); .)
    | IF(lookAhead == _colon)
      ModuleName<out id>             (. ownedTokens.Add(id); .)
      ":"                            (. ownedTokens.Add(t); .)
      QualifiedModuleExport<out idPath, out idExports, ownedTokens>
          (. submodule = new AbstractModuleDecl(new ModuleQualifiedId(idPath),
                                         id, parent, opened, idExports); .)
    |
      QualifiedModuleExport<out idPath, out idExports, ownedTokens>
          (. submodule = new AliasModuleDecl(new ModuleQualifiedId(idPath),
                                         idPath[idPath.Count-1], parent, opened, idExports);
          .)
    ) (. submodule.OwnedTokens = ownedTokens; .)
    .

/*------------------------------------------------------------------------*/
ExportId<out IToken id> = NoUSIdentOrDigits<out id> .

ModuleExport<ModuleDefinition parent, out ModuleDecl submodule>
= "export"
  (.
    IToken exportId = t;
    IToken/*!*/ id;
    List<ExportSignature> exports = new List<ExportSignature>();;
    List<IToken> extends = new List<IToken>();
    var ownedTokens = new List<IToken>() { t };
    bool provideAll = false;
    bool revealAll = false;
    bool isDefault = false;
    bool isRefining = false;
    ExportSignature exsig;
  .)
  [ ExportId<out exportId> (. ownedTokens.Add(t); .) ]
  [ ellipsis  (. isRefining = true;  ownedTokens.Add(t); .) ]
  {
    "provides" (. ownedTokens.Add(t); .)
    (
      ( ExportSignature<true, out exsig>    (. exports.Add(exsig); .)
        {","                                (. ownedTokens.Add(t); .)
         ExportSignature<true, out exsig>   (. exports.Add(exsig); .) }
      )
    | "*" (. provideAll = true; ownedTokens.Add(t); .)
    )
  | "reveals"                                   (. ownedTokens.Add(t); .)
    (
      ( ExportSignature<false, out exsig>       (. exports.Add(exsig); .)
        {","                                    (. ownedTokens.Add(t); .)
         ExportSignature<false, out exsig>      (. exports.Add(exsig); .) }
      )
    | "*" (. revealAll = true; ownedTokens.Add(t); .)
    )
  | "extends"              (. ownedTokens.Add(t); .)
    ExportId<out id>       (. extends.Add(id); ownedTokens.Add(id); .)
    {","                   (. ownedTokens.Add(t); .)
     ExportId<out id>      (. extends.Add(id); ownedTokens.Add(id); .) }
  }
  (. if (exportId.val == "export" || exportId.val == parent.Name) {
       isDefault = true;
     }
     submodule = new ModuleExportDecl(exportId, parent, exports, extends, provideAll, revealAll, isDefault, isRefining);
     submodule.OwnedTokens = ownedTokens;
  .)
  .

/*------------------------------------------------------------------------*/
// Note - before the "." only Type names are permitted (no 'digits'), but name resolution sorts that
// out, since the parser does not know (without adding lookahead) when it has seen the last dot
// matching any permitted member name

ExportSignature<bool opaque, out ExportSignature exsig>
= (. IToken prefix; IToken suffix = null;
     var ownedTokens = new List<IToken>();
  .)
  TypeNameOrCtorSuffix<out prefix>   (. ownedTokens.Add(prefix); .)
  [ "."                              (. ownedTokens.Add(t); .)
    TypeNameOrCtorSuffix<out suffix> (. ownedTokens.Add(suffix); .)]
  (. if (suffix != null) {
       exsig = new ExportSignature(prefix, prefix.val, suffix, suffix.val, opaque);
     } else {
       exsig = new ExportSignature(prefix, prefix.val, opaque);
     }
     exsig.OwnedTokens = ownedTokens;
  .)
  .

/*------------------------------------------------------------------------*/
ModuleName<out IToken id> = NoUSIdent<out id> .

ModuleQualifiedName<.out List<IToken> ids.>
= (. IToken id; ids = new List<IToken>();
  .)
  ModuleName<out id> (. ids.Add(id); .)
  { "." ModuleName<out id> (. ids.Add(id); .) }
  .

/*------------------------------------------------------------------------*/
QualifiedModuleExport<.out List<IToken> idPath, out List<IToken> exports, List<IToken> ownedTokens.>
= (. exports = new List<IToken>();
  .)
  ModuleQualifiedName<out idPath>     (. ownedTokens.AddRange(GetTokenRange(idPath)); .)
  [ "`"                               (. ownedTokens.Add(t); .)
    ModuleExportSuffix<exports, ownedTokens> ]
  .

/*------------------------------------------------------------------------*/
ModuleExportSuffix<. List<IToken> exports, List<IToken> ownedTokens.>
=                              (. IToken id; .)
    ( ExportId<out id>    (. exports.Add(id); ownedTokens.Add(id); .)
    | "{"                 (. ownedTokens.Add(t); .)
      ExportId<out id>    (. exports.Add(id); ownedTokens.Add(id); .)
       { ","              (. ownedTokens.Add(t); .)
         ExportId<out id> (. exports.Add(id); ownedTokens.Add(id); .) }
      "}"                 (. ownedTokens.Add(t); .)
    )
  .

/*------------------------------------------------------------------------*/
ClassName<out IToken id> = NoUSIdent<out id> .

ClassDecl<DeclModifierData dmodClass, ModuleDefinition/*!*/ module, out TopLevelDecl/*!*/ c>
= (. Contract.Requires(module != null);
     Contract.Ensures(Contract.ValueAtReturn(out c) != null);
     IToken/*!*/ id;
     IToken tokenWithTrailingDocString = Token.NoToken;
     Type parentTrait;
     List<Type> parentTraits = new List<Type>();
     var ownedTokens = new List<IToken>(dmodClass.OwnedTokens);
     Attributes attrs = null;
     bool isRefining = false;
     List<TypeParameter> typeArgs = new List<TypeParameter>();
     List<MemberDecl> members = new List<MemberDecl>();
     IToken bodyStart;
     CheckDeclModifiers(ref dmodClass, "class", AllowedDeclModifiers.None);
     DeclModifierData dmod;
  .)
  SYNC
  "class" (. CheckAndSetTokenOnce(ref dmodClass.FirstToken); ownedTokens.Add(t); .)
  { Attribute<ref attrs> }
  ClassName<out id>                     (. tokenWithTrailingDocString = t; ownedTokens.Add(t); .)
  [ GenericParameters<typeArgs, true, ownedTokens> ] (. tokenWithTrailingDocString = t; .)
  [ "extends"                   (. ownedTokens.Add(t); .)
    Type<out parentTrait>       (. parentTraits.Add(parentTrait); tokenWithTrailingDocString = t; .)
    {","                        (. ownedTokens.Add(t); .) 
     Type<out parentTrait>  (. parentTraits.Add(parentTrait); tokenWithTrailingDocString = t; .) }
  | ellipsis                    (. ownedTokens.Add(t); isRefining = true; tokenWithTrailingDocString = t; .)
  ]
  SYNC
  "{"                           (. bodyStart = t; ownedTokens.Add(t); .)
    { (. dmod = new DeclModifierData(); .)
      { DeclModifier<ref dmod> }
      ClassMemberDecl<dmod, members, true, false, false>
    }
  "}"                           (. ownedTokens.Add(t); .)
  (. c = new ClassDecl(id, id.val, module, typeArgs, members, attrs, isRefining, parentTraits);
     c.BodyStartTok = bodyStart;
     c.BodyEndTok = t;
     c.StartToken = dmodClass.FirstToken;
     c.EndToken = t;
     c.TokenWithTrailingDocString = tokenWithTrailingDocString;
     c.OwnedTokens = ownedTokens;
  .)
  .

/*------------------------------------------------------------------------*/
TraitDecl<DeclModifierData dmodIn, ModuleDefinition/*!*/ module, out TraitDecl/*!*/ trait>
= (. Contract.Requires(module != null);
     Contract.Ensures(Contract.ValueAtReturn(out trait) != null);
     CheckDeclModifiers(ref dmodIn, "trait", AllowedDeclModifiers.None);
     IToken/*!*/ id;
     IToken/*!*/ tokenWithTrailingDocString;
     Type parentTrait;
     List<Type> parentTraits = new List<Type>();
     var ownedTokens = new List<IToken>(dmodIn.OwnedTokens);
     Attributes attrs = null;
     bool isRefining = false;
     List<TypeParameter/*!*/> typeArgs = new List<TypeParameter/*!*/>(); //traits should not support type parameters at the moment
     List<MemberDecl/*!*/> members = new List<MemberDecl/*!*/>();
     IToken bodyStart;
     DeclModifierData dmod;
  .)
  SYNC
  "trait"                       (. CheckAndSetTokenOnce(ref dmodIn.FirstToken); ownedTokens.Add(t); .)
  { Attribute<ref attrs> }
  ClassName<out id>                         (. tokenWithTrailingDocString = t; ownedTokens.Add(t); .)
  [ GenericParameters<typeArgs, true, ownedTokens> ]     (. tokenWithTrailingDocString = t; .)
  [ "extends"                   (. ownedTokens.Add(t); .)
    Type<out parentTrait>       (. parentTraits.Add(parentTrait); tokenWithTrailingDocString = t; .)
    {","                        (. ownedTokens.Add(t); .)
     Type<out parentTrait>  (. parentTraits.Add(parentTrait); tokenWithTrailingDocString = t; .) }
  | ellipsis                    (. isRefining = true; tokenWithTrailingDocString = t; ownedTokens.Add(t); .)
  ]
  "{"                           (. ownedTokens.Add(t); bodyStart = t; .)
    { (. dmod  = new DeclModifierData(); .)
      { DeclModifier<ref dmod> }
      ClassMemberDecl<dmod, members, true, false, false>
    }
  "}"                           (. ownedTokens.Add(t); .)
  (. trait = new TraitDecl(id, id.val, module, typeArgs, members, attrs, isRefining, parentTraits);
     trait.BodyStartTok = bodyStart;
     trait.BodyEndTok = t;
     trait.StartToken = dmodIn.FirstToken;
     trait.EndToken = t;
     trait.TokenWithTrailingDocString = tokenWithTrailingDocString;
     trait.OwnedTokens = ownedTokens;
    .)
  .

/*------------------------------------------------------------------------*/
ClassMemberDecl<. DeclModifierData dmod, List<MemberDecl> mm, bool allowConstructors, bool isValueType, bool moduleLevelDecl.>
= (. Contract.Requires(cce.NonNullElements(mm));
     Method/*!*/ m;
     Function/*!*/ f;
  .)
  ( (. if (moduleLevelDecl) {
         SemErr(la, "fields are not allowed to be declared at the module level; instead, wrap the field in a 'class' declaration");
         dmod.IsStatic = false;
       }
    .)
    FieldDecl<dmod, isValueType, mm>
  | ConstantFieldDecl<dmod, mm, moduleLevelDecl>
  | IF(IsFunctionDecl())
    (. if (moduleLevelDecl && dmod.StaticToken != null) {
         errors.Warning(dmod.StaticToken, "module-level functions are always non-instance, so the 'static' keyword is not allowed here");
         dmod.IsStatic = false;
       }
    .)
    FunctionDecl<dmod, out f>                   (. mm.Add(f); .)
  | (. if (moduleLevelDecl && dmod.StaticToken != null) {
         errors.Warning(dmod.StaticToken, "module-level methods are always non-instance, so the 'static' keyword is not allowed here");
         dmod.IsStatic = false;
       }
    .)
    MethodDecl<dmod, allowConstructors, out m>  (. mm.Add(m); .)
  )
  .

/*------------------------------------------------------------------------*/
DatatypeName<out IToken id> = NoUSIdent<out id> .

DatatypeDecl<DeclModifierData dmod, ModuleDefinition/*!*/ module, out DatatypeDecl/*!*/ dt>
= (. Contract.Requires(module != null);
     Contract.Ensures(Contract.ValueAtReturn(out dt)!=null);
     IToken/*!*/ id;
     Attributes attrs = null;
     List<TypeParameter/*!*/> typeArgs = new List<TypeParameter/*!*/>();
     List<DatatypeCtor/*!*/> ctors = new List<DatatypeCtor/*!*/>();
     var ownedTokens = new List<IToken>(dmod.OwnedTokens);
     IToken bodyStart = Token.NoToken;  // dummy assignment
     bool isRefining = false;
     bool co = false;
     CheckDeclModifiers(ref dmod, "datatype or codatatype", AllowedDeclModifiers.None);
     var members = new List<MemberDecl>();
  .)
  SYNC
  ( "datatype"
  | "codatatype"     (. co = true; .)
  )                                        (. CheckAndSetTokenOnce(ref dmod.FirstToken); ownedTokens.Add(t); .)
  { Attribute<ref attrs> }
  DatatypeName<out id>                     (. ownedTokens.Add(t); .)
  [ GenericParameters<typeArgs, true, ownedTokens> ]
  (
  "="                                      (. bodyStart = t; ownedTokens.Add(t); .)
  [ ellipsis                               (. SemErr(t, // Help users adjust to the new syntax
      $"Refinement cannot change the constructors of a `datatype`.  To refine `{id.val}`, either omit this `...` or omit the `=` sign and the datatype constructors."); .)
  ]
  [ "|" (. ownedTokens.Add(t); .) ] DatatypeMemberDecl<ctors, ownedTokens>
  { "|" (. ownedTokens.Add(t); .)
    DatatypeMemberDecl<ctors, ownedTokens> }
  | ellipsis                               (. isRefining = true; bodyStart = t; ownedTokens.Add(t); .)
  )
  [ TypeMembers<module, members, ownedTokens> ]
  (. if (co) {
       dt = new CoDatatypeDecl(id, id.val, module, typeArgs, ctors, members, attrs, isRefining);
     } else {
       dt = new IndDatatypeDecl(id, id.val, module, typeArgs, ctors, members, attrs, isRefining);
     }
     dt.BodyStartTok = bodyStart;
     dt.BodyEndTok = t;
     dt.StartToken = dmod.FirstToken;
     dt.EndToken = t;
     dt.TokenWithTrailingDocString = bodyStart;
     dt.OwnedTokens = ownedTokens;
  .)
  .

/*------------------------------------------------------------------------*/
DatatypeMemberName<out IToken id> = NoUSIdentOrDigits<out id> .

DatatypeMemberDecl<.List<DatatypeCtor/*!*/>/*!*/ ctors, List<IToken> ownedTokens.>
= (. Contract.Requires(cce.NonNullElements(ctors));
     Attributes attrs = null;
     IToken/*!*/ id;
     List<Formal/*!*/> formals = new List<Formal/*!*/>();
     var isGhost = false;
  .)
  // Note, "ghost" is parsed before any attributes. This means that the
  // attributes are parsed before the "id", which is consistent with other
  // declarations.
  [ "ghost"   (. isGhost = true; .) ]
  { Attribute<ref attrs> }
<<<<<<< HEAD
  DatatypeMemberName<out id>  (. ownedTokens.Add(id); .)
  [ FormalsOptionalIds<formals, ownedTokens> ]
  (. var ctor = new DatatypeCtor(id, id.val, formals, attrs);
=======
  DatatypeMemberName<out id>
  [ FormalsOptionalIds<formals> ]
  (. var ctor = new DatatypeCtor(id, id.val, isGhost, formals, attrs);
>>>>>>> db63d3c5
     ctor.StartToken = id;
     ctor.BodyEndTok = t;
     ctor.EndToken = t;
     ctors.Add(ctor); .)
  .

/*------------------------------------------------------------------------*/
TypeMembers<. ModuleDefinition/*!*/ module, List<MemberDecl> members, List<IToken> ownedTokens .>
= (. DeclModifierData dmod;
  .)
  "{"          (. ownedTokens.Add(t); .)
  { (. dmod = new DeclModifierData(); .)
    { DeclModifier<ref dmod> }
    ClassMemberDecl<dmod, members, false, true, false>
  }
  "}"          (. ownedTokens.Add(t); .)
  .

/*------------------------------------------------------------------------*/
FieldDecl<.DeclModifierData dmod, bool isValueType, List<MemberDecl> mm.>
= (. Contract.Requires(cce.NonNullElements(mm));
     Attributes attrs = null;
     IToken/*!*/ id;  Type/*!*/ ty;
     CheckDeclModifiers(ref dmod, "field", AllowedDeclModifiers.Ghost);
     var ownedTokens = new List<IToken>(dmod.OwnedTokens);
     if (isValueType) {
       // we're about to produce an error; put fields into a throw-away list, so we don't return them
       mm = new List<MemberDecl>();
     }
  .)
  SYNC
  "var"                                             (. CheckAndSetTokenOnce(ref dmod.FirstToken); ownedTokens.Add(t);
                                                       if (isValueType) {
                                                         SemErr(t, "mutable fields are not allowed in value types");
                                                       }
                                                    .)
  { Attribute<ref attrs> }
  FIdentType<out id, out ty>                        (. var f = new Field(id, id.val, dmod.IsGhost, ty, attrs); f.StartToken = dmod.FirstToken; mm.Add(f); f.TokenWithTrailingDocString = t; f.EndToken = t;
                                                       ownedTokens.Add(id); ownedTokens.Add(id.Next);
                                                       f.OwnedTokens = ownedTokens; ownedTokens = new List<IToken>(); .)
  { ","                                             (. ownedTokens.Add(t); .)
    FIdentType<out id, out ty>                      (.     f = new Field(id, id.val, dmod.IsGhost, ty, attrs); f.StartToken = dmod.FirstToken; mm.Add(f); f.TokenWithTrailingDocString = t; f.EndToken = t;
                                                       ownedTokens.Add(id); ownedTokens.Add(id.Next);
                                                       f.OwnedTokens = ownedTokens; ownedTokens = new List<IToken>();
                                                    .)
  }
  OldSemi
  .

/*------------------------------------------------------------------------*/
ConstantFieldDecl<.DeclModifierData dmod, List<MemberDecl/*!*/>/*!*/ mm, bool moduleLevelDecl.>
= (. Contract.Requires(cce.NonNullElements(mm));
     Attributes attrs = null;
     IToken/*!*/ id;  Type/*!*/ ty;
     var ownedTokens = new List<IToken>(dmod.OwnedTokens);
     Expression e = null;
     if (moduleLevelDecl && dmod.StaticToken != null) {
       errors.Warning(dmod.StaticToken, "module-level const declarations are always non-instance, so the 'static' keyword is not allowed here");
       dmod.IsStatic = false;
     }
     CheckDeclModifiers(ref dmod, "field", AllowedDeclModifiers.Ghost | AllowedDeclModifiers.Static);
  .)
  SYNC
  "const"                                    (. CheckAndSetTokenOnce(ref dmod.FirstToken); ownedTokens.Add(t); .)
  { Attribute<ref attrs> }
  CIdentType<out id, out ty>                 (. if (ty == null) { ty = new InferredTypeProxy(); } .)
  [ ellipsis                                 (. ownedTokens.Add(t); .)
  ]
  [ ":="                                     (. ownedTokens.Add(t); .)
    Expression<out e, false, true> ]
                                             (. if (e == null && ty is InferredTypeProxy) {
                                                  SemErr(id, "a const declaration must have a type or a RHS value");
                                                }
                                                var c = new ConstantField(id, id.val, e, dmod.IsStatic, dmod.IsGhost, ty, attrs);
                                                if (e != null) {
                                                  c.BodyEndTok = t; // Until we have proper ranges
                                                }
                                                c.StartToken = dmod.FirstToken;
                                                mm.Add(c);
                                             .)
  OldSemi                                    (. c.TokenWithTrailingDocString = t; c.EndToken = t; c.OwnedTokens = ownedTokens; .)
  .

/*------------------------------------------------------------------------*/
NewtypeName<out IToken id> = NoUSIdent<out id> .
LocalVarName<out IToken id> = NoUSIdent<out id> .

NewtypeDecl<DeclModifierData dmod, ModuleDefinition module, out TopLevelDecl td>
= (. IToken id, bvId;
     var ownedTokens = new List<IToken>(dmod.OwnedTokens);
     Attributes attrs = null;
     td = null;
     Type baseType = null;
     Expression constraint;
     Expression witness = null;
     CheckDeclModifiers(ref dmod, "newtype", AllowedDeclModifiers.None);
     var members = new List<MemberDecl>();
  .)
  "newtype" (. CheckAndSetTokenOnce(ref dmod.FirstToken); ownedTokens.Add(t); .)
  { Attribute<ref attrs> }
  NewtypeName<out id>                      (. ownedTokens.Add(id); .)
  (
  "="                                      (. ownedTokens.Add(t); .)
  [ ellipsis                               (. SemErr(t, // Help users adjust to the new syntax
      $"Refinement cannot change the base type of a `newtype`.  To refine `{id.val}`, either omit this `...` or omit the `=` sign and the parent type's body."); .)
  ]
  ( IF(IsIdentColonOrBar())
    LocalVarName<out bvId>                 (. ownedTokens.Add(bvId); .)
    [ ":"                                  (. ownedTokens.Add(t); .)
      Type<out baseType> ]       (. if (baseType == null) { baseType = new InferredTypeProxy(); } .)
    "|"                                    (. ownedTokens.Add(t); .)
    Expression<out constraint, false, true>
    (. var witnessKind = SubsetTypeDecl.WKind.CompiledZero; .)
    [ IF(IsWitness())
      ( "ghost"                            (. ownedTokens.Add(t); .)
        "witness"                          (. witnessKind = SubsetTypeDecl.WKind.Ghost; ownedTokens.Add(t); .)
        Expression<out witness, false, true>
      | "witness"                          (. ownedTokens.Add(t); .)
        ( "*"                                        (. witnessKind = SubsetTypeDecl.WKind.OptOut; ownedTokens.Add(t); .)
        | Expression<out witness, false, true>       (. witnessKind = SubsetTypeDecl.WKind.Compiled; .)
        )
      )
    ]
    [ TypeMembers<module, members, ownedTokens> ]
    (. td = new NewtypeDecl(id, id.val, module, new BoundVar(bvId, bvId.val, baseType), constraint, witnessKind, witness, members, attrs, isRefining: false); .)
  | Type<out baseType>
    [ TypeMembers<module, members, ownedTokens> ]
    (. td = new NewtypeDecl(id, id.val, module, baseType, members, attrs, isRefining: false); .)
  )
  | ellipsis (. ownedTokens.Add(t); .)
    [ TypeMembers<module, members, ownedTokens> ]
    (. baseType = null; // Base type is not known yet
       td = new NewtypeDecl(id, id.val, module, baseType, members, attrs, isRefining: true);
       td.StartToken = dmod.FirstToken;
       td.EndToken = t;       
    .)
  )  (. if (td != null) {
          td.TokenWithTrailingDocString = t; 
          td.StartToken = dmod.FirstToken;
          td.EndToken = t;
          td.OwnedTokens = ownedTokens;
        }   .)
  .

/*------------------------------------------------------------------------*/
SynonymTypeName<out IToken id> = NoUSIdent<out id> .

// The following includes Opaque type definitions
SynonymTypeDecl<DeclModifierData dmod, ModuleDefinition module, out TopLevelDecl td>
= (. IToken id, bvId;
     Attributes attrs = null;
     var characteristics = new TypeParameter.TypeParameterCharacteristics(false);
     var typeArgs = new List<TypeParameter>();
     td = null;
     Type ty = null;
     Expression constraint;
     Expression witness = null;
     var kind = "opaque type";
     var members = new List<MemberDecl>();
     var ownedTokens = new List<IToken>(dmod.OwnedTokens);
     var isRefining = false;
  .)
  "type"                      (. CheckAndSetTokenOnce(ref dmod.FirstToken); ownedTokens.Add(t); .)
  { Attribute<ref attrs> }
  SynonymTypeName<out id>     (. ownedTokens.Add(t); .)
  { TypeParameterCharacteristics<ref characteristics> }
  [ GenericParameters<typeArgs, true, ownedTokens> ]
  [ "="                       (. ownedTokens.Add(t); .)
    ( IF(IsIdentColonOrBar())
      LocalVarName<out bvId>  (. ownedTokens.Add(t); .)
      [ ":"                   (. ownedTokens.Add(t); .)
        Type<out ty> ]   (. if (ty == null) { ty = new InferredTypeProxy(); } .)
      "|"                     (. ownedTokens.Add(t); .)
      Expression<out constraint, false, true>
      (. var witnessKind = SubsetTypeDecl.WKind.CompiledZero; .)
      [ IF(IsWitness())
        ( "ghost"                              (. ownedTokens.Add(t); .)
          "witness"                            (. witnessKind = SubsetTypeDecl.WKind.Ghost; ownedTokens.Add(t); .)
          Expression<out witness, false, true>
        | "witness"                            (. ownedTokens.Add(t); .)
          ( "*"                                        (. witnessKind = SubsetTypeDecl.WKind.OptOut; ownedTokens.Add(t); .)
          | Expression<out witness, false, true>       (. witnessKind = SubsetTypeDecl.WKind.Compiled; .)
          )
        )
      ]
      (. td = new SubsetTypeDecl(id, id.val, characteristics, typeArgs, module, new BoundVar(bvId, bvId.val, ty), constraint, witnessKind, witness, attrs);
         kind = "subset type";
      .)
    |
      Type<out ty>
      (. td = new TypeSynonymDecl(id, id.val, characteristics, typeArgs, module, ty, attrs);
         kind = "type synonym";
      .)
    )
  | ellipsis                               (. isRefining = true; ownedTokens.Add(t); .)
    [ TypeMembers<module, members, ownedTokens> ]
  | TypeMembers<module, members, ownedTokens>
  ]
  (. if (td == null) {
       if (module is DefaultModuleDecl) {
         // opaque type declarations at the very outermost program scope get an automatic (!new)
         characteristics.ContainsNoReferenceTypes = true;
       }
       td = new OpaqueTypeDecl(id, id.val, module, characteristics, typeArgs, members, attrs, isRefining);
     }
     td.BodyEndTok = t;
     td.StartToken = dmod.FirstToken;
     td.EndToken = t;
     td.TokenWithTrailingDocString = t;
     td.OwnedTokens = ownedTokens;
  .)
  (. CheckDeclModifiers(ref dmod, kind, AllowedDeclModifiers.None); .)
  .

/*------------------------------------------------------------------------*/
GIdentType<bool allowGhostKeyword, bool allowNewKeyword, bool allowNameOnlyKeyword, bool allowOlderKeyword,
           out IToken/*!*/ id, out Type/*!*/ ty, out bool isGhost, out bool isOld, out bool isNameOnly, out bool isOlder>
/* isGhost always returns as false if allowGhostKeyword is false */
= (. Contract.Ensures(Contract.ValueAtReturn(out id)!=null);
     Contract.Ensures(Contract.ValueAtReturn(out ty)!=null);
     isGhost = false; isOld = allowNewKeyword; isNameOnly = false; isOlder = false;
  .)
  { IF(IsKeywordForFormal())
    ( "ghost"                    (. if (allowGhostKeyword) { isGhost = true; } else { SemErr(t, "formal cannot be declared 'ghost' in this context"); } .)
    | "new"                      (. if (allowNewKeyword) { isOld = false; } else { SemErr(t, "formal cannot be declared 'new' in this context"); } .)
    | "nameonly"                 (. if (allowNameOnlyKeyword) { isNameOnly = true; } else { SemErr(t, "formal cannot be declared 'nameonly' in this context"); } .)
    | "older"                    (. if (allowOlderKeyword) { isOlder = true; } else { SemErr(t, "formal cannot be declared 'older' in this context"); } .)
    )
  }
  IdentType<out id, out ty, false>
  .

FIdentType<out IToken/*!*/ id, out Type/*!*/ ty>
= (.Contract.Ensures(Contract.ValueAtReturn(out id) != null); Contract.Ensures(Contract.ValueAtReturn(out ty) != null);
    id = Token.NoToken;
  .)
  NoUSIdentOrDigits<out id> (. id = t; .)
  ":"
  Type<out ty>
  .

CIdentType<out IToken/*!*/ id, out Type ty>
= (.Contract.Ensures(Contract.ValueAtReturn(out id) != null);
    id = Token.NoToken;
    ty = null;
  .)
  NoUSIdentOrDigits<out id> (. id = t; .)
  [ ":"
    Type<out ty>
  ]
  .

IdentType<out IToken/*!*/ id, out Type/*!*/ ty, bool allowWildcardId>
= (.Contract.Ensures(Contract.ValueAtReturn(out id) != null); Contract.Ensures(Contract.ValueAtReturn(out ty) != null);.)
  WildIdent<out id, allowWildcardId>
  ":"
  Type<out ty>
  .

LocalIdentTypeOptional<out LocalVariable var, bool isGhost, bool allowWild=true>
= (. IToken id;  Type ty;  Type optType = null;
  .)
  WildIdent<out id, allowWild>
  [ ":" Type<out ty>             (. optType = ty; .)
  ]
  (. var = new LocalVariable(id, id, id.val, optType == null ? new InferredTypeProxy() : optType, isGhost); .)
  .

IdentTypeOptional<out BoundVar var>
= (. Contract.Ensures(Contract.ValueAtReturn(out var) != null);
     IToken id;  Type ty;  Type optType = null;
  .)
  WildIdent<out id, true>
  [ ":" Type<out ty>             (. optType = ty; .)
  ]
  (. var = new BoundVar(id, id.val, optType == null ? new InferredTypeProxy() : optType); .)
  .

TypeIdentOptional<out IToken/*!*/ id, out string/*!*/ identName, out Type/*!*/ ty, out bool isGhost, out Expression defaultValue, out bool isNameOnly>
= (.Contract.Ensures(Contract.ValueAtReturn(out id)!=null);
     Contract.Ensures(Contract.ValueAtReturn(out ty)!=null);
     Contract.Ensures(Contract.ValueAtReturn(out identName)!=null);
     string name = null; id = Token.NoToken; ty = new BoolType()/*dummy*/; isGhost = false;
     IToken nameonlyToken = null;
     defaultValue = null;
  .)
  { "ghost"                            (. isGhost = true; .)
  | "nameonly"                         (. nameonlyToken = t; .)
  }
  ( TypeAndToken<out id, out ty, false>
    [ ":"
      (. /* try to convert ty to an identifier */
         UserDefinedType udt = ty as UserDefinedType;
         if (udt != null && udt.TypeArgs.Count == 0) {
           name = udt.Name;
         } else {
           SemErr(id, "invalid formal-parameter name in datatype constructor");
         }
      .)
      Type<out ty>
      ParameterDefaultValue<true, out defaultValue>
    ]
  | digits         (. id = t; name = id.val;.)
    ":"
    Type<out ty>
    ParameterDefaultValue<true, out defaultValue>
  )
  (. if (name != null) {
       identName = name;
       isNameOnly = nameonlyToken != null;
     } else {
       identName = "#" + anonymousIds++;
       if (nameonlyToken != null) {
         SemErr(nameonlyToken, "use of the 'nameonly' modifier must be accompanied with a parameter name");
       }
       isNameOnly = false;
     }
  .)
  .

/*------------------------------------------------------------------------*/
IteratorName<out IToken id> = NoUSIdent<out id> .

IteratorDecl<DeclModifierData dmod, ModuleDefinition module, out IteratorDecl/*!*/ iter>
= (. Contract.Ensures(Contract.ValueAtReturn(out iter) != null);
     IToken/*!*/ id;
     Attributes attrs = null;
     List<TypeParameter/*!*/>/*!*/ typeArgs = new List<TypeParameter/*!*/>();
     List<Formal/*!*/> ins = new List<Formal/*!*/>();
     List<Formal/*!*/> outs = new List<Formal/*!*/>();
     List<FrameExpression/*!*/> reads = new List<FrameExpression/*!*/>();
     List<FrameExpression/*!*/> mod = new List<FrameExpression/*!*/>();
     List<Expression/*!*/> decreases = new List<Expression>();
     List<AttributedExpression/*!*/> req = new List<AttributedExpression/*!*/>();
     List<AttributedExpression/*!*/> ens = new List<AttributedExpression/*!*/>();
     List<AttributedExpression/*!*/> yieldReq = new List<AttributedExpression/*!*/>();
     List<AttributedExpression/*!*/> yieldEns = new List<AttributedExpression/*!*/>();
     List<Expression/*!*/> dec = new List<Expression/*!*/>();
     var ownedTokens = new List<IToken>(dmod.OwnedTokens);
     Attributes readsAttrs = null;
     Attributes modAttrs = null;
     Attributes decrAttrs = null;
     BlockStmt body = null;
     IToken signatureEllipsis = null;
     IToken bodyStart = Token.NoToken;
     IToken bodyEnd = Token.NoToken;
     CheckDeclModifiers(ref dmod, "iterator", AllowedDeclModifiers.None);
  .)
  SYNC
  "iterator"                (. ownedTokens.Add(t); CheckAndSetTokenOnce(ref dmod.FirstToken); .)
  { Attribute<ref attrs> }
  IteratorName<out id>      (. ownedTokens.Add(t); .)
  (
    [ GenericParameters<typeArgs, true, ownedTokens> ]
    Formals<true, true, false, false, ins, ownedTokens>
    [ ( "yields"            (. ownedTokens.Add(t); .)
      | "returns"           (. SemErr(t, "iterators don't have a 'returns' clause; did you mean 'yields'?"); .)
      )
      Formals<false, true, false, false, outs, ownedTokens>
    ]
  | ellipsis                (. signatureEllipsis = t; ownedTokens.Add(t); .)
  )
  IteratorSpec<reads, mod, decreases, req, ens, yieldReq, yieldEns, ref readsAttrs, ref modAttrs, ref decrAttrs, ownedTokens>
  [ BlockStmt<out body, out bodyStart, out bodyEnd>
  ]
  (. iter = new IteratorDecl(id, id.val, module, typeArgs, ins, outs,
                             new Specification<FrameExpression>(reads, readsAttrs),
                             new Specification<FrameExpression>(mod, modAttrs),
                             new Specification<Expression>(decreases, decrAttrs),
                             req, ens, yieldReq, yieldEns,
                             body, attrs, signatureEllipsis);
     iter.BodyStartTok = bodyStart;
     iter.BodyEndTok = bodyEnd;
     iter.StartToken = ownedTokens[0];
     iter.OwnedTokens = ownedTokens;
 .)
  .

/*------------------------------------------------------------------------*/
TypeVariableName<out IToken id> = NoUSIdent<out id> .

GenericParameters<.List<TypeParameter/*!*/>/*!*/ typeArgs, bool allowVariance, List<IToken> ownedTokens.>
= (. Contract.Requires(cce.NonNullElements(typeArgs));
     IToken/*!*/ id;
     TypeParameter.TypeParameterCharacteristics characteristics;
     TypeParameter.TPVarianceSyntax variance = TypeParameter.TPVarianceSyntax.NonVariant_Strict;  // assignment is to please compiler
     characteristics = new TypeParameter.TypeParameterCharacteristics(false);
  .)
  // If a "<" combined with a Variance symbol could be a new token, then the parser here will need to be more complex,
  // since, for example, a < followed immediately by a Variance symbol would scan as the wrong token.
  // Fortunately that is not currently the case.
  // (Only because we parse the new "<-" symbol as separate "<" "-" tokens precisely to avoid this issue :)
  "<"                       (. ownedTokens.Add(t); .)
  [ Variance<out variance>  (. if (!allowVariance) { SemErr(t, "type-parameter variance is not allowed to be specified in this context"); }
                               ownedTokens.Add(t); .)
  ]
  TypeVariableName<out id>  (. ownedTokens.Add(t); .)
  { TypeParameterCharacteristics<ref characteristics> }
  (. typeArgs.Add(new TypeParameter(id, id.val, variance, characteristics)); .)
  { ","                     (. ownedTokens.Add(t); .)
    (. variance = TypeParameter.TPVarianceSyntax.NonVariant_Strict;
       characteristics = new TypeParameter.TypeParameterCharacteristics(false);
    .)
    [ Variance<out variance>  (. if (!allowVariance) { SemErr(t, "type-parameter variance is not allowed to be specified in this context"); } .)
    ]
    TypeVariableName<out id>
    { TypeParameterCharacteristics<ref characteristics> }
    (. typeArgs.Add(new TypeParameter(id, id.val, variance, characteristics)); .)
  }
  ">"                       (. ownedTokens.Add(t); .)
  .

/*------------------------------------------------------------------------*/
Variance<out TypeParameter.TPVarianceSyntax variance>
= (. variance = TypeParameter.TPVarianceSyntax.NonVariant_Strict;  // never used; here just to please the C# compiler
  .)
  ( "*"  (. variance = TypeParameter.TPVarianceSyntax.Covariant_Permissive; .)
  | "+"  (. variance = TypeParameter.TPVarianceSyntax.Covariant_Strict; .)
  | "!"  (. variance = TypeParameter.TPVarianceSyntax.NonVariant_Permissive; .)
  | "-"  (. variance = TypeParameter.TPVarianceSyntax.Contravariance; .)
  )
  .

/*------------------------------------------------------------------------*/
TypeParameterCharacteristics<ref TypeParameter.TypeParameterCharacteristics characteristics>
= "(" (. characteristics.StartToken = t; .)
  TPCharOption<ref characteristics>
  { ","  (. characteristics.OwnedTokens.Add(t); .)
    TPCharOption<ref characteristics>
  }
  ")" (. characteristics.EndToken = t; .)
  .

TPCharOption<ref TypeParameter.TypeParameterCharacteristics characteristics>
= ( "=="       (. characteristics.EqualitySupport = TypeParameter.EqualitySupportValue.Required; .)
  | digits     (. if (t.val == "0") {
                    characteristics.AutoInit = Microsoft.Dafny.Type.AutoInitInfo.CompilableValue;
                  } else if (t.val == "00") {
                    if (characteristics.AutoInit != Microsoft.Dafny.Type.AutoInitInfo.CompilableValue) {
                      characteristics.AutoInit = Microsoft.Dafny.Type.AutoInitInfo.Nonempty;
                    }
                  } else {
                    SemErr(t, "unexpected type parameter option - should be == or 0 or !new");
                  }
               .)
  | "!" "new"  (. characteristics.ContainsNoReferenceTypes = true; .)
  )
  .

/*------------------------------------------------------------------------*/
MethodDecl<DeclModifierData dmod, bool allowConstructor, out Method/*!*/ m>
= (. Contract.Ensures(Contract.ValueAtReturn(out m) !=null);
     IToken/*!*/ id = Token.NoToken;
     bool hasName = false;  IToken keywordToken;
     Attributes attrs = null;
     List<TypeParameter/*!*/>/*!*/ typeArgs = new List<TypeParameter/*!*/>();
     List<Formal/*!*/> ins = new List<Formal/*!*/>();
     List<Formal/*!*/> outs = new List<Formal/*!*/>();
     List<AttributedExpression/*!*/> req = new List<AttributedExpression/*!*/>();
     List<FrameExpression/*!*/> mod = new List<FrameExpression/*!*/>();
     List<AttributedExpression/*!*/> ens = new List<AttributedExpression/*!*/>();
     List<Expression/*!*/> dec = new List<Expression/*!*/>();
     Attributes decAttrs = null;
     Attributes modAttrs = null;
     BlockStmt body = null;
     bool isPlainOlMethod = false;
     bool isLemma = false;
     bool isTwoStateLemma = false;
     bool isConstructor = false;
     bool isLeastLemma = false;
     bool isGreatestLemma = false;
     IToken signatureEllipsis = null;
     IToken tokenWithTrailingDocString = Token.NoToken;
     IToken bodyStart = Token.NoToken;
     IToken bodyEnd = Token.NoToken;
     var ownedTokens = new List<IToken>(dmod.OwnedTokens);
     AllowedDeclModifiers allowed = AllowedDeclModifiers.None;
     string caption = "";
     ExtremePredicate.KType kType = ExtremePredicate.KType.Unspecified;
  .)
  SYNC
  ( "method"                        (. isPlainOlMethod = true; caption = "method"; ownedTokens.Add(t);
                                       CheckAndSetTokenOnce(ref dmod.FirstToken);
                                       allowed = AllowedDeclModifiers.Ghost | AllowedDeclModifiers.Static; .)
  | "lemma"                         (. isLemma = true; caption = "lemma"; ownedTokens.Add(t);
                                       CheckAndSetTokenOnce(ref dmod.FirstToken);
                                       allowed = AllowedDeclModifiers.AlreadyGhost | AllowedDeclModifiers.Static; .)
  | ( "greatest"                    (. CheckAndSetTokenOnce(ref dmod.FirstToken); ownedTokens.Add(t); .)
      "lemma"                       (. ownedTokens.Add(t); .)
    | "colemma"                     (. errors.Deprecated(t, "the old keyword 'colemma' has been renamed to the keyword phrase 'greatest lemma'"); .)
    )
                                    (. isGreatestLemma = true; caption = "greatest lemma";
                                       allowed = AllowedDeclModifiers.AlreadyGhost | AllowedDeclModifiers.Static; .)
  | ( "least"                       (. CheckAndSetTokenOnce(ref dmod.FirstToken); ownedTokens.Add(t); .)
    | "inductive"                   (. errors.Deprecated(t, "the old keyword phrase 'inductive lemma' has been renamed to 'least lemma'"); .)
    )
    "lemma"
                                    (. isLeastLemma = true;  caption = "least lemma"; ownedTokens.Add(t);
                                       allowed = AllowedDeclModifiers.AlreadyGhost | AllowedDeclModifiers.Static;.)
  | "twostate"                      (. CheckAndSetTokenOnce(ref dmod.FirstToken); ownedTokens.Add(t); .)
    "lemma"                         (. isTwoStateLemma = true; caption = "two-state lemma"; ownedTokens.Add(t);
                                       allowed = AllowedDeclModifiers.AlreadyGhost | AllowedDeclModifiers.Static; .)
  | "constructor"                   (.  CheckAndSetTokenOnce(ref dmod.FirstToken); ownedTokens.Add(t);
                                       if (allowConstructor) {
                                         isConstructor = true;
                                       } else {
                                         SemErr(t, "constructors are allowed only in classes");
                                       }
                                       caption = "constructor";
                                       allowed = AllowedDeclModifiers.Ghost;
                                    .)
  )                                 (. keywordToken = t;
                                       CheckDeclModifiers(ref dmod, caption, allowed); .)
  { Attribute<ref attrs> }
  [ MethodFunctionName<out id>               (. hasName = true; ownedTokens.Add(id); .)
  ]
  (. if (!hasName) {
       id = keywordToken;
       if (!isConstructor) {
         SemErr(la, "a method must be given a name (expecting identifier)");
       }
     }
  .)
  (
    [ GenericParameters<typeArgs, false, ownedTokens> ]
    [ KType<ref kType, ownedTokens>              (. if (!(isGreatestLemma || isLeastLemma)) { SemErr(t, "type of _k can only be specified for least and greatest lemmas"); } .)
    ]
    (. var isCompilable = (isPlainOlMethod || isConstructor) && !dmod.IsGhost; .)
    Formals<true, isCompilable, isTwoStateLemma, false, ins, ownedTokens>
    [ "returns"                                 (. if (isConstructor) { SemErr(t, "constructors cannot have out-parameters"); } ownedTokens.Add(t);  .)
      Formals<false, isCompilable, false, false, outs, ownedTokens>
    ]
  | ellipsis                                    (. signatureEllipsis = t; ownedTokens.Add(t); .)
  )                                             (. tokenWithTrailingDocString = t; .)
  MethodSpec<dmod.IsGhost || isLemma || isTwoStateLemma || isLeastLemma || isGreatestLemma,
             req, mod, ens, dec, ref decAttrs, ref modAttrs, caption, isConstructor, ownedTokens>
  [ IF(isConstructor)
    (. DividedBlockStmt dividedBody; .)
    DividedBlockStmt<out dividedBody, out bodyStart, out bodyEnd>
    (. body = dividedBody; .)
  | BlockStmt<out body, out bodyStart, out bodyEnd>
  ]
  (. IToken tok = id;
     if (isConstructor) {
       m = new Constructor(tok, hasName ? id.val : "_ctor", dmod.IsGhost, typeArgs, ins,
                           req, new Specification<FrameExpression>(mod, modAttrs), ens, new Specification<Expression>(dec, decAttrs), (DividedBlockStmt)body, attrs, signatureEllipsis);
     } else if (isLeastLemma) {
       m = new LeastLemma(tok, id.val, dmod.IsStatic, kType, typeArgs, ins, outs,
                          req, new Specification<FrameExpression>(mod, modAttrs), ens, new Specification<Expression>(dec, decAttrs), body, attrs, signatureEllipsis);
     } else if (isGreatestLemma) {
       m = new GreatestLemma(tok, id.val, dmod.IsStatic, kType, typeArgs, ins, outs,
                             req, new Specification<FrameExpression>(mod, modAttrs), ens, new Specification<Expression>(dec, decAttrs), body, attrs, signatureEllipsis);
     } else if (isLemma) {
       m = new Lemma(tok, id.val, dmod.IsStatic, typeArgs, ins, outs,
                     req, new Specification<FrameExpression>(mod, modAttrs), ens, new Specification<Expression>(dec, decAttrs), body, attrs, signatureEllipsis);
     } else if (isTwoStateLemma) {
       m = new TwoStateLemma(tok, id.val, dmod.IsStatic, typeArgs, ins, outs,
                             req, new Specification<FrameExpression>(mod, modAttrs),
                             ens, new Specification<Expression>(dec, decAttrs), body, attrs, signatureEllipsis);
     } else {
       m = new Method(tok, id.val, dmod.IsStatic, dmod.IsGhost, typeArgs, ins, outs,
                      req, new Specification<FrameExpression>(mod, modAttrs), ens, new Specification<Expression>(dec, decAttrs), body, attrs, signatureEllipsis);
     }
     m.BodyStartTok = bodyStart;
     m.BodyEndTok = bodyEnd;
     m.StartToken = dmod.FirstToken;
     m.EndToken = t;
     m.TokenWithTrailingDocString = tokenWithTrailingDocString;
     m.OwnedTokens = ownedTokens;
 .)
  .

/*------------------------------------------------------------------------*/
KType<.ref ExtremePredicate.KType kType, List<IToken> ownedTokens.>
= "["           (. ownedTokens.Add(t); .)
  ( "nat"       (. kType = ExtremePredicate.KType.Nat; .)
  | "ORDINAL"   (. kType = ExtremePredicate.KType.ORDINAL; .)
  )             (. ownedTokens.Add(t); .)
  "]"           (. ownedTokens.Add(t); .)
  .

/*------------------------------------------------------------------------*/
RequiresClause<.List<AttributedExpression> req, bool allowLabel, List<IToken> ownedTokens.>
= "requires"    (. IToken lbl = null;
                   IToken first = t;
                   Attributes attrs = null;
                   Expression e;
                   ownedTokens.Add(t);
                 .)
  { Attribute<ref attrs> }
  [ IF(IsLabel(allowLabel))
    LabelName<out lbl> ":" (. ownedTokens.Add(lbl); ownedTokens.Add(t); .)
  ]
  Expression<out e, false, false>
  OldSemi       (. req.Add(new AttributedExpression(e, lbl == null ? null : new AssertLabel(lbl, lbl.val), attrs)); .)
  .

/*------------------------------------------------------------------------*/
EnsuresClause<.List<AttributedExpression> ens, bool allowLambda, List<IToken> ownedTokens.>
= "ensures"     (. Expression e;
                   Attributes attrs = null;
                   ownedTokens.Add(t);
                 .)
  { Attribute<ref attrs> }
  Expression<out e, false, allowLambda>
  OldSemi       (. ens.Add(new AttributedExpression(e, attrs)); .)
  .

/*------------------------------------------------------------------------*/
ModifiesClause<.ref List<FrameExpression> mod, ref Attributes attrs,
                bool allowLambda, bool performThisDeprecatedCheck, List<IToken> ownedTokens.>
= "modifies"                                    (. FrameExpression fe;
                                                   mod = mod ?? new List<FrameExpression>();
                                                   ownedTokens.Add(t);
                                                .)
  { Attribute<ref attrs> }
  FrameExpression<out fe, false, allowLambda>         (. Util.AddFrameExpression(mod, fe, performThisDeprecatedCheck, errors); .)
  { "," (. ownedTokens.Add(t); .) 
    FrameExpression<out fe, false, allowLambda>   (. Util.AddFrameExpression(mod, fe, performThisDeprecatedCheck, errors); .)
  }
  OldSemi
  .

/*------------------------------------------------------------------------*/
DecreasesClause<.List<Expression> decreases, ref Attributes attrs,
                 bool allowWildcard, bool allowLambda, List<IToken> ownedTokens.>
= "decreases"               (. ownedTokens.Add(t); .)
  { Attribute<ref attrs> }
  DecreasesList<decreases, allowWildcard, allowLambda, ownedTokens>
  OldSemi
  .

/*------------------------------------------------------------------------*/
ReadsClause<.List<FrameExpression/*!*/>/*!*/ reads,
                  bool allowLemma, bool allowLambda, bool allowWild,
                  List<IToken> ownedTokens.>
= "reads"
  (. FrameExpression fe; ownedTokens.Add(t); .)
  PossiblyWildFrameExpression<out fe, allowLemma, allowLambda, allowWild>      (. reads.Add(fe); .)
  { ","                                                                        (. ownedTokens.Add(t); .)
    PossiblyWildFrameExpression<out fe, allowLemma, allowLambda, allowWild>    (. reads.Add(fe); .)
  }
  (. if (allowWild && reads.Count > 1 && reads.Exists(fe => fe.E is WildcardExpr)) {
       SemErr(fe.tok, "A 'reads' clause that contains '*' is not allowed to contain any other expressions");
     }
  .)
  OldSemi
  .

/*-----------------------------------------------------pp-------------------*/
InvariantClause<. List<AttributedExpression> invariants, List<IToken> ownedTokens.> =
  "invariant"                                   (. Attributes attrs = null;
                                                   Expression e;
                                                   ownedTokens.Add(t);
                                                .)
  { Attribute<ref attrs> }
  Expression<out e, false, true>                (. invariants.Add(new AttributedExpression(e, attrs)); .)
  OldSemi
  .

/*------------------------------------------------------------------------*/
MethodSpec<.bool isGhost, List<AttributedExpression> req, List<FrameExpression> mod, List<AttributedExpression> ens,
            List<Expression> decreases, ref Attributes decAttrs, ref Attributes modAttrs, string caption,
            bool performThisDeprecatedCheck, List<IToken> ownedTokens.>
= (. Contract.Requires(cce.NonNullElements(req));
     Contract.Requires(cce.NonNullElements(mod));
     Contract.Requires(cce.NonNullElements(ens));
     Contract.Requires(cce.NonNullElements(decreases));
  .)
  SYNC
  { ModifiesClause<ref mod, ref modAttrs, false, performThisDeprecatedCheck, ownedTokens>
  | RequiresClause<req, true, ownedTokens>
  | EnsuresClause<ens, false, ownedTokens>
  | DecreasesClause<decreases, ref decAttrs, !isGhost, false, ownedTokens>
  }
  .

/*------------------------------------------------------------------------*/
IteratorSpec<.List<FrameExpression/*!*/>/*!*/ reads, List<FrameExpression/*!*/>/*!*/ mod, List<Expression/*!*/> decreases,
              List<AttributedExpression/*!*/>/*!*/ req, List<AttributedExpression/*!*/>/*!*/ ens,
              List<AttributedExpression/*!*/>/*!*/ yieldReq, List<AttributedExpression/*!*/>/*!*/ yieldEns,
              ref Attributes readsAttrs, ref Attributes modAttrs, ref Attributes decrAttrs, List<IToken> ownedTokens.>
=
  SYNC
  { ReadsClause<reads, false, false, false, ownedTokens>
  | ModifiesClause<ref mod, ref modAttrs, false, false, ownedTokens>
  | (. bool isYield = false; .)
    [ "yield"                                                (. isYield = true; ownedTokens.Add(t); .)
    ]
    ( RequiresClause<(isYield?yieldReq:req), !isYield, ownedTokens>
    | EnsuresClause<(isYield?yieldEns:ens), false, ownedTokens>
    )
  | DecreasesClause<decreases, ref decrAttrs, false, false, ownedTokens>
  }
  .

/*------------------------------------------------------------------------*/
Formals<.bool incoming, bool allowGhostKeyword, bool allowNewKeyword, bool allowOlderKeyword, List<Formal> formals, List<IToken> ownedTokens.>
= (. Contract.Requires(cce.NonNullElements(formals));
     IToken id;
     Type ty;
     bool isGhost;
     bool isOld;
     Expression defaultValue;
     bool isNameOnly;
     bool isOlder;
  .)
  "("            (. ownedTokens.Add(t); .)
  [
    GIdentType<allowGhostKeyword, allowNewKeyword, incoming, allowOlderKeyword, out id, out ty, out isGhost, out isOld, out isNameOnly, out isOlder>
    ParameterDefaultValue<incoming, out defaultValue>
                 (. formals.Add(new Formal(id, id.val, ty, incoming, isGhost, defaultValue, isOld, isNameOnly, isOlder)); .)
    { ","        (. ownedTokens.Add(t); .) 
      GIdentType<allowGhostKeyword, allowNewKeyword, incoming, allowOlderKeyword, out id, out ty, out isGhost, out isOld, out isNameOnly, out isOlder>
    ParameterDefaultValue<incoming, out defaultValue>
                 (. formals.Add(new Formal(id, id.val, ty, incoming, isGhost, defaultValue, isOld, isNameOnly, isOlder)); .)
    }
  ]
  ")"            (. ownedTokens.Add(t); .)
  .

ParameterDefaultValue<bool incoming, out Expression defaultValue>
= (. defaultValue = null; IToken tok;
  .)
  [ ":="        (. tok = t; .)
    Expression<out defaultValue, true, true>
    (. if (!incoming) {
         SemErr(tok, "out-parameters cannot have default-value expressions");
         defaultValue = null;
       }
    .)
  ]
  .

/*------------------------------------------------------------------------*/
FormalsOptionalIds<.List<Formal/*!*/>/*!*/ formals, List<IToken> ownedTokens.>
= (. Contract.Requires(cce.NonNullElements(formals));
     IToken/*!*/ id;  Type/*!*/ ty;  string/*!*/ name;  bool isGhost;  Expression/*?*/ defaultValue;
     bool isNameOnly;
  .)
  "("       (. ownedTokens.Add(t); .)
  [
    TypeIdentOptional<out id, out name, out ty, out isGhost, out defaultValue, out isNameOnly>
            (. formals.Add(new Formal(id, name, ty, true, isGhost, defaultValue, false, isNameOnly)); .)
    { ","   (. ownedTokens.Add(t); .)
      TypeIdentOptional<out id, out name, out ty, out isGhost, out defaultValue, out isNameOnly>
            (. formals.Add(new Formal(id, name, ty, true, isGhost, defaultValue, false, isNameOnly)); .)
    }
  ]
  ")"       (. ownedTokens.Add(t); .)
  .

/*------------------------------------------------------------------------*/
Type<out Type ty>
= (. Contract.Ensures(Contract.ValueAtReturn(out ty) != null); IToken/*!*/ tok; .)
  TypeAndToken<out tok, out ty, false>
  .

TypeAndToken<out IToken tok, out Type ty, bool inExpressionContext>
= (. Contract.Ensures(Contract.ValueAtReturn(out tok)!=null);
     Contract.Ensures(Contract.ValueAtReturn(out ty) != null);
     tok = Token.NoToken;
     ty = new BoolType();  /*keep compiler happy*/
     var ownedTokens = new List<IToken>();
     List<Type> gt;
     List<Type> tupleArgTypes = null;
     List<bool> argumentGhostness = null;
  .)
  ( "bool"                          (. tok = t; ownedTokens.Add(t); .)
  | "char"                          (. tok = t;  ty = new CharType(); ownedTokens.Add(t); .)
  | "int"                           (. tok = t;  ty = new IntType(); ownedTokens.Add(t); .)
  | "nat"                           (. tok = t;  ty = new UserDefinedType(tok, tok.val, null); ownedTokens.Add(t); .)
  | "real"                          (. tok = t;  ty = new RealType(); ownedTokens.Add(t); .)
  | "ORDINAL"                       (. tok = t;  ty = new BigOrdinalType(); ownedTokens.Add(t); .)
  | bvToken                         (. tok = t; ownedTokens.Add(t);
                                       int w = StringToInt(tok.val.Substring(2), 0, "bitvectors that wide");
                                       ty = new BitvectorType(w);
                                    .)
  | "set"                           (. tok = t; ownedTokens.Add(t); .)
    OptGenericInstantiation<out gt, inExpressionContext, ownedTokens>
                                    (. if (gt != null && gt.Count > 1) {
                                         SemErr("set type expects only one type argument");
                                       }
                                       ty = new SetType(true, gt != null ?gt[0] : null);
                                    .)
  | "iset"                          (. tok = t; ownedTokens.Add(t); .)
    OptGenericInstantiation<out gt, inExpressionContext, ownedTokens>
                                    (. if (gt != null && gt.Count > 1) {
                                         SemErr("set type expects only one type argument");
                                       }
                                       ty = new SetType(false, gt != null ? gt[0] : null);
                                    .)
  | "multiset"                      (. tok = t; ownedTokens.Add(t); .)
    OptGenericInstantiation<out gt, inExpressionContext, ownedTokens>
                                    (. if (gt != null && gt.Count > 1) {
                                         SemErr("multiset type expects only one type argument");
                                       }
                                       ty = new MultiSetType(gt != null ? gt[0] : null);
                                    .)
  | "seq"                           (. tok = t; ownedTokens.Add(t); .)
    OptGenericInstantiation<out gt, inExpressionContext, ownedTokens>
                                    (. if (gt != null && gt.Count > 1) {
                                         SemErr("seq type expects only one type argument");
                                       }
                                       ty = new SeqType(gt != null ? gt[0] : null);
                                    .)
  | "string"                        (. tok = t;  ty = new UserDefinedType(tok, tok.val, null); ownedTokens.Add(t); .)
  | "object"                        (. tok = t;  ty = new UserDefinedType(tok, tok.val, null); ownedTokens.Add(t); .)
  | "object?"                       (. tok = t;  ty = new UserDefinedType(tok, tok.val, null); ownedTokens.Add(t); .)
  | "map"                           (. tok = t; ownedTokens.Add(t); .)
    OptGenericInstantiation<out gt, inExpressionContext, ownedTokens>
                                    (. if (gt == null) {
                                         ty = new MapType(true, null, null);
                                       } else if (gt.Count != 2) {
                                         SemErr("map type expects two type arguments");
                                         ty = new MapType(true, gt[0], gt.Count == 1 ? new InferredTypeProxy() : gt[1]);
                                       } else {
                                         ty = new MapType(true, gt[0], gt[1]);
                                       }
                                    .)
  | "imap"                          (. tok = t; ownedTokens.Add(t); .)
    OptGenericInstantiation<out gt, inExpressionContext, ownedTokens>
                                    (. if (gt == null) {
                                         ty = new MapType(false, null, null);
                                       } else if (gt.Count != 2) {
                                         SemErr("imap type expects two type arguments");
                                         ty = new MapType(false, gt[0], gt.Count == 1 ? new InferredTypeProxy() : gt[1]);
                                       } else {
                                         ty = new MapType(false, gt[0], gt[1]);
                                       }
                                    .)
  | arrayToken                      (. tok = t; ownedTokens.Add(t); .)
    OptGenericInstantiation<out gt, inExpressionContext, ownedTokens>
                                    (. var tokString = tok.val;
                                       bool q = tokString[tokString.Length-1] == '?';
                                       // Extracting the dimension out of array2 or array10?
                                       var dimString = tokString.Substring(5, tokString.Length - (q?6:5)); // 5 is length of "array"
                                       int dims = StringToInt(dimString, 1, "arrays of that many dimensions");
                                       ty = theBuiltIns.ArrayType(tok, dims, gt, true, q);
                                    .)
  | TupleType<out ty, out tok, out tupleArgTypes, out argumentGhostness, ownedTokens>
  | NamedType<out ty, out tok, inExpressionContext, ownedTokens>
  )
  (. ty.OwnedTokens = ownedTokens;
     ownedTokens = new List<IToken>();
  .)
  [ (. int arrowKind = 0; /* 0: any, 1: partial, 2: total */
       Type t2;
    .)
    ( "~>"           (. arrowKind = 0; .)
    | "-->"          (. arrowKind = 1; .)
    | "->"           (. arrowKind = 2; .)
    )                (. tok = t; ownedTokens.Add(t); .)
    Type<out t2>
    (. if (tupleArgTypes != null) {
         gt = tupleArgTypes;
        } else {
         gt = new List<Type>{ ty };
       }
       var arity = gt.Count;
       theBuiltIns.CreateArrowTypeDecl(arity);
       if (arrowKind == 0) {
         ty = new ArrowType(tok, gt, t2);
       } else {
         gt.Add(t2);
         if (arrowKind == 1) {
           ty = new UserDefinedType(tok, ArrowType.PartialArrowTypeName(arity), gt);
         } else {
           ty = new UserDefinedType(tok, ArrowType.TotalArrowTypeName(arity), gt);
         }
       }
       ty.OwnedTokens = ownedTokens;
    .)
  ]
  .

/*------------------------------------------------------------------------*/

TupleType<.out Type ty, out IToken tok, out List<Type> tupleArgTypes, out List<bool> argumentGhostness, List<IToken> ownedTokens.> =
  "("                             (. tok = t; ownedTokens.Add(t);
                                     ty = null; // To keep compiler happy
                                     tupleArgTypes = new List<Type>();
                                     var isGhost = false;
                                     argumentGhostness = new List<bool>();
                                  .)
  [ [ "ghost"                     (. isGhost = true; ownedTokens.Add(t); .)
    ]
    Type<out ty>                  (. tupleArgTypes.Add(ty); argumentGhostness.Add(isGhost); .)
    { ","                         (. isGhost = false; ownedTokens.Add(t); .)
      [ "ghost"                   (. isGhost = true; ownedTokens.Add(t); .)
      ]
      Type<out ty>                (. tupleArgTypes.Add(ty); argumentGhostness.Add(isGhost); .)
    }
  ]
  ")"                             (. ownedTokens.Add(t);
                                     if (tupleArgTypes.Count == 1 && !isGhost) {
                                       // just return the type 'ty'
                                     } else {
                                       var dims = tupleArgTypes.Count;
                                       var tmp = theBuiltIns.TupleType(tok, dims, true, argumentGhostness);  // make sure the tuple type exists
                                       ty = new UserDefinedType(tok, BuiltIns.TupleTypeName(argumentGhostness), dims == 0 ? null : tupleArgTypes);
                                     }
                                  .)
  .

/*------------------------------------------------------------------------*/
NamedType<.out Type ty, out IToken tok, bool inExpressionContext, List<IToken> ownedTokens.> =
  (. Expression e; .)
  NameSegmentForTypeName<out e, inExpressionContext, ownedTokens>  (. tok = t; .)
  { "."                                 (. ownedTokens.Add(t); .)
    TypeNameOrCtorSuffix<out tok>       (. List<Type> typeArgs; ownedTokens.Add(t); .)
    OptGenericInstantiation<out typeArgs, inExpressionContext, ownedTokens>
    (. e = new ExprDotName(tok, e, tok.val, typeArgs); .)
  }
  (. ty = new UserDefinedType(e.tok, e);.)
  .

/*------------------------------------------------------------------------*/
OptGenericInstantiation<.out List<Type> gt, bool inExpressionContext, List<IToken> ownedTokens.>  /* NOTE: Coco complains about "OptGenericInstantiation deletable". That's okay. */
= (. gt = null; .)
  [ IF(IsGenericInstantiation(inExpressionContext))  /* be greedy -- if it looks like a type instantiation, take it */
    (. gt = new List<Type>(); .)
    GenericInstantiation<gt, ownedTokens>
  ]
  .

/*------------------------------------------------------------------------*/
GenericInstantiation<.List<Type> gt, List<IToken> ownedTokens.>
= (. Contract.Requires(cce.NonNullElements(gt)); Type/*!*/ ty; .)
  "<"                                (. ownedTokens.Add(t); .)
    Type<out ty>                     (. gt.Add(ty); .)
    { ","                            (. ownedTokens.Add(t); .)
      Type<out ty>                   (. gt.Add(ty); .)
    }
  ">"                                (. ownedTokens.Add(t); .)
  .

/*------------------------------------------------------------------------*/
FunctionDecl<DeclModifierData dmod, out Function/*!*/ f>
= (. Contract.Ensures(Contract.ValueAtReturn(out f) != null);
     Attributes attrs = null;
     IToken/*!*/ id = Token.NoToken;  // to please compiler
     List<TypeParameter> typeArgs = new List<TypeParameter>();
     List<Formal> formals = new List<Formal>();
     Formal/*!*/ result = null;
     Type/*!*/ returnType = new BoolType();
     List<AttributedExpression> reqs = new List<AttributedExpression>();
     List<AttributedExpression> ens = new List<AttributedExpression>();
     List<FrameExpression> reads = new List<FrameExpression>();
     var ownedTokens = new List<IToken>(dmod.OwnedTokens);
     List<Expression> decreases;
     Attributes decAttrs = null;
     Expression body = null;
     bool isPredicate = false; bool isLeastPredicate = false; bool isGreatestPredicate = false;
     IToken/*?*/ headToken = null; // used only for a basic "function" or "predicate"
     IToken/*?*/ functionMethodToken = null; // used only for a basic "function" or "predicate"
     IToken tokenWithTrailingDocString = Token.NoToken;
     IToken bodyStart = Token.NoToken;
     IToken bodyEnd = Token.NoToken;
     IToken signatureEllipsis = null;
     bool isTwoState = false;
     ExtremePredicate.KType kType = ExtremePredicate.KType.Unspecified;
  .)
  /* ========================================
   * This production parses variations of functions. By the time control reaches this point, modifiers like
   * "static", "ghost", and "abstract" have already been parsed; these are recorded into parameter "dmod" and
   * get checked by one of the calls to "CheckDeclModifiers" below. The "ghost" keyword (which was already parsed,
   * if present in the input) and the next grammar elements to be parsed fall into one of the
   * following 4 schemas:
   *
   *   0:   [ ghost ] [ twostate ] function [ method ]    signature  [ "{" Expr "}" [ by method BlockStmt ] ]
   *   1:   [ ghost ] [ twostate ] predicate [ method ]   signature  [ "{" Expr "}" [ by method BlockStmt ] ]
   *   2:   [ ghost ] least predicate                     signature  [ "{" Expr "}" [ by method BlockStmt ] ]
   *   3:   [ ghost ] greatest predicate                  signature  [ "{" Expr "}" [ by method BlockStmt ] ]
   *
   * Parsed below, but not shown in these 4 schemas, are the "..." token, which may be part of the "signature",
   * and various deprecated synonyms for the least/greatest variations.
   *
   * A quick look at the code below suggests that "twostate" may be parsed in all 4 of these schemas, but
   * the lookahead that has brought control here to the "FunctionDecl" production has already ruled out the
   * "twostate least" and "twostate greatest" combinations. That's why schemas 2 and 3 above do not mention
   * the possibility of "twostate".
   *
   * Several of the combinations shown in the 4 schemas above are not allowed. In particular:
   *
   *     - "ghost" is never allowed together with "twostate", "least", or "greatest"
   *     - "method" is never allowed together with "twostate", "least", or "greatest"
   *     - "by method" is never allowed together with "twostate", "least", or "greatest"
   *     - "by method" is not allowed with either "ghost" or "method"
   *     - "ghost" and "method" are never allowed together, and which of the combinations
   *           ghost function/predicate
   *                 function/predicate
   *                 function/predicate method
   *       are allowed depends on the value of command-line option "/functionSyntax".
   *
   * Because of when the various keywords and grammar elements are parsed, the parser reads one of the 4 schemas
   * above in its entirety before the code checks for legal combinations. So, up next is the parsing of each of
   * the 4 schemas, up until and including "signature".         
   */

  /* ----- function ----- */
  [ "twostate"   (. isTwoState = true; CheckAndSetTokenOnce(ref dmod.FirstToken); ownedTokens.Add(t); .)
  ]
  ( "function"   (. headToken = t; CheckAndSetTokenOnce(ref dmod.FirstToken); ownedTokens.Add(t); .)
    [ "method"   (. functionMethodToken = t; ownedTokens.Add(t); .)
    ]
    { Attribute<ref attrs> }
    MethodFunctionName<out id>                            (. ownedTokens.Add(id); .)
    (
      [ GenericParameters<typeArgs, false, ownedTokens> ]
      Formals<true, true, isTwoState, true, formals, ownedTokens>
      ":"        (. ownedTokens.Add(t); ownedTokens.Add(t); .)
      (  IF(IsParenIdentsColon())
         "("     (. ownedTokens.Add(t); ownedTokens.Add(t); .)
           GIdentType<false, false, false, false, out var resultId, out var ty, out var resultIsGhost, out var isOld, out var isNameOnly, out var isOlder>
           (. Contract.Assert(!resultIsGhost && !isOld && !isNameOnly && !isOlder);
              result = new Formal(resultId, resultId.val, ty, false, false, null, false);
           .)
         ")"     (. ownedTokens.Add(t); ownedTokens.Add(t); .)
         | Type<out returnType>
      )
    | ellipsis   (. signatureEllipsis = t; ownedTokens.Add(t); .)
    )

  /* ----- predicate ----- */
  | "predicate"  (. headToken = t; isPredicate = true; CheckAndSetTokenOnce(ref dmod.FirstToken); ownedTokens.Add(t); .)
    [ "method"   (. functionMethodToken = t; ownedTokens.Add(t); .)
    ]
    { Attribute<ref attrs> }
    MethodFunctionName<out id> (. ownedTokens.Add(id); .)
    (
      [ GenericParameters<typeArgs, false, ownedTokens> ]
      [ Formals<true, true, isTwoState, true, formals, ownedTokens>
      ]
      [ PredicateResult<"predicate", out result, ownedTokens> ]
    | ellipsis   (. signatureEllipsis = t; ownedTokens.Add(t); .)
    )

  /* ----- least predicate ----- */
  | (. Contract.Assert(!isTwoState);  // the IsFunctionDecl check checks that "twostate" is not followed by "least"
    .)
    ( "least"                  (. CheckAndSetTokenOnce(ref dmod.FirstToken); ownedTokens.Add(t); .)
    | "inductive"              (. errors.Deprecated(t, "the old keyword phrase 'inductive predicate' has been renamed to 'least predicate'"); .)
    )
    "predicate"                (. ownedTokens.Add(t); .)
    (. isLeastPredicate = true; .)
    { Attribute<ref attrs> }
    MethodFunctionName<out id> (. ownedTokens.Add(id); .)
    (
      [ GenericParameters<typeArgs, false, ownedTokens> ]
      [ KType<ref kType, ownedTokens> ]
      Formals<true, false, false, false, formals, ownedTokens>
      [ PredicateResult<"least predicate", out result, ownedTokens> ]
    | ellipsis                 (. signatureEllipsis = t; ownedTokens.Add(t); .)
    )

  /* ----- greatest predicate ----- */
  | (. Contract.Assert(!isTwoState);  // the IsFunctionDecl check checks that "twostate" is not followed by "greatest"
    .)
    ( "greatest"                 (. CheckAndSetTokenOnce(ref dmod.FirstToken); ownedTokens.Add(t); .)
      "predicate"                (. ownedTokens.Add(t); .)
    | "copredicate"              (. errors.Deprecated(t, "the old keyword 'copredicate' has been renamed to the keyword phrase 'greatest predicate'"); .)
    )
    (. isGreatestPredicate = true; .)
    { Attribute<ref attrs> }
    MethodFunctionName<out id>  (. ownedTokens.Add(id); .)
    (
      [ GenericParameters<typeArgs, false, ownedTokens> ]
      [ KType<ref kType, ownedTokens> ]
      Formals<true, false, false, false, formals, ownedTokens>
      [ PredicateResult<"greatest predicate", out result, ownedTokens> ]
    | ellipsis                 (. signatureEllipsis = t; ownedTokens.Add(t); .)
    )
  )

  (. decreases = isLeastPredicate || isGreatestPredicate ? null : new List<Expression/*!*/>();
     tokenWithTrailingDocString = t;
  .)
  FunctionSpec<reqs, reads, ens, decreases, ref decAttrs, ownedTokens>
  (. IToken byMethodTok = null; BlockStmt byMethodBody = null; .)
  [ FunctionBody<out body, out bodyStart, out bodyEnd, out byMethodTok, out byMethodBody, ownedTokens> ]

  (. /* ========================================
      * Check if the keywords parsed above are allowed. We divide these checks into two broad categories,
      * depending on whether or not "by method" was parsed. (For reference, see the 4 schemas above.)
      */

     if (byMethodBody != null) {
       /* ----- with "by method" ----- */
       var what = isPredicate || isLeastPredicate || isGreatestPredicate ? "predicate" : "function";
 
       if (isTwoState) {
         SemErr(byMethodBody.Tok, $"a 'by method' implementation is not allowed on a twostate {what}");
         byMethodBody = null;
         functionMethodToken = null; // to avoid a confusing error message below, drop the "method" keyword, if present

       } else if (isLeastPredicate || isGreatestPredicate) {
         SemErr(byMethodBody.Tok, "a 'by method' implementation is not allowed on an extreme predicate");
         byMethodBody = null;
         functionMethodToken = null; // to avoid a confusing error message below, drop the "method" keyword, if present
       }

       /* Neither "ghost" nor "method" is allowed. After generating the appropriate error messages, update the
        * "functionMethodToken" and "dmod" variables to erase having seen any illegal tokens.
        */
       if (functionMethodToken != null) {
         SemErr(functionMethodToken,
           $"to use a 'by method' implementation with a {what}, declare '{id.val}' using '{what}', not '{what} method'");
         functionMethodToken = null;
       }
       AllowedDeclModifiers allowed = AllowedDeclModifiers.AlreadyGhost | AllowedDeclModifiers.Static;
       CheckDeclModifiers(ref dmod, what + "-by-method", allowed);

     } else {
       /* ----- without "by method" ----- */

       var what = isPredicate ? "predicate" : "function";
       if (isTwoState || isLeastPredicate || isGreatestPredicate) {
         var adjective = isTwoState ? "twostate" : isLeastPredicate ? "least" : "greatest";

         if (functionMethodToken != null) {
           SemErr(functionMethodToken, $"a {adjective} {what} is supported only as ghost, not as a compiled {what}");
           functionMethodToken = null;
         }
         AllowedDeclModifiers allowed = AllowedDeclModifiers.AlreadyGhost | AllowedDeclModifiers.Static;
         CheckDeclModifiers(ref dmod, $"{adjective} {what}", allowed);

       } else {
         // basic function or predicate
         Contract.Assert(headToken != null);
         if (functionMethodToken != null) {
           if (isPredicate && theOptions.FunctionSyntax == DafnyOptions.FunctionSyntaxOptions.ExperimentalPredicateAlwaysGhost) {
             SemErr(t, $"a {what} is always ghost and is declared with '{what}'");
             functionMethodToken = null;
             dmod.IsGhost = false; // don't report errors about 'ghost', too
           } else if (theOptions.FunctionSyntax == DafnyOptions.FunctionSyntaxOptions.Version4 ||
                      theOptions.FunctionSyntax == DafnyOptions.FunctionSyntaxOptions.ExperimentalPredicateAlwaysGhost) {
             SemErr(t, $"the phrase '{what} method' is not allowed; to declare a compiled {what}, use just '{what}'");
             functionMethodToken = null;
           } else if (dmod.IsGhost && theOptions.FunctionSyntax != DafnyOptions.FunctionSyntaxOptions.Version3) {
             SemErr(t, $"there is no such thing as a 'ghost {what} method'");
             functionMethodToken = null;
           }
         } else if (!dmod.IsGhost && theOptions.FunctionSyntax == DafnyOptions.FunctionSyntaxOptions.Migration3To4) {
           SemErr(headToken, $"a {what} must be declared as either 'ghost {what}' or '{what} method'");
         }
         AllowedDeclModifiers allowed = AllowedDeclModifiers.Static;
         if (isPredicate && theOptions.FunctionSyntax == DafnyOptions.FunctionSyntaxOptions.ExperimentalPredicateAlwaysGhost) {
           allowed |= AllowedDeclModifiers.AlreadyGhost;
         } else if (theOptions.FunctionSyntax == DafnyOptions.FunctionSyntaxOptions.Version3) {
           allowed |= AllowedDeclModifiers.AlreadyGhost;
         } else {
           allowed |= AllowedDeclModifiers.Ghost;
         }
         CheckDeclModifiers(ref dmod, what, allowed);
       }
     }

     /* ========================================
      * The 4 schemas have now been checked for legal combinations. In preparation for creating an AST node for
      * what was parsed, we determine if the function is considered ghost.
      * For our purposes here, a function-by-method is considered non-ghost.
      */

     bool isGhost;
     if (isTwoState || isLeastPredicate || isGreatestPredicate) {
       isGhost = true;
     } else if (byMethodBody != null) {
       isGhost = false;
     } else {
       switch (theOptions.FunctionSyntax) {
         case DafnyOptions.FunctionSyntaxOptions.Version3:
           isGhost = functionMethodToken == null;
           break;
         case DafnyOptions.FunctionSyntaxOptions.Migration3To4:
         case DafnyOptions.FunctionSyntaxOptions.Version4:
         case DafnyOptions.FunctionSyntaxOptions.ExperimentalTreatUnspecifiedAsCompiled:
           isGhost = dmod.IsGhost;
           break;
         case DafnyOptions.FunctionSyntaxOptions.ExperimentalTreatUnspecifiedAsGhost:
           isGhost = dmod.IsGhost || functionMethodToken == null;
           break;
         case DafnyOptions.FunctionSyntaxOptions.ExperimentalPredicateAlwaysGhost:
           isGhost = dmod.IsGhost || isPredicate;
           break;
         default:
           Contract.Assert(false); // unexpected FunctionSyntaxOptions
           isGhost = false; // to please the compiler
           break;
       }
     }
     // Some sanity checks
     Contract.Assert(theOptions.FunctionSyntax != DafnyOptions.FunctionSyntaxOptions.Version4 || functionMethodToken == null);
     Contract.Assert(theOptions.FunctionSyntax != DafnyOptions.FunctionSyntaxOptions.Version3 || !dmod.IsGhost);
     Contract.Assert(byMethodBody == null || (functionMethodToken == null && !dmod.IsGhost));
     Contract.Assert(byMethodBody == null || !isGhost);
 
     /* ========================================
      * Having computed "isGhost" for whatever declaration we have parsed, we know whether or not to
      * allow formal parameters to be "ghost". So, as a last round of checking, we inspect the formal in-parameters
      * given in the signature. 
      */

     if (isGhost) {
       foreach (var formal in formals) {
         if (formal.IsGhost) {
           SemErr(formal.tok, "formal cannot be declared 'ghost' in this context");
         }
       }
     }

     /* ========================================
      * Finally, we create the AST node for the function declaration we parsed.
      */

     IToken tok = id;
     if (isTwoState && isPredicate) {
       Contract.Assert(functionMethodToken == null && !dmod.IsGhost);
       f = new TwoStatePredicate(tok, id.val, dmod.IsStatic, typeArgs, formals, result,
                                 reqs, reads, ens, new Specification<Expression>(decreases, decAttrs), body, attrs, signatureEllipsis);
     } else if (isTwoState) {
       Contract.Assert(functionMethodToken == null && !dmod.IsGhost);
       f = new TwoStateFunction(tok, id.val, dmod.IsStatic, typeArgs, formals, result, returnType,
                                reqs, reads, ens, new Specification<Expression>(decreases, decAttrs), body, attrs, signatureEllipsis);
     } else if (isPredicate) {
       Contract.Assert(functionMethodToken == null || !dmod.IsGhost);
       f = new Predicate(tok, id.val, dmod.IsStatic, isGhost, typeArgs, formals, result,
                         reqs, reads, ens, new Specification<Expression>(decreases, decAttrs), body, Predicate.BodyOriginKind.OriginalOrInherited,
                         byMethodTok, byMethodBody, attrs, signatureEllipsis);
     } else if (isLeastPredicate) {
       Contract.Assert(functionMethodToken == null && !dmod.IsGhost);
       f = new LeastPredicate(tok, id.val, dmod.IsStatic, kType, typeArgs, formals, result,
                              reqs, reads, ens, body, attrs, signatureEllipsis);
     } else if (isGreatestPredicate) {
       Contract.Assert(functionMethodToken == null && !dmod.IsGhost);
       f = new GreatestPredicate(tok, id.val, dmod.IsStatic, kType, typeArgs, formals, result,
                                 reqs, reads, ens, body, attrs, signatureEllipsis);
     } else {
       Contract.Assert(functionMethodToken == null || !dmod.IsGhost);
       f = new Function(tok, id.val, dmod.IsStatic, isGhost,
                        typeArgs, formals, result, returnType,
                        reqs, reads, ens, new Specification<Expression>(decreases, decAttrs), body,
                        byMethodTok, byMethodBody,
                        attrs, signatureEllipsis);
     }
     f.BodyStartTok = bodyStart;
     f.BodyEndTok = bodyEnd;
     f.StartToken = dmod.FirstToken;
     f.EndToken = t;
     f.TokenWithTrailingDocString = tokenWithTrailingDocString;
     f.OwnedTokens = ownedTokens;
     theBuiltIns.CreateArrowTypeDecl(formals.Count);
     if (isLeastPredicate || isGreatestPredicate) {
       // also create an arrow type for the corresponding prefix predicate
       theBuiltIns.CreateArrowTypeDecl(formals.Count + 1);
     }
  .)
  .

/*------------------------------------------------------------------------*/
FunctionSpec<.List<AttributedExpression> reqs, List<FrameExpression> reads, List<AttributedExpression> ens, List<Expression> decreases, ref Attributes decAttrs, List<IToken> ownedTokens.>
= (. Contract.Requires(cce.NonNullElements(reqs));
     Contract.Requires(cce.NonNullElements(reads));
     Contract.Requires(decreases == null || cce.NonNullElements(decreases));
  .)
  SYNC
  { RequiresClause<reqs, true, ownedTokens>
  | ReadsClause<reads, false, false, true, ownedTokens>
  | EnsuresClause<ens, false, ownedTokens>
  | (. if (decreases == null) {
         SemErr(t, "'decreases' clauses are meaningless for least and greatest predicates, so they are not allowed");
         decreases = new List<Expression/*!*/>();
       }
    .)
    DecreasesClause<decreases, ref decAttrs, false, false, ownedTokens>
  }
  .

/*------------------------------------------------------------------------*/
PredicateResult<.string name, out Formal result, List<IToken> ownedTokens.>
= (. Type/*!*/ returnType = new BoolType();
     result = null;
  .)
  ":" (. ownedTokens.Add(t); .)
  (  IF(IsParenIdentsColon())
     "(" (. ownedTokens.Add(t); .)
       GIdentType<false, false, false, false, out var resultId, out var ty, out var resultIsGhost, out var isOld, out var isNameOnly, out var isOlder>
       (. Contract.Assert(!resultIsGhost && !isOld && !isNameOnly && !isOlder);
          if(ty is not BoolType) {
            SemErr(t, $"{name} return type should be bool, got {ty}");
          }
          result = new Formal(resultId, resultId.val, ty, false, false, null, false);
       .)
     ")" (. ownedTokens.Add(t); .)
     | Type<out returnType> (. SemErr(t, $"{name}s do not have an explicitly declared return type; it is always bool. Unless you want to name the result: ': (result: bool)'"); .)
  )
  .

/*------------------------------------------------------------------------*/
PossiblyWildExpression<out Expression e, bool allowLambda, bool allowWild>
= (. Contract.Ensures(Contract.ValueAtReturn(out e)!=null);
     e = dummyExpr; .)
  /* A decreases-* clause on a loop asks that no termination check be performed.
   * Use of this feature is sound only with respect to partial correctness.
   */
  ( "*"                        (. e = new WildcardExpr(t);
                                  if (!allowWild) {
                                    SemErr(e.tok, "A '*' expression is not allowed here");
                                  }
                               .)
  | Expression<out e, false, allowLambda>
  )
  .

/*------------------------------------------------------------------------*/
PossiblyWildFrameExpression<out FrameExpression fe, bool allowLemma,
                            bool allowLambda, bool allowWild>
= (. Contract.Ensures(Contract.ValueAtReturn(out fe) != null); fe = dummyFrameExpr; .)
  /* A reads clause can list a wildcard, which allows the enclosing function to
   * read anything.  In many cases, and in particular in all cases where
   * the function is defined recursively, this makes it next to impossible to make
   * any use of the function.  Nevertheless, as an experimental feature, the
   * language allows it (and it is sound).
   */
  ( "*"                        (. fe = new FrameExpression(t, new WildcardExpr(t), null);
                                  if (!allowWild) {
                                     SemErr(t, "A '*' frame expression is not permitted here");
                                  }
                               .)
  | FrameExpression<out fe, allowLemma, allowLambda>
  )
  .

/*------------------------------------------------------------------------*/
FrameField<out IToken id> = "`" IdentOrDigits<out id>.

FrameExpression<out FrameExpression fe, bool allowLemma, bool allowLambda>
= (. Contract.Ensures(Contract.ValueAtReturn(out fe) != null);
     Expression/*!*/ e;
     IToken/*!*/ id;
     string fieldName = null;
     IToken feTok = null;
     fe = dummyFrameExpr;
  .)
  ( Expression<out e, allowLemma, allowLambda>   (. feTok = e.tok; .)
    [ FrameField<out id>        (. fieldName = id.val;  feTok = id; .)
    ]                           (. fe = new FrameExpression(feTok, e, fieldName); .)
  |
    FrameField<out id>          (. fieldName = id.val; .)
                                (. fe = new FrameExpression(id, new ImplicitThisExpr(id), fieldName); .)
  )
  .

/*------------------------------------------------------------------------*/
FunctionBody<.out Expression/*!*/ e, out IToken bodyStart, out IToken bodyEnd, out IToken/*?*/ byMethodTok, out BlockStmt/*?*/ byMethodBody, List<IToken> ownedTokens.>
= (. Contract.Ensures(Contract.ValueAtReturn(out e) != null); e = dummyExpr;
     byMethodTok = null; byMethodBody = null;
  .)
  "{"                         (. bodyStart = t; ownedTokens.Add(t); .)
  Expression<out e, true, true>
  "}"                         (. bodyEnd = t; ownedTokens.Add(t); .)
  [ "by"                      (. ownedTokens.Add(t); .) 
    "method"             (. byMethodTok = t; ownedTokens.Add(t); .)
    BlockStmt<out byMethodBody, out _, out _>
  ]
  .

/*------------------------------------------------------------------------*/
BlockStmt<out BlockStmt/*!*/ block, out IToken bodyStart, out IToken bodyEnd>
= (. Contract.Ensures(Contract.ValueAtReturn(out block) != null);
     List<Statement/*!*/> body = new List<Statement/*!*/>();
  .)
  "{"                                  (. bodyStart = t; .)
  { Stmt<body> }
  "}"                                  (. bodyEnd = t;
                                          block = new BlockStmt(bodyStart, bodyEnd, body);
                                          block.OwnedTokens = new List<IToken>() { bodyStart, bodyEnd }; .)
  .

/*------------------------------------------------------------------------*/
DividedBlockStmt<out DividedBlockStmt body, out IToken bodyStart, out IToken bodyEnd>
= (. Contract.Ensures(Contract.ValueAtReturn(out body) != null);
     List<Statement> bodyInit = new List<Statement>();
     IToken separatorTok = null;
     var ownedTokens = new List<IToken>();
     List<Statement> bodyProper = new List<Statement>();
  .)
  "{"                                  (. bodyStart = t; ownedTokens.Add(t); .)
  { Stmt<bodyInit> }
  [ "new"                              (. separatorTok = t; ownedTokens.Add(t); .)
    ";"                                (. ownedTokens.Add(t); .)
    { Stmt<bodyProper> }
  ]
  "}"                                  (. bodyEnd = t; ownedTokens.Add(t); .)
  (. body = new DividedBlockStmt(bodyStart, bodyEnd, bodyInit, separatorTok, bodyProper);
     body.OwnedTokens = ownedTokens; .)
  .

/*------------------------------------------------------------------------*/
Stmt<.List<Statement/*!*/>/*!*/ ss.>
= (. Statement/*!*/ s;
  .)
  OneStmt<out s>                                (. ss.Add(s); .)
  .

/*------------------------------------------------------------------------*/
OneStmt<out Statement/*!*/ s>
= (. Contract.Ensures(Contract.ValueAtReturn(out s) != null);
     s = dummyStmt;  /* to please the compiler */
     BlockStmt bs;
     IToken bodyStart, bodyEnd;
  .)
  SYNC
  ( BlockStmt<out bs, out bodyStart, out bodyEnd>  (. s = bs; .)
  | UpdateStmt<out s>     // includes UpdateFailure
  | VarDeclStatement<out s>
  | ReturnStmt<out s>
  | IfStmt<out s>
  | WhileStmt<out s>
  | ForLoopStmt<out s>
  | AssertStmt<out s, false>
  | AssumeStmt<out s>
  | BreakStmt<out s>
  | CalcStmt<out s>
  | ExpectStmt<out s>
  | ForallStmt<out s>
  | LabeledStmt<out s>
  | MatchStmt<out s>
  | ModifyStmt<out s>
  | PrintStmt<out s>
  | RevealStmt<out s>
  | SkeletonStmt<out s>
  | YieldStmt<out s>
  )
  .

/*------------------------------------------------------------------------*/
LabeledStmt<out Statement s>
= (. IToken colonToken;
     IToken labelToken;
  .)
  "label"  (. IToken id; labelToken = t; .)
  LabelName<out id> ":" (. colonToken = t; .)
  OneStmt<out s>
  (. s.Labels = new LList<Label>(new Label(id, id.val), s.Labels);
     var allTokens = new List<IToken>(){labelToken, id, colonToken};
     allTokens.AddRange(s.OwnedTokens);
     s.OwnedTokens = allTokens;
  .)
  .

/*------------------------------------------------------------------------*/
SkeletonStmt<out Statement s>
= (. IToken dotdotdot; .)
  ellipsis                             (. dotdotdot = t; .)
  ";"
  (. s = new SkeletonStatement(dotdotdot, t); s.OwnedTokens = new List<IToken>() {dotdotdot, t}; .)
  .

/*------------------------------------------------------------------------*/
BreakStmt<out Statement/*!*/ s>
= (. var isContinue = false;
     IToken start = Token.NoToken;
     IToken label = null;
     int breakAndContinueCount = 1;
  .)
  ( "continue"              (. start = t; isContinue = true; .)
    [ LabelName<out label> ]
  | "break"                 (. start = t; .)
    ( LabelName<out label>
    | { "break"             (. breakAndContinueCount++; .)
      }
      [ "continue"          (. breakAndContinueCount++; isContinue = true; .)
      ]
    )
  )
  SYNC
  ";"
  (. Contract.Assert(label == null || breakAndContinueCount == 1);
     s = label != null ?
       new BreakStmt(start, t, label, isContinue) :
       new BreakStmt(start, t, breakAndContinueCount, isContinue);
  .)
  .

/*------------------------------------------------------------------------*/
ReturnStmt<out Statement/*!*/ s>
= "return"
       (.
         IToken returnTok = t;
         List<AssignmentRhs> rhss = null;
         AssignmentRhs r;
       .)
  [ Rhs<out r>                       (. rhss = new List<AssignmentRhs>();
                                        rhss.Add(r);
                                     .)
    { "," Rhs<out r>                 (. rhss.Add(r); .)
    }
  ]
  ";"                                (. s = new ReturnStmt(returnTok, t, rhss);
                                     .)
  .

/*------------------------------------------------------------------------*/
YieldStmt<out Statement/*!*/ s>
= "yield"
       (.
         IToken yieldTok = t;
         List<AssignmentRhs> rhss = null;
         AssignmentRhs r;
       .)
  [ Rhs<out r>                       (. rhss = new List<AssignmentRhs>();
                                        rhss.Add(r);
                                     .)
    { "," Rhs<out r>                 (. rhss.Add(r); .)
    }
  ]
  ";"                                (. s = new YieldStmt(yieldTok, t, rhss);
                                     .)
  .

/*------------------------------------------------------------------------*/
UpdateStmt<out Statement/*!*/ s>
= (. List<Expression> lhss = new List<Expression>();
     List<AssignmentRhs> rhss = new List<AssignmentRhs>();
     Expression e;
     AssignmentRhs r;
     IToken x = Token.NoToken;
     IToken endTok = Token.NoToken;
     IToken startToken = Token.NoToken;
     var ownedTokens = new List<IToken>();
     Attributes attrs = null;
     IToken suchThatAssume = null;
     Expression suchThat = null;
     IToken keywordToken = null;
     Expression exceptionExpr = null;
  .)
( Lhs<out e>                       (. x = e.tok; startToken = e.StartToken; .)
  ( { Attribute<ref attrs> }
    ";"                            (. endTok = t; rhss.Add(new ExprRhs(e, attrs)); ownedTokens.Add(t); .)
  |                                (. lhss.Add(e); .)
    { ","                          (. ownedTokens.Add(t); .)
      Lhs<out e>                   (. lhss.Add(e); .)
    }
    ( ":="                         (. x = t; ownedTokens.Add(t); .)
      Rhs<out r>                   (. rhss.Add(r); .)
      { ","                        (. ownedTokens.Add(t); .)
        Rhs<out r>                 (. rhss.Add(r); .)
      }
    | ":|"                         (. x = t; ownedTokens.Add(t); .)
      [ IF(la.kind == _assume)     /* an Expression can also begin with an "assume", so this says to resolve it to pick up any "assume" here */
        "assume"                   (. suchThatAssume = t; ownedTokens.Add(t); .)
      ]
      Expression<out suchThat, false, true>
    | ":-"                         (. x = t; ownedTokens.Add(t); .)
      [ IF(IsAssumeTypeKeyword(la))     /* an Expression can also begin with these keywords, so this says to resolve it to pick up the keyword here */
        ("expect"|"assert"|"assume")    (. keywordToken = t; ownedTokens.Add(t); .)
      ]
      Expression<out exceptionExpr, false, false>
      { ","                    (. ownedTokens.Add(t); .)
        Rhs<out r>             (. rhss.Add(r); .)
      }
    )
    ";"                            (. endTok = t; ownedTokens.Add(t); .)
  | ":"                            (. SemErr(t, "invalid statement (did you forget the 'label' keyword?)"); .)
  )
| ":-"                             (. x = t; ownedTokens.Add(t); startToken = t; .)
   [ IF(IsAssumeTypeKeyword(la))     /* an Expression can also begin with these keywords, so this says to resolve it to pick up the keyword here */
      ("expect"|"assert"|"assume") (. keywordToken = t; ownedTokens.Add(t); .)
   ]
   Expression<out exceptionExpr, false, false>
   { ","                           (. ownedTokens.Add(t); .)
     Rhs<out r>                    (. rhss.Add(r); .)
   }
   ";"                             (. endTok = t; ownedTokens.Add(t); .)
)
  (. if (suchThat != null) {
       s = new AssignSuchThatStmt(x, endTok, lhss, suchThat, suchThatAssume, null);
     } else if (exceptionExpr != null) {
       s = new AssignOrReturnStmt(x, endTok, lhss, exceptionExpr, keywordToken, rhss);
     } else {
       if (lhss.Count == 0 && rhss.Count == 0) {
         s = new BlockStmt(x, endTok, new List<Statement>()); // error, give empty statement
       } else {
         s = new UpdateStmt(x, endTok, lhss, rhss);
       }
     }
     s.StartToken = startToken;
     s.OwnedTokens = ownedTokens;
  .)
  .

/*------------------------------------------------------------------------*/
Rhs<out AssignmentRhs r>
= (. Contract.Ensures(Contract.ValueAtReturn<AssignmentRhs>(out r) != null);
     IToken/*!*/ x, newToken;  Expression/*!*/ e;
     Type ty = new InferredTypeProxy();
     List<Expression> ee = null;
     List<ActualBinding> args = null;
     Expression arrayElementInit = null;
     List<Expression> display = null;
     r = dummyRhs;  // to please compiler
     Attributes attrs = null;
     var ownedTokens = new List<IToken>();
  .)
  ( "new"                              (. newToken = t; ownedTokens.Add(t); .)
    ( NewArray<out ee, out arrayElementInit, out display, ownedTokens>  // "ty" is set to InferredTypeProxy above
    | TypeAndToken<out x, out ty, false>
      [ NewArray<out ee, out arrayElementInit, out display, ownedTokens>
      |                                (. x = null; args = new List<ActualBinding>(); .)
        "("                            (. ownedTokens.Add(t); .)
          [ ActualBindings<args, ownedTokens> ]
        ")"                            (. ownedTokens.Add(t); .)
      ]
    )
    (. if (ee != null) {
         if (display != null) {
           r = new TypeRhs(newToken, ty, ee[0], display);
         } else {
           r = new TypeRhs(newToken, ty, ee, arrayElementInit);
         }
       } else if (args != null) {
         r = new TypeRhs(newToken, ty, args);
       } else {
         r = new TypeRhs(newToken, ty);
       }
    .)
  | "*"                                (. r = new HavocRhs(t); ownedTokens.Add(t); .)
  | Expression<out e, false, true>     (. r = new ExprRhs(e); .)
  )
  { Attribute<ref attrs> }             (. r.Attributes = attrs;
                                          r.OwnedTokens = ownedTokens; .)
  .

/*------------------------------------------------------------------------*/
NewArray<. out List<Expression> ee, out Expression arrayElementInit, out List<Expression> display, List<IToken> ownedTokens.>
= (. ee = new List<Expression>();
     arrayElementInit = null;
     display = null;
     IToken x;
  .)
  "["                                (. x = t; ownedTokens.Add(t); .)
  ( "]"                              (. ownedTokens.Add(t); .)
                                     /* no size is given; this is allowed as long as an initialization display is given */
    "["                              (. display = new List<Expression>(); ownedTokens.Add(t); .)
    [ Expressions<display, ownedTokens> ]
    "]"                              (. // we fill in the size
                                        ee.Add(new LiteralExpr(x, display.Count));
                                        ownedTokens.Add(t); 
                                     .)
  | Expressions<ee, ownedTokens>
    "]"                              (. // make sure an array class with this dimensionality exists
                                        var tmp = theBuiltIns.ArrayType(ee.Count, new IntType(), true);
                                        ownedTokens.Add(t); 
                                     .)
    [ "("                            (. ownedTokens.Add(t); .)
      Expression<out arrayElementInit, true, true>
      ")"                            (. ownedTokens.Add(t); .)
    | "["                            (. ownedTokens.Add(t);
                                        if (ee.Count > 1) {
                                          SemErr(t, "An initializing element display is allowed only for 1-dimensional arrays");
                                        }
                                        display = new List<Expression>();
                                     .)
      [ Expressions<display, ownedTokens> ]
      "]"                            (. ownedTokens.Add(t); .)
    ]
  )
  (. if (ee.Count == 0) {
       // an error occurred while parsing, but we still want to make sure to return a nonempty "ee"
       ee.Add(new LiteralExpr(x, 0));
     }
  .)
  .

/*------------------------------------------------------------------------*/
VarDeclStatement<.out Statement/*!*/ s.>
= (. IToken x = null, assignTok = null;  bool isGhost = false;
     LocalVariable d;
     AssignmentRhs r;
     List<LocalVariable> lhss = new List<LocalVariable>();
     List<AssignmentRhs> rhss = new List<AssignmentRhs>();
     var ownedTokens = new List<IToken>();
     IToken suchThatAssume = null;
     Expression suchThat = null;
     IToken keywordToken = null;
     Expression exceptionExpr = null;
     Attributes attrs = null;
     IToken endTok;
     s = dummyStmt;
  .)
  [ "ghost"                                 (. isGhost = true;  x = t; ownedTokens.Add(t); .)
  ]
  "var"                                     (. if (!isGhost) { x = t; } ownedTokens.Add(t); .)
  ( IF(!IsPatternDecl())
    { Attribute<ref attrs> }
    LocalIdentTypeOptional<out d, isGhost>    (. lhss.Add(d); ownedTokens.Add(t); d.Attributes = attrs; attrs = null; .)
    { ","                                     (. ownedTokens.Add(t); .)
      { Attribute<ref attrs> }
      LocalIdentTypeOptional<out d, isGhost>  (. lhss.Add(d); ownedTokens.Add(t); d.Attributes = attrs; attrs = null; .)
    }
    [ ":="                           (. assignTok = t; ownedTokens.Add(t); .)
      Rhs<out r>                     (. rhss.Add(r); .)
      { ","                          (. ownedTokens.Add(t); .)
        Rhs<out r>               (. rhss.Add(r); .)
      }
    | { Attribute<ref attrs> }
      ":|"                           (. assignTok = t; ownedTokens.Add(t); .)
      [ IF(la.kind == _assume)       /* an Expression can also begin with an "assume", so this says to resolve it to pick up any "assume" here */
        "assume"                     (. suchThatAssume = t; ownedTokens.Add(t); .)
      ]
      Expression<out suchThat, false, true>
    | ":-"                           (. assignTok = t; ownedTokens.Add(t); .)
      [ IF(IsAssumeTypeKeyword(la))     /* an Expression can also begin with these keywords, so this says to resolve it to pick up the keyword here */
        ("expect"|"assert"|"assume")    (. keywordToken = t; ownedTokens.Add(t);.)
      ]
      Expression<out exceptionExpr, false, false>
      { ","                      (. ownedTokens.Add(t); .)
        Rhs<out r>               (. rhss.Add(r); .)
      }
    ]
    SYNC ";"                         (. endTok = t; ownedTokens.Add(t); .)
    (. ConcreteUpdateStatement update;
       var lhsExprs = new List<Expression>();
       if (isGhost || (rhss.Count == 0 && exceptionExpr == null && suchThat == null)) { // explicitly ghost or no init
         foreach (var lhs in lhss) {
           lhsExprs.Add(new IdentifierExpr(lhs.Tok, lhs.Name));
         }
       } else { // not explicitly ghost, but with init - so auto-ghost
         foreach (var lhs in lhss) {
           lhsExprs.Add(new AutoGhostIdentifierExpr(lhs.Tok, lhs.Name));
         }
       }
       if (suchThat != null) {
         update = new AssignSuchThatStmt(assignTok, endTok, lhsExprs, suchThat, suchThatAssume, attrs);
       } else if (exceptionExpr != null) {
         update = new AssignOrReturnStmt(assignTok, endTok, lhsExprs, exceptionExpr, keywordToken, rhss);
       } else if (rhss.Count == 0) {
         update = null;
       } else {
         update = new UpdateStmt(assignTok, endTok, lhsExprs, rhss);
       }
       s = new VarDeclStmt(x, endTok, lhss, update);
       s.OwnedTokens = ownedTokens;
    .)
  | (. CasePattern<LocalVariable> pat;
       Expression e = dummyExpr;
       IToken id = t;
    .)
    CasePatternLocal<out pat, isGhost, ownedTokens>
    ( ":="                          (. ownedTokens.Add(t); .)
    | { Attribute<ref attrs> }
      ":|"                          (.  SemErr(pat.tok, "LHS of assign-such-that expression must be variables, not general patterns"); .)
    )
    Expression<out e, false, true>

    ";"                             (. ownedTokens.Add(t); .)
    (. s = new VarDeclPattern(e.tok, e.tok, pat, e, isGhost);
       s.OwnedTokens = ownedTokens;
       s.StartToken = ownedTokens[0]; .)
  )
  .

/*------------------------------------------------------------------------*/
IfStmt<out Statement/*!*/ ifStmt>
= (. Contract.Ensures(Contract.ValueAtReturn(out ifStmt) != null); IToken/*!*/ x;
     Expression guard = null;  IToken guardEllipsis = null;  bool isBindingGuard = false;
     BlockStmt/*!*/ thn;
     BlockStmt/*!*/ bs;
     Statement/*!*/ s;
     Statement els = null;
     Attributes attrs = null;
     Attributes elsattrs = null;
     IToken bodyStart, bodyEnd, endTok;
     var ownedTokens = new List<IToken>();
     List<GuardedAlternative> alternatives;
     ifStmt = dummyIfStmt;  // to please the compiler
     bool usesOptionalBraces;
  .)
  "if"                       (. x = t; ownedTokens.Add(t); .)
  { Attribute<ref attrs> }
  (
    IF(IsAlternative())
    AlternativeBlock<true, out alternatives, out usesOptionalBraces, out endTok, ownedTokens>
    (. ifStmt = new AlternativeStmt(x, endTok, alternatives, usesOptionalBraces, attrs);
       ifStmt.OwnedTokens = ownedTokens; 
    .)
  |
    ( IF(IsBindingGuard())
      BindingGuard<out guard, true>      (. isBindingGuard = true; .)
    | Guard<out guard, ownedTokens>
    | ellipsis                           (. guardEllipsis = t; ownedTokens.Add(t); .)
    )
    BlockStmt<out thn, out bodyStart, out bodyEnd>    (. endTok = thn.EndTok; .)
    [ "else"                                          (. ownedTokens.Add(t); .)
      ( IfStmt<out s>                                 (. els = s; endTok = s.EndTok; .)
      | { Attribute<ref elsattrs> } BlockStmt<out bs, out bodyStart, out bodyEnd> (. els = bs; endTok = bs.EndTok; .)
      )
    ]
    (.
       if (els != null && !(els is IfStmt)) {
        els.Attributes = elsattrs;
       }
       if (guardEllipsis != null) {
         ifStmt = new IfStmt(x, endTok, isBindingGuard, guard, thn, els);
         ifStmt.OwnedTokens = ownedTokens;
         ifStmt = new SkeletonStatement(ifStmt, guardEllipsis, null);
       } else {
         ifStmt = new IfStmt(x, endTok, isBindingGuard, guard, thn, els, attrs);
         ifStmt.OwnedTokens = ownedTokens;
       }
       
    .)
  )
  .

/*------------------------------------------------------------------------*/
AlternativeBlock<.bool allowBindingGuards, out List<GuardedAlternative> alternatives, out bool usesOptionalBraces, out IToken endTok, List<IToken> ownedTokens.>
= (. alternatives = new List<GuardedAlternative>();
     endTok = null;
     usesOptionalBraces = false;
     GuardedAlternative alt;
  .)
  ( "{"    (. usesOptionalBraces = true; ownedTokens.Add(t); .)
    {
      AlternativeBlockCase<allowBindingGuards, out alt, ownedTokens>  (. alternatives.Add(alt); .)
    }
    "}"    (. ownedTokens.Add(t); .)
  | /* Note, an alternative-less while is not parsed here; it is a body-less while (not an alternative while).
       Also, an alternative-less if is not allowed.
       These decisions save a Coco warning.
    */
    AlternativeBlockCase<allowBindingGuards, out alt, ownedTokens>  (. alternatives.Add(alt); .)
    { IF(la.kind == _case)
      AlternativeBlockCase<allowBindingGuards, out alt, ownedTokens>  (. alternatives.Add(alt); .)
    }
  )
  (. endTok = t; .)
  .

/*------------------------------------------------------------------------*/
AlternativeBlockCase<.bool allowBindingGuards, out GuardedAlternative alt, List<IToken> ownedTokens.>
= (. IToken x;
     Expression e; bool isBindingGuard;
     List<Statement> body;
     Attributes attrs = null;
  .)
  "case"                             (. x = t; isBindingGuard = false; e = dummyExpr; ownedTokens.Add(t); .)
  { Attribute<ref attrs> }
  ( IF(allowBindingGuards && IsBindingGuard())
    BindingGuard<out e, false >  (. isBindingGuard = true; .)  // NB: don't allow lambda here
  | Expression<out e, true, false> // NB: don't allow lambda here
  )
  "=>"                               (. ownedTokens.Add(t); .)
  (. body = new List<Statement>(); .)
  SYNC  /* this SYNC and the one inside the loop below are used to avoid problems with the IsNotEndOfCase test. The SYNC will
          * skip until the next symbol that can legally occur here, which is either the beginning of a Stmt or whatever is allowed
          * to follow the CaseStatement.
          */
  { IF(IsNotEndOfCase()) /* This is a little sketchy. It would be nicer to be able to write IF(la is start-symbol of Stmt), but Coco doesn't allow that */
    Stmt<body>
    SYNC  /* see comment about SYNC above */
  }
  (. alt = new GuardedAlternative(x, isBindingGuard, e, body, attrs); .)
  .

/*------------------------------------------------------------------------*/
WhileStmt<out Statement stmt>
= (. Contract.Ensures(Contract.ValueAtReturn(out stmt) != null); IToken x;
     Expression guard = null;  IToken guardEllipsis = null;
     Attributes attrs = null;
     List<AttributedExpression> invariants = new List<AttributedExpression>();
     List<Expression> decreases = new List<Expression>();
     var ownedTokens = new List<IToken>();
     Attributes decAttrs = null;
     Attributes modAttrs = null;
     List<FrameExpression> mod = null;
     BlockStmt body = null;  IToken bodyEllipsis = null;
     IToken bodyStart = null, bodyEnd = null, endTok = Token.NoToken;
     List<GuardedAlternative> alternatives;
     stmt = dummyStmt;  // to please the compiler
     bool isDirtyLoop = true;
     bool usesOptionalBraces;
  .)
  "while"                    (. x = t; ownedTokens.Add(t); .)
  { Attribute<ref attrs> }
  (
    IF(IsLoopSpec() || IsAlternative())
    LoopSpec<invariants, decreases, ref mod, ref decAttrs, ref modAttrs, ownedTokens>
    AlternativeBlock<false, out alternatives, out usesOptionalBraces, out endTok, ownedTokens>
    (. stmt = new AlternativeLoopStmt(x, endTok, invariants, new Specification<Expression>(decreases, decAttrs), new Specification<FrameExpression>(mod, modAttrs), alternatives, usesOptionalBraces, attrs);
       stmt.OwnedTokens = ownedTokens; .)
  |
    ( Guard<out guard, ownedTokens> (. Contract.Assume(guard == null || cce.Owner.None(guard)); .)
    | ellipsis                      (. guardEllipsis = t; ownedTokens.Add(t); .)
    )
    LoopSpec<invariants, decreases, ref mod, ref decAttrs, ref modAttrs, ownedTokens>
    ( IF(la.kind == _lbrace)      /* if there's an open brace, claim it as the beginning of the loop body (as opposed to a BlockStmt following the loop) */
      BlockStmt<out body, out bodyStart, out bodyEnd>  (. isDirtyLoop = false; .)
    | IF(la.kind == _ellipsis)    /* if there's an ellipsis, claim it as standing for the loop body (as opposed to a "...;" statement following the loop) */
      ellipsis                   (. bodyEllipsis = t; isDirtyLoop = false; ownedTokens.Add(t); .)
    | /* go body-less */
    )
    (.
      endTok = t;
      if (guardEllipsis != null || bodyEllipsis != null) {
        if (mod != null) {
          SemErr(mod[0].E.tok, "'modifies' clauses are not allowed on refining loops");
        }
        if (body == null && !isDirtyLoop) {
          body = new BlockStmt(x, endTok, new List<Statement>());
        }
        stmt = new WhileStmt(x, endTok, guard, invariants, new Specification<Expression>(decreases, decAttrs), new Specification<FrameExpression>(null, null), body, attrs);
        stmt = new SkeletonStatement(stmt, guardEllipsis, bodyEllipsis);
      } else {
        // The following statement protects against crashes in case of parsing errors
        if (body == null && !isDirtyLoop) {
          body = new BlockStmt(x, endTok, new List<Statement>());
        }
        stmt = new WhileStmt(x, endTok, guard, invariants, new Specification<Expression>(decreases, decAttrs), new Specification<FrameExpression>(mod, modAttrs), body, attrs);
      }
      if(stmt is SkeletonStatement skeleton) {
        skeleton.S.OwnedTokens = ownedTokens;
      } else {
        stmt.OwnedTokens = ownedTokens;
      }
    .)
  )
  .

ForLoopStmt<out Statement stmt>
= (. Contract.Ensures(Contract.ValueAtReturn(out stmt) != null);
     IToken x;
     BoundVar loopIndex;
     Expression start;
     Expression end = null;
     bool goingUp = true;

     Attributes attrs = null;

     List<AttributedExpression> invariants = new List<AttributedExpression>();
     List<Expression> decreases = new List<Expression>();
     var ownedTokens = new List<IToken>();
     Attributes decAttrs = null;
     Attributes modAttrs = null;
     List<FrameExpression> mod = null;

     BlockStmt body = null;
     IToken bodyStart = null, bodyEnd = null, endTok = Token.NoToken;
     stmt = dummyStmt;  // to please the compiler
     bool isDirtyLoop = true;
  .)
  "for"                    (. x = t; ownedTokens.Add(t); .)
  { Attribute<ref attrs> }
  IdentTypeOptional<out loopIndex>    (. ownedTokens.Add(t); .)
  ":="                                (. ownedTokens.Add(t); .)
  Expression<out start, false, false>
  ForLoopDirection<out goingUp>       (. ownedTokens.Add(t); .)
  ( Expression<out end, false, false>
  | "*"                               (. ownedTokens.Add(t); .)
  )
  LoopSpec<invariants, decreases, ref mod, ref decAttrs, ref modAttrs, ownedTokens>
  ( IF(la.kind == _lbrace)      /* if there's an open brace, claim it as the beginning of the loop body (as opposed to a BlockStmt following the loop) */
    BlockStmt<out body, out bodyStart, out bodyEnd>  (. isDirtyLoop = false; .)
  | /* go body-less */
  )
  (.
    endTok = t;
    // The following statement protects against crashes in case of parsing errors
    if (body == null && !isDirtyLoop) {
      body = new BlockStmt(x, endTok, new List<Statement>());
    }
    stmt = new ForLoopStmt(x, endTok, loopIndex, start, end, goingUp,
      invariants, new Specification<Expression>(decreases, decAttrs), new Specification<FrameExpression>(mod, modAttrs), body, attrs);
    stmt.OwnedTokens = ownedTokens;
  .)
  .

ForLoopDirection<out bool goingUp>
= (. goingUp = true; .)
  ident
  (. if (t.val == "downto") {
       goingUp = false;
     } else if (t.val != "to") {
       SemErr(t, "Expected 'to' or 'downto'");
     }
  .)
  .

/*------------------------------------------------------------------------*/
LoopSpec<.List<AttributedExpression> invariants, List<Expression> decreases, ref List<FrameExpression> mod, ref Attributes decAttrs, ref Attributes modAttrs, List<IToken> ownedTokens.>
= { SYNC
    InvariantClause<invariants, ownedTokens>
  | SYNC
    DecreasesClause<decreases, ref decAttrs, true, true, ownedTokens>
  | SYNC
    ModifiesClause<ref mod, ref modAttrs, true, false, ownedTokens>
  }
  .

/*------------------------------------------------------------------------*/
DecreasesList<.List<Expression> decreases, bool allowWildcard, bool allowLambda, List<IToken> ownedTokens.>
= (. Expression e; .)
  PossiblyWildExpression<out e, allowLambda, allowWildcard>       (. decreases.Add(e); .)
  { ","                                                           (. ownedTokens.Add(t); .)
    PossiblyWildExpression<out e, allowLambda, allowWildcard>     (. decreases.Add(e); .)
  }
  (. if (allowWildcard && decreases.Count > 1 && decreases.Exists(e => e is WildcardExpr)) {
       SemErr(e.tok, "A 'decreases' clause that contains '*' is not allowed to contain any other expressions");
     }
  .)
  .

/*------------------------------------------------------------------------*/
Guard<.out Expression e, List<IToken> ownedTokens.>   /* null represents demonic-choice */
= (. Expression/*!*/ ee;  e = null; .)
  ( "*"                                   (. e = null; ownedTokens.Add(t); .)
  | IF(IsParenStar())  "(" "*" ")"        (. e = null;
                                             ownedTokens.Add(t.Prev.Prev); 
                                             ownedTokens.Add(t.Prev); 
                                             ownedTokens.Add(t); 
                                           .)
  | Expression<out ee, true, true>        (. e = ee; .)
  )
  .

/*------------------------------------------------------------------------*/
BindingGuard<out Expression e, bool allowLambda>
= (. var bvars = new List<BoundVar>();
     BoundVar bv;  IToken x;
     Attributes attrs = null;
     Expression body;
  .)
  IdentTypeOptional<out bv>                    (. bvars.Add(bv); x = bv.tok; .)
  { ","
    IdentTypeOptional<out bv>                  (. bvars.Add(bv); .)
  }
  { Attribute<ref attrs> }
  ":|"
  Expression<out body, true, allowLambda>
  (. e = new ExistsExpr(x, t, bvars, null, body, attrs); .)
  .


/*------------------------------------------------------------------------*/
SingleExtendedPattern<.out ExtendedPattern pat.>
= (. IToken id; List<ExtendedPattern> arguments;
    Expression lit; BoundVar bv;
    pat = null;
  .)
  ( "("                                    (. id = t;
                                              arguments = new List<ExtendedPattern>(); .)
      [ ExtendedPattern<out pat>           (. arguments.Add(pat); .)
      { "," ExtendedPattern<out pat>       (. arguments.Add(pat); .)
      }]
    ")"                                    (. // make sure the tuple type exists
                                              theBuiltIns.TupleType(id, arguments.Count, true);
                                              //use the TupleTypeCtors
                                              string ctor = BuiltIns.TupleTypeCtorName(arguments.Count);
                                              pat = new IdPattern(id, ctor, arguments);
                                           .)
  | IF(IsIdentParen())
    Ident<out id>                          (. arguments = new List<ExtendedPattern>(); .)
    "("
      [ ExtendedPattern<out pat>           (. arguments.Add(pat); .)
        { "," ExtendedPattern<out pat>     (. arguments.Add(pat); .)
        }
      ]
     ")"
                                           (. pat = new IdPattern(id, id.val, arguments, false, true); .)
  | PossiblyNegatedLiteralExpr<out lit>    (. pat = new LitPattern(lit.tok, lit); .)
  | IdentTypeOptional<out bv>              (. pat = new IdPattern(bv.tok, bv.Name, bv.SyntacticType, null); .)
  )
  (. // In case of parsing errors, make sure 'pat' still returns as non-null
    if (pat == null) {
      pat = new IdPattern(t, "_ParseError", null);
    }
  .)
  .

/*------------------------------------------------------------------------*/
ExtendedPattern<.out ExtendedPattern pat.>
= (. List<ExtendedPattern> branches = null;
     ExtendedPattern branch = null; .)
  [ "|" ] SingleExtendedPattern<out branch>
  { "|"                                    (. branches ??= new() { branch }; .)
    SingleExtendedPattern<out branch>      (. branches.Add(branch); .)
  }
  (. pat = branches == null ? branch : new DisjunctivePattern(branches[0].Tok, branches); .)
  .

/*------------------------------------------------------------------------*/
MatchStmt<out Statement/*!*/ s>
= (. Contract.Ensures(Contract.ValueAtReturn(out s) != null);
     IToken x; Expression/*!*/ e; NestedMatchCaseStmt/*!*/ c;
     List<NestedMatchCaseStmt/*!*/> cases = new List<NestedMatchCaseStmt/*!*/>();
     bool usesOptionalBraces = false;
     var ownedTokens = new List<IToken>();
     Attributes attrs = null;
  .)
  "match"                     (. x = t; ownedTokens.Add(t); .)
  { Attribute<ref attrs> }
  Expression<out e, true, true>
  ( IF(la.kind == _lbrace)  /* always favor brace-enclosed match body to a case-less match */
    "{" (. usesOptionalBraces = true; ownedTokens.Add(t); .)
        { CaseStmt<out c, ownedTokens> (. cases.Add(c); .) }
    "}" (. ownedTokens.Add(t); .)
  |     { IF(la.kind == _case)  /* let each "case" bind to the closest preceding "match" */
          CaseStmt<out c, ownedTokens> (. cases.Add(c); .)
        }
  )
  (. s = new NestedMatchStmt(x, t, e, cases, usesOptionalBraces, attrs);
     s.OwnedTokens = ownedTokens;
  .)
  .

/*------------------------------------------------------------------------*/
CaseStmt<.out NestedMatchCaseStmt/*!*/ c, List<IToken> ownedTokens.>
= (. Contract.Ensures(Contract.ValueAtReturn(out c) != null);
     IToken/*!*/ x;
     ExtendedPattern/*!*/ pat = null;
     var body = new List<Statement/*!*/>();
     Attributes attrs = null;
  .)
  "case"                      (. x = t; ownedTokens.Add(t); .)
  { Attribute<ref attrs> }
  ExtendedPattern<out pat>    (. .)
  "=>"                        (. ownedTokens.Add(t); .)
    SYNC  /* this SYNC and the one inside the loop below are used to avoid problems with the IsNotEndOfCase test. The SYNC will
           * skip until the next symbol that can legally occur here, which is either the beginning of a Stmt or whatever is allowed
           * to follow the CaseStatement.
           */
    { IF(IsNotEndOfCase()) /* This is a little sketchy. It would be nicer to be able to write IF(la is start-symbol of Stmt), but Coco doesn't allow that */
      Stmt<body>
      SYNC  /* see comment about SYNC above */
    }
  (. c = new NestedMatchCaseStmt(x, pat, body, attrs); .)
  .

/*------------------------------------------------------------------------*/
AssertStmt<out Statement/*!*/ s, bool inExprContext>
= (. Contract.Ensures(Contract.ValueAtReturn(out s) != null); IToken/*!*/ x;
     Expression e = dummyExpr; Attributes attrs = null;
     IToken dotdotdot = null;
     BlockStmt proof = null;
     var ownedTokens = new List<IToken>();
     IToken proofStart, proofEnd;
     IToken lbl = null;
  .)
  "assert"                                     (. x = t; ownedTokens.Add(t); .)
  { Attribute<ref attrs> }
  ( [ IF(IsLabel(!inExprContext))
      LabelName<out lbl> ":"                   (. ownedTokens.Add(lbl); ownedTokens.Add(t); .)
    ]
    Expression<out e, false, true>
    ( "by"                                     (. ownedTokens.Add(t); .)
      BlockStmt<out proof, out proofStart, out proofEnd>
    | ";"                                      (. ownedTokens.Add(t); .)
    )
  | ellipsis                                   (. dotdotdot = t; ownedTokens.Add(t); .)
    ";"                                        (. ownedTokens.Add(t); .)
  )
  (. if (dotdotdot != null) {
       s = new AssertStmt(x, t, new LiteralExpr(x, true), null, null, attrs);
       s.OwnedTokens = ownedTokens;
       s = new SkeletonStatement(s, dotdotdot, null);
     } else {
       s = new AssertStmt(x, t, e, proof, lbl == null ? null : new AssertLabel(lbl, lbl.val), attrs);
       s.OwnedTokens = ownedTokens;
     }
  .)
  .

/*------------------------------------------------------------------------*/
ExpectStmt<out Statement/*!*/ s>
= (. Contract.Ensures(Contract.ValueAtReturn(out s) != null); IToken/*!*/ x;
     Expression e = dummyExpr; Expression m = null; Attributes attrs = null;
     IToken dotdotdot = null;
     var ownedTokens = new List<IToken>();
  .)
  "expect"                                     (. x = t; ownedTokens.Add(t); .)
  { Attribute<ref attrs> }
  ( Expression<out e, false, true>
  | ellipsis                                   (. dotdotdot = t; ownedTokens.Add(t); .)
  )
  [ ","                                        (. ownedTokens.Add(t); .)
    Expression<out m, false, true>]
  ";"                                          (. ownedTokens.Add(t); .)
  (. if (dotdotdot != null) {
       s = new ExpectStmt(x, t, new LiteralExpr(x, true), m, attrs);
       s.OwnedTokens = ownedTokens;
       s = new SkeletonStatement(s, dotdotdot, null);
     } else {
       s = new ExpectStmt(x, t, e, m, attrs);
       s.OwnedTokens = ownedTokens;
     }
  .)
  .

/*------------------------------------------------------------------------*/
AssumeStmt<out Statement/*!*/ s>
= (. Contract.Ensures(Contract.ValueAtReturn(out s) != null); IToken/*!*/ x;
     Expression e = dummyExpr; Attributes attrs = null;
     IToken dotdotdot = null;
     var ownedTokens = new List<IToken>();
  .)
  "assume"                                     (. x = t; ownedTokens.Add(t); .)
  { Attribute<ref attrs> }
  ( Expression<out e, false, true>
  | ellipsis                                   (. dotdotdot = t; ownedTokens.Add(t); .)
  )
  ";"                                          (. ownedTokens.Add(t); .)
  (. if (dotdotdot != null) {
       s = new AssumeStmt(x, t, new LiteralExpr(x, true), attrs);
       s.OwnedTokens = ownedTokens;
       s = new SkeletonStatement(s, dotdotdot, null);
     } else {
       s = new AssumeStmt(x, t, e, attrs);
       s.OwnedTokens = ownedTokens;
     }
  .)
  .

/*------------------------------------------------------------------------*/
PrintStmt<out Statement s>
= (. Contract.Ensures(Contract.ValueAtReturn(out s) != null);
     IToken x;  Expression e;
     var args = new List<Expression>();
     var ownedTokens = new List<IToken>();
  .)
  "print"                                      (. x = t; ownedTokens.Add(t); .)
  Expression<out e, false, true>               (. args.Add(e); .)
  { ","                                        (. ownedTokens.Add(t); .)
    Expression<out e, false, true>             (. args.Add(e); .)
  }
  ";"                                          (.
    ownedTokens.Add(t);
    s = new PrintStmt(x, t, args);
    s.OwnedTokens = ownedTokens;
    .)
  .

/*------------------------------------------------------------------------*/
RevealStmt<out Statement s>
= (. Contract.Ensures(Contract.ValueAtReturn(out s) != null);
     IToken x; Expression e; var es = new List<Expression>();
     var ownedTokens = new List<IToken>();
  .)
  "reveal"                                      (. x = t; ownedTokens.Add(t); .)
  Expression<out e, false, true>                (. es.Add(e); .)
  { ","                                         (. ownedTokens.Add(t); .)
    Expression<out e, false, true>          (. es.Add(e); .)
  }
  ";"                                           (. ownedTokens.Add(t);
    s = new RevealStmt(x, t, es);
    s.OwnedTokens = ownedTokens; .)
  .

/*------------------------------------------------------------------------*/
ForallStmt<out Statement/*!*/ s>
= (. Contract.Ensures(Contract.ValueAtReturn(out s) != null);
     IToken/*!*/ x = Token.NoToken;
     List<BoundVar> bvars = null;
     Attributes qattrs = null;
     Expression range = null;
     var ens = new List<AttributedExpression/*!*/>();
     var ownedTokens = new List<IToken>();
     BlockStmt block = null;
     IToken bodyStart, bodyEnd;
     IToken tok = Token.NoToken;
  .)
  "forall"                                  (. x = t; tok = x; ownedTokens.Add(t); .)

  ( IF(la.kind == _openparen)  /* disambiguation needed, because of the possibility of a body-less forall statement */
    "("                                     (. ownedTokens.Add(t); .) 
    [ QuantifierDomain<out bvars, out qattrs, out range, true, true, true> ] ")" (. ownedTokens.Add(t); .) 
  |     [ IF(IsIdentifier(la.kind))  /* disambiguation needed, because of the possibility of a body-less forall statement */
          QuantifierDomain<out bvars, out qattrs, out range, true, true, true>
        ]
  )
  (. if (bvars == null) { bvars = new List<BoundVar>(); }
     if (range == null) { range = new LiteralExpr(x, true); }
  .)

  {
    EnsuresClause<ens, true, ownedTokens>
  }
  [ IF(la.kind == _lbrace)  /* if the input continues like a block statement, take it to be the body of the forall statement; a body-less forall statement must continue in some other way */
    BlockStmt<out block, out bodyStart, out bodyEnd>
  ]
  (. if (theOptions.DisallowSoundnessCheating && block == null && 0 < ens.Count) {
        SemErr(t, "a forall statement with an ensures clause must have a body");
     }

     if (block != null) {
        tok = block.EndTok;
     }
     s = new ForallStmt(x, t, bvars, qattrs, range, ens, block);
     s.OwnedTokens = ownedTokens;
  .)
  .

/*------------------------------------------------------------------------*/
ModifyStmt<out Statement s>
= (. IToken tok;  IToken endTok = Token.NoToken;
     Attributes attrs = null;
     FrameExpression fe;  var mod = new List<FrameExpression>();
     BlockStmt body = null;  IToken bodyStart;
     IToken ellipsisToken = null;
     var ownedTokens = new List<IToken>();
  .)
  "modify"           (. tok = t; ownedTokens.Add(t); .)
  { Attribute<ref attrs> }
  /* Note, there is an ambiguity here, because a curly brace may look like a FrameExpression and
   * may also look like a BlockStmt.  We're happy to parse the former, because if the user intended
   * the latter, then an explicit FrameExpression of {} could be given.
   */
  ( FrameExpression<out fe, false, true>       (. mod.Add(fe); .)
    { ","                                      (. ownedTokens.Add(t); .)  
      FrameExpression<out fe, false, true>     (. mod.Add(fe); .)
    }
  | ellipsis                            (. ellipsisToken = t; ownedTokens.Add(t); .)
  )
  ( BlockStmt<out body, out bodyStart, out endTok>
  | SYNC ";"         (. endTok = t; ownedTokens.Add(t); .)
  )
  (. s = new ModifyStmt(tok, endTok, mod, attrs, body);
     s.OwnedTokens = ownedTokens;
     if (ellipsisToken != null) {
       s = new SkeletonStatement(s, ellipsisToken, null);
     }
  .)
  .

/*------------------------------------------------------------------------*/
CalcStmt<out Statement s>
= (. Contract.Ensures(Contract.ValueAtReturn(out s) != null);
     IToken x;
     Attributes attrs = null;
     CalcStmt.CalcOp op, userSuppliedOp = null, resOp = Microsoft.Dafny.CalcStmt.DefaultOp;
     var lines = new List<Expression>();
     var hints = new List<BlockStmt>();
     CalcStmt.CalcOp stepOp;
     var stepOps = new List<CalcStmt.CalcOp>();
     var ownedTokens = new List<IToken>();
     Expression e;
     IToken opTok;
     IToken danglingOperator = null;
  .)
  "calc"                                                  (. x = t; ownedTokens.Add(t); .)
  { Attribute<ref attrs> }
  [ CalcOp<out opTok, out userSuppliedOp, ownedTokens>    (. if (userSuppliedOp.ResultOp(userSuppliedOp) == null) { // guard against non-transitive calcOp (like !=)
                                                               SemErr(opTok, "the main operator of a calculation must be transitive");
                                                             } else {
                                                               resOp = userSuppliedOp;
                                                             }
                                                          .)
  ]
  "{"                                                     (. ownedTokens.Add(t); .)
  { Expression<out e, false, true>                        (. lines.Add(e); stepOp = null; danglingOperator = null; .)
    ";"                                                   (. ownedTokens.Add(t); .)
    [ CalcOp<out opTok, out op, ownedTokens>              (. var maybeOp = resOp.ResultOp(op);
                                                             if (maybeOp == null) {
                                                               SemErr(opTok, "this operator cannot continue this calculation");
                                                             } else {
                                                               stepOp = op;
                                                               resOp = maybeOp;
                                                               danglingOperator = opTok;
                                                             }
                                                          .)
    ]                                                     (. stepOps.Add(stepOp); .)

    /* now for the hint, which we build up as a possibly empty sequence of statements placed into one BlockStmt */
    (. var subhints = new List<Statement>();
       IToken hintStart = la;  IToken hintEnd = hintStart;
       IToken t0, t1;
       BlockStmt subBlock; Statement subCalc;
    .)
    { IF(la.kind == _lbrace || la.kind == _calc)  /* Grab as a hint if possible, not a next line in the calculation whose expression begins with an open brace
                                                   * or StmtExpr containing a calc.  A user has to rewrite such a line to be enclosed in parentheses.
                                                   */
      ( BlockStmt<out subBlock, out t0, out t1>   (. hintEnd = subBlock.EndTok; subhints.Add(subBlock); .)
      | CalcStmt<out subCalc>                     (. hintEnd = subCalc.EndTok; subhints.Add(subCalc); .)
      )
    }
    (. var h = new BlockStmt(hintStart, hintEnd, subhints); // if the hint is empty, hintStart is the first token of the next line, but it doesn't matter because the block statement is just used as a container
       hints.Add(h);
       if (h.Body.Count != 0) { danglingOperator = null; }
    .)
  }
  "}"                                            (. ownedTokens.Add(t); .)
  (.
    if (danglingOperator != null) {
      SemErr(danglingOperator, "a calculation cannot end with an operator");
    }
    if (lines.Count > 0) {
      // Repeat the last line to create a dummy line for the dangling hint
      lines.Add(lines[lines.Count - 1]);
    }
    s = new CalcStmt(x, t, userSuppliedOp, lines, hints, stepOps, attrs);
    s.OwnedTokens = ownedTokens;
  .)
  .

/*------------------------------------------------------------------------*/
CalcOp<.out IToken x, out CalcStmt.CalcOp/*!*/ op, List<IToken> ownedTokens.>
= (. var binOp = BinaryExpr.Opcode.Eq; // Returns Eq if parsing fails because it is compatible with any other operator
     Expression k = null;
     x = null;
  .)
  ( "=="           (. x = t;  binOp = BinaryExpr.Opcode.Eq; ownedTokens.Add(t); .)
    [ "#"          (. ownedTokens.Add(t); .)
      "["          (. ownedTokens.Add(t); .)
      Expression<out k, true, true>
      "]"          (. ownedTokens.Add(t); .)
    ]
  | "<"            (. x = t;  binOp = BinaryExpr.Opcode.Lt; ownedTokens.Add(t); .)
  | ">"            (. x = t;  binOp = BinaryExpr.Opcode.Gt; ownedTokens.Add(t); .)
  | "<="           (. x = t;  binOp = BinaryExpr.Opcode.Le; ownedTokens.Add(t); .)
  | ">="           (. x = t;  binOp = BinaryExpr.Opcode.Ge; ownedTokens.Add(t); .)
  | "!="           (. x = t;  binOp = BinaryExpr.Opcode.Neq; ownedTokens.Add(t); .)
  | '\u2260'       (. x = t;  binOp = BinaryExpr.Opcode.Neq; ownedTokens.Add(t); .)
  | '\u2264'       (. x = t;  binOp = BinaryExpr.Opcode.Le; ownedTokens.Add(t); .)
  | '\u2265'       (. x = t;  binOp = BinaryExpr.Opcode.Ge; ownedTokens.Add(t); .)
  | EquivOp        (. x = t;  binOp = BinaryExpr.Opcode.Iff; ownedTokens.Add(t); .)
  | ImpliesOp      (. x = t;  binOp = BinaryExpr.Opcode.Imp; ownedTokens.Add(t); .)
  | ExpliesOp      (. x = t;  binOp = BinaryExpr.Opcode.Exp; ownedTokens.Add(t); .)
  )
  (.
    if (k == null) {
      op = new Microsoft.Dafny.CalcStmt.BinaryCalcOp(binOp);
    } else {
      op = new Microsoft.Dafny.CalcStmt.TernaryCalcOp(k);
    }
  .)
  .

/*------------------------------------------------------------------------*/
/* Note. In order to avoid LL(1) warnings for expressions that "parse as far as possible", it is
 * necessary to use Coco/R's IF construct.  That means there are two ways to check for some of
 * these operators, both in Is...() methods (defined above) and as grammar non-terminals (defined
 * here).  These pairs of definitions must be changed together.
 */
EquivOp = "<==>" | '\u21d4'.
ImpliesOp = "==>" | '\u21d2'.
ExpliesOp = "<==" | '\u21d0'.
AndOp = "&&" | '\u2227'.
OrOp = "||" | '\u2228'.

NegOp = "!" | '\u00ac'.
Forall = "forall" | '\u2200'.
Exists = "exists" | '\u2203'.
QSep = "::" | '\u2022'.

/* The "allowLemma" argument says whether or not the expression
 * to be parsed is allowed to have the form S;E where S is a call to a lemma.
 * "allowLemma" should be passed in as "false" whenever the expression to
 * be parsed sits in a context that itself is terminated by a semi-colon.
 *
 * The "allowLambda" says whether or not the expression to be parsed is
 * allowed to be a lambda expression.  More precisely, an identifier or
 * parenthesized-enclosed comma-delimited list of identifiers is allowed to
 * continue as a lambda expression (that is, continue with a "reads", "requires",
 * or "=>") only if "allowLambda" is true.  This affects function/method/iterator
 * specifications, if/while statements with guarded alternatives, and expressions
 * in the specification of a lambda expression itself.
 *
 * The "allowBitwiseOps" says whether or not to include or bypass bitwise operators
 * at the top level of this expression. It is passed in as "false" only inside
 * cardinality brackets, that is, "|expr|".
 */
Expression<out Expression e, bool allowLemma, bool allowLambda, bool allowBitwiseOps = true>
= (. Expression e0; IToken endTok; .)
  EquivExpression<out e, allowLemma, allowLambda, allowBitwiseOps>
  [ IF(SemiFollowsCall(allowLemma, e))
    /* here we parse the ";E" that is part of a "LemmaCall;E" expression (other "S;E" expressions are parsed elsewhere) */
    ";"                       (. endTok = t; .)
    Expression<out e0, allowLemma, allowLambda>
    (. e = new StmtExpr(e.tok,
             new UpdateStmt(e.tok, endTok, new List<Expression>(), new List<AssignmentRhs>() { new ExprRhs(e, null) }),
             e0);
    .)
  ]
  .

/*------------------------------------------------------------------------*/
EquivExpression<out Expression e0, bool allowLemma, bool allowLambda, bool allowBitwiseOps>
= (. Contract.Ensures(Contract.ValueAtReturn(out e0) != null); IToken/*!*/ x;  Expression/*!*/ e1; .)
  ImpliesExpliesExpression<out e0, allowLemma, allowLambda, allowBitwiseOps>
  { IF(IsEquivOp())  /* read an EquivExpression as far as possible */
    EquivOp                                                   (. x = t; .)
    ImpliesExpliesExpression<out e1, allowLemma, allowLambda, allowBitwiseOps>  (. e0 = new BinaryExpr(x, BinaryExpr.Opcode.Iff, e0, e1); e0.OwnedTokens.Add(x); .)
  }
  .

/*------------------------------------------------------------------------*/
ImpliesExpliesExpression<out Expression e0, bool allowLemma, bool allowLambda, bool allowBitwiseOps>
= (. Contract.Ensures(Contract.ValueAtReturn(out e0) != null);
     IToken/*!*/ x;
     Expression/*!*/ e1; .)
  LogicalExpression<out e0, allowLemma, allowLambda, allowBitwiseOps>
  [ IF(IsImpliesOp() || IsExpliesOp())  /* read an ImpliesExpliesExpression as far as possible */
    /* Note, the asymmetry in the parsing of implies and explies expressions stems from the fact that
     * implies is right associative whereas reverse implication is left associative
     */
    ( ImpliesOp                                               (. x = t; .)
      ImpliesExpression<out e1, allowLemma, allowLambda, allowBitwiseOps>       (. e0 = new BinaryExpr(x, BinaryExpr.Opcode.Imp, e0, e1); e0.OwnedTokens = new List<IToken>(){x}; .)
    | ExpliesOp                                               (. x = t; .)
      LogicalExpression<out e1, allowLemma, allowLambda, allowBitwiseOps>       (. // The order of operands is reversed so that it can be turned into implication during resolution
                                                                 e0 = new BinaryExpr(x, BinaryExpr.Opcode.Exp, e1, e0); e0.OwnedTokens = new List<IToken>(){x}; .)
      { IF(IsExpliesOp())  /* read a reverse implication as far as possible */
        ExpliesOp                                             (. x = t; .)
        LogicalExpression<out e1, allowLemma, allowLambda, allowBitwiseOps>     (. //The order of operands is reversed so that it can be turned into implication during resolution
                                                                 e0 = new BinaryExpr(x, BinaryExpr.Opcode.Exp, e1, e0); e0.OwnedTokens = new List<IToken>(){x};
                                                              .)
      }
      [ IF(IsImpliesOp()) ImpliesOp (. SemErr(t, "Ambiguous use of ==> and <==. Use parentheses to disambiguate."); .) ]
    )
  ]
  .

/*------------------------------------------------------------------------*/
ImpliesExpression<out Expression e0, bool allowLemma, bool allowLambda, bool allowBitwiseOps>
= (. Contract.Ensures(Contract.ValueAtReturn(out e0) != null); IToken/*!*/ x;  Expression/*!*/ e1; .)
  LogicalExpression<out e0, allowLemma, allowLambda, allowBitwiseOps>
  [ IF(IsImpliesOp())  /* read an ImpliesExpression as far as possible */
    ImpliesOp                                               (. x = t; .)
    ImpliesExpression<out e1, allowLemma, allowLambda, allowBitwiseOps>       (. e0 = new BinaryExpr(x, BinaryExpr.Opcode.Imp, e0, e1); e0.OwnedTokens = new List<IToken>() {x}; .)
  ]
  [ IF(IsExpliesOp()) ExpliesOp (. SemErr(t, "Ambiguous use of ==> and <==. Use parentheses to disambiguate."); .)
  ]
  .

/*------------------------------------------------------------------------*/
LogicalExpression<out Expression e0, bool allowLemma, bool allowLambda, bool allowBitwiseOps>
= (. Contract.Ensures(Contract.ValueAtReturn(out e0) != null); IToken/*!*/ x;  Expression/*!*/ e1;
     Expression first;
     var ownedTokens = new List<IToken>();
     e0 = dummyExpr; /* mute the warning */
  .)
  ( AndOp                                                       (. x = t; ownedTokens.Add(t); .)
    RelationalExpression<out e0, allowLemma, allowLambda, allowBitwiseOps>        (. first = e0; .)
    { IF(IsAndOp())  /* read a conjunction as far as possible */
      AndOp                                                     (. x = t; .)
      RelationalExpression<out e1, allowLemma, allowLambda, allowBitwiseOps>
         (. e0 = new BinaryExpr(x, BinaryExpr.Opcode.And, e0, e1); e0.OwnedTokens = new List<IToken>() {x}; .)
    }
    [ IF(IsOrOp()) OrOp (. SemErr(t, "Ambiguous use of && and ||. Use parentheses to disambiguate."); .) ]
    (. if (e0 == first) {
         // There was only one conjunct. To make sure that the type checker still checks it to
         // be a boolean, we conjoin "true" to its left.
         e0 = new BinaryExpr(x, BinaryExpr.Opcode.And, new LiteralExpr(x, true), e0);
       }
       ownedTokens.AddRange(e0.OwnedTokens);
       e0.OwnedTokens = ownedTokens;
    .)
  | OrOp                                                        (. x = t; ownedTokens.Add(t); .)
    RelationalExpression<out e0, allowLemma, allowLambda, allowBitwiseOps>        (. first = e0; .)
    { IF(IsOrOp())  /* read a disjunction as far as possible */
      OrOp                                                      (. x = t; .)
      RelationalExpression<out e1, allowLemma, allowLambda, allowBitwiseOps>
         (. e0 = new BinaryExpr(x, BinaryExpr.Opcode.Or, e0, e1); e0.OwnedTokens = new List<IToken>() {x}; .)
    }
    [ IF(IsAndOp()) AndOp (. SemErr(t, "Ambiguous use of && and ||. Use parentheses to disambiguate."); .) ]
    (. if (e0 == first) {
         // There was only one disjunct. To make sure that the type checker still checks it to
         // be a boolean, we disjoin [sic] "false" to its left.
         e0 = new BinaryExpr(x, BinaryExpr.Opcode.Or, new LiteralExpr(x, false), e0);
       }
       ownedTokens.AddRange(e0.OwnedTokens);
       e0.OwnedTokens = ownedTokens;
    .)
  | RelationalExpression<out e0, allowLemma, allowLambda, allowBitwiseOps>
    [ IF(IsAndOp() || IsOrOp())  /* read a LogicalExpression as far as possible */
      ( AndOp                                                   (. x = t; .)
        RelationalExpression<out e1, allowLemma, allowLambda, allowBitwiseOps>    (. e0 = new BinaryExpr(x, BinaryExpr.Opcode.And, e0, e1); e0.OwnedTokens.Add(x); .)
        { IF(IsAndOp())  /* read a conjunction as far as possible */
          AndOp                                                 (. x = t; .)
          RelationalExpression<out e1, allowLemma, allowLambda, allowBitwiseOps>  (. e0 = new BinaryExpr(x, BinaryExpr.Opcode.And, e0, e1); e0.OwnedTokens.Add(x); .)
        }
        [ IF(IsOrOp()) OrOp (. SemErr(t, "Ambiguous use of && and ||. Use parentheses to disambiguate."); .) ]
      | OrOp                                                    (. x = t; .)
        RelationalExpression<out e1, allowLemma, allowLambda, allowBitwiseOps>    (. e0 = new BinaryExpr(x, BinaryExpr.Opcode.Or, e0, e1); e0.OwnedTokens.Add(x); .)
        { IF(IsOrOp())  /* read a disjunction as far as possible */
          OrOp                                                  (. x = t; .)
          RelationalExpression<out e1, allowLemma, allowLambda, allowBitwiseOps>  (. e0 = new BinaryExpr(x, BinaryExpr.Opcode.Or, e0, e1); e0.OwnedTokens.Add(x); .)
        }
        [ IF(IsAndOp()) AndOp (. SemErr(t, "Ambiguous use of && and ||. Use parentheses to disambiguate."); .) ]
      )
    ]
  )
  .

/*------------------------------------------------------------------------*/
RelationalExpression<out Expression e, bool allowLemma, bool allowLambda, bool allowBitwiseOps>
= (. Contract.Ensures(Contract.ValueAtReturn(out e) != null);
     IToken x = null;  Expression e0, e1 = null;  BinaryExpr.Opcode op;
     List<Expression> chain = null;
     List<BinaryExpr.Opcode> ops = null;
     List<IToken> opLocs = null;
     List<Expression/*?*/> prefixLimits = null;
     var ownedTokens = new List<IToken>();
     Expression k;
     int kind = 0;  // 0 ("uncommitted") indicates chain of ==, possibly with one !=
                    // 1 ("ascending")   indicates chain of ==, <, <=, possibly with one !=
                    // 2 ("descending")  indicates chain of ==, >, >=, possibly with one !=
                    // 3 ("illegal")     indicates illegal chain
                    // 4 ("disjoint")    indicates chain of disjoint set operators
     bool hasSeenNeq = false;
  .)
  ShiftTerm<out e0, allowLemma, allowLambda, allowBitwiseOps>
                                   (. e = e0; .)
  [ IF(IsRelOp())  /* read a RelationalExpression as far as possible */
    RelOp<out x, out op, out k, ownedTokens>
    ShiftTerm<out e1, allowLemma, allowLambda, allowBitwiseOps>
                                   (. if (k == null) {
                                        e = new BinaryExpr(x, op, e0, e1);
                                      } else {
                                        Contract.Assert(op == BinaryExpr.Opcode.Eq || op == BinaryExpr.Opcode.Neq);
                                        e = new TernaryExpr(x, op == BinaryExpr.Opcode.Eq ? TernaryExpr.Opcode.PrefixEqOp : TernaryExpr.Opcode.PrefixNeqOp, k, e0, e1);
                                      }
                                   .)
    { IF(IsRelOp())  /* read a RelationalExpression as far as possible */
                                   (. if (chain == null) {
                                        chain = new List<Expression>();
                                        ops = new List<BinaryExpr.Opcode>();
                                        opLocs = new List<IToken>();
                                        prefixLimits = new List<Expression>();
                                        chain.Add(e0); ops.Add(op); opLocs.Add(x); prefixLimits.Add(k); chain.Add(e1);
                                        switch (op) {
                                          case BinaryExpr.Opcode.Eq:
                                            kind = 0;  break;
                                          case BinaryExpr.Opcode.Neq:
                                            kind = 0;  hasSeenNeq = true;  break;
                                          case BinaryExpr.Opcode.Lt:
                                          case BinaryExpr.Opcode.Le:
                                            kind = 1;  break;
                                          case BinaryExpr.Opcode.Gt:
                                          case BinaryExpr.Opcode.Ge:
                                            kind = 2;  break;
                                          case BinaryExpr.Opcode.Disjoint:
                                            kind = 4;  break;
                                          default:
                                            kind = 3;  break;
                                        }
                                      }
                                   .)
      RelOp<out x, out op, out k, ownedTokens>  (. switch (op) {
                                        case BinaryExpr.Opcode.Eq:
                                          if (kind != 0 && kind != 1 && kind != 2) { SemErr(x, "chaining not allowed from the previous operator"); kind = 3; }
                                          break;
                                        case BinaryExpr.Opcode.Neq:
                                          if (hasSeenNeq) { SemErr(x, "a chain cannot have more than one != operator"); kind = 3; }
                                          else if (kind != 0 && kind != 1 && kind != 2) { SemErr(x, "this operator cannot continue this chain"); kind = 3; }
                                          hasSeenNeq = true;  break;
                                        case BinaryExpr.Opcode.Lt:
                                        case BinaryExpr.Opcode.Le:
                                          if (kind == 0) { kind = 1; }
                                          else if (kind != 1) { SemErr(x, "this operator chain cannot continue with an ascending operator"); kind = 3; }
                                          break;
                                        case BinaryExpr.Opcode.Gt:
                                        case BinaryExpr.Opcode.Ge:
                                          if (kind == 0) { kind = 2; }
                                          else if (kind != 2) { SemErr(x, "this operator chain cannot continue with a descending operator"); kind = 3; }
                                          break;
                                        case BinaryExpr.Opcode.Disjoint:
                                          if (kind != 4) { SemErr(x, "can only chain disjoint (!!) with itself"); kind = 3; }
                                          break;
                                        default:
                                          SemErr(x, "this operator cannot be part of a chain");
                                          kind = 3;  break;
                                      }
                                   .)
      ShiftTerm<out e1, allowLemma, allowLambda, allowBitwiseOps>
                                   (. ops.Add(op); opLocs.Add(x); prefixLimits.Add(k); chain.Add(e1);
                                   .)
    }
  ]
  (. if (chain != null && kind != 3) {
       e = new ChainingExpression(opLocs[0], chain, ops, opLocs, prefixLimits);
     }
     if(e != null && (e.OwnedTokens == null || e.OwnedTokens.Count == 0)) {
       e.OwnedTokens = ownedTokens;
     }
  .)
  .

/*------------------------------------------------------------------------*/
RelOp<.out IToken/*!*/ x, out BinaryExpr.Opcode op, out Expression k, List<IToken> ownedTokens.>
= (. Contract.Ensures(Contract.ValueAtReturn(out x) != null);
     x = Token.NoToken;  op = BinaryExpr.Opcode.Add/*(dummy)*/;
     IToken y;
     k = null;
  .)
  ( "=="           (. x = t;  op = BinaryExpr.Opcode.Eq; ownedTokens.Add(t); .)
    [ "#"          (. ownedTokens.Add(t); .)
      "["          (. ownedTokens.Add(t); .)
      Expression<out k, true, true>
      "]"          (. ownedTokens.Add(t); .)
      ]
  | "<"            (. x = t;  op = BinaryExpr.Opcode.Lt; ownedTokens.Add(t);  .)
  | ">"            (. x = t;  op = BinaryExpr.Opcode.Gt; ownedTokens.Add(t);  .)
  | "<="           (. x = t;  op = BinaryExpr.Opcode.Le; ownedTokens.Add(t);  .)
  | ">="           (. x = t;  op = BinaryExpr.Opcode.Ge; ownedTokens.Add(t);  .)
  | "!="           (. x = t;  op = BinaryExpr.Opcode.Neq; ownedTokens.Add(t);  .)
    [ "#"          (. ownedTokens.Add(t); .)
      "["          (. ownedTokens.Add(t); .)
      Expression<out k, true, true>
      "]"          (. ownedTokens.Add(t); .)
      ]
  | "in"           (. x = t;  op = BinaryExpr.Opcode.In; ownedTokens.Add(t); .)
  | notIn          (. x = t;  op = BinaryExpr.Opcode.NotIn; ownedTokens.Add(t); .)
  | /* The next operator is "!!", but we have to scan it as two "!", since the scanner is greedy
       so if "!!" is a valid token, we won't be able to scan it as two "!" when needed: */
    "!"            (. x = t;  y = Token.NoToken; ownedTokens.Add(t); .)
    [ IF(la.val == "!")
      "!"          (. y = t; .)
    ]              (. if (y == Token.NoToken) {
                        SemErr(x, "invalid RelOp");
                      } else if (y.pos != x.pos + 1) {
                        SemErr(x, "invalid RelOp (perhaps you intended \"!!\" with no intervening whitespace?)");
                      } else {
                        x.val = "!!";
                        y.val = "";
                        op = BinaryExpr.Opcode.Disjoint;
                      }
                   .)
  | '\u2260'       (. x = t;  op = BinaryExpr.Opcode.Neq; ownedTokens.Add(t);  .)
  | '\u2264'       (. x = t;  op = BinaryExpr.Opcode.Le; ownedTokens.Add(t);  .)
  | '\u2265'       (. x = t;  op = BinaryExpr.Opcode.Ge; ownedTokens.Add(t);  .)
  )
  .

/*------------------------------------------------------------------------*/
ShiftTerm<out Expression e0, bool allowLemma, bool allowLambda, bool allowBitwiseOps>
= (. Contract.Ensures(Contract.ValueAtReturn(out e0) != null);
     IToken x = Token.NoToken;  Expression e1;  BinaryExpr.Opcode op = BinaryExpr.Opcode.LeftShift/*(dummy)*/;
  .)
  Term<out e0, allowLemma, allowLambda, allowBitwiseOps>
  { IF(IsShiftOp())  /* read a Term as far as possible */
    ( "<"            (. x = t;  op = BinaryExpr.Opcode.LeftShift; .)
      "<"            (. t.val = "<<";
                        t.pos = x.pos;
                        t.col = x.col;
                        t.Prev = x.Prev;
                        x.Prev.Next = t;
                        x = t; .)
    | ">"            (. x = t;  op = BinaryExpr.Opcode.RightShift; .)
      ">"            (. t.val = ">>";
                        t.pos = x.pos;
                        t.col = x.col;
                        t.Prev = x.Prev;
                        x.Prev.Next = t;
                        x = t; .)
    )
    Term<out e1, allowLemma, allowLambda, allowBitwiseOps> (. e0 = new BinaryExpr(x, op, e0, e1); .)
  }
  .

/*------------------------------------------------------------------------*/
Term<out Expression e0, bool allowLemma, bool allowLambda, bool allowBitwiseOps>
= (. Contract.Ensures(Contract.ValueAtReturn(out e0) != null); IToken/*!*/ x;  Expression/*!*/ e1;  BinaryExpr.Opcode op; .)
  Factor<out e0, allowLemma, allowLambda, allowBitwiseOps>
  { IF(IsAddOp())  /* read a Term as far as possible */
    AddOp<out x, out op>
    Factor<out e1, allowLemma, allowLambda, allowBitwiseOps> (. e0 = new BinaryExpr(x, op, e0, e1); e0.OwnedTokens = new List<IToken>(){x}; .)
  }
  .

/*------------------------------------------------------------------------*/
AddOp<out IToken x, out BinaryExpr.Opcode op>
= (. Contract.Ensures(Contract.ValueAtReturn(out x) != null); x = Token.NoToken;  op=BinaryExpr.Opcode.Add/*(dummy)*/; .)
  ( "+"            (. x = t;  op = BinaryExpr.Opcode.Add; .)
  | "-"            (. x = t;  op = BinaryExpr.Opcode.Sub; .)
  )
  .

/*------------------------------------------------------------------------*/
Factor<out Expression e0, bool allowLemma, bool allowLambda, bool allowBitwiseOps>
= (. Contract.Ensures(Contract.ValueAtReturn(out e0) != null); IToken/*!*/ x;  Expression/*!*/ e1;  BinaryExpr.Opcode op; .)
  BitvectorFactor<out e0, allowLemma, allowLambda, allowBitwiseOps>
  { IF(IsMulOp())  /* read a Factor as far as possible */
    MulOp<out x, out op>
    BitvectorFactor<out e1, allowLemma, allowLambda, allowBitwiseOps> (. e0 = new BinaryExpr(x, op, e0, e1); .)
  }
  .

/*------------------------------------------------------------------------*/
MulOp<out IToken x, out BinaryExpr.Opcode op>
= (. Contract.Ensures(Contract.ValueAtReturn(out x) != null); x = Token.NoToken;  op = BinaryExpr.Opcode.Add/*(dummy)*/; .)
  ( "*"            (. x = t;  op = BinaryExpr.Opcode.Mul; .)
  | "/"            (. x = t;  op = BinaryExpr.Opcode.Div; .)
  | "%"            (. x = t;  op = BinaryExpr.Opcode.Mod; .)
  )
  .

/*------------------------------------------------------------------------*/
BitvectorFactor<out Expression e0, bool allowLemma, bool allowLambda, bool allowBitwiseOps>
= (. Contract.Ensures(Contract.ValueAtReturn(out e0) != null); IToken/*!*/ x;  Expression/*!*/ e1;  BinaryExpr.Opcode op; .)
  AsExpression<out e0, allowLemma, allowLambda, allowBitwiseOps>
  [ IF(allowBitwiseOps && IsBitwiseOp())  /* read a BitvectorFactor as far as possible, but not in the context inside a |.| size expression */
    ( (. op = BinaryExpr.Opcode.BitwiseAnd; .)
      "&"                                                             (. x = t; .)
      AsExpression<out e1, allowLemma, allowLambda, allowBitwiseOps>   (. e0 = new BinaryExpr(x, op, e0, e1); .)
      { IF(IsBitwiseAndOp())
        "&"                                                           (. x = t; .)
        AsExpression<out e1, allowLemma, allowLambda, allowBitwiseOps> (. e0 = new BinaryExpr(x, op, e0, e1); .)
      }
      [ IF(IsBitwiseOp()) ( "|" | "^" )  (. SemErr(t, "Ambiguous use of &, |, ^. Use parentheses to disambiguate."); .) ]
    | (. op = BinaryExpr.Opcode.BitwiseOr; .)
      "|"                                                             (. x = t; .)
      AsExpression<out e1, allowLemma, allowLambda, allowBitwiseOps>   (. e0 = new BinaryExpr(x, op, e0, e1); .)
      { IF(IsBitwiseOrOp())
        "|"                                                           (. x = t; .)
        AsExpression<out e1, allowLemma, allowLambda, allowBitwiseOps> (. e0 = new BinaryExpr(x, op, e0, e1); .)
      }
      [ IF(IsBitwiseOp()) ( "^" | "&" )  (. SemErr(t, "Ambiguous use of &, |, ^. Use parentheses to disambiguate."); .) ]
    | (. op = BinaryExpr.Opcode.BitwiseXor; .)
      "^"                                                             (. x = t; .)
      AsExpression<out e1, allowLemma, allowLambda, allowBitwiseOps>   (. e0 = new BinaryExpr(x, op, e0, e1); .)
      { IF(IsBitwiseXorOp())
        "^"                                                           (. x = t; .)
        AsExpression<out e1, allowLemma, allowLambda, allowBitwiseOps> (. e0 = new BinaryExpr(x, op, e0, e1); .)
      }
      [ IF(IsBitwiseOp()) ( "&" | "|" )  (. SemErr(t, "Ambiguous use of &, |, ^. Use parentheses to disambiguate."); .) ]
    )
  ]
  .

/*------------------------------------------------------------------------*/
AsExpression<out Expression e, bool allowLemma, bool allowLambda, bool allowBitwiseOps>
= (. IToken tok; IToken x; Type toType; .)
  UnaryExpression<out e, allowLemma, allowLambda, allowBitwiseOps>
  { IF(IsAsOrIs())
    ( "as"                                  (. tok = t; .)
      TypeAndToken<out x, out toType, true> (. e = new ConversionExpr(tok, e, toType); .)
    | "is"                                  (. tok = t; .)
      TypeAndToken<out x, out toType, true> (. e = new TypeTestExpr(tok, e, toType); .)
    )
  }
  .

/*------------------------------------------------------------------------*/
UnaryExpression<out Expression e, bool allowLemma, bool allowLambda, bool allowBitwiseOps>
= (. Contract.Ensures(Contract.ValueAtReturn(out e) != null); IToken/*!*/ x;  e = dummyExpr; .)
  ( "-"                                             (. x = t; .)
    UnaryExpression<out e, allowLemma, allowLambda, allowBitwiseOps>  (. e = new NegationExpression(x, e); .)
  | NegOp                                           (. x = t; .)
    UnaryExpression<out e, allowLemma, allowLambda, allowBitwiseOps>  (. e = new UnaryOpExpr(x, UnaryOpExpr.Opcode.Not, e); .)
  | PrimaryExpression<out e, allowLemma, allowLambda, allowBitwiseOps>
  )
  .

/*------------------------------------------------------------------------*/
PrimaryExpression<out Expression e, bool allowLemma, bool allowLambda, bool allowBitwiseOps>
= (. Contract.Ensures(Contract.ValueAtReturn(out e) != null); e = dummyExpr; .)
  ( IF(ExprIsMapDisplay())  /* this alternative must be checked before going into EndlessExpression, where there is another "map" */
    MapDisplayExpr<out e>
    { IF(IsSuffix()) Suffix<ref e> }
  | IF(ExprIsSetDisplay())  /* this alternative must be checked before going into EndlessExpression, where there is another "iset" */
    SetDisplayExpr<out e>
    { IF(IsSuffix()) Suffix<ref e> }
  | IF(IsLambda(allowLambda))
    LambdaExpression<out e, allowLemma, allowBitwiseOps>  /* this is an endless expression */
  | EndlessExpression<out e, allowLemma, allowLambda, allowBitwiseOps>
  | NameSegment<out e>
    { IF(IsSuffix()) Suffix<ref e> }
  | SeqDisplayExpr<out e>
    { IF(IsSuffix()) Suffix<ref e> }
  | ConstAtomExpression<out e>
    { IF(IsSuffix()) Suffix<ref e> }
  )
  .

/*------------------------------------------------------------------------*/
Lhs<out Expression e>
= (. e = dummyExpr;  // the assignment is to please the compiler, the dummy value to satisfy contracts in the event of a parse error
  .)
  ( NameSegment<out e>
    { Suffix<ref e> }
  | ConstAtomExpression<out e>
    Suffix<ref e>
    { Suffix<ref e> }
  )
  .

/*------------------------------------------------------------------------*/
/* A ConstAtomExpression is never an l-value, and does not start with an identifier. */
ConstAtomExpression<out Expression e>
= (. Contract.Ensures(Contract.ValueAtReturn(out e) != null);
     IToken/*!*/ x;
     e = dummyExpr;
     var ownedTokens = new List<IToken>();
  .)
  ( LiteralExpression<out e>
  | "this"                                     (. e = new ThisExpr(t); ownedTokens.Add(t); .)
  | "allocated"                                (. x = t; ownedTokens.Add(t); .)
    "("                                        (. ownedTokens.Add(t); .)
    Expression<out e, true, true>
    ")"                                        (. ownedTokens.Add(t);
                                                  e = new UnaryOpExpr(x, UnaryOpExpr.Opcode.Allocated, e); .)
  | "fresh"                                    (. x = t; IToken atLabel = null; ownedTokens.Add(t); .)
    [ "@"                                      (. ownedTokens.Add(t); .)
      LabelName<out atLabel>                   (. ownedTokens.Add(atLabel); .)
    ]
    "("                                        (. ownedTokens.Add(t); .)
    Expression<out e, true, true>
    ")"                                        (. e = new FreshExpr(x, e, atLabel?.val); ownedTokens.Add(t); .)
  | "unchanged"                                (. x = t; ownedTokens.Add(t); FrameExpression fe; var mod = new List<FrameExpression>(); IToken atLabel = null; .)
    [ "@"                                      (. ownedTokens.Add(t); .)
      LabelName<out atLabel>                   (. ownedTokens.Add(atLabel); .)
    ]
    "("                                        (. ownedTokens.Add(t); .)
      FrameExpression<out fe, false, false>         (. mod.Add(fe); .)
      { ","                                    (. ownedTokens.Add(t); .)
        FrameExpression<out fe, false, false>  (. mod.Add(fe); .)
      }
    ")"                                        (. ownedTokens.Add(t); e = new UnchangedExpr(x, mod, atLabel?.val); .)
  | "old"                                      (. x = t; IToken atLabel = null; ownedTokens.Add(t); .)
    [ "@"                                      (. ownedTokens.Add(t); .)
      LabelName<out atLabel>                   (. ownedTokens.Add(atLabel); .)
    ]
    "("                                        (. ownedTokens.Add(t); .)
    Expression<out e, true, true>
    ")"                                        (. ownedTokens.Add(t); e = new OldExpr(x, e, atLabel?.val); .)
  | "|"                                        (. x = t; ownedTokens.Add(t); .)
      Expression<out e, true, true, false>     (. e = new UnaryOpExpr(x, UnaryOpExpr.Opcode.Cardinality, e); .)
    "|"                                        (. ownedTokens.Add(t); .)
  | ParensExpression<out e>
  ) (. if(!(e is ParensExpression)) { e.OwnedTokens = ownedTokens; } .)
  .

/*------------------------------------------------------------------------*/
LiteralExpression<out Expression e>
= (. BigInteger n; BaseTypes.BigDec d;
     e = dummyExpr;
  .)
  ( "false"                                    (. e = new LiteralExpr(t, false); .)
  | "true"                                     (. e = new LiteralExpr(t, true); .)
  | "null"                                     (. e = new LiteralExpr(t); .)
  | Nat<out n>                                 (. e = new LiteralExpr(t, n); .)
  | Dec<out d>                                 (. e = new LiteralExpr(t, d); .)
  | charToken                                  (. e = new CharLiteralExpr(t, t.val.Substring(1, t.val.Length - 2)); .)
  | stringToken                                (. bool isVerbatimString;
                                                  string s = Util.RemoveParsedStringQuotes(t.val, out isVerbatimString);
                                                  e = new StringLiteralExpr(t, s, isVerbatimString);
                                               .)
  )
  .

/*------------------------------------------------------------------------*/
PossiblyNegatedLiteralExpr<out Expression e>
= (. BigInteger n; BaseTypes.BigDec d;
     e = dummyExpr;
  .)
  ( "-"                                        (. var x = t; .)
    ( Nat<out n>                               (. e = new NegationExpression(x, new LiteralExpr(t, n)); .)
    | Dec<out d>                               (. e = new NegationExpression(x, new LiteralExpr(t, d)); .)
    )
  | LiteralExpression<out e>
  )
  .

/*------------------------------------------------------------------------*/
LambdaExpression<out Expression e, bool allowLemma, bool allowBitwiseOps>
= (. IToken x = Token.NoToken;
     IToken id;  BoundVar bv;
     var bvs = new List<BoundVar>();
     var reads = new List<FrameExpression>();
     var ownedTokens = new List<IToken>();
     Expression req = null;
     Expression body = null;
  .)
  ( WildIdent<out id, true>                  (. x = t; bvs.Add(new BoundVar(id, id.val, new InferredTypeProxy())); .)
  | "("                                      (. x = t; ownedTokens.Add(t); .)
      [
        IdentTypeOptional<out bv>            (. bvs.Add(bv); .)
        { ","                                (. ownedTokens.Add(t); .)
          IdentTypeOptional<out bv>          (. bvs.Add(bv); .)
        }
      ]
    ")"                                      (. ownedTokens.Add(t); .)
  )
  LambdaSpec<ref reads, ref req, ownedTokens>
  "=>"                                       (. ownedTokens.Add(t); .)
  Expression<out body, allowLemma, true, allowBitwiseOps>
  (. e = new LambdaExpr(x, t, bvs, req, reads, body);
     theBuiltIns.CreateArrowTypeDecl(bvs.Count);
     e.OwnedTokens = ownedTokens;
  .)
  .

// Coco says LambdaSpec is deletable. This is OK (it might be empty).
LambdaSpec<.ref List<FrameExpression> reads, ref Expression req, List<IToken> ownedTokens.>
= { ReadsClause<reads, true, false, true, ownedTokens>
  | "requires"                             (. Expression ee; ownedTokens.Add(t); .)
    Expression<out ee, true, false>        (. req = req == null ? ee : new BinaryExpr(req.tok, BinaryExpr.Opcode.And, req, ee); .)
  }
  .

/*------------------------------------------------------------------------*/
ParensExpression<out Expression e>
= (. IToken x;
     var args = new List<ActualBinding>();
     var ownedTokens = new List<IToken>();
  .)
  "("                                        (. x = t; ownedTokens.Add(t); .)
  [ TupleArgs<args, ownedTokens> ]
  ")"                                        (. ownedTokens.Add(t); .)
  (. if (args.Count == 1 && !args[0].IsGhost) {
       if (args[0].FormalParameterName != null) {
         SemErr(args[0].FormalParameterName, "binding not allowed in parenthesized expression");
       }
       e = new ParensExpression(x, args[0].Actual);
     } else {
       // Compute the actual position of ghost arguments
       var ghostness = new bool[args.Count];
       for (var i = 0; i < args.Count; i++) {
         ghostness[i] = false;
       }
       for (var i = 0; i < args.Count; i++) {
         var arg = args[i];
         if (arg.IsGhost) {
           if (arg.FormalParameterName == null) {
             ghostness[i] = true;
           } else {
             var success = int.TryParse(arg.FormalParameterName.val, out var index);
             if (success && 0 <= index && index < args.Count) {
               ghostness[index] = true;
             }
           }
         }
       }
       var argumentGhostness = ghostness.ToList();
       // make sure the corresponding tuple type exists
       var tmp = theBuiltIns.TupleType(x, args.Count, true, argumentGhostness);
       e = new DatatypeValue(x, BuiltIns.TupleTypeName(argumentGhostness), BuiltIns.TupleTypeCtorName(args.Count), args);
     }
     e.OwnedTokens = ownedTokens;
  .)
  .

/*------------------------------------------------------------------------*/
SetDisplayExpr<out Expression e>
= (. Contract.Ensures(Contract.ValueAtReturn(out e) != null);
     IToken token = null;
     IToken x = null;
     e = dummyExpr;
     var ownedTokens = new List<IToken>();
  .)
  [ ( "iset" | "multiset" )                  (. token = t; ownedTokens.Add(t); .)
  ]
  ( "{"                                      (. token = token == null ? t : token;
                                                x = token;
                                                ownedTokens.Add(t); 
                                                List<Expression> elements = new List<Expression/*!*/>();
                                             .)
    [ Expressions<elements, ownedTokens> ]   (. if (token.kind == _iset) {
                                                  e = new SetDisplayExpr(x, false, elements);
                                                } else if (token.kind == _multiset) {
                                                  e = new MultiSetDisplayExpr(x, elements);
                                                } else {
                                                  e = new SetDisplayExpr(x, true, elements);
                                                }
                                             .)
    "}"                                      (. ownedTokens.Add(t); .)
  |
    "("                                       (. x = t; ownedTokens.Add(t); .)
     Expression<out e, true, true>            (.
                                                  if (token == null || token.kind != _multiset) {
                                                    SemErr(x, "A forming expression must be a multiset");
                                                  }
                                                  e = new MultiSetFormingExpr(x, e);
                                               .)
    ")"                                       (. ownedTokens.Add(t); .)
  )
  (. e.OwnedTokens = ownedTokens; .)
  .

/*------------------------------------------------------------------------*/
SeqDisplayExpr<out Expression e>
= (. Contract.Ensures(Contract.ValueAtReturn(out e) != null);
     IToken x = null;
     Type explicitTypeArg = null;
     Expression n, f;
     var ownedTokens = new List<IToken>();
     e = dummyExpr;
  .)
  (
    "seq"                          (. x = t; ownedTokens.Add(t); .)
    [ (. var gt = new List<Type>(); .)
    GenericInstantiation<gt, ownedTokens>
                                 (. if (gt.Count > 1) {
                                      SemErr("seq type expects only one type argument");
                                    } else {
                                      explicitTypeArg = gt[0];
                                    }
                                 .)
    ]
    "("                             (. ownedTokens.Add(t); .)
    Expression<out n, true, true>
    ","                             (. ownedTokens.Add(t); .)
    Expression<out f, true, true>
    ")"                            (. e = new SeqConstructionExpr(x, explicitTypeArg, n, f); ownedTokens.Add(t); .)
  |
    "["                                      (. List<Expression> elements = new List<Expression/*!*/>();
                                                x = t;
                                                ownedTokens.Add(t);
                                             .)
    [ Expressions<elements, ownedTokens> ]                (. e = new SeqDisplayExpr(x, elements);
                                             .)
    "]"                                      (. ownedTokens.Add(t); .)
  )
  (.  e.OwnedTokens = ownedTokens; .)
  .

/*------------------------------------------------------------------------*/
MapDisplayExpr<out Expression e>
= (. Contract.Ensures(Contract.ValueAtReturn(out e) != null);
     List<ExpressionPair/*!*/>/*!*/ elements= new List<ExpressionPair/*!*/>() ;
     e = dummyExpr;
     var ownedTokens = new List<IToken>();
  .)
  ( "map" | "imap" ) (. IToken mapToken = t; ownedTokens.Add(t); .)
  "["                (. ownedTokens.Add(t); .)
    [ MapLiteralExpressions<out elements, ownedTokens> ] 
                     (. e = new MapDisplayExpr(mapToken, mapToken.kind == _map, elements);.)
  "]"                (. ownedTokens.Add(t); e.OwnedTokens = ownedTokens; .)
  .

/*------------------------------------------------------------------------*/
MapLiteralExpressions<.out List<ExpressionPair> elements, List<IToken> ownedTokens.>
= (. Expression/*!*/ d, r;
     elements = new List<ExpressionPair/*!*/>();
  .)
  Expression<out d, true, true>
  ":="                                (. ownedTokens.Add(t); .)
  Expression<out r, true, true>       (. elements.Add(new ExpressionPair(d,r)); .)
  { ","                               (. ownedTokens.Add(t); .)
    Expression<out d, true, true>
    ":="                              (. ownedTokens.Add(t); .)
    Expression<out r, true, true> (. elements.Add(new ExpressionPair(d,r)); .)
  }
  .

/*------------------------------------------------------------------------*/
MapComprehensionExpr<out Expression e, bool allowLemma, bool allowLambda, bool allowBitwiseOps>
= (. Contract.Ensures(Contract.ValueAtReturn(out e) != null);
     List<BoundVar> bvars = new List<BoundVar>();
     var ownedTokens = new List<IToken>(); 
     Expression range = null;
     Expression bodyLeft = null;
     Expression bodyRight;
     Attributes attrs = null;
     bool finite = true;
  .)
  ( "map" | "imap" (. finite = false; .) )     (. IToken mapToken = t; ownedTokens.Add(t); .)
  QuantifierDomain<out bvars, out attrs, out range, allowLemma, allowLambda, allowBitwiseOps>
  QSep                                         (. ownedTokens.Add(t); .)
  Expression<out bodyRight, allowLemma, allowLambda, allowBitwiseOps>
  [ IF(IsGets())  /* greedily parse ":=" */    (. bodyLeft = bodyRight; .)
    ":="                                       (. ownedTokens.Add(t); .)
    Expression<out bodyRight, allowLemma, allowLambda, allowBitwiseOps || !finite>
  ]
  (. if (bodyLeft == null && bvars.Count != 1) {
       SemErr(t, "a map comprehension with more than one bound variable must have a term expression of the form 'Expr := Expr'");
       e = dummyExpr;
     } else {
       e = new MapComprehension(mapToken, t, finite, bvars, range ?? new LiteralExpr(mapToken, true), bodyLeft, bodyRight, attrs);
     }
     e.OwnedTokens = ownedTokens;
  .)
  .

/*------------------------------------------------------------------------*/
EndlessExpression<out Expression e, bool allowLemma, bool allowLambda, bool allowBitwiseOps>
= (. Statement s;
     e = dummyExpr;
  .)
  ( IfExpression<out e, allowLemma, allowLambda, allowBitwiseOps>
  | MatchExpression<out e, allowLemma, allowLambda, allowBitwiseOps>
  | QuantifierExpression<out e, allowLemma, allowLambda>  /* types are such that we can allow bitwise operations in the quantifier body */
  | SetComprehensionExpr<out e, allowLemma, allowLambda, allowBitwiseOps>
  | StmtInExpr<out s>
    Expression<out e, allowLemma, allowLambda, allowBitwiseOps>    (. e = new StmtExpr(s.Tok, s, e); .)
  | LetExpression<out e, allowLemma, allowLambda, allowBitwiseOps>
  | MapComprehensionExpr<out e, allowLemma, allowLambda, allowBitwiseOps>
  )
  .

/*------------------------------------------------------------------------*/
IfExpression<out Expression e, bool allowLemma, bool allowLambda, bool allowBitwiseOps>
= "if"   (. IToken x = t; Expression e0; Expression e1;
            var ownedTokens = new List<IToken>();
            ownedTokens.Add(t);
            bool isBindingGuard = false;
            e = dummyExpr;
         .)
      ( IF(IsBindingGuard())
        BindingGuard<out e, true>  (. isBindingGuard = true; .)
      | Expression<out e, true, true>
      )
      "then" (. ownedTokens.Add(t); .)
        Expression<out e0, true, true, true>
      "else"  (. ownedTokens.Add(t); .)
        Expression<out e1, allowLemma, allowLambda, allowBitwiseOps>
                (. if (isBindingGuard) {
                     var exists = (ExistsExpr) e;
                     var LHSs = new List<CasePattern<BoundVar>>();
                     foreach (var v in exists.BoundVars) {
                       LHSs.Add(new CasePattern<BoundVar>(e.tok, v));
                     }
                     e0 = new LetExpr(e.tok, LHSs, new List<Expression>() {
                       exists.Term }, e0, false);
                     }
                     e = new ITEExpr(x, isBindingGuard, e, e0, e1);
                     e.OwnedTokens = ownedTokens;
                .)
  .
/*------------------------------------------------------------------------*/
StmtInExpr<out Statement s>
= (. s = dummyStmt; .)
  ( AssertStmt<out s, true>
  | ExpectStmt<out s>
  | AssumeStmt<out s>
  | RevealStmt<out s>
  | CalcStmt<out s>
  )
  .

/*------------------------------------------------------------------------*/
LetExpression<out Expression e, bool allowLemma, bool allowLambda, bool allowBitwiseOps>
= (. e = dummyExpr; .)
  ( LetExprWithLHS<out e, allowLemma, allowLambda, allowBitwiseOps>
  | LetExprWithoutLHS<out e, allowLemma, allowLambda, allowBitwiseOps>
  ).

/*------------------------------------------------------------------------*/
LetExprWithLHS<out Expression e, bool allowLemma, bool allowLambda, bool allowBitwiseOps>
= (. IToken x = null;
     bool isGhost = false;
     var letLHSs = new List<CasePattern<BoundVar>>();
     var letRHSs = new List<Expression>();
     CasePattern<BoundVar> pat;
     var ownedTokens = new List<IToken>();
     bool exact = true;
     bool isLetOrFail = false;
     Attributes attrs = null;
     e = dummyExpr;
  .)
    [ "ghost"                       (. isGhost = true;  x = t; ownedTokens.Add(t); .)
    ]
    "var"                           (. if (!isGhost) { x = t; } ownedTokens.Add(t); .)
    CasePattern<out pat, ownedTokens>            (. if (isGhost) { pat.Vars.Iter(bv => bv.IsGhost = true); }
                                       letLHSs.Add(pat);
                                    .)
    { ","                               (. ownedTokens.Add(t); .)
      CasePattern<out pat, ownedTokens> (. if (isGhost) { pat.Vars.Iter(bv => bv.IsGhost = true); }
                                           letLHSs.Add(pat);
                                        .)
    }
    ( ":="                          (. ownedTokens.Add(t); .)
    | { Attribute<ref attrs> }
      ":|"                          (. exact = false; ownedTokens.Add(t);
                                       foreach (var lhs in letLHSs) {
                                         if (lhs.Arguments != null) {
                                           SemErr(lhs.tok, "LHS of let-such-that expression must be variables, not general patterns");
                                         }
                                       }
                                    .)
    | ":-"                          (. isLetOrFail = true; ownedTokens.Add(t); .)
    )
    Expression<out e, false, true>        (. letRHSs.Add(e); .)
    { ","                           (. ownedTokens.Add(t); .)
      Expression<out e, false, true>  (. letRHSs.Add(e); .)
    }
    ";"                             (. ownedTokens.Add(t); .)
    Expression<out e, allowLemma, allowLambda, allowBitwiseOps>
  (.
    if (isLetOrFail) {
      CasePattern<BoundVar> lhs = null;
      Contract.Assert(letLHSs.Count > 0);
      if (letLHSs.Count == 1) {
        lhs = letLHSs[0];
      } else {
        SemErr("':-' can have at most one left-hand side");
      }
      Expression rhs = null;
      Contract.Assert(letRHSs.Count > 0);
      if (letRHSs.Count == 1) {
        rhs = letRHSs[0];
      } else {
        SemErr("':-' must have exactly one right-hand side");
      }
      e = new LetOrFailExpr(x, lhs, rhs, e);
    } else {
      e = new LetExpr(x, letLHSs, letRHSs, e, exact, attrs);
    }
    e.OwnedTokens = ownedTokens;
  .)
  .

/*------------------------------------------------------------------------*/
LetExprWithoutLHS<out Expression e, bool allowLemma, bool allowLambda, bool allowBitwiseOps>
= (. IToken x;
     Expression rhs;
     Expression body;
     var ownedTokens = new List<IToken>();
  .)
  ":-"                                    (. x = t; ownedTokens.Add(t); .)
  Expression<out rhs, false, true>
  ";"                                     (. ownedTokens.Add(t); .)
  Expression<out body, allowLemma, allowLambda, allowBitwiseOps>
  (. e = new LetOrFailExpr(x, null, rhs, body);
     e.OwnedTokens = ownedTokens;
   .)
  .

/*------------------------------------------------------------------------*/
MatchExpression<out Expression e, bool allowLemma, bool allowLambda, bool allowBitwiseOps>
= (. Contract.Ensures(Contract.ValueAtReturn(out e) != null); IToken/*!*/ x;  NestedMatchCaseExpr/*!*/ c;
     List<NestedMatchCaseExpr/*!*/> cases = new List<NestedMatchCaseExpr/*!*/>();
     bool usesOptionalBraces = false;
     var ownedTokens = new List<IToken>();
  .)
  "match"                     (. x = t; ownedTokens.Add(t); .)
  Expression<out e, allowLemma, allowLambda, allowBitwiseOps>
  ( IF(la.kind == _lbrace)  /* always favor brace-enclosed match body to a case-less match */
    "{" (. usesOptionalBraces = true; ownedTokens.Add(t); .)
        { CaseExpression<out c, true, true, allowBitwiseOps, ownedTokens> (. cases.Add(c); .) }
    "}" (. ownedTokens.Add(t); .)
  |     { IF(la.kind == _case)  /* let each "case" bind to the closest preceding "match" */
          CaseExpression<out c, allowLemma, allowLambda, allowBitwiseOps, ownedTokens> (. cases.Add(c); .)
        }
  )
  (. e = new NestedMatchExpr(x, e, cases, usesOptionalBraces);
     e.OwnedTokens = ownedTokens; .)
.

/*------------------------------------------------------------------------*/
CaseExpression<.out NestedMatchCaseExpr c, bool allowLemma, bool allowLambda, bool allowBitwiseOps, List<IToken> ownedTokens .>
= (. Contract.Ensures(Contract.ValueAtReturn(out c) != null); IToken/*!*/ x;
     ExtendedPattern/*!*/ pat = null;
     Expression/*!*/ body;
     Attributes attrs = null;
  .)
  "case"                      (. x = t; ownedTokens.Add(t); .)
  { Attribute<ref attrs> }
  ExtendedPattern<out pat>             (. .)
  "=>"                        (. ownedTokens.Add(t); .)
  Expression<out body, allowLemma, allowLambda, allowBitwiseOps>    (. c = new NestedMatchCaseExpr(x, pat, body, attrs); .)
.

/*------------------------------------------------------------------------*/
CasePattern<.out CasePattern<BoundVar> pat, List<IToken> ownedTokens.>
= (. IToken id;  List<CasePattern<BoundVar>> arguments;
     BoundVar bv;
     pat = null;
  .)
  ( IF(IsIdentParen())
    Ident<out id>
    "("                                   (. arguments = new List<CasePattern<BoundVar>>(); ownedTokens.Add(t); .)
      [ CasePattern<out pat, ownedTokens> (. arguments.Add(pat); .)
        { ","                             (.  ownedTokens.Add(t); .)
          CasePattern<out pat, ownedTokens>  (. arguments.Add(pat); .)
        }
      ]
    ")"                                (. pat = new CasePattern<BoundVar>(id, id.val, arguments);  ownedTokens.Add(t); .)
  | "("                                (. id = t;  ownedTokens.Add(t);
                                          arguments = new List<CasePattern<BoundVar>>();
                                       .)
      [ CasePattern<out pat, ownedTokens>   (. arguments.Add(pat); .)
        { ","                               (. ownedTokens.Add(t); .)
          CasePattern<out pat, ownedTokens> (. arguments.Add(pat); .)
        }
      ]
    ")"                                (. // Parse parenthesis without an identifier as a built in tuple type.
                                          string ctor = BuiltIns.TupleTypeCtorName(arguments.Count);  //use the TupleTypeCtors
                                          pat = new CasePattern<BoundVar>(id, ctor, arguments);
                                          ownedTokens.Add(t);
                                       .)
  | IdentTypeOptional<out bv>          (. // This could be a BoundVar of a parameter-less constructor and we may not know until resolution.
                                          // Nevertheless, we do put the "bv" into the CasePattern here (even though it will get thrown out
                                          // later if resolution finds the CasePattern to denote a parameter-less constructor), because this
                                          // (in particular, bv.IsGhost) is the place where a LetExpr records whether or not the "ghost"
                                          // keyword was used in the declaration.
                                          pat = new CasePattern<BoundVar>(bv.tok, bv);
                                          ownedTokens.Add(t);
                                       .)
  )
  (. // In case of parsing errors, make sure 'pat' still returns as non-null
     if (pat == null) {
       pat = new CasePattern<BoundVar>(t, "_ParseError", null);
     }
  .)
  .

/*------------------------------------------------------------------------*/
/* CasePatternLocal is identical to CasePattern, except that it uses LocalVariable instead of BoundVar. Coco does
 * not have a way to make the patterns take a bounded type parameter.
 */
CasePatternLocal<.out CasePattern<LocalVariable> pat, bool isGhost, List<IToken> ownedTokens.>
= (. IToken id; List<CasePattern<LocalVariable>> arguments;
     LocalVariable local;
     pat = null;
  .)
  ( IF(IsIdentParen())
    Ident<out id>
    "("                                          (. arguments = new List<CasePattern<LocalVariable>>(); ownedTokens.Add(t); .)
      [ CasePatternLocal<out pat, isGhost, ownedTokens>   (. arguments.Add(pat); .)
        { ","                                             (. ownedTokens.Add(t); .)
          CasePatternLocal<out pat, isGhost, ownedTokens> (. arguments.Add(pat); .)
        }
      ]
    ")"                                          (. pat = new CasePattern<LocalVariable>(id, id.val, arguments); ownedTokens.Add(t); .)
  | "("                                          (. id = t; ownedTokens.Add(t);
                                                    arguments = new List<CasePattern<LocalVariable>>();
                                                 .)
      [ CasePatternLocal<out pat, isGhost, ownedTokens>   (. arguments.Add(pat); .)
        { ","                                             (. ownedTokens.Add(t); .)
          CasePatternLocal<out pat, isGhost, ownedTokens> (. arguments.Add(pat); .)
        }
      ]
    ")"                                (. // Parse parenthesis without an identifier as a built in tuple type.
                                          string ctor = BuiltIns.TupleTypeCtorName(arguments.Count);  //use the TupleTypeCtors
                                          pat = new CasePattern<LocalVariable>(id, ctor, arguments);
                                          ownedTokens.Add(t);
                                       .)
  | LocalIdentTypeOptional<out local, isGhost>
                                       (. // This could be a LocalVariable of a parameter-less constructor and we may not know until resolution.
                                          // Nevertheless, we do put the local" into the CasePattern here (even though it will get thrown out
                                          // later if resolution finds the CasePattern to denote a parameter-less constructor), because this
                                          // (in particular, local.IsGhost) is the place where a LetExpr records whether or not the "ghost"
                                          // keyword was used in the declaration.
                                          pat = new CasePattern<LocalVariable>(local.Tok, local);
                                          ownedTokens.Add(t);
                                       .)
  )
  (. // In case of parsing errors, make sure 'pat' still returns as non-null
     if (pat == null) {
       pat = new CasePattern<LocalVariable>(t, "_ParseError", null);
     }
  .)
  .

/*------------------------------------------------------------------------*/
NameSegment<out Expression e>
= (. IToken id;
     IToken openParen = null; IToken atLabel = null;
     List<Type> typeArgs = null; List<ActualBinding> args = null;
     var ownedTokens = new List<IToken>();
  .)
  Ident<out id>  (. ownedTokens.Add(id); .)
  ( IF(IsGenericInstantiation(true))
    (. typeArgs = new List<Type>(); .)
    GenericInstantiation<typeArgs, ownedTokens>
    [ AtCall<out atLabel, out openParen, out args, ownedTokens> ]
  | HashCall<id, out openParen, out typeArgs, out args, ownedTokens>
  | [ AtCall<out atLabel, out openParen, out args, ownedTokens> ]
  )
  /* Note, since HashCall updates id.val, we make sure not to use id.val until after the possibility of calling HashCall. */
  (. e = new NameSegment(id, id.val, typeArgs);
     if (openParen != null) {
       e = new ApplySuffix(openParen, atLabel, e, args, t);
     } else {
       Contract.Assert(atLabel == null);
     }
     e.OwnedTokens = ownedTokens;
  .)
  .

/*------------------------------------------------------------------------*/
/* NameSegmentForTypeName is like the production NameSegment, except that it does not allow HashCall */
NameSegmentForTypeName<.out Expression e, bool inExpressionContext, List<IToken> ownedTokens.>
= (. IToken id;  List<Type> typeArgs; .)
  Ident<out id> (. ownedTokens.Add(id); .)
  OptGenericInstantiation<out typeArgs, inExpressionContext, ownedTokens>
  (. e = new NameSegment(id, id.val, typeArgs);
  .)
  .

/*------------------------------------------------------------------------*/
/* The HashCall production extends a given identifier with a hash sign followed by
 * a list of argument expressions.  That is, if what was just parsed was an identifier id,
 * then the HashCall production will continue parsing into id#[arg](args).
 * One could imagine parsing just the id# as an expression, but Dafny doesn't do that
 * since the first argument to a prefix predicate/method is textually set apart; instead
 * if a programmer wants to curry the arguments, one has to resort to using a lambda
 * expression, just like for other function applications.
 * Note: This grammar production mutates the id.val field to append the hash sign.
 */
HashCall<.IToken id, out IToken openParen, out List<Type> typeArgs, out List<ActualBinding> args, List<IToken> ownedTokens.>
= (. Expression k; args = new List<ActualBinding>(); typeArgs = null; .)
  "#"                                      (. id.val = id.val + "#"; t.val = ""; t.pos = t.pos+1; t.col = t.col+1; ownedTokens.Add(t); .)
  [                                        (. typeArgs = new List<Type>(); .)
    GenericInstantiation<typeArgs, ownedTokens>
  ]
  "["                                      (. ownedTokens.Add(t); .)
  Expression<out k, true, true> "]"    (. args.Add(new ActualBinding(null, k)); ownedTokens.Add(t); .)
  "("                                      (. openParen = t; ownedTokens.Add(t); .)
    [ ActualBindings<args, ownedTokens> ]
  ")"                                      (. ownedTokens.Add(t); .)
  .

/*------------------------------------------------------------------------*/
AtCall<.out IToken atLabel, out IToken openParen, out List<ActualBinding> args, List<IToken> ownedTokens.>
= (. atLabel = null;
     openParen = null;
     args = new List<ActualBinding>();
  .)
  "@"                                      (. ownedTokens.Add(t); .)
  LabelName<out atLabel>                   (. ownedTokens.Add(t); .)
  "("                                      (. openParen = t; ownedTokens.Add(t); .)
    [ ActualBindings<args, ownedTokens> ]
  ")"                                      (. ownedTokens.Add(t); .)
  .

/*------------------------------------------------------------------------*/
Suffix<ref Expression e>
= (. Contract.Requires(e != null); Contract.Ensures(e!=null);
     IToken id, x;
     Expression e0 = null;  Expression e1 = null;  Expression ee;  bool anyDots = false;
     List<Expression> multipleLengths = null; bool takeRest = false; // takeRest is relevant only if multipleLengths is non-null
     List<Expression> multipleIndices = null;
     List<Tuple<IToken, string, Expression>> updates;
     var ownedTokens = new List<IToken>();
     Expression v;
  .)
  ( "."                                               (. ownedTokens.Add(t); .)
    ( "("                                             (. x = t; ownedTokens.Add(t); updates = new List<Tuple<IToken, string, Expression>>(); .)
        MemberBindingUpdate<out id, out v>            (. ownedTokens.Add(t); updates.Add(Tuple.Create(id, id.val, v)); .)
        { ","                                         (. ownedTokens.Add(t); .)
          MemberBindingUpdate<out id, out v>      (. updates.Add(Tuple.Create(id, id.val, v)); ownedTokens.Add(id); .)
        }
      ")"                                             (. ownedTokens.Add(t); .)
      (. e = new DatatypeUpdateExpr(x, e, updates); .)
    | DotSuffix<out id, out x, ownedTokens>    (. if (x != null) {
                                                    // process id as a Suffix in its own right
                                                    e = new ExprDotName(id, e, id.val, null);
                                                    ownedTokens.Add(id);
                                                    id = x;  // move to the next Suffix
                                                  }
                                                  IToken openParen = null;  List<Type> typeArgs = null;
                                                  List<ActualBinding> args = null;
                                                  IToken atLabel = null;
                                               .)

      ( IF(IsGenericInstantiation(true))
        (. typeArgs = new List<Type>(); .)
        GenericInstantiation<typeArgs, ownedTokens>
        [ AtCall<out atLabel, out openParen, out args, ownedTokens> ]
      | HashCall<id, out openParen, out typeArgs, out args, ownedTokens>
      | [ AtCall<out atLabel, out openParen, out args, ownedTokens> ]
      )
      (. e = new ExprDotName(id, e, id.val, typeArgs);
         if (openParen != null) {
           e = new ApplySuffix(openParen, atLabel, e, args, t);
         } else {
           Contract.Assert(atLabel == null);
         }
         e.OwnedTokens = ownedTokens;
      .)
    )
  | "["                                        (. x = t; ownedTokens.Add(t); .)
      ( Expression<out ee, true, true>         (. e0 = ee; .)
        ( ".."                                 (. anyDots = true; ownedTokens.Add(t); .)
          [ Expression<out ee, true, true>     (. e1 = ee; .)
          ]
        | ":="                                 (. ownedTokens.Add(t); .)
          Expression<out ee, true, true>       (. e1 = ee; .)
        | ":"                                  (. ownedTokens.Add(t);
                                                  multipleLengths = new List<Expression>();
                                                  multipleLengths.Add(e0);  // account for the Expression read before the colon
                                                  takeRest = true;
                                               .)
          [ Expression<out ee, true, true>     (. multipleLengths.Add(ee); takeRest = false; .)
            { IF(IsNonFinalColon())
              ":"                              (. ownedTokens.Add(t); .)
              Expression<out ee, true, true>   (. multipleLengths.Add(ee); .)
            }
            [ ":"                              (. takeRest = true; ownedTokens.Add(t); .)
            ]
          ]
        | { ","                                (. ownedTokens.Add(t); .)
            Expression<out ee, true, true>     (. if (multipleIndices == null) {
                                                    multipleIndices = new List<Expression>();
                                                    multipleIndices.Add(e0);
                                                  }
                                                  multipleIndices.Add(ee);
                                               .)
          }
        )
      | ".."                                   (. anyDots = true; ownedTokens.Add(t); .)
        [ Expression<out ee, true, true>       (. e1 = ee; .)
        ]
      )
    "]"                                        (. ownedTokens.Add(t); .)
      (. if (multipleIndices != null) {
           e = new MultiSelectExpr(x, e, multipleIndices);
           // make sure an array class with this dimensionality exists
           var tmp = theBuiltIns.ArrayType(multipleIndices.Count, new IntType(), true);
         } else {
           if (!anyDots && e0 == null) {
             /* a parsing error occurred */
             e0 = dummyExpr;
           }
           Contract.Assert(anyDots || e0 != null);
           if (anyDots) {
             //Contract.Assert(e0 != null || e1 != null);
             e = new SeqSelectExpr(x, false, e, e0, e1, t);
           } else if (multipleLengths != null) {
             Expression prev = null;
             List<Expression> seqs = new List<Expression>();
              foreach (var len in multipleLengths) {
                var end = prev == null ? len : new BinaryExpr(x, BinaryExpr.Opcode.Add, prev, len);
                seqs.Add(new SeqSelectExpr(x, false, e, prev, end, t));
                prev = end;
              }
             if (takeRest) {
               seqs.Add(new SeqSelectExpr(x, false, e, prev, null, t));
             }
             e = new SeqDisplayExpr(x, seqs);
           } else if (e1 == null) {
             Contract.Assert(e0 != null);
             e = new SeqSelectExpr(x, true, e, e0, null, t);
           } else {
             Contract.Assert(e0 != null);
             e = new SeqUpdateExpr(x, e, e0, e1);
           }
         }
         e.OwnedTokens = ownedTokens;
      .)
  | "("                                    (. IToken openParen = t;
                                              var args = new List<ActualBinding>();
                                              ownedTokens.Add(t); .)
    [ ActualBindings<args, ownedTokens> ]
    ")"                                    (. ownedTokens.Add(t);
                                              e = new ApplySuffix(openParen, null, e, args, t);
                                              e.OwnedTokens = ownedTokens;
                                           .)
  )
  .

/*------------------------------------------------------------------------*/
ActualBindings<.List<ActualBinding> bindings, List<IToken> ownedTokens.>
= (. ActualBinding binding; .)
  ActualBinding<out binding>                  (. bindings.Add(binding); .)
  { ","                                       (. ownedTokens.Add(t); .)
    ActualBinding<out binding>                (. bindings.Add(binding); .)
  }
  .

ActualBinding<out ActualBinding binding, bool isGhost = false>
= (. IToken id = null; Expression e; .)
  [ IF(IsBinding())
    NoUSIdentOrDigits<out id>
    ":="
  ]
  Expression<out e, true, true>
  (. binding = new ActualBinding(id, e, isGhost); .)
  .

/*------------------------------------------------------------------------*/
QuantifierExpression<out Expression q, bool allowLemma, bool allowLambda>
= (. Contract.Ensures(Contract.ValueAtReturn(out q) != null);
     IToken/*!*/ x = Token.NoToken;
     bool univ = false;
     List<BoundVar/*!*/> bvars;
     Attributes attrs;
     Expression range;
     Expression/*!*/ body;
     var ownedTokens = new List<IToken>();
  .)
  ( Forall                                     (. x = t;  univ = true; .)
  | Exists                                     (. x = t; .)
  )                                            (. ownedTokens.Add(t); .)
  QuantifierDomain<out bvars, out attrs, out range, allowLemma, allowLambda, true>
  QSep                                         (. ownedTokens.Add(t); .)
  Expression<out body, allowLemma, allowLambda>
  (. if (univ) {
       q = new ForallExpr(x, t, bvars, range, body, attrs);
     } else {
       q = new ExistsExpr(x, t, bvars, range, body, attrs);
     }
     q.OwnedTokens = ownedTokens;
  .)
  .

/*------------------------------------------------------------------------*/
QuantifierDomain<.out List<BoundVar> bvars, out Attributes attrs, out Expression range, bool allowLemma, bool allowLambda, bool allowBitwiseOps.>
= (.
     List<QuantifiedVar> qvars = new List<QuantifiedVar>();
     QuantifiedVar/*!*/ qv;
     attrs = null;
     range = null;
  .)
  QuantifierVariableDecl<out qv, ref attrs, allowLemma, allowLambda, allowBitwiseOps>         (. qvars.Add(qv); .)
  { IF(IsQuantifierVariableDecl(qv))
    ","
    QuantifierVariableDecl<out qv, ref attrs, allowLemma, allowLambda, allowBitwiseOps>       (. qvars.Add(qv); .)
  }
  (. QuantifiedVar.ExtractSingleRange(qvars, out bvars, out range); .)
  .
  
/*------------------------------------------------------------------------*/
QuantifierVariableDecl<.out QuantifiedVar qvar, ref Attributes attrs, bool allowLemma, bool allowLambda, bool allowBitwiseOps.>
= (.
     BoundVar bv;
     Expression domain = null;
     Expression range = null;
  .)
  IdentTypeOptional<out bv>
  [ // "<-" can also appear in GenericParameters in something like "<-T>",
    // so we parse it as two separate tokens, but use lookahead to ensure
    // we don't allow whitespace between them.
    IF(IsFromArrow())
    "<" "-"
    // We can't allow bitwise ops here since otherwise we'll swallow up any
    // optional "| <Range>" suffix 
    Expression<out domain, allowLemma, allowLambda, false>
  ]
  { Attribute<ref attrs> }
  [ // Coco complains about this ambiguity, thinking that a "|" can follow a body-less forall statement; 
    // I don't see how that's possible, but this IF is good and suppresses the reported ambiguity
    IF(la.kind == _verticalbar) 
    "|"
    Expression<out range, allowLemma, allowLambda, allowBitwiseOps>
  ]
  (. qvar = new QuantifiedVar(bv.tok, bv.Name, bv.SyntacticType, domain, range); .)
  .

/*------------------------------------------------------------------------*/
SetComprehensionExpr<out Expression q, bool allowLemma, bool allowLambda, bool allowBitwiseOps>
= (. Contract.Ensures(Contract.ValueAtReturn(out q) != null);
     List<BoundVar/*!*/> bvars = new List<BoundVar>();
     Expression range;
     Expression body = null;
     Attributes attrs = null;
     bool finite = true;
  .)
  ( "set" | "iset" (. finite = false; .) )     (. IToken setToken = t; .)
  QuantifierDomain<out bvars, out attrs, out range, allowLemma, allowLambda, allowBitwiseOps>
  [ IF(IsQSep())  /* let any given body bind to the closest enclosing set comprehension */
    QSep
    Expression<out body, allowLemma, allowLambda, allowBitwiseOps || !finite>
  ]
  (. if (body == null && bvars.Count != 1) {
       SemErr(t, "a set comprehension with more than one bound variable must have a term expression");
       q = dummyExpr;
     } else {
       // This production used to have its own version of QuantifierDomain in which the
       // range was not optional, so we map null to "true" here so that the rest of the
       // logic doesn't hit exceptions.
       if (range == null) {
         range = LiteralExpr.CreateBoolLiteral(Token.NoToken, true);
       }
       q = new SetComprehension(setToken, t, finite, bvars, range, body, attrs);
     }
  .)
  .

/*------------------------------------------------------------------------*/
Expressions<.List<Expression> args, List<IToken> ownedTokens.>
= (. Expression e; .)
  Expression<out e, true, true>                      (. args.Add(e); .)
  { ","                                          (. ownedTokens.Add(t); .)
    Expression<out e, true, true>                (. args.Add(e); .)
  }
  .

/*------------------------------------------------------------------------*/
TupleArgs<.List<ActualBinding> args, List<IToken> ownedTokens.>
= (. ActualBinding binding; bool isGhost = false; .)
  // The IF is to distinguish between `(ghost var x := 5; x + x)` and (ghost x), both of which begin with `( ghost`.
  [ IF(la.kind == _ghost && !IsVar())
    "ghost"                             (. isGhost = true; ownedTokens.Add(t); .)
  ]
  ActualBinding<out binding, isGhost>   (. args.Add(binding); .)
  { ","                                 (. isGhost = false; ownedTokens.Add(t); .)
    [ IF(la.kind == _ghost && !IsVar())
      "ghost"                           (. isGhost = true; ownedTokens.Add(t); .)
    ]
    ActualBinding<out binding, isGhost> (. args.Add(binding); .)
  }
  .

/*------------------------------------------------------------------------*/
AttributeName<out IToken id> = NoUSIdent<out id>.

Attribute<ref Attributes attrs>
= (. IToken openBrace, closeBrace;
     IToken x = null;
     var args = new List<Expression>();
     var ownedTokens = new List<IToken>();
  .)
  "{:"                         (. openBrace = t; ownedTokens.Add(t); .)
  (. ConvertKeywordTokenToIdent(); .)
  AttributeName<out x>
  [ Expressions<args, ownedTokens> ]
  "}"                         (. closeBrace = t; ownedTokens.Add(t); .)
  (. attrs = new UserSuppliedAttributes(x, openBrace, closeBrace, args, attrs);
     attrs.OwnedTokens = ownedTokens;
  .)
  .

/*------------------------------------------------------------------------*/
Ident<out IToken/*!*/ x>
= (. Contract.Ensures(Contract.ValueAtReturn(out x) != null); .)
  ( ident
  | "least"      (. t.kind = _ident; .) // convert it to an ident
  | "greatest"   (. t.kind = _ident; .) // convert it to an ident
  | "older"      (. t.kind = _ident; .) // convert it to an ident
  )
  (. x = t; .)
  .

/*------------------------------------------------------------------------*/
// Identifier or sequence of digits
// Parse one of the following, which are supposed to follow a ".":
//        ident
//        digits
//        digits . digits
// In the first two cases, x returns as the token for the ident/digits and y returns as null.
// In the third case, x and y return as the tokens for the first and second digits.
// This parser production solves a problem where the scanner might parse a real number instead
// of stopping at the decimal point.
DotSuffix<.out IToken x, out IToken y, List<IToken> ownedTokens.>
= (. Contract.Ensures(Contract.ValueAtReturn(out x) != null);
     x = Token.NoToken;
     y = null;
  .)
  ( Ident<out x>   (. ownedTokens.Add(x); .)
  | digits         (. x = t; ownedTokens.Add(x); .)
  | decimaldigits  (. x = t;
                      int exponent = x.val.IndexOf('e');
                      if (0 <= exponent) {
                        // this is not a legal field/destructor name
                        SemErr(x, "invalid DotSuffix");
                      } else {
                        int dot = x.val.IndexOf('.');
                        if (0 <= dot) {
                          // change token
                          // [prev][    x    ]
                          // to
                          // [prev][y][dot][x]
                          y = new Token();
                          y.pos = x.pos;
                          y.val = x.val.Substring(0, dot);
                          y.col = x.col;
                          y.line = x.line;
                          y.Filename = x.Filename;
                          y.kind = x.kind;
                          
                          var dotTok = new Token();
                          dotTok.pos = x.pos + dot;
                          dotTok.val = ".";
                          dotTok.Filename = x.Filename;
                          dotTok.line = x.line;
                          dotTok.kind = x.kind;
                          dotTok.col = x.col + dot;
                          
                          x.pos = x.pos + dot + 1;
                          x.val = x.val.Substring(dot + 1);
                          x.col = x.col + dot + 1;
                          
                          var prev = x.Prev;
                          
                          prev.Next = y;
                          y.Prev = prev;
                          
                          y.Next = dotTok;
                          dotTok.Prev = y;
                          
                          dotTok.Next = x;
                          x.Prev = dotTok;
                          ownedTokens.Add(y);
                          ownedTokens.Add(dotTok);
                          ownedTokens.Add(x);
                          
                          // Ok, now swaps x and y when returning
                          var tmp = x;
                          x = y;
                          y = tmp;
                        } else {
                          ownedTokens.Add(x);
                        }
                      }
                   .)
  | "requires"     (. x = t; ownedTokens.Add(x); .)
  | "reads"        (. x = t; ownedTokens.Add(x); .)
  )
  .

/*------------------------------------------------------------------------*/
// Identifier, disallowing leading underscores
NoUSIdent<out IToken/*!*/ x>
= (. Contract.Ensures(Contract.ValueAtReturn(out x) != null); .)
  Ident<out x>     (. if (x.val.StartsWith("_")) {
                        SemErr("cannot declare identifier beginning with underscore");
                      }
                   .)
  .

/*------------------------------------------------------------------------*/
IdentOrDigits<out IToken id>
= (. id = Token.NoToken; .)
  ( Ident<out id>
  | digits         (. id = t; .)
  )
  .

/*------------------------------------------------------------------------*/
NoUSIdentOrDigits<out IToken id>
= (. id = Token.NoToken; .)
  ( NoUSIdent<out id>
  | digits         (. id = t; .)
  )
  .

/*------------------------------------------------------------------------*/
MemberBindingUpdate<out IToken id, out Expression e>
= (. id = Token.NoToken; e = dummyExpr; .)
  NoUSIdentOrDigits<out id>
  ":="
  Expression<out e, true, true>
  .

/*------------------------------------------------------------------------*/
LabelName<out IToken id>
= NoUSIdentOrDigits<out id>
  .

/*------------------------------------------------------------------------*/
MethodFunctionName<out IToken id>
= NoUSIdentOrDigits<out id>
  .

/*------------------------------------------------------------------------*/
TypeNameOrCtorSuffix<out IToken id>
= (. id = Token.NoToken; .)
  IdentOrDigits<out id>
  .

/*------------------------------------------------------------------------*/
// Identifier, disallowing leading underscores, except possibly the "wildcard" identifier "_"
WildIdent<out IToken x, bool allowWildcardId>
= (. Contract.Ensures(Contract.ValueAtReturn(out x) != null); .)
  Ident<out x>     (. x = t.WithVal(UnwildIdent(t.val, allowWildcardId)); .)
  .

/*------------------------------------------------------------------------*/
OldSemi  /* NOTE: Coco complains about "OldSemi deletable". That's okay. */
= /* In the future, it may be that semi-colons will be neither needed nor allowed in certain places where,
   * in the past, they were required.  As a period of transition between the two, such semi-colons are optional.
   */
  [ SYNC ";"    (. errors.DeprecatedStyle(t, "deprecated style: a semi-colon is not needed here"); .)
  ].

/*------------------------------------------------------------------------*/
Nat<out BigInteger n>
= (. n = BigInteger.Zero;
     string S;
  .)
  ( digits
    (. S = Util.RemoveUnderscores(t.val);
       try {
         n = BigIntegerParser.Parse(S);
       } catch (System.FormatException) {
         SemErr("incorrectly formatted number");
         n = BigInteger.Zero;
       }
    .)
  | hexdigits
    (. S = Util.RemoveUnderscores(t.val.Substring(2));
       try {
         // note: leading 0 required when parsing positive hex numbers
         n = BigIntegerParser.Parse("0" + S, System.Globalization.NumberStyles.HexNumber);
       } catch (System.FormatException) {
         SemErr("incorrectly formatted number");
         n = BigInteger.Zero;
       }
    .)
  )
  .

/*------------------------------------------------------------------------*/
Dec<out BaseTypes.BigDec d>
= (. d = BaseTypes.BigDec.ZERO; .)
  (decimaldigits
    (. var S = Util.RemoveUnderscores(t.val);
       try {
         d = BaseTypes.BigDec.FromString(S);
       } catch (System.FormatException) {
         SemErr("incorrectly formatted number");
         d = BaseTypes.BigDec.ZERO;
       }
    .)
  )
  .

/*------------------------------------------------------------------------*/
END Dafny.<|MERGE_RESOLUTION|>--- conflicted
+++ resolved
@@ -1430,15 +1430,9 @@
   // declarations.
   [ "ghost"   (. isGhost = true; .) ]
   { Attribute<ref attrs> }
-<<<<<<< HEAD
   DatatypeMemberName<out id>  (. ownedTokens.Add(id); .)
   [ FormalsOptionalIds<formals, ownedTokens> ]
-  (. var ctor = new DatatypeCtor(id, id.val, formals, attrs);
-=======
-  DatatypeMemberName<out id>
-  [ FormalsOptionalIds<formals> ]
   (. var ctor = new DatatypeCtor(id, id.val, isGhost, formals, attrs);
->>>>>>> db63d3c5
      ctor.StartToken = id;
      ctor.BodyEndTok = t;
      ctor.EndToken = t;
