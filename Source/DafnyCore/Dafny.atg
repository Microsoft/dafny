--- conflicted
+++ resolved
@@ -3852,15 +3852,10 @@
     ";"                       (. endTok = t; .)
     Expression<out e0, allowLemma, allowLambda>
     (. e = new StmtExpr(e.tok,
-<<<<<<< HEAD
-             new UpdateStmt(e.tok, endTok, new List<Expression>(), new List<AssignmentRhs>() { new ExprRhs(e) }),
-             e0);
-=======
-             new UpdateStmt(e.tok, endTok, new List<Expression>(), new List<AssignmentRhs>() { new ExprRhs(e, null) }) {
+             new UpdateStmt(e.tok, endTok, new List<Expression>(), new List<AssignmentRhs>() { new ExprRhs(e) }) {
                RangeToken = e.RangeToken
              },
              e0) { RangeToken = new RangeToken(e.StartToken, t) };
->>>>>>> 74b4bd32
     .)
   ]
   .
