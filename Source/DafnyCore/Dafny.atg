/* (
-----------------------------------------------------------------------------
//
// Copyright (C) Microsoft Corporation.  All Rights Reserved.
// Copyright by the contributors to the Dafny Project
// SPDX-License-Identifier: MIT
//
//-----------------------------------------------------------------------------*/
/*---------------------------------------------------------------------------
// Dafny
// Rustan Leino, first created 25 January 2008
//--------------------------------------------------------------------------*/
using System.Collections.Generic;
using System.Numerics;
using Microsoft.Boogie;
using System.IO;
using System.Text;
using System.Linq;
using Microsoft.Dafny;
using System.CommandLine;
COMPILER Dafny
/*--------------------------------------------------------------------------*/
readonly Expression/*!*/ dummyExpr;
readonly AssignmentRhs/*!*/ dummyRhs;
readonly FrameExpression/*!*/ dummyFrameExpr;
readonly Statement/*!*/ dummyStmt;
readonly Statement/*!*/ dummyIfStmt;
readonly Include theInclude;
readonly ModuleDecl theModule;
readonly BuiltIns theBuiltIns;
readonly bool theVerifyThisFile;
readonly bool theCompileThisFile;
DafnyOptions theOptions;
int anonymousIds = 0;

/// <summary>
/// Holds the modifiers given for a declaration
///
/// Not all modifiers are applicable to all kinds of declarations.
/// Errors are given when a modify does not apply.
/// We also record the tokens for the specified modifiers so that
/// they can be used in error messages.
/// </summary>
class DeclModifierData {
  public bool IsAbstract;
  public IToken AbstractToken;
  public bool IsGhost;
  public IToken GhostToken;
  public bool IsStatic;
  public IToken StaticToken;
  public bool IsOpaque;
  public IToken OpaqueToken;
  public IToken FirstToken;
}

// Check that token has not been set, then set it.
public void CheckAndSetToken(ref IToken token)
{
    if (token != null) {
      SemErr(ErrorID.p_duplicate_modifier, Errors.CodeAction(t,true), "Duplicate declaration modifier: " + t.val);
    }
    token = t;
}

// Check that token has not been set, then set it, but just ignores if it was set already
public void CheckAndSetTokenOnce(ref IToken token)
{
    if (token == null) {
      token = t;
    }
}

/// <summary>
// A flags type used to tell what declaration modifiers are allowed for a declaration.
/// </summary>
[Flags]
enum AllowedDeclModifiers {
  None = 0,
  Abstract = 1,
  Ghost = 2,

  // Means ghost not allowed because already implicitly ghost.
  AlreadyGhost = 4,
  Static = 8,
  Opaque = 16
};

/// <summary>
/// Check the declaration modifiers against those that are allowed.
///
/// The 'allowed' parameter specifies which declaration modifiers are allowed.
/// The 'declCaption' parameter should be a string describing the kind of declaration.
/// It is used in error messages.
/// Any declaration modifiers that are present but not allowed are cleared.
///</summary>
void CheckDeclModifiers(ref DeclModifierData dmod, string declCaption, AllowedDeclModifiers allowed)
{
  declCaption = (declCaption.StartsWith("i") || declCaption.StartsWith("o") ? "an " : "a ") + declCaption;
  if (dmod.IsAbstract && ((allowed & AllowedDeclModifiers.Abstract) == 0)) {
    SemErr(ErrorID.p_abstract_not_allowed, Errors.CodeAction(dmod.AbstractToken,true), $"{declCaption} cannot be declared 'abstract'");
    dmod.IsAbstract = false;
  }
  if (dmod.IsGhost) {
    if ((allowed & AllowedDeclModifiers.AlreadyGhost) != 0) {
      if (declCaption.Contains("-by-method")) {
        SemErr(ErrorID.p_no_ghost_for_by_method, Errors.CodeAction(dmod.GhostToken,true),
          $"{declCaption} has a ghost function body and a non-ghost method body; {declCaption} declaration does not use the 'ghost' keyword.");
      } else {
        SemErr(ErrorID.p_ghost_forbidden_default, Errors.CodeAction(dmod.GhostToken,true), $"{declCaption} cannot be declared 'ghost' (it is 'ghost' by default)");
      }
      dmod.IsGhost = false;
    } else if ((allowed & AllowedDeclModifiers.Ghost) == 0) {
      SemErr(ErrorID.p_ghost_forbidden, Errors.CodeAction(dmod.GhostToken,true), $"{declCaption} cannot be declared 'ghost'");
      dmod.IsGhost = false;
    }
  }
  if (dmod.IsStatic && ((allowed & AllowedDeclModifiers.Static) == 0)) {
    SemErr(ErrorID.p_no_static, Errors.CodeAction(dmod.StaticToken,true), $"{declCaption} cannot be declared 'static'");
    dmod.IsStatic = false;
  }
  if (dmod.IsOpaque && ((allowed & AllowedDeclModifiers.Opaque) == 0)) {
    SemErr(dmod.OpaqueToken, $"{declCaption} cannot be declared 'opaque'");
    dmod.IsOpaque = false;
  }
}

void CheckAttribute(Errors errors, IToken attr, RangeToken range, IToken next) {
  // attr is the identifier of the Attribute
  // range is from opening brace to closing brace
  // next is the next token (after any whitespace)
  if (attr.val == "dllimport" || attr.val == "handle") {
    errors.Deprecated(ErrorID.p_deprecated_attribute, Errors.CodeAction(attr, range.StartToken.col, next.pos - range.StartToken.pos),
      $"Attribute :{attr.val} is deprecated and will be removed in Dafny 4.0");
  }
}

bool IsAssumeTypeKeyword(IToken la) {
  return la.kind == _assume || la.kind == _assert || la.kind == _expect;
}

///<summary>
/// Parses top-level things (modules, classes, datatypes, class members) from "filename"
/// and appends them in appropriate form to "module".
/// Returns the number of parsing errors encountered.
/// Note: first initialize the Scanner.
///</summary>
public static int Parse (bool useStdin, string/*!*/ filename, Include include, ModuleDecl module, BuiltIns builtIns, Errors/*!*/ errors, bool verifyThisFile=true, bool compileThisFile=true) /* throws System.IO.IOException */ {
  Contract.Requires(filename != null);
  Contract.Requires(module != null);
  string s;
  if (useStdin) {
    s = Microsoft.Dafny.SourcePreprocessor.ProcessDirectives(System.Console.In, new List<string>(), Environment.NewLine);
    return Parse(s, filename, filename, include, module, builtIns, errors, verifyThisFile, compileThisFile);
  } else {
    var newline = SourcePreprocessor.GetNewlineStyle(filename);
    using (System.IO.StreamReader reader = new System.IO.StreamReader(filename)) {
      s = Microsoft.Dafny.SourcePreprocessor.ProcessDirectives(reader, new List<string>(), newline);
      return Parse(s, filename, DafnyOptions.O.UseBaseNameForFileName ? Path.GetFileName(filename) : filename, include, module, builtIns, errors, verifyThisFile, compileThisFile);
    }
  }
}
///<summary>
/// Parses top-level things (modules, classes, datatypes, class members)
/// and appends them in appropriate form to "module".
/// Returns the number of parsing errors encountered.
/// Note: first initialize the Scanner.
///</summary>
public static int Parse (string/*!*/ s, string/*!*/ fullFilename, string/*!*/ filename, ModuleDecl module, BuiltIns builtIns, ErrorReporter reporter, bool verifyThisFile=true, bool compileThisFile=true) {
  Contract.Requires(s != null);
  Contract.Requires(filename != null);
  Contract.Requires(module != null);
  Errors errors = new Errors(reporter);
  return Parse(s, fullFilename, filename, null, module, builtIns, errors, verifyThisFile, compileThisFile);
}

public static Parser SetupParser(string/*!*/ s, string/*!*/ fullFilename, string/*!*/ filename, Include include, ModuleDecl module,
                                 BuiltIns builtIns, Errors/*!*/ errors, bool verifyThisFile=true, bool compileThisFile=true) {
  Contract.Requires(s != null);
  Contract.Requires(filename != null);
  Contract.Requires(module != null);
  Contract.Requires(errors != null);
  byte[]/*!*/ buffer = cce.NonNull( UTF8Encoding.Default.GetBytes(s));
  MemoryStream ms = new MemoryStream(buffer,false);
  Token firstToken;
  if((module.RootToken.Filename ?? "") == "") { // This is the first module
    module.RootToken.Filename = DafnyOptions.O.UseBaseNameForFileName ? Path.GetFileName(fullFilename) : fullFilename;
    firstToken = module.RootToken;
  } else {
    firstToken = new Token(); // It's an included file
  }
  Scanner scanner = new Scanner(ms, errors, fullFilename, filename, firstToken: firstToken);
  return new Parser(scanner, errors, include, module, builtIns, verifyThisFile, compileThisFile);
}

public static Expression ParseExpression(string/*!*/ s, string/*!*/ fullFilename, string/*!*/ filename, Include include, ModuleDecl module,
                                         BuiltIns builtIns, Errors/*!*/ errors, bool verifyThisFile=true, bool compileThisFile=true) {
  Parser parser = SetupParser(s, fullFilename, filename, include, module, builtIns, errors, verifyThisFile, compileThisFile);
  parser.la = new Token();
  parser.la.val = "";
  parser.Get();
  Expression e;
  parser.Expression(out e, true, true, true);
  return e;
}

public void ApplyOptionsFromAttributes(Attributes attrs) {
  var overrides = attrs.AsEnumerable().Where(a => a.Name == "options")
    .Reverse().Select(a =>
      (token: (a as UserSuppliedAttributes)?.tok,
       options: a.Args.Select(arg => {
         if (arg is not LiteralExpr {Value: string optStr}) {
           SemErr(ErrorID.p_literal_string_required, Errors.CodeAction(arg.tok), "argument to :options attribute must be a literal string");
           return null;
         }
         return optStr;
       }).Where(opt => opt != null).ToArray()))
    .Where(opts => opts.options.Any());

  if (overrides.Any()) {
    var options = new DafnyAttributeOptions(theOptions, errors);
    foreach (var (token, opts) in overrides) {

      var newOptionsCommand = new RootCommand();
      newOptionsCommand.AddOption(CommonOptionBag.QuantifierSyntax);
      newOptionsCommand.AddOption(Function.FunctionSyntaxOption);
      var result = newOptionsCommand.Parse(string.Join(' ', opts));

      if (!result.Errors.Any()) {
        foreach (var option in newOptionsCommand.Options) {
          var value = result.GetValueForOption(option);
          options.Options.OptionArguments[option] = value;
          options.ApplyBinding(option);
        }
        continue;
      }

      options.Token = token;
      options.Parse(opts);
    }
    theOptions = options;
  }
}

///<summary>
/// Parses top-level things (modules, classes, datatypes, class members)
/// and appends them in appropriate form to "module".
/// Returns the number of parsing errors encountered.
/// Note: first initialize the Scanner with the given Errors sink.
///</summary>
public static int Parse (string/*!*/ s, string/*!*/ fullFilename, string/*!*/ filename, Include include, ModuleDecl module,
                         BuiltIns builtIns, Errors/*!*/ errors, bool verifyThisFile=true, bool compileThisFile=true) {
  Parser parser = SetupParser(s, fullFilename, filename, include, module, builtIns, errors, verifyThisFile, compileThisFile);
  parser.Parse();
  return parser.errors.ErrorCount;
}

public Parser(Scanner/*!*/ scanner, Errors/*!*/ errors, Include include, ModuleDecl module, BuiltIns builtIns, bool verifyThisFile=true, bool compileThisFile=true)
  : this(scanner, errors)  // the real work
{
  // initialize readonly fields
  dummyExpr = new LiteralExpr(Token.NoToken);
  dummyRhs = new ExprRhs(dummyExpr);
  dummyFrameExpr = new FrameExpression(dummyExpr.tok, dummyExpr, null);
  dummyStmt = new ReturnStmt(Token.NoToken.ToRange(), null);
  var dummyBlockStmt = new BlockStmt(Token.NoToken.ToRange(), new List<Statement>());
  dummyIfStmt = new IfStmt(Token.NoToken.ToRange(), false, null, dummyBlockStmt, null);
  theInclude = include; // the "include" that includes this file
  theModule = module;
  theBuiltIns = builtIns;
  theVerifyThisFile = verifyThisFile;
  theCompileThisFile = compileThisFile;
  theOptions = new DafnyOptions(DafnyOptions.O);
}

bool IsIdentifier(int kind) {
  return kind == _ident || kind == _least || kind == _greatest || kind == _older || kind == _opaque;
}

bool IsQuantifierVariableDecl(QuantifiedVar previousVar) {
  // Introducing per-quantified variable ranges creates some ambiguities in the grammar,
  // since before that the range would terminate the quantifed domain. For example, the following statement:
  //
  // print set x | E, y;
  //
  // This would previously parse as two separate arguments to the print statement, but
  // could now also be parsed as a single set comprehension argument with two quantified variables
  // (and an invalid one since it would need an explicit ":: <Term>" section).
  //
  // Even worse:
  //
  // print set x | E, y <- C;
  //
  // This was a valid statement before as well, because "y <- C" would be parsed as the expression
  // "y < (-C)".
  //
  // The /quantifierSyntax option is used to help migrate this otherwise breaking change:
  // * /quantifierSyntax:3 keeps the old behaviour where a "| <Range>" always terminates the list of quantified variables.
  // * /quantifierSyntax:4 instead attempts to parse additional quantified variables.
  if (previousVar.Range != null && theOptions.QuantifierSyntax == QuantifierSyntaxOptions.Version3) {
    return false;
  }

  scanner.ResetPeek();
  IToken x = scanner.Peek();
  return la.kind == _comma && IsIdentifier(x.kind);
}

// Checks for "<-", which has to be parsed as two separate tokens,
// but ensures no whitespace between them.
bool IsFromArrow() {
  scanner.ResetPeek();
  IToken x = scanner.Peek();
  return la.kind == _openAngleBracket && x.kind == _minus
    && la.line == x.line && la.col == x.col - 1; 
}

bool IsLabel(bool allowLabel) {
  if (!allowLabel) {
    return false;
  }
  scanner.ResetPeek();
  IToken x = scanner.Peek();
  return (IsIdentifier(la.kind) || la.kind == _digits) && x.kind == _colon;
}

bool IsKeywordForFormal() {
  scanner.ResetPeek();
  if (la.kind == _ghost || la.kind == _new || la.kind == _nameonly) {
    return true;
  } else if (la.kind == _older) {
    // "older" is just a contextual keyword, so don't recognize it as a keyword if it must be an identifier
    IToken x = scanner.Peek();
    return x.kind != _colon;
  }
  return false;
}

bool IsBinding() {
  scanner.ResetPeek();
  IToken x = scanner.Peek();
  return (IsIdentifier(la.kind) || la.kind == _digits) && x.kind == _gets;
}

bool IsAlternative() {
  IToken x = scanner.Peek();
  return (la.kind == _lbrace && x.kind == _case)
      || la.kind == _case;
}

bool IsParenIdentsColon() {
  IToken x = la;
  if(x.kind != _openparen) {
    return false;
  }
  x = scanner.Peek();
  var oneOrMoreIdentifiers = false;
  while(IsIdentifier(x.kind) || x.kind == _ghost) { /* ghost is illegal here, but checking for it allows better error messages and recovery */
    x = scanner.Peek();
    oneOrMoreIdentifiers = true;
  }
  return oneOrMoreIdentifiers && x.kind == _colon;
}

bool IsGets() {
  return la.kind == _gets;
}

bool IsVar() {
  scanner.ResetPeek();
  IToken x = scanner.Peek();
  return la.kind == _var || (x.kind == _var && la.kind == _ghost);
}

// an existential guard starts with an identifier and is then followed by
// * a colon (if the first identifier is given an explicit type),
// * a comma (if there's a list of bound variables and the first one is not given an explicit type),
// * a start-attribute (if there's one bound variable and it is not given an explicit type and there are attributes), or
// * a bored smiley (if there's one bound variable and it is not given an explicit type).
bool IsBindingGuard() {
  scanner.ResetPeek();
  if (IsIdentifier(la.kind)) {
    Token x = scanner.Peek();
    if (x.kind == _colon || x.kind == _comma || x.kind == _boredSmiley || x.kind == _lbracecolon) {
      return true;
    }
  }
  return false;
}

bool IsLoopSpec() {
  return la.kind == _invariant || la.kind == _decreases || la.kind == _modifies;
}

bool IsWitness() {
  scanner.ResetPeek();
  if (la.kind == _witness) {
    return true;
  } else if (la.kind == _ghost) {
    Token x = scanner.Peek();
    return x.kind == _witness;
  }
  return false;
}

bool IsFunctionDecl() {
  switch (la.kind) {
    case _function:
    case _predicate:
    case _copredicate:
      return true;
    case _least:
    case _greatest:
    case _inductive:
      return scanner.Peek().kind != _lemma;
    case _twostate:
      var x = scanner.Peek();
      return x.kind == _function || x.kind == _predicate;
    default:
      return false;
  }
}

bool IsParenStar() {
  scanner.ResetPeek();
  Token x = scanner.Peek();
  return la.kind == _openparen && x.kind == _star;
}

bool IsEquivOp() => IsEquivOp(la);
bool IsImpliesOp() => IsImpliesOp(la);
bool IsExpliesOp() => IsExpliesOp(la);
bool IsAndOp() => IsAndOp(la);
bool IsOrOp() => IsOrOp(la);
static bool IsEquivOp(IToken la) {
  return la.val == "<==>" || la.val == "\u21d4";
}
static bool IsImpliesOp(IToken la) {
  return la.val == "==>" || la.val == "\u21d2";
}
static bool IsExpliesOp(IToken la) {
  return la.val == "<==" || la.val == "\u21d0";
}
static bool IsAndOp(IToken la) {
  return la.val == "&&" || la.val == "\u2227";
}
static bool IsOrOp(IToken la) {
  return la.val == "||" || la.val == "\u2228";
}
bool IsBitwiseAndOp() {
  return la.val == "&";
}
bool IsBitwiseOrOp() {
  return la.val == "|";
}
bool IsBitwiseXorOp() {
  return la.val == "^";
}
bool IsBitwiseOp() {
  return IsBitwiseAndOp() || IsBitwiseOrOp() || IsBitwiseXorOp();
}
bool IsAsOrIs() {
  return la.kind == _as || la.kind == _is;
}
bool IsRelOp() {
  return la.val == "=="
      || la.val == "<"
      || la.val == ">"
      || la.val == "<="
      || la.val == ">="
      || la.val == "!="
      || la.val == "in"
      || la.kind == _notIn
      || la.val =="!"
      || la.val == "\u2260"
      || la.val == "\u2264"
      || la.val == "\u2265";
}
bool IsShiftOp() {
  if (la.kind == _openAngleBracket) {
  } else if (la.kind == _closeAngleBracket) {
  } else {
    return false;
  }
  scanner.ResetPeek();
  var x = scanner.Peek();
  if (x.kind != la.kind) {
    return false;
  }
  return x.pos == la.pos + 1;  // return true only if the tokens are adjacent to each other
}
bool IsAddOp() {
  return la.val == "+" || la.val == "-";
}
bool IsMulOp() {
  return la.kind == _star || la.val == "/" || la.val == "%";
}
bool IsQSep() {
  return la.kind == _doublecolon || la.kind == _bullet;
}

bool IsNonFinalColon() {
  return la.kind == _colon && scanner.Peek().kind != _rbracket;
}

bool ExprIsMapDisplay() {
  scanner.ResetPeek();
  return (la.kind == _map || la.kind == _imap) && scanner.Peek().kind == _lbracket;
}

bool ExprIsSetDisplay() {
  scanner.ResetPeek();
  if (la.kind == _lbrace) return true;
  int k = scanner.Peek().kind;
  if (la.kind == _iset && k == _lbrace) return true;
  if (la.kind == _multiset) return true;
  return false;
}

bool IsSuffix() {
  return la.kind == _dot || la.kind == _lbracket || la.kind == _openparen;
}

string UnwildIdent(string x, bool allowWildcardId) {
  if (x.StartsWith("_")) {
    if (allowWildcardId && x.Length == 1) {
      return "_v" + anonymousIds++;
    } else {
      SemErr(ErrorID.p_no_leading_underscore, Errors.CodeAction(t, 1), "cannot declare identifier beginning with underscore");
    }
  }
  return x;
}

bool IsDotXor() {
  scanner.ResetPeek();
  if (la.kind != _dot) return false;
  int k = scanner.Peek().kind;
  return k == _xor;
}

bool IsLambda(bool allowLambda)
{
  if (!allowLambda) {
    return false;
  }
  scanner.ResetPeek();
  Token x;
  // peek at what might be a signature of a lambda expression
  if (IsIdentifier(la.kind)) {
    // cool, that's the entire candidate signature
  } else if (la.kind != _openparen) {
    return false;  // this is not a lambda expression
  } else {
    int identCount = 0;
    x = scanner.Peek();
    while (x.kind != _closeparen) {
      if (identCount != 0) {
        if (x.kind != _comma) {
          return false;  // not the signature of a lambda
        }
        x = scanner.Peek();
      }
      if (!IsIdentifier(x.kind)) {
        return false;  // not a lambda expression
      }
      identCount++;
      x = scanner.Peek();
      if (x.kind == _colon) {
        // a colon belongs only in a lamdba signature, so this must be a lambda (or something ill-formed)
        return true;
      }
    }
  }
  // What we have seen so far could have been a lambda signature or could have been some
  // other expression (in particular, an identifier, a parenthesized identifier, or a
  // tuple all of whose subexpressions are identifiers).
  // It is a lambda expression if what follows is something that must be a lambda.
  x = scanner.Peek();
  return x.kind == _darrow || x.kind == _reads || x.kind == _requires;
}

bool IsIdentParen() {
  scanner.ResetPeek();
  Token x = scanner.Peek();
  return IsIdentifier(la.kind) && x.kind == _openparen;
}

/* Used to disambiguate the LHS of a VarDeclStmt. If it looks like the start of a CasePattern,
 * we consider it to be a VarDeclPattern. But if we are looking at a simple identifier, then we
 * consider it to be a VarDeclStmt.
 */
bool IsPatternDecl() {
  return IsIdentParen() || la.kind == _openparen;
}

bool IsIdentColonOrBar() {
  Token x = scanner.Peek();
  return IsIdentifier(la.kind) && (x.kind == _colon || x.kind == _verticalbar);
}

bool SemiFollowsCall(bool allowLemma, Expression e) {
  return allowLemma && la.kind == _semicolon && e is ApplySuffix;
}

bool IsNotEndOfCase() {
  return la.kind != _EOF && la.kind != _rbrace && la.kind != _case;
}

/* The following is the largest lookahead there is. It needs to check if what follows
 * can be nothing but "<" Type { "," Type } ">".
 * If inExpressionContext == true, it also checks the token immediately after
 * the ">" to help disambiguate some cases (see implementation comment).   
 */
bool IsGenericInstantiation(bool inExpressionContext) {
  scanner.ResetPeek();
  IToken pt = la;
  if (!IsTypeList(ref pt)) {
    return false;
  }
  if (!inExpressionContext) {
    return true;
  }  
  /* There are ambiguities in the parsing.  For example:
   *     F( a < b , c > (d) )
   * can either be a unary function F whose argument is a function "a" with type arguments "<b,c>" and
   * parameter "d", or can be a binary function F with the two boolean arguments "a < b" and "c > (d)".
   * To make the situation a little better, we (somewhat heuristically) look at the character that
   * follows the ">".  Note that if we, contrary to a user's intentions, pick "a<b,c>" out as a function
   * with a type instantiation, the user can disambiguate it by making sure the ">" sits inside some
   * parentheses, like:
   *     F( a < b , (c > (d)) )
   */
  // In the following cases, we're sure we must have read a type instantiation that just ended an expression
  if (IsEquivOp(pt) || IsImpliesOp(pt) || IsExpliesOp(pt) || IsAndOp(pt) || IsOrOp(pt)) {
    return true;
  }
  switch (pt.kind) {
    case _dot:  // here, we're sure it must have been a type instantiation we saw, because an expression cannot begin with dot
    case _openparen:  // it was probably a type instantiation of a function/method
    case _lbracket:  // it is possible that it was a type instantiation
    case _lbrace:  // it was probably a type instantiation of a function/method
    case _at:
    // In the following cases, we're sure we must have read a type instantiation that just ended an expression
    case _closeparen:
    case _rbracket:
    case _rbrace:
    case _comma:
    case _semicolon:
    case _then:
    case _else:
    case _case:
    case _eq:
    case _neq:
    case _neqAlt:
    case _as:
    case _is:
    case _darrow:
    case _by:
    case _in:
    case _openAngleBracket:
    case _closeAngleBracket:
    case _EOF:
    // (specification clauses that can follow an expression)
    case _decreases:
    case _modifies:
    case _reads:
    case _requires:
    case _ensures:
    case _invariant:
    case _witness:
    // (top-level declarations that can follow an expression)
    case _function:
    case _predicate:
    case _least:
    case _greatest:
    case _inductive:
    case _twostate:
    case _lemma:
    case _copredicate:
    case _ghost:
    case _static:
    case _import:
    case _export:
    case _class:
    case _trait:
    case _datatype:
    case _codatatype:
    case _var:
    case _const:
    case _newtype:
    case _type:
    case _iterator:
    case _method:
    case _colemma:
    case _constructor:
      return true;
    default:
      return false;
  }
}
/* Returns true if the next thing is of the form:
 *     "<" Type { "," Type } ">"
 */
bool IsTypeList(ref IToken pt) {
  if (pt.kind != _openAngleBracket) {
    return false;
  }
  pt = scanner.Peek();
  return IsTypeSequence(ref pt, _closeAngleBracket);
}
/* Returns true if the next thing is of the form:
 *     [ "ghost" ] Type { "," [ "ghost" ] Type }
 * followed by an endBracketKind.
 */
bool IsTypeSequence(ref IToken pt, int endBracketKind) {
  while (true) {
    if (pt.kind == _ghost) {
      pt = scanner.Peek();
    }
    if (!IsType(ref pt)) {
      return false;
    }
    if (pt.kind == endBracketKind) {
      // end of type list
      pt = scanner.Peek();
      return true;
    } else if (pt.kind == _comma) {
      // type list continues
      pt = scanner.Peek();
    } else {
      // not a type list
      return false;
    }
  }
}

bool IsType(ref IToken pt) {
  if (!IsNonArrowType(ref pt)) return false;
  while (pt.kind == _sarrow || pt.kind == _qarrow || pt.kind == _larrow) {
    pt = scanner.Peek();
    if (!IsNonArrowType(ref pt)) return false;
  }
  return true;
}

bool IsNonArrowType(ref IToken pt) {
  switch (pt.kind) {
    case _bool:
    case _char:
    case _nat:
    case _int:
    case _real:
    case _ORDINAL:
    case _string:
    case _object_q:
    case _object:
      pt = scanner.Peek();
      return true;
    case _arrayToken:
    case _bvToken:
    case _set:
    case _iset:
    case _multiset:
    case _seq:
    case _map:
    case _imap:
      pt = scanner.Peek();
      return pt.kind != _openAngleBracket || IsTypeList(ref pt);
    case _ident:
    case _least:
    case _greatest:
      while (true) {
        // invariant: next token is an identifier (_ident, _least, or _greatest)
        pt = scanner.Peek();
        if (pt.kind == _openAngleBracket && !IsTypeList(ref pt)) {
          return false;
        }
        if (pt.kind != _dot) {
          // end of the type
          return true;
        }
        pt = scanner.Peek();  // get the _dot
        if (!IsIdentifier(pt.kind)) {
          return false;
        }
      }
    case _openparen:
      pt = scanner.Peek();
      if (pt.kind == _closeparen) {
        // end of type list
        pt = scanner.Peek();
        return true;
      }
      return IsTypeSequence(ref pt, _closeparen);
    default:
      return false;
  }
}


void ConvertKeywordTokenToIdent() {
  var oldKind = la.kind;
  la.kind = _ident;

  // call CheckLiteral with la
  var origT = t;
  t = la;
  scanner.CheckLiteral();
  t = origT;

  if (la.kind != _ident) {
    // it has been changed by CheckLiteral, which means it was a keyword
    la.kind = _ident;  // convert it to an ident
  } else {
    // la was something other than a keyword
    la.kind = oldKind;
  }
}

int StringToInt(string s, int defaultValue, string errString, IToken tok) {
  Contract.Requires(s != null);
  Contract.Requires(errString != null);
  try {
    if (s != "") {
      defaultValue = int.Parse(s);
    }
  } catch (System.OverflowException) {
    SemErr(errString.Contains("array") ? ErrorID.p_array_dimension_too_large : ErrorID.p_bitvector_too_large, 
      tok, string.Format("sorry, {0} ({1}) are not supported", errString, s));
  }
  return defaultValue;
}

/*--------------------------------------------------------------------------*/
CHARACTERS
  letter = "ABCDEFGHIJKLMNOPQRSTUVWXYZabcdefghijklmnopqrstuvwxyz".
  digit = "0123456789".
  posDigit = "123456789".
  posDigitFrom2 = "23456789".
  hexdigit = "0123456789ABCDEFabcdef".
  special = "'_?".
  highSurrogate = '\ud800' .. '\udbff'.
  lowSurrogate = '\udc00' .. '\udfff'.
  // These symbols are used but not needed as a production: "`~!@#$%^&*()-_=+[{]}|;:',<.>/?\\".
  cr        = '\r'.
  lf        = '\n'.
  tab       = '\t'.
  space = ' '.
  nondigit = letter + special.
  idchar = nondigit + digit.
  nonidchar = ANY - idchar.
  /* exclude the characters in 'array' and 'bv' and '\'' */
  nondigitMinusABTick = nondigit - 'a' - 'b' - '\''.
  nondigitMinusQuery = nondigit - '?'.
  idcharMinusA = idchar - 'a'.
  idcharMinusR = idchar - 'r'.
  idcharMinusY = idchar - 'y'.
  idcharMinusV = idchar - 'v'.
  idcharMinusPosDigitMinusQuery = idchar - posDigit - '?'.
  idcharMinusTick = idchar - '\''.
  /* string literals */
  charChar = ANY - '\'' - '\\' - cr - lf - highSurrogate - lowSurrogate.
  stringChar = ANY - '"' - '\\' - cr - lf.
  verbatimStringChar = ANY - '"'.

/*------------------------------------------------------------------------*/
TOKENS
  ident =  nondigitMinusABTick {idchar}       /* if char 0 is not an 'a' or 'b' or '\'', then anything else is fine */
        |  'a' [ idcharMinusR {idchar} ]      /* if char 0 is an 'a', then either there is no char 1 or char 1 is not an 'r' */
        |  'a' 'r' [ idcharMinusR {idchar} ]  /* etc. */
        |  'a' 'r' 'r' [ idcharMinusA {idchar} ]
        |  'a' 'r' 'r' 'a' [ idcharMinusY {idchar} ]
        |  'a' 'r' 'r' 'a' 'y' idcharMinusPosDigitMinusQuery {idchar}
        |  'a' 'r' 'r' 'a' 'y' '1' [ '?' ]
        |  'a' 'r' 'r' 'a' 'y' '?' idchar {idchar}
        |  'a' 'r' 'r' 'a' 'y' posDigit {digit} nondigitMinusQuery {idchar}
        |  'a' 'r' 'r' 'a' 'y' posDigit {digit} '?' idchar {idchar}
        |  'b' [ idcharMinusV {idchar} ]
        |  'b' 'v' [ nondigit {idchar} ]
        |  'b' 'v' '0' idchar {idchar}
        |  'b' 'v' posDigit {idchar} nondigit {idchar}
        |  "'" [ idchar ]                        /* if char 0 is a '\'' and length is 1 or 2, then it is an identifier */
        |  "'" idchar idcharMinusTick            /* if char 0 is '\'' and length is 3, then it is an identifier provided char 2 is not '\'' */
        |  "'" idchar idchar idchar { idchar }   /* if char 0 is '\'' and length exceeds 3, then it is an identifier */
        .
  digits = digit {['_'] digit}.
  hexdigits = "0x" hexdigit {['_'] hexdigit}.
  decimaldigits = digit {['_'] digit} '.' digit {['_'] digit}.
  // NOTE: all alphabetic strings used in the grammar become reserved words automatically
  // The reason to include a definition here is so that a token can be referred to by its 'kind',
  // as in la.kind == _bool
  arrayToken = "array" [('1' digit | posDigitFrom2 ) {digit}] ['?'].
  bvToken = "bv" ( '0' | posDigit {digit} ).
  bool = "bool".
  char = "char".
  int = "int".
  nat = "nat".
  real = "real".
  ORDINAL = "ORDINAL".
  object = "object". // Keeping object and object? as literals simplifies ident
  object_q = "object?".
  string = "string".
  set = "set".
  iset = "iset".
  multiset = "multiset".
  seq = "seq".
  map = "map".
  imap = "imap".
  charToken =
      "'"
      ( charChar
        // Coco parses at the level of C# chars, meaning UTF-16 code units.
        // (See https://github.com/SSW-CocoR/CocoR-CSharp/issues/4)
        // We're working around that by inserting surrogate pairs
        // as needed after reading the UTF-8 bytes.
        // But that means character literals can appear to have more than one "character"
        // in them. Normally we would just allow more than one charChar here and reject
        // invalid sequences of them later, but because we allow single quotes in the
        // "ident" rule above, that would then overlap with identifiers.
        // Instead we only allow a surrogate pair here.
        | highSurrogate lowSurrogate
        | "\\\'" | "\\\"" | "\\\\" | "\\0" | "\\n" | "\\r" | "\\t"
        | "\\u" hexdigit hexdigit hexdigit hexdigit
        | "\\U{" hexdigit { ['_'] hexdigit } "}"
      )
      "'".
  stringToken =
      '"'
      { stringChar
        | "\\\'" | "\\\"" | "\\\\" | "\\0" | "\\n" | "\\r" | "\\t"
        | "\\u" hexdigit hexdigit hexdigit hexdigit
        | "\\U{" hexdigit { ['_'] hexdigit } "}"
      }
      '"'
    | '@' '"' { verbatimStringChar | "\"\"" } '"'.
  colon = ':'.
  comma = ','.
  verticalbar = '|'.
  doublecolon = "::".
  gets = ":=".
  boredSmiley = ":|".
  bullet = '\u2022'. // •
  dot = '.'.
  backtick = "`".
  semicolon = ';'.
  darrow = "=>".
  assume = "assume".
  assert = "assert".
  calc = "calc".
  case = "case".
  then = "then".
  else = "else".
  as = "as".
  is = "is".
  by = "by".
  in = "in".
  decreases = "decreases".
  invariant = "invariant".
  function = "function".
  predicate = "predicate".
  least = "least". /* not a keyword by itself, but part of a keyword phrase */
  greatest = "greatest". /* not a keyword by itself, but part of a keyword phrase */
  opaque = "opaque".
  inductive = "inductive".
  twostate = "twostate".
  copredicate = "copredicate".
  lemma = "lemma".
  static = "static".
  import = "import".
  export = "export".
  class = "class".
  trait = "trait".
  datatype = "datatype".
  codatatype = "codatatype".
  var = "var".
  const = "const".
  newtype = "newtype".
  type = "type".
  iterator = "iterator".
  method = "method".
  colemma = "colemma".
  constructor = "constructor".
  modifies = "modifies".
  reads = "reads".
  requires = "requires".
  ensures = "ensures".
  ghost = "ghost".
  provides = "provides".
  reveals = "reveals".
  extends = "extends".
  new = "new".
  nameonly = "nameonly".
  older = "older". /* a keyword only when it appears as a modifier to a parameter of a non-extreme function */
  witness = "witness".
  lbracecolon = "{:".
  lbrace = '{'.
  rbrace = '}'.
  lbracket = '['.
  rbracket = ']'.
  openparen = '('.
  closeparen = ')'.
  openAngleBracket = '<'.
  closeAngleBracket = '>'.
  singleeq = "=".
  eq = "==".
  neq = "!=".
  xor = "^".
  neqAlt = '\u2260'. // ≠
  star = '*'.
  at = '@'.
  notIn = "!in" CONTEXT (nonidchar).
  ellipsis = "...".
  reveal = "reveal".
  expect = "expect".
  sarrow = "->".
  qarrow = "~>".
  larrow = "-->".
  minus = "-".
COMMENTS FROM "/*" TO "*/" NESTED
COMMENTS FROM "//" TO lf
IGNORE cr + lf + tab
/*------------------------------------------------------------------------*/
PRODUCTIONS
Dafny
= (. List<MemberDecl/*!*/> membersDefaultClass = new List<MemberDecl/*!*/>();
     // to support multiple files, create a default module only if theModule is null
     DefaultModuleDefinition defaultModule = (DefaultModuleDefinition)((LiteralModuleDecl)theModule).ModuleDef;
     // theModule should be a DefaultModuleDefinition (actually, the singular DefaultModuleDefinition)
     Contract.Assert(defaultModule != null);
     IToken startToken = t;
  .)
  { "include"                 (. startToken = t; .)
    stringToken               (. {
                                 string parsedFile = scanner.FullFilename;
                                 bool isVerbatimString;
                                 string includedFile = Util.RemoveParsedStringQuotes(t.val, out isVerbatimString);
                                 Util.ValidateEscaping(t, includedFile, isVerbatimString, errors);
                                 includedFile = Util.RemoveEscaping(includedFile, isVerbatimString);
                                 if (!Path.IsPathRooted(includedFile)) {
                                   string basePath = Path.GetDirectoryName(parsedFile);
                                   includedFile = Path.Combine(basePath, includedFile);
                                 }
                                 var oneInclude = new Include(t, parsedFile, includedFile, theCompileThisFile);
                                 oneInclude.RangeToken = new RangeToken(startToken, t);
                                 defaultModule.Includes.Add(oneInclude);
                               }
                            .)
  }
  { TopDecl<defaultModule, membersDefaultClass, /* isTopLevel */ true, /* isAbstract */ false> }
  (. 
    defaultModule.RangeToken = new RangeToken(startToken, t);
    // find the default class in the default module, then append membersDefaultClass to its member list
		 if (membersDefaultClass.Count == 0 && defaultModule.Includes.Count == 0 && defaultModule.TopLevelDecls.Count == 0
		     && (defaultModule.PrefixNamedModules == null || defaultModule.PrefixNamedModules.Count == 0)) {
		   var fileName = theOptions.UseBaseNameForFileName
                   ? Path.GetFileName(scanner.FullFilename) 
                   : Path.GetRelativePath(Directory.GetCurrentDirectory(), scanner.FullFilename);
		   errors.Warning(new Token(1, 1) { Filename = la.Filename }, "File contains no code");
		 }
     DefaultClassDecl defaultClass = null;
     foreach (TopLevelDecl topleveldecl in defaultModule.TopLevelDecls) {
       defaultClass = topleveldecl as DefaultClassDecl;
       if (defaultClass != null) {
         defaultClass.Members.AddRange(membersDefaultClass);
         break;
       }
     }
     if (defaultClass == null) { // create the default class here, because it wasn't found
       defaultClass = new DefaultClassDecl(defaultModule, membersDefaultClass);
       defaultModule.TopLevelDecls.Add(defaultClass);
     } .)
  SYNC
  EOF
  .

/*------------------------------------------------------------------------*/
DeclModifier<ref DeclModifierData dmod>
= ( "abstract"                             (. dmod.IsAbstract = true;  CheckAndSetToken(ref dmod.AbstractToken); CheckAndSetTokenOnce(ref dmod.FirstToken); .)
  | "ghost"                                (. dmod.IsGhost = true;  CheckAndSetToken(ref dmod.GhostToken); CheckAndSetTokenOnce(ref dmod.FirstToken); .)
  | "static"                               (. dmod.IsStatic = true; CheckAndSetToken(ref dmod.StaticToken); CheckAndSetTokenOnce(ref dmod.FirstToken); .)
  | "opaque"                               (. dmod.IsOpaque = true; CheckAndSetToken(ref dmod.OpaqueToken); CheckAndSetTokenOnce(ref dmod.FirstToken); .)
  )
  .

/*------------------------------------------------------------------------*/
TopDecl<. ModuleDefinition module, List<MemberDecl/*!*/> membersDefaultClass, bool isTopLevel, bool isAbstract .>
= (. DeclModifierData dmod = new DeclModifierData(); ModuleDecl submodule;
     DatatypeDecl/*!*/ dt; TopLevelDecl td; IteratorDecl iter;
     TraitDecl/*!*/ trait;
  .)
  { DeclModifier<ref dmod> }
  ( SubModuleDecl<dmod, module, out submodule, isTopLevel>
                                               (. var litmod = submodule as LiteralModuleDecl;
                                                  if (litmod != null && litmod.ModuleDef.PrefixIds.Count != 0) {
                                                    var tup = new Tuple<List<IToken>, LiteralModuleDecl>(litmod.ModuleDef.PrefixIds, litmod);
                                                    module.PrefixNamedModules.Add(tup);
                                                  } else {
                                                    module.TopLevelDecls.Add(submodule);
                                                  }
                                               .)
  | ClassDecl<dmod, module, out td>            (. module.TopLevelDecls.Add(td); .)
  | DatatypeDecl<dmod, module, out dt>         (. module.TopLevelDecls.Add(dt); .)
  | NewtypeDecl<dmod, module, out td>          (. module.TopLevelDecls.Add(td); .)
  | SynonymTypeDecl<dmod, module, out td>      (. module.TopLevelDecls.Add(td); .)
  | IteratorDecl<dmod, module, out iter>       (. module.TopLevelDecls.Add(iter); .)
  | TraitDecl<dmod, module, out trait>         (. module.TopLevelDecls.Add(trait); .)
  | ClassMemberDecl<dmod, membersDefaultClass, false, true, !theOptions.AllowGlobals>
  )
  .

/*------------------------------------------------------------------------*/
SubModuleDecl<DeclModifierData dmod, ModuleDefinition parent, out ModuleDecl submodule, bool isTopLevel>
=
  (. submodule = null; .)
  ( ModuleDefinition<dmod, parent, out submodule>
    (. LiteralModuleDecl submod = (LiteralModuleDecl)submodule;
       if (submod.ModuleDef.TopLevelDecls == null) {
         if (isTopLevel) SemErr(submodule.tok, "Body-less module declarations are not permitted at the top-level: " + submod.FullDafnyName);
       }
    .)
  | ModuleImport<parent, out submodule>
  | ModuleExport<parent, out submodule>
    (. if (isTopLevel) SemErr(ErrorID.p_superfluous_export, submodule.tok.Prev,
          "There is no point to an export declaration at the top level");
    .)
  )
  .

/*------------------------------------------------------------------------*/
ModuleDefinition<DeclModifierData dmod, ModuleDefinition parent, out ModuleDecl submodule>
=  "module"
   (. CheckAndSetTokenOnce(ref dmod.FirstToken);
     Attributes attrs = null;
     IToken/*!*/ iderr;
     IToken tokenWithTrailingDocString;
     var prefixIds = new List<IToken>();
     List<MemberDecl/*!*/> namedModuleDefaultClassMembers = new List<MemberDecl>();;
     List<Name> idRefined = null;
     ModuleDefinition module;
     submodule = null; // appease compiler
     bool isAbstract = dmod.IsAbstract;
     var dafnyOptionsBackup = theOptions;
     CheckDeclModifiers(ref dmod, "module", AllowedDeclModifiers.Abstract);
   .)
   { Attribute<ref attrs> }            (. ApplyOptionsFromAttributes(attrs); .)
<<<<<<< HEAD
   ( IF(IsIdentifier(la.kind))
     ModuleQualifiedName<out idQualified>
    |
      (. SemErr(la, "Expected a module name here"); .)
    )
   (. id = idQualified[idQualified.Count-1];
      prefixIds = idQualified.GetRange(0,idQualified.Count-1);
=======
   ModuleQualifiedName<out var names>
   (. var name = names[^1];
      prefixIds = names.GetRange(0,names.Count-1).Select(n => n.StartToken).ToList();
>>>>>>> 0d78ab50
   .)

   [ "refines" ModuleQualifiedName<out idRefined>
   | Ident<out iderr> (. SemErr(ErrorID.p_bad_module_decl, t, $"expected either a '{{' or a 'refines' keyword here, found {iderr.val}"); .)
   ]
   (. module = new ModuleDefinition(RangeToken.NoToken, name, prefixIds, isAbstract, false,
                                        idRefined == null ? null : new ModuleQualifiedId(idRefined), parent, attrs,
                                        false, theVerifyThisFile, theCompileThisFile);
   .)
<<<<<<< HEAD
   SYNC                                (. module.TokenWithTrailingDocString = t; .)
   ( "{"                                 (. module.BodyStartTok = t; .)
       { TopDecl<module, namedModuleDefaultClassMembers, /* isTopLevel */ false, isAbstract>}
     "}"
      (.
        module.RangeToken = new RangeToken(dmod.FirstToken, t);
        module.TopLevelDecls.Add(new DefaultClassDecl(module, namedModuleDefaultClassMembers));
      .)
    |
      (. 
        module = new ModuleDefinition(id, id.val, isAbstract, parent, attrs);
        module.RangeToken = new RangeToken(dmod.FirstToken, t);
        module.BodyStartTok = null;
        System.Console.WriteLine("Body-less module: " + idQualified + " " + module.Name + " " + module.FullDafnyName + " " + module.HasBody);
        if (prefixIds.Count > 0) {
          SemErr(prefixIds[0], "Body-less module declarations may not have a qualified id for a module name: " + module.Name);
        }
      .)
    )
    (.
=======
   SYNC                                (. tokenWithTrailingDocString = t; .)
   "{"                                 (. module.BodyStartTok = t; .)
     { TopDecl<module, namedModuleDefaultClassMembers, /* isTopLevel */ false, isAbstract>}
   "}"
    (.
      module.RangeToken = new RangeToken(dmod.FirstToken, t);
      module.TopLevelDecls.Add(new DefaultClassDecl(module, namedModuleDefaultClassMembers));
      module.TokenWithTrailingDocString = tokenWithTrailingDocString;
>>>>>>> 0d78ab50
      submodule = new LiteralModuleDecl(module, parent);
      submodule.RangeToken = module.RangeToken;
      theOptions = dafnyOptionsBackup;
    .)
  .

/*------------------------------------------------------------------------*/
ModuleImport<ModuleDefinition parent, out ModuleDecl submodule>
=  "import"                          (.bool opened = false;
                                      List<IToken> idExports = new List<IToken>();
                                      var startToken = t;
                                      submodule = null;
                                     .)
    ["opened"                        (. opened = true; .) ]
    (. int lookAhead = scanner.Peek().kind; .)
    ( IF(lookAhead == _singleeq)
      ModuleName<out var name>
      "="
      QualifiedModuleExport<out var namePath, out idExports>
          (. submodule = new AliasModuleDecl(new RangeToken(startToken, t), new ModuleQualifiedId(namePath),
                                         name, parent, opened, idExports); .)
    | IF(lookAhead == _colon)
      ModuleName<out var name>
      ":"
      QualifiedModuleExport<out var namePath, out idExports>
          (. submodule = new AbstractModuleDecl(new RangeToken(startToken, t), new ModuleQualifiedId(namePath),
                                         name, parent, opened, idExports); .)
    |
      QualifiedModuleExport<out var namePath, out idExports>
          (. submodule = new AliasModuleDecl(new RangeToken(startToken, t), new ModuleQualifiedId(namePath),
                                         namePath[^1], parent, opened, idExports);
          .)
    )
    .

/*------------------------------------------------------------------------*/
ExportId<out IToken id> = NoUSIdentOrDigits<out id> .

ModuleExport<ModuleDefinition parent, out ModuleDecl submodule>
= "export"
  (.
    IToken exportId = t;
    IToken/*!*/ id;
    List<ExportSignature> exports = new List<ExportSignature>();;
    List<IToken> extends = new List<IToken>();
    var startToken = t;
    bool provideAll = false;
    bool revealAll = false;
    bool isDefault = false;
    bool isRefining = false;
    ExportSignature exsig;
    IToken laa;
  .)
  [ IF(IsIdentifier(la.kind) || la.kind==_digits) ExportId<out exportId>   // If the next token is 'least' or 'greatest' use it as the export id, 
                                                                           // not the beginning of a subsequent extreme predicate declaration
    (. if (exportId.line == la.line && (exportId.val == "least" || exportId.val == "greatest") && la.kind == _predicate)
           errors.Warning(exportId, $"the {exportId.val} token is the identifier for the export set, not an adjective for an extreme predicate");
    .)
  ]
  [ ellipsis  (. isRefining = true; .) ]
  {
  (  "provides"
    (
      ( ExportSignature<true, out exsig>        (. exports.Add(exsig); .)
        (. scanner.ResetPeek(); laa = scanner.Peek(); .)
        { 
          IF( la.kind == _comma && laa.kind != _provides && laa.kind != _reveals && laa.kind != _extends )
          "," 
          ExportSignature<true, out exsig>  (. exports.Add(exsig); .)
        (. scanner.ResetPeek(); laa = scanner.Peek(); .)
        }
      )
    | "*" (. provideAll = true; .)
    )
  | "reveals"
    (
      ExportSignature<false, out exsig>       (. exports.Add(exsig); .)
      (. scanner.ResetPeek(); laa = scanner.Peek(); .)
      { IF( la.kind == _comma && laa.kind != _provides && laa.kind != _reveals && laa.kind != _extends )
        "," 
        ExportSignature<false, out exsig>  (. exports.Add(exsig); .)
        (. scanner.ResetPeek(); laa = scanner.Peek(); .)
      }
    | "*" (. revealAll = true; .)
    )
  | "extends"
    ExportId<out id>       (. extends.Add(id); .)
    (. scanner.ResetPeek(); laa = scanner.Peek(); .)
    { IF( la.kind == _comma && laa.kind != _provides && laa.kind != _reveals && laa.kind != _extends )
      "," 
      ExportId<out id>  (. extends.Add(id); .) 
      (. scanner.ResetPeek(); laa = scanner.Peek(); .)
    }
  )
  [ "," (. SemErr(ErrorID.p_extraneous_comma_in_export, Errors.CodeAction(t), "no comma is allowed between provides and reveals and extends clauses in an export declaration"); .) ]
  }
  (. 
     Name name;
     if (exportId.val == "export" || exportId.val == parent.Name) {
       isDefault = true;
       name = new Name(exportId.ToRange(), parent.Name);
     } else {
       name = new Name(exportId);
     }
     submodule = new ModuleExportDecl(new RangeToken(startToken, t), name, parent, exports, extends, provideAll, revealAll, isDefault, isRefining);
  .)
  // LL Warning: 'least' and 'greatest' are not keywords. They can be the identifier that is the last ExportId of the ModuleExport.
  // Those words can also be the first word of a declaration (e.g. least predicate) that follows the MOduleExport.
  // Hence the LL warning. The ambiguity always resolve in favor of the identifier being the last ExportID because it
  // follows a comma and satisfies the semantic IF predicate. But I have not found a non-intrusive way of shutting up the warning.
  .

/*------------------------------------------------------------------------*/
// Note - before the "." only Type names are permitted (no 'digits'), but name resolution sorts that
// out, since the parser does not know (without adding lookahead) when it has seen the last dot
// matching any permitted member name

ExportSignature<bool opaque, out ExportSignature exsig>
= (. IToken prefix; IToken suffix = null; IToken startToken = null;
  .)
  TypeNameOrCtorSuffix<out prefix> (. startToken = t; .)
  [ "."
    TypeNameOrCtorSuffix<out suffix>]
  (. if (suffix != null) {
       exsig = new ExportSignature(prefix, prefix.val, suffix, suffix.val, opaque);
     } else {
       exsig = new ExportSignature(prefix, prefix.val, opaque);
     }
     exsig.RangeToken = new RangeToken(startToken, t);
  .)
  .

/*------------------------------------------------------------------------*/
ModuleName<out Name name> = Name<out name> .

ModuleQualifiedName<.out List<Name> names.>
= (. names = new List<Name>();
     Name name;
  .)
<<<<<<< HEAD
  ( ModuleName<out id> (. ids.Add(id); .)
  | "_"                (. ids.Add(t); .)
  | "^"                (. ids.Add(t); .)
    { IF(IsDotXor()) "." "^"          (. ids.Add(t); .) }
  )
  { "." ModuleName<out id> (. ids.Add(id); .) }
=======
  ModuleName<out name> (. names.Add(name); .)
  { "." ModuleName<out name> (. names.Add(name); .) }
>>>>>>> 0d78ab50
  .

/*------------------------------------------------------------------------*/
QualifiedModuleExport<.out List<Name> namePath, out List<IToken> exports.>
= (. exports = new List<IToken>();
  .)
  ModuleQualifiedName<out namePath>
  [ "`" ModuleExportSuffix<exports> ]
  .

/*------------------------------------------------------------------------*/
ModuleExportSuffix<. List<IToken> exports.>
=                              (. IToken id; .)
    ( ExportId<out id>       (. exports.Add(id); .)
    | "{" ExportId<out id>   (. exports.Add(id); .)
       { "," ExportId<out id> (. exports.Add(id); .) }
      "}"
    )
  .

/*------------------------------------------------------------------------*/
ClassName<out Name name> = Name<out name> .

ClassDecl<DeclModifierData dmodClass, ModuleDefinition/*!*/ module, out TopLevelDecl/*!*/ c>
= (. Contract.Requires(module != null);
     Contract.Ensures(Contract.ValueAtReturn(out c) != null);
     Name/*!*/ name;
     IToken tokenWithTrailingDocString = Token.NoToken;
     Type parentTrait;
     List<Type> parentTraits = new List<Type>();
     Attributes attrs = null;
     bool isRefining = false;
     List<TypeParameter> typeArgs = new List<TypeParameter>();
     List<MemberDecl> members = new List<MemberDecl>();
     IToken bodyStart;
     CheckDeclModifiers(ref dmodClass, "class", AllowedDeclModifiers.None);
     DeclModifierData dmod;
  .)
  SYNC
  "class" (. CheckAndSetTokenOnce(ref dmodClass.FirstToken); .)
  { Attribute<ref attrs> }
  ClassName<out name>                     (. tokenWithTrailingDocString = t; .)
  [ GenericParameters<typeArgs, true> ] (. tokenWithTrailingDocString = t; .)
  [ "extends"
    Type<out parentTrait>       (. parentTraits.Add(parentTrait); tokenWithTrailingDocString = t; .)
    {"," Type<out parentTrait>  (. parentTraits.Add(parentTrait); tokenWithTrailingDocString = t; .) }
  | ellipsis                    (. isRefining = true; tokenWithTrailingDocString = t; .)
  ]
  SYNC
  "{"                                            (. bodyStart = t;  .)
    { (. dmod = new DeclModifierData(); .)
      { DeclModifier<ref dmod> }
      ClassMemberDecl<dmod, members, true, false, false>
    }
  "}"
  (. c = new ClassDecl(new RangeToken(dmodClass.FirstToken, t), name, module, typeArgs, members, attrs, isRefining, parentTraits);
     c.BodyStartTok = bodyStart;
     c.TokenWithTrailingDocString = tokenWithTrailingDocString;
  .)
  .

/*------------------------------------------------------------------------*/
TraitDecl<DeclModifierData dmodIn, ModuleDefinition/*!*/ module, out TraitDecl/*!*/ trait>
= (. Contract.Requires(module != null);
     Contract.Ensures(Contract.ValueAtReturn(out trait) != null);
     CheckDeclModifiers(ref dmodIn, "trait", AllowedDeclModifiers.None);
     IToken/*!*/ tokenWithTrailingDocString;
     Type parentTrait;
     List<Type> parentTraits = new List<Type>();
     Attributes attrs = null;
     bool isRefining = false;
     List<TypeParameter/*!*/> typeArgs = new List<TypeParameter/*!*/>(); //traits should not support type parameters at the moment
     List<MemberDecl/*!*/> members = new List<MemberDecl/*!*/>();
     IToken bodyStart;
     DeclModifierData dmod;
  .)
  SYNC
  "trait"                       (. CheckAndSetTokenOnce(ref dmodIn.FirstToken); .)
  { Attribute<ref attrs> }
  ClassName<out var name>                         (. tokenWithTrailingDocString = t; .)
  [ GenericParameters<typeArgs, true> ]     (. tokenWithTrailingDocString = t; .)
  [ "extends"
    Type<out parentTrait>       (. parentTraits.Add(parentTrait); tokenWithTrailingDocString = t; .)
    {"," Type<out parentTrait>  (. parentTraits.Add(parentTrait); tokenWithTrailingDocString = t; .) }
  | ellipsis                    (. isRefining = true; tokenWithTrailingDocString = t; .)
  ]
  "{"                                            (. bodyStart = t; .)
    { (. dmod  = new DeclModifierData(); .)
      { DeclModifier<ref dmod> }
      ClassMemberDecl<dmod, members, true, false, false>
    }
  "}"
  (. trait = new TraitDecl(new RangeToken(dmodIn.FirstToken, t), name, module, typeArgs, members, attrs, isRefining, parentTraits);
     trait.BodyStartTok = bodyStart;
     trait.TokenWithTrailingDocString = tokenWithTrailingDocString;
    .)
  .

/*------------------------------------------------------------------------*/
ClassMemberDecl<. DeclModifierData dmod, List<MemberDecl> mm, bool allowConstructors, bool isValueType, bool moduleLevelDecl.>
= (. Contract.Requires(cce.NonNullElements(mm));
     Method/*!*/ m;
     Function/*!*/ f;
  .)
  ( (. if (moduleLevelDecl) {
         SemErr(ErrorID.p_top_level_field, la, "fields are not allowed to be declared at the module level; instead, wrap the field in a 'class' declaration");
         dmod.IsStatic = false;
       }
    .)
    FieldDecl<dmod, !moduleLevelDecl && isValueType, mm> /* The !isModuleLevelDecl is just to prevent cascading errors */
  | ConstantFieldDecl<dmod, mm, moduleLevelDecl>
  | IF(IsFunctionDecl())
    (. if (moduleLevelDecl && dmod.StaticToken != null) {
         errors.Warning(dmod.StaticToken, "module-level functions are always non-instance, so the 'static' keyword is not allowed here");
         dmod.IsStatic = false;
       }
    .)
    FunctionDecl<dmod, out f>                   (. mm.Add(f); .)
  | (. if (moduleLevelDecl && dmod.StaticToken != null) {
         errors.Warning(dmod.StaticToken, "module-level methods are always non-instance, so the 'static' keyword is not allowed here");
         dmod.IsStatic = false;
       }
    .)
    MethodDecl<dmod, allowConstructors, out m>  (. mm.Add(m); .)
  )
  .

/*------------------------------------------------------------------------*/
DatatypeName<out Name name> = Name<out name> .

DatatypeDecl<DeclModifierData dmod, ModuleDefinition/*!*/ module, out DatatypeDecl/*!*/ dt>
= (. Contract.Requires(module != null);
     Contract.Ensures(Contract.ValueAtReturn(out dt)!=null);
     Name/*!*/ name;
     Attributes attrs = null;
     List<TypeParameter/*!*/> typeArgs = new List<TypeParameter/*!*/>();
     List<DatatypeCtor/*!*/> ctors = new List<DatatypeCtor/*!*/>();
     IToken bodyStart = Token.NoToken;  // dummy assignment
     bool isRefining = false;
     bool co = false;
     CheckDeclModifiers(ref dmod, "datatype or codatatype", AllowedDeclModifiers.None);
     var members = new List<MemberDecl>();
  .)
  SYNC
  ( "datatype"
  | "codatatype"     (. co = true; .)
  )                                        (. CheckAndSetTokenOnce(ref dmod.FirstToken); .)
  { Attribute<ref attrs> }
  DatatypeName<out name>
  [ GenericParameters<typeArgs, true> ]
  (
  "="                                      (. bodyStart = t; .)
  [ ellipsis                               (. SemErr(t, // Help users adjust to the new syntax
      $"in refining a datatype, the '...' replaces the '=' token and everything up to a left brace starting the declaration of the body; only members of the body may be changed in a datatype refinement"); .)
  ]
  [ "|" ] DatatypeMemberDecl<ctors>
  { "|" DatatypeMemberDecl<ctors> }
  | ellipsis                               (. isRefining = true; bodyStart = t; .)
  )
  [ TypeMembers<module, members> ]
  (. if (co) {
       dt = new CoDatatypeDecl(new RangeToken(dmod.FirstToken, t), name, module, typeArgs, ctors, members, attrs, isRefining);
     } else {
       dt = new IndDatatypeDecl(new RangeToken(dmod.FirstToken, t), name, module, typeArgs, ctors, members, attrs, isRefining);
     }
     dt.BodyStartTok = bodyStart;
     dt.TokenWithTrailingDocString = bodyStart;
  .)
  .

/*------------------------------------------------------------------------*/
DatatypeMemberName<out IToken id> = NoUSIdentOrDigits<out id> .

DatatypeMemberDecl<.List<DatatypeCtor/*!*/>/*!*/ ctors.>
= (. Contract.Requires(cce.NonNullElements(ctors));
     Attributes attrs = null;
     IToken/*!*/ id;
     List<Formal/*!*/> formals = new List<Formal/*!*/>();
     var isGhost = false;
  .)
  // Note, "ghost" is parsed before any attributes. This means that the
  // attributes are parsed before the "id", which is consistent with other
  // declarations.
  [ "ghost"   (. isGhost = true; .) ]
  { Attribute<ref attrs> }
  DatatypeMemberName<out id>
  [ FormalsOptionalIds<formals> ]
  (. var ctor = new DatatypeCtor(new RangeToken(id, t), new Name(id), isGhost, formals, attrs);
     ctors.Add(ctor); .)
  .

/*------------------------------------------------------------------------*/
TypeMembers<. ModuleDefinition/*!*/ module, List<MemberDecl> members .>
= (. DeclModifierData dmod;
  .)
  "{"
  { (. dmod = new DeclModifierData(); .)
    { DeclModifier<ref dmod> }
    ClassMemberDecl<dmod, members, false, true, false>
  }
  "}"
  .

/*------------------------------------------------------------------------*/
FieldDecl<.DeclModifierData dmod, bool isValueType, List<MemberDecl> mm.>
= (. Contract.Requires(cce.NonNullElements(mm));
     Attributes attrs = null;
     Type/*!*/ ty;
     Name name;
     CheckDeclModifiers(ref dmod, "field", AllowedDeclModifiers.Ghost);
     var startToken = dmod.FirstToken;
     if (isValueType) {
       // we're about to produce an error; put fields into a throw-away list, so we don't return them
       mm = new List<MemberDecl>();
     }
  .)
  SYNC
  "var"                               (. startToken = startToken ?? t;
                                         if (isValueType) {
                                           SemErr(ErrorID.p_no_mutable_fields_in_value_types, t, "mutable fields are not allowed in value types");
                                         }
                                      .)
  { Attribute<ref attrs> }
  FIdentType<out name, out ty>           (. var f = new Field(new RangeToken(startToken, t), name, dmod.IsGhost, ty, attrs); 
                                             mm.Add(f); f.TokenWithTrailingDocString = t;
                                           .)
  { ","                                (. startToken = t; .)
    FIdentType<out name, out ty>         (. f = new Field(new RangeToken(startToken, t), name, dmod.IsGhost, ty, attrs); 
                                            mm.Add(f); f.TokenWithTrailingDocString = t;
                                       .)
  }
  OldSemi
  .

/*------------------------------------------------------------------------*/
ConstantFieldDecl<.DeclModifierData dmod, List<MemberDecl/*!*/>/*!*/ mm, bool moduleLevelDecl.>
= (. Contract.Requires(cce.NonNullElements(mm));
     Attributes attrs = null;
     Type/*!*/ ty;
     Expression e = null;
     if (moduleLevelDecl && dmod.StaticToken != null) {
       errors.Warning(dmod.StaticToken, "module-level const declarations are always non-instance, so the 'static' keyword is not allowed here");
       dmod.IsStatic = false;
     }
     CheckDeclModifiers(ref dmod, "field", AllowedDeclModifiers.Ghost | AllowedDeclModifiers.Static | AllowedDeclModifiers.Opaque);
  .)
  SYNC
  "const"                                    (. CheckAndSetTokenOnce(ref dmod.FirstToken); .)
  { Attribute<ref attrs> }
  CIdentType<out var name, out ty>                 (. if (ty == null) { ty = new InferredTypeProxy(); } .)
  [ ellipsis ]
  [ ( ":=" | "=" (. SemErr(ErrorID.p_bad_const_initialize_op, t, "a const field should be initialized using ':=', not '='"); .) )
    Expression<out e, false, true> ]
                                             (. if (e == null && ty is InferredTypeProxy) {
                                                  SemErr(ErrorID.p_const_is_missing_type_or_init, name.StartToken, "a const declaration must have a type or a RHS value");
                                                }
                                                var c = new ConstantField(new RangeToken(dmod.FirstToken, t), name, e, dmod.IsStatic, dmod.IsGhost, dmod.IsOpaque, ty, attrs);
                                                mm.Add(c);
                                             .)
  OldSemi                                    (. c.TokenWithTrailingDocString = t; .)
  .

/*------------------------------------------------------------------------*/
NewtypeName<out Name name> = Name<out name> .
LocalVarName<out IToken id> = NoUSIdent<out id> .
  
NewtypeDecl<DeclModifierData dmod, ModuleDefinition module, out TopLevelDecl td>
= (. Name name;
     IToken bvId;
     Attributes attrs = null;
     td = null;
     Type baseType = null;
     Expression constraint;
     Expression witness = null;
     CheckDeclModifiers(ref dmod, "newtype", AllowedDeclModifiers.None);
     var members = new List<MemberDecl>();
  .)
  "newtype" (. CheckAndSetTokenOnce(ref dmod.FirstToken); .)
  { Attribute<ref attrs> }
  NewtypeName<out name>
  (
  "="
  [ ellipsis                               (. SemErr(ErrorID.p_misplaced_ellipsis_in_newtype, t, // Help users adjust to the new syntax
      $"in refining a newtype, the '...' replaces the '=' token and everything up to the left brace starting the declaration of the newtype body (if any); a newtype refinement may not change the base type of the newtype"); .)
  ]
  ( IF(IsIdentColonOrBar())
    LocalVarName<out bvId>
    [ ":" Type<out baseType> ]       (. if (baseType == null) { baseType = new InferredTypeProxy(); } .)
    "|"
    Expression<out constraint, false, true>
    (. var witnessKind = SubsetTypeDecl.WKind.CompiledZero; .)
    [ IF(IsWitness())
      ( "ghost" "witness"                            (. witnessKind = SubsetTypeDecl.WKind.Ghost; .)
        Expression<out witness, false, true>
      | "witness"
        ( "*"                                        (. witnessKind = SubsetTypeDecl.WKind.OptOut; .)
        | Expression<out witness, false, true>       (. witnessKind = SubsetTypeDecl.WKind.Compiled; .)
        )
      )
    ]
    [ TypeMembers<module, members> ]
    (. td = new NewtypeDecl(new RangeToken(dmod.FirstToken, t), name, module, 
         new BoundVar(bvId, bvId.val, baseType){ 
            IsTypeExplicit = true 
         }, 
         constraint, witnessKind, witness, members, attrs, isRefining: false);
    .)
  | Type<out baseType>
    [ TypeMembers<module, members> ]
    (. td = new NewtypeDecl(new RangeToken(dmod.FirstToken, t), name, module, baseType, members, attrs, isRefining: false); .)
  )
  | ellipsis
    [ TypeMembers<module, members> ]
    (. baseType = null; // Base type is not known yet
       td = new NewtypeDecl(new RangeToken(dmod.FirstToken, t), name, module, baseType, members, attrs, isRefining: true);
    .)
  )  (. if (td != null) {
          td.TokenWithTrailingDocString = t; 
        }   .)
  .

/*------------------------------------------------------------------------*/
SynonymTypeName<out Name name> = Name<out name> .

// The following includes Opaque type definitions
SynonymTypeDecl<DeclModifierData dmod, ModuleDefinition module, out TopLevelDecl td>
= (. IToken bvId;
     Attributes attrs = null;
     var characteristics = new TypeParameter.TypeParameterCharacteristics(false);
     var typeArgs = new List<TypeParameter>();
     td = null;
     Type ty = null;
     Expression constraint;
     Expression witness = null;
     var kind = "opaque type";
     var members = new List<MemberDecl>();
     var isRefining = false;
  .)
  "type"                      (. CheckAndSetTokenOnce(ref dmod.FirstToken); .)
  { Attribute<ref attrs> }
  SynonymTypeName<out var name>
  { TypeParameterCharacteristics<ref characteristics> }
  [ GenericParameters<typeArgs, true> ]
  [ "="
    ( IF(IsIdentColonOrBar())
      LocalVarName<out bvId>
      [ ":" Type<out ty> ]   (. if (ty == null) { ty = new InferredTypeProxy(); } .)
      "|"
      Expression<out constraint, false, true>
      (. var witnessKind = SubsetTypeDecl.WKind.CompiledZero; .)
      [ IF(IsWitness())
        ( "ghost" "witness"                            (. witnessKind = SubsetTypeDecl.WKind.Ghost; .)
          Expression<out witness, false, true>
        | "witness"
          ( "*"                                        (. witnessKind = SubsetTypeDecl.WKind.OptOut; .)
          | Expression<out witness, false, true>       (. witnessKind = SubsetTypeDecl.WKind.Compiled; .)
          )
        )
      ]
      (. td = new SubsetTypeDecl(new RangeToken(dmod.FirstToken, t), name, characteristics, typeArgs, module, 
            new BoundVar(bvId, bvId.val, ty){ IsTypeExplicit = !(ty is InferredTypeProxy) }, constraint, witnessKind, witness, attrs);
         kind = "subset type";
      .)
    |
      Type<out ty>
      (. td = new TypeSynonymDecl(new RangeToken(dmod.FirstToken, t), name, characteristics, typeArgs, module, ty, attrs);
         kind = "type synonym";
      .)
    )
  | ellipsis                               (. isRefining = true; .)
    [ TypeMembers<module, members> ]
  | TypeMembers<module, members>
  ]
  (. if (td == null) {
       if (module is DefaultModuleDefinition) {
         // opaque type declarations at the very outermost program scope get an automatic (!new)
         characteristics.ContainsNoReferenceTypes = true;
       }
       td = new OpaqueTypeDecl(new RangeToken(dmod.FirstToken, t), name, module, characteristics, typeArgs, members, attrs, isRefining);
     }
     td.TokenWithTrailingDocString = t;
  .)
  (. CheckDeclModifiers(ref dmod, kind, AllowedDeclModifiers.None); .)
  .

/*------------------------------------------------------------------------*/
GIdentType<bool allowGhostKeyword, bool allowNewKeyword, bool allowNameOnlyKeyword, bool allowOlderKeyword,
           out RangeToken range, out Name/*!*/ name, out Type/*!*/ ty, out bool isGhost, out bool isOld, out bool isNameOnly, out bool isOlder>
/* isGhost always returns as false if allowGhostKeyword is false */
= (. Contract.Ensures(Contract.ValueAtReturn(out name)!=null);
     Contract.Ensures(Contract.ValueAtReturn(out ty)!=null);
     isGhost = false; isOld = allowNewKeyword; isNameOnly = false; isOlder = false;
     IToken startToken = t.Next;
  .)
  { IF(IsKeywordForFormal())
    ( "ghost"                    (. if (allowGhostKeyword) { isGhost = true; } else { SemErr(ErrorID.p_output_of_function_not_ghost, Errors.CodeAction(t,true), "formal cannot be declared 'ghost' in this context"); } .)
    | "new"                      (. if (allowNewKeyword) { isOld = false; } else { SemErr(ErrorID.p_output_of_function_not_ghost, Errors.CodeAction(t,true), "formal cannot be declared 'new' in this context"); } .)
    | "nameonly"                 (. if (allowNameOnlyKeyword) { isNameOnly = true; } else { SemErr(ErrorID.p_output_of_function_not_ghost, Errors.CodeAction(t,true), "formal cannot be declared 'nameonly' in this context"); } .)
    | "older"                    (. if (allowOlderKeyword) { isOlder = true; } else { SemErr(ErrorID.p_output_of_function_not_ghost, Errors.CodeAction(t,true), "formal cannot be declared 'older' in this context"); } .)
    )
  }
  IdentType<out var id, out var originalId, out ty, false> 
                                (. range = new RangeToken(startToken, ty.EndToken);
                                   name = new Name(id);
                                .)
  .

FIdentType<out Name/*!*/ name, out Type/*!*/ ty>
= NoDigitName<out name> (. ty = null; .)
  ( ":" Type<out ty> 
  | (. SemErr(ErrorID.p_var_decl_must_have_type, t, "a mutable field must be declared with a type"); .)
  )
  [ ( ":=" | "=" ) (. SemErr(ErrorID.p_no_init_for_var_field, t, "a mutable field may not have an initializer"); Expression e; .) Expression<out e, true, true> ]
  .

CIdentType<out Name/*!*/ name, out Type ty>
= (.Contract.Ensures(Contract.ValueAtReturn(out name) != null);
    ty = null;
  .)
  NoDigitName<out name>
  [ ":"
    Type<out ty>
  ]
  .

IdentType<out IToken/*!*/ id, out IToken originalId, out Type/*!*/ ty, bool allowWildcardId>
= (.Contract.Ensures(Contract.ValueAtReturn(out id) != null); Contract.Ensures(Contract.ValueAtReturn(out ty) != null);.)
  WildIdent<out id, allowWildcardId> (. originalId = t; .)
  ":"
  Type<out ty>
  .

LocalIdentTypeOptional<out LocalVariable var, bool isGhost, bool allowWild=true>
= (. IToken id;  Type ty;  Type optType = null;
     IToken startToken = null;
  .)
  WildIdent<out id, allowWild> (. startToken = t; .)
  [ ":" Type<out ty>             (. optType = ty; .)
  ]
  (. var = new LocalVariable(new RangeToken(startToken, t), id.val, optType == null ? new InferredTypeProxy() : optType, isGhost) {
       IsTypeExplicit = optType != null
     };
  .)
  .

IdentTypeOptional<out BoundVar var>
= (. Contract.Ensures(Contract.ValueAtReturn(out var) != null);
     Type ty;  Type optType = null;
  .)
  WildIdentN<out var name, true>
  [ IF( la.kind == _colon) ":" Type<out ty>             (. optType = ty; .)
     // CoCo warns about this optional ':', because it is ambiguous with a ':' that follows the IdentTypeOptional.
     // An IdentTypeOptional can be the last thing in an Expression (a SetComprehension)
     // Also, a ':' can follow an Expression in a slices-by-length construct. So a ':' here might be the start
     // of the ': type' just above or it might be the ':' in the slices-by-length. As the expression can always tbe parenthesized to 
     // disambiguate, it makes sense to force the colon to consider the ': type' here. Hence the semantic predicate.
     // Also a SetComprehension would be the wrong type in a slices-by-length construct.
  ]
  (. var = new BoundVar(name.Tok, name.Value, optType == null ? new InferredTypeProxy() : optType) {
       IsTypeExplicit = optType != null,
       RangeToken = new RangeToken(name.StartToken, t)
     }; .)
  .

TypeIdentOptional<out RangeToken/*!*/ range, out Name/*!*/ identName, out Type/*!*/ ty, out bool isGhost, out Expression defaultValue, out bool isNameOnly>
= (.Contract.Ensures(Contract.ValueAtReturn(out range)!=null);
     Contract.Ensures(Contract.ValueAtReturn(out ty)!=null);
     Contract.Ensures(Contract.ValueAtReturn(out identName)!=null);
     IToken nameToken = null; ty = new BoolType()/*dummy*/; isGhost = false;
     IToken nameonlyToken = null;
     identName = null;
     defaultValue = null;
  .)
  (. var beforeStartToken = t; .)
  { "ghost"                            (. isGhost = true; .)
  | "nameonly"                         (. nameonlyToken = t; .)
  }
  ( TypeAndToken<out var firstToken, out ty, false>
    [ ":"
      (. /* try to convert ty to an identifier */
         UserDefinedType udt = ty as UserDefinedType;
         if (udt != null && udt.TypeArgs.Count == 0) {
           nameToken = firstToken;
         } else {
           SemErr(ErrorID.p_datatype_formal_is_not_id, firstToken, "invalid formal-parameter name in datatype constructor");
         }
      .)
      Type<out ty>
      ParameterDefaultValue<true, out defaultValue>
    ]
  | digits         (. nameToken = t; .)
    ":"
    Type<out ty>
    ParameterDefaultValue<true, out defaultValue>
  )
  (. range = new RangeToken(beforeStartToken.Next, t);
     if (nameToken != null) {
       identName = new Name(nameToken);
       isNameOnly = nameonlyToken != null;
     } else {
       identName = new Name(range, "#" + anonymousIds++);
       if (nameonlyToken != null) {
         SemErr(ErrorID.p_nameonly_must_have_parameter_name, Errors.CodeAction(nameonlyToken,true), "use of the 'nameonly' modifier must be accompanied with a parameter name");
       }
       isNameOnly = false;
     }
  .)
  .

/*------------------------------------------------------------------------*/
IteratorName<out Name name> = Name<out name> .

IteratorDecl<DeclModifierData dmod, ModuleDefinition module, out IteratorDecl/*!*/ iter>
= (. Contract.Ensures(Contract.ValueAtReturn(out iter) != null);
     Attributes attrs = null;
     List<TypeParameter/*!*/>/*!*/ typeArgs = new List<TypeParameter/*!*/>();
     List<Formal/*!*/> ins = new List<Formal/*!*/>();
     List<Formal/*!*/> outs = new List<Formal/*!*/>();
     List<FrameExpression/*!*/> reads = new List<FrameExpression/*!*/>();
     List<FrameExpression/*!*/> mod = new List<FrameExpression/*!*/>();
     List<Expression/*!*/> decreases = new List<Expression>();
     List<AttributedExpression/*!*/> req = new List<AttributedExpression/*!*/>();
     List<AttributedExpression/*!*/> ens = new List<AttributedExpression/*!*/>();
     List<AttributedExpression/*!*/> yieldReq = new List<AttributedExpression/*!*/>();
     List<AttributedExpression/*!*/> yieldEns = new List<AttributedExpression/*!*/>();
     List<Expression/*!*/> dec = new List<Expression/*!*/>();
     Attributes readsAttrs = null;
     Attributes modAttrs = null;
     Attributes decrAttrs = null;
     BlockStmt body = null;
     IToken signatureEllipsis = null;
     IToken bodyStart = Token.NoToken;
     IToken bodyEnd = Token.NoToken;
     CheckDeclModifiers(ref dmod, "iterator", AllowedDeclModifiers.None);
  .)
  SYNC
  "iterator"                (. CheckAndSetTokenOnce(ref dmod.FirstToken); .)
  { Attribute<ref attrs> }
  IteratorName<out var name>
  (
    [ GenericParameters<typeArgs, true> ]
    Formals<true, true, false, false, ins>
    [ ( "yields"
      | "returns"           (. SemErr(ErrorID.p_should_be_yields_instead_of_returns, Errors.CodeAction(t), "iterators don't have a 'returns' clause; did you mean 'yields'?"); .)
      )
      Formals<false, true, false, false, outs>
    ]
  | ellipsis                (. signatureEllipsis = t; .)
  )
  IteratorSpec<reads, mod, decreases, req, ens, yieldReq, yieldEns, ref readsAttrs, ref modAttrs, ref decrAttrs>
  [ BlockStmt<out body, out bodyStart, out bodyEnd>
  ]
  (. iter = new IteratorDecl(new RangeToken(dmod.FirstToken, t), name, module, typeArgs, ins, outs,
                             new Specification<FrameExpression>(reads, readsAttrs),
                             new Specification<FrameExpression>(mod, modAttrs),
                             new Specification<Expression>(decreases, decrAttrs),
                             req, ens, yieldReq, yieldEns,
                             body, attrs, signatureEllipsis);
     iter.BodyStartTok = bodyStart;
 .)
  .

/*------------------------------------------------------------------------*/
TypeVariableName<out Name name> = Name<out name> .

GenericParameters<.List<TypeParameter/*!*/>/*!*/ typeArgs, bool allowVariance.>
= (. Contract.Requires(cce.NonNullElements(typeArgs));
     TypeParameter.TypeParameterCharacteristics characteristics;
     TypeParameter.TPVarianceSyntax variance = TypeParameter.TPVarianceSyntax.NonVariant_Strict;  // assignment is to please compiler
     characteristics = new TypeParameter.TypeParameterCharacteristics(false);
     
     Name name;
  .)
  // If a "<" combined with a Variance symbol could be a new token, then the parser here will need to be more complex,
  // since, for example, a < followed immediately by a Variance symbol would scan as the wrong token.
  // Fortunately that is not currently the case.
  // (Only because we parse the new "<-" symbol as separate "<" "-" tokens precisely to avoid this issue :)
  "<"   (. IToken startToken = t.Next; .)
  [ Variance<out variance>  (.
            if (!allowVariance) { SemErr(ErrorID.p_type_parameter_variance_forbidden, t, "type-parameter variance is not allowed to be specified in this context"); }  
          .)
  ]
  TypeVariableName<out name>
  { TypeParameterCharacteristics<ref characteristics> }
  (. typeArgs.Add(new TypeParameter(new RangeToken(startToken, t), name, variance, characteristics)); .)
  { ","
    (. variance = TypeParameter.TPVarianceSyntax.NonVariant_Strict;
       characteristics = new TypeParameter.TypeParameterCharacteristics(false);
       startToken = t.Next; 
    .)
    [ Variance<out variance>  (. 
            if (!allowVariance) { SemErr(ErrorID.p_type_parameter_variance_forbidden, t, "type-parameter variance is not allowed to be specified in this context"); } 
        .)
    ]
    TypeVariableName<out name>
    { TypeParameterCharacteristics<ref characteristics> }
    (. typeArgs.Add(new TypeParameter(new RangeToken(startToken, t), name, variance, characteristics)); .)
  }
  ">"
  .

/*------------------------------------------------------------------------*/
Variance<out TypeParameter.TPVarianceSyntax variance>
= (. variance = TypeParameter.TPVarianceSyntax.NonVariant_Strict;  // never used; here just to please the C# compiler
  .)
  ( "*"  (. variance = TypeParameter.TPVarianceSyntax.Covariant_Permissive; .)
  | "+"  (. variance = TypeParameter.TPVarianceSyntax.Covariant_Strict; .)
  | "!"  (. variance = TypeParameter.TPVarianceSyntax.NonVariant_Permissive; .)
  | "-"  (. variance = TypeParameter.TPVarianceSyntax.Contravariance; .)
  )
  .

/*------------------------------------------------------------------------*/
TypeParameterCharacteristics<ref TypeParameter.TypeParameterCharacteristics characteristics>
= "(" (. var startToken = t; .)
  TPCharOption<ref characteristics>
  { ","
    TPCharOption<ref characteristics>
  }
  ")" (. characteristics.RangeToken = new RangeToken(startToken, t); .)
  .

TPCharOption<ref TypeParameter.TypeParameterCharacteristics characteristics>
= ( "=="       (. characteristics.EqualitySupport = TypeParameter.EqualitySupportValue.Required; .)
  | digits     (. if (t.val == "0") {
                    characteristics.AutoInit = Microsoft.Dafny.Type.AutoInitInfo.CompilableValue;
                  } else if (t.val == "00") {
                    if (characteristics.AutoInit != Microsoft.Dafny.Type.AutoInitInfo.CompilableValue) {
                      characteristics.AutoInit = Microsoft.Dafny.Type.AutoInitInfo.Nonempty;
                    }
                  } else {
                    SemErr(ErrorID.p_unexpected_type_characteristic, t, $"unexpected type characteristic: '{t.val}' should be one of == or 0 or 00 or !new");
                  }
               .)
  | "!" "new"  (. characteristics.ContainsNoReferenceTypes = true; .)
  | ANY        (. if (t.kind == _closeparen || t.kind == _comma) 
                      SemErr(ErrorID.p_missing_type_characteristic, t, $"extra comma or missing type characteristic: should be one of == or 0 or 00 or !new");
                  else SemErr(ErrorID.p_illegal_type_characteristic, t, $"illegal type characteristic: '{t.val}' should be one of == or 0 or 00 or !new");
                .)
  )
  .

/*------------------------------------------------------------------------*/
MethodDecl<DeclModifierData dmod, bool allowConstructor, out Method/*!*/ m>
= (. Contract.Ensures(Contract.ValueAtReturn(out m) !=null);
     bool hasName = false;
     Name name = null; // Please compiler  
     IToken keywordToken;
     Attributes attrs = null;
     List<TypeParameter/*!*/>/*!*/ typeArgs = new List<TypeParameter/*!*/>();
     List<Formal/*!*/> ins = new List<Formal/*!*/>();
     List<Formal/*!*/> outs = new List<Formal/*!*/>();
     List<AttributedExpression/*!*/> req = new List<AttributedExpression/*!*/>();
     List<FrameExpression/*!*/> mod = new List<FrameExpression/*!*/>();
     List<AttributedExpression/*!*/> ens = new List<AttributedExpression/*!*/>();
     List<Expression/*!*/> dec = new List<Expression/*!*/>();
     Attributes decAttrs = null;
     Attributes modAttrs = null;
     BlockStmt body = null;
     bool isPlainOlMethod = false;
     bool isLemma = false;
     bool isTwoStateLemma = false;
     bool isConstructor = false;
     bool isLeastLemma = false;
     bool isGreatestLemma = false;
     IToken signatureEllipsis = null;
     IToken tokenWithTrailingDocString = Token.NoToken;
     IToken bodyStart = Token.NoToken;
     IToken bodyEnd = Token.NoToken;
     AllowedDeclModifiers allowed = AllowedDeclModifiers.None;
     string caption = "";
     ExtremePredicate.KType kType = ExtremePredicate.KType.Unspecified;
  .)
  SYNC
  ( "method"                        (. isPlainOlMethod = true; caption = "method";
                                       CheckAndSetTokenOnce(ref dmod.FirstToken);
                                       allowed = AllowedDeclModifiers.Ghost | AllowedDeclModifiers.Static; .)
  | "lemma"                         (. isLemma = true; caption = "lemma";
                                       CheckAndSetTokenOnce(ref dmod.FirstToken);
                                       allowed = AllowedDeclModifiers.AlreadyGhost | AllowedDeclModifiers.Static; .)
  | ( "greatest"                    (. CheckAndSetTokenOnce(ref dmod.FirstToken); .)
      "lemma"
    | "colemma"                     (. CheckAndSetTokenOnce(ref dmod.FirstToken); 
                                       errors.Deprecated(ErrorID.p_deprecated_colemma, Errors.CodeAction(t), "the old keyword 'colemma' has been renamed to the keyword phrase 'greatest lemma'"); 
                                    .)
    )
                                    (. isGreatestLemma = true; caption = "greatest lemma";
                                       allowed = AllowedDeclModifiers.AlreadyGhost | AllowedDeclModifiers.Static; .)
  | ( "least"                       (. CheckAndSetTokenOnce(ref dmod.FirstToken); .)
    | "inductive"                   (. CheckAndSetTokenOnce(ref dmod.FirstToken);
                                       errors.Deprecated(ErrorID.p_deprecated_inductive_lemma, Errors.CodeAction(t), "the old keyword phrase 'inductive lemma' has been renamed to 'least lemma'"); 
                                    .)
    )
    "lemma"
                                    (. isLeastLemma = true;  caption = "least lemma";
                                       allowed = AllowedDeclModifiers.AlreadyGhost | AllowedDeclModifiers.Static;.)
  | "twostate"                      (. CheckAndSetTokenOnce(ref dmod.FirstToken); .)
    "lemma"                         (. isTwoStateLemma = true; caption = "two-state lemma";
                                       allowed = AllowedDeclModifiers.AlreadyGhost | AllowedDeclModifiers.Static; .)
  | "constructor"                   (.  CheckAndSetTokenOnce(ref dmod.FirstToken);
                                       if (allowConstructor) {
                                         isConstructor = true;
                                       } else {
                                         SemErr(ErrorID.p_constructor_not_in_class, t, "constructors are allowed only in classes");
                                       }
                                       caption = "constructor";
                                       allowed = AllowedDeclModifiers.Ghost;
                                    .)
  )                                 (. keywordToken = t;
                                       CheckDeclModifiers(ref dmod, caption, allowed); .)
  { Attribute<ref attrs> }
  [ MethodFunctionName<out name>               (. hasName = true; .)
  ]
  (. if (!hasName) {
       if (!isConstructor) {
         SemErr(ErrorID.p_method_missing_name, la, "a method must be given a name (expecting identifier)");
       }
     }
  .)
  (
    [ GenericParameters<typeArgs, false> ]
    [ KType<ref kType, out IToken openBracket, out IToken closeBracket>              
                                    (. if (!(isGreatestLemma || isLeastLemma)) { 
                                         // Note: When ranges are refactored, make the first use of openBracket a range
                                         // that extends through closeBracket
                                         SemErr(ErrorID.p_extraneous_k, 
                                                Errors.CodeAction(openBracket, openBracket, closeBracket.Next), 
                                                "type of _k can only be specified for least and greatest lemmas"); 
                                       } 
                                    .)
    ]
    (. var isCompilable = (isPlainOlMethod || isConstructor) && !dmod.IsGhost; .)
    Formals<true, isCompilable, isTwoStateLemma, false, ins>
    [ "returns"                                 (. if (isConstructor) { SemErr(t, "constructors cannot have out-parameters"); } .)
      Formals<false, isCompilable, false, false, outs>
    ]
  | ellipsis                                    (. signatureEllipsis = t; .)
  )                                             (. tokenWithTrailingDocString = t; .)
  MethodSpec<dmod.IsGhost || isLemma || isTwoStateLemma || isLeastLemma || isGreatestLemma,
             req, mod, ens, dec, ref decAttrs, ref modAttrs, caption, isConstructor>
  [ IF(isConstructor)
    (. DividedBlockStmt dividedBody; .)
    DividedBlockStmt<out dividedBody, out bodyStart, out bodyEnd>
    (. body = dividedBody; .)
  | BlockStmt<out body, out bodyStart, out bodyEnd>
  ]
  (. var range = new RangeToken(dmod.FirstToken, t);
     if (isConstructor) {
       m = new Constructor(range, hasName ? name : new Name(dmod.FirstToken.ToRange(), "_ctor"), dmod.IsGhost, typeArgs, ins,
                           req, new Specification<FrameExpression>(mod, modAttrs), ens, new Specification<Expression>(dec, decAttrs), (DividedBlockStmt)body, attrs, signatureEllipsis);
     } else if (isLeastLemma) {
       m = new LeastLemma(range, name, dmod.IsStatic, kType, typeArgs, ins, outs,
                          req, new Specification<FrameExpression>(mod, modAttrs), ens, new Specification<Expression>(dec, decAttrs), body, attrs, signatureEllipsis);
     } else if (isGreatestLemma) {
       m = new GreatestLemma(range, name, dmod.IsStatic, kType, typeArgs, ins, outs,
                             req, new Specification<FrameExpression>(mod, modAttrs), ens, new Specification<Expression>(dec, decAttrs), body, attrs, signatureEllipsis);
     } else if (isLemma) {
       m = new Lemma(range, name, dmod.IsStatic, typeArgs, ins, outs,
                     req, new Specification<FrameExpression>(mod, modAttrs), ens, new Specification<Expression>(dec, decAttrs), body, attrs, signatureEllipsis);
     } else if (isTwoStateLemma) {
       m = new TwoStateLemma(range, name, dmod.IsStatic, typeArgs, ins, outs,
                             req, new Specification<FrameExpression>(mod, modAttrs),
                             ens, new Specification<Expression>(dec, decAttrs), body, attrs, signatureEllipsis);
     } else {
       m = new Method(range, name, dmod.IsStatic, dmod.IsGhost, typeArgs, ins, outs,
                      req, new Specification<FrameExpression>(mod, modAttrs), ens, new Specification<Expression>(dec, decAttrs), body, attrs, signatureEllipsis);
     }
     m.BodyStartTok = bodyStart;
     m.TokenWithTrailingDocString = tokenWithTrailingDocString;
 .)
  .

/*------------------------------------------------------------------------*/
KType<ref ExtremePredicate.KType kType, out IToken openBracket, out IToken closeBracket>
= "["           (. openBracket = t; .)
  ( "nat"       (. kType = ExtremePredicate.KType.Nat; .)
  | "ORDINAL"   (. kType = ExtremePredicate.KType.ORDINAL; .)
  )
  "]"           (. closeBracket = t; .)
  .

/*------------------------------------------------------------------------*/
RequiresClause<.List<AttributedExpression> req, bool allowLabel.>
= "requires"    (. IToken lbl = null;
                   IToken first = t;
                   Attributes attrs = null;
                   Expression e;
                 .)
  { Attribute<ref attrs> }
  [ IF(IsLabel(allowLabel))
    LabelName<out lbl> ":"
  ]
  Expression<out e, false, false>
  OldSemi       (. req.Add(new AttributedExpression(e, lbl == null ? null : new AssertLabel(lbl, lbl.val), attrs)); .)
  .

/*------------------------------------------------------------------------*/
EnsuresClause<.List<AttributedExpression> ens, bool allowLambda.>
= "ensures"     (. Expression e;
                   Attributes attrs = null;
                 .)
  { Attribute<ref attrs> }
  Expression<out e, false, allowLambda>
    OldSemi       (. ens.Add(new AttributedExpression(e, attrs)); .)
  .

/*------------------------------------------------------------------------*/
ModifiesClause<.ref List<FrameExpression> mod, ref Attributes attrs,
                bool allowLambda, bool performThisDeprecatedCheck.>
= "modifies"                                    (. FrameExpression fe;
                                                   mod = mod ?? new List<FrameExpression>();
                                                .)
  { Attribute<ref attrs> }
  FrameExpression<out fe, false, allowLambda>         (. Util.AddFrameExpression(mod, fe, performThisDeprecatedCheck, errors); .)
  { "," FrameExpression<out fe, false, allowLambda>   (. Util.AddFrameExpression(mod, fe, performThisDeprecatedCheck, errors); .)
  }
  OldSemi
  .

/*------------------------------------------------------------------------*/
DecreasesClause<.List<Expression> decreases, ref Attributes attrs,
                 bool allowWildcard, bool allowLambda.>
= "decreases"
  { Attribute<ref attrs> }
  DecreasesList<decreases, allowWildcard, allowLambda>
  OldSemi
  .

/*------------------------------------------------------------------------*/
ReadsClause<.List<FrameExpression/*!*/>/*!*/ reads,
                  bool allowLemma, bool allowLambda, bool allowWild.>
= "reads"
  (. FrameExpression fe; .)
  PossiblyWildFrameExpression<out fe, allowLemma, allowLambda, allowWild>          (. reads.Add(fe); .)
  { "," PossiblyWildFrameExpression<out fe, allowLemma, allowLambda, allowWild>    (. reads.Add(fe); .)
  }
  (. if (allowWild && reads.Count > 1 && reads.Exists(fe => fe.E is WildcardExpr)) {
       SemErr(ErrorID.p_reads_star_must_be_alone, fe.tok, "A 'reads' clause that contains '*' is not allowed to contain any other expressions");
     }
  .)
  OldSemi
  .

/*------------------------------------------------------------------------*/
InvariantClause<. List<AttributedExpression> invariants.> =
  "invariant"                                   (. Attributes attrs = null;
                                                   Expression e;
                                                .)
  { Attribute<ref attrs> }
  Expression<out e, false, true>                (. invariants.Add(new AttributedExpression(e, attrs)); .)
  OldSemi
  .

/*------------------------------------------------------------------------*/
MethodSpec<.bool isGhost, List<AttributedExpression> req, List<FrameExpression> mod, List<AttributedExpression> ens,
            List<Expression> decreases, ref Attributes decAttrs, ref Attributes modAttrs, string caption, bool performThisDeprecatedCheck.>
= (. Contract.Requires(cce.NonNullElements(req));
     Contract.Requires(cce.NonNullElements(mod));
     Contract.Requires(cce.NonNullElements(ens));
     Contract.Requires(cce.NonNullElements(decreases));
  .)
  SYNC
  { ModifiesClause<ref mod, ref modAttrs, false, performThisDeprecatedCheck>
  | RequiresClause<req, true>
  | EnsuresClause<ens, false>
  | DecreasesClause<decreases, ref decAttrs, !isGhost, false>
  }
  .

/*------------------------------------------------------------------------*/
IteratorSpec<.List<FrameExpression/*!*/>/*!*/ reads, List<FrameExpression/*!*/>/*!*/ mod, List<Expression/*!*/> decreases,
              List<AttributedExpression/*!*/>/*!*/ req, List<AttributedExpression/*!*/>/*!*/ ens,
              List<AttributedExpression/*!*/>/*!*/ yieldReq, List<AttributedExpression/*!*/>/*!*/ yieldEns,
              ref Attributes readsAttrs, ref Attributes modAttrs, ref Attributes decrAttrs.>
=
  SYNC
  { ReadsClause<reads, false, false, false>
  | ModifiesClause<ref mod, ref modAttrs, false, false>
  | (. bool isYield = false; .)
    [ "yield"                                                (. isYield = true; .)
    ]
    ( RequiresClause<(isYield?yieldReq:req), !isYield>
    | EnsuresClause<(isYield?yieldEns:ens), false>
    )
  | DecreasesClause<decreases, ref decrAttrs, false, false>
  }
  .

/*------------------------------------------------------------------------*/
Formals<.bool incoming, bool allowGhostKeyword, bool allowNewKeyword, bool allowOlderKeyword, List<Formal> formals.>
= (. Contract.Requires(cce.NonNullElements(formals));
     Type ty;
     bool isGhost;
     bool isOld;
     Expression defaultValue;
     bool isNameOnly;
     bool isOlder;
     RangeToken range;
     Name name;
  .)
  "("
  [
    GIdentType<allowGhostKeyword, allowNewKeyword, incoming, allowOlderKeyword, out range, out name, out ty, out isGhost, out isOld, out isNameOnly, out isOlder>
    ParameterDefaultValue<incoming, out defaultValue>
                 (. formals.Add(new Formal(name.Tok, name.Value, ty, incoming, isGhost, defaultValue, isOld, isNameOnly, isOlder)
                        { RangeToken = range, IsTypeExplicit = ty != null }
                    ); .)
    { "," GIdentType<allowGhostKeyword, allowNewKeyword, incoming, allowOlderKeyword, out range, out name, out ty, out isGhost, out isOld, out isNameOnly, out isOlder>
    ParameterDefaultValue<incoming, out defaultValue>
                 (. formals.Add(new Formal(name.Tok, name.Value, ty, incoming, isGhost, defaultValue, isOld, isNameOnly, isOlder)
                        { RangeToken = range, IsTypeExplicit = ty != null }
                    ); .)
    }
  ]
  ")"
  .

ParameterDefaultValue<bool incoming, out Expression defaultValue>
= (. defaultValue = null; IToken tok;
  .)
  [ ":="        (. tok = t; .)
    Expression<out defaultValue, true, true>
    (. if (!incoming) {
         SemErr(ErrorID.p_no_defaults_for_out_parameters, Errors.CodeAction(tok,t.Next), "out-parameters cannot have default-value expressions");
         defaultValue = null;
       }
    .)
  ]
  .

/*------------------------------------------------------------------------*/
FormalsOptionalIds<.List<Formal/*!*/>/*!*/ formals.>
= (. Contract.Requires(cce.NonNullElements(formals));
     RangeToken/*!*/ range;  Type/*!*/ ty;  Name/*!*/ name;  bool isGhost;  Expression/*?*/ defaultValue;
     bool isNameOnly;
  .)
  "("
  [
    TypeIdentOptional<out range, out name, out ty, out isGhost, out defaultValue, out isNameOnly>
            (. formals.Add(new Formal(name.Tok, name.Value, ty, true, isGhost, defaultValue, false, isNameOnly) 
                    { RangeToken = range, IsTypeExplicit = ty != null}
               ); 
            .)
    { "," TypeIdentOptional<out range, out name, out ty, out isGhost, out defaultValue, out isNameOnly>
            (. formals.Add(new Formal(name.Tok, name.Value, ty, true, isGhost, defaultValue, false, isNameOnly)
                    { RangeToken = range, IsTypeExplicit = ty != null}
               ); 
            .)
    }
  ]
  ")"
  .

/*------------------------------------------------------------------------*/
Type<out Type ty>
= (. Contract.Ensures(Contract.ValueAtReturn(out ty) != null); IToken/*!*/ tok; .)
  TypeAndToken<out tok, out ty, false>
  .

TypeAndToken<out IToken tok, out Type ty, bool inExpressionContext>
= (. Contract.Ensures(Contract.ValueAtReturn(out tok)!=null);
     Contract.Ensures(Contract.ValueAtReturn(out ty) != null);
     tok = Token.NoToken;
     ty = new BoolType();  /*keep compiler happy*/
     IToken startToken = null;
     List<Type> gt;
     List<Type> tupleArgTypes = null;
     List<IToken> argumentGhostTokens = null;
  .)
  ( "bool"                          (. tok = t; startToken = t; .)
  | "char"                          (. tok = t; startToken = t;  ty = new CharType(); .)
  | "int"                           (. tok = t; startToken = t;  ty = new IntType(); .)
  | "nat"                           (. tok = t; startToken = t;  ty = new UserDefinedType(tok, tok.val, null); .)
  | "real"                          (. tok = t; startToken = t;  ty = new RealType(); .)
  | "ORDINAL"                       (. tok = t; startToken = t;  ty = new BigOrdinalType(); .)
  | bvToken                         (. tok = t; startToken = t;
                                       int w = StringToInt(tok.val.Substring(2), 0, "bitvectors that wide", startToken);
                                       ty = new BitvectorType(w);
                                    .)
  | "set"                           (. tok = t; startToken = t; .)
    OptGenericInstantiation<out gt, inExpressionContext>
                                    (. if (gt != null && gt.Count > 1) {
                                         SemErr(ErrorID.p_set_only_one_type_parameter, 
                                           Errors.CodeAction(startToken.Next, t), "set type expects only one type argument");
                                       }
                                       ty = new SetType(true, gt != null ?gt[0] : null);
                                    .)
  | "iset"                          (. tok = t; startToken = t; .)
    OptGenericInstantiation<out gt, inExpressionContext>
                                    (. if (gt != null && gt.Count > 1) {
                                         SemErr(ErrorID.p_iset_only_one_type_parameter, 
                                           Errors.CodeAction(startToken.Next, t), "iset type expects only one type argument");
                                       }
                                       ty = new SetType(false, gt != null ? gt[0] : null);
                                    .)
  | "multiset"                      (. tok = t; startToken = t; .)
    OptGenericInstantiation<out gt, inExpressionContext>
                                    (. if (gt != null && gt.Count > 1) {
                                         SemErr(ErrorID.p_multiset_only_one_type_parameter, 
                                           Errors.CodeAction(startToken.Next, t), "multiset type expects only one type argument");
                                       }
                                       ty = new MultiSetType(gt != null ? gt[0] : null);
                                    .)
  | "seq"                           (. tok = t; startToken = t; .)
    OptGenericInstantiation<out gt, inExpressionContext>
                                    (. if (gt != null && gt.Count > 1) {
                                         SemErr(ErrorID.p_seq_only_one_type_parameter, 
                                           Errors.CodeAction(startToken.Next, t), "seq type expects only one type argument");
                                       }
                                       ty = new SeqType(gt != null ? gt[0] : null);
                                    .)
  | "string"                        (. tok = t; startToken = t;  ty = new UserDefinedType(tok, tok.val, null); .)
  | "object"                        (. tok = t; startToken = t;  ty = new UserDefinedType(tok, tok.val, null); .)
  | "object?"                       (. tok = t; startToken = t;  ty = new UserDefinedType(tok, tok.val, null); .)
  | "map"                           (. tok = t; startToken = t; .)
    OptGenericInstantiation<out gt, inExpressionContext>
                                    (. if (gt == null) {
                                         ty = new MapType(true, null, null);
                                       } else if (gt.Count != 2) {
                                         SemErr(ErrorID.p_map_needs_two_type_parameters, 
                                           Errors.CodeAction(startToken.Next, t), "map type expects two type arguments");
                                         ty = new MapType(true, gt[0], gt.Count == 1 ? new InferredTypeProxy() : gt[1]);
                                       } else {
                                         ty = new MapType(true, gt[0], gt[1]);
                                       }
                                    .)
  | "imap"                          (. tok = t; startToken = t; .)
    OptGenericInstantiation<out gt, inExpressionContext>
                                    (. if (gt == null) {
                                         ty = new MapType(false, null, null);
                                       } else if (gt.Count != 2) {
                                         SemErr(ErrorID.p_imap_needs_two_type_parameters, 
                                           Errors.CodeAction(startToken.Next, t), "imap type expects two type arguments");
                                         ty = new MapType(false, gt[0], gt.Count == 1 ? new InferredTypeProxy() : gt[1]);
                                       } else {
                                         ty = new MapType(false, gt[0], gt[1]);
                                       }
                                    .)
  | arrayToken                      (. tok = t; startToken = t; .)
    OptGenericInstantiation<out gt, inExpressionContext>
                                    (. var tokString = tok.val;
                                       bool q = tokString[tokString.Length-1] == '?';
                                       // Extracting the dimension out of array2 or array10?
                                       var dimString = tokString.Substring(5, tokString.Length - (q?6:5)); // 5 is length of "array"
                                       int dims = StringToInt(dimString, 1, "arrays of that many dimensions", startToken);
                                       ty = theBuiltIns.ArrayType(tok, dims, gt, true, q);
                                    .)
  | TupleType<out ty, out tok, out tupleArgTypes, out argumentGhostTokens>
  | NamedType<out ty, out tok, inExpressionContext>
  )
  (. startToken =  startToken ?? ty.StartToken ?? tok;
     ty.RangeToken = new RangeToken(startToken, t);
  .)
  [ (. int arrowKind = 0; /* 0: any, 1: partial, 2: total */
       Type t2;
    .)
    ( "~>"           (. arrowKind = 0; .)
    | "-->"          (. arrowKind = 1; .)
    | "->"           (. arrowKind = 2; .)
    )                (. tok = t; .)
    Type<out t2>
    (. if (tupleArgTypes == null) {
         gt = new List<Type>{ ty };
       } else {
         // make sure no "ghost" keyword was used in the tuple-looking type
         foreach (var ghostToken in argumentGhostTokens.Where(ghostToken => ghostToken != null)) {
           SemErr(ghostToken, $"arrow-type arguments may not be declared as 'ghost'");
         }
         gt = tupleArgTypes;
       }
       var arity = gt.Count;
       theBuiltIns.CreateArrowTypeDecl(arity);
       if (arrowKind == 0) {
         ty = new ArrowType(tok, gt, t2);
       } else {
         gt.Add(t2);
         if (arrowKind == 1) {
           ty = new UserDefinedType(tok, ArrowType.PartialArrowTypeName(arity), gt);
         } else {
           ty = new UserDefinedType(tok, ArrowType.TotalArrowTypeName(arity), gt);
         }
       }
       ty.RangeToken = new RangeToken(startToken, t);
    .)
  ]
  .

/*------------------------------------------------------------------------*/

TupleType<.out Type ty, out IToken tok, out List<Type> tupleArgTypes, out List<IToken> argumentGhostTokens.> =
  "("                             (. tok = t;
                                     ty = null; // To keep compiler happy
                                     tupleArgTypes = new List<Type>();
                                     IToken ghostToken = null;
                                     argumentGhostTokens = new List<IToken>();
                                  .)
  [ [ "ghost"                     (. ghostToken = t; .)
    ]
    Type<out ty>                  (. tupleArgTypes.Add(ty); argumentGhostTokens.Add(ghostToken); .)
    { ","                         (. ghostToken = null; .)
      [ "ghost"                   (. ghostToken = t; .)
      ]
      Type<out ty>                (. tupleArgTypes.Add(ty); argumentGhostTokens.Add(ghostToken); .)
    }
  ]
  ")"                             (. if (tupleArgTypes.Count == 1 && argumentGhostTokens[0] == null) {
                                       // just return the type 'ty'
                                     } else {
                                       var dims = tupleArgTypes.Count;
                                       var argumentGhostness = argumentGhostTokens.ConvertAll(tok => tok != null);
                                       var tmp = theBuiltIns.TupleType(tok, dims, true, argumentGhostness);  // make sure the tuple type exists
                                       ty = new UserDefinedType(tok, BuiltIns.TupleTypeName(argumentGhostness), dims == 0 ? null : tupleArgTypes);
                                     }
                                  .)
  .

/*------------------------------------------------------------------------*/
NamedType<.out Type ty, out IToken tok, bool inExpressionContext.> =
  (. Expression e; IToken startToken = null; .)
  NameSegmentForTypeName<out e, inExpressionContext>  (. tok = t; startToken = e.StartToken; .)
  { "."
    TypeNameOrCtorSuffix<out tok>       (. List<Type> typeArgs; .)
    OptGenericInstantiation<out typeArgs, inExpressionContext>
    (. e = new ExprDotName(tok, e, tok.val, typeArgs); .)
  }
  (. ty = new UserDefinedType(e.tok, e);
     ty.RangeToken = new RangeToken(startToken, t);
   .)
  .

/*------------------------------------------------------------------------*/
OptGenericInstantiation<.out List<Type> gt, bool inExpressionContext.>  /* NOTE: Coco complains about "OptGenericInstantiation deletable". That's okay. */
= (. gt = null; .)
  [ IF(IsGenericInstantiation(inExpressionContext))  /* be greedy -- if it looks like a type instantiation, take it */
    (. gt = new List<Type>(); .)
    GenericInstantiation<gt>
  ]
  .

/*------------------------------------------------------------------------*/
GenericInstantiation<.List<Type> gt.>
= (. Contract.Requires(cce.NonNullElements(gt)); Type/*!*/ ty; .)
  "<"
  (
    ">" (. SemErr(ErrorID.None, t, "empty type parameter lists are not permitted"); .)
  |
    Type<out ty>                     (. gt.Add(ty); .)
    { "," Type<out ty>               (. gt.Add(ty); .)
    }
    ">"
  )
  .

/*------------------------------------------------------------------------*/
FunctionDecl<DeclModifierData dmod, out Function/*!*/ f>
= (. Contract.Ensures(Contract.ValueAtReturn(out f) != null);
     Attributes attrs = null;
     Name name = null; // To please compiler
     List<TypeParameter> typeArgs = new List<TypeParameter>();
     List<Formal> formals = new List<Formal>();
     Formal/*!*/ result = null;
     Type/*!*/ returnType = new BoolType();
     List<AttributedExpression> reqs = new List<AttributedExpression>();
     List<AttributedExpression> ens = new List<AttributedExpression>();
     List<FrameExpression> reads = new List<FrameExpression>();
     List<Expression> decreases;
     Attributes decAttrs = null;
     Expression body = null;
     bool isPredicate = false; bool isLeastPredicate = false; bool isGreatestPredicate = false;
     IToken/*?*/ headToken = null; // used only for a basic "function" or "predicate"
     IToken/*?*/ functionMethodToken = null; // used only for a basic "function" or "predicate"
     IToken tokenWithTrailingDocString = Token.NoToken;
     IToken bodyStart = Token.NoToken;
     IToken bodyEnd = Token.NoToken;
     IToken signatureEllipsis = null;
     bool isTwoState = false;
     ExtremePredicate.KType kType = ExtremePredicate.KType.Unspecified;
  .)
  /* ========================================
   * This production parses variations of functions. By the time control reaches this point, modifiers like
   * "static", "ghost", and "abstract" have already been parsed; these are recorded into parameter "dmod" and
   * get checked by one of the calls to "CheckDeclModifiers" below. The "ghost" keyword (which was already parsed,
   * if present in the input) and the next grammar elements to be parsed fall into one of the
   * following 4 schemas:
   *
   *   0:   [ ghost ] [ twostate ] function [ method ]    signature  [ "{" Expr "}" [ by method BlockStmt ] ]
   *   1:   [ ghost ] [ twostate ] predicate [ method ]   signature  [ "{" Expr "}" [ by method BlockStmt ] ]
   *   2:   [ ghost ] least predicate                     signature  [ "{" Expr "}" [ by method BlockStmt ] ]
   *   3:   [ ghost ] greatest predicate                  signature  [ "{" Expr "}" [ by method BlockStmt ] ]
   *
   * Parsed below, but not shown in these 4 schemas, are the "..." token, which may be part of the "signature",
   * and various deprecated synonyms for the least/greatest variations.
   *
   * A quick look at the code below suggests that "twostate" may be parsed in all 4 of these schemas, but
   * the lookahead that has brought control here to the "FunctionDecl" production has already ruled out the
   * "twostate least" and "twostate greatest" combinations. That's why schemas 2 and 3 above do not mention
   * the possibility of "twostate".
   *
   * Several of the combinations shown in the 4 schemas above are not allowed. In particular:
   *
   *     - "ghost" is never allowed together with "twostate", "least", or "greatest"
   *     - "method" is never allowed together with "twostate", "least", or "greatest"
   *     - "by method" is never allowed together with "twostate", "least", or "greatest"
   *     - "by method" is not allowed with either "ghost" or "method"
   *     - "ghost" and "method" are never allowed together, and which of the combinations
   *           ghost function/predicate
   *                 function/predicate
   *                 function/predicate method
   *       are allowed depends on the value of command-line option "--function-syntax".
   *
   * Because of when the various keywords and grammar elements are parsed, the parser reads one of the 4 schemas
   * above in its entirety before the code checks for legal combinations. So, up next is the parsing of each of
   * the 4 schemas, up until and including "signature".         
   */

  /* ----- function ----- */
  [ "twostate"   (. isTwoState = true; CheckAndSetTokenOnce(ref dmod.FirstToken); .)
  ]
  ( "function"   (. headToken = t; CheckAndSetTokenOnce(ref dmod.FirstToken); .)
    [ "method"   (. functionMethodToken = t; .)
    ]
    { Attribute<ref attrs> }
    MethodFunctionName<out name>
    (
      [ GenericParameters<typeArgs, false> ]
      Formals<true, true, isTwoState, true, formals>
      ":"
      (  IF(IsParenIdentsColon())
         "("
           GIdentType<false, false, false, false, out var range2, out var resultName, out var ty, out var resultIsGhost, out var isOld, out var isNameOnly, out var isOlder>
           (. Contract.Assert(!resultIsGhost && !isOld && !isNameOnly && !isOlder);
              result = new Formal(resultName.Tok, resultName.Value, ty, false, false, null, false)
                { RangeToken = range2, IsTypeExplicit = ty != null };
           .)
         ")"
         | Type<out returnType>
      )
    | ellipsis   (. signatureEllipsis = t; .)
    )

  /* ----- predicate ----- */
  | "predicate"  (. headToken = t; isPredicate = true; CheckAndSetTokenOnce(ref dmod.FirstToken); .)
    [ "method"   (. functionMethodToken = t; .)
    ]
    { Attribute<ref attrs> }
    MethodFunctionName<out name>
    (
      [ GenericParameters<typeArgs, false> ]
      [ KType<ref kType, out IToken openBracket, out IToken closeBracket> 
        (. SemErr(t, "a formal [ ] declaration is only allowed for least and greatest predicates"); .)
      ]
      [ Formals<true, true, isTwoState, true, formals>
      ]
      [ PredicateResult<"predicate", out result> ]
    | ellipsis   (. signatureEllipsis = t; .)
    )

  /* ----- least predicate ----- */
  | (. Contract.Assert(!isTwoState);  // the IsFunctionDecl check checks that "twostate" is not followed by "least"
    .)
    ( "least"                  (. CheckAndSetTokenOnce(ref dmod.FirstToken); .)
    | "inductive"              (. CheckAndSetTokenOnce(ref dmod.FirstToken); errors.Deprecated(t, "the old keyword phrase 'inductive predicate' has been renamed to 'least predicate'"); .)
    )
    "predicate"
    (. isLeastPredicate = true; .)
    { Attribute<ref attrs> }
    MethodFunctionName<out name>
    (
      [ GenericParameters<typeArgs, false> ]
      [ KType<ref kType, out IToken openBracket, out IToken closeBracket> ]
      Formals<true, false, false, false, formals>
      [ PredicateResult<"least predicate", out result> ]
    | ellipsis                 (. signatureEllipsis = t; .)
    )

  /* ----- greatest predicate ----- */
  | (. Contract.Assert(!isTwoState);  // the IsFunctionDecl check checks that "twostate" is not followed by "greatest"
    .)
    ( "greatest"                 (. CheckAndSetTokenOnce(ref dmod.FirstToken); .)
      "predicate"     
    | "copredicate"              (. CheckAndSetTokenOnce(ref dmod.FirstToken); errors.Deprecated(t, "the old keyword 'copredicate' has been renamed to the keyword phrase 'greatest predicate'"); .)
    )
    (. isGreatestPredicate = true; .)
    { Attribute<ref attrs> }
    MethodFunctionName<out name>
    (
      [ GenericParameters<typeArgs, false> ]
      [ KType<ref kType, out IToken openBracket, out IToken closeBracket> ]
      Formals<true, false, false, false, formals>
      [ PredicateResult<"greatest predicate", out result> ]
    | ellipsis                 (. signatureEllipsis = t; .)
    )
  )

  (. decreases = isLeastPredicate || isGreatestPredicate ? null : new List<Expression/*!*/>();
     tokenWithTrailingDocString = t;
  .)
  FunctionSpec<reqs, reads, ens, decreases, ref decAttrs>
  (. IToken byMethodTok = null; BlockStmt byMethodBody = null; .)
  [ FunctionBody<out body, out bodyStart, out bodyEnd, out byMethodTok, out byMethodBody> ]

  (. /* ========================================
      * Check if the keywords parsed above are allowed. We divide these checks into two broad categories,
      * depending on whether or not "by method" was parsed. (For reference, see the 4 schemas above.)
      */

     if (byMethodBody != null) {
       /* ----- with "by method" ----- */
       var what = isPredicate || isLeastPredicate || isGreatestPredicate ? "predicate" : "function";
 
       if (isTwoState) {
         SemErr(byMethodBody.Tok, $"a 'by method' implementation is not allowed on a twostate {what}");
         byMethodBody = null;
         functionMethodToken = null; // to avoid a confusing error message below, drop the "method" keyword, if present

       } else if (isLeastPredicate || isGreatestPredicate) {
         SemErr(byMethodBody.Tok, "a 'by method' implementation is not allowed on an extreme predicate");
         byMethodBody = null;
         functionMethodToken = null; // to avoid a confusing error message below, drop the "method" keyword, if present
       }

       /* Neither "ghost" nor "method" is allowed. After generating the appropriate error messages, update the
        * "functionMethodToken" and "dmod" variables to erase having seen any illegal tokens.
        */
       if (functionMethodToken != null) {
         SemErr(functionMethodToken,
           $"to use a 'by method' implementation with a {what}, declare '{name.Value}' using '{what}', not '{what} method'");
         functionMethodToken = null;
       }
       AllowedDeclModifiers allowed = AllowedDeclModifiers.AlreadyGhost | AllowedDeclModifiers.Static | AllowedDeclModifiers.Opaque;
       CheckDeclModifiers(ref dmod, what + "-by-method", allowed);

     } else {
       /* ----- without "by method" ----- */

       var what = isPredicate ? "predicate" : "function";
       if (isTwoState || isLeastPredicate || isGreatestPredicate) {
         var adjective = isTwoState ? "twostate" : isLeastPredicate ? "least" : "greatest";

         if (functionMethodToken != null) {
           SemErr(functionMethodToken, $"a {adjective} {what} is supported only as ghost, not as a compiled {what}");
           functionMethodToken = null;
         }
         AllowedDeclModifiers allowed = AllowedDeclModifiers.AlreadyGhost | AllowedDeclModifiers.Static | AllowedDeclModifiers.Opaque;
         CheckDeclModifiers(ref dmod, $"{adjective} {what}", allowed);

       } else {
         // basic function or predicate
         Contract.Assert(headToken != null);
         if (functionMethodToken != null) {
           if (isPredicate && theOptions.FunctionSyntax == FunctionSyntaxOptions.ExperimentalPredicateAlwaysGhost) {
             SemErr(t, $"a {what} is always ghost and is declared with '{what}'");
             functionMethodToken = null;
             dmod.IsGhost = false; // don't report errors about 'ghost', too
           } else if (theOptions.FunctionSyntax == FunctionSyntaxOptions.Version4 ||
                      theOptions.FunctionSyntax == FunctionSyntaxOptions.ExperimentalPredicateAlwaysGhost) {
             SemErr(functionMethodToken, $"the phrase '{what} method' is not allowed when using --function-syntax:4; to declare a compiled {what}, use just '{what}'");
             functionMethodToken = null;
           } else if (dmod.IsGhost && theOptions.FunctionSyntax != FunctionSyntaxOptions.Version3) {
             SemErr(t, $"there is no such thing as a 'ghost {what} method'");
             functionMethodToken = null;
           }
         } else if (!dmod.IsGhost && theOptions.FunctionSyntax == FunctionSyntaxOptions.Migration3To4) {
           SemErr(headToken, $"a {what} must be declared as either 'ghost {what}' or '{what} method' when using --function-syntax:migration3to4");
         }
         AllowedDeclModifiers allowed = AllowedDeclModifiers.Static | AllowedDeclModifiers.Opaque;
         if (isPredicate && theOptions.FunctionSyntax == FunctionSyntaxOptions.ExperimentalPredicateAlwaysGhost) {
           allowed |= AllowedDeclModifiers.AlreadyGhost;
         } else if (theOptions.FunctionSyntax == FunctionSyntaxOptions.Version3) {
           allowed |= AllowedDeclModifiers.AlreadyGhost;
         } else {
           allowed |= AllowedDeclModifiers.Ghost;
         }
         CheckDeclModifiers(ref dmod, what, allowed);
       }
     }

     /* ========================================
      * The 4 schemas have now been checked for legal combinations. In preparation for creating an AST node for
      * what was parsed, we determine if the function is considered ghost.
      * For our purposes here, a function-by-method is considered non-ghost.
      */

     bool isGhost;
     if (isTwoState || isLeastPredicate || isGreatestPredicate) {
       isGhost = true;
     } else if (byMethodBody != null) {
       isGhost = false;
     } else {
       switch (theOptions.FunctionSyntax) {
         case FunctionSyntaxOptions.Version3:
           isGhost = functionMethodToken == null;
           break;
         case FunctionSyntaxOptions.Migration3To4:
         case FunctionSyntaxOptions.Version4:
         case FunctionSyntaxOptions.ExperimentalTreatUnspecifiedAsCompiled:
           isGhost = dmod.IsGhost;
           break;
         case FunctionSyntaxOptions.ExperimentalTreatUnspecifiedAsGhost:
           isGhost = dmod.IsGhost || functionMethodToken == null;
           break;
         case FunctionSyntaxOptions.ExperimentalPredicateAlwaysGhost:
           isGhost = dmod.IsGhost || isPredicate;
           break;
         default:
           Contract.Assert(false); // unexpected FunctionSyntaxOptions
           isGhost = false; // to please the compiler
           break;
       }
     }
     // Some sanity checks
     Contract.Assert(theOptions.FunctionSyntax != FunctionSyntaxOptions.Version4 || functionMethodToken == null);
     Contract.Assert(theOptions.FunctionSyntax != FunctionSyntaxOptions.Version3 || !dmod.IsGhost);
     Contract.Assert(byMethodBody == null || (functionMethodToken == null && !dmod.IsGhost));
     Contract.Assert(byMethodBody == null || !isGhost);
 
     /* ========================================
      * Having computed "isGhost" for whatever declaration we have parsed, we know whether or not to
      * allow formal parameters to be "ghost". So, as a last round of checking, we inspect the formal in-parameters
      * given in the signature. 
      */

     if (isGhost) {
       foreach (var formal in formals) {
         if (formal.IsGhost) {
           SemErr(formal.tok, "formal cannot be declared 'ghost' in this context");
         }
       }
     }

     /* =========================================
      * Finally, we create the AST node for the function declaration we parsed.
      */

     var range = new RangeToken(dmod.FirstToken, t);
     if (isTwoState && isPredicate) {
       Contract.Assert(functionMethodToken == null && !dmod.IsGhost);
       f = new TwoStatePredicate(range, name, dmod.IsStatic, dmod.IsOpaque, typeArgs, formals, result,
                                 reqs, reads, ens, new Specification<Expression>(decreases, decAttrs), body, attrs, signatureEllipsis);
     } else if (isTwoState) {
       Contract.Assert(functionMethodToken == null && !dmod.IsGhost);
       f = new TwoStateFunction(range, name, dmod.IsStatic, dmod.IsOpaque, typeArgs, formals, result, returnType,
                                reqs, reads, ens, new Specification<Expression>(decreases, decAttrs), body, attrs, signatureEllipsis);
     } else if (isPredicate) {
       Contract.Assert(functionMethodToken == null || !dmod.IsGhost);
       f = new Predicate(range, name, dmod.IsStatic, isGhost, dmod.IsOpaque, typeArgs, formals, result,
                         reqs, reads, ens, new Specification<Expression>(decreases, decAttrs), body, Predicate.BodyOriginKind.OriginalOrInherited,
                         byMethodTok, byMethodBody, attrs, signatureEllipsis);
     } else if (isLeastPredicate) {
       Contract.Assert(functionMethodToken == null && !dmod.IsGhost);
       f = new LeastPredicate(range, name, dmod.IsStatic, dmod.IsOpaque, kType, typeArgs, formals, result,
                              reqs, reads, ens, body, attrs, signatureEllipsis);
     } else if (isGreatestPredicate) {
       Contract.Assert(functionMethodToken == null && !dmod.IsGhost);
       f = new GreatestPredicate(range, name, dmod.IsStatic, dmod.IsOpaque, kType, typeArgs, formals, result,
                                 reqs, reads, ens, body, attrs, signatureEllipsis);
     } else {
       Contract.Assert(functionMethodToken == null || !dmod.IsGhost);
       f = new Function(range, name, dmod.IsStatic, isGhost, dmod.IsOpaque,
                        typeArgs, formals, result, returnType,
                        reqs, reads, ens, new Specification<Expression>(decreases, decAttrs), body,
                        byMethodTok, byMethodBody,
                        attrs, signatureEllipsis);
     }
     f.BodyStartTok = bodyStart;
     f.TokenWithTrailingDocString = tokenWithTrailingDocString;
     theBuiltIns.CreateArrowTypeDecl(formals.Count);
     if (isLeastPredicate || isGreatestPredicate) {
       // also create an arrow type for the corresponding prefix predicate
       theBuiltIns.CreateArrowTypeDecl(formals.Count + 1);
     }
  .)
  .

/*------------------------------------------------------------------------*/
FunctionSpec<.List<AttributedExpression> reqs, List<FrameExpression> reads, List<AttributedExpression> ens, List<Expression> decreases, ref Attributes decAttrs.>
= (. Contract.Requires(cce.NonNullElements(reqs));
     Contract.Requires(cce.NonNullElements(reads));
     Contract.Requires(decreases == null || cce.NonNullElements(decreases));
  .)
  SYNC
  { RequiresClause<reqs, true>
  | ReadsClause<reads, false, false, true>
  | EnsuresClause<ens, false>
  | (. if (decreases == null) {
         SemErr(t, "'decreases' clauses are meaningless for least and greatest predicates, so they are not allowed");
         decreases = new List<Expression/*!*/>();
       }
    .)
    DecreasesClause<decreases, ref decAttrs, false, false>
  }
  .

/*------------------------------------------------------------------------*/
PredicateResult<string name, out Formal result>
= (. Type/*!*/ returnType = new BoolType();
     result = null;
  .)
  ":"
  (  IF(IsParenIdentsColon())
     "("
       GIdentType<false, false, false, false, out var range, out var nameId, out var ty, out var resultIsGhost, out var isOld, out var isNameOnly, out var isOlder>
       (.
          if(ty is not BoolType) {
            SemErr(t, $"{name} return type should be bool, got {ty}");
          }
          result = new Formal(nameId.Tok, nameId.Value, ty, false, false, null, false)
            { RangeToken = range, IsTypeExplicit = ty != null };
       .)
     ")"
     | Type<out returnType> (. SemErr(t, $"{name}s do not have an explicitly declared return type; it is always bool. Unless you want to name the result: ': (result: bool)'"); .)
  )
  .

/*------------------------------------------------------------------------*/
PossiblyWildExpression<out Expression e, bool allowLambda, bool allowWild>
= (. Contract.Ensures(Contract.ValueAtReturn(out e)!=null);
     e = dummyExpr; .)
  /* A decreases-* clause on a loop asks that no termination check be performed.
   * Use of this feature is sound only with respect to partial correctness.
   */
  ( "*"                        (. e = new WildcardExpr(t);
                                  if (!allowWild) {
                                    SemErr(e.tok, "A '*' expression is not allowed here");
                                  }
                               .)
  | Expression<out e, false, allowLambda>
  )
  .

/*------------------------------------------------------------------------*/
PossiblyWildFrameExpression<out FrameExpression fe, bool allowLemma,
                            bool allowLambda, bool allowWild>
= (. Contract.Ensures(Contract.ValueAtReturn(out fe) != null); fe = dummyFrameExpr; .)
  /* A reads clause can list a wildcard, which allows the enclosing function to
   * read anything.  In many cases, and in particular in all cases where
   * the function is defined recursively, this makes it next to impossible to make
   * any use of the function.  Nevertheless, as an experimental feature, the
   * language allows it (and it is sound).
   */
  ( "*"                        (. fe = new FrameExpression(t, new WildcardExpr(t), null);
                                  if (!allowWild) {
                                     SemErr(t, "A '*' frame expression is not permitted here");
                                  }
                               .)
  | FrameExpression<out fe, allowLemma, allowLambda>
  )
  .

/*------------------------------------------------------------------------*/
FrameField<out IToken id> = "`" IdentOrDigits<out id>.

FrameExpression<out FrameExpression fe, bool allowLemma, bool allowLambda>
= (. Contract.Ensures(Contract.ValueAtReturn(out fe) != null);
     Expression/*!*/ e;
     IToken/*!*/ id;
     string fieldName = null;
     IToken feTok = null;
     fe = dummyFrameExpr;
  .)
  ( Expression<out e, allowLemma, allowLambda>   (. feTok = e.tok; .)
    [ FrameField<out id>        (. fieldName = id.val;  feTok = id; .)
    ]                           (. fe = new FrameExpression(feTok, e, fieldName); .)
  |
    FrameField<out id>          (. fieldName = id.val; .)
                                (. fe = new FrameExpression(id, new ImplicitThisExpr(id), fieldName); .)
  )
  .

/*------------------------------------------------------------------------*/
FunctionBody<out Expression/*!*/ e, out IToken bodyStart, out IToken bodyEnd, out IToken/*?*/ byMethodTok, out BlockStmt/*?*/ byMethodBody>
= (. Contract.Ensures(Contract.ValueAtReturn(out e) != null); e = dummyExpr;
     byMethodTok = null; byMethodBody = null;
  .)
  "{"                         (. bodyStart = t; .)
  Expression<out e, true, true>
  "}"                         (. bodyEnd = t; .)
  [ "by" "method"             (. byMethodTok = t; .)
    BlockStmt<out byMethodBody, out _, out _>
  ]
  .

/*------------------------------------------------------------------------*/
BlockStmt<out BlockStmt/*!*/ block, out IToken bodyStart, out IToken bodyEnd>
= (. Contract.Ensures(Contract.ValueAtReturn(out block) != null);
     List<Statement/*!*/> body = new List<Statement/*!*/>();
  .)
  "{"                                  (. bodyStart = t; .)
  { Stmt<body> }
  "}"                                  (. bodyEnd = t;
                                          block = new BlockStmt(new RangeToken(bodyStart, bodyEnd), body);
                                          .)
  .

/*------------------------------------------------------------------------*/
DividedBlockStmt<out DividedBlockStmt body, out IToken bodyStart, out IToken bodyEnd>
= (. Contract.Ensures(Contract.ValueAtReturn(out body) != null);
     List<Statement> bodyInit = new List<Statement>();
     IToken separatorTok = null;
     List<Statement> bodyProper = new List<Statement>();
  .)
  "{"                                  (. bodyStart = t; .)
  { Stmt<bodyInit> }
  [ "new"                              (. separatorTok = t; .)
    ";"
    { Stmt<bodyProper> }
  ]
  "}"                                  (. bodyEnd = t; .)
  (. body = new DividedBlockStmt(new RangeToken(bodyStart, t), bodyInit, separatorTok, bodyProper); .)
  .

/*------------------------------------------------------------------------*/
Stmt<.List<Statement/*!*/>/*!*/ ss.>
= (. Statement/*!*/ s;
  .)
  OneStmt<out s>                                (. ss.Add(s); .)
  .

/*------------------------------------------------------------------------*/
OneStmt<out Statement/*!*/ s>
= (. Contract.Ensures(Contract.ValueAtReturn(out s) != null);
     s = dummyStmt;  /* to please the compiler */
     BlockStmt bs;
     IToken bodyStart, bodyEnd;
  .)
  SYNC
  ( BlockStmt<out bs, out bodyStart, out bodyEnd>  (. s = bs; .)
  | UpdateStmt<out s>     // includes UpdateFailure
  | VarDeclStatement<out s>
  | ReturnStmt<out s>
  | IfStmt<out s>
  | WhileStmt<out s>
  | ForLoopStmt<out s>
  | AssertStmt<out s, false>
  | AssumeStmt<out s>
  | BreakStmt<out s>
  | CalcStmt<out s>
  | ExpectStmt<out s>
  | ForallStmt<out s>
  | LabeledStmt<out s>
  | MatchStmt<out s>
  | ModifyStmt<out s>
  | PrintStmt<out s>
  | RevealStmt<out s>
  | SkeletonStmt<out s>
  | YieldStmt<out s>
  )
  .

/*------------------------------------------------------------------------*/
LabeledStmt<out Statement s>
= (. IToken colonToken;
     IToken labelToken;
  .)
  "label"  (. IToken id; labelToken = t; .)
  LabelName<out id> ":" (. colonToken = t; .)
  OneStmt<out s>
  (. s.Labels = new LList<Label>(new Label(id, id.val), s.Labels);
     s.PostLabelToken = s.StartToken;
     s.RangeToken = new RangeToken(labelToken, t);
  .)
  .

/*------------------------------------------------------------------------*/
SkeletonStmt<out Statement s>
= (. IToken dotdotdot; .)
  ellipsis                             (. dotdotdot = t; .)
  ";"
  (. s = new SkeletonStatement(new RangeToken(dotdotdot, t));
     errors.Deprecated(t, "the ... refinement feature in statements is deprecated");
  .)
  .

/*------------------------------------------------------------------------*/
BreakStmt<out Statement/*!*/ s>
= (. var isContinue = false;
     IToken start = Token.NoToken;
     IToken label = null;
     int breakAndContinueCount = 1;
  .)
  ( "continue"              (. start = t; isContinue = true; .)
    [ LabelName<out label> ]
  | "break"                 (. start = t; .)
    ( LabelName<out label>
    | { "break"             (. breakAndContinueCount++; .)
      }
      [ "continue"          (. breakAndContinueCount++; isContinue = true; .)
      ]
    )
  )
  SYNC
  ";"
  (. Contract.Assert(label == null || breakAndContinueCount == 1);
     s = label != null ?
       new BreakStmt(new RangeToken(start, t), label, isContinue) :
       new BreakStmt(new RangeToken(start, t), breakAndContinueCount, isContinue);
  .)
  .

/*------------------------------------------------------------------------*/
ReturnStmt<out Statement/*!*/ s>
= "return"
       (.
         IToken returnTok = t;
         List<AssignmentRhs> rhss = null;
         AssignmentRhs r;
       .)
  [ Rhs<out r>                       (. rhss = new List<AssignmentRhs>();
                                        rhss.Add(r);
                                     .)
    { "," Rhs<out r>                 (. rhss.Add(r); .)
    }
  ]
  ";"                                (. s = new ReturnStmt(new RangeToken(returnTok, t), rhss);
                                     .)
  .

/*------------------------------------------------------------------------*/
YieldStmt<out Statement/*!*/ s>
= "yield"
       (.
         IToken yieldTok = t;
         List<AssignmentRhs> rhss = null;
         AssignmentRhs r;
       .)
  [ Rhs<out r>                       (. rhss = new List<AssignmentRhs>();
                                        rhss.Add(r);
                                     .)
    { "," Rhs<out r>                 (. rhss.Add(r); .)
    }
  ]
  ";"                                (. s = new YieldStmt(new RangeToken(yieldTok, t), rhss);
                                     .)
  .

/*------------------------------------------------------------------------*/
UpdateStmt<out Statement/*!*/ s>
= (. List<Expression> lhss = new List<Expression>();
     List<AssignmentRhs> rhss = new List<AssignmentRhs>();
     Expression e;
     AssignmentRhs r;
     IToken x = Token.NoToken;
     IToken endTok = Token.NoToken;
     IToken startToken = Token.NoToken;
     Attributes attrs = null;
     Attributes tokenAttrs = null;
     AttributedToken suchThatAssume = null;
     Expression suchThat = null;
     AttributedToken keywordToken = null;
     Expression exceptionExpr = null;
     ExprRhs exceptionRhs = null;
     IToken endToken = Token.NoToken;
  .)
( Lhs<out e>                       (. x = e.tok; startToken = e.StartToken; endToken = t; .)
  ( { Attribute<ref attrs> }       (. endToken = t; .)
    ";"                            (. endTok = t; rhss.Add(new ExprRhs(e, attrs) { RangeToken = new RangeToken(e.StartToken, endToken) }); .)
  |                                (. lhss.Add(e); .)
    { "," Lhs<out e>               (. lhss.Add(e); .)
    }
    ( ":="                         (. x = t; .)
      Rhs<out r>                   (. rhss.Add(r); .)
      { "," Rhs<out r>             (. rhss.Add(r); .)
      }
    | ":|"                         (. x = t; .)
      [ IF(la.kind == _assume)     /* an Expression can also begin with an "assume", so this says to resolve it to pick up any "assume" here */
        "assume"                      (. var tok = t; .)
        { Attribute<ref tokenAttrs> } (. suchThatAssume = new AttributedToken(tok, tokenAttrs); .)
      ]
      Expression<out suchThat, false, true>
    | ":-"                         (. x = t; .)
      [ IF(IsAssumeTypeKeyword(la))   /* an Expression can also begin with these keywords, so this says to resolve it to pick up the keyword here */
        ("expect"|"assert"|"assume")  (. var tok = t; .)
        { Attribute<ref tokenAttrs> } (. keywordToken = new AttributedToken(tok, tokenAttrs); .)
      ]
      Expression<out exceptionExpr, false, false>
      { Attribute<ref attrs> }     (. exceptionRhs = new ExprRhs(exceptionExpr, attrs); .)
      { "," Rhs<out r>             (. rhss.Add(r); .)
      }
    )
    ";"                            (. endTok = t; .)
  | ":"                            (. SemErr(t, "invalid statement beginning here (is a 'label' keyword missing? or a 'const' or 'var' keyword?)"); .)
  )
| ":-"                             (. x = t; startToken = t; .)
   [ IF(IsAssumeTypeKeyword(la))      /* an Expression can also begin with these keywords, so this says to resolve it to pick up the keyword here */
      ("expect"|"assert"|"assume")    (. var tok = t; .)
      { Attribute<ref tokenAttrs> }   (. keywordToken = new AttributedToken(tok, tokenAttrs); .)
   ]
   Expression<out exceptionExpr, false, false>
   { Attribute<ref attrs> }        (. exceptionRhs = new ExprRhs(exceptionExpr, attrs); .)
   { "," Rhs<out r>                (. rhss.Add(r); .)
   }
   ";"                             (. endTok = t; .)
)
  (. var rangeToken = new RangeToken(startToken, t);
     if (suchThat != null) {
       s = new AssignSuchThatStmt(rangeToken, lhss, suchThat, suchThatAssume, null);
     } else if (exceptionRhs != null) {
       s = new AssignOrReturnStmt(rangeToken, lhss, exceptionRhs, keywordToken, rhss);
     } else {
       if (lhss.Count == 0 && rhss.Count == 0) {
         s = new BlockStmt(rangeToken, new List<Statement>()); // error, give empty statement
       } else {
         s = new UpdateStmt(rangeToken, lhss, rhss);
       }
     }
  .)
  .

/*------------------------------------------------------------------------*/
Rhs<out AssignmentRhs r>
= (. Contract.Ensures(Contract.ValueAtReturn<AssignmentRhs>(out r) != null);
     IToken/*!*/ x, newToken;  Expression/*!*/ e;
     Type ty = new InferredTypeProxy();
     List<Expression> ee = null;
     List<ActualBinding> args = null;
     Expression arrayElementInit = null;
     List<Expression> display = null;
     r = dummyRhs;  // to please compiler
     Attributes attrs = null;
     IToken startToken = null;
  .)
  ( IF(la.val == "new")
    "new"                              (. newToken = t; startToken = t; .)
    ( NewArray<out ee, out arrayElementInit, out display>  // "ty" is set to InferredTypeProxy above
    | TypeAndToken<out x, out ty, false>
      [ NewArray<out ee, out arrayElementInit, out display>
      |                                (. x = null; args = new List<ActualBinding>(); .)
        "("
          [ ActualBindings<args> ]
        ")"
      ]
    )
    (. if (ee != null) {
         if (display != null) {
           r = new TypeRhs(newToken, ty, ee[0], display);
         } else {
           r = new TypeRhs(newToken, ty, ee, arrayElementInit);
         }
       } else if (args != null) {
         r = new TypeRhs(newToken, ty, args);
       } else {
         r = new TypeRhs(newToken, ty);
       }
    .)
  | "*"                                (. r = new HavocRhs(t); startToken = t; .)
  | Expression<out e, false, true>     (. r = new ExprRhs(e); startToken = e.StartToken; .)
  )
  { Attribute<ref attrs> }             (. r.Attributes = attrs;
                                          r.RangeToken = new RangeToken(startToken ?? t, t); .)
  .

/*------------------------------------------------------------------------*/
NewArray<. out List<Expression> ee, out Expression arrayElementInit, out List<Expression> display .>
= (. ee = new List<Expression>();
     arrayElementInit = null;
     display = null;
     IToken x;
  .)
  "["                                (. x = t; .)
  ( "]"                              /* no size is given; this is allowed as long as an initialization display is given */
    "["                              (. display = new List<Expression>(); .)
    [ Expressions<display> ]
    "]"                              (. // we fill in the size
                                        ee.Add(new LiteralExpr(new AutoGeneratedToken(x), display.Count));
                                     .)
  | Expressions<ee>
    "]"                              (. // make sure an array class with this dimensionality exists
                                        var tmp = theBuiltIns.ArrayType(ee.Count, new IntType(), true);
                                     .)
    [ "(" Expression<out arrayElementInit, true, true>
      ")"
    | "["                            (. if (ee.Count > 1) {
                                          SemErr(t, "An initializing element display is allowed only for 1-dimensional arrays");
                                        }
                                        display = new List<Expression>();
                                     .)
      [ Expressions<display> ]
      "]"
    ]
  )
  (. if (ee.Count == 0) {
       // an error occurred while parsing, but we still want to make sure to return a nonempty "ee"
       ee.Add(new LiteralExpr(new AutoGeneratedToken(x), 0));
     }
  .)
  .

/*------------------------------------------------------------------------*/
VarDeclStatement<.out Statement/*!*/ s.>
= (. IToken x = null, assignTok = null;  bool isGhost = false;
     LocalVariable d;
     AssignmentRhs r;
     List<LocalVariable> lhss = new List<LocalVariable>();
     List<AssignmentRhs> rhss = new List<AssignmentRhs>();
     AttributedToken suchThatAssume = null;
     Expression suchThat = null;
     AttributedToken keywordToken = null;
     Expression exceptionExpr = null;
     ExprRhs exceptionRhs = null;
     Attributes attrs = null;
     Attributes tokenAttrs = null;
     IToken endTok;
     IToken startToken = null;
     s = dummyStmt;
  .)
  [ "ghost"                                 (. isGhost = true;  x = t; startToken = t; .)
  ]
  "var"                                     (. if (!isGhost) { x = t; startToken = t; } .)
  ( IF(!IsPatternDecl())
    { Attribute<ref attrs> }
    LocalIdentTypeOptional<out d, isGhost>    (. lhss.Add(d); d.Attributes = attrs; attrs = null; .)
    { ","
      { Attribute<ref attrs> }
      LocalIdentTypeOptional<out d, isGhost>  (. lhss.Add(d); d.Attributes = attrs; attrs = null; .)
    }
    [ ( ":=" | "=" (. SemErr(t, "a local variable should be initialized using ':=', ':-', or ':|', not '='"); .) )                         
                                     (. assignTok = t; .)
      Rhs<out r>                     (. rhss.Add(r); .)
      { "," Rhs<out r>               (. rhss.Add(r); .)
      }
    | { Attribute<ref attrs> }
      ":|"                           (. assignTok = t; .)
      [ IF(la.kind == _assume)       /* an Expression can also begin with an "assume", so this says to resolve it to pick up any "assume" here */
        "assume"                      (. var tok = t; .)
        { Attribute<ref tokenAttrs> } (. suchThatAssume = new AttributedToken(tok, tokenAttrs); .)
      ]
      Expression<out suchThat, false, true>
    | ":-"                           (. assignTok = t; .)
      [ IF(IsAssumeTypeKeyword(la))     /* an Expression can also begin with these keywords, so this says to resolve it to pick up the keyword here */
         ("expect"|"assert"|"assume")  (. var tok = t; .)
         { Attribute<ref tokenAttrs> } (. keywordToken = new AttributedToken(tok, tokenAttrs); .)
      ]
      Expression<out exceptionExpr, false, false>
      { Attribute<ref attrs> }       (. exceptionRhs = new ExprRhs(exceptionExpr, attrs); .)
      { "," Rhs<out r>               (. rhss.Add(r); .)
      }
    ]
    SYNC ";"                         (. endTok = t; .)
    (. ConcreteUpdateStatement update;
       var lhsExprs = new List<Expression>();
       if (isGhost || (rhss.Count == 0 && exceptionRhs == null && suchThat == null)) { // explicitly ghost or no init
         foreach (var lhs in lhss) {
           lhsExprs.Add(new IdentifierExpr(lhs.Tok, lhs.Name) { RangeToken = new RangeToken(lhs.Tok, lhs.Tok) } );
         }
       } else { // not explicitly ghost, but with init - so auto-ghost
         foreach (var lhs in lhss) {
           lhsExprs.Add(new AutoGhostIdentifierExpr(lhs.Tok, lhs.Name) { RangeToken = new RangeToken(lhs.Tok, lhs.Tok) } );
         }
       }
       var rangeToken = new RangeToken(startToken, t);
       var updateRangeToken = new RangeToken(assignTok, t);
       if (suchThat != null) {
         update = new AssignSuchThatStmt(updateRangeToken, lhsExprs, suchThat, suchThatAssume, attrs);
       } else if (exceptionRhs != null) {
         update = new AssignOrReturnStmt(updateRangeToken, lhsExprs, exceptionRhs, keywordToken, rhss);
       } else if (rhss.Count == 0) {
         update = null;
       } else {
         update = new UpdateStmt(updateRangeToken, lhsExprs, rhss);
       }
       s = new VarDeclStmt(rangeToken, lhss, update);
    .)
  | (. CasePattern<LocalVariable> pat;
       Expression e = dummyExpr;
       IToken id = t;
    .)
    CasePatternLocal<out pat, isGhost>
    ( ":="
    | { Attribute<ref attrs> }
      ":|"                          (.  SemErr(pat.tok, "LHS of assign-such-that expression must be variables, not general patterns"); .)
    )
    Expression<out e, false, true>

    ";"
    (. s = new VarDeclPattern(e.RangeToken, pat, e, isGhost);
       s.RangeToken = new RangeToken(pat.StartToken, t); .)
  )
  .

/*------------------------------------------------------------------------*/
IfStmt<out Statement/*!*/ ifStmt>
= (. Contract.Ensures(Contract.ValueAtReturn(out ifStmt) != null); IToken/*!*/ x;
     Expression guard = null;  IToken guardEllipsis = null;  bool isBindingGuard = false;
     BlockStmt/*!*/ thn;
     BlockStmt/*!*/ bs;
     Statement/*!*/ s;
     Statement els = null;
     Attributes attrs = null;
     Attributes elsattrs = null;
     IToken bodyStart, bodyEnd;
     IToken endTok;
     IToken startToken;
     List<GuardedAlternative> alternatives;
     ifStmt = dummyIfStmt;  // to please the compiler
     bool usesOptionalBraces;
  .)
  "if"                       (. x = t; startToken = t; .)
  { Attribute<ref attrs> }
  (
    IF(IsAlternative())
    AlternativeBlock<true, out alternatives, out usesOptionalBraces, out endTok>
    (. ifStmt = new AlternativeStmt(new RangeToken(startToken, t), alternatives, usesOptionalBraces, attrs);
    .)
  |
    ( IF(IsBindingGuard())
      BindingGuard<out guard, true>      (. isBindingGuard = true; .)
    | Guard<out guard>
    | ellipsis                           (. guardEllipsis = t;
                                            errors.Deprecated(t, "the ... refinement feature in statements is deprecated");
                                         .)
    )
    BlockStmt<out thn, out bodyStart, out bodyEnd> 
    [ "else"
      ( IfStmt<out s>                                 (. els = s; .)
      | { Attribute<ref elsattrs> } BlockStmt<out bs, out bodyStart, out bodyEnd> (. els = bs; .)
      )
    ]
    (.
       if (els != null && !(els is IfStmt)) {
        els.Attributes = elsattrs;
       }
       var rangeToken = new RangeToken(startToken, t);
       if (guardEllipsis != null) {
         ifStmt = new IfStmt(rangeToken, isBindingGuard, guard, thn, els);
         ifStmt = new SkeletonStatement(ifStmt, guardEllipsis, null);
       } else {
         ifStmt = new IfStmt(rangeToken, isBindingGuard, guard, thn, els, attrs);
       }
    .)
  )
  .

/*------------------------------------------------------------------------*/
AlternativeBlock<.bool allowBindingGuards, out List<GuardedAlternative> alternatives, out bool usesOptionalBraces, out IToken endTok.>
= (. alternatives = new List<GuardedAlternative>();
     endTok = null;
     usesOptionalBraces = false;
     GuardedAlternative alt;
  .)
  ( "{"    (. usesOptionalBraces = true; .)
    {
      AlternativeBlockCase<allowBindingGuards, out alt>  (. alternatives.Add(alt); .)
    }
    "}"
  | /* Note, an alternative-less while is not parsed here; it is a body-less while (not an alternative while).
       Also, an alternative-less if is not allowed.
       These decisions save a Coco warning.
    */
    AlternativeBlockCase<allowBindingGuards, out alt>  (. alternatives.Add(alt); .)
    { IF(la.kind == _case)
      AlternativeBlockCase<allowBindingGuards, out alt>  (. alternatives.Add(alt); .)
    }
  )
  (. endTok = t; .)
  .

/*------------------------------------------------------------------------*/
AlternativeBlockCase<.bool allowBindingGuards, out GuardedAlternative alt.>
= (. IToken x;
     Expression e; bool isBindingGuard;
     List<Statement> body;
     Attributes attrs = null;
  .)
  "case"                             (. x = t; isBindingGuard = false; e = dummyExpr; .)
  { Attribute<ref attrs> }
  ( IF(allowBindingGuards && IsBindingGuard())
    BindingGuard<out e, false >  (. isBindingGuard = true; .)  // NB: don't allow lambda here
  | Expression<out e, true, false> // NB: don't allow lambda here
  )
  "=>"
  (. body = new List<Statement>(); .)
  SYNC  /* this SYNC and the one inside the loop below are used to avoid problems with the IsNotEndOfCase test. The SYNC will
          * skip until the next symbol that can legally occur here, which is either the beginning of a Stmt or whatever is allowed
          * to follow the CaseStatement.
          */
  { IF(IsNotEndOfCase()) /* This is a little sketchy. It would be nicer to be able to write IF(la is start-symbol of Stmt), but Coco doesn't allow that */
    Stmt<body>
    SYNC  /* see comment about SYNC above */
  }
  (. alt = new GuardedAlternative(x, isBindingGuard, e, body, attrs); .)
  .

/*------------------------------------------------------------------------*/
WhileStmt<out Statement stmt>
= (. Contract.Ensures(Contract.ValueAtReturn(out stmt) != null); IToken x;
     Expression guard = null;  IToken guardEllipsis = null;
     Attributes attrs = null;
     List<AttributedExpression> invariants = new List<AttributedExpression>();
     List<Expression> decreases = new List<Expression>();
     IToken startToken = null;
     Attributes decAttrs = null;
     Attributes modAttrs = null;
     List<FrameExpression> mod = null;
     BlockStmt body = null;  IToken bodyEllipsis = null;
     IToken bodyStart = null, bodyEnd = null;
     IToken endTok;
     List<GuardedAlternative> alternatives;
     stmt = dummyStmt;  // to please the compiler
     bool isDirtyLoop = true;
     bool usesOptionalBraces;
  .)
  "while"                    (. x = t; startToken = t; .)
  { Attribute<ref attrs> }
  (
    IF(IsLoopSpec() || IsAlternative())
    LoopSpec<invariants, decreases, ref mod, ref decAttrs, ref modAttrs>
    AlternativeBlock<false, out alternatives, out usesOptionalBraces, out endTok>
    (. stmt = new AlternativeLoopStmt(new RangeToken(startToken, t), invariants, new Specification<Expression>(decreases, decAttrs), new Specification<FrameExpression>(mod, modAttrs), alternatives, usesOptionalBraces, attrs);
       .)
  |
    ( Guard<out guard>           (. Contract.Assume(guard == null || cce.Owner.None(guard)); .)
    | ellipsis                   (. guardEllipsis = t; 
                                    errors.Deprecated(t, "the ... refinement feature in statements is deprecated");
                                 .)
    )
    LoopSpec<invariants, decreases, ref mod, ref decAttrs, ref modAttrs>
    ( IF(la.kind == _lbrace)      /* if there's an open brace, claim it as the beginning of the loop body (as opposed to a BlockStmt following the loop) */
      BlockStmt<out body, out bodyStart, out bodyEnd>  (. isDirtyLoop = false; .)
    | IF(la.kind == _ellipsis)    /* if there's an ellipsis, claim it as standing for the loop body (as opposed to a "...;" statement following the loop) */
      ellipsis                   (. bodyEllipsis = t; isDirtyLoop = false;
                                    errors.Deprecated(t, "the ... refinement feature in statements is deprecated");
                                  .)
    | /* go body-less */
    )
    (.
      var rangeToken = new RangeToken(startToken, t);
      if (guardEllipsis != null || bodyEllipsis != null) {
        if (mod != null) {
          SemErr(mod[0].E.tok, "'modifies' clauses are not allowed on refining loops");
        }
        if (body == null && !isDirtyLoop) {
          body = new BlockStmt(rangeToken, new List<Statement>());
        }
        stmt = new WhileStmt(rangeToken, guard, invariants, new Specification<Expression>(decreases, decAttrs), new Specification<FrameExpression>(null, null), body, attrs);
        stmt = new SkeletonStatement(stmt, guardEllipsis, bodyEllipsis);
      } else {
        // The following statement protects against crashes in case of parsing errors
        if (body == null && !isDirtyLoop) {
          body = new BlockStmt(rangeToken, new List<Statement>());
        }
        stmt = new WhileStmt(rangeToken, guard, invariants, new Specification<Expression>(decreases, decAttrs), new Specification<FrameExpression>(mod, modAttrs), body, attrs);
      }
    .)
  )
  .

ForLoopStmt<out Statement stmt>
= (. Contract.Ensures(Contract.ValueAtReturn(out stmt) != null);
     IToken x;
     BoundVar loopIndex;
     Expression start;
     Expression end = null;
     bool goingUp = true;

     Attributes attrs = null;

     List<AttributedExpression> invariants = new List<AttributedExpression>();
     List<Expression> decreases = new List<Expression>();
     IToken startToken = null;
     Attributes decAttrs = null;
     Attributes modAttrs = null;
     List<FrameExpression> mod = null;

     BlockStmt body = null;
     IToken bodyStart = null, bodyEnd = null;
     stmt = dummyStmt;  // to please the compiler
     bool isDirtyLoop = true;
  .)
  "for"                    (. x = t; startToken = t; .)
  { Attribute<ref attrs> }
  IdentTypeOptional<out loopIndex>
  ":="
  Expression<out start, false, false>
  ForLoopDirection<out goingUp>
  ( Expression<out end, false, false>
  | "*"
  )
  LoopSpec<invariants, decreases, ref mod, ref decAttrs, ref modAttrs>
  ( IF(la.kind == _lbrace)      /* if there's an open brace, claim it as the beginning of the loop body (as opposed to a BlockStmt following the loop) */
    BlockStmt<out body, out bodyStart, out bodyEnd>  (. isDirtyLoop = false; .)
  | /* go body-less */
  )
  (.
    var rangeToken = new RangeToken(startToken, t);
    // The following statement protects against crashes in case of parsing errors
    if (body == null && !isDirtyLoop) {
      body = new BlockStmt(rangeToken, new List<Statement>());
    }
    stmt = new ForLoopStmt(rangeToken, loopIndex, start, end, goingUp,
      invariants, new Specification<Expression>(decreases, decAttrs), new Specification<FrameExpression>(mod, modAttrs), body, attrs);
  .)
  .

ForLoopDirection<out bool goingUp>
= (. goingUp = true; .)
  ident
  (. if (t.val == "downto") {
       goingUp = false;
     } else if (t.val != "to") {
       SemErr(t, "Expected 'to' or 'downto'");
     }
  .)
  .

/*------------------------------------------------------------------------*/
LoopSpec<.List<AttributedExpression> invariants, List<Expression> decreases, ref List<FrameExpression> mod, ref Attributes decAttrs, ref Attributes modAttrs.>
= { SYNC
    InvariantClause<invariants>
  | SYNC
    DecreasesClause<decreases, ref decAttrs, true, true>
  | SYNC
    ModifiesClause<ref mod, ref modAttrs, true, false>
  }
  .

/*------------------------------------------------------------------------*/
DecreasesList<.List<Expression> decreases, bool allowWildcard, bool allowLambda.>
= (. Expression e; .)
  PossiblyWildExpression<out e, allowLambda, allowWildcard>       (. decreases.Add(e); .)
  { "," PossiblyWildExpression<out e, allowLambda, allowWildcard> (. decreases.Add(e); .)
  }
  (. if (allowWildcard && decreases.Count > 1 && decreases.Exists(e => e is WildcardExpr)) {
       SemErr(e.tok, "A 'decreases' clause that contains '*' is not allowed to contain any other expressions");
     }
  .)
  .

/*------------------------------------------------------------------------*/
Guard<out Expression e>   /* null represents demonic-choice */
= (. Expression/*!*/ ee;  e = null; .)
  ( "*"                                   (. e = null; .)
  | IF(IsParenStar())  "(" "*" ")"        (. e = null; .)
  | Expression<out ee, true, true>        (. e = ee; .)
  )
  .

/*------------------------------------------------------------------------*/
BindingGuard<out Expression e, bool allowLambda>
= (. var bvars = new List<BoundVar>();
     BoundVar bv;  IToken x;
     Attributes attrs = null;
     Expression body;
  .)
  IdentTypeOptional<out bv>                    (. bvars.Add(bv); x = bv.tok; .)
  { ","
    IdentTypeOptional<out bv>                  (. bvars.Add(bv); .)
  }
  { Attribute<ref attrs> }
  ":|"
  Expression<out body, true, allowLambda>
  (. e = new ExistsExpr(x, new RangeToken(x, t), bvars, null, body, attrs); .)
  .


/*------------------------------------------------------------------------*/
SingleExtendedPattern<.out ExtendedPattern pat.>
= (. IToken id; List<ExtendedPattern> arguments;
    Expression lit; BoundVar bv;
    pat = null;
  .)
  ( "("                                    (. id = t;
                                              arguments = new List<ExtendedPattern>(); .)
      [ ExtendedPattern<out pat>           (. arguments.Add(pat); .)
      { "," ExtendedPattern<out pat>       (. arguments.Add(pat); .)
      }]
    ")"                                    (. // make sure the tuple type exists
                                              theBuiltIns.TupleType(id, arguments.Count, true);
                                              //use the TupleTypeCtors
                                              string ctor = BuiltIns.TupleTypeCtorName(arguments.Count);
                                              pat = new IdPattern(id, ctor, arguments);
                                           .)
  | IF(IsIdentParen())
    Ident<out id>                          (. arguments = new List<ExtendedPattern>(); .)
    "("
      [ ExtendedPattern<out pat>           (. arguments.Add(pat); .)
        { "," ExtendedPattern<out pat>     (. arguments.Add(pat); .)
        }
      ]
     ")"
                                           (. pat = new IdPattern(id, id.val, arguments, false, true); .)
  | PossiblyNegatedLiteralExpr<out lit>    (. pat = new LitPattern(lit.tok, lit); .)
  | IdentTypeOptional<out bv>              (. pat = new IdPattern(bv.tok, bv.Name, bv.SyntacticType, null); .)
  )
  (. // In case of parsing errors, make sure 'pat' still returns as non-null
    if (pat == null) {
      pat = new IdPattern(t, "_ParseError", null);
    }
  .)
  .

/*------------------------------------------------------------------------*/
ExtendedPattern<.out ExtendedPattern pat.>
= (. List<ExtendedPattern> branches = null;
     ExtendedPattern branch = null; .)
  [ "|" ] SingleExtendedPattern<out branch>
  { "|"                                    (. branches ??= new() { branch }; .)
    SingleExtendedPattern<out branch>      (. branches.Add(branch); .)
  }
  (. pat = branches == null ? branch : new DisjunctivePattern(branches[0].Tok, branches); .)
  .

/*------------------------------------------------------------------------*/
MatchStmt<out Statement/*!*/ s>
= (. Contract.Ensures(Contract.ValueAtReturn(out s) != null);
     IToken x; Expression/*!*/ e; NestedMatchCaseStmt/*!*/ c;
     List<NestedMatchCaseStmt/*!*/> cases = new List<NestedMatchCaseStmt/*!*/>();
     bool usesOptionalBraces = false;
     IToken startToken = null;
     Attributes attrs = null;
  .)
  "match"                     (. x = t; startToken = t; .)
  { Attribute<ref attrs> }
  Expression<out e, true, true>
  ( IF(la.kind == _lbrace)  /* always favor brace-enclosed match body to a case-less match */
    "{" (. usesOptionalBraces = true; .)
        { CaseStmt<out c> (. cases.Add(c); .) }
    "}"
  |     { IF(la.kind == _case)  /* let each "case" bind to the closest preceding "match" */
          CaseStmt<out c> (. cases.Add(c); .)
        }
  )
  (. s = new NestedMatchStmt(new RangeToken(startToken, t), e, cases, usesOptionalBraces, attrs);
  .)
  .

/*------------------------------------------------------------------------*/
CaseStmt<out NestedMatchCaseStmt/*!*/ c>
= (. Contract.Ensures(Contract.ValueAtReturn(out c) != null);
     IToken/*!*/ x;
     ExtendedPattern/*!*/ pat = null;
     var body = new List<Statement/*!*/>();
     Attributes attrs = null;
  .)
  "case"                      (. x = t; .)
  { Attribute<ref attrs> }
  ExtendedPattern<out pat>    (. .)
  "=>"
    SYNC  /* this SYNC and the one inside the loop below are used to avoid problems with the IsNotEndOfCase test. The SYNC will
           * skip until the next symbol that can legally occur here, which is either the beginning of a Stmt or whatever is allowed
           * to follow the CaseStatement.
           */
    { IF(IsNotEndOfCase()) /* This is a little sketchy. It would be nicer to be able to write IF(la is start-symbol of Stmt), but Coco doesn't allow that */
      Stmt<body>
      SYNC  /* see comment about SYNC above */
    }
  (. c = new NestedMatchCaseStmt(x, pat, body, attrs); .)
  .

/*------------------------------------------------------------------------*/
AssertStmt<out Statement/*!*/ s, bool inExprContext>
= (. Contract.Ensures(Contract.ValueAtReturn(out s) != null); IToken/*!*/ x;
     Expression e = dummyExpr; Attributes attrs = null;
     IToken dotdotdot = null;
     BlockStmt proof = null;
     IToken startToken = null;
     IToken proofStart, proofEnd;
     IToken lbl = null;
  .)
  "assert"                                     (. x = t; startToken = t; .)
  { Attribute<ref attrs> }
  ( [ IF(IsLabel(!inExprContext))
      LabelName<out lbl> ":"
    ]
    Expression<out e, false, true>
    ( "by"
      BlockStmt<out proof, out proofStart, out proofEnd>
    | ";"
    )
  | ellipsis                                   (. dotdotdot = t; 
                                                  errors.Deprecated(t, "the ... refinement feature in statements is deprecated");
                                                .)
    ";"
  )
  (. if (dotdotdot != null) {
       s = new AssertStmt(new RangeToken(startToken, t), new LiteralExpr(x, true), null, null, attrs);
       s = new SkeletonStatement(s, dotdotdot, null);
     } else {
       s = new AssertStmt(new RangeToken(startToken, t), e, proof, lbl == null ? null : new AssertLabel(lbl, lbl.val), attrs);
     }
  .)
  .

/*------------------------------------------------------------------------*/
ExpectStmt<out Statement/*!*/ s>
= (. Contract.Ensures(Contract.ValueAtReturn(out s) != null); IToken/*!*/ x;
     Expression e = dummyExpr; Expression m = null; Attributes attrs = null;
     IToken dotdotdot = null;
     IToken startToken = null;
  .)
  "expect"                                     (. x = t; startToken = t; .)
  { Attribute<ref attrs> }
  ( Expression<out e, false, true>
  | ellipsis                                   (. dotdotdot = t; 
                                                  errors.Deprecated(t, "the ... refinement feature in statements is deprecated");
                                                .)
  )
  [ "," Expression<out m, false, true> ]
  ";"
  (. if (dotdotdot != null) {
       s = new ExpectStmt(new RangeToken(startToken, t), new LiteralExpr(x, true), m, attrs);
       s = new SkeletonStatement(s, dotdotdot, null);
     } else {
       s = new ExpectStmt(new RangeToken(startToken, t), e, m, attrs);
     }
  .)
  .

/*------------------------------------------------------------------------*/
AssumeStmt<out Statement/*!*/ s>
= (. Contract.Ensures(Contract.ValueAtReturn(out s) != null); IToken/*!*/ x;
     Expression e = dummyExpr; Attributes attrs = null;
     IToken dotdotdot = null;
     IToken startToken = null;
  .)
  "assume"                                     (. x = t; startToken = t; .)
  { Attribute<ref attrs> }
  ( Expression<out e, false, true>
  | ellipsis                                   (. dotdotdot = t; 
                                                  errors.Deprecated(t, "the ... refinement feature in statements is deprecated");
                                                .)
  )
  ";"
  (. if (dotdotdot != null) {
       s = new AssumeStmt(new RangeToken(startToken, t), new LiteralExpr(x, true), attrs);
       s = new SkeletonStatement(s, dotdotdot, null);
     } else {
       s = new AssumeStmt(new RangeToken(startToken, t), e, attrs);
     }
  .)
  .

/*------------------------------------------------------------------------*/
PrintStmt<out Statement s>
= (. Contract.Ensures(Contract.ValueAtReturn(out s) != null);
     IToken x;  Expression e;
     var args = new List<Expression>();
     IToken startToken = null;
  .)
  "print"                                      (. x = t; startToken = t; .)
  Expression<out e, false, true>               (. args.Add(e); .)
  { "," Expression<out e, false, true>         (. args.Add(e); .)
  }
  ";"                                          (.
    s = new PrintStmt(new RangeToken(startToken, t), args);
    .)
  .

/*------------------------------------------------------------------------*/
RevealStmt<out Statement s>
= (. Contract.Ensures(Contract.ValueAtReturn(out s) != null);
     IToken x; Expression e; var es = new List<Expression>();
     IToken startToken = null;
  .)
  "reveal"                                      (. x = t; startToken = t; .)
  Expression<out e, false, true>                (. es.Add(e); .)
  { "," Expression<out e, false, true>          (. es.Add(e); .)
  }
  ";"                                           (.
    s = new RevealStmt(new RangeToken(startToken, t), es);
    .)
  .

/*------------------------------------------------------------------------*/
ForallStmt<out Statement/*!*/ s>
= (. Contract.Ensures(Contract.ValueAtReturn(out s) != null);
     IToken/*!*/ x = Token.NoToken;
     List<BoundVar> bvars = null;
     Attributes qattrs = null;
     Expression range = null;
     var ens = new List<AttributedExpression/*!*/>();
     IToken startToken = null;
     BlockStmt block = null;
     IToken bodyStart, bodyEnd;
     IToken tok = Token.NoToken;
  .)
  "forall"                                  (. x = t; tok = x; startToken = t; .)

  ( IF(la.kind == _openparen)  /* disambiguation needed, because of the possibility of a body-less forall statement */
    "(" [ QuantifierDomain<out bvars, out qattrs, out range, true, true, true> ] ")"
  |     [ IF(IsIdentifier(la.kind))  /* disambiguation needed, because of the possibility of a body-less forall statement */
          QuantifierDomain<out bvars, out qattrs, out range, true, true, true>
        ]
  )
  (. if (bvars == null) errors.Deprecated(startToken, "a forall statement with no bound variables is deprecated; use an 'assert by' statement instead");
     if (bvars == null) { bvars = new List<BoundVar>(); }
     if (range == null) { range = new LiteralExpr(x, true); }
  .)

  {
    EnsuresClause<ens, true>
  }
  [ IF(la.kind == _lbrace)  /* if the input continues like a block statement, take it to be the body of the forall statement; a body-less forall statement must continue in some other way */
    BlockStmt<out block, out bodyStart, out bodyEnd>
  ]
  (. if (theOptions.DisallowSoundnessCheating && block == null && 0 < ens.Count) {
        SemErr(t, "a forall statement with an ensures clause must have a body");
     }

     s = new ForallStmt(new RangeToken(startToken, t), bvars, qattrs, range, ens, block);
  .)
  .

/*------------------------------------------------------------------------*/
ModifyStmt<out Statement s>
= (. IToken tok;  IToken endTok = Token.NoToken;
     Attributes attrs = null;
     FrameExpression fe;  var mod = new List<FrameExpression>();
     BlockStmt body = null;  IToken bodyStart;
     IToken ellipsisToken = null;
     IToken startToken = null;
  .)
  "modify"           (. tok = t; startToken = t; .)
  { Attribute<ref attrs> }
  /* Note, there is an ambiguity here, because a curly brace may look like a FrameExpression and
   * may also look like a BlockStmt.  We're happy to parse the former, because if the user intended
   * the latter, then an explicit FrameExpression of {} could be given.
   */
  ( FrameExpression<out fe, false, true>       (. mod.Add(fe); .)
    { "," FrameExpression<out fe, false, true> (. mod.Add(fe); .)
    }
  | ellipsis                            (. ellipsisToken = t; 
                                           errors.Deprecated(t, "the ... refinement feature in statements is deprecated");
                                         .)
  )
  ( BlockStmt<out body, out bodyStart, out endTok>
                                        (. errors.Deprecated(t, "the modify statement with a block statement is deprecated");
                                         .)
  | SYNC ";"         (. endTok = t; .)
  )
  (. s = new ModifyStmt(new RangeToken(startToken, t), mod, attrs, body);
     if (ellipsisToken != null) {
       s = new SkeletonStatement(s, ellipsisToken, null);
     }
  .)
  .

/*------------------------------------------------------------------------*/
CalcStmt<out Statement s>
= (. Contract.Ensures(Contract.ValueAtReturn(out s) != null);
     IToken x;
     Attributes attrs = null;
     CalcStmt.CalcOp op, userSuppliedOp = null, resOp = Microsoft.Dafny.CalcStmt.DefaultOp;
     var lines = new List<Expression>();
     var hints = new List<BlockStmt>();
     CalcStmt.CalcOp stepOp;
     var stepOps = new List<CalcStmt.CalcOp>();
     IToken startToken = null;
     Expression e;
     IToken opTok;
     IToken danglingOperator = null;
  .)
  "calc"                                                  (. x = t; startToken = t; .)
  { Attribute<ref attrs> }
  [ CalcOp<out opTok, out userSuppliedOp>                 (. if (userSuppliedOp.ResultOp(userSuppliedOp) == null) { // guard against non-transitive calcOp (like !=)
                                                               SemErr(opTok, "the main operator of a calculation must be transitive");
                                                             } else {
                                                               resOp = userSuppliedOp;
                                                             }
                                                          .)
  ]
  "{"
  { Expression<out e, false, true>                        (. lines.Add(e); stepOp = null; danglingOperator = null; .)
    ";"
    [ CalcOp<out opTok, out op>                           (. var maybeOp = resOp.ResultOp(op);
                                                             if (maybeOp == null) {
                                                               SemErr(opTok, "this operator cannot continue this calculation");
                                                             } else {
                                                               stepOp = op;
                                                               resOp = maybeOp;
                                                               danglingOperator = opTok;
                                                             }
                                                          .)
    ]                                                     (. stepOps.Add(stepOp); .)

    /* now for the hint, which we build up as a possibly empty sequence of statements placed into one BlockStmt */
    (. var subhints = new List<Statement>();
       IToken hintStart = la;  IToken hintEnd = hintStart.Prev;
       IToken t0, t1;
       BlockStmt subBlock; Statement subCalc;
    .)
    { IF(la.kind == _lbrace || la.kind == _calc)  /* Grab as a hint if possible, not a next line in the calculation whose expression begins with an open brace
                                                   * or StmtExpr containing a calc.  A user has to rewrite such a line to be enclosed in parentheses.
                                                   */
      ( BlockStmt<out subBlock, out t0, out t1>   (. hintEnd = subBlock.EndToken; subhints.Add(subBlock); .)
      | CalcStmt<out subCalc>                     (. hintEnd = subCalc.EndToken; subhints.Add(subCalc); .)
      )
    }
    (. var h = new BlockStmt(new RangeToken(hintStart, hintEnd), subhints); // if the hint is empty, hintStart is the first token of the next line, but it doesn't matter because the block statement is just used as a container
       hints.Add(h);
       if (h.Body.Count != 0) { danglingOperator = null; }
    .)
  }
  "}"
  (.
    if (danglingOperator != null) {
      SemErr(danglingOperator, "a calculation cannot end with an operator");
    }
    if (lines.Count > 0) {
      // Repeat the last line to create a dummy line for the dangling hint
      lines.Add(lines[lines.Count - 1]);
    }
    s = new CalcStmt(new RangeToken(startToken, t), userSuppliedOp, lines, hints, stepOps, attrs);
  .)
  .

/*------------------------------------------------------------------------*/
CalcOp<out IToken x, out CalcStmt.CalcOp/*!*/ op>
= (. var binOp = BinaryExpr.Opcode.Eq; // Returns Eq if parsing fails because it is compatible with any other operator
     Expression k = null;
     x = null;
  .)
  ( "=="           (. x = t;  binOp = BinaryExpr.Opcode.Eq; .)
    [ "#" "[" Expression<out k, true, true> "]" ]
  | "<"            (. x = t;  binOp = BinaryExpr.Opcode.Lt; .)
  | ">"            (. x = t;  binOp = BinaryExpr.Opcode.Gt; .)
  | "<="           (. x = t;  binOp = BinaryExpr.Opcode.Le; .)
  | ">="           (. x = t;  binOp = BinaryExpr.Opcode.Ge; .)
  | "!="           (. x = t;  binOp = BinaryExpr.Opcode.Neq; .)
  | '\u2260'       (. x = t;  binOp = BinaryExpr.Opcode.Neq; .)
  | '\u2264'       (. x = t;  binOp = BinaryExpr.Opcode.Le; .)
  | '\u2265'       (. x = t;  binOp = BinaryExpr.Opcode.Ge; .)
  | EquivOp        (. x = t;  binOp = BinaryExpr.Opcode.Iff; .)
  | ImpliesOp      (. x = t;  binOp = BinaryExpr.Opcode.Imp; .)
  | ExpliesOp      (. x = t;  binOp = BinaryExpr.Opcode.Exp; .)
  )
  (.
    if (k == null) {
      op = new Microsoft.Dafny.CalcStmt.BinaryCalcOp(binOp);
    } else {
      op = new Microsoft.Dafny.CalcStmt.TernaryCalcOp(k);
    }
  .)
  .

/*------------------------------------------------------------------------*/
/* Note. In order to avoid LL(1) warnings for expressions that "parse as far as possible", it is
 * necessary to use Coco/R's IF construct.  That means there are two ways to check for some of
 * these operators, both in Is...() methods (defined above) and as grammar non-terminals (defined
 * here).  These pairs of definitions must be changed together.
 */
EquivOp = "<==>" | '\u21d4'.
ImpliesOp = "==>" | '\u21d2'.
ExpliesOp = "<==" | '\u21d0'.
AndOp = "&&" | '\u2227'.
OrOp = "||" | '\u2228'.

NegOp = "!" | '\u00ac'.
Forall = "forall" | '\u2200'.
Exists = "exists" | '\u2203'.
QSep = "::" | '\u2022'.

/* The "allowLemma" argument says whether or not the expression
 * to be parsed is allowed to have the form S;E where S is a call to a lemma.
 * "allowLemma" should be passed in as "false" whenever the expression to
 * be parsed sits in a context that itself is terminated by a semi-colon.
 *
 * The "allowLambda" says whether or not the expression to be parsed is
 * allowed to be a lambda expression.  More precisely, an identifier or
 * parenthesized-enclosed comma-delimited list of identifiers is allowed to
 * continue as a lambda expression (that is, continue with a "reads", "requires",
 * or "=>") only if "allowLambda" is true.  This affects function/method/iterator
 * specifications, if/while statements with guarded alternatives, and expressions
 * in the specification of a lambda expression itself.
 *
 * The "allowBitwiseOps" says whether or not to include or bypass bitwise operators
 * at the top level of this expression. It is passed in as "false" only inside
 * cardinality brackets, that is, "|expr|".
 */
Expression<out Expression e, bool allowLemma, bool allowLambda, bool allowBitwiseOps = true>
= (. Expression e0; IToken semiToken; .)
  [ "new" (. SemErr(t, "Side-effect methods calls such as constructors are not allowed in expressions."); .) ]
  EquivExpression<out e, allowLemma, allowLambda, allowBitwiseOps>
  [ IF(SemiFollowsCall(allowLemma, e))
    /* here we parse the ";E" that is part of a "LemmaCall;E" expression (other "S;E" expressions are parsed elsewhere) */
    ";"                       (. semiToken = t; .)
    Expression<out e0, allowLemma, allowLambda>
    (. var startToken = e.StartToken;
       e = new StmtExpr(e0.Tok,
             new UpdateStmt(e.RangeToken, new List<Expression>(), new List<AssignmentRhs>() { new ExprRhs(e) }),
             e0);
       e.RangeToken = new RangeToken(startToken, e0.EndToken);
    .)
  ]
  .

/*------------------------------------------------------------------------*/
EquivExpression<out Expression e0, bool allowLemma, bool allowLambda, bool allowBitwiseOps>
= (. Contract.Ensures(Contract.ValueAtReturn(out e0) != null); IToken/*!*/ x;  Expression/*!*/ e1; .)
  ImpliesExpliesExpression<out e0, allowLemma, allowLambda, allowBitwiseOps>
  { IF(IsEquivOp())  /* read an EquivExpression as far as possible */
    EquivOp                                                   (. x = t; .)
    ImpliesExpliesExpression<out e1, allowLemma, allowLambda, allowBitwiseOps>  (.
      var startToken = e0.StartToken;
      e0 = new BinaryExpr(x, BinaryExpr.Opcode.Iff, e0, e1);
      e0.RangeToken = new RangeToken(startToken, t); .)
  }
  .

/*------------------------------------------------------------------------*/
ImpliesExpliesExpression<out Expression e0, bool allowLemma, bool allowLambda, bool allowBitwiseOps>
= (. Contract.Ensures(Contract.ValueAtReturn(out e0) != null);
     IToken/*!*/ x;
     Expression/*!*/ e1; .)
  LogicalExpression<out e0, allowLemma, allowLambda, allowBitwiseOps>
  [ IF(IsImpliesOp() || IsExpliesOp())  /* read an ImpliesExpliesExpression as far as possible */
    /* Note, the asymmetry in the parsing of implies and explies expressions stems from the fact that
     * implies is right associative whereas reverse implication is left associative
     */
    ( ImpliesOp                                               (. x = t; .)
      ImpliesExpression<out e1, allowLemma, allowLambda, allowBitwiseOps>       (. var startToken = e0.StartToken;
                                                                                   e0 = new BinaryExpr(x, BinaryExpr.Opcode.Imp, e0, e1);
                                                                                   e0.RangeToken = new RangeToken(startToken, t); .)
    | ExpliesOp                                               (. x = t; .)
      LogicalExpression<out e1, allowLemma, allowLambda, allowBitwiseOps>       (. // The order of operands is reversed so that it can be turned into implication during resolution
                                                                 var startToken = e0.StartToken;
                                                                 e0 = new BinaryExpr(x, BinaryExpr.Opcode.Exp, e1, e0);
                                                                 e0.RangeToken = new RangeToken(startToken, t); .)
      { IF(IsExpliesOp())  /* read a reverse implication as far as possible */
        ExpliesOp                                             (. x = t; .)
        LogicalExpression<out e1, allowLemma, allowLambda, allowBitwiseOps>     (. //The order of operands is reversed so that it can be turned into implication during resolution
                                                                 startToken = e0.StartToken;
                                                                 e0 = new BinaryExpr(x, BinaryExpr.Opcode.Exp, e1, e0);
                                                                 e0.RangeToken = new RangeToken(startToken, t);
                                                              .)
      }
      [ IF(IsImpliesOp()) ImpliesOp (. SemErr(t, "Ambiguous use of ==> and <==. Use parentheses to disambiguate."); .) 
        LogicalExpression<out e1, allowLemma, allowLambda, allowBitwiseOps> { IF(IsImpliesOp() || IsExpliesOp()) ((ImpliesOp | ExpliesOp) LogicalExpression<out e1, allowLemma, allowLambda, allowBitwiseOps> ) } // resynch after error
      ]
    )
  ]
  .

/*------------------------------------------------------------------------*/
ImpliesExpression<out Expression e0, bool allowLemma, bool allowLambda, bool allowBitwiseOps>
= (. Contract.Ensures(Contract.ValueAtReturn(out e0) != null); IToken/*!*/ x;  Expression/*!*/ e1; .)
  LogicalExpression<out e0, allowLemma, allowLambda, allowBitwiseOps>
  [ IF(IsImpliesOp() || IsExpliesOp())
    ( ImpliesOp | ExpliesOp (. SemErr(t, "Ambiguous use of ==> and <==. Use parentheses to disambiguate."); .) )
    (. x = t; .)
    ImpliesExpression<out e1, allowLemma, allowLambda, allowBitwiseOps>       (. var startToken = e0.StartToken;
                                                                                 e0 = new BinaryExpr(x, BinaryExpr.Opcode.Imp, e0, e1); 
                                                                                 e0.RangeToken = new RangeToken(startToken, t);.)
  ]
  .

/*------------------------------------------------------------------------*/
LogicalExpression<out Expression e0, bool allowLemma, bool allowLambda, bool allowBitwiseOps>
= (. Contract.Ensures(Contract.ValueAtReturn(out e0) != null); IToken/*!*/ x = null;  Expression/*!*/ e1;
     Expression first;
     IToken startToken = null;
     IToken/*!*/ firstOp = null;
     IToken/*!*/ prefixOp = null;
     e0 = dummyExpr; /* mute the warning */
  .)
    // This extra AndOp will belong to the first binary expression
  [ (AndOp | OrOp) (. firstOp = t; prefixOp = t; x = t; .) ]
  RelationalExpression<out e0, allowLemma, allowLambda, allowBitwiseOps> (. first = e0; .)

  { IF(IsAndOp() || IsOrOp())  /* read a LogicalExpression as far as possible */
    ( AndOp | OrOp ) (. x = t; 
                        if (firstOp == null) firstOp = t; 
                        if (firstOp.kind != t.kind) SemErr(t, "Ambiguous use of && and ||. Use parentheses to disambiguate.");
                     .)
    RelationalExpression<out e1, allowLemma, allowLambda, allowBitwiseOps>
         (. startToken = e0.StartToken;
            e0 = new BinaryExpr(x, firstOp.val == "&&" ? BinaryExpr.Opcode.And : BinaryExpr.Opcode.Or, e0, e1);
            e0.RangeToken = new RangeToken(startToken, t);
         .)
  }
  (.
       if (e0 == first && prefixOp != null) {
         // There was only one conjunct. To make sure that the type checker still checks it to
         // be a boolean, we conjoin "true" of "false" to its left.
         if (firstOp.val == "&&") e0 = new BinaryExpr(x, BinaryExpr.Opcode.And, new LiteralExpr(new AutoGeneratedToken(x), true), e0);
         else e0 = new BinaryExpr(x, BinaryExpr.Opcode.Or, new LiteralExpr(new AutoGeneratedToken(x), false), e0);
         e0.RangeToken = new RangeToken(firstOp, t);
         e0.FormatTokens = new[] { firstOp };
       } else if(prefixOp != null) {
         e0.RangeToken = new RangeToken(prefixOp, e0.EndToken);
       }
  .)
  .

/*------------------------------------------------------------------------*/
RelationalExpression<out Expression e, bool allowLemma, bool allowLambda, bool allowBitwiseOps>
= (. Contract.Ensures(Contract.ValueAtReturn(out e) != null);
     IToken x = null;  Expression e0, e1 = null;  BinaryExpr.Opcode op;
     List<Expression> chain = null;
     List<BinaryExpr.Opcode> ops = null;
     List<IToken> opLocs = null;
     List<Expression/*?*/> prefixLimits = null;
     IToken startToken = null;
     Expression k;
     int kind = 0;  // 0 ("uncommitted") indicates chain of ==, possibly with one !=
                    // 1 ("ascending")   indicates chain of ==, <, <=, possibly with one !=
                    // 2 ("descending")  indicates chain of ==, >, >=, possibly with one !=
                    // 3 ("illegal")     indicates illegal chain
                    // 4 ("disjoint")    indicates chain of disjoint set operators
     bool hasSeenNeq = false;
  .)
  ShiftTerm<out e0, allowLemma, allowLambda, allowBitwiseOps>
                                   (. e = e0; startToken = e0.StartToken; .)
  [ IF(IsRelOp())  /* read a RelationalExpression as far as possible */
    RelOp<out x, out op, out k>
    ShiftTerm<out e1, allowLemma, allowLambda, allowBitwiseOps>
                                   (. startToken = e0.StartToken;
                                      if (k == null) {
                                        e = new BinaryExpr(x, op, e0, e1);
                                      } else {
                                        Contract.Assert(op == BinaryExpr.Opcode.Eq || op == BinaryExpr.Opcode.Neq);
                                        e = new TernaryExpr(x, op == BinaryExpr.Opcode.Eq ? TernaryExpr.Opcode.PrefixEqOp : TernaryExpr.Opcode.PrefixNeqOp, k, e0, e1);
                                      }
                                      e.RangeToken = new RangeToken(startToken, t);
                                   .)
    { IF(IsRelOp())  /* read a RelationalExpression as far as possible */
                                   (. if (chain == null) {
                                        chain = new List<Expression>();
                                        ops = new List<BinaryExpr.Opcode>();
                                        opLocs = new List<IToken>();
                                        prefixLimits = new List<Expression>();
                                        chain.Add(e0); ops.Add(op); opLocs.Add(x); prefixLimits.Add(k); chain.Add(e1);
                                        switch (op) {
                                          case BinaryExpr.Opcode.Eq:
                                            kind = 0;  break;
                                          case BinaryExpr.Opcode.Neq:
                                            kind = 0;  hasSeenNeq = true;  break;
                                          case BinaryExpr.Opcode.Lt:
                                          case BinaryExpr.Opcode.Le:
                                            kind = 1;  break;
                                          case BinaryExpr.Opcode.Gt:
                                          case BinaryExpr.Opcode.Ge:
                                            kind = 2;  break;
                                          case BinaryExpr.Opcode.Disjoint:
                                            kind = 4;  break;
                                          default:
                                            kind = 3;  break;
                                        }
                                      }
                                   .)
      RelOp<out x, out op, out k>  (. switch (op) {
                                        case BinaryExpr.Opcode.Eq:
                                          if (kind != 0 && kind != 1 && kind != 2) { SemErr(x, "chaining not allowed from the previous operator"); kind = 3; }
                                          break;
                                        case BinaryExpr.Opcode.Neq:
                                          if (hasSeenNeq) { SemErr(x, "a chain cannot have more than one != operator"); kind = 3; }
                                          else if (kind != 0 && kind != 1 && kind != 2) { SemErr(x, "this operator cannot continue this chain"); kind = 3; }
                                          hasSeenNeq = true;  break;
                                        case BinaryExpr.Opcode.Lt:
                                        case BinaryExpr.Opcode.Le:
                                          if (kind == 0) { kind = 1; }
                                          else if (kind != 1) { SemErr(x, "this operator chain cannot continue with an ascending operator"); kind = 3; }
                                          break;
                                        case BinaryExpr.Opcode.Gt:
                                        case BinaryExpr.Opcode.Ge:
                                          if (kind == 0) { kind = 2; }
                                          else if (kind != 2) { SemErr(x, "this operator chain cannot continue with a descending operator"); kind = 3; }
                                          break;
                                        case BinaryExpr.Opcode.Disjoint:
                                          if (kind != 4) { SemErr(x, "can only chain disjoint (!!) with itself"); kind = 3; }
                                          break;
                                        default:
                                          SemErr(x, "this operator cannot be part of a chain");
                                          kind = 3;  break;
                                      }
                                   .)
      ShiftTerm<out e1, allowLemma, allowLambda, allowBitwiseOps>
                                   (. ops.Add(op); opLocs.Add(x); prefixLimits.Add(k); chain.Add(e1);
                                   .)
    }
  ]
  (. if (chain != null && kind != 3) {
       e = new ChainingExpression(opLocs[0], chain, ops, opLocs, prefixLimits);
     }
     e.RangeToken = new RangeToken(startToken, t);
  .)
  .

/*------------------------------------------------------------------------*/
RelOp<out IToken/*!*/ x, out BinaryExpr.Opcode op, out Expression k>
= (. Contract.Ensures(Contract.ValueAtReturn(out x) != null);
     x = Token.NoToken;  op = BinaryExpr.Opcode.Add/*(dummy)*/;
     IToken y;
     k = null;
  .)
  ( "=="           (. x = t;  op = BinaryExpr.Opcode.Eq; .)
    [ "#" "[" Expression<out k, true, true> "]" ]
  | "<"            (. x = t;  op = BinaryExpr.Opcode.Lt;  .)
  | ">"            (. x = t;  op = BinaryExpr.Opcode.Gt;  .)
  | "<="           (. x = t;  op = BinaryExpr.Opcode.Le;  .)
  | ">="           (. x = t;  op = BinaryExpr.Opcode.Ge;  .)
  | "!="           (. x = t;  op = BinaryExpr.Opcode.Neq;  .)
    [ "#" "[" Expression<out k, true, true> "]" ]
  | "in"           (. x = t;  op = BinaryExpr.Opcode.In; .)
  | notIn          (. x = t;  op = BinaryExpr.Opcode.NotIn; .)
  | /* The next operator is "!!", but we have to scan it as two "!", since the scanner is greedy
       so if "!!" is a valid token, we won't be able to scan it as two "!" when needed: */
    "!"            (. x = t;  y = Token.NoToken; .)
    [ IF(la.val == "!")
      "!"          (. y = t; .)
    ]              (. if (y == Token.NoToken) {
                        SemErr(x, "invalid relational operator");
                      } else if (y.pos != x.pos + 1) {
                        SemErr(x, "invalid relational operator (perhaps you intended \"!!\" with no intervening whitespace?)");
                      } else {
                        x.val = "!!";
                        y.val = "";
                        op = BinaryExpr.Opcode.Disjoint;
                      }
                   .)
  | '\u2260'       (. x = t;  op = BinaryExpr.Opcode.Neq; .)
  | '\u2264'       (. x = t;  op = BinaryExpr.Opcode.Le; .)
  | '\u2265'       (. x = t;  op = BinaryExpr.Opcode.Ge; .)
  )
  .

/*------------------------------------------------------------------------*/
ShiftTerm<out Expression e0, bool allowLemma, bool allowLambda, bool allowBitwiseOps>
= (. Contract.Ensures(Contract.ValueAtReturn(out e0) != null);
     IToken x = Token.NoToken;  Expression e1;  BinaryExpr.Opcode op = BinaryExpr.Opcode.LeftShift/*(dummy)*/;
  .)
  Term<out e0, allowLemma, allowLambda, allowBitwiseOps>
  { IF(IsShiftOp())  /* read a Term as far as possible */
    ( "<"            (. x = t;  op = BinaryExpr.Opcode.LeftShift; .)
      "<"            (. t.val = "<<";
                        t.pos = x.pos;
                        t.col = x.col;
                        t.Prev = x.Prev;
                        x.Prev.Next = t;
                        x = t; .)
    | ">"            (. x = t;  op = BinaryExpr.Opcode.RightShift; .)
      ">"            (. t.val = ">>";
                        t.pos = x.pos;
                        t.col = x.col;
                        t.Prev = x.Prev;
                        x.Prev.Next = t;
                        x = t; .)
    )
    Term<out e1, allowLemma, allowLambda, allowBitwiseOps> (.
      var startToken = e0.StartToken;
      e0 = new BinaryExpr(x, op, e0, e1);
      e0.RangeToken = new RangeToken(startToken, t);
     .)
  }
  .

/*------------------------------------------------------------------------*/
Term<out Expression e0, bool allowLemma, bool allowLambda, bool allowBitwiseOps>
= (. Contract.Ensures(Contract.ValueAtReturn(out e0) != null); IToken/*!*/ x;  Expression/*!*/ e1;  BinaryExpr.Opcode op; .)
  Factor<out e0, allowLemma, allowLambda, allowBitwiseOps>
  { IF(IsAddOp())  /* read a Term as far as possible */
    AddOp<out x, out op>
    Factor<out e1, allowLemma, allowLambda, allowBitwiseOps>
    (. var startToken = e0.StartToken;
       e0 = new BinaryExpr(x, op, e0, e1);
       e0.RangeToken = new RangeToken(startToken, t); .)
  }
  .

/*------------------------------------------------------------------------*/
AddOp<out IToken x, out BinaryExpr.Opcode op>
= (. Contract.Ensures(Contract.ValueAtReturn(out x) != null); x = Token.NoToken;  op=BinaryExpr.Opcode.Add/*(dummy)*/; .)
  ( "+"            (. x = t;  op = BinaryExpr.Opcode.Add; .)
  | "-"            (. x = t;  op = BinaryExpr.Opcode.Sub; .)
  )
  .

/*------------------------------------------------------------------------*/
Factor<out Expression e0, bool allowLemma, bool allowLambda, bool allowBitwiseOps>
= (. Contract.Ensures(Contract.ValueAtReturn(out e0) != null); IToken/*!*/ x;  Expression/*!*/ e1;  BinaryExpr.Opcode op; .)
  BitvectorFactor<out e0, allowLemma, allowLambda, allowBitwiseOps>
  { IF(IsMulOp())  /* read a Factor as far as possible */
    MulOp<out x, out op>
    BitvectorFactor<out e1, allowLemma, allowLambda, allowBitwiseOps>
    (. 
      var startToken = e0.StartToken;
      e0 = new BinaryExpr(x, op, e0, e1);
      e0.RangeToken = new RangeToken(startToken, t);
    .)
  }
  .

/*------------------------------------------------------------------------*/
MulOp<out IToken x, out BinaryExpr.Opcode op>
= (. Contract.Ensures(Contract.ValueAtReturn(out x) != null); x = Token.NoToken;  op = BinaryExpr.Opcode.Add/*(dummy)*/; .)
  ( "*"            (. x = t;  op = BinaryExpr.Opcode.Mul; .)
  | "/"            (. x = t;  op = BinaryExpr.Opcode.Div; .)
  | "%"            (. x = t;  op = BinaryExpr.Opcode.Mod; .)
  )
  .

/*------------------------------------------------------------------------*/
BitvectorFactor<out Expression e0, bool allowLemma, bool allowLambda, bool allowBitwiseOps>
= (. Contract.Ensures(Contract.ValueAtReturn(out e0) != null); IToken/*!*/ x = null;  Expression/*!*/ e1;  BinaryExpr.Opcode op; bool ambig = false; op = BinaryExpr.Opcode.BitwiseAnd; .)
  AsExpression<out e0, allowLemma, allowLambda, allowBitwiseOps>
  [ IF(allowBitwiseOps && IsBitwiseOp())  /* read a BitvectorFactor as far as possible, but not in the context inside a |.| size expression */
    ( "&"                                                (. op = BinaryExpr.Opcode.BitwiseAnd; x = t; .)
    | "|"                                                (. op = BinaryExpr.Opcode.BitwiseOr; x = t; .)
    | "^"                                                (. op = BinaryExpr.Opcode.BitwiseXor; x = t; .)
    )
    AsExpression<out e1, allowLemma, allowLambda, allowBitwiseOps>   (. var startToken = e0.StartToken; e0 = new BinaryExpr(x, op, e0, e1); e0.RangeToken = new RangeToken(startToken, t); .)
    { IF(IsBitwiseOp())
      ( "&" | "|" | "^" )                                (. if (x.kind != t.kind && !ambig) { ambig = true; SemErr(t, "Ambiguous use of &, |, ^. Use parentheses to disambiguate."); }
                                                            x = t; .)
      AsExpression<out e1, allowLemma, allowLambda, allowBitwiseOps> (. startToken = e0.StartToken; e0 = new BinaryExpr(x, op, e0, e1); e0.RangeToken = new RangeToken(startToken, t); .)
    }
  ]
  .

/*------------------------------------------------------------------------*/
AsExpression<out Expression e, bool allowLemma, bool allowLambda, bool allowBitwiseOps>
= (. IToken tok; IToken x; Type toType; .)
  UnaryExpression<out e, allowLemma, allowLambda, allowBitwiseOps>
  { IF(IsAsOrIs())
    ( "as"                                  (. tok = t; .)
      TypeAndToken<out x, out toType, true> (. e = new ConversionExpr(tok, e, toType) { RangeToken = new RangeToken(e.StartToken, t)}; .)
    | "is"                                  (. tok = t; .)
      TypeAndToken<out x, out toType, true> (. e = new TypeTestExpr(tok, e, toType) { RangeToken = new RangeToken(e.StartToken, t)}; .)
    )
  }
  .

/*------------------------------------------------------------------------*/
UnaryExpression<out Expression e, bool allowLemma, bool allowLambda, bool allowBitwiseOps>
= (. Contract.Ensures(Contract.ValueAtReturn(out e) != null); IToken/*!*/ x;  e = dummyExpr; .)
  ( "-"                                             (. x = t; .)
    UnaryExpression<out e, allowLemma, allowLambda, allowBitwiseOps>  (. e = new NegationExpression(x, e) { RangeToken = new RangeToken(x, t) }; .)
  | NegOp                                           (. x = t; .)
    UnaryExpression<out e, allowLemma, allowLambda, allowBitwiseOps>  (. e = new UnaryOpExpr(x, UnaryOpExpr.Opcode.Not, e) { RangeToken = new RangeToken(x, t) }; .)
  | PrimaryExpression<out e, allowLemma, allowLambda, allowBitwiseOps>
  )
  .

/*------------------------------------------------------------------------*/
PrimaryExpression<out Expression e, bool allowLemma, bool allowLambda, bool allowBitwiseOps>
= (. Contract.Ensures(Contract.ValueAtReturn(out e) != null); e = dummyExpr; .)
  ( IF(ExprIsMapDisplay())  /* this alternative must be checked before going into EndlessExpression, where there is another "map" */
    MapDisplayExpr<out e>
    { IF(IsSuffix()) Suffix<ref e> }
  | IF(ExprIsSetDisplay())  /* this alternative must be checked before going into EndlessExpression, where there is another "iset" */
    SetDisplayExpr<out e>
    { IF(IsSuffix()) Suffix<ref e> }
  | IF(IsLambda(allowLambda))
    LambdaExpression<out e, allowLemma, allowBitwiseOps>  /* this is an endless expression */
  | EndlessExpression<out e, allowLemma, allowLambda, allowBitwiseOps>
  | NameSegment<out e>
    { IF(IsSuffix()) Suffix<ref e> }
  | SeqDisplayExpr<out e>
    { IF(IsSuffix()) Suffix<ref e> }
  | ConstAtomExpression<out e>
    { IF(IsSuffix()) Suffix<ref e> }
  )
  .

/*------------------------------------------------------------------------*/
Lhs<out Expression e>
= (. e = dummyExpr;  // the assignment is to please the compiler, the dummy value to satisfy contracts in the event of a parse error
  .)
  ( NameSegment<out e>
    { Suffix<ref e> }
  | ConstAtomExpression<out e>
    Suffix<ref e>
    { Suffix<ref e> }
  )
  .

/*------------------------------------------------------------------------*/
/* A ConstAtomExpression is never an l-value, and does not start with an identifier. */
ConstAtomExpression<out Expression e>
= (. Contract.Ensures(Contract.ValueAtReturn(out e) != null);
     IToken/*!*/ x = null;
     e = dummyExpr;
  .)
  ( LiteralExpression<out e>
  | "this"                                     (. x = t; e = new ThisExpr(t); .)
  | "allocated"                                (. x = t; .)
    "(" Expression<out e, true, true> ")"      (. e = new UnaryOpExpr(x, UnaryOpExpr.Opcode.Allocated, e); .)
  | "fresh"                                    (. x = t; IToken atLabel = null; .)
    [ "@" LabelName<out atLabel> ]
    "(" Expression<out e, true, true> ")"      (. e = new FreshExpr(x, e, atLabel?.val); .)
  | "unchanged"                                (. x = t; FrameExpression fe; var mod = new List<FrameExpression>(); IToken atLabel = null; .)
    [ "@" LabelName<out atLabel> ]
    "("
      FrameExpression<out fe, false, false>         (. mod.Add(fe); .)
      { "," FrameExpression<out fe, false, false>   (. mod.Add(fe); .)
      }
    ")"                                        (. e = new UnchangedExpr(x, mod, atLabel?.val); .)
  | "old"                                      (. x = t; IToken atLabel = null; .)
    [ "@" LabelName<out atLabel> ]
    "(" Expression<out e, true, true> ")"      (. e = new OldExpr(x, e, atLabel?.val); .)
  | "|"                                        (. x = t; .)
      Expression<out e, true, true, false>     (. e = new UnaryOpExpr(x, UnaryOpExpr.Opcode.Cardinality, e); .)
    "|"
  | ParensExpression<out e>
  ) (. if(x!= null) { e.RangeToken = new RangeToken(x, t); } .)
  .

/*------------------------------------------------------------------------*/
LiteralExpression<out Expression e>
= (. BigInteger n; BaseTypes.BigDec d;
     e = dummyExpr;
  .)
  ( "false"                                    (. e = new LiteralExpr(t, false); .)
  | "true"                                     (. e = new LiteralExpr(t, true); .)
  | "null"                                     (. e = new LiteralExpr(t); .)
  | Nat<out n>                                 (. e = new LiteralExpr(t, n); .)
  | Dec<out d>                                 (. e = new LiteralExpr(t, d); .)
  | charToken                                  (. string s = t.val.Substring(1, t.val.Length - 2);
                                                  Util.ValidateEscaping(t, s, false, errors);
                                                  if (Util.UnescapedCharacters(s, false).Count() > 1) {
                                                    errors.SemErr(t, "too many characters in character literal");
                                                  }
                                                  e = new CharLiteralExpr(t, s); .)
  | stringToken                                (. bool isVerbatimString;
                                                  string s = Util.RemoveParsedStringQuotes(t.val, out isVerbatimString);
                                                  Util.ValidateEscaping(t, s, isVerbatimString, errors);
                                                  e = new StringLiteralExpr(t, s, isVerbatimString);
                                               .)
  ) (. e.RangeToken = new RangeToken(t, t); .)
  .

/*------------------------------------------------------------------------*/
PossiblyNegatedLiteralExpr<out Expression e>
= (. BigInteger n; BaseTypes.BigDec d;
     e = dummyExpr;
  .)
  ( "-"                                        (. var x = t; .)
    ( Nat<out n>                               (. e = new NegationExpression(x, new LiteralExpr(t, n)); .)
    | Dec<out d>                               (. e = new NegationExpression(x, new LiteralExpr(t, d)); .)
    )
  | LiteralExpression<out e>
  )
  .

/*------------------------------------------------------------------------*/
LambdaExpression<out Expression e, bool allowLemma, bool allowBitwiseOps>
= (. IToken x = Token.NoToken;
     IToken id;  BoundVar bv;
     var bvs = new List<BoundVar>();
     var reads = new List<FrameExpression>();
     Expression req = null;
     Expression body = null;
  .)
  ( WildIdent<out id, true>                  (. x = t; bvs.Add(new BoundVar(id, id.val, new InferredTypeProxy()) {RangeToken = new RangeToken(x, x)}); .)
  | "("                                      (. x = t; .)
      [
        IdentTypeOptional<out bv>            (. bvs.Add(bv); .)
        { "," IdentTypeOptional<out bv>      (. bvs.Add(bv); .)
        }
      ]
    ")"
  )
  LambdaSpec<ref reads, ref req>
  "=>"
  Expression<out body, allowLemma, true, allowBitwiseOps>
  (. e = new LambdaExpr(x, new RangeToken(x, t), bvs, req, reads, body);
     theBuiltIns.CreateArrowTypeDecl(bvs.Count);
  .)
  .

// Coco says LambdaSpec is deletable. This is OK (it might be empty).
LambdaSpec<.ref List<FrameExpression> reads, ref Expression req.>
= { ReadsClause<reads, true, false, true>
  | "requires"                             (. Expression ee; .)
    Expression<out ee, true, false>        (. req = req == null ? ee : new BinaryExpr(req.tok, BinaryExpr.Opcode.And, req, ee) { RangeToken = new RangeToken(req.StartToken, ee.EndToken) } ; .)
  }
  .

/*------------------------------------------------------------------------*/
ParensExpression<out Expression e>
= (. IToken x;
     var args = new List<ActualBinding>();
  .)
  "("                                        (. x = t; .)
  [ TupleArgs<args> ]
  ")"
  (. if (args.Count == 1 && !args[0].IsGhost) {
       if (args[0].FormalParameterName != null) {
         SemErr(args[0].FormalParameterName, "binding not allowed in parenthesized expression");
       }
       e = new ParensExpression(x, args[0].Actual);
     } else {
       // Compute the actual position of ghost arguments
       var ghostness = new bool[args.Count];
       for (var i = 0; i < args.Count; i++) {
         ghostness[i] = false;
       }
       for (var i = 0; i < args.Count; i++) {
         var arg = args[i];
         if (arg.IsGhost) {
           if (arg.FormalParameterName == null) {
             ghostness[i] = true;
           } else {
             var success = int.TryParse(arg.FormalParameterName.val, out var index);
             if (success && 0 <= index && index < args.Count) {
               ghostness[index] = true;
             }
           }
         }
       }
       var argumentGhostness = ghostness.ToList();
       // make sure the corresponding tuple type exists
       var tmp = theBuiltIns.TupleType(x, args.Count, true, argumentGhostness);
       e = new DatatypeValue(x, BuiltIns.TupleTypeName(argumentGhostness), BuiltIns.TupleTypeCtorName(args.Count), args);
     }
  .)
  .

/*------------------------------------------------------------------------*/
TupleArgs<.List<ActualBinding> args.>
= (. ActualBinding binding; bool isGhost = false; .)
  // The IF is to distinguish between `(ghost var x := 5; x + x)` and (ghost x), both of which begin with `( ghost`.
  [ IF(la.kind == _ghost && !IsVar())
    "ghost"                             (. isGhost = true; .)
  ]
  ActualBinding<out binding, isGhost>   (. args.Add(binding); .)
  { ","                                 (. isGhost = false; .)
    [ IF(la.kind == _ghost && !IsVar())
      "ghost"                           (. isGhost = true; .)
    ]
    ActualBinding<out binding, isGhost> (. args.Add(binding); .)
  }
  .

/*------------------------------------------------------------------------*/
SetDisplayExpr<out Expression e>
= (. Contract.Ensures(Contract.ValueAtReturn(out e) != null);
     IToken token = null;
     IToken x = null, startToken = null;
     e = dummyExpr;
  .)
  [ ( "iset" | "multiset" )                  (. token = t; startToken = t; x = t; .)
  ]
  ( "{"                                      (. token = token ?? t;
                                                startToken = startToken ?? t;
                                                x = token; 
                                                List<Expression> elements = new List<Expression/*!*/>();
                                             .)
    [ Expressions<elements> ]                (. if (token.kind == _iset) {
                                                  e = new SetDisplayExpr(x, false, elements);
                                                } else if (token.kind == _multiset) {
                                                  e = new MultiSetDisplayExpr(x, elements);
                                                } else {
                                                  e = new SetDisplayExpr(x, true, elements);
                                                }
                                             .)
    "}"
  |
    "("                                       (. x = t; startToken = startToken ?? t; .)
     Expression<out e, true, true>            (.
                                                  if (token == null || token.kind != _multiset) {
                                                    SemErr(x, "A forming expression must be a multiset");
                                                  }
                                                  e = new MultiSetFormingExpr(x, e);
                                               .)
    ")"
  )
  (. e.RangeToken = new RangeToken(startToken, t); .)
  .

/*------------------------------------------------------------------------*/
SeqDisplayExpr<out Expression e>
= (. Contract.Ensures(Contract.ValueAtReturn(out e) != null);
     IToken x = null;
     Type explicitTypeArg = null;
     Expression n, f;
     e = dummyExpr;
  .)
  (
    "seq"                          (. x = t; .)
    [ (. var gt = new List<Type>(); .)
    GenericInstantiation<gt>     (. if (gt.Count > 1) {
                                      SemErr("seq type expects only one type argument");
                                    } else {
                                      explicitTypeArg = gt[0];
                                    }
                                 .)
    ]
    "("
    Expression<out n, true, true>
    ","
    Expression<out f, true, true>
    ")"                            (. e = new SeqConstructionExpr(x, explicitTypeArg, n, f); .)
  |
    "["                                      (. List<Expression> elements = new List<Expression/*!*/>();
                                                x = t;

                                             .)
    [ Expressions<elements> ]                (. e = new SeqDisplayExpr(x, elements);
                                             .)
    "]"
  )
  (.  e.RangeToken = new RangeToken(x, t); .)
  .

/*------------------------------------------------------------------------*/
MapDisplayExpr<out Expression e>
= (. Contract.Ensures(Contract.ValueAtReturn(out e) != null);
     List<ExpressionPair/*!*/>/*!*/ elements= new List<ExpressionPair/*!*/>() ;
     e = dummyExpr;
  .)
  ( "map" | "imap" ) (. IToken mapToken = t; .)
  "["
    [ MapLiteralExpressions<out elements> ] 
                     (. e = new MapDisplayExpr(mapToken, mapToken.kind == _map, elements);.)
  "]"                (. e.RangeToken = new RangeToken(mapToken, t); .)
  .

/*------------------------------------------------------------------------*/
MapLiteralExpressions<.out List<ExpressionPair> elements.>
= (. Expression/*!*/ d, r;
     elements = new List<ExpressionPair/*!*/>();
  .)
  Expression<out d, true, true> ":=" Expression<out r, true, true>       (. elements.Add(new ExpressionPair(d,r)); .)
  { "," Expression<out d, true, true> ":=" Expression<out r, true, true> (. elements.Add(new ExpressionPair(d,r)); .)
  }
  .

/*------------------------------------------------------------------------*/
MapComprehensionExpr<out Expression e, bool allowLemma, bool allowLambda, bool allowBitwiseOps>
= (. Contract.Ensures(Contract.ValueAtReturn(out e) != null);
     List<BoundVar> bvars = new List<BoundVar>();
     Expression range = null;
     Expression bodyLeft = null;
     Expression bodyRight;
     Attributes attrs = null;
     bool finite = true;
  .)
  ( "map" | "imap" (. finite = false; .) )     (. IToken mapToken = t; .)
  QuantifierDomain<out bvars, out attrs, out range, allowLemma, allowLambda, allowBitwiseOps>
  QSep
  Expression<out bodyRight, allowLemma, allowLambda, allowBitwiseOps>
  [ IF(IsGets())  /* greedily parse ":=" */    (. bodyLeft = bodyRight; .)
    ":=" Expression<out bodyRight, allowLemma, allowLambda, allowBitwiseOps || !finite>
  ]
  (. if (bodyLeft == null && bvars.Count != 1) {
       SemErr(t, "a map comprehension with more than one bound variable must have a term expression of the form 'Expr := Expr'");
       e = dummyExpr;
     } else {
       e = new MapComprehension(mapToken, new RangeToken(mapToken, t), finite, bvars, range ?? new LiteralExpr(Token.NoToken, true), bodyLeft, bodyRight, attrs);
     }
  .)
  .

/*------------------------------------------------------------------------*/
EndlessExpression<out Expression e, bool allowLemma, bool allowLambda, bool allowBitwiseOps>
= (. Statement s;
     e = dummyExpr;
  .)
  ( IfExpression<out e, allowLemma, allowLambda, allowBitwiseOps>
  | MatchExpression<out e, allowLemma, allowLambda, allowBitwiseOps>
  | QuantifierExpression<out e, allowLemma, allowLambda>  /* types are such that we can allow bitwise operations in the quantifier body */
  | SetComprehensionExpr<out e, allowLemma, allowLambda, allowBitwiseOps>
  | StmtInExpr<out s>
    Expression<out e, allowLemma, allowLambda, allowBitwiseOps>    (. e = new StmtExpr(s.Tok, s, e) { RangeToken = new RangeToken(s.StartToken, e.EndToken) }; .)
  | LetExpression<out e, allowLemma, allowLambda, allowBitwiseOps>
  | MapComprehensionExpr<out e, allowLemma, allowLambda, allowBitwiseOps>
  )
  .

/*------------------------------------------------------------------------*/
IfExpression<out Expression e, bool allowLemma, bool allowLambda, bool allowBitwiseOps>
= "if"   (. IToken x = t; Expression e0; Expression e1;
            bool isBindingGuard = false;
            e = dummyExpr;
         .)
      ( IF(IsBindingGuard())
        BindingGuard<out e, true>  (. isBindingGuard = true; .)
      | Expression<out e, true, true>
      )
      "then" Expression<out e0, true, true, true>
      "else" Expression<out e1, allowLemma, allowLambda, allowBitwiseOps>
                (. if (isBindingGuard) {
                     var exists = (ExistsExpr) e;
                     var LHSs = new List<CasePattern<BoundVar>>();
                     foreach (var v in exists.BoundVars) {
                       LHSs.Add(new CasePattern<BoundVar>(e.tok, v));
                     }
                     e0 = new LetExpr(e.tok, LHSs, new List<Expression>() {
                       exists.Term }, e0, false) { RangeToken = exists.RangeToken};
                 }
                 e = new ITEExpr(x, isBindingGuard, e, e0, e1);
                 e.RangeToken = new RangeToken(x, t);
                .)
  .
/*------------------------------------------------------------------------*/
StmtInExpr<out Statement s>
= (. s = dummyStmt; .)
  ( AssertStmt<out s, true>
  | ExpectStmt<out s>
  | AssumeStmt<out s>
  | RevealStmt<out s>
  | CalcStmt<out s>
  )
  .

/*------------------------------------------------------------------------*/
LetExpression<out Expression e, bool allowLemma, bool allowLambda, bool allowBitwiseOps>
= (. e = dummyExpr; .)
  ( LetExprWithLHS<out e, allowLemma, allowLambda, allowBitwiseOps>
  | LetExprWithoutLHS<out e, allowLemma, allowLambda, allowBitwiseOps>
  ).

/*------------------------------------------------------------------------*/
LetExprWithLHS<out Expression e, bool allowLemma, bool allowLambda, bool allowBitwiseOps>
= (. IToken x = null;
     bool isGhost = false;
     var letLHSs = new List<CasePattern<BoundVar>>();
     var letRHSs = new List<Expression>();
     CasePattern<BoundVar> pat;
     bool exact = true;
     bool isLetOrFail = false;
     Attributes attrs = null;
     e = dummyExpr;
  .)
    [ "ghost"                       (. isGhost = true;  x = t; .)
    ]
    "var"                           (. if (!isGhost) { x = t; } .)
    CasePattern<out pat>            (. if (isGhost) { pat.Vars.Iter(bv => bv.IsGhost = true); }
                                       letLHSs.Add(pat);
                                    .)
    { "," CasePattern<out pat>      (. if (isGhost) { pat.Vars.Iter(bv => bv.IsGhost = true); }
                                       letLHSs.Add(pat);
                                    .)
    }
    ( ":=" 
    | { Attribute<ref attrs> }
      ":|"                          (. exact = false;
                                       foreach (var lhs in letLHSs) {
                                         if (lhs.Arguments != null) {
                                           SemErr(lhs.tok, "LHS of let-such-that expression must be variables, not general patterns");
                                         }
                                       }
                                    .)
    | ":-"                          (. isLetOrFail = true; .)
    | "=" (. SemErr(t, "a variable in a let expression should be initialized using ':=', ':-', or ':|', not '='"); .)
    )
    Expression<out e, false, true>        (. letRHSs.Add(e); .)
    { "," Expression<out e, false, true>  (. letRHSs.Add(e); .)
    }
    ";"
    Expression<out e, allowLemma, allowLambda, allowBitwiseOps>
  (.
    if (isLetOrFail) {
      CasePattern<BoundVar> lhs = null;
      Contract.Assert(letLHSs.Count > 0);
      if (letLHSs.Count == 1) {
        lhs = letLHSs[0];
      } else {
        SemErr("':-' can have at most one left-hand side");
      }
      Expression rhs = null;
      Contract.Assert(letRHSs.Count > 0);
      if (letRHSs.Count == 1) {
        rhs = letRHSs[0];
      } else {
        SemErr("':-' must have exactly one right-hand side");
      }
      e = new LetOrFailExpr(x, lhs, rhs, e);
    } else {
      e = new LetExpr(x, letLHSs, letRHSs, e, exact, attrs);
    }
    e.RangeToken = new RangeToken(x, t);
  .)
  .

/*------------------------------------------------------------------------*/
LetExprWithoutLHS<out Expression e, bool allowLemma, bool allowLambda, bool allowBitwiseOps>
= (. IToken x;
     Expression rhs;
     Expression body;
  .)
  ":-"                                    (. x = t; .)
  Expression<out rhs, false, true>
  ";"
  Expression<out body, allowLemma, allowLambda, allowBitwiseOps>
  (. e = new LetOrFailExpr(x, null, rhs, body);
     e.RangeToken = new RangeToken(x, t);
   .)
  .

/*------------------------------------------------------------------------*/
MatchExpression<out Expression e, bool allowLemma, bool allowLambda, bool allowBitwiseOps>
= (. Contract.Ensures(Contract.ValueAtReturn(out e) != null); IToken/*!*/ x;  NestedMatchCaseExpr/*!*/ c;
     List<NestedMatchCaseExpr/*!*/> cases = new List<NestedMatchCaseExpr/*!*/>();
     bool usesOptionalBraces = false;
  .)
  "match"                     (. x = t; .)
  Expression<out e, allowLemma, allowLambda, allowBitwiseOps>
  ( IF(la.kind == _lbrace)  /* always favor brace-enclosed match body to a case-less match */
    "{" (. usesOptionalBraces = true; .)
        { CaseExpression<out c, true, true, allowBitwiseOps> (. cases.Add(c); .) }
    "}"
  |     { IF(la.kind == _case)  /* let each "case" bind to the closest preceding "match" */
          CaseExpression<out c, allowLemma, allowLambda, allowBitwiseOps> (. cases.Add(c); .)
        }
  )
  (. e = new NestedMatchExpr(x, e, cases, usesOptionalBraces);
     e.RangeToken = new RangeToken(x, t); .)
.

/*------------------------------------------------------------------------*/
CaseExpression<out NestedMatchCaseExpr c, bool allowLemma, bool allowLambda, bool allowBitwiseOps>
= (. Contract.Ensures(Contract.ValueAtReturn(out c) != null); IToken/*!*/ x;
     ExtendedPattern/*!*/ pat = null;
     Expression/*!*/ body;
     Attributes attrs = null;
  .)
  "case"                      (. x = t; .)
  { Attribute<ref attrs> }
  ExtendedPattern<out pat>             (. .)
  "=>"
  Expression<out body, allowLemma, allowLambda, allowBitwiseOps>    (. c = new NestedMatchCaseExpr(x, pat, body, attrs); .)
.

/*------------------------------------------------------------------------*/
CasePattern<.out CasePattern<BoundVar> pat.>
= (. IToken id;  List<CasePattern<BoundVar>> arguments;
     BoundVar bv;
     pat = null;
  .)
  ( IF(IsIdentParen())
    Ident<out id>
    "("                                (. arguments = new List<CasePattern<BoundVar>>(); .)
      [ CasePattern<out pat>           (. arguments.Add(pat); .)
        { "," CasePattern<out pat>     (. arguments.Add(pat); .)
        }
      ]
    ")"                                (. pat = new CasePattern<BoundVar>(id, id.val, arguments); .)
  | "("                                (. id = t;
                                          arguments = new List<CasePattern<BoundVar>>();
                                       .)
      [ CasePattern<out pat>           (. arguments.Add(pat); .)
        { "," CasePattern<out pat>     (. arguments.Add(pat); .)
        }
      ]
    ")"                                (. // Parse parenthesis without an identifier as a built in tuple type.
                                          string ctor = BuiltIns.TupleTypeCtorName(arguments.Count);  //use the TupleTypeCtors
                                          pat = new CasePattern<BoundVar>(id, ctor, arguments);
                                       .)
  | IdentTypeOptional<out bv>          (. // This could be a BoundVar of a parameter-less constructor and we may not know until resolution.
                                          // Nevertheless, we do put the "bv" into the CasePattern here (even though it will get thrown out
                                          // later if resolution finds the CasePattern to denote a parameter-less constructor), because this
                                          // (in particular, bv.IsGhost) is the place where a LetExpr records whether or not the "ghost"
                                          // keyword was used in the declaration.
                                          pat = new CasePattern<BoundVar>(bv.tok, bv);
                                       .)
  )
  (. // In case of parsing errors, make sure 'pat' still returns as non-null
     if (pat == null) {
       pat = new CasePattern<BoundVar>(t, "_ParseError", null);
     }
  .)
  .

/*------------------------------------------------------------------------*/
/* CasePatternLocal is identical to CasePattern, except that it uses LocalVariable instead of BoundVar. Coco does
 * not have a way to make the patterns take a bounded type parameter.
 */
CasePatternLocal<.out CasePattern<LocalVariable> pat, bool isGhost.>
= (. IToken id; List<CasePattern<LocalVariable>> arguments;
     LocalVariable local;
     pat = null;
  .)
  ( IF(IsIdentParen())
    Ident<out id>
    "("                                          (. arguments = new List<CasePattern<LocalVariable>>(); .)
      [ CasePatternLocal<out pat, isGhost>       (. arguments.Add(pat); .)
        { "," CasePatternLocal<out pat, isGhost> (. arguments.Add(pat); .)
        }
      ]
    ")"                                          (. pat = new CasePattern<LocalVariable>(id, id.val, arguments); .)
  | "("                                          (. id = t;
                                                    arguments = new List<CasePattern<LocalVariable>>();
                                                 .)
      [ CasePatternLocal<out pat, isGhost>       (. arguments.Add(pat); .)
        { "," CasePatternLocal<out pat, isGhost> (. arguments.Add(pat); .)
        }
      ]
    ")"                                (. // Parse parenthesis without an identifier as a built in tuple type.
                                          string ctor = BuiltIns.TupleTypeCtorName(arguments.Count);  //use the TupleTypeCtors
                                          pat = new CasePattern<LocalVariable>(id, ctor, arguments);
                                       .)
  | LocalIdentTypeOptional<out local, isGhost>
                                       (. // This could be a LocalVariable of a parameter-less constructor and we may not know until resolution.
                                          // Nevertheless, we do put the local" into the CasePattern here (even though it will get thrown out
                                          // later if resolution finds the CasePattern to denote a parameter-less constructor), because this
                                          // (in particular, local.IsGhost) is the place where a LetExpr records whether or not the "ghost"
                                          // keyword was used in the declaration.
                                          pat = new CasePattern<LocalVariable>(local.Tok, local);
                                       .)
  )
  (. // In case of parsing errors, make sure 'pat' still returns as non-null
     if (pat == null) {
       pat = new CasePattern<LocalVariable>(t, "_ParseError", null);
     }
  .)
  .

/*------------------------------------------------------------------------*/
NameSegment<out Expression e>
= (. IToken id;
     IToken openParen = null; IToken atLabel = null;
     List<Type> typeArgs = null; List<ActualBinding> args = null;
  .)
  Ident<out id>
  ( IF(IsGenericInstantiation(true))
    (. typeArgs = new List<Type>(); .)
    GenericInstantiation<typeArgs>
    [ AtCall<out atLabel, out openParen, out args> ]
  | HashCall<id, out openParen, out typeArgs, out args>
  | [ AtCall<out atLabel, out openParen, out args> ]
  )
  /* Note, since HashCall updates id.val, we make sure not to use id.val until after the possibility of calling HashCall. */
  (. e = new NameSegment(id, id.val, typeArgs);
     if (openParen != null) {
       e = new ApplySuffix(openParen, atLabel, e, args, t);
     } else {
       Contract.Assert(atLabel == null);
     }
     e.RangeToken = new RangeToken(id, t);
  .)
  .

/*------------------------------------------------------------------------*/
/* NameSegmentForTypeName is like the production NameSegment, except that it does not allow HashCall */
NameSegmentForTypeName<out Expression e, bool inExpressionContext>
= (. IToken id;  List<Type> typeArgs; .)
  Ident<out id>
  OptGenericInstantiation<out typeArgs, inExpressionContext>
  (. e = new NameSegment(id, id.val, typeArgs);
     e.RangeToken = new RangeToken(id, t);
  .)
  .

/*------------------------------------------------------------------------*/
/* The HashCall production extends a given identifier with a hash sign followed by
 * a list of argument expressions.  That is, if what was just parsed was an identifier id,
 * then the HashCall production will continue parsing into id#[arg](args).
 * One could imagine parsing just the id# as an expression, but Dafny doesn't do that
 * since the first argument to a prefix predicate/method is textually set apart; instead
 * if a programmer wants to curry the arguments, one has to resort to using a lambda
 * expression, just like for other function applications.
 * Note: This grammar production mutates the id.val field to append the hash sign.
 */
HashCall<.IToken id, out IToken openParen, out List<Type> typeArgs, out List<ActualBinding> args.>
= (. Expression k; args = new List<ActualBinding>(); typeArgs = null; .)
  "#"                                      (. id.val = id.val + "#"; t.val = ""; t.pos = t.pos+1; t.col = t.col+1; .)
  [                                        (. typeArgs = new List<Type>(); .)
    GenericInstantiation<typeArgs>
  ]
  "[" Expression<out k, true, true> "]"    (. args.Add(new ActualBinding(null, k)); .)
  "("                                      (. openParen = t; .)
    [ ActualBindings<args> ]
  ")"
  .

/*------------------------------------------------------------------------*/
AtCall<.out IToken atLabel, out IToken openParen, out List<ActualBinding> args.>
= (. atLabel = null;
     openParen = null;
     args = new List<ActualBinding>();
  .)
  "@" LabelName<out atLabel>
  "("                                      (. openParen = t; .)
    [ ActualBindings<args> ]
  ")"
  .

/*------------------------------------------------------------------------*/
Suffix<ref Expression e>
= (. Contract.Requires(e != null); Contract.Ensures(e!=null);
     IToken id, x;
     Expression e0 = null;  Expression e1 = null;  Expression ee;  bool anyDots = false;
     List<Expression> multipleLengths = null; bool takeRest = false; // takeRest is relevant only if multipleLengths is non-null
     List<Expression> multipleIndices = null;
     List<Tuple<IToken, string, Expression>> updates;
     var startToken = e.StartToken;
     Expression v;
  .)
  ( "."
    ( "("                                             (. x = t; updates = new List<Tuple<IToken, string, Expression>>(); .)
        MemberBindingUpdate<out id, out v>            (. updates.Add(Tuple.Create(id, id.val, v)); .)
        { "," MemberBindingUpdate<out id, out v>      (. updates.Add(Tuple.Create(id, id.val, v)); .)
        }
      ")"
      (. e = new DatatypeUpdateExpr(x, e, updates) { RangeToken = new RangeToken(startToken, t)}; .)
    | DotSuffix<out id, out x>                 (. if (x != null) {
                                                    // process id as a Suffix in its own right
                                                    e = new ExprDotName(id, e, id.val, null) { RangeToken = new RangeToken(startToken, t)};
                                                    id = x;  // move to the next Suffix
                                                  }
                                                  IToken openParen = null;  List<Type> typeArgs = null;
                                                  List<ActualBinding> args = null;
                                                  IToken atLabel = null;
                                               .)

      ( IF(IsGenericInstantiation(true))
        (. typeArgs = new List<Type>(); .)
        GenericInstantiation<typeArgs>
        [ AtCall<out atLabel, out openParen, out args> ]
      | HashCall<id, out openParen, out typeArgs, out args>
      | [ AtCall<out atLabel, out openParen, out args> ]
      )
      (. e = new ExprDotName(id, e, id.val, typeArgs) {
           RangeToken = new RangeToken(startToken, id)
         };
         if (openParen != null) {
           e = new ApplySuffix(openParen, atLabel, e, args, t) {
             RangeToken = new RangeToken(startToken, t)
           };
         } else {
           Contract.Assert(atLabel == null);
         }
      .)
    )
  | "["                                        (. x = t; .)
      ( Expression<out ee, true, true>         (. e0 = ee; .)
        ( ".."                                 (. anyDots = true; .)
          [ Expression<out ee, true, true>     (. e1 = ee; .)
          ]
        | ":="
          Expression<out ee, true, true>       (. e1 = ee; .)
        | ":"                                  (. multipleLengths = new List<Expression>();
                                                  multipleLengths.Add(e0);  // account for the Expression read before the colon
                                                  takeRest = true;
                                               .)
          [ Expression<out ee, true, true>     (. multipleLengths.Add(ee); takeRest = false; .)
            { IF(IsNonFinalColon())
              ":"
              Expression<out ee, true, true>   (. multipleLengths.Add(ee); .)
            }
            [ ":"                              (. takeRest = true; .)
            ]
          ]
        | { "," Expression<out ee, true, true> (. if (multipleIndices == null) {
                                                    multipleIndices = new List<Expression>();
                                                    multipleIndices.Add(e0);
                                                  }
                                                  multipleIndices.Add(ee);
                                               .)
          }
        )
      | ".."                                   (. anyDots = true; .)
        [ Expression<out ee, true, true>       (. e1 = ee; .)
        ]
      )
    "]"
      (. if (multipleIndices != null) {
           e = new MultiSelectExpr(x, e, multipleIndices);
           // make sure an array class with this dimensionality exists
           var tmp = theBuiltIns.ArrayType(multipleIndices.Count, new IntType(), true);
         } else {
           if (!anyDots && e0 == null) {
             /* a parsing error occurred */
             e0 = dummyExpr;
           }
           Contract.Assert(anyDots || e0 != null);
           if (anyDots) {
             //Contract.Assert(e0 != null || e1 != null);
             e = new SeqSelectExpr(x, false, e, e0, e1, t);
           } else if (multipleLengths != null) {
             Expression prev = null;
             List<Expression> seqs = new List<Expression>();
              foreach (var len in multipleLengths) {
                var end = prev == null ? len : new BinaryExpr(x, BinaryExpr.Opcode.Add, prev, len) {
                  RangeToken = new RangeToken(prev.StartToken, len.EndToken)
                };
                seqs.Add(new SeqSelectExpr(x, false, e, prev, end, t) {
                  RangeToken = new RangeToken(e.StartToken, t)
                });
                prev = end;
              }
             if (takeRest) {
               seqs.Add(new SeqSelectExpr(x, false, e, prev, null, t) {
                 RangeToken = new RangeToken(e.StartToken, t)
               });
             }
             e = new SeqDisplayExpr(x, seqs);
           } else if (e1 == null) {
             Contract.Assert(e0 != null);
             e = new SeqSelectExpr(x, true, e, e0, null, t);
           } else {
             Contract.Assert(e0 != null);
             e = new SeqUpdateExpr(x, e, e0, e1);
           }
         }
         e.RangeToken = new RangeToken(startToken, t);
      .)
  | "("                                    (. IToken openParen = t; var args = new List<ActualBinding>(); .)
    [ ActualBindings<args> ]
    ")"                                    (. e = new ApplySuffix(openParen, null, e, args, t);
                                              e.RangeToken = new RangeToken(startToken, t);
                                           .)
  )
  .

/*------------------------------------------------------------------------*/
ActualBindings<.List<ActualBinding> bindings.>
= (. ActualBinding binding; .)
  ActualBinding<out binding>                      (. bindings.Add(binding); .)
  { "," ActualBinding<out binding>                (. bindings.Add(binding); .)
  }
  .

ActualBinding<out ActualBinding binding, bool isGhost = false>
= (. IToken id = null; Expression e; .)
  [ IF(IsBinding())
    NoUSIdentOrDigits<out id>
    ":="
  ]
  Expression<out e, true, true>
  (. binding = new ActualBinding(id, e, isGhost); .)
  .

/*------------------------------------------------------------------------*/
QuantifierExpression<out Expression q, bool allowLemma, bool allowLambda>
= (. Contract.Ensures(Contract.ValueAtReturn(out q) != null);
     IToken/*!*/ x = Token.NoToken;
     bool univ = false;
     List<BoundVar/*!*/> bvars;
     Attributes attrs;
     Expression range;
     Expression/*!*/ body;
  .)
  ( Forall                                     (. x = t;  univ = true; .)
  | Exists                                     (. x = t; .)
  )
  QuantifierDomain<out bvars, out attrs, out range, allowLemma, allowLambda, true>
  QSep
  Expression<out body, allowLemma, allowLambda>
  (. if (univ) {
       q = new ForallExpr(x, new RangeToken(x, t), bvars, range, body, attrs);
     } else {
       q = new ExistsExpr(x, new RangeToken(x, t), bvars, range, body, attrs);
     }
  .)
  .

/*------------------------------------------------------------------------*/
QuantifierDomain<.out List<BoundVar> bvars, out Attributes attrs, out Expression range, bool allowLemma, bool allowLambda, bool allowBitwiseOps.>
= (.
     List<QuantifiedVar> qvars = new List<QuantifiedVar>();
     QuantifiedVar/*!*/ qv;
     attrs = null;
     range = null;
  .)
  QuantifierVariableDecl<out qv, ref attrs, allowLemma, allowLambda, allowBitwiseOps>         (. qvars.Add(qv); .)
  { IF(IsQuantifierVariableDecl(qv))
    ","
    QuantifierVariableDecl<out qv, ref attrs, allowLemma, allowLambda, allowBitwiseOps>       (. qvars.Add(qv); .)
  }
  (. QuantifiedVar.ExtractSingleRange(qvars, out bvars, out range); .)
  .
  
/*------------------------------------------------------------------------*/
QuantifierVariableDecl<.out QuantifiedVar qvar, ref Attributes attrs, bool allowLemma, bool allowLambda, bool allowBitwiseOps.>
= (.
     BoundVar bv;
     Expression domain = null;
     Expression range = null;
  .)
  IdentTypeOptional<out bv>
  [ // "<-" can also appear in GenericParameters in something like "<-T>",
    // so we parse it as two separate tokens, but use lookahead to ensure
    // we don't allow whitespace between them.
    IF(IsFromArrow())
    "<" "-"
    // We can't allow bitwise ops here since otherwise we'll swallow up any
    // optional "| <Range>" suffix 
    Expression<out domain, allowLemma, allowLambda, false>
  ]
  { IF( la.kind == _lbracecolon) Attribute<ref attrs> } // Ambiguity -- if the next optional block is not present, 
                                                        // this {Attribute} ends a QuantifierVariableDecl so it can end a SetComprehensionExpr
                                                        // so it can end an Expression
                                                        // But an Expression can be followed by {Attribute} as in VarDeclStatement, Rhs, UpdateStmt
  [ // Coco complains about this ambiguity, thinking that a "|" can follow a body-less forall statement. 
    // That can happen because the grammar allows a QuantifierDecl to end a QuantifierDomain, which can end
    // a SetComprehensionExpr, and a Expression can be followed by a bitvector '|'. 
    // The semantic predicate here resolves the ambiguity in favor of a such-that in this QuantifierVariableDecl.
    // The other parse can be obtained by using appropriate parentheses.
    IF(la.kind == _verticalbar) 
    "|"
    Expression<out range, allowLemma, allowLambda, allowBitwiseOps>
  ]
  (. qvar = new QuantifiedVar(bv.tok, bv.Name, bv.SyntacticType, domain, range); .)
  .

/*------------------------------------------------------------------------*/
SetComprehensionExpr<out Expression q, bool allowLemma, bool allowLambda, bool allowBitwiseOps>
= (. Contract.Ensures(Contract.ValueAtReturn(out q) != null);
     List<BoundVar/*!*/> bvars = new List<BoundVar>();
     Expression range;
     Expression body = null;
     Attributes attrs = null;
     bool finite = true;
  .)
  ( "set" | "iset" (. finite = false; .) )     (. IToken setToken = t; .)
  QuantifierDomain<out bvars, out attrs, out range, allowLemma, allowLambda, allowBitwiseOps>
  [ IF(IsQSep())  /* let any given body bind to the closest enclosing set comprehension */
    QSep
    Expression<out body, allowLemma, allowLambda, allowBitwiseOps || !finite>
  ]
  (. if (body == null && bvars.Count != 1) {
       SemErr(t, "a set comprehension with more than one bound variable must have a term expression");
       q = dummyExpr;
     } else {
       // This production used to have its own version of QuantifierDomain in which the
       // range was not optional, so we map null to "true" here so that the rest of the
       // logic doesn't hit exceptions.
       if (range == null) {
         range = LiteralExpr.CreateBoolLiteral(new AutoGeneratedToken(t), true);
       }
       q = new SetComprehension(setToken, new RangeToken(setToken, t), finite, bvars, range, body, attrs);
     }
  .)
  .

/*------------------------------------------------------------------------*/
Expressions<.List<Expression> args.>
= (. Expression e; .)
  Expression<out e, true, true>                      (. args.Add(e); .)
  { "," Expression<out e, true, true>                (. args.Add(e); .)
  }
  .

/*------------------------------------------------------------------------*/
AttributeName<out IToken id> = NoUSIdent<out id>.

Attribute<ref Attributes attrs>
= (. IToken openBrace, closeBrace;
     IToken x = null;
     var args = new List<Expression>();
  .)
  "{:"                         (. openBrace = t; .)
  (. ConvertKeywordTokenToIdent(); .)
  AttributeName<out x>
  [ Expressions<args> ]
  "}"                         (. closeBrace = t; .)
  (. 
     attrs = new UserSuppliedAttributes(x, openBrace, closeBrace, args, attrs);
     attrs.RangeToken = new RangeToken(openBrace, t);
     CheckAttribute(errors, x, attrs.RangeToken, la);
  .)
  .

/*------------------------------------------------------------------------*/
Ident<out IToken/*!*/ x>
= (. Contract.Ensures(Contract.ValueAtReturn(out x) != null); .)
  ( ident
  | "least"      (. t.kind = _ident; .) // convert it to an ident
  | "greatest"   (. t.kind = _ident; .) // convert it to an ident
  | "older"      (. t.kind = _ident; .) // convert it to an ident
  | "opaque"     (. t.kind = _ident; .) // convert it to an ident
                 (. errors.Deprecated(t, "opaque is deprecated as an identifier. It will soon become a reserved word. Use a different name."); .)
  )
  (. x = t; .)
  .

/*------------------------------------------------------------------------*/
// Identifier or sequence of digits
// Parse one of the following, which are supposed to follow a ".":
//        ident
//        digits
//        digits . digits
// In the first two cases, x returns as the token for the ident/digits and y returns as null.
// In the third case, x and y return as the tokens for the first and second digits.
// This parser production solves a problem where the scanner might parse a real number instead
// of stopping at the decimal point.
DotSuffix<out IToken x, out IToken y>
= (. Contract.Ensures(Contract.ValueAtReturn(out x) != null);
     x = Token.NoToken;
     y = null;
  .)
  ( Ident<out x>
  | digits         (. x = t; .)
  | decimaldigits  (. x = t;
                      int exponent = x.val.IndexOf('e');
                      if (0 <= exponent) {
                        // this is not a legal field/destructor name
                        // Also it is not currently reachable, because decimaldigits does not yet support exponents
                        SemErr(x, "invalid name after a '.'");
                      } else {
                        int dot = x.val.IndexOf('.');
                        if (0 <= dot) {
                          // change token
                          // [prev][    x    ]
                          // to
                          // [prev][y][dot][x]
                          y = new Token();
                          y.pos = x.pos;
                          y.val = x.val.Substring(0, dot);
                          y.col = x.col;
                          y.line = x.line;
                          y.Filename = x.Filename;
                          y.kind = x.kind;
                          
                          var dotTok = new Token();
                          dotTok.pos = x.pos + dot;
                          dotTok.val = ".";
                          dotTok.Filename = x.Filename;
                          dotTok.line = x.line;
                          dotTok.kind = x.kind;
                          dotTok.col = x.col + dot;
                          
                          x.pos = x.pos + dot + 1;
                          x.val = x.val.Substring(dot + 1);
                          x.col = x.col + dot + 1;
                          
                          var prev = x.Prev;
                          
                          prev.Next = y;
                          y.Prev = prev;
                          
                          y.Next = dotTok;
                          dotTok.Prev = y;
                          
                          dotTok.Next = x;
                          x.Prev = dotTok;
                          
                          // Ok, now swaps x and y when returning
                          var tmp = x;
                          x = y;
                          y = tmp;
                        }
                      }
                   .)
  | "requires"     (. x = t; .)
  | "reads"        (. x = t; .)
  )
  .

/*------------------------------------------------------------------------*/
Name<out Name name>
= NoUSIdent<out var t> (. name = new Name(t); .)
  .
  
// Identifier, disallowing leading underscores
NoUSIdent<out IToken/*!*/ x>
= (. Contract.Ensures(Contract.ValueAtReturn(out x) != null); .)
  Ident<out x>     (. if (x.val.StartsWith("_")) {
                        SemErr(ErrorID.p_no_leading_underscore, Errors.CodeAction(x,1), 
                          "cannot declare identifier beginning with underscore");
                      }
                   .)
  .

/*------------------------------------------------------------------------*/
IdentOrDigits<out IToken id>
= (. id = Token.NoToken; .)
  ( Ident<out id>
  | digits         (. id = t; .)
  )
  .

/*------------------------------------------------------------------------*/
NoDigitName<out Name x>
       = (. IToken t; .)
         NoUSIdentOrDigits<out t> (. x = new Name(t); .)
         .
         
NoUSIdentOrDigits<out IToken id>
= (. id = Token.NoToken; .)
  ( NoUSIdent<out id>
  | digits         (. id = t; .)
  )
  .

/*------------------------------------------------------------------------*/
MemberBindingUpdate<out IToken id, out Expression e>
= (. id = Token.NoToken; e = dummyExpr; .)
  NoUSIdentOrDigits<out id>
  ":="
  Expression<out e, true, true>
  .

/*------------------------------------------------------------------------*/
LabelName<out IToken id>
= NoUSIdentOrDigits<out id>
  .

/*------------------------------------------------------------------------*/
MethodFunctionName<out Name name>
= NoDigitName<out name>
  .

/*------------------------------------------------------------------------*/
TypeNameOrCtorSuffix<out IToken id>
= (. id = Token.NoToken; .)
  IdentOrDigits<out id>
  .

/*------------------------------------------------------------------------*/
// Identifier, disallowing leading underscores, except possibly the "wildcard" identifier "_"
WildIdentN<out Name name, bool allowWildcardId>
= WildIdent<out var x, allowWildcardId>     (. name = new Name(x); .) .
  
// Identifier, disallowing leading underscores, except possibly the "wildcard" identifier "_"
WildIdent<out IToken x, bool allowWildcardId>
= (. Contract.Ensures(Contract.ValueAtReturn(out x) != null); .)
  Ident<out x>     (. x = t.WithVal(UnwildIdent(t.val, allowWildcardId)); .)
  .

/*------------------------------------------------------------------------*/
OldSemi  /* NOTE: Coco complains about "OldSemi deletable". That's okay. */
= /* In the future, it may be that semi-colons will be neither needed nor allowed in certain places where,
   * in the past, they were required.  As a period of transition between the two, such semi-colons are optional.
   */
  [ SYNC ";"    (. errors.DeprecatedStyle(ErrorID.p_deprecated_semicolon, t, "deprecated style: a semi-colon is not needed here"); .)
  ].

/*------------------------------------------------------------------------*/
Nat<out BigInteger n>
= (. n = BigInteger.Zero;
     string S;
  .)
  ( digits
    (. S = Util.RemoveUnderscores(t.val);
       try {
         n = BigIntegerParser.Parse(S);
       } catch (System.FormatException) {
         SemErr("incorrectly formatted number");
         n = BigInteger.Zero;
       }
    .)
  | hexdigits
    (. S = Util.RemoveUnderscores(t.val.Substring(2));
       try {
         // note: leading 0 required when parsing positive hex numbers
         n = BigIntegerParser.Parse("0" + S, System.Globalization.NumberStyles.HexNumber);
       } catch (System.FormatException) {
         SemErr("incorrectly formatted number");
         n = BigInteger.Zero;
       }
    .)
  )
  .

/*------------------------------------------------------------------------*/
Dec<out BaseTypes.BigDec d>
= (. d = BaseTypes.BigDec.ZERO; .)
  (decimaldigits
    (. var S = Util.RemoveUnderscores(t.val);
       try {
         d = BaseTypes.BigDec.FromString(S);
       } catch (System.FormatException) {
         SemErr("incorrectly formatted number");
         d = BaseTypes.BigDec.ZERO;
       }
    .)
  )
  .

/*------------------------------------------------------------------------*/
END Dafny.<|MERGE_RESOLUTION|>--- conflicted
+++ resolved
@@ -1143,7 +1143,6 @@
      CheckDeclModifiers(ref dmod, "module", AllowedDeclModifiers.Abstract);
    .)
    { Attribute<ref attrs> }            (. ApplyOptionsFromAttributes(attrs); .)
-<<<<<<< HEAD
    ( IF(IsIdentifier(la.kind))
      ModuleQualifiedName<out idQualified>
     |
@@ -1151,11 +1150,6 @@
     )
    (. id = idQualified[idQualified.Count-1];
       prefixIds = idQualified.GetRange(0,idQualified.Count-1);
-=======
-   ModuleQualifiedName<out var names>
-   (. var name = names[^1];
-      prefixIds = names.GetRange(0,names.Count-1).Select(n => n.StartToken).ToList();
->>>>>>> 0d78ab50
    .)
 
    [ "refines" ModuleQualifiedName<out idRefined>
@@ -1165,7 +1159,6 @@
                                         idRefined == null ? null : new ModuleQualifiedId(idRefined), parent, attrs,
                                         false, theVerifyThisFile, theCompileThisFile);
    .)
-<<<<<<< HEAD
    SYNC                                (. module.TokenWithTrailingDocString = t; .)
    ( "{"                                 (. module.BodyStartTok = t; .)
        { TopDecl<module, namedModuleDefaultClassMembers, /* isTopLevel */ false, isAbstract>}
@@ -1186,16 +1179,6 @@
       .)
     )
     (.
-=======
-   SYNC                                (. tokenWithTrailingDocString = t; .)
-   "{"                                 (. module.BodyStartTok = t; .)
-     { TopDecl<module, namedModuleDefaultClassMembers, /* isTopLevel */ false, isAbstract>}
-   "}"
-    (.
-      module.RangeToken = new RangeToken(dmod.FirstToken, t);
-      module.TopLevelDecls.Add(new DefaultClassDecl(module, namedModuleDefaultClassMembers));
-      module.TokenWithTrailingDocString = tokenWithTrailingDocString;
->>>>>>> 0d78ab50
       submodule = new LiteralModuleDecl(module, parent);
       submodule.RangeToken = module.RangeToken;
       theOptions = dafnyOptionsBackup;
@@ -1335,17 +1318,12 @@
 = (. names = new List<Name>();
      Name name;
   .)
-<<<<<<< HEAD
   ( ModuleName<out id> (. ids.Add(id); .)
   | "_"                (. ids.Add(t); .)
   | "^"                (. ids.Add(t); .)
     { IF(IsDotXor()) "." "^"          (. ids.Add(t); .) }
   )
   { "." ModuleName<out id> (. ids.Add(id); .) }
-=======
-  ModuleName<out name> (. names.Add(name); .)
-  { "." ModuleName<out name> (. names.Add(name); .) }
->>>>>>> 0d78ab50
   .
 
 /*------------------------------------------------------------------------*/
