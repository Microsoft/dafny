--- conflicted
+++ resolved
@@ -191,19 +191,7 @@
   return new Parser(scanner, errors, module, builtIns, verifyThisFile, compileThisFile);
 }
 
-<<<<<<< HEAD
 // Unused code
-//public static Expression ParseExpression(string/*!*/ s, string/*!*/ fullFilename, string/*!*/ filename, Include include, ModuleDecl module,
-//                                         BuiltIns builtIns, Errors/*!*/ errors, bool verifyThisFile=true, bool compileThisFile=true) {
-//  Parser parser = SetupParser(s, fullFilename, filename, include, module, builtIns, errors, verifyThisFile, compileThisFile);
-//  parser.la = new Token();
-//  parser.la.val = "";
-//  parser.Get();
-//  Expression e;
-//  parser.Expression(out e, true, true, true);
-//  return e;
-//}
-=======
 public static Expression ParseExpression(string/*!*/ s, Uri/*!*/ uri, ModuleDecl module,
                                          BuiltIns builtIns, Errors/*!*/ errors, bool verifyThisFile=true, bool compileThisFile=true) {
   Parser parser = SetupParser(s, uri, module, builtIns, errors, verifyThisFile, compileThisFile);
@@ -214,7 +202,6 @@
   parser.Expression(out e, true, true, true);
   return e;
 }
->>>>>>> 35fefa0e
 
 public void ApplyOptionsFromAttributes(Attributes attrs) {
   var overrides = attrs.AsEnumerable().Where(a => a.Name == "options")
