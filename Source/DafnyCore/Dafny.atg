/* (
-----------------------------------------------------------------------------
//
// Copyright (C) Microsoft Corporation.  All Rights Reserved.
// Copyright by the contributors to the Dafny Project
// SPDX-License-Identifier: MIT
//
//-----------------------------------------------------------------------------*/
/*---------------------------------------------------------------------------
// Dafny
// Rustan Leino, first created 25 January 2008
//--------------------------------------------------------------------------*/
using System.Collections.Generic;
using System.Numerics;
using Microsoft.Boogie;
using System.IO;
using System.Text;
using System.Linq;
using Microsoft.Dafny;
using System.CommandLine;
using static Microsoft.Dafny.ParseErrors;
COMPILER Dafny
/*--------------------------------------------------------------------------*/
readonly Expression/*!*/ dummyExpr;
readonly AssignmentRhs/*!*/ dummyRhs;
readonly FrameExpression/*!*/ dummyFrameExpr;
readonly Statement/*!*/ dummyStmt;
readonly Statement/*!*/ dummyIfStmt;
public readonly FileModuleDefinition theModule;
readonly BuiltIns theBuiltIns;
DafnyOptions theOptions;
int anonymousIds = 0;

/// <summary>
/// Holds the modifiers given for a declaration
///
/// Not all modifiers are applicable to all kinds of declarations.
/// Errors are given when a modify does not apply.
/// We also record the tokens for the specified modifiers so that
/// they can be used in error messages.
/// </summary>
class DeclModifierData {
  public bool IsAbstract;
  public IToken AbstractToken;
  public bool IsGhost;
  public IToken GhostToken;
  public bool IsStatic;
  public IToken StaticToken;
  public bool IsOpaque;
  public IToken OpaqueToken;
  public IToken FirstToken;
}

// Check that token has not been set, then set it.
public void CheckAndSetToken(ref IToken token)
{
    if (token != null) {
      SemErr(ErrorId.p_duplicate_modifier, t, "Duplicate declaration modifier: " + t.val);
    }
    token = t;
}

// Check that token has not been set, then set it, but just ignores if it was set already
public void CheckAndSetTokenOnce(ref IToken token)
{
    if (token == null) {
      token = t;
    }
}

/// <summary>
// A flags type used to tell what declaration modifiers are allowed for a declaration.
/// </summary>
[Flags]
enum AllowedDeclModifiers {
  None = 0,
  Abstract = 1,
  Ghost = 2,

  // Means ghost not allowed because already implicitly ghost.
  AlreadyGhost = 4,
  Static = 8,
  Opaque = 16
};

/// <summary>
/// Check the declaration modifiers against those that are allowed.
///
/// The 'allowed' parameter specifies which declaration modifiers are allowed.
/// The 'declCaption' parameter should be a string describing the kind of declaration.
/// It is used in error messages.
/// Any declaration modifiers that are present but not allowed are cleared.
///</summary>
void CheckDeclModifiers(ref DeclModifierData dmod, string declCaption, AllowedDeclModifiers allowed)
{
  declCaption = (declCaption.StartsWith("i") || declCaption.StartsWith("o") ? "an " : "a ") + declCaption;
  if (dmod.IsAbstract && ((allowed & AllowedDeclModifiers.Abstract) == 0)) {
    SemErr(ErrorId.p_abstract_not_allowed, dmod.AbstractToken, $"{declCaption} cannot be declared 'abstract'");
    dmod.IsAbstract = false;
  }
  if (dmod.IsGhost) {
    if ((allowed & AllowedDeclModifiers.AlreadyGhost) != 0) {
      if (declCaption.Contains("-by-method")) {
        SemErr(ErrorId.p_no_ghost_for_by_method, dmod.GhostToken,
          $"{declCaption} has a ghost function body and a non-ghost method body; {declCaption} declaration does not use the 'ghost' keyword.");
      } else if (declCaption == "a function" || declCaption == "a predicate") {
        SemErr(ErrorId.p_ghost_forbidden_default, dmod.GhostToken, $"{declCaption} cannot be declared 'ghost' (it is 'ghost' by default when using --function-syntax:3)");
      } else {
        SemErr(ErrorId.p_ghost_forbidden_default, dmod.GhostToken, $"{declCaption} cannot be declared 'ghost' (it is 'ghost' by default)");
      }
      dmod.IsGhost = false;
    } else if ((allowed & AllowedDeclModifiers.Ghost) == 0) {
      SemErr(ErrorId.p_ghost_forbidden, dmod.GhostToken, $"{declCaption} cannot be declared 'ghost'");
      dmod.IsGhost = false;
    }
  }
  if (dmod.IsStatic && ((allowed & AllowedDeclModifiers.Static) == 0)) {
    SemErr(ErrorId.p_no_static, dmod.StaticToken, $"{declCaption} cannot be declared 'static'");
    dmod.IsStatic = false;
  }
  if (dmod.IsOpaque && ((allowed & AllowedDeclModifiers.Opaque) == 0)) {
    SemErr(dmod.OpaqueToken, $"{declCaption} cannot be declared 'opaque'");
    dmod.IsOpaque = false;
  }
}

bool CheckAttribute(Errors errors, IToken attr, RangeToken range) {
  // attr is the identifier of the Attribute
  // range is from opening brace to closing brace
  if (attr.val == "ignore") {
    errors.Warning(
      attr,
      $"attribute :{attr.val} is deprecated");
    return false;
  }
  return true;
}

bool IsAssumeTypeKeyword(IToken la) {
  return la.kind == _assume || la.kind == _assert || la.kind == _expect;
}

public void ApplyOptionsFromAttributes(Attributes attrs) {
  var overrides = attrs.AsEnumerable().Where(a => a.Name == "options")
    .Reverse().Select(a =>
      (token: (a as UserSuppliedAttributes)?.tok,
       options: a.Args.Select(arg => {
         if (arg is not LiteralExpr {Value: string optStr}) {
           SemErr(ErrorId.p_literal_string_required, arg.tok, "argument to :options attribute must be a literal string");
           return null;
         }
         return optStr;
       }).Where(opt => opt != null).ToArray()))
    .Where(opts => opts.options.Any());

  if (overrides.Any()) {
    var options = new DafnyAttributeOptions(theOptions, errors);
    foreach (var (token, opts) in overrides) {

      var newOptionsCommand = new RootCommand();
      newOptionsCommand.AddOption(CommonOptionBag.QuantifierSyntax);
      newOptionsCommand.AddOption(Function.FunctionSyntaxOption);
      var result = newOptionsCommand.Parse(string.Join(' ', opts));

      if (!result.Errors.Any()) {
        foreach (var option in newOptionsCommand.Options) {
          var value = result.GetValueForOption(option);
          options.Options.OptionArguments[option] = value;
          options.ApplyBinding(option);
        }
        continue;
      }

      options.Token = token;
      options.Parse(opts);
    }
    theOptions = options;
  }
}

public Parser(Scanner/*!*/ scanner, Errors/*!*/ errors, BuiltIns builtIns)
  : this(scanner, errors)  // the real work
{
  // initialize readonly fields
  dummyExpr = new LiteralExpr(Token.NoToken);
  dummyRhs = new ExprRhs(dummyExpr);
  dummyFrameExpr = new FrameExpression(dummyExpr.tok, dummyExpr, null);
  dummyStmt = new ReturnStmt(Token.NoToken.ToRange(), null);
  var dummyBlockStmt = new BlockStmt(Token.NoToken.ToRange(), new List<Statement>());
  dummyIfStmt = new IfStmt(Token.NoToken.ToRange(), false, null, dummyBlockStmt, null);
  
  theModule = new FileModuleDefinition();
  theBuiltIns = builtIns;
  theOptions = new DafnyOptions(builtIns.Options);
}

bool IsIdentifier(int kind) {
  return kind == _ident || kind == _least || kind == _greatest || kind == _older || kind == _opaque;
}

bool IsQuantifierVariableDecl(QuantifiedVar previousVar) {
  // Introducing per-quantified variable ranges creates some ambiguities in the grammar,
  // since before that the range would terminate the quantifed domain. For example, the following statement:
  //
  // print set x | E, y;
  //
  // This would previously parse as two separate arguments to the print statement, but
  // could now also be parsed as a single set comprehension argument with two quantified variables
  // (and an invalid one since it would need an explicit ":: <Term>" section).
  //
  // Even worse:
  //
  // print set x | E, y <- C;
  //
  // This was a valid statement before as well, because "y <- C" would be parsed as the expression
  // "y < (-C)".
  //
  // The /quantifierSyntax option is used to help migrate this otherwise breaking change:
  // * /quantifierSyntax:3 keeps the old behaviour where a "| <Range>" always terminates the list of quantified variables.
  // * /quantifierSyntax:4 instead attempts to parse additional quantified variables.
  if (previousVar.Range != null && theOptions.QuantifierSyntax == QuantifierSyntaxOptions.Version3) {
    return false;
  }

  scanner.ResetPeek();
  IToken x = scanner.Peek();
  return la.kind == _comma && IsIdentifier(x.kind);
}

// Checks for "<-", which has to be parsed as two separate tokens,
// but ensures no whitespace between them.
bool IsFromArrow() {
  scanner.ResetPeek();
  IToken x = scanner.Peek();
  return la.kind == _openAngleBracket && x.kind == _minus
    && la.line == x.line && la.col == x.col - 1; 
}

bool IsLabel(bool allowLabel) {
  if (!allowLabel) {
    return false;
  }
  scanner.ResetPeek();
  IToken x = scanner.Peek();
  return (IsIdentifier(la.kind) || la.kind == _digits) && x.kind == _colon;
}

bool IsKeywordForFormal() {
  scanner.ResetPeek();
  if (la.kind == _ghost || la.kind == _new || la.kind == _nameonly) {
    return true;
  } else if (la.kind == _older) {
    // "older" is just a contextual keyword, so don't recognize it as a keyword if it must be an identifier
    IToken x = scanner.Peek();
    return x.kind != _colon;
  }
  return false;
}

bool IsBinding() {
  scanner.ResetPeek();
  IToken x = scanner.Peek();
  return (IsIdentifier(la.kind) || la.kind == _digits) && x.kind == _gets;
}

bool IsAlternative() {
  IToken x = scanner.Peek();
  return (la.kind == _lbrace && x.kind == _case)
      || la.kind == _case;
}

bool IsParenIdentsColon() {
  IToken x = la;
  if(x.kind != _openparen) {
    return false;
  }
  x = scanner.Peek();
  var oneOrMoreIdentifiers = false;
  while(IsIdentifier(x.kind) || x.kind == _ghost) { /* ghost is illegal here, but checking for it allows better error messages and recovery */
    x = scanner.Peek();
    oneOrMoreIdentifiers = true;
  }
  return oneOrMoreIdentifiers && x.kind == _colon;
}

bool IsGets() {
  return la.kind == _gets;
}

bool IsVar() {
  scanner.ResetPeek();
  IToken x = scanner.Peek();
  return la.kind == _var || (x.kind == _var && la.kind == _ghost);
}

// an existential guard starts with an identifier and is then followed by
// * a colon (if the first identifier is given an explicit type),
// * a comma (if there's a list of bound variables and the first one is not given an explicit type),
// * a start-attribute (if there's one bound variable and it is not given an explicit type and there are attributes), or
// * a bored smiley (if there's one bound variable and it is not given an explicit type).
bool IsBindingGuard() {
  scanner.ResetPeek();
  if (IsIdentifier(la.kind)) {
    Token x = scanner.Peek();
    if (x.kind == _colon || x.kind == _comma || x.kind == _boredSmiley || x.kind == _lbracecolon) {
      return true;
    }
  }
  return false;
}

bool IsLoopSpec() {
  return la.kind == _invariant || la.kind == _decreases || la.kind == _modifies;
}

bool IsWitness() {
  scanner.ResetPeek();
  if (la.kind == _witness) {
    return true;
  } else if (la.kind == _ghost) {
    Token x = scanner.Peek();
    return x.kind == _witness;
  }
  return false;
}

bool IsFunctionDecl() {
  switch (la.kind) {
    case _function:
    case _predicate:
    case _copredicate:
      return true;
    case _least:
    case _greatest:
    case _inductive:
      return scanner.Peek().kind != _lemma;
    case _twostate:
      var x = scanner.Peek();
      return x.kind == _function || x.kind == _predicate;
    default:
      return false;
  }
}

bool IsParenStar() {
  scanner.ResetPeek();
  Token x = scanner.Peek();
  return la.kind == _openparen && x.kind == _star;
}

bool IsEquivOp() => IsEquivOp(la);
bool IsImpliesOp() => IsImpliesOp(la);
bool IsExpliesOp() => IsExpliesOp(la);
bool IsAndOp() => IsAndOp(la);
bool IsOrOp() => IsOrOp(la);
static bool IsEquivOp(IToken la) {
  return la.val == "<==>";
}
static bool IsImpliesOp(IToken la) {
  return la.val == "==>";
}
static bool IsExpliesOp(IToken la) {
  return la.val == "<==";
}
static bool IsAndOp(IToken la) {
  return la.val == "&&";
}
static bool IsOrOp(IToken la) {
  return la.val == "||";
}
bool IsBitwiseAndOp() {
  return la.val == "&";
}
bool IsBitwiseOrOp() {
  return la.val == "|";
}
bool IsBitwiseXorOp() {
  return la.val == "^";
}
bool IsBitwiseOp() {
  return IsBitwiseAndOp() || IsBitwiseOrOp() || IsBitwiseXorOp();
}
bool IsAsOrIs() {
  return la.kind == _as || la.kind == _is;
}
bool IsRelOp() {
  return la.val == "=="
      || la.val == "<"
      || la.val == ">"
      || la.val == "<="
      || la.val == ">="
      || la.val == "!="
      || la.val == "in"
      || la.kind == _notIn
      || la.val == "!";
}
bool IsShiftOp() {
  if (la.kind == _openAngleBracket) {
  } else if (la.kind == _closeAngleBracket) {
  } else {
    return false;
  }
  scanner.ResetPeek();
  var x = scanner.Peek();
  if (x.kind != la.kind) {
    return false;
  }
  return x.pos == la.pos + 1;  // return true only if the tokens are adjacent to each other
}
bool IsAddOp() {
  return la.val == "+" || la.val == "-";
}
bool IsMulOp() {
  return la.kind == _star || la.val == "/" || la.val == "%";
}
bool IsQSep() {
  return la.kind == _doublecolon;
}

bool IsNonFinalColon() {
  return la.kind == _colon && scanner.Peek().kind != _rbracket;
}

bool ExprIsMapDisplay() {
  scanner.ResetPeek();
  return (la.kind == _map || la.kind == _imap) && scanner.Peek().kind == _lbracket;
}

bool ExprIsSetDisplay() {
  scanner.ResetPeek();
  if (la.kind == _lbrace) return true;
  int k = scanner.Peek().kind;
  if (la.kind == _iset && k == _lbrace) return true;
  if (la.kind == _multiset) return true;
  return false;
}

bool IsSuffix() {
  return la.kind == _dot || la.kind == _lbracket || la.kind == _openparen;
}

string UnwildIdent(IToken x, bool allowWildcardId) {
  if (x.val.StartsWith("_")) {
    if (allowWildcardId && x.val.Length == 1) {
      return "_v" + anonymousIds++;
    } else {
      SemErr(ErrorId.p_no_leading_underscore, x, "cannot declare identifier beginning with underscore");
    }
  }
  return x.val;
}

bool IsLambda(bool allowLambda)
{
  if (!allowLambda) {
    return false;
  }
  scanner.ResetPeek();
  Token x;
  // peek at what might be a signature of a lambda expression
  if (IsIdentifier(la.kind)) {
    // cool, that's the entire candidate signature
  } else if (la.kind != _openparen) {
    return false;  // this is not a lambda expression
  } else {
    int identCount = 0;
    x = scanner.Peek();
    while (x.kind != _closeparen) {
      if (identCount != 0) {
        if (x.kind != _comma) {
          return false;  // not the signature of a lambda
        }
        x = scanner.Peek();
      }
      if (!IsIdentifier(x.kind)) {
        return false;  // not a lambda expression
      }
      identCount++;
      x = scanner.Peek();
      if (x.kind == _colon) {
        // a colon belongs only in a lamdba signature, so this must be a lambda (or something ill-formed)
        return true;
      }
    }
  }
  // What we have seen so far could have been a lambda signature or could have been some
  // other expression (in particular, an identifier, a parenthesized identifier, or a
  // tuple all of whose subexpressions are identifiers).
  // It is a lambda expression if what follows is something that must be a lambda.
  x = scanner.Peek();
  return x.kind == _darrow || x.kind == _reads || x.kind == _requires;
}

bool IsIdentParen() {
  scanner.ResetPeek();
  Token x = scanner.Peek();
  return IsIdentifier(la.kind) && x.kind == _openparen;
}

/* Used to disambiguate the LHS of a VarDeclStmt. If it looks like the start of a CasePattern,
 * we consider it to be a VarDeclPattern. But if we are looking at a simple identifier, then we
 * consider it to be a VarDeclStmt.
 */
bool IsPatternDecl() {
  return IsIdentParen() || la.kind == _openparen;
}

bool IsIdentColonOrBar() {
  Token x = scanner.Peek();
  return IsIdentifier(la.kind) && (x.kind == _colon || x.kind == _verticalbar);
}

bool SemiFollowsCall(bool allowLemma, Expression e) {
  return allowLemma && la.kind == _semicolon && e is ApplySuffix;
}

bool IsNotEndOfCase() {
  return la.kind != _EOF && la.kind != _rbrace && la.kind != _case;
}

/* The following is the largest lookahead there is. It needs to check if what follows
 * can be nothing but "<" Type { "," Type } ">".
 * If inExpressionContext == true, it also checks the token immediately after
 * the ">" to help disambiguate some cases (see implementation comment).   
 */
bool IsGenericInstantiation(bool inExpressionContext) {
  scanner.ResetPeek();
  IToken pt = la;
  if (!IsTypeList(ref pt)) {
    return false;
  }
  if (!inExpressionContext) {
    return true;
  }  
  /* There are ambiguities in the parsing.  For example:
   *     F( a < b , c > (d) )
   * can either be a unary function F whose argument is a function "a" with type arguments "<b,c>" and
   * parameter "d", or can be a binary function F with the two boolean arguments "a < b" and "c > (d)".
   * To make the situation a little better, we (somewhat heuristically) look at the character that
   * follows the ">".  Note that if we, contrary to a user's intentions, pick "a<b,c>" out as a function
   * with a type instantiation, the user can disambiguate it by making sure the ">" sits inside some
   * parentheses, like:
   *     F( a < b , (c > (d)) )
   */
  // In the following cases, we're sure we must have read a type instantiation that just ended an expression
  if (IsEquivOp(pt) || IsImpliesOp(pt) || IsExpliesOp(pt) || IsAndOp(pt) || IsOrOp(pt)) {
    return true;
  }
  switch (pt.kind) {
    case _dot:  // here, we're sure it must have been a type instantiation we saw, because an expression cannot begin with dot
    case _openparen:  // it was probably a type instantiation of a function/method
    case _lbracket:  // it is possible that it was a type instantiation
    case _lbrace:  // it was probably a type instantiation of a function/method
    case _at:
    // In the following cases, we're sure we must have read a type instantiation that just ended an expression
    case _closeparen:
    case _rbracket:
    case _rbrace:
    case _comma:
    case _semicolon:
    case _then:
    case _else:
    case _case:
    case _eq:
    case _neq:
    case _as:
    case _is:
    case _darrow:
    case _by:
    case _in:
    case _openAngleBracket:
    case _closeAngleBracket:
    case _EOF:
    // (specification clauses that can follow an expression)
    case _decreases:
    case _modifies:
    case _reads:
    case _requires:
    case _ensures:
    case _invariant:
    case _witness:
    // (top-level declarations that can follow an expression)
    case _function:
    case _predicate:
    case _least:
    case _greatest:
    case _inductive:
    case _twostate:
    case _lemma:
    case _copredicate:
    case _ghost:
    case _static:
    case _import:
    case _export:
    case _class:
    case _trait:
    case _datatype:
    case _codatatype:
    case _var:
    case _const:
    case _newtype:
    case _type:
    case _iterator:
    case _method:
    case _colemma:
    case _constructor:
      return true;
    default:
      return false;
  }
}
/* Returns true if the next thing is of the form:
 *     "<" Type { "," Type } ">"
 */
bool IsTypeList(ref IToken pt) {
  if (pt.kind != _openAngleBracket) {
    return false;
  }
  pt = scanner.Peek();
  return IsTypeSequence(ref pt, _closeAngleBracket);
}
/* Returns true if the next thing is of the form:
 *     [ "ghost" ] Type { "," [ "ghost" ] Type }
 * followed by an endBracketKind.
 */
bool IsTypeSequence(ref IToken pt, int endBracketKind) {
  while (true) {
    if (pt.kind == _ghost) {
      pt = scanner.Peek();
    }
    if (!IsType(ref pt)) {
      return false;
    }
    if (pt.kind == endBracketKind) {
      // end of type list
      pt = scanner.Peek();
      return true;
    } else if (pt.kind == _comma) {
      // type list continues
      pt = scanner.Peek();
    } else {
      // not a type list
      return false;
    }
  }
}

bool IsType(ref IToken pt) {
  if (!IsNonArrowType(ref pt)) return false;
  while (pt.kind == _sarrow || pt.kind == _qarrow || pt.kind == _larrow) {
    pt = scanner.Peek();
    if (!IsNonArrowType(ref pt)) return false;
  }
  return true;
}

bool IsNonArrowType(ref IToken pt) {
  switch (pt.kind) {
    case _bool:
    case _char:
    case _nat:
    case _int:
    case _real:
    case _ORDINAL:
    case _string:
    case _object_q:
    case _object:
      pt = scanner.Peek();
      return true;
    case _arrayToken:
    case _bvToken:
    case _set:
    case _iset:
    case _multiset:
    case _seq:
    case _map:
    case _imap:
      pt = scanner.Peek();
      return pt.kind != _openAngleBracket || IsTypeList(ref pt);
    case _ident:
    case _least:
    case _greatest:
      while (true) {
        // invariant: next token is an identifier (_ident, _least, or _greatest)
        pt = scanner.Peek();
        if (pt.kind == _openAngleBracket && !IsTypeList(ref pt)) {
          return false;
        }
        if (pt.kind != _dot) {
          // end of the type
          return true;
        }
        pt = scanner.Peek();  // get the _dot
        if (!IsIdentifier(pt.kind)) {
          return false;
        }
      }
    case _openparen:
      pt = scanner.Peek();
      if (pt.kind == _closeparen) {
        // end of type list
        pt = scanner.Peek();
        return true;
      }
      return IsTypeSequence(ref pt, _closeparen);
    default:
      return false;
  }
}


void ConvertKeywordTokenToIdent() {
  var oldKind = la.kind;
  la.kind = _ident;

  // call CheckLiteral with la
  var origT = t;
  t = la;
  scanner.CheckLiteral();
  t = origT;

  if (la.kind != _ident) {
    // it has been changed by CheckLiteral, which means it was a keyword
    la.kind = _ident;  // convert it to an ident
  } else {
    // la was something other than a keyword
    la.kind = oldKind;
  }
}

int StringToInt(string s, int defaultValue, string errString, IToken tok) {
  Contract.Requires(s != null);
  Contract.Requires(errString != null);
  try {
    if (s != "") {
      defaultValue = int.Parse(s);
    }
  } catch (System.OverflowException) {
    SemErr(errString.Contains("array") ? ErrorId.p_array_dimension_too_large : ErrorId.p_bitvector_too_large, 
      tok, string.Format("sorry, {0} ({1}) are not supported", errString, s));
  }
  return defaultValue;
}

/*--------------------------------------------------------------------------*/
CHARACTERS
  letter = "ABCDEFGHIJKLMNOPQRSTUVWXYZabcdefghijklmnopqrstuvwxyz".
  digit = "0123456789".
  posDigit = "123456789".
  posDigitFrom2 = "23456789".
  hexdigit = "0123456789ABCDEFabcdef".
  special = "'_?".
  highSurrogate = '\ud800' .. '\udbff'.
  lowSurrogate = '\udc00' .. '\udfff'.
  // These symbols are used but not needed as a production: "`~!@#$%^&*()-_=+[{]}|;:',<.>/?\\".
  cr        = '\r'.
  lf        = '\n'.
  tab       = '\t'.
  space = ' '.
  nondigit = letter + special.
  idchar = nondigit + digit.
  nonidchar = ANY - idchar.
  /* exclude the characters in 'array' and 'bv' and '\'' */
  nondigitMinusABTick = nondigit - 'a' - 'b' - '\''.
  nondigitMinusQuery = nondigit - '?'.
  idcharMinusA = idchar - 'a'.
  idcharMinusR = idchar - 'r'.
  idcharMinusY = idchar - 'y'.
  idcharMinusV = idchar - 'v'.
  idcharMinusPosDigitMinusQuery = idchar - posDigit - '?'.
  idcharMinusTick = idchar - '\''.
  /* string literals */
  charChar = ANY - '\'' - '\\' - cr - lf - highSurrogate - lowSurrogate.
  stringChar = ANY - '"' - '\\' - cr - lf.
  verbatimStringChar = ANY - '"'.

/*------------------------------------------------------------------------*/
TOKENS
  ident =  nondigitMinusABTick {idchar}       /* if char 0 is not an 'a' or 'b' or '\'', then anything else is fine */
        |  'a' [ idcharMinusR {idchar} ]      /* if char 0 is an 'a', then either there is no char 1 or char 1 is not an 'r' */
        |  'a' 'r' [ idcharMinusR {idchar} ]  /* etc. */
        |  'a' 'r' 'r' [ idcharMinusA {idchar} ]
        |  'a' 'r' 'r' 'a' [ idcharMinusY {idchar} ]
        |  'a' 'r' 'r' 'a' 'y' idcharMinusPosDigitMinusQuery {idchar}
        |  'a' 'r' 'r' 'a' 'y' '1' [ '?' ]
        |  'a' 'r' 'r' 'a' 'y' '?' idchar {idchar}
        |  'a' 'r' 'r' 'a' 'y' posDigit {digit} nondigitMinusQuery {idchar}
        |  'a' 'r' 'r' 'a' 'y' posDigit {digit} '?' idchar {idchar}
        |  'b' [ idcharMinusV {idchar} ]
        |  'b' 'v' [ nondigit {idchar} ]
        |  'b' 'v' '0' idchar {idchar}
        |  'b' 'v' posDigit {idchar} nondigit {idchar}
        |  "'" [ idchar ]                        /* if char 0 is a '\'' and length is 1 or 2, then it is an identifier */
        |  "'" idchar idcharMinusTick            /* if char 0 is '\'' and length is 3, then it is an identifier provided char 2 is not '\'' */
        |  "'" idchar idchar idchar { idchar }   /* if char 0 is '\'' and length exceeds 3, then it is an identifier */
        .
  digits = digit {['_'] digit}.
  hexdigits = "0x" hexdigit {['_'] hexdigit}.
  decimaldigits = digit {['_'] digit} '.' digit {['_'] digit}.
  // NOTE: all alphabetic strings used in the grammar become reserved words automatically
  // The reason to include a definition here is so that a token can be referred to by its 'kind',
  // as in la.kind == _bool
  arrayToken = "array" [('1' digit | posDigitFrom2 ) {digit}] ['?'].
  bvToken = "bv" ( '0' | posDigit {digit} ).
  bool = "bool".
  char = "char".
  int = "int".
  nat = "nat".
  real = "real".
  ORDINAL = "ORDINAL".
  object = "object". // Keeping object and object? as literals simplifies ident
  object_q = "object?".
  string = "string".
  set = "set".
  iset = "iset".
  multiset = "multiset".
  seq = "seq".
  map = "map".
  imap = "imap".
  charToken =
      "'"
      ( charChar
        // Coco parses at the level of C# chars, meaning UTF-16 code units.
        // (See https://github.com/SSW-CocoR/CocoR-CSharp/issues/4)
        // We're working around that by inserting surrogate pairs
        // as needed after reading the UTF-8 bytes.
        // But that means character literals can appear to have more than one "character"
        // in them. Normally we would just allow more than one charChar here and reject
        // invalid sequences of them later, but because we allow single quotes in the
        // "ident" rule above, that would then overlap with identifiers.
        // Instead we only allow a surrogate pair here.
        | highSurrogate lowSurrogate
        | "\\\'" | "\\\"" | "\\\\" | "\\0" | "\\n" | "\\r" | "\\t"
        | "\\u" hexdigit hexdigit hexdigit hexdigit
        | "\\U{" hexdigit { ['_'] hexdigit } "}"
      )
      "'".
  stringToken =
      '"'
      { stringChar
        | "\\\'" | "\\\"" | "\\\\" | "\\0" | "\\n" | "\\r" | "\\t"
        | "\\u" hexdigit hexdigit hexdigit hexdigit
        | "\\U{" hexdigit { ['_'] hexdigit } "}"
      }
      '"'
    | '@' '"' { verbatimStringChar | "\"\"" } '"'.
  colon = ':'.
  comma = ','.
  verticalbar = '|'.
  doublecolon = "::".
  gets = ":=".
  boredSmiley = ":|".
  dot = '.'.
  backtick = "`".
  semicolon = ';'.
  darrow = "=>".
  assume = "assume".
  assert = "assert".
  calc = "calc".
  case = "case".
  then = "then".
  else = "else".
  as = "as".
  is = "is".
  by = "by".
  in = "in".
  decreases = "decreases".
  invariant = "invariant".
  function = "function".
  predicate = "predicate".
  least = "least". /* not a keyword by itself, but part of a keyword phrase */
  greatest = "greatest". /* not a keyword by itself, but part of a keyword phrase */
  opaque = "opaque".
  inductive = "inductive".
  twostate = "twostate".
  copredicate = "copredicate".
  lemma = "lemma".
  static = "static".
  import = "import".
  export = "export".
  class = "class".
  trait = "trait".
  datatype = "datatype".
  codatatype = "codatatype".
  var = "var".
  const = "const".
  newtype = "newtype".
  type = "type".
  iterator = "iterator".
  method = "method".
  colemma = "colemma".
  constructor = "constructor".
  modifies = "modifies".
  reads = "reads".
  requires = "requires".
  ensures = "ensures".
  ghost = "ghost".
  provides = "provides".
  reveals = "reveals".
  extends = "extends".
  new = "new".
  nameonly = "nameonly".
  older = "older". /* a keyword only when it appears as a modifier to a parameter of a non-extreme function */
  witness = "witness".
  lbracecolon = "{:".
  lbrace = '{'.
  rbrace = '}'.
  lbracket = '['.
  rbracket = ']'.
  openparen = '('.
  closeparen = ')'.
  openAngleBracket = '<'.
  closeAngleBracket = '>'.
  singleeq = "=".
  eq = "==".
  neq = "!=".
  star = '*'.
  at = '@'.
  notIn = "!in" CONTEXT (nonidchar).
  ellipsis = "...".
  reveal = "reveal".
  expect = "expect".
  sarrow = "->".
  qarrow = "~>".
  larrow = "-->".
  minus = "-".
COMMENTS FROM "/*" TO "*/" NESTED
COMMENTS FROM "//" TO lf
IGNORE cr + lf + tab
/*------------------------------------------------------------------------*/
PRODUCTIONS
Dafny
= (. IToken startToken = t;
  .)
  { "include"                 (. startToken = t; .)
    stringToken               (. {
                                 Uri parsedFile = scanner.Uri;
                                 bool isVerbatimString;
                                 string includedFile = Util.RemoveParsedStringQuotes(t.val, out isVerbatimString);
                                 Util.ValidateEscaping(theOptions, t, includedFile, isVerbatimString, errors);
                                 includedFile = Util.RemoveEscaping(theOptions, includedFile, isVerbatimString);
                                 if (!Path.IsPathRooted(includedFile)) {
                                   string basePath = Path.GetDirectoryName(parsedFile.LocalPath);
                                   includedFile = Path.Combine(basePath, includedFile);
                                 }
                                 var oneInclude = new Include(t, parsedFile, new Uri(includedFile));
                                 oneInclude.RangeToken = new RangeToken(startToken, t);
                                 theModule.Includes.Add(oneInclude);
                               }
                            .)
  }
  { TopDecl<theModule, /* isTopLevel */ true, /* isAbstract */ false> }
  (. 
    theModule.RangeToken = new RangeToken(startToken, t);
  .)
  SYNC
  EOF
  .

/*------------------------------------------------------------------------*/
DeclModifier<ref DeclModifierData dmod>
= ( "abstract"                             (. dmod.IsAbstract = true;  CheckAndSetToken(ref dmod.AbstractToken); CheckAndSetTokenOnce(ref dmod.FirstToken); .)
  | "ghost"                                (. dmod.IsGhost = true;  CheckAndSetToken(ref dmod.GhostToken); CheckAndSetTokenOnce(ref dmod.FirstToken); .)
  | "static"                               (. dmod.IsStatic = true; CheckAndSetToken(ref dmod.StaticToken); CheckAndSetTokenOnce(ref dmod.FirstToken); .)
  | "opaque"                               (. dmod.IsOpaque = true; CheckAndSetToken(ref dmod.OpaqueToken); CheckAndSetTokenOnce(ref dmod.FirstToken); .)
  )
  .

/*------------------------------------------------------------------------*/
TopDecl<. ModuleDefinition module, bool isTopLevel, bool isAbstract .>
= (. DeclModifierData dmod = new DeclModifierData(); ModuleDecl submodule;
     DatatypeDecl/*!*/ dt; TopLevelDecl td; IteratorDecl iter;
     TraitDecl/*!*/ trait;
  .)
  { DeclModifier<ref dmod> }
  ( SubModuleDecl<dmod, module, out submodule, isTopLevel>
                                               (. var litmod = submodule as LiteralModuleDecl;
                                                  if (litmod != null && litmod.ModuleDef.PrefixIds.Count != 0) {
                                                    var tup = new Tuple<List<IToken>, LiteralModuleDecl>(litmod.ModuleDef.PrefixIds, litmod);
                                                    module.PrefixNamedModules.Add(tup);
                                                  } else {
                                                    module.SourceDecls.Add(submodule);
                                                  }
                                               .)
<<<<<<< HEAD
  | ClassDecl<dmod, module, out td>            (. module.SourceDecls.Add(td); .)
  | DatatypeDecl<dmod, module, out dt>         (. module.SourceDecls.Add(dt); .)
  | NewtypeDecl<dmod, module, out td>          (. module.SourceDecls.Add(td); .)
  | SynonymTypeDecl<dmod, module, out td>      (. module.SourceDecls.Add(td); .)
  | IteratorDecl<dmod, module, out iter>       (. module.SourceDecls.Add(iter); .)
  | TraitDecl<dmod, module, out trait>         (. module.SourceDecls.Add(trait); .)
  | ClassMemberDecl<dmod, module.DefaultClass.Members, false, true, !theOptions.AllowGlobals>
=======
  | ClassDecl<dmod, module, out td>            (. module.TopLevelDecls.Add(td); .)
  | DatatypeDecl<dmod, module, out dt>         (. module.TopLevelDecls.Add(dt); .)
  | NewtypeDecl<dmod, module, out td>          (. module.TopLevelDecls.Add(td); .)
  | SynonymTypeDecl<dmod, module, out td>      (. module.TopLevelDecls.Add(td); .)
  | IteratorDecl<dmod, module, out iter>       (. module.TopLevelDecls.Add(iter); .)
  | TraitDecl<dmod, module, out trait>         (. module.TopLevelDecls.Add(trait); .)
  | ClassMemberDecl<dmod, membersDefaultClass, false, true, true>
>>>>>>> 1c9d8452
  )
  .

/*------------------------------------------------------------------------*/
SubModuleDecl<DeclModifierData dmod, ModuleDefinition parent, out ModuleDecl submodule, bool isTopLevel>
=
  (. submodule = null; .)
  ( ModuleDefinition<dmod, parent, out submodule>
  | ModuleImport<parent, out submodule>
  | ModuleExport<parent, out submodule>
    (. if (isTopLevel) SemErr(ErrorId.p_superfluous_export, submodule.tok.Prev,
          "There is no point to an export declaration at the top level");
    .)
  )
  .

/*------------------------------------------------------------------------*/
ModuleDefinition<DeclModifierData dmod, ModuleDefinition parent, out ModuleDecl submodule>
=  "module"
   (. CheckAndSetTokenOnce(ref dmod.FirstToken);
     Attributes attrs = null;
     IToken/*!*/ iderr;
     IToken tokenWithTrailingDocString;
     var prefixIds = new List<IToken>();
     List<Name> idRefined = null;
     ModuleDefinition module;
     submodule = null; // appease compiler
     bool isAbstract = dmod.IsAbstract;
     var dafnyOptionsBackup = theOptions;
     CheckDeclModifiers(ref dmod, "module", AllowedDeclModifiers.Abstract);
   .)
   { Attribute<ref attrs> }            (. ApplyOptionsFromAttributes(attrs); .)
   ModuleQualifiedName<out var names>
   (. var name = names[^1];
      prefixIds = names.GetRange(0,names.Count-1).Select(n => n.StartToken).ToList();
   .)

   [ "refines" ModuleQualifiedName<out idRefined>
   | Ident<out iderr> (. SemErr(ErrorId.p_bad_module_decl, t, $"expected either a '{{' or a 'refines' keyword here, found {iderr.val}"); .)
   ]
   (. module = new ModuleDefinition(RangeToken.NoToken, name, prefixIds, isAbstract, false,
                                        idRefined == null ? null : new ModuleQualifiedId(idRefined), parent, attrs,
                                        false);
   .)
   SYNC                                (. tokenWithTrailingDocString = t; .)
   "{"                                 (. module.BodyStartTok = t; .)
     { TopDecl<module, /* isTopLevel */ false, isAbstract>}
   "}"
    (.
      module.RangeToken = new RangeToken(dmod.FirstToken, t);
      module.TokenWithTrailingDocString = tokenWithTrailingDocString;
      submodule = new LiteralModuleDecl(module, parent);
      submodule.RangeToken = module.RangeToken;
      theOptions = dafnyOptionsBackup;
    .)
  .

/*------------------------------------------------------------------------*/
ModuleImport<ModuleDefinition parent, out ModuleDecl submodule>
=  "import"                          (.bool opened = false;
                                      List<IToken> idExports = new List<IToken>();
                                      var startToken = t;
                                      submodule = null;
                                     .)
    ["opened"                        (. opened = true; .) ]
    (. int lookAhead = scanner.Peek().kind; .)
    ( IF(lookAhead == _singleeq)
      ModuleName<out var name>
      "="
      QualifiedModuleExport<out var namePath, out idExports>
          (. submodule = new AliasModuleDecl(new RangeToken(startToken, t), new ModuleQualifiedId(namePath),
                                         name, parent, opened, idExports); .)
    | IF(lookAhead == _colon)
      ModuleName<out var name>
      ":"
      QualifiedModuleExport<out var namePath, out idExports>
          (. submodule = new AbstractModuleDecl(new RangeToken(startToken, t), new ModuleQualifiedId(namePath),
                                         name, parent, opened, idExports); .)
    |
      QualifiedModuleExport<out var namePath, out idExports>
          (. submodule = new AliasModuleDecl(new RangeToken(startToken, t), new ModuleQualifiedId(namePath),
                                         namePath[^1], parent, opened, idExports);
          .)
    )
    .

/*------------------------------------------------------------------------*/
ExportId<out IToken id> = NoUSIdentOrDigits<out id> .

ModuleExport<ModuleDefinition parent, out ModuleDecl submodule>
= "export"
  (.
    IToken exportId = t;
    IToken/*!*/ id;
    List<ExportSignature> exports = new List<ExportSignature>();;
    List<IToken> extends = new List<IToken>();
    var startToken = t;
    bool provideAll = false;
    bool revealAll = false;
    bool isDefault = false;
    bool isRefining = false;
    ExportSignature exsig;
    IToken laa;
  .)
  [ IF(IsIdentifier(la.kind) || la.kind==_digits) ExportId<out exportId>   // If the next token is 'least' or 'greatest' use it as the export id, 
                                                                           // not the beginning of a subsequent extreme predicate declaration
    (. if (exportId.line == la.line && (exportId.val == "least" || exportId.val == "greatest") && la.kind == _predicate)
           errors.Warning(exportId, $"the {exportId.val} token is the identifier for the export set, not an adjective for an extreme predicate");
    .)
  ]
  [ ellipsis  (. isRefining = true; .) ]
  {
  (  "provides"
    (
      ( ExportSignature<true, out exsig>        (. exports.Add(exsig); .)
        (. scanner.ResetPeek(); laa = scanner.Peek(); .)
        { 
          IF( la.kind == _comma && laa.kind != _provides && laa.kind != _reveals && laa.kind != _extends )
          "," 
          ExportSignature<true, out exsig>  (. exports.Add(exsig); .)
        (. scanner.ResetPeek(); laa = scanner.Peek(); .)
        }
      )
    | "*" (. provideAll = true; .)
    )
  | "reveals"
    (
      ExportSignature<false, out exsig>       (. exports.Add(exsig); .)
      (. scanner.ResetPeek(); laa = scanner.Peek(); .)
      { IF( la.kind == _comma && laa.kind != _provides && laa.kind != _reveals && laa.kind != _extends )
        "," 
        ExportSignature<false, out exsig>  (. exports.Add(exsig); .)
        (. scanner.ResetPeek(); laa = scanner.Peek(); .)
      }
    | "*" (. revealAll = true; .)
    )
  | "extends"
    ExportId<out id>       (. extends.Add(id); .)
    (. scanner.ResetPeek(); laa = scanner.Peek(); .)
    { IF( la.kind == _comma && laa.kind != _provides && laa.kind != _reveals && laa.kind != _extends )
      "," 
      ExportId<out id>  (. extends.Add(id); .) 
      (. scanner.ResetPeek(); laa = scanner.Peek(); .)
    }
  )
  [ "," (. SemErr(ErrorId.p_extraneous_comma_in_export, t, "no comma is allowed between provides and reveals and extends clauses in an export declaration"); .) ]
  }
  (. 
     Name name;
     if (exportId.val == "export" || exportId.val == parent.Name) {
       isDefault = true;
       name = new Name(exportId.ToRange(), parent.Name);
     } else {
       name = new Name(exportId);
     }
     submodule = new ModuleExportDecl(new RangeToken(startToken, t), name, parent, exports, extends, provideAll, revealAll, isDefault, isRefining);
  .)
  // LL Warning: 'least' and 'greatest' are not keywords. They can be the identifier that is the last ExportId of the ModuleExport.
  // Those words can also be the first word of a declaration (e.g. least predicate) that follows the MOduleExport.
  // Hence the LL warning. The ambiguity always resolve in favor of the identifier being the last ExportID because it
  // follows a comma and satisfies the semantic IF predicate. But I have not found a non-intrusive way of shutting up the warning.
  .

/*------------------------------------------------------------------------*/
// Note - before the "." only Type names are permitted (no 'digits'), but name resolution sorts that
// out, since the parser does not know (without adding lookahead) when it has seen the last dot
// matching any permitted member name

ExportSignature<bool opaque, out ExportSignature exsig>
= (. IToken prefix; IToken suffix = null; IToken startToken = null;
  .)
  TypeNameOrCtorSuffix<out prefix> (. startToken = t; .)
  [ "."
    TypeNameOrCtorSuffix<out suffix>]
  (. if (suffix != null) {
       exsig = new ExportSignature(prefix, prefix.val, suffix, suffix.val, opaque);
     } else {
       exsig = new ExportSignature(prefix, prefix.val, opaque);
     }
     exsig.RangeToken = new RangeToken(startToken, t);
  .)
  .

/*------------------------------------------------------------------------*/
ModuleName<out Name name> = Name<out name> .

ModuleQualifiedName<.out List<Name> names.>
= (. names = new List<Name>();
     Name name;
  .)
  ModuleName<out name> (. names.Add(name); .)
  { "." ModuleName<out name> (. names.Add(name); .) }
  .

/*------------------------------------------------------------------------*/
QualifiedModuleExport<.out List<Name> namePath, out List<IToken> exports.>
= (. exports = new List<IToken>();
  .)
  ModuleQualifiedName<out namePath>
  [ "`" ModuleExportSuffix<exports> ]
  .

/*------------------------------------------------------------------------*/
ModuleExportSuffix<. List<IToken> exports.>
=                              (. IToken id; .)
    ( ExportId<out id>       (. exports.Add(id); .)
    | "{" ExportId<out id>   (. exports.Add(id); .)
       { "," ExportId<out id> (. exports.Add(id); .) }
      "}"
    )
  .

/*------------------------------------------------------------------------*/
ClassName<out Name name> = Name<out name> .

ClassDecl<DeclModifierData dmodClass, ModuleDefinition/*!*/ module, out TopLevelDecl/*!*/ c>
= (. Contract.Requires(module != null);
     Contract.Ensures(Contract.ValueAtReturn(out c) != null);
     Name/*!*/ name;
     IToken tokenWithTrailingDocString = Token.NoToken;
     Type parentTrait;
     List<Type> parentTraits = new List<Type>();
     Attributes attrs = null;
     bool isRefining = false;
     List<TypeParameter> typeArgs = new List<TypeParameter>();
     List<MemberDecl> members = new List<MemberDecl>();
     IToken bodyStart;
     CheckDeclModifiers(ref dmodClass, "class", AllowedDeclModifiers.None);
     DeclModifierData dmod;
  .)
  SYNC
  "class" (. CheckAndSetTokenOnce(ref dmodClass.FirstToken); .)
  { Attribute<ref attrs> }
  ClassName<out name>                     (. tokenWithTrailingDocString = t; .)
  [ GenericParameters<typeArgs, true> ] (. tokenWithTrailingDocString = t; .)
  [ "extends"
    Type<out parentTrait>       (. parentTraits.Add(parentTrait); tokenWithTrailingDocString = t; .)
    {"," Type<out parentTrait>  (. parentTraits.Add(parentTrait); tokenWithTrailingDocString = t; .) }
  | ellipsis                    (. isRefining = true; tokenWithTrailingDocString = t; .)
  ]
  SYNC
  "{"                                            (. bodyStart = t;  .)
    { (. dmod = new DeclModifierData(); .)
      { DeclModifier<ref dmod> }
      ClassMemberDecl<dmod, members, true, false, false>
    }
  "}"
  (. c = new ClassDecl(new RangeToken(dmodClass.FirstToken, t), name, module, typeArgs, members, attrs, isRefining, parentTraits);
     c.BodyStartTok = bodyStart;
     c.TokenWithTrailingDocString = tokenWithTrailingDocString;
  .)
  .

/*------------------------------------------------------------------------*/
TraitDecl<DeclModifierData dmodIn, ModuleDefinition/*!*/ module, out TraitDecl/*!*/ trait>
= (. Contract.Requires(module != null);
     Contract.Ensures(Contract.ValueAtReturn(out trait) != null);
     CheckDeclModifiers(ref dmodIn, "trait", AllowedDeclModifiers.None);
     IToken/*!*/ tokenWithTrailingDocString;
     Type parentTrait;
     List<Type> parentTraits = new List<Type>();
     Attributes attrs = null;
     bool isRefining = false;
     List<TypeParameter/*!*/> typeArgs = new List<TypeParameter/*!*/>(); //traits should not support type parameters at the moment
     List<MemberDecl/*!*/> members = new List<MemberDecl/*!*/>();
     IToken bodyStart;
     DeclModifierData dmod;
  .)
  SYNC
  "trait"                       (. CheckAndSetTokenOnce(ref dmodIn.FirstToken); .)
  { Attribute<ref attrs> }
  ClassName<out var name>                         (. tokenWithTrailingDocString = t; .)
  [ GenericParameters<typeArgs, true> ]     (. tokenWithTrailingDocString = t; .)
  [ "extends"
    Type<out parentTrait>       (. parentTraits.Add(parentTrait); tokenWithTrailingDocString = t; .)
    {"," Type<out parentTrait>  (. parentTraits.Add(parentTrait); tokenWithTrailingDocString = t; .) }
  | ellipsis                    (. isRefining = true; tokenWithTrailingDocString = t; .)
  ]
  "{"                                            (. bodyStart = t; .)
    { (. dmod  = new DeclModifierData(); .)
      { DeclModifier<ref dmod> }
      ClassMemberDecl<dmod, members, true, false, false>
    }
  "}"
  (. trait = new TraitDecl(new RangeToken(dmodIn.FirstToken, t), name, module, typeArgs, members, attrs, isRefining, parentTraits);
     trait.BodyStartTok = bodyStart;
     trait.TokenWithTrailingDocString = tokenWithTrailingDocString;
    .)
  .

/*------------------------------------------------------------------------*/
ClassMemberDecl<. DeclModifierData dmod, List<MemberDecl> mm, bool allowConstructors, bool isValueType, bool moduleLevelDecl.>
= (. Contract.Requires(cce.NonNullElements(mm));
     Method/*!*/ m;
     Function/*!*/ f;
  .)
  ( (. if (moduleLevelDecl) {
         SemErr(ErrorId.p_top_level_field, la, "fields are not allowed to be declared at the module level; instead, wrap the field in a 'class' declaration");
         dmod.IsStatic = false;
       }
    .)
    FieldDecl<dmod, !moduleLevelDecl && isValueType, mm> /* The !isModuleLevelDecl is just to prevent cascading errors */
  | ConstantFieldDecl<dmod, mm, moduleLevelDecl>
  | IF(IsFunctionDecl())
    (. if (moduleLevelDecl && dmod.StaticToken != null) {
         errors.Warning(dmod.StaticToken, "module-level functions are always non-instance, so the 'static' keyword is not allowed here");
         dmod.IsStatic = false;
       }
    .)
    FunctionDecl<dmod, out f>                   (. mm.Add(f); .)
  | (. if (moduleLevelDecl && dmod.StaticToken != null) {
         errors.Warning(dmod.StaticToken, "module-level methods are always non-instance, so the 'static' keyword is not allowed here");
         dmod.IsStatic = false;
       }
    .)
    MethodDecl<dmod, allowConstructors, out m>  (. mm.Add(m); .)
  )
  .

/*------------------------------------------------------------------------*/
DatatypeName<out Name name> = Name<out name> .

DatatypeDecl<DeclModifierData dmod, ModuleDefinition/*!*/ module, out DatatypeDecl/*!*/ dt>
= (. Contract.Requires(module != null);
     Contract.Ensures(Contract.ValueAtReturn(out dt)!=null);
     Name/*!*/ name;
     Attributes attrs = null;
     List<TypeParameter/*!*/> typeArgs = new List<TypeParameter/*!*/>();
     List<DatatypeCtor/*!*/> ctors = new List<DatatypeCtor/*!*/>();
     IToken bodyStart = Token.NoToken;  // dummy assignment
     bool isRefining = false;
     bool co = false;
     CheckDeclModifiers(ref dmod, "datatype or codatatype", AllowedDeclModifiers.None);
     var members = new List<MemberDecl>();
  .)
  SYNC
  ( "datatype"
  | "codatatype"     (. co = true; .)
  )                                        (. CheckAndSetTokenOnce(ref dmod.FirstToken); .)
  { Attribute<ref attrs> }
  DatatypeName<out name>
  [ GenericParameters<typeArgs, true> ]
  (
  "="                                      (. bodyStart = t; .)
  [ ellipsis                               (. SemErr(t, // Help users adjust to the new syntax
      $"in refining a datatype, the '...' replaces the '=' token and everything up to a left brace starting the declaration of the body; only members of the body may be changed in a datatype refinement"); .)
  ]
  [ "|" ] DatatypeMemberDecl<ctors>
  { "|" DatatypeMemberDecl<ctors> }
  | ellipsis                               (. isRefining = true; bodyStart = t; .)
  )
  [ TypeMembers<module, members> ]
  (. if (co) {
       dt = new CoDatatypeDecl(new RangeToken(dmod.FirstToken, t), name, module, typeArgs, ctors, members, attrs, isRefining);
     } else {
       dt = new IndDatatypeDecl(new RangeToken(dmod.FirstToken, t), name, module, typeArgs, ctors, members, attrs, isRefining);
     }
     dt.BodyStartTok = bodyStart;
     dt.TokenWithTrailingDocString = bodyStart;
  .)
  .

/*------------------------------------------------------------------------*/
DatatypeMemberName<out IToken id> = NoUSIdentOrDigits<out id> .

DatatypeMemberDecl<.List<DatatypeCtor/*!*/>/*!*/ ctors.>
= (. Contract.Requires(cce.NonNullElements(ctors));
     Attributes attrs = null;
     IToken/*!*/ id;
     List<Formal/*!*/> formals = new List<Formal/*!*/>();
     var isGhost = false;
  .)
  // Note, "ghost" is parsed before any attributes. This means that the
  // attributes are parsed before the "id", which is consistent with other
  // declarations.
  [ "ghost"   (. isGhost = true; .) ]
  { Attribute<ref attrs> }
  DatatypeMemberName<out id>
  [ FormalsOptionalIds<formals> ]
  (. var ctor = new DatatypeCtor(new RangeToken(id, t), new Name(id), isGhost, formals, attrs);
     ctors.Add(ctor); .)
  .

/*------------------------------------------------------------------------*/
TypeMembers<. ModuleDefinition/*!*/ module, List<MemberDecl> members .>
= (. DeclModifierData dmod;
  .)
  "{"
  { (. dmod = new DeclModifierData(); .)
    { DeclModifier<ref dmod> }
    ClassMemberDecl<dmod, members, false, true, false>
  }
  "}"
  .

/*------------------------------------------------------------------------*/
FieldDecl<.DeclModifierData dmod, bool isValueType, List<MemberDecl> mm.>
= (. Contract.Requires(cce.NonNullElements(mm));
     Attributes attrs = null;
     Type/*!*/ ty;
     Name name;
     CheckDeclModifiers(ref dmod, "field", AllowedDeclModifiers.Ghost);
     var startToken = dmod.FirstToken;
     if (isValueType) {
       // we're about to produce an error; put fields into a throw-away list, so we don't return them
       mm = new List<MemberDecl>();
     }
  .)
  SYNC
  "var"                               (. startToken = startToken ?? t;
                                         if (isValueType) {
                                           SemErr(ErrorId.p_no_mutable_fields_in_value_types, t, "mutable fields are not allowed in value types");
                                         }
                                      .)
  { Attribute<ref attrs> }
  FIdentType<out name, out ty>           (. var f = new Field(new RangeToken(startToken, t), name, dmod.IsGhost, ty, attrs); 
                                             mm.Add(f); f.TokenWithTrailingDocString = t;
                                           .)
  { ","                                (. startToken = t; .)
    FIdentType<out name, out ty>         (. f = new Field(new RangeToken(startToken, t), name, dmod.IsGhost, ty, attrs); 
                                            mm.Add(f); f.TokenWithTrailingDocString = t;
                                       .)
  }
  OldSemi
  .

/*------------------------------------------------------------------------*/
ConstantFieldDecl<.DeclModifierData dmod, List<MemberDecl/*!*/>/*!*/ mm, bool moduleLevelDecl.>
= (. Contract.Requires(cce.NonNullElements(mm));
     Attributes attrs = null;
     Type/*!*/ ty;
     Expression e = null;
     if (moduleLevelDecl && dmod.StaticToken != null) {
       errors.Warning(dmod.StaticToken, "module-level const declarations are always non-instance, so the 'static' keyword is not allowed here");
       dmod.IsStatic = false;
     }
     CheckDeclModifiers(ref dmod, "field", AllowedDeclModifiers.Ghost | AllowedDeclModifiers.Static | AllowedDeclModifiers.Opaque);
  .)
  SYNC
  "const"                                    (. CheckAndSetTokenOnce(ref dmod.FirstToken); .)
  { Attribute<ref attrs> }
  ( IF(!IsIdentifier(la.kind) && la.kind != _digits)
    (. SemErr(la, "expected an identifier after 'const' and any attributes"); .)
  |
    CIdentType<out var name, out ty>         (. if (ty == null) { ty = new InferredTypeProxy(); } .)
    [ ellipsis ]
    [ ( ":=" | "=" (. SemErr(ErrorId.p_bad_const_initialize_op, t, "a const field should be initialized using ':=', not '='"); .) )
    Expression<out e, false, true> ]
                                             (. if (e == null && ty is InferredTypeProxy) {
                                                  SemErr(ErrorId.p_const_is_missing_type_or_init, name.StartToken, "a const declaration must have a type or a RHS value");
                                                }
                                                var c = new ConstantField(new RangeToken(dmod.FirstToken, t), name, e, dmod.IsStatic, dmod.IsGhost, dmod.IsOpaque, ty, attrs);
                                                mm.Add(c);
                                             .)
    OldSemi                                  (. c.TokenWithTrailingDocString = t; .)
  )
  .

/*------------------------------------------------------------------------*/
NewtypeName<out Name name> = Name<out name> .
LocalVarName<out IToken id> = NoUSIdent<out id> .
  
NewtypeDecl<DeclModifierData dmod, ModuleDefinition module, out TopLevelDecl td>
= (. Name name;
     IToken bvId;
     Attributes attrs = null;
     td = null;
     Type baseType = null;
     Expression constraint;
     Expression witness = null;
     CheckDeclModifiers(ref dmod, "newtype", AllowedDeclModifiers.None);
     var members = new List<MemberDecl>();
  .)
  "newtype" (. CheckAndSetTokenOnce(ref dmod.FirstToken); .)
  { Attribute<ref attrs> }
  NewtypeName<out name>
  (
  "="
  [ ellipsis                               (. SemErr(ErrorId.p_misplaced_ellipsis_in_newtype, t, // Help users adjust to the new syntax
      $"in refining a newtype, the '...' replaces the '=' token and everything up to the left brace starting the declaration of the newtype body (if any); a newtype refinement may not change the base type of the newtype"); .)
  ]
  ( IF(IsIdentColonOrBar())
    LocalVarName<out bvId>
    [ ":" Type<out baseType> ]       (. if (baseType == null) { baseType = new InferredTypeProxy(); } .)
    "|"
    Expression<out constraint, false, true>
    (. var witnessKind = SubsetTypeDecl.WKind.CompiledZero; .)
    [ IF(IsWitness())
      ( "ghost" "witness"                            (. witnessKind = SubsetTypeDecl.WKind.Ghost; .)
        Expression<out witness, false, true>
      | "witness"
        ( "*"                                        (. witnessKind = SubsetTypeDecl.WKind.OptOut; .)
        | Expression<out witness, false, true>       (. witnessKind = SubsetTypeDecl.WKind.Compiled; .)
        )
      )
    ]
    [ TypeMembers<module, members> ]
    (. td = new NewtypeDecl(new RangeToken(dmod.FirstToken, t), name, module, 
         new BoundVar(bvId, bvId.val, baseType){ 
            IsTypeExplicit = true 
         }, 
         constraint, witnessKind, witness, members, attrs, isRefining: false);
    .)
  | Type<out baseType>
    [ TypeMembers<module, members> ]
    (. td = new NewtypeDecl(new RangeToken(dmod.FirstToken, t), name, module, baseType, members, attrs, isRefining: false); .)
  )
  | ellipsis
    [ TypeMembers<module, members> ]
    (. baseType = null; // Base type is not known yet
       td = new NewtypeDecl(new RangeToken(dmod.FirstToken, t), name, module, baseType, members, attrs, isRefining: true);
    .)
  )  (. if (td != null) {
          td.TokenWithTrailingDocString = t; 
        }   .)
  .

/*------------------------------------------------------------------------*/
SynonymTypeName<out Name name> = Name<out name> .

// The following includes Opaque type definitions
SynonymTypeDecl<DeclModifierData dmod, ModuleDefinition module, out TopLevelDecl td>
= (. IToken bvId;
     Attributes attrs = null;
     var characteristics = new TypeParameter.TypeParameterCharacteristics(false);
     var typeArgs = new List<TypeParameter>();
     td = null;
     Type ty = null;
     Expression constraint;
     Expression witness = null;
     var kind = "abstract type";
     var members = new List<MemberDecl>();
     var isRefining = false;
  .)
  "type"                      (. CheckAndSetTokenOnce(ref dmod.FirstToken); .)
  { Attribute<ref attrs> }
  SynonymTypeName<out var name>
  { TypeParameterCharacteristics<ref characteristics> }
  [ GenericParameters<typeArgs, true> ]
  [ "="
    ( IF(IsIdentColonOrBar())
      LocalVarName<out bvId>
      [ ":" Type<out ty> ]   (. if (ty == null) { ty = new InferredTypeProxy(); } .)
      "|"
      Expression<out constraint, false, true>
      (. var witnessKind = SubsetTypeDecl.WKind.CompiledZero; .)
      [ IF(IsWitness())
        ( "ghost" "witness"                            (. witnessKind = SubsetTypeDecl.WKind.Ghost; .)
          Expression<out witness, false, true>
        | "witness"
          ( "*"                                        (. witnessKind = SubsetTypeDecl.WKind.OptOut; .)
          | Expression<out witness, false, true>       (. witnessKind = SubsetTypeDecl.WKind.Compiled; .)
          )
        )
      ]
      (. td = new SubsetTypeDecl(new RangeToken(dmod.FirstToken, t), name, characteristics, typeArgs, module, 
            new BoundVar(bvId, bvId.val, ty){ IsTypeExplicit = !(ty is InferredTypeProxy) }, constraint, witnessKind, witness, attrs);
         kind = "subset type";
      .)
    |
      Type<out ty>
      (. td = new TypeSynonymDecl(new RangeToken(dmod.FirstToken, t), name, characteristics, typeArgs, module, ty, attrs);
         kind = "type synonym";
      .)
    )
  | ellipsis                               (. isRefining = true; .)
    [ TypeMembers<module, members> ]
  | TypeMembers<module, members>
  ]
  (. if (td == null) {
       if (module is DefaultModuleDefinition) {
         // abstract type declarations at the very outermost program scope get an automatic (!new)
         characteristics.ContainsNoReferenceTypes = true;
       }
       td = new AbstractTypeDecl(new RangeToken(dmod.FirstToken, t), name, module, characteristics, typeArgs, members, attrs, isRefining);
     }
     td.TokenWithTrailingDocString = t;
  .)
  (. CheckDeclModifiers(ref dmod, kind, AllowedDeclModifiers.None); .)
  .

/*------------------------------------------------------------------------*/
GIdentType<bool allowGhostKeyword, bool allowNewKeyword, bool allowNameOnlyKeyword, bool allowOlderKeyword,
           out RangeToken range, out Name/*!*/ name, out Type/*!*/ ty, out bool isGhost, out bool isOld, out bool isNameOnly, out bool isOlder>
/* isGhost always returns as false if allowGhostKeyword is false */
= (. Contract.Ensures(Contract.ValueAtReturn(out name)!=null);
     Contract.Ensures(Contract.ValueAtReturn(out ty)!=null);
     isGhost = false; isOld = allowNewKeyword; isNameOnly = false; isOlder = false;
     IToken startToken = t.Next;
  .)
  { IF(IsKeywordForFormal())
    ( "ghost"                    (. if (allowGhostKeyword) { isGhost = true; } else { SemErr(ErrorId.p_output_of_function_not_ghost, t, "formal cannot be declared 'ghost' in this context"); } .)
    | "new"                      (. if (allowNewKeyword) { isOld = false; } else { SemErr(ErrorId.p_output_of_function_not_ghost, t, "formal cannot be declared 'new' in this context"); } .)
    | "nameonly"                 (. if (allowNameOnlyKeyword) { isNameOnly = true; } else { SemErr(ErrorId.p_output_of_function_not_ghost, t, "formal cannot be declared 'nameonly' in this context"); } .)
    | "older"                    (. if (allowOlderKeyword) { isOlder = true; } else { SemErr(ErrorId.p_output_of_function_not_ghost, t, "formal cannot be declared 'older' in this context"); } .)
    )
  }
  IdentType<out var id, out var originalId, out ty, false> 
                                (. range = new RangeToken(startToken, ty.EndToken);
                                   name = new Name(id);
                                .)
  .

FIdentType<out Name/*!*/ name, out Type/*!*/ ty>
= NoDigitName<out name> (. ty = null; .)
  ( ":" Type<out ty> 
  | (. SemErr(ErrorId.p_var_decl_must_have_type, t, "a mutable field must be declared with a type"); .)
  )
  [ ( ":=" | "=" ) (. SemErr(ErrorId.p_no_init_for_var_field, t, "a mutable field may not have an initializer"); Expression e; .) Expression<out e, true, true> ]
  .

CIdentType<out Name/*!*/ name, out Type ty>
= (.Contract.Ensures(Contract.ValueAtReturn(out name) != null);
    ty = null;
  .)
  NoDigitName<out name>
  [ ":"
    Type<out ty>
  ]
  .

IdentType<out IToken/*!*/ id, out IToken originalId, out Type/*!*/ ty, bool allowWildcardId>
= (.Contract.Ensures(Contract.ValueAtReturn(out id) != null); Contract.Ensures(Contract.ValueAtReturn(out ty) != null);.)
  WildIdent<out id, allowWildcardId> (. originalId = t; .)
  ":"
  Type<out ty>
  .

LocalIdentTypeOptional<out LocalVariable var, bool isGhost, bool allowWild=true>
= (. IToken id;  Type ty;  Type optType = null;
     IToken startToken = null;
  .)
  WildIdent<out id, allowWild> (. startToken = t; .)
  [ ":" Type<out ty>             (. optType = ty; .)
  ]
  (. var = new LocalVariable(new RangeToken(startToken, t), id.val, optType == null ? new InferredTypeProxy() : optType, isGhost) {
       IsTypeExplicit = optType != null
     };
  .)
  .

IdentTypeOptional<out BoundVar var>
= (. Contract.Ensures(Contract.ValueAtReturn(out var) != null);
     Type ty;  Type optType = null;
  .)
  WildIdentN<out var name, true>
  [ IF( la.kind == _colon) ":" Type<out ty>             (. optType = ty; .)
     // CoCo warns about this optional ':', because it is ambiguous with a ':' that follows the IdentTypeOptional.
     // An IdentTypeOptional can be the last thing in an Expression (a SetComprehension)
     // Also, a ':' can follow an Expression in a slices-by-length construct. So a ':' here might be the start
     // of the ': type' just above or it might be the ':' in the slices-by-length. As the expression can always tbe parenthesized to 
     // disambiguate, it makes sense to force the colon to consider the ': type' here. Hence the semantic predicate.
     // Also a SetComprehension would be the wrong type in a slices-by-length construct.
  ]
  (. var = new BoundVar(name.Tok, name.Value, optType == null ? new InferredTypeProxy() : optType) {
       IsTypeExplicit = optType != null,
       RangeToken = new RangeToken(name.StartToken, t)
     }; .)
  .

TypeIdentOptional<out RangeToken/*!*/ range, out Name/*!*/ identName, out Type/*!*/ ty, out bool isGhost, out Expression defaultValue, out bool isNameOnly>
= (.Contract.Ensures(Contract.ValueAtReturn(out range)!=null);
     Contract.Ensures(Contract.ValueAtReturn(out ty)!=null);
     Contract.Ensures(Contract.ValueAtReturn(out identName)!=null);
     IToken nameToken = null; ty = new BoolType()/*dummy*/; isGhost = false;
     IToken nameonlyToken = null;
     identName = null;
     defaultValue = null;
  .)
  (. var beforeStartToken = t; .)
  { "ghost"                            (. isGhost = true; .)
  | "nameonly"                         (. nameonlyToken = t; .)
  }
  ( TypeAndToken<out var firstToken, out ty, false>
    [ ":"
      (. /* try to convert ty to an identifier */
         UserDefinedType udt = ty as UserDefinedType;
         if (udt != null && udt.TypeArgs.Count == 0) {
           nameToken = firstToken;
         } else {
           SemErr(ErrorId.p_datatype_formal_is_not_id, firstToken, "invalid formal-parameter name in datatype constructor");
         }
      .)
      Type<out ty>
      ParameterDefaultValue<true, out defaultValue>
    ]
  | digits         (. nameToken = t; .)
    ":"
    Type<out ty>
    ParameterDefaultValue<true, out defaultValue>
  )
  (. range = new RangeToken(beforeStartToken.Next, t);
     if (nameToken != null) {
       identName = new Name(nameToken);
       isNameOnly = nameonlyToken != null;
     } else {
       identName = new Name(range, "#" + anonymousIds++);
       if (nameonlyToken != null) {
         SemErr(ErrorId.p_nameonly_must_have_parameter_name, nameonlyToken, "use of the 'nameonly' modifier must be accompanied with a parameter name");
       }
       isNameOnly = false;
     }
  .)
  .

/*------------------------------------------------------------------------*/
IteratorName<out Name name> = Name<out name> .

IteratorDecl<DeclModifierData dmod, ModuleDefinition module, out IteratorDecl/*!*/ iter>
= (. Contract.Ensures(Contract.ValueAtReturn(out iter) != null);
     Attributes attrs = null;
     List<TypeParameter/*!*/>/*!*/ typeArgs = new List<TypeParameter/*!*/>();
     List<Formal/*!*/> ins = new List<Formal/*!*/>();
     List<Formal/*!*/> outs = new List<Formal/*!*/>();
     List<FrameExpression/*!*/> reads = new List<FrameExpression/*!*/>();
     List<FrameExpression/*!*/> mod = new List<FrameExpression/*!*/>();
     List<Expression/*!*/> decreases = new List<Expression>();
     List<AttributedExpression/*!*/> req = new List<AttributedExpression/*!*/>();
     List<AttributedExpression/*!*/> ens = new List<AttributedExpression/*!*/>();
     List<AttributedExpression/*!*/> yieldReq = new List<AttributedExpression/*!*/>();
     List<AttributedExpression/*!*/> yieldEns = new List<AttributedExpression/*!*/>();
     List<Expression/*!*/> dec = new List<Expression/*!*/>();
     Attributes readsAttrs = null;
     Attributes modAttrs = null;
     Attributes decrAttrs = null;
     BlockStmt body = null;
     IToken signatureEllipsis = null;
     IToken bodyStart = Token.NoToken;
     IToken bodyEnd = Token.NoToken;
     CheckDeclModifiers(ref dmod, "iterator", AllowedDeclModifiers.None);
  .)
  SYNC
  "iterator"                (. CheckAndSetTokenOnce(ref dmod.FirstToken); .)
  { Attribute<ref attrs> }
  IteratorName<out var name>
  (
    [ GenericParameters<typeArgs, true> ]
    Formals<true, true, false, false, ins>
    [ ( "yields"
      | "returns"           (. SemErr(ErrorId.p_should_be_yields_instead_of_returns, t, "iterators don't have a 'returns' clause; did you mean 'yields'?"); .)
      )
      Formals<false, true, false, false, outs>
    ]
  | ellipsis                (. signatureEllipsis = t; .)
  )
  IteratorSpec<reads, mod, decreases, req, ens, yieldReq, yieldEns, ref readsAttrs, ref modAttrs, ref decrAttrs>
  [ BlockStmt<out body, out bodyStart, out bodyEnd>
  ]
  (. iter = new IteratorDecl(new RangeToken(dmod.FirstToken, t), name, module, typeArgs, ins, outs,
                             new Specification<FrameExpression>(reads, readsAttrs),
                             new Specification<FrameExpression>(mod, modAttrs),
                             new Specification<Expression>(decreases, decrAttrs),
                             req, ens, yieldReq, yieldEns,
                             body, attrs, signatureEllipsis);
     iter.BodyStartTok = bodyStart;
 .)
  .

/*------------------------------------------------------------------------*/
TypeVariableName<out Name name> = Name<out name> .

GenericParameters<.List<TypeParameter/*!*/>/*!*/ typeArgs, bool allowVariance.>
= (. Contract.Requires(cce.NonNullElements(typeArgs));
     TypeParameter.TypeParameterCharacteristics characteristics;
     TypeParameter.TPVarianceSyntax variance = TypeParameter.TPVarianceSyntax.NonVariant_Strict;  // assignment is to please compiler
     characteristics = new TypeParameter.TypeParameterCharacteristics(false);
     
     Name name;
  .)
  // If a "<" combined with a Variance symbol could be a new token, then the parser here will need to be more complex,
  // since, for example, a < followed immediately by a Variance symbol would scan as the wrong token.
  // Fortunately that is not currently the case.
  // (Only because we parse the new "<-" symbol as separate "<" "-" tokens precisely to avoid this issue :)
  "<"   (. IToken startToken = t.Next; .)
  [ Variance<out variance>  (.
            if (!allowVariance) { SemErr(ErrorId.p_type_parameter_variance_forbidden, t, "type-parameter variance is not allowed to be specified in this context"); }  
          .)
  ]
  TypeVariableName<out name>
  { TypeParameterCharacteristics<ref characteristics> }
  (. typeArgs.Add(new TypeParameter(new RangeToken(startToken, t), name, variance, characteristics)); .)
  { ","
    (. variance = TypeParameter.TPVarianceSyntax.NonVariant_Strict;
       characteristics = new TypeParameter.TypeParameterCharacteristics(false);
       startToken = t.Next; 
    .)
    [ Variance<out variance>  (. 
            if (!allowVariance) { SemErr(ErrorId.p_type_parameter_variance_forbidden, t, "type-parameter variance is not allowed to be specified in this context"); } 
        .)
    ]
    TypeVariableName<out name>
    { TypeParameterCharacteristics<ref characteristics> }
    (. typeArgs.Add(new TypeParameter(new RangeToken(startToken, t), name, variance, characteristics)); .)
  }
  ">"
  .

/*------------------------------------------------------------------------*/
Variance<out TypeParameter.TPVarianceSyntax variance>
= (. variance = TypeParameter.TPVarianceSyntax.NonVariant_Strict;  // never used; here just to please the C# compiler
  .)
  ( "*"  (. variance = TypeParameter.TPVarianceSyntax.Covariant_Permissive; .)
  | "+"  (. variance = TypeParameter.TPVarianceSyntax.Covariant_Strict; .)
  | "!"  (. variance = TypeParameter.TPVarianceSyntax.NonVariant_Permissive; .)
  | "-"  (. variance = TypeParameter.TPVarianceSyntax.Contravariance; .)
  )
  .

/*------------------------------------------------------------------------*/
TypeParameterCharacteristics<ref TypeParameter.TypeParameterCharacteristics characteristics>
= "(" (. var startToken = t; .)
  TPCharOption<ref characteristics>
  { ","
    TPCharOption<ref characteristics>
  }
  ")" (. characteristics.RangeToken = new RangeToken(startToken, t); .)
  .

TPCharOption<ref TypeParameter.TypeParameterCharacteristics characteristics>
= ( "=="       (. characteristics.EqualitySupport = TypeParameter.EqualitySupportValue.Required; .)
  | digits     (. if (t.val == "0") {
                    characteristics.AutoInit = Microsoft.Dafny.Type.AutoInitInfo.CompilableValue;
                  } else if (t.val == "00") {
                    if (characteristics.AutoInit != Microsoft.Dafny.Type.AutoInitInfo.CompilableValue) {
                      characteristics.AutoInit = Microsoft.Dafny.Type.AutoInitInfo.Nonempty;
                    }
                  } else {
                    SemErr(ErrorId.p_unexpected_type_characteristic, t, $"unexpected type characteristic: '{t.val}' should be one of == or 0 or 00 or !new");
                  }
               .)
  | "!" "new"  (. characteristics.ContainsNoReferenceTypes = true; .)
  | ANY        (. if (t.kind == _closeparen || t.kind == _comma) 
                      SemErr(ErrorId.p_missing_type_characteristic, t, $"extra comma or missing type characteristic: should be one of == or 0 or 00 or !new");
                  else SemErr(ErrorId.p_illegal_type_characteristic, t, $"illegal type characteristic: '{t.val}' should be one of == or 0 or 00 or !new");
                .)
  )
  .

/*------------------------------------------------------------------------*/
MethodDecl<DeclModifierData dmod, bool allowConstructor, out Method/*!*/ m>
= (. Contract.Ensures(Contract.ValueAtReturn(out m) !=null);
     bool hasName = false;
     Name name = null; // Please compiler  
     IToken keywordToken;
     Attributes attrs = null;
     List<TypeParameter/*!*/>/*!*/ typeArgs = new List<TypeParameter/*!*/>();
     List<Formal/*!*/> ins = new List<Formal/*!*/>();
     List<Formal/*!*/> outs = new List<Formal/*!*/>();
     List<AttributedExpression/*!*/> req = new List<AttributedExpression/*!*/>();
     List<FrameExpression/*!*/> mod = new List<FrameExpression/*!*/>();
     List<AttributedExpression/*!*/> ens = new List<AttributedExpression/*!*/>();
     List<Expression/*!*/> dec = new List<Expression/*!*/>();
     Attributes decAttrs = null;
     Attributes modAttrs = null;
     BlockStmt body = null;
     bool isPlainOlMethod = false;
     bool isLemma = false;
     bool isTwoStateLemma = false;
     bool isConstructor = false;
     bool isLeastLemma = false;
     bool isGreatestLemma = false;
     IToken signatureEllipsis = null;
     IToken tokenWithTrailingDocString = Token.NoToken;
     IToken bodyStart = Token.NoToken;
     IToken bodyEnd = Token.NoToken;
     AllowedDeclModifiers allowed = AllowedDeclModifiers.None;
     string caption = "";
     ExtremePredicate.KType kType = ExtremePredicate.KType.Unspecified;
  .)
  SYNC
  ( "method"                        (. isPlainOlMethod = true; caption = "method";
                                       CheckAndSetTokenOnce(ref dmod.FirstToken);
                                       allowed = AllowedDeclModifiers.Ghost | AllowedDeclModifiers.Static; .)
  | "lemma"                         (. isLemma = true; caption = "lemma";
                                       CheckAndSetTokenOnce(ref dmod.FirstToken);
                                       allowed = AllowedDeclModifiers.AlreadyGhost | AllowedDeclModifiers.Static; .)
  | ( "greatest"                    (. CheckAndSetTokenOnce(ref dmod.FirstToken); .)
      "lemma"
    | "colemma"                     (. CheckAndSetTokenOnce(ref dmod.FirstToken); 
                                       errors.Deprecated(ErrorId.p_deprecated_colemma, t, "the old keyword 'colemma' has been renamed to the keyword phrase 'greatest lemma'"); 
                                    .)
    )
                                    (. isGreatestLemma = true; caption = "greatest lemma";
                                       allowed = AllowedDeclModifiers.AlreadyGhost | AllowedDeclModifiers.Static; .)
  | ( "least"                       (. CheckAndSetTokenOnce(ref dmod.FirstToken); .)
    | "inductive"                   (. CheckAndSetTokenOnce(ref dmod.FirstToken);
                                       errors.Deprecated(ErrorId.p_deprecated_inductive_lemma, t, "the old keyword phrase 'inductive lemma' has been renamed to 'least lemma'"); 
                                    .)
    )
    "lemma"
                                    (. isLeastLemma = true;  caption = "least lemma";
                                       allowed = AllowedDeclModifiers.AlreadyGhost | AllowedDeclModifiers.Static;.)
  | "twostate"                      (. CheckAndSetTokenOnce(ref dmod.FirstToken); .)
    "lemma"                         (. isTwoStateLemma = true; caption = "two-state lemma";
                                       allowed = AllowedDeclModifiers.AlreadyGhost | AllowedDeclModifiers.Static; .)
  | "constructor"                   (.  CheckAndSetTokenOnce(ref dmod.FirstToken);
                                       if (allowConstructor) {
                                         isConstructor = true;
                                       } else {
                                         SemErr(ErrorId.p_constructor_not_in_class, t, "constructors are allowed only in classes");
                                       }
                                       caption = "constructor";
                                       allowed = AllowedDeclModifiers.Ghost;
                                    .)
  )                                 (. keywordToken = t;
                                       CheckDeclModifiers(ref dmod, caption, allowed); .)
  { Attribute<ref attrs> }
  [ MethodFunctionName<out name>               (. hasName = true; .)
  ]
  (. if (!hasName) {
       if (!isConstructor) {
         SemErr(ErrorId.p_method_missing_name, la, "a method must be given a name (expecting identifier)");
       }
     }
  .)
  (
    [ GenericParameters<typeArgs, false> ]
    [ KType<ref kType, out IToken openBracket, out IToken closeBracket>              
                                    (. if (!(isGreatestLemma || isLeastLemma)) { 
                                         // Note: When ranges are refactored, make the first use of openBracket a range
                                         // that extends through closeBracket
                                         SemErr(ErrorId.p_extraneous_k, 
                                                Errors.CodeAction(openBracket, closeBracket.Next), 
                                                "type of _k can only be specified for least and greatest lemmas"); 
                                       } 
                                    .)
    ]
    (. var isCompilable = (isPlainOlMethod || isConstructor) && !dmod.IsGhost; .)
    Formals<true, isCompilable, isTwoStateLemma, false, ins>
    [ "returns"                                 (. if (isConstructor) { SemErr(t, "constructors cannot have out-parameters"); } .)
      Formals<false, isCompilable, false, false, outs>
    ]
  | ellipsis                                    (. signatureEllipsis = t; .)
  )                                             (. tokenWithTrailingDocString = t; .)
  MethodSpec<dmod.IsGhost || isLemma || isTwoStateLemma || isLeastLemma || isGreatestLemma,
             req, mod, ens, dec, ref decAttrs, ref modAttrs, caption, isConstructor>
  [ IF(isConstructor)
    (. DividedBlockStmt dividedBody; .)
    DividedBlockStmt<out dividedBody, out bodyStart, out bodyEnd>
    (. body = dividedBody; .)
  | BlockStmt<out body, out bodyStart, out bodyEnd>
  ]
  (. var range = new RangeToken(dmod.FirstToken, t);
     if (isConstructor) {
       m = new Constructor(range, hasName ? name : new Name(dmod.FirstToken.ToRange(), "_ctor"), dmod.IsGhost, typeArgs, ins,
                           req, new Specification<FrameExpression>(mod, modAttrs), ens, new Specification<Expression>(dec, decAttrs), (DividedBlockStmt)body, attrs, signatureEllipsis);
     } else if (isLeastLemma) {
       m = new LeastLemma(range, name, dmod.IsStatic, kType, typeArgs, ins, outs,
                          req, new Specification<FrameExpression>(mod, modAttrs), ens, new Specification<Expression>(dec, decAttrs), body, attrs, signatureEllipsis);
     } else if (isGreatestLemma) {
       m = new GreatestLemma(range, name, dmod.IsStatic, kType, typeArgs, ins, outs,
                             req, new Specification<FrameExpression>(mod, modAttrs), ens, new Specification<Expression>(dec, decAttrs), body, attrs, signatureEllipsis);
     } else if (isLemma) {
       m = new Lemma(range, name, dmod.IsStatic, typeArgs, ins, outs,
                     req, new Specification<FrameExpression>(mod, modAttrs), ens, new Specification<Expression>(dec, decAttrs), body, attrs, signatureEllipsis);
     } else if (isTwoStateLemma) {
       m = new TwoStateLemma(range, name, dmod.IsStatic, typeArgs, ins, outs,
                             req, new Specification<FrameExpression>(mod, modAttrs),
                             ens, new Specification<Expression>(dec, decAttrs), body, attrs, signatureEllipsis);
     } else {
       m = new Method(range, name, dmod.IsStatic, dmod.IsGhost, typeArgs, ins, outs,
                      req, new Specification<FrameExpression>(mod, modAttrs), ens, new Specification<Expression>(dec, decAttrs), body, attrs, signatureEllipsis);
     }
     m.BodyStartTok = bodyStart;
     m.TokenWithTrailingDocString = tokenWithTrailingDocString;
 .)
  .

/*------------------------------------------------------------------------*/
KType<ref ExtremePredicate.KType kType, out IToken openBracket, out IToken closeBracket>
= "["           (. openBracket = t; .)
  ( "nat"       (. kType = ExtremePredicate.KType.Nat; .)
  | "ORDINAL"   (. kType = ExtremePredicate.KType.ORDINAL; .)
  )
  "]"           (. closeBracket = t; .)
  .

/*------------------------------------------------------------------------*/
RequiresClause<.List<AttributedExpression> req, bool allowLabel.>
= "requires"    (. IToken lbl = null;
                   IToken first = t;
                   Attributes attrs = null;
                   Expression e;
                 .)
  { Attribute<ref attrs> }
  [ IF(IsLabel(allowLabel))
    LabelName<out lbl> ":"
  ]
  Expression<out e, false, false>
  OldSemi       (. req.Add(new AttributedExpression(e, lbl == null ? null : new AssertLabel(lbl, lbl.val), attrs)); .)
  .

/*------------------------------------------------------------------------*/
EnsuresClause<.List<AttributedExpression> ens, bool allowLambda.>
= "ensures"     (. Expression e;
                   Attributes attrs = null;
                 .)
  { Attribute<ref attrs> }
  Expression<out e, false, allowLambda>
    OldSemi       (. ens.Add(new AttributedExpression(e, attrs)); .)
  .

/*------------------------------------------------------------------------*/
ModifiesClause<.ref List<FrameExpression> mod, ref Attributes attrs,
                bool allowLambda, bool performThisDeprecatedCheck.>
= "modifies"                                    (. FrameExpression fe;
                                                   mod = mod ?? new List<FrameExpression>();
                                                .)
  { Attribute<ref attrs> }
  FrameExpression<out fe, false, allowLambda>         (. Util.AddFrameExpression(mod, fe, performThisDeprecatedCheck, errors); .)
  { "," FrameExpression<out fe, false, allowLambda>   (. Util.AddFrameExpression(mod, fe, performThisDeprecatedCheck, errors); .)
  }
  OldSemi
  .

/*------------------------------------------------------------------------*/
DecreasesClause<.List<Expression> decreases, ref Attributes attrs,
                 bool allowWildcard, bool allowLambda.>
= "decreases"
  { Attribute<ref attrs> }
  DecreasesList<decreases, allowWildcard, allowLambda>
  OldSemi
  .

/*------------------------------------------------------------------------*/
ReadsClause<.List<FrameExpression/*!*/>/*!*/ reads,
                  bool allowLemma, bool allowLambda, bool allowWild.>
= "reads"
  (. FrameExpression fe; .)
  PossiblyWildFrameExpression<out fe, allowLemma, allowLambda, allowWild>          (. reads.Add(fe); .)
  { "," PossiblyWildFrameExpression<out fe, allowLemma, allowLambda, allowWild>    (. reads.Add(fe); .)
  }
  (. if (allowWild && reads.Count > 1 && reads.Exists(fe => fe.E is WildcardExpr)) {
       SemErr(ErrorId.p_reads_star_must_be_alone, fe.tok, "A 'reads' clause that contains '*' is not allowed to contain any other expressions");
     }
  .)
  OldSemi
  .

/*------------------------------------------------------------------------*/
InvariantClause<. List<AttributedExpression> invariants.> =
  "invariant"                                   (. Attributes attrs = null;
                                                   Expression e;
                                                .)
  { Attribute<ref attrs> }
  Expression<out e, false, true>                (. invariants.Add(new AttributedExpression(e, attrs)); .)
  OldSemi
  .

/*------------------------------------------------------------------------*/
MethodSpec<.bool isGhost, List<AttributedExpression> req, List<FrameExpression> mod, List<AttributedExpression> ens,
            List<Expression> decreases, ref Attributes decAttrs, ref Attributes modAttrs, string caption, bool performThisDeprecatedCheck.>
= (. Contract.Requires(cce.NonNullElements(req));
     Contract.Requires(cce.NonNullElements(mod));
     Contract.Requires(cce.NonNullElements(ens));
     Contract.Requires(cce.NonNullElements(decreases));
  .)
  SYNC
  { ModifiesClause<ref mod, ref modAttrs, false, performThisDeprecatedCheck>
  | RequiresClause<req, true>
  | EnsuresClause<ens, false>
  | DecreasesClause<decreases, ref decAttrs, !isGhost, false>
  }
  .

/*------------------------------------------------------------------------*/
IteratorSpec<.List<FrameExpression/*!*/>/*!*/ reads, List<FrameExpression/*!*/>/*!*/ mod, List<Expression/*!*/> decreases,
              List<AttributedExpression/*!*/>/*!*/ req, List<AttributedExpression/*!*/>/*!*/ ens,
              List<AttributedExpression/*!*/>/*!*/ yieldReq, List<AttributedExpression/*!*/>/*!*/ yieldEns,
              ref Attributes readsAttrs, ref Attributes modAttrs, ref Attributes decrAttrs.>
=
  SYNC
  { ReadsClause<reads, false, false, false>
  | ModifiesClause<ref mod, ref modAttrs, false, false>
  | (. bool isYield = false; .)
    [ "yield"                                                (. isYield = true; .)
    ]
    ( RequiresClause<(isYield?yieldReq:req), !isYield>
    | EnsuresClause<(isYield?yieldEns:ens), false>
    )
  | DecreasesClause<decreases, ref decrAttrs, false, false>
  }
  .

/*------------------------------------------------------------------------*/
Formals<.bool incoming, bool allowGhostKeyword, bool allowNewKeyword, bool allowOlderKeyword, List<Formal> formals.>
= (. Contract.Requires(cce.NonNullElements(formals));
     Type ty;
     bool isGhost;
     bool isOld;
     Expression defaultValue;
     bool isNameOnly;
     bool isOlder;
     RangeToken range;
     Name name;
  .)
  "("
  [
    GIdentType<allowGhostKeyword, allowNewKeyword, incoming, allowOlderKeyword, out range, out name, out ty, out isGhost, out isOld, out isNameOnly, out isOlder>
    ParameterDefaultValue<incoming, out defaultValue>
                 (. formals.Add(new Formal(name.Tok, name.Value, ty, incoming, isGhost, defaultValue, isOld, isNameOnly, isOlder)
                        { RangeToken = defaultValue != null ? new RangeToken(range.StartToken, defaultValue.EndToken) : range, IsTypeExplicit = ty != null }
                    ); .)
    { "," GIdentType<allowGhostKeyword, allowNewKeyword, incoming, allowOlderKeyword, out range, out name, out ty, out isGhost, out isOld, out isNameOnly, out isOlder>
    ParameterDefaultValue<incoming, out defaultValue>
                 (. formals.Add(new Formal(name.Tok, name.Value, ty, incoming, isGhost, defaultValue, isOld, isNameOnly, isOlder)
                        { RangeToken = defaultValue != null ? new RangeToken(range.StartToken, defaultValue.EndToken) : range, IsTypeExplicit = ty != null }
                    ); .)
    }
  ]
  ")"
  .

ParameterDefaultValue<bool incoming, out Expression defaultValue>
= (. defaultValue = null; IToken tok;
  .)
  [ ":="        (. tok = t; .)
    Expression<out defaultValue, true, true>
    (. if (!incoming) {
         SemErr(ErrorId.p_no_defaults_for_out_parameters, Errors.CodeAction(tok,t.Next), "out-parameters cannot have default-value expressions");
         defaultValue = null;
       }
    .)
  ]
  .

/*------------------------------------------------------------------------*/
FormalsOptionalIds<.List<Formal/*!*/>/*!*/ formals.>
= (. Contract.Requires(cce.NonNullElements(formals));
     RangeToken/*!*/ range;  Type/*!*/ ty;  Name/*!*/ name;  bool isGhost;  Expression/*?*/ defaultValue;
     bool isNameOnly;
  .)
  "("
  [
    TypeIdentOptional<out range, out name, out ty, out isGhost, out defaultValue, out isNameOnly>
            (. formals.Add(new Formal(name.Tok, name.Value, ty, true, isGhost, defaultValue, false, isNameOnly) 
                    { RangeToken = range, IsTypeExplicit = ty != null}
               ); 
            .)
    { "," TypeIdentOptional<out range, out name, out ty, out isGhost, out defaultValue, out isNameOnly>
            (. formals.Add(new Formal(name.Tok, name.Value, ty, true, isGhost, defaultValue, false, isNameOnly)
                    { RangeToken = range, IsTypeExplicit = ty != null}
               ); 
            .)
    }
  ]
  ")"
  .

/*------------------------------------------------------------------------*/
Type<out Type ty>
= (. Contract.Ensures(Contract.ValueAtReturn(out ty) != null); IToken/*!*/ tok; .)
  TypeAndToken<out tok, out ty, false>
  .

TypeAndToken<out IToken tok, out Type ty, bool inExpressionContext>
= (. Contract.Ensures(Contract.ValueAtReturn(out tok)!=null);
     Contract.Ensures(Contract.ValueAtReturn(out ty) != null);
     tok = Token.NoToken;
     ty = new BoolType();  /*keep compiler happy*/
     IToken startToken = null;
     List<Type> gt;
     List<Type> tupleArgTypes = null;
     List<IToken> argumentGhostTokens = null;
  .)
  ( "bool"                          (. tok = t; startToken = t; .)
  | "char"                          (. tok = t; startToken = t;  ty = new CharType(); .)
  | "int"                           (. tok = t; startToken = t;  ty = new IntType(); .)
  | "nat"                           (. tok = t; startToken = t;  ty = new UserDefinedType(tok, tok.val, null); .)
  | "real"                          (. tok = t; startToken = t;  ty = new RealType(); .)
  | "ORDINAL"                       (. tok = t; startToken = t;  ty = new BigOrdinalType(); .)
  | bvToken                         (. tok = t; startToken = t;
                                       int w = StringToInt(tok.val.Substring(2), 0, "bitvectors that wide", startToken);
                                       ty = new BitvectorType(theOptions, w);
                                    .)
  | "set"                           (. tok = t; startToken = t; .)
    OptGenericInstantiation<out gt, inExpressionContext>
                                    (. if (gt != null && gt.Count > 1) {
                                         SemErr(ErrorId.p_set_only_one_type_parameter, 
                                           Errors.CodeAction(startToken.Next, t), "set type expects only one type argument");
                                       }
                                       ty = new SetType(true, gt != null ?gt[0] : null);
                                    .)
  | "iset"                          (. tok = t; startToken = t; .)
    OptGenericInstantiation<out gt, inExpressionContext>
                                    (. if (gt != null && gt.Count > 1) {
                                         SemErr(ErrorId.p_iset_only_one_type_parameter, 
                                           Errors.CodeAction(startToken.Next, t), "iset type expects only one type argument");
                                       }
                                       ty = new SetType(false, gt != null ? gt[0] : null);
                                    .)
  | "multiset"                      (. tok = t; startToken = t; .)
    OptGenericInstantiation<out gt, inExpressionContext>
                                    (. if (gt != null && gt.Count > 1) {
                                         SemErr(ErrorId.p_multiset_only_one_type_parameter, 
                                           Errors.CodeAction(startToken.Next, t), "multiset type expects only one type argument");
                                       }
                                       ty = new MultiSetType(gt != null ? gt[0] : null);
                                    .)
  | "seq"                           (. tok = t; startToken = t; .)
    OptGenericInstantiation<out gt, inExpressionContext>
                                    (. if (gt != null && gt.Count > 1) {
                                         SemErr(ErrorId.p_seq_only_one_type_parameter, 
                                           Errors.CodeAction(startToken.Next, t), "seq type expects only one type argument");
                                       }
                                       ty = new SeqType(gt != null ? gt[0] : null);
                                    .)
  | "string"                        (. tok = t; startToken = t;  ty = new UserDefinedType(tok, tok.val, null); .)
  | "object"                        (. tok = t; startToken = t;  ty = new UserDefinedType(tok, tok.val, null); .)
  | "object?"                       (. tok = t; startToken = t;  ty = new UserDefinedType(tok, tok.val, null); .)
  | "map"                           (. tok = t; startToken = t; .)
    OptGenericInstantiation<out gt, inExpressionContext>
                                    (. if (gt == null) {
                                         ty = new MapType(true, null, null);
                                       } else if (gt.Count != 2) {
                                         SemErr(ErrorId.p_map_needs_two_type_parameters, 
                                           Errors.CodeAction(startToken.Next, t), "map type expects two type arguments");
                                         ty = new MapType(true, gt[0], gt.Count == 1 ? new InferredTypeProxy() : gt[1]);
                                       } else {
                                         ty = new MapType(true, gt[0], gt[1]);
                                       }
                                    .)
  | "imap"                          (. tok = t; startToken = t; .)
    OptGenericInstantiation<out gt, inExpressionContext>
                                    (. if (gt == null) {
                                         ty = new MapType(false, null, null);
                                       } else if (gt.Count != 2) {
                                         SemErr(ErrorId.p_imap_needs_two_type_parameters, 
                                           Errors.CodeAction(startToken.Next, t), "imap type expects two type arguments");
                                         ty = new MapType(false, gt[0], gt.Count == 1 ? new InferredTypeProxy() : gt[1]);
                                       } else {
                                         ty = new MapType(false, gt[0], gt[1]);
                                       }
                                    .)
  | arrayToken                      (. tok = t; startToken = t; .)
    OptGenericInstantiation<out gt, inExpressionContext>
                                    (. var tokString = tok.val;
                                       bool q = tokString[tokString.Length-1] == '?';
                                       // Extracting the dimension out of array2 or array10?
                                       var dimString = tokString.Substring(5, tokString.Length - (q?6:5)); // 5 is length of "array"
                                       int dims = StringToInt(dimString, 1, "arrays of that many dimensions", startToken);
                                       ty = theBuiltIns.ArrayType(tok, dims, gt, true, q);
                                    .)
  | TupleType<out ty, out tok, out tupleArgTypes, out argumentGhostTokens>
  | NamedType<out ty, out tok, inExpressionContext>
  )
  (. startToken =  startToken ?? ty.StartToken ?? tok;
     ty.RangeToken = new RangeToken(startToken, t);
  .)
  [ (. int arrowKind = 0; /* 0: any, 1: partial, 2: total */
       Type t2;
    .)
    ( "~>"           (. arrowKind = 0; .)
    | "-->"          (. arrowKind = 1; .)
    | "->"           (. arrowKind = 2; .)
    )                (. tok = t; .)
    Type<out t2>
    (. if (tupleArgTypes == null) {
         gt = new List<Type>{ ty };
       } else {
         // make sure no "ghost" keyword was used in the tuple-looking type
         foreach (var ghostToken in argumentGhostTokens.Where(ghostToken => ghostToken != null)) {
           SemErr(ghostToken, $"arrow-type arguments may not be declared as 'ghost'");
         }
         gt = tupleArgTypes;
       }
       var arity = gt.Count;
       theBuiltIns.CreateArrowTypeDecl(arity);
       if (arrowKind == 0) {
         ty = new ArrowType(tok, gt, t2);
       } else {
         gt.Add(t2);
         if (arrowKind == 1) {
           ty = new UserDefinedType(tok, ArrowType.PartialArrowTypeName(arity), gt);
         } else {
           ty = new UserDefinedType(tok, ArrowType.TotalArrowTypeName(arity), gt);
         }
       }
       ty.RangeToken = new RangeToken(startToken, t);
    .)
  ]
  .

/*------------------------------------------------------------------------*/

TupleType<.out Type ty, out IToken tok, out List<Type> tupleArgTypes, out List<IToken> argumentGhostTokens.> =
  "("                             (. tok = t;
                                     ty = null; // To keep compiler happy
                                     tupleArgTypes = new List<Type>();
                                     IToken ghostToken = null;
                                     argumentGhostTokens = new List<IToken>();
                                  .)
  [ [ "ghost"                     (. ghostToken = t; .)
    ]
    Type<out ty>                  (. tupleArgTypes.Add(ty); argumentGhostTokens.Add(ghostToken); .)
    { ","                         (. ghostToken = null; .)
      [ "ghost"                   (. ghostToken = t; .)
      ]
      Type<out ty>                (. tupleArgTypes.Add(ty); argumentGhostTokens.Add(ghostToken); .)
    }
  ]
  ")"                             (. if (tupleArgTypes.Count == 1 && argumentGhostTokens[0] == null) {
                                       // just return the type 'ty'
                                     } else {
                                       var dims = tupleArgTypes.Count;
                                       var argumentGhostness = argumentGhostTokens.ConvertAll(tok => tok != null);
                                       var tmp = theBuiltIns.TupleType(tok, dims, true, argumentGhostness);  // make sure the tuple type exists
                                       ty = new UserDefinedType(tok, BuiltIns.TupleTypeName(argumentGhostness), dims == 0 ? null : tupleArgTypes);
                                     }
                                  .)
  .

/*------------------------------------------------------------------------*/
NamedType<.out Type ty, out IToken tok, bool inExpressionContext.> =
  (. Expression e; IToken startToken = null; .)
  NameSegmentForTypeName<out e, inExpressionContext>  (. tok = t; startToken = e.StartToken; .)
  { "."
    TypeNameOrCtorSuffix<out tok>       (. List<Type> typeArgs; .)
    OptGenericInstantiation<out typeArgs, inExpressionContext>
    (. e = new ExprDotName(tok, e, tok.val, typeArgs); .)
  }
  (. ty = new UserDefinedType(e.tok, e);
     ty.RangeToken = new RangeToken(startToken, t);
   .)
  .

/*------------------------------------------------------------------------*/
OptGenericInstantiation<.out List<Type> gt, bool inExpressionContext.>  /* NOTE: Coco complains about "OptGenericInstantiation deletable". That's okay. */
= (. gt = null; .)
  [ IF(IsGenericInstantiation(inExpressionContext))  /* be greedy -- if it looks like a type instantiation, take it */
    (. gt = new List<Type>(); .)
    GenericInstantiation<gt>
  ]
  .

/*------------------------------------------------------------------------*/
GenericInstantiation<.List<Type> gt.>
= (. Contract.Requires(cce.NonNullElements(gt)); Type/*!*/ ty; .)
  "<"
  (
    ">" (. SemErr(null, t, "empty type parameter lists are not permitted"); .)
  |
    Type<out ty>                     (. gt.Add(ty); .)
    { "," Type<out ty>               (. gt.Add(ty); .)
    }
    ">"
  )
  .

/*------------------------------------------------------------------------*/
FunctionDecl<DeclModifierData dmod, out Function/*!*/ f>
= (. Contract.Ensures(Contract.ValueAtReturn(out f) != null);
     Attributes attrs = null;
     Name name = null; // To please compiler
     List<TypeParameter> typeArgs = new List<TypeParameter>();
     List<Formal> formals = new List<Formal>();
     Formal/*!*/ result = null;
     Type/*!*/ returnType = new BoolType();
     List<AttributedExpression> reqs = new List<AttributedExpression>();
     List<AttributedExpression> ens = new List<AttributedExpression>();
     List<FrameExpression> reads = new List<FrameExpression>();
     List<Expression> decreases;
     Attributes decAttrs = null;
     Expression body = null;
     bool isPredicate = false; bool isLeastPredicate = false; bool isGreatestPredicate = false;
     IToken/*?*/ headToken = null; // used only for a basic "function" or "predicate"
     IToken/*?*/ functionMethodToken = null; // used only for a basic "function" or "predicate"
     IToken tokenWithTrailingDocString = Token.NoToken;
     IToken bodyStart = Token.NoToken;
     IToken bodyEnd = Token.NoToken;
     IToken signatureEllipsis = null;
     bool isTwoState = false;
     ExtremePredicate.KType kType = ExtremePredicate.KType.Unspecified;
  .)
  /* ========================================
   * This production parses variations of functions. By the time control reaches this point, modifiers like
   * "static", "ghost", and "abstract" have already been parsed; these are recorded into parameter "dmod" and
   * get checked by one of the calls to "CheckDeclModifiers" below. The "ghost" keyword (which was already parsed,
   * if present in the input) and the next grammar elements to be parsed fall into one of the
   * following 4 schemas:
   *
   *   0:   [ ghost ] [ twostate ] function [ method ]    signature  [ "{" Expr "}" [ by method BlockStmt ] ]
   *   1:   [ ghost ] [ twostate ] predicate [ method ]   signature  [ "{" Expr "}" [ by method BlockStmt ] ]
   *   2:   [ ghost ] least predicate                     signature  [ "{" Expr "}" [ by method BlockStmt ] ]
   *   3:   [ ghost ] greatest predicate                  signature  [ "{" Expr "}" [ by method BlockStmt ] ]
   *
   * Parsed below, but not shown in these 4 schemas, are the "..." token, which may be part of the "signature",
   * and various deprecated synonyms for the least/greatest variations.
   *
   * A quick look at the code below suggests that "twostate" may be parsed in all 4 of these schemas, but
   * the lookahead that has brought control here to the "FunctionDecl" production has already ruled out the
   * "twostate least" and "twostate greatest" combinations. That's why schemas 2 and 3 above do not mention
   * the possibility of "twostate".
   *
   * Several of the combinations shown in the 4 schemas above are not allowed. In particular:
   *
   *     - "ghost" is never allowed together with "twostate", "least", or "greatest"
   *     - "method" is never allowed together with "twostate", "least", or "greatest"
   *     - "by method" is never allowed together with "twostate", "least", or "greatest"
   *     - "by method" is not allowed with either "ghost" or "method"
   *     - "ghost" and "method" are never allowed together, and which of the combinations
   *           ghost function/predicate
   *                 function/predicate
   *                 function/predicate method
   *       are allowed depends on the value of command-line option "--function-syntax".
   *
   * Because of when the various keywords and grammar elements are parsed, the parser reads one of the 4 schemas
   * above in its entirety before the code checks for legal combinations. So, up next is the parsing of each of
   * the 4 schemas, up until and including "signature".         
   */

  /* ----- function ----- */
  [ "twostate"   (. isTwoState = true; CheckAndSetTokenOnce(ref dmod.FirstToken); .)
  ]
  ( "function"   (. headToken = t; CheckAndSetTokenOnce(ref dmod.FirstToken); .)
    [ "method"   (. functionMethodToken = t; .)
    ]
    { Attribute<ref attrs> }
    MethodFunctionName<out name>
    (
      [ GenericParameters<typeArgs, false> ]
      Formals<true, true, isTwoState, true, formals>
      ":"
      (  IF(IsParenIdentsColon())
         "("
           GIdentType<false, false, false, false, out var range2, out var resultName, out var ty, out var resultIsGhost, out var isOld, out var isNameOnly, out var isOlder>
           (. Contract.Assert(!resultIsGhost && !isOld && !isNameOnly && !isOlder);
              result = new Formal(resultName.Tok, resultName.Value, ty, false, false, null, false)
                { RangeToken = range2, IsTypeExplicit = ty != null };
           .)
         ")"
         | Type<out returnType>
      )
    | ellipsis   (. signatureEllipsis = t; .)
    )

  /* ----- predicate ----- */
  | "predicate"  (. headToken = t; isPredicate = true; CheckAndSetTokenOnce(ref dmod.FirstToken); .)
    [ "method"   (. functionMethodToken = t; .)
    ]
    { Attribute<ref attrs> }
    MethodFunctionName<out name>
    (
      [ GenericParameters<typeArgs, false> ]
      [ KType<ref kType, out IToken openBracket, out IToken closeBracket> 
        (. SemErr(t, "a formal [ ] declaration is only allowed for least and greatest predicates"); .)
      ]
      [ Formals<true, true, isTwoState, true, formals>
      ]
      [ PredicateResult<"predicate", out result> ]
    | ellipsis   (. signatureEllipsis = t; .)
    )

  /* ----- least predicate ----- */
  | (. Contract.Assert(!isTwoState);  // the IsFunctionDecl check checks that "twostate" is not followed by "least"
    .)
    ( "least"                  (. CheckAndSetTokenOnce(ref dmod.FirstToken); .)
    | "inductive"              (. CheckAndSetTokenOnce(ref dmod.FirstToken); errors.Deprecated(t, "the old keyword phrase 'inductive predicate' has been renamed to 'least predicate'"); .)
    )
    "predicate"
    (. isLeastPredicate = true; .)
    { Attribute<ref attrs> }
    MethodFunctionName<out name>
    (
      [ GenericParameters<typeArgs, false> ]
      [ KType<ref kType, out IToken openBracket, out IToken closeBracket> ]
      Formals<true, false, false, false, formals>
      [ PredicateResult<"least predicate", out result> ]
    | ellipsis                 (. signatureEllipsis = t; .)
    )

  /* ----- greatest predicate ----- */
  | (. Contract.Assert(!isTwoState);  // the IsFunctionDecl check checks that "twostate" is not followed by "greatest"
    .)
    ( "greatest"                 (. CheckAndSetTokenOnce(ref dmod.FirstToken); .)
      "predicate"     
    | "copredicate"              (. CheckAndSetTokenOnce(ref dmod.FirstToken); errors.Deprecated(t, "the old keyword 'copredicate' has been renamed to the keyword phrase 'greatest predicate'"); .)
    )
    (. isGreatestPredicate = true; .)
    { Attribute<ref attrs> }
    MethodFunctionName<out name>
    (
      [ GenericParameters<typeArgs, false> ]
      [ KType<ref kType, out IToken openBracket, out IToken closeBracket> ]
      Formals<true, false, false, false, formals>
      [ PredicateResult<"greatest predicate", out result> ]
    | ellipsis                 (. signatureEllipsis = t; .)
    )
  )

  (. decreases = isLeastPredicate || isGreatestPredicate ? null : new List<Expression/*!*/>();
     tokenWithTrailingDocString = t;
  .)
  FunctionSpec<reqs, reads, ens, decreases, ref decAttrs>
  (. IToken byMethodTok = null; BlockStmt byMethodBody = null; .)
  [ FunctionBody<out body, out bodyStart, out bodyEnd, out byMethodTok, out byMethodBody> ]

  (. /* ========================================
      * Check if the keywords parsed above are allowed. We divide these checks into two broad categories,
      * depending on whether or not "by method" was parsed. (For reference, see the 4 schemas above.)
      */

     if (byMethodBody != null) {
       /* ----- with "by method" ----- */
       var what = isPredicate || isLeastPredicate || isGreatestPredicate ? "predicate" : "function";
 
       if (isTwoState) {
         SemErr(byMethodBody.Tok, $"a 'by method' implementation is not allowed on a twostate {what}");
         byMethodBody = null;
         functionMethodToken = null; // to avoid a confusing error message below, drop the "method" keyword, if present

       } else if (isLeastPredicate || isGreatestPredicate) {
         SemErr(byMethodBody.Tok, "a 'by method' implementation is not allowed on an extreme predicate");
         byMethodBody = null;
         functionMethodToken = null; // to avoid a confusing error message below, drop the "method" keyword, if present
       }

       /* Neither "ghost" nor "method" is allowed. After generating the appropriate error messages, update the
        * "functionMethodToken" and "dmod" variables to erase having seen any illegal tokens.
        */
       if (functionMethodToken != null) {
         SemErr(functionMethodToken,
           $"to use a 'by method' implementation with a {what}, declare '{name.Value}' using '{what}', not '{what} method'");
         functionMethodToken = null;
       }
       AllowedDeclModifiers allowed = AllowedDeclModifiers.AlreadyGhost | AllowedDeclModifiers.Static | AllowedDeclModifiers.Opaque;
       CheckDeclModifiers(ref dmod, what + "-by-method", allowed);

     } else {
       /* ----- without "by method" ----- */

       var what = isPredicate ? "predicate" : "function";
       if (isTwoState || isLeastPredicate || isGreatestPredicate) {
         var adjective = isTwoState ? "twostate" : isLeastPredicate ? "least" : "greatest";

         if (functionMethodToken != null) {
           SemErr(functionMethodToken, $"a {adjective} {what} is supported only as ghost, not as a compiled {what}");
           functionMethodToken = null;
         }
         AllowedDeclModifiers allowed = AllowedDeclModifiers.AlreadyGhost | AllowedDeclModifiers.Static | AllowedDeclModifiers.Opaque;
         CheckDeclModifiers(ref dmod, $"{adjective} {what}", allowed);

       } else {
         // basic function or predicate
         Contract.Assert(headToken != null);
         if (functionMethodToken != null) {
           if (isPredicate && theOptions.FunctionSyntax == FunctionSyntaxOptions.ExperimentalPredicateAlwaysGhost) {
             SemErr(t, $"a {what} is always ghost and is declared with '{what}'");
             functionMethodToken = null;
             dmod.IsGhost = false; // don't report errors about 'ghost', too
           } else if (theOptions.FunctionSyntax == FunctionSyntaxOptions.Version4 ||
                      theOptions.FunctionSyntax == FunctionSyntaxOptions.ExperimentalPredicateAlwaysGhost) {
             SemErr(functionMethodToken, $"the phrase '{what} method' is not allowed when using --function-syntax:4; to declare a compiled {what}, use just '{what}'");
             functionMethodToken = null;
           } else if (dmod.IsGhost && theOptions.FunctionSyntax != FunctionSyntaxOptions.Version3) {
             SemErr(t, $"there is no such thing as a 'ghost {what} method'");
             functionMethodToken = null;
           }
         } else if (!dmod.IsGhost && theOptions.FunctionSyntax == FunctionSyntaxOptions.Migration3To4) {
           SemErr(headToken, $"a {what} must be declared as either 'ghost {what}' or '{what} method' when using --function-syntax:migration3to4");
         }
         AllowedDeclModifiers allowed = AllowedDeclModifiers.Static | AllowedDeclModifiers.Opaque;
         if (isPredicate && theOptions.FunctionSyntax == FunctionSyntaxOptions.ExperimentalPredicateAlwaysGhost) {
           allowed |= AllowedDeclModifiers.AlreadyGhost;
         } else if (theOptions.FunctionSyntax == FunctionSyntaxOptions.Version3) {
           allowed |= AllowedDeclModifiers.AlreadyGhost;
         } else {
           allowed |= AllowedDeclModifiers.Ghost;
         }
         CheckDeclModifiers(ref dmod, what, allowed);
       }
     }

     /* ========================================
      * The 4 schemas have now been checked for legal combinations. In preparation for creating an AST node for
      * what was parsed, we determine if the function is considered ghost.
      * For our purposes here, a function-by-method is considered non-ghost.
      */

     bool isGhost;
     if (isTwoState || isLeastPredicate || isGreatestPredicate) {
       isGhost = true;
     } else if (byMethodBody != null) {
       isGhost = false;
     } else {
       switch (theOptions.FunctionSyntax) {
         case FunctionSyntaxOptions.Version3:
           isGhost = functionMethodToken == null;
           break;
         case FunctionSyntaxOptions.Migration3To4:
         case FunctionSyntaxOptions.Version4:
         case FunctionSyntaxOptions.ExperimentalTreatUnspecifiedAsCompiled:
           isGhost = dmod.IsGhost;
           break;
         case FunctionSyntaxOptions.ExperimentalTreatUnspecifiedAsGhost:
           isGhost = dmod.IsGhost || functionMethodToken == null;
           break;
         case FunctionSyntaxOptions.ExperimentalPredicateAlwaysGhost:
           isGhost = dmod.IsGhost || isPredicate;
           break;
         default:
           Contract.Assert(false); // unexpected FunctionSyntaxOptions
           isGhost = false; // to please the compiler
           break;
       }
     }
     // Some sanity checks
     Contract.Assert(theOptions.FunctionSyntax != FunctionSyntaxOptions.Version4 || functionMethodToken == null);
     Contract.Assert(theOptions.FunctionSyntax != FunctionSyntaxOptions.Version3 || !dmod.IsGhost);
     Contract.Assert(byMethodBody == null || (functionMethodToken == null && !dmod.IsGhost));
     Contract.Assert(byMethodBody == null || !isGhost);
 
     /* ========================================
      * Having computed "isGhost" for whatever declaration we have parsed, we know whether or not to
      * allow formal parameters to be "ghost". So, as a last round of checking, we inspect the formal in-parameters
      * given in the signature. 
      */

     if (isGhost) {
       foreach (var formal in formals) {
         if (formal.IsGhost) {
           SemErr(formal.tok, "formal cannot be declared 'ghost' in this context");
         }
       }
     }

     /* =========================================
      * Finally, we create the AST node for the function declaration we parsed.
      */

     var range = new RangeToken(dmod.FirstToken, t);
     if (isTwoState && isPredicate) {
       Contract.Assert(functionMethodToken == null && !dmod.IsGhost);
       f = new TwoStatePredicate(range, name, dmod.IsStatic, dmod.IsOpaque, typeArgs, formals, result,
                                 reqs, reads, ens, new Specification<Expression>(decreases, decAttrs), body, attrs, signatureEllipsis);
     } else if (isTwoState) {
       Contract.Assert(functionMethodToken == null && !dmod.IsGhost);
       f = new TwoStateFunction(range, name, dmod.IsStatic, dmod.IsOpaque, typeArgs, formals, result, returnType,
                                reqs, reads, ens, new Specification<Expression>(decreases, decAttrs), body, attrs, signatureEllipsis);
     } else if (isPredicate) {
       Contract.Assert(functionMethodToken == null || !dmod.IsGhost);
       f = new Predicate(range, name, dmod.IsStatic, isGhost, dmod.IsOpaque, typeArgs, formals, result,
                         reqs, reads, ens, new Specification<Expression>(decreases, decAttrs), body, Predicate.BodyOriginKind.OriginalOrInherited,
                         byMethodTok, byMethodBody, attrs, signatureEllipsis);
     } else if (isLeastPredicate) {
       Contract.Assert(functionMethodToken == null && !dmod.IsGhost);
       f = new LeastPredicate(range, name, dmod.IsStatic, dmod.IsOpaque, kType, typeArgs, formals, result,
                              reqs, reads, ens, body, attrs, signatureEllipsis);
     } else if (isGreatestPredicate) {
       Contract.Assert(functionMethodToken == null && !dmod.IsGhost);
       f = new GreatestPredicate(range, name, dmod.IsStatic, dmod.IsOpaque, kType, typeArgs, formals, result,
                                 reqs, reads, ens, body, attrs, signatureEllipsis);
     } else {
       Contract.Assert(functionMethodToken == null || !dmod.IsGhost);
       f = new Function(range, name, dmod.IsStatic, isGhost, dmod.IsOpaque,
                        typeArgs, formals, result, returnType,
                        reqs, reads, ens, new Specification<Expression>(decreases, decAttrs), body,
                        byMethodTok, byMethodBody,
                        attrs, signatureEllipsis);
     }
     f.BodyStartTok = bodyStart;
     f.TokenWithTrailingDocString = tokenWithTrailingDocString;
     theBuiltIns.CreateArrowTypeDecl(formals.Count);
     if (isLeastPredicate || isGreatestPredicate) {
       // also create an arrow type for the corresponding prefix predicate
       theBuiltIns.CreateArrowTypeDecl(formals.Count + 1);
     }
  .)
  .

/*------------------------------------------------------------------------*/
FunctionSpec<.List<AttributedExpression> reqs, List<FrameExpression> reads, List<AttributedExpression> ens, List<Expression> decreases, ref Attributes decAttrs.>
= (. Contract.Requires(cce.NonNullElements(reqs));
     Contract.Requires(cce.NonNullElements(reads));
     Contract.Requires(decreases == null || cce.NonNullElements(decreases));
  .)
  SYNC
  { RequiresClause<reqs, true>
  | ReadsClause<reads, false, false, true>
  | EnsuresClause<ens, false>
  | (. if (decreases == null) {
         SemErr(t, "'decreases' clauses are meaningless for least and greatest predicates, so they are not allowed");
         decreases = new List<Expression/*!*/>();
       }
    .)
    DecreasesClause<decreases, ref decAttrs, false, false>
  }
  .

/*------------------------------------------------------------------------*/
PredicateResult<string name, out Formal result>
= (. Type/*!*/ returnType = new BoolType();
     result = null;
  .)
  ":"
  (  IF(IsParenIdentsColon())
     "("
       GIdentType<false, false, false, false, out var range, out var nameId, out var ty, out var resultIsGhost, out var isOld, out var isNameOnly, out var isOlder>
       (.
          if(ty is not BoolType) {
            SemErr(t, $"{name} return type should be bool, got {ty}");
          }
          result = new Formal(nameId.Tok, nameId.Value, ty, false, false, null, false)
            { RangeToken = range, IsTypeExplicit = ty != null };
       .)
     ")"
     | Type<out returnType> (. SemErr(t, $"{name}s do not have an explicitly declared return type; it is always bool. Unless you want to name the result: ': (result: bool)'"); .)
  )
  .

/*------------------------------------------------------------------------*/
PossiblyWildExpression<out Expression e, bool allowLambda, bool allowWild>
= (. Contract.Ensures(Contract.ValueAtReturn(out e)!=null);
     e = dummyExpr; .)
  /* A decreases-* clause on a loop asks that no termination check be performed.
   * Use of this feature is sound only with respect to partial correctness.
   */
  ( "*"                        (. e = new WildcardExpr(t);
                                  if (!allowWild) {
                                    SemErr(e.tok, "A '*' expression is not allowed here");
                                  }
                               .)
  | Expression<out e, false, allowLambda>
  )
  .

/*------------------------------------------------------------------------*/
PossiblyWildFrameExpression<out FrameExpression fe, bool allowLemma,
                            bool allowLambda, bool allowWild>
= (. Contract.Ensures(Contract.ValueAtReturn(out fe) != null); fe = dummyFrameExpr; .)
  /* A reads clause can list a wildcard, which allows the enclosing function to
   * read anything.  In many cases, and in particular in all cases where
   * the function is defined recursively, this makes it next to impossible to make
   * any use of the function.  Nevertheless, as an experimental feature, the
   * language allows it (and it is sound).
   */
  ( "*"                        (. fe = new FrameExpression(t, new WildcardExpr(t), null);
                                  if (!allowWild) {
                                     SemErr(t, "A '*' frame expression is not permitted here");
                                  }
                               .)
  | FrameExpression<out fe, allowLemma, allowLambda>
  )
  .

/*------------------------------------------------------------------------*/
FrameField<out IToken id> = "`" IdentOrDigits<out id>.

FrameExpression<out FrameExpression fe, bool allowLemma, bool allowLambda>
= (. Contract.Ensures(Contract.ValueAtReturn(out fe) != null);
     Expression/*!*/ e;
     IToken/*!*/ id;
     string fieldName = null;
     IToken feTok = null;
     fe = dummyFrameExpr;
  .)
  ( Expression<out e, allowLemma, allowLambda>   (. feTok = e.tok; .)
    [ FrameField<out id>        (. fieldName = id.val;  feTok = id; .)
    ]                           (. fe = new FrameExpression(feTok, e, fieldName); .)
  |
    FrameField<out id>          (. fieldName = id.val; .)
                                (. fe = new FrameExpression(id, new ImplicitThisExpr(id), fieldName); .)
  )
  .

/*------------------------------------------------------------------------*/
FunctionBody<out Expression/*!*/ e, out IToken bodyStart, out IToken bodyEnd, out IToken/*?*/ byMethodTok, out BlockStmt/*?*/ byMethodBody>
= (. Contract.Ensures(Contract.ValueAtReturn(out e) != null); e = dummyExpr;
     byMethodTok = null; byMethodBody = null;
  .)
  "{"                         (. bodyStart = t; .)
  Expression<out e, true, true>
  "}"                         (. bodyEnd = t; .)
  [ "by" "method"             (. byMethodTok = t; .)
    BlockStmt<out byMethodBody, out _, out _>
  ]
  .

/*------------------------------------------------------------------------*/
BlockStmt<out BlockStmt/*!*/ block, out IToken bodyStart, out IToken bodyEnd>
= (. Contract.Ensures(Contract.ValueAtReturn(out block) != null);
     List<Statement/*!*/> body = new List<Statement/*!*/>();
  .)
  "{"                                  (. bodyStart = t; .)
  { Stmt<body> }
  "}"                                  (. bodyEnd = t;
                                          block = new BlockStmt(new RangeToken(bodyStart, bodyEnd), body);
                                          .)
  .

/*------------------------------------------------------------------------*/
DividedBlockStmt<out DividedBlockStmt body, out IToken bodyStart, out IToken bodyEnd>
= (. Contract.Ensures(Contract.ValueAtReturn(out body) != null);
     List<Statement> bodyInit = new List<Statement>();
     IToken separatorTok = null;
     List<Statement> bodyProper = new List<Statement>();
  .)
  "{"                                  (. bodyStart = t; .)
  { Stmt<bodyInit> }
  [ "new"                              (. separatorTok = t; .)
    ";"
    { Stmt<bodyProper> }
  ]
  "}"                                  (. bodyEnd = t; .)
  (. body = new DividedBlockStmt(new RangeToken(bodyStart, t), bodyInit, separatorTok, bodyProper); .)
  .

/*------------------------------------------------------------------------*/
Stmt<.List<Statement/*!*/>/*!*/ ss.>
= (. Statement/*!*/ s;
  .)
  OneStmt<out s>                                (. ss.Add(s); .)
  .

/*------------------------------------------------------------------------*/
OneStmt<out Statement/*!*/ s>
= (. Contract.Ensures(Contract.ValueAtReturn(out s) != null);
     s = dummyStmt;  /* to please the compiler */
     BlockStmt bs;
     IToken bodyStart, bodyEnd;
  .)
  SYNC
  ( BlockStmt<out bs, out bodyStart, out bodyEnd>  (. s = bs; .)
  | UpdateStmt<out s>     // includes UpdateFailure
  | VarDeclStatement<out s>
  | ReturnStmt<out s>
  | IfStmt<out s>
  | WhileStmt<out s>
  | ForLoopStmt<out s>
  | AssertStmt<out s>
  | AssumeStmt<out s>
  | BreakStmt<out s>
  | CalcStmt<out s>
  | ExpectStmt<out s>
  | ForallStmt<out s>
  | LabeledStmt<out s>
  | MatchStmt<out s>
  | ModifyStmt<out s>
  | PrintStmt<out s>
  | RevealStmt<out s>
  | SkeletonStmt<out s>
  | YieldStmt<out s>
  )
  .

/*------------------------------------------------------------------------*/
LabeledStmt<out Statement s>
= (. IToken colonToken;
     IToken labelToken;
  .)
  "label"  (. IToken id; labelToken = t; .)
  LabelName<out id> ":" (. colonToken = t; .)
  OneStmt<out s>
  (. s.Labels = new LList<Label>(new Label(id, id.val), s.Labels);
     s.PostLabelToken = s.StartToken;
     s.RangeToken = new RangeToken(labelToken, t);
  .)
  .

/*------------------------------------------------------------------------*/
SkeletonStmt<out Statement s>
= (. IToken dotdotdot; .)
  ellipsis                             (. dotdotdot = t; .)
  ";"
  (. s = new SkeletonStatement(new RangeToken(dotdotdot, t));
     errors.Deprecated(t, "the ... refinement feature in statements is deprecated");
  .)
  .

/*------------------------------------------------------------------------*/
BreakStmt<out Statement/*!*/ s>
= (. var isContinue = false;
     IToken start = Token.NoToken;
     IToken label = null;
     int breakAndContinueCount = 1;
  .)
  ( "continue"              (. start = t; isContinue = true; .)
    [ LabelName<out label> ]
  | "break"                 (. start = t; .)
    ( LabelName<out label>
    | { "break"             (. breakAndContinueCount++; .)
      }
      [ "continue"          (. breakAndContinueCount++; isContinue = true; .)
      ]
    )
  )
  SYNC
  ";"
  (. Contract.Assert(label == null || breakAndContinueCount == 1);
     s = label != null ?
       new BreakStmt(new RangeToken(start, t), label, isContinue) :
       new BreakStmt(new RangeToken(start, t), breakAndContinueCount, isContinue);
  .)
  .

/*------------------------------------------------------------------------*/
ReturnStmt<out Statement/*!*/ s>
= "return"
       (.
         IToken returnTok = t;
         List<AssignmentRhs> rhss = null;
         AssignmentRhs r;
       .)
  [ Rhs<out r>                       (. rhss = new List<AssignmentRhs>();
                                        rhss.Add(r);
                                     .)
    { "," Rhs<out r>                 (. rhss.Add(r); .)
    }
  ]
  ";"                                (. s = new ReturnStmt(new RangeToken(returnTok, t), rhss);
                                     .)
  .

/*------------------------------------------------------------------------*/
YieldStmt<out Statement/*!*/ s>
= "yield"
       (.
         IToken yieldTok = t;
         List<AssignmentRhs> rhss = null;
         AssignmentRhs r;
       .)
  [ Rhs<out r>                       (. rhss = new List<AssignmentRhs>();
                                        rhss.Add(r);
                                     .)
    { "," Rhs<out r>                 (. rhss.Add(r); .)
    }
  ]
  ";"                                (. s = new YieldStmt(new RangeToken(yieldTok, t), rhss);
                                     .)
  .

/*------------------------------------------------------------------------*/
UpdateStmt<out Statement/*!*/ s>
= (. List<Expression> lhss = new List<Expression>();
     List<AssignmentRhs> rhss = new List<AssignmentRhs>();
     Expression e;
     AssignmentRhs r;
     IToken x = Token.NoToken;
     IToken endTok = Token.NoToken;
     IToken startToken = Token.NoToken;
     Attributes attrs = null;
     Attributes tokenAttrs = null;
     AttributedToken suchThatAssume = null;
     Expression suchThat = null;
     AttributedToken keywordToken = null;
     Expression exceptionExpr = null;
     ExprRhs exceptionRhs = null;
     IToken endToken = Token.NoToken;
  .)
( Lhs<out e>                       (. x = e.tok; startToken = e.StartToken; endToken = t; .)
  ( { Attribute<ref attrs> }       (. endToken = t; .)
    ";"                            (. endTok = t; rhss.Add(new ExprRhs(e, attrs) { RangeToken = new RangeToken(e.StartToken, endToken) }); .)
  |                                (. lhss.Add(e); .)
    { "," Lhs<out e>               (. lhss.Add(e); .)
    }
    ( ":="                         (. x = t; .)
      Rhs<out r>                   (. rhss.Add(r); .)
      { "," Rhs<out r>             (. rhss.Add(r); .)
      }
    | ":|"                         (. x = t; .)
      [ IF(la.kind == _assume)     /* an Expression can also begin with an "assume", so this says to resolve it to pick up any "assume" here */
        "assume"                      (. var tok = t; .)
        { Attribute<ref tokenAttrs> } (. suchThatAssume = new AttributedToken(tok, tokenAttrs); .)
      ]
      Expression<out suchThat, false, true>
    | ":-"                         (. x = t; .)
      [ IF(IsAssumeTypeKeyword(la))   /* an Expression can also begin with these keywords, so this says to resolve it to pick up the keyword here */
        ("expect"|"assert"|"assume")  (. var tok = t; .)
        { Attribute<ref tokenAttrs> } (. keywordToken = new AttributedToken(tok, tokenAttrs); .)
      ]
      Expression<out exceptionExpr, false, false>
      { Attribute<ref attrs> }     (. exceptionRhs = new ExprRhs(exceptionExpr, attrs); .)
      { "," Rhs<out r>             (. rhss.Add(r); .)
      }
    )
    ";"                            (. endTok = t; .)
  | ":"                            (. SemErr(t, "invalid statement beginning here (is a 'label' keyword missing? or a 'const' or 'var' keyword?)"); .)
  )
| ":-"                             (. x = t; startToken = t; .)
   [ IF(IsAssumeTypeKeyword(la))      /* an Expression can also begin with these keywords, so this says to resolve it to pick up the keyword here */
      ("expect"|"assert"|"assume")    (. var tok = t; .)
      { Attribute<ref tokenAttrs> }   (. keywordToken = new AttributedToken(tok, tokenAttrs); .)
   ]
   Expression<out exceptionExpr, false, false>
   { Attribute<ref attrs> }        (. exceptionRhs = new ExprRhs(exceptionExpr, attrs); .)
   { "," Rhs<out r>                (. rhss.Add(r); .)
   }
   ";"                             (. endTok = t; .)
)
  (. var rangeToken = new RangeToken(startToken, t);
     if (suchThat != null) {
       s = new AssignSuchThatStmt(rangeToken, lhss, suchThat, suchThatAssume, null);
     } else if (exceptionRhs != null) {
       s = new AssignOrReturnStmt(rangeToken, lhss, exceptionRhs, keywordToken, rhss);
     } else {
       if (lhss.Count == 0 && rhss.Count == 0) {
         s = new BlockStmt(rangeToken, new List<Statement>()); // error, give empty statement
       } else {
         s = new UpdateStmt(rangeToken, lhss, rhss);
       }
     }
  .)
  .

/*------------------------------------------------------------------------*/
Rhs<out AssignmentRhs r>
= (. Contract.Ensures(Contract.ValueAtReturn<AssignmentRhs>(out r) != null);
     IToken/*!*/ x, newToken;  Expression/*!*/ e;
     Type ty = new InferredTypeProxy();
     List<Expression> ee = null;
     List<ActualBinding> args = null;
     Expression arrayElementInit = null;
     List<Expression> display = null;
     r = dummyRhs;  // to please compiler
     Attributes attrs = null;
     IToken startToken = null;
  .)
  ( IF(la.val == "new")
    "new"                              (. newToken = t; startToken = t; .)
    ( NewArray<out ee, out arrayElementInit, out display>  // "ty" is set to InferredTypeProxy above
    | TypeAndToken<out x, out ty, false>
      [ NewArray<out ee, out arrayElementInit, out display>
      |                                (. x = null; args = new List<ActualBinding>(); .)
        "("
          [ ActualBindings<args> ]
        ")"
      ]
    )
    (. if (ee != null) {
         if (display != null) {
           r = new TypeRhs(newToken, ty, ee[0], display);
         } else {
           r = new TypeRhs(newToken, ty, ee, arrayElementInit);
         }
       } else if (args != null) {
         r = new TypeRhs(newToken, ty, args);
       } else {
         r = new TypeRhs(newToken, ty);
       }
    .)
  | "*"                                (. r = new HavocRhs(t); startToken = t; .)
  | Expression<out e, false, true>     (. r = new ExprRhs(e); startToken = e.StartToken; .)
  )
  { Attribute<ref attrs> }             (. r.Attributes = attrs;
                                          r.RangeToken = new RangeToken(startToken ?? t, t); .)
  .

/*------------------------------------------------------------------------*/
NewArray<. out List<Expression> ee, out Expression arrayElementInit, out List<Expression> display .>
= (. ee = new List<Expression>();
     arrayElementInit = null;
     display = null;
     IToken x;
  .)
  "["                                (. x = t; .)
  ( "]"                              /* no size is given; this is allowed as long as an initialization display is given */
    "["                              (. display = new List<Expression>(); .)
    [ Expressions<display> ]
    "]"                              (. // we fill in the size
                                        ee.Add(new LiteralExpr(new AutoGeneratedToken(x), display.Count));
                                     .)
  | Expressions<ee>
    "]"                              (. // make sure an array class with this dimensionality exists
                                        var tmp = theBuiltIns.ArrayType(ee.Count, new IntType(), true);
                                     .)
    [ "(" Expression<out arrayElementInit, true, true>
      ")"
    | "["                            (. if (ee.Count > 1) {
                                          SemErr(t, "An initializing element display is allowed only for 1-dimensional arrays");
                                        }
                                        display = new List<Expression>();
                                     .)
      [ Expressions<display> ]
      "]"
    ]
  )
  (. if (ee.Count == 0) {
       // an error occurred while parsing, but we still want to make sure to return a nonempty "ee"
       ee.Add(new LiteralExpr(new AutoGeneratedToken(x), 0));
     }
  .)
  .

/*------------------------------------------------------------------------*/
VarDeclStatement<.out Statement/*!*/ s.>
= (. IToken x = null, assignTok = null;  bool isGhost = false;
     LocalVariable d;
     AssignmentRhs r;
     List<LocalVariable> lhss = new List<LocalVariable>();
     List<AssignmentRhs> rhss = new List<AssignmentRhs>();
     AttributedToken suchThatAssume = null;
     Expression suchThat = null;
     AttributedToken keywordToken = null;
     Expression exceptionExpr = null;
     ExprRhs exceptionRhs = null;
     Attributes attrs = null;
     Attributes tokenAttrs = null;
     IToken endTok;
     IToken startToken = null;
     s = dummyStmt;
  .)
  [ "ghost"                                 (. isGhost = true;  x = t; startToken = t; .)
  ]
  "var"                                     (. if (!isGhost) { x = t; startToken = t; } .)
  ( IF(!IsPatternDecl())
    { Attribute<ref attrs> }
    LocalIdentTypeOptional<out d, isGhost>    (. lhss.Add(d); d.Attributes = attrs; attrs = null; .)
    { ","
      { Attribute<ref attrs> }
      LocalIdentTypeOptional<out d, isGhost>  (. lhss.Add(d); d.Attributes = attrs; attrs = null; .)
    }
    [ ( ":=" | "=" (. SemErr(t, "a local variable should be initialized using ':=', ':-', or ':|', not '='"); .) )                         
                                     (. assignTok = t; .)
      Rhs<out r>                     (. rhss.Add(r); .)
      { "," Rhs<out r>               (. rhss.Add(r); .)
      }
    | { Attribute<ref attrs> }
      ":|"                           (. assignTok = t; .)
      [ IF(la.kind == _assume)       /* an Expression can also begin with an "assume", so this says to resolve it to pick up any "assume" here */
        "assume"                      (. var tok = t; .)
        { Attribute<ref tokenAttrs> } (. suchThatAssume = new AttributedToken(tok, tokenAttrs); .)
      ]
      Expression<out suchThat, false, true>
    | ":-"                           (. assignTok = t; .)
      [ IF(IsAssumeTypeKeyword(la))     /* an Expression can also begin with these keywords, so this says to resolve it to pick up the keyword here */
         ("expect"|"assert"|"assume")  (. var tok = t; .)
         { Attribute<ref tokenAttrs> } (. keywordToken = new AttributedToken(tok, tokenAttrs); .)
      ]
      Expression<out exceptionExpr, false, false>
      { Attribute<ref attrs> }       (. exceptionRhs = new ExprRhs(exceptionExpr, attrs); .)
      { "," Rhs<out r>               (. rhss.Add(r); .)
      }
    ]
    SYNC ";"                         (. endTok = t; .)
    (. ConcreteUpdateStatement update;
       var lhsExprs = new List<Expression>();
       if (isGhost || (rhss.Count == 0 && exceptionRhs == null && suchThat == null)) { // explicitly ghost or no init
         foreach (var lhs in lhss) {
           lhsExprs.Add(new IdentifierExpr(lhs.Tok, lhs.Name) { RangeToken = new RangeToken(lhs.Tok, lhs.Tok) } );
         }
       } else { // not explicitly ghost, but with init - so auto-ghost
         foreach (var lhs in lhss) {
           lhsExprs.Add(new AutoGhostIdentifierExpr(lhs.Tok, lhs.Name) { RangeToken = new RangeToken(lhs.Tok, lhs.Tok) } );
         }
       }
       var rangeToken = new RangeToken(startToken, t);
       var updateRangeToken = new RangeToken(assignTok, t);
       if (suchThat != null) {
         update = new AssignSuchThatStmt(updateRangeToken, lhsExprs, suchThat, suchThatAssume, attrs);
       } else if (exceptionRhs != null) {
         update = new AssignOrReturnStmt(updateRangeToken, lhsExprs, exceptionRhs, keywordToken, rhss);
       } else if (rhss.Count == 0) {
         update = null;
       } else {
         update = new UpdateStmt(updateRangeToken, lhsExprs, rhss);
       }
       s = new VarDeclStmt(rangeToken, lhss, update);
    .)
  | (. CasePattern<LocalVariable> pat;
       Expression e = dummyExpr;
       IToken id = t;
    .)
    CasePatternLocal<out pat, isGhost>
    ( ":="
    | { Attribute<ref attrs> }
      ":|"                          (.  SemErr(pat.tok, "LHS of assign-such-that expression must be variables, not general patterns"); .)
    )
    Expression<out e, false, true>

    ";"
    (. s = new VarDeclPattern(e.RangeToken, pat, e, isGhost);
       s.RangeToken = new RangeToken(pat.StartToken, t); .)
  )
  .

/*------------------------------------------------------------------------*/
IfStmt<out Statement/*!*/ ifStmt>
= (. Contract.Ensures(Contract.ValueAtReturn(out ifStmt) != null); IToken/*!*/ x;
     Expression guard = null;  IToken guardEllipsis = null;  bool isBindingGuard = false;
     BlockStmt/*!*/ thn;
     BlockStmt/*!*/ bs;
     Statement/*!*/ s;
     Statement els = null;
     Attributes attrs = null;
     Attributes elsattrs = null;
     IToken bodyStart, bodyEnd;
     IToken endTok;
     IToken startToken;
     List<GuardedAlternative> alternatives;
     ifStmt = dummyIfStmt;  // to please the compiler
     bool usesOptionalBraces;
  .)
  "if"                       (. x = t; startToken = t; .)
  { Attribute<ref attrs> }
  (
    IF(IsAlternative())
    AlternativeBlock<true, out alternatives, out usesOptionalBraces, out endTok>
    (. ifStmt = new AlternativeStmt(new RangeToken(startToken, t), alternatives, usesOptionalBraces, attrs);
    .)
  |
    ( IF(IsBindingGuard())
      BindingGuard<out guard, true>      (. isBindingGuard = true; .)
    | Guard<out guard>
    | ellipsis                           (. guardEllipsis = t;
                                            errors.Deprecated(t, "the ... refinement feature in statements is deprecated");
                                         .)
    )
    BlockStmt<out thn, out bodyStart, out bodyEnd> 
    [ "else"
      ( IfStmt<out s>                                 (. els = s; .)
      | { Attribute<ref elsattrs> } BlockStmt<out bs, out bodyStart, out bodyEnd> (. els = bs; .)
      )
    ]
    (.
       if (els != null && !(els is IfStmt)) {
        els.Attributes = elsattrs;
       }
       var rangeToken = new RangeToken(startToken, t);
       if (guardEllipsis != null) {
         ifStmt = new IfStmt(rangeToken, isBindingGuard, guard, thn, els);
         ifStmt = new SkeletonStatement(ifStmt, guardEllipsis, null);
       } else {
         ifStmt = new IfStmt(rangeToken, isBindingGuard, guard, thn, els, attrs);
       }
    .)
  )
  .

/*------------------------------------------------------------------------*/
AlternativeBlock<.bool allowBindingGuards, out List<GuardedAlternative> alternatives, out bool usesOptionalBraces, out IToken endTok.>
= (. alternatives = new List<GuardedAlternative>();
     endTok = null;
     usesOptionalBraces = false;
     GuardedAlternative alt;
  .)
  ( "{"    (. usesOptionalBraces = true; .)
    {
      AlternativeBlockCase<allowBindingGuards, out alt>  (. alternatives.Add(alt); .)
    }
    "}"
  | /* Note, an alternative-less while is not parsed here; it is a body-less while (not an alternative while).
       Also, an alternative-less if is not allowed.
       These decisions save a Coco warning.
    */
    AlternativeBlockCase<allowBindingGuards, out alt>  (. alternatives.Add(alt); .)
    { IF(la.kind == _case)
      AlternativeBlockCase<allowBindingGuards, out alt>  (. alternatives.Add(alt); .)
    }
  )
  (. endTok = t; .)
  .

/*------------------------------------------------------------------------*/
AlternativeBlockCase<.bool allowBindingGuards, out GuardedAlternative alt.>
= (. IToken x;
     Expression e; bool isBindingGuard;
     List<Statement> body;
     Attributes attrs = null;
  .)
  "case"                             (. x = t; isBindingGuard = false; e = dummyExpr; .)
  { Attribute<ref attrs> }
  ( IF(allowBindingGuards && IsBindingGuard())
    BindingGuard<out e, false >  (. isBindingGuard = true; .)  // NB: don't allow lambda here
  | Expression<out e, true, false> // NB: don't allow lambda here
  )
  "=>"
  (. body = new List<Statement>(); .)
  SYNC  /* this SYNC and the one inside the loop below are used to avoid problems with the IsNotEndOfCase test. The SYNC will
          * skip until the next symbol that can legally occur here, which is either the beginning of a Stmt or whatever is allowed
          * to follow the CaseStatement.
          */
  { IF(IsNotEndOfCase()) /* This is a little sketchy. It would be nicer to be able to write IF(la is start-symbol of Stmt), but Coco doesn't allow that */
    Stmt<body>
    SYNC  /* see comment about SYNC above */
  }
  (. alt = new GuardedAlternative(x, isBindingGuard, e, body, attrs); .)
  .

/*------------------------------------------------------------------------*/
WhileStmt<out Statement stmt>
= (. Contract.Ensures(Contract.ValueAtReturn(out stmt) != null); IToken x;
     Expression guard = null;  IToken guardEllipsis = null;
     Attributes attrs = null;
     List<AttributedExpression> invariants = new List<AttributedExpression>();
     List<Expression> decreases = new List<Expression>();
     IToken startToken = null;
     Attributes decAttrs = null;
     Attributes modAttrs = null;
     List<FrameExpression> mod = null;
     BlockStmt body = null;  IToken bodyEllipsis = null;
     IToken bodyStart = null, bodyEnd = null;
     IToken endTok;
     List<GuardedAlternative> alternatives;
     stmt = dummyStmt;  // to please the compiler
     bool isDirtyLoop = true;
     bool usesOptionalBraces;
  .)
  "while"                    (. x = t; startToken = t; .)
  { Attribute<ref attrs> }
  (
    IF(IsLoopSpec() || IsAlternative())
    LoopSpec<invariants, decreases, ref mod, ref decAttrs, ref modAttrs>
    AlternativeBlock<false, out alternatives, out usesOptionalBraces, out endTok>
    (. stmt = new AlternativeLoopStmt(new RangeToken(startToken, t), invariants, new Specification<Expression>(decreases, decAttrs), new Specification<FrameExpression>(mod, modAttrs), alternatives, usesOptionalBraces, attrs);
       .)
  |
    ( Guard<out guard>           (. Contract.Assume(guard == null || cce.Owner.None(guard)); .)
    | ellipsis                   (. guardEllipsis = t; 
                                    errors.Deprecated(t, "the ... refinement feature in statements is deprecated");
                                 .)
    )
    LoopSpec<invariants, decreases, ref mod, ref decAttrs, ref modAttrs>
    ( IF(la.kind == _lbrace)      /* if there's an open brace, claim it as the beginning of the loop body (as opposed to a BlockStmt following the loop) */
      BlockStmt<out body, out bodyStart, out bodyEnd>  (. isDirtyLoop = false; .)
    | IF(la.kind == _ellipsis)    /* if there's an ellipsis, claim it as standing for the loop body (as opposed to a "...;" statement following the loop) */
      ellipsis                   (. bodyEllipsis = t; isDirtyLoop = false;
                                    errors.Deprecated(t, "the ... refinement feature in statements is deprecated");
                                  .)
    | /* go body-less */
    )
    (.
      var rangeToken = new RangeToken(startToken, t);
      if (guardEllipsis != null || bodyEllipsis != null) {
        if (mod != null) {
          SemErr(mod[0].E.tok, "'modifies' clauses are not allowed on refining loops");
        }
        if (body == null && !isDirtyLoop) {
          body = new BlockStmt(rangeToken, new List<Statement>());
        }
        stmt = new WhileStmt(rangeToken, guard, invariants, new Specification<Expression>(decreases, decAttrs), new Specification<FrameExpression>(null, null), body, attrs);
        stmt = new SkeletonStatement(stmt, guardEllipsis, bodyEllipsis);
      } else {
        // The following statement protects against crashes in case of parsing errors
        if (body == null && !isDirtyLoop) {
          body = new BlockStmt(rangeToken, new List<Statement>());
        }
        stmt = new WhileStmt(rangeToken, guard, invariants, new Specification<Expression>(decreases, decAttrs), new Specification<FrameExpression>(mod, modAttrs), body, attrs);
      }
    .)
  )
  .

ForLoopStmt<out Statement stmt>
= (. Contract.Ensures(Contract.ValueAtReturn(out stmt) != null);
     IToken x;
     BoundVar loopIndex;
     Expression start;
     Expression end = null;
     bool goingUp = true;

     Attributes attrs = null;

     List<AttributedExpression> invariants = new List<AttributedExpression>();
     List<Expression> decreases = new List<Expression>();
     IToken startToken = null;
     Attributes decAttrs = null;
     Attributes modAttrs = null;
     List<FrameExpression> mod = null;

     BlockStmt body = null;
     IToken bodyStart = null, bodyEnd = null;
     stmt = dummyStmt;  // to please the compiler
     bool isDirtyLoop = true;
  .)
  "for"                    (. x = t; startToken = t; .)
  { Attribute<ref attrs> }
  IdentTypeOptional<out loopIndex>
  ":="
  Expression<out start, false, false>
  ForLoopDirection<out goingUp>
  ( Expression<out end, false, false>
  | "*"
  )
  LoopSpec<invariants, decreases, ref mod, ref decAttrs, ref modAttrs>
  ( IF(la.kind == _lbrace)      /* if there's an open brace, claim it as the beginning of the loop body (as opposed to a BlockStmt following the loop) */
    BlockStmt<out body, out bodyStart, out bodyEnd>  (. isDirtyLoop = false; .)
  | /* go body-less */
  )
  (.
    var rangeToken = new RangeToken(startToken, t);
    // The following statement protects against crashes in case of parsing errors
    if (body == null && !isDirtyLoop) {
      body = new BlockStmt(rangeToken, new List<Statement>());
    }
    stmt = new ForLoopStmt(rangeToken, loopIndex, start, end, goingUp,
      invariants, new Specification<Expression>(decreases, decAttrs), new Specification<FrameExpression>(mod, modAttrs), body, attrs);
  .)
  .

ForLoopDirection<out bool goingUp>
= (. goingUp = true; .)
  ident
  (. if (t.val == "downto") {
       goingUp = false;
     } else if (t.val != "to") {
       SemErr(t, "Expected 'to' or 'downto'");
     }
  .)
  .

/*------------------------------------------------------------------------*/
LoopSpec<.List<AttributedExpression> invariants, List<Expression> decreases, ref List<FrameExpression> mod, ref Attributes decAttrs, ref Attributes modAttrs.>
= { SYNC
    InvariantClause<invariants>
  | SYNC
    DecreasesClause<decreases, ref decAttrs, true, true>
  | SYNC
    ModifiesClause<ref mod, ref modAttrs, true, false>
  }
  .

/*------------------------------------------------------------------------*/
DecreasesList<.List<Expression> decreases, bool allowWildcard, bool allowLambda.>
= (. Expression e; .)
  PossiblyWildExpression<out e, allowLambda, allowWildcard>       (. decreases.Add(e); .)
  { "," PossiblyWildExpression<out e, allowLambda, allowWildcard> (. decreases.Add(e); .)
  }
  (. if (allowWildcard && decreases.Count > 1 && decreases.Exists(e => e is WildcardExpr)) {
       SemErr(e.tok, "A 'decreases' clause that contains '*' is not allowed to contain any other expressions");
     }
  .)
  .

/*------------------------------------------------------------------------*/
Guard<out Expression e>   /* null represents demonic-choice */
= (. Expression/*!*/ ee;  e = null; .)
  ( "*"                                   (. e = null; .)
  | IF(IsParenStar())  "(" "*" ")"        (. e = null; .)
  | Expression<out ee, true, true>        (. e = ee; .)
  )
  .

/*------------------------------------------------------------------------*/
BindingGuard<out Expression e, bool allowLambda>
= (. var bvars = new List<BoundVar>();
     BoundVar bv;  IToken x;
     Attributes attrs = null;
     Expression body;
  .)
  IdentTypeOptional<out bv>                    (. bvars.Add(bv); x = bv.tok; .)
  { ","
    IdentTypeOptional<out bv>                  (. bvars.Add(bv); .)
  }
  { Attribute<ref attrs> }
  ":|"
  Expression<out body, true, allowLambda>
  (. e = new ExistsExpr(x, new RangeToken(x, t), bvars, null, body, attrs); .)
  .


/*------------------------------------------------------------------------*/
SingleExtendedPattern<.out ExtendedPattern pat.>
= (. IToken id; List<ExtendedPattern> arguments;
    Expression lit; BoundVar bv;
    pat = null;
  .)
  ( "("                                    (. id = t;
                                              arguments = new List<ExtendedPattern>(); .)
      [ ExtendedPattern<out pat>           (. arguments.Add(pat); .)
      { "," ExtendedPattern<out pat>       (. arguments.Add(pat); .)
      }]
    ")"                                    (. // make sure the tuple type exists
                                              theBuiltIns.TupleType(id, arguments.Count, true);
                                              //use the TupleTypeCtors
                                              string ctor = BuiltIns.TupleTypeCtorName(arguments.Count);
                                              pat = new IdPattern(id, ctor, arguments);
                                           .)
  | IF(IsIdentParen())
    Ident<out id>                          (. arguments = new List<ExtendedPattern>(); .)
    "("
      [ ExtendedPattern<out pat>           (. arguments.Add(pat); .)
        { "," ExtendedPattern<out pat>     (. arguments.Add(pat); .)
        }
      ]
     ")"
                                           (. pat = new IdPattern(id, id.val, arguments, false, true); .)
  | PossiblyNegatedLiteralExpr<out lit>    (. pat = new LitPattern(lit.tok, lit); .)
  | IdentTypeOptional<out bv>              (. pat = new IdPattern(bv.tok, bv.Name, bv.SyntacticType, null); .)
  )
  (. // In case of parsing errors, make sure 'pat' still returns as non-null
    if (pat == null) {
      pat = new IdPattern(t, "_ParseError", null);
    }
  .)
  .

/*------------------------------------------------------------------------*/
ExtendedPattern<.out ExtendedPattern pat.>
= (. List<ExtendedPattern> branches = null;
     ExtendedPattern branch = null; .)
  [ "|" ] SingleExtendedPattern<out branch>
  { "|"                                    (. branches ??= new() { branch }; .)
    SingleExtendedPattern<out branch>      (. branches.Add(branch); .)
  }
  (. pat = branches == null ? branch : new DisjunctivePattern(branches[0].Tok, branches); .)
  .

/*------------------------------------------------------------------------*/
MatchStmt<out Statement/*!*/ s>
= (. Contract.Ensures(Contract.ValueAtReturn(out s) != null);
     IToken x; Expression/*!*/ e; NestedMatchCaseStmt/*!*/ c;
     List<NestedMatchCaseStmt/*!*/> cases = new List<NestedMatchCaseStmt/*!*/>();
     bool usesOptionalBraces = false;
     IToken startToken = null;
     Attributes attrs = null;
  .)
  "match"                     (. x = t; startToken = t; .)
  { Attribute<ref attrs> }
  Expression<out e, true, true>
  ( IF(la.kind == _lbrace)  /* always favor brace-enclosed match body to a case-less match */
    "{" (. usesOptionalBraces = true; .)
        { CaseStmt<out c> (. cases.Add(c); .) }
    "}"
  |     { IF(la.kind == _case)  /* let each "case" bind to the closest preceding "match" */
          CaseStmt<out c> (. cases.Add(c); .)
        }
  )
  (. s = new NestedMatchStmt(new RangeToken(startToken, t), e, cases, usesOptionalBraces, attrs);
  .)
  .

/*------------------------------------------------------------------------*/
CaseStmt<out NestedMatchCaseStmt/*!*/ c>
= (. Contract.Ensures(Contract.ValueAtReturn(out c) != null);
     IToken/*!*/ x;
     ExtendedPattern/*!*/ pat = null;
     var body = new List<Statement/*!*/>();
     Attributes attrs = null;
  .)
  "case"                      (. x = t; .)
  { Attribute<ref attrs> }
  ExtendedPattern<out pat>    (. .)
  "=>"
    SYNC  /* this SYNC and the one inside the loop below are used to avoid problems with the IsNotEndOfCase test. The SYNC will
           * skip until the next symbol that can legally occur here, which is either the beginning of a Stmt or whatever is allowed
           * to follow the CaseStatement.
           */
    { IF(IsNotEndOfCase()) /* This is a little sketchy. It would be nicer to be able to write IF(la is start-symbol of Stmt), but Coco doesn't allow that */
      Stmt<body>
      SYNC  /* see comment about SYNC above */
    }
  (. c = new NestedMatchCaseStmt(x, pat, body, attrs); .)
  .

/*------------------------------------------------------------------------*/
AssertStmt<out Statement/*!*/ s>
= (. Contract.Ensures(Contract.ValueAtReturn(out s) != null); IToken/*!*/ x;
     Expression e = dummyExpr; Attributes attrs = null;
     IToken dotdotdot = null;
     BlockStmt proof = null;
     IToken startToken = null;
     IToken proofStart, proofEnd;
     IToken lbl = null;
  .)
  "assert"                                     (. x = t; startToken = t; .)
  { Attribute<ref attrs> }
  ( [ IF(IsLabel(true))
      LabelName<out lbl> ":"
    ]
    Expression<out e, false, true>
    ( "by"
      BlockStmt<out proof, out proofStart, out proofEnd>
    | ";"
    | (.
        SemErr(t, "expected either 'by' or a semicolon following the assert expression");
      .)
    )
  | ellipsis                                   (. dotdotdot = t; 
                                                  errors.Deprecated(t, "the ... refinement feature in statements is deprecated");
                                                .)
    ";"
  )
  (. if (dotdotdot != null) {
       s = new AssertStmt(new RangeToken(startToken, t), new LiteralExpr(x, true), null, null, attrs);
       s = new SkeletonStatement(s, dotdotdot, null);
     } else {
       s = new AssertStmt(new RangeToken(startToken, t), e, proof, lbl == null ? null : new AssertLabel(lbl, lbl.val), attrs);
     }
  .)
  .

/*------------------------------------------------------------------------*/
ExpectStmt<out Statement/*!*/ s>
= (. Contract.Ensures(Contract.ValueAtReturn(out s) != null); IToken/*!*/ x;
     Expression e = dummyExpr; Expression m = null; Attributes attrs = null;
     IToken dotdotdot = null;
     IToken startToken = null;
  .)
  "expect"                                     (. x = t; startToken = t; .)
  { Attribute<ref attrs> }
  ( Expression<out e, false, true>
  | ellipsis                                   (. dotdotdot = t; 
                                                  errors.Deprecated(t, "the ... refinement feature in statements is deprecated");
                                                .)
  )
  [ "," Expression<out m, false, true> ]
  ";"
  (. if (dotdotdot != null) {
       s = new ExpectStmt(new RangeToken(startToken, t), new LiteralExpr(x, true), m, attrs);
       s = new SkeletonStatement(s, dotdotdot, null);
     } else {
       s = new ExpectStmt(new RangeToken(startToken, t), e, m, attrs);
     }
  .)
  .

/*------------------------------------------------------------------------*/
AssumeStmt<out Statement/*!*/ s>
= (. Contract.Ensures(Contract.ValueAtReturn(out s) != null); IToken/*!*/ x;
     Expression e = dummyExpr; Attributes attrs = null;
     IToken dotdotdot = null;
     IToken startToken = null;
  .)
  "assume"                                     (. x = t; startToken = t; .)
  { Attribute<ref attrs> }
  ( Expression<out e, false, true>
  | ellipsis                                   (. dotdotdot = t; 
                                                  errors.Deprecated(t, "the ... refinement feature in statements is deprecated");
                                                .)
  )
  ";"
  (. if (dotdotdot != null) {
       s = new AssumeStmt(new RangeToken(startToken, t), new LiteralExpr(x, true), attrs);
       s = new SkeletonStatement(s, dotdotdot, null);
     } else {
       s = new AssumeStmt(new RangeToken(startToken, t), e, attrs);
     }
  .)
  .

/*------------------------------------------------------------------------*/
PrintStmt<out Statement s>
= (. Contract.Ensures(Contract.ValueAtReturn(out s) != null);
     IToken x;  Expression e;
     var args = new List<Expression>();
     IToken startToken = null;
  .)
  "print"                                      (. x = t; startToken = t; .)
  Expression<out e, false, true>               (. args.Add(e); .)
  { "," Expression<out e, false, true>         (. args.Add(e); .)
  }
  ";"                                          (.
    s = new PrintStmt(new RangeToken(startToken, t), args);
    .)
  .

/*------------------------------------------------------------------------*/
RevealStmt<out Statement s>
= (. Contract.Ensures(Contract.ValueAtReturn(out s) != null);
     IToken x; Expression e; var es = new List<Expression>();
     IToken startToken = null;
  .)
  "reveal"                                      (. x = t; startToken = t; .)
  Expression<out e, false, true>                (. es.Add(e); .)
  { "," Expression<out e, false, true>          (. es.Add(e); .)
  }
  ";"                                           (.
    s = new RevealStmt(new RangeToken(startToken, t), es);
    .)
  .

/*------------------------------------------------------------------------*/
ForallStmt<out Statement/*!*/ s>
= (. Contract.Ensures(Contract.ValueAtReturn(out s) != null);
     IToken/*!*/ x = Token.NoToken;
     List<BoundVar> bvars = null;
     Attributes qattrs = null;
     Expression range = null;
     var ens = new List<AttributedExpression/*!*/>();
     IToken startToken = null;
     BlockStmt block = null;
     IToken bodyStart, bodyEnd;
     IToken tok = Token.NoToken;
  .)
  "forall"                                  (. x = t; tok = x; startToken = t; .)

  ( IF(la.kind == _openparen)  /* disambiguation needed, because of the possibility of a body-less forall statement */
    "(" [ QuantifierDomain<out bvars, out qattrs, out range, true, true, true> ] ")"
  |     [ IF(IsIdentifier(la.kind))  /* disambiguation needed, because of the possibility of a body-less forall statement */
          QuantifierDomain<out bvars, out qattrs, out range, true, true, true>
        ]
  )
  (. if (bvars == null) errors.Deprecated(startToken, "a forall statement with no bound variables is deprecated; use an 'assert by' statement instead");
     if (bvars == null) { bvars = new List<BoundVar>(); }
     if (range == null) { range = new LiteralExpr(x, true); }
  .)

  {
    EnsuresClause<ens, true>
  }
  [ IF(la.kind == _lbrace)  /* if the input continues like a block statement, take it to be the body of the forall statement; a body-less forall statement must continue in some other way */
    BlockStmt<out block, out bodyStart, out bodyEnd>
  ]
  (. if (theOptions.DisallowSoundnessCheating && block == null && 0 < ens.Count) {
        SemErr(t, "a forall statement with an ensures clause must have a body");
     }

     s = new ForallStmt(new RangeToken(startToken, t), bvars, qattrs, range, ens, block);
  .)
  .

/*------------------------------------------------------------------------*/
ModifyStmt<out Statement s>
= (. IToken tok;  IToken endTok = Token.NoToken;
     Attributes attrs = null;
     FrameExpression fe;  var mod = new List<FrameExpression>();
     BlockStmt body = null;  IToken bodyStart;
     IToken ellipsisToken = null;
     IToken startToken = null;
  .)
  "modify"           (. tok = t; startToken = t; .)
  { Attribute<ref attrs> }
  /* Note, there is an ambiguity here, because a curly brace may look like a FrameExpression and
   * may also look like a BlockStmt.  We're happy to parse the former, because if the user intended
   * the latter, then an explicit FrameExpression of {} could be given.
   */
  ( FrameExpression<out fe, false, true>       (. mod.Add(fe); .)
    { "," FrameExpression<out fe, false, true> (. mod.Add(fe); .)
    }
  | ellipsis                            (. ellipsisToken = t; 
                                           errors.Deprecated(t, "the ... refinement feature in statements is deprecated");
                                         .)
  )
  ( BlockStmt<out body, out bodyStart, out endTok>
                                        (. errors.Deprecated(t, "the modify statement with a block statement is deprecated");
                                         .)
  | SYNC ";"         (. endTok = t; .)
  )
  (. s = new ModifyStmt(new RangeToken(startToken, t), mod, attrs, body);
     if (ellipsisToken != null) {
       s = new SkeletonStatement(s, ellipsisToken, null);
     }
  .)
  .

/*------------------------------------------------------------------------*/
CalcStmt<out Statement s>
= (. Contract.Ensures(Contract.ValueAtReturn(out s) != null);
     IToken x;
     Attributes attrs = null;
     CalcStmt.CalcOp op, userSuppliedOp = null, resOp = Microsoft.Dafny.CalcStmt.DefaultOp;
     var lines = new List<Expression>();
     var hints = new List<BlockStmt>();
     CalcStmt.CalcOp stepOp;
     var stepOps = new List<CalcStmt.CalcOp>();
     IToken startToken = null;
     Expression e;
     IToken opTok;
     IToken danglingOperator = null;
  .)
  "calc"                                                  (. x = t; startToken = t; .)
  { Attribute<ref attrs> }
  [ CalcOp<out opTok, out userSuppliedOp>                 (. if (userSuppliedOp.ResultOp(userSuppliedOp) == null) { // guard against non-transitive calcOp (like !=)
                                                               SemErr(opTok, "the main operator of a calculation must be transitive");
                                                             } else {
                                                               resOp = userSuppliedOp;
                                                             }
                                                          .)
  ]
  "{"
  { Expression<out e, false, true>                        (. lines.Add(e); stepOp = null; danglingOperator = null; .)
    ";"
    [ CalcOp<out opTok, out op>                           (. var maybeOp = resOp.ResultOp(op);
                                                             if (maybeOp == null) {
                                                               SemErr(opTok, "this operator cannot continue this calculation");
                                                             } else {
                                                               stepOp = op;
                                                               resOp = maybeOp;
                                                               danglingOperator = opTok;
                                                             }
                                                          .)
    ]                                                     (. stepOps.Add(stepOp); .)

    /* now for the hint, which we build up as a possibly empty sequence of statements placed into one BlockStmt */
    (. var subhints = new List<Statement>();
       IToken hintStart = la;  IToken hintEnd = hintStart.Prev;
       IToken t0, t1;
       BlockStmt subBlock; Statement subCalc;
    .)
    { IF(la.kind == _lbrace || la.kind == _calc)  /* Grab as a hint if possible, not a next line in the calculation whose expression begins with an open brace
                                                   * or StmtExpr containing a calc.  A user has to rewrite such a line to be enclosed in parentheses.
                                                   */
      ( BlockStmt<out subBlock, out t0, out t1>   (. hintEnd = subBlock.EndToken; subhints.Add(subBlock); .)
      | CalcStmt<out subCalc>                     (. hintEnd = subCalc.EndToken; subhints.Add(subCalc); .)
      )
    }
    (. var h = new BlockStmt(new RangeToken(hintStart, hintEnd), subhints); // if the hint is empty, hintStart is the first token of the next line, but it doesn't matter because the block statement is just used as a container
       hints.Add(h);
       if (h.Body.Count != 0) { danglingOperator = null; }
    .)
  }
  "}"
  (.
    if (danglingOperator != null) {
      SemErr(danglingOperator, "a calculation cannot end with an operator");
    }
    if (lines.Count > 0) {
      // Repeat the last line to create a dummy line for the dangling hint
      lines.Add(lines[lines.Count - 1]);
    }
    s = new CalcStmt(new RangeToken(startToken, t), userSuppliedOp, lines, hints, stepOps, attrs);
  .)
  .

/*------------------------------------------------------------------------*/
CalcOp<out IToken x, out CalcStmt.CalcOp/*!*/ op>
= (. var binOp = BinaryExpr.Opcode.Eq; // Returns Eq if parsing fails because it is compatible with any other operator
     Expression k = null;
     x = null;
  .)
  ( "=="           (. x = t;  binOp = BinaryExpr.Opcode.Eq; .)
    [ "#" "[" Expression<out k, true, true> "]" ]
  | "<"            (. x = t;  binOp = BinaryExpr.Opcode.Lt; .)
  | ">"            (. x = t;  binOp = BinaryExpr.Opcode.Gt; .)
  | "<="           (. x = t;  binOp = BinaryExpr.Opcode.Le; .)
  | ">="           (. x = t;  binOp = BinaryExpr.Opcode.Ge; .)
  | "!="           (. x = t;  binOp = BinaryExpr.Opcode.Neq; .)
  | EquivOp        (. x = t;  binOp = BinaryExpr.Opcode.Iff; .)
  | ImpliesOp      (. x = t;  binOp = BinaryExpr.Opcode.Imp; .)
  | ExpliesOp      (. x = t;  binOp = BinaryExpr.Opcode.Exp; .)
  )
  (.
    if (k == null) {
      op = new Microsoft.Dafny.CalcStmt.BinaryCalcOp(binOp);
    } else {
      op = new Microsoft.Dafny.CalcStmt.TernaryCalcOp(k);
    }
  .)
  .

/*------------------------------------------------------------------------*/
/* Note. In order to avoid LL(1) warnings for expressions that "parse as far as possible", it is
 * necessary to use Coco/R's IF construct.  That means there are two ways to check for some of
 * these operators, both in Is...() methods (defined above) and as grammar non-terminals (defined
 * here).  These pairs of definitions must be changed together.
 */
EquivOp = "<==>".
ImpliesOp = "==>".
ExpliesOp = "<==".
AndOp = "&&".
OrOp = "||".

NegOp = "!".
Forall = "forall".
Exists = "exists".
QSep = "::".

/* The "allowLemma" argument says whether or not the expression
 * to be parsed is allowed to have the form S;E where S is a call to a lemma.
 * "allowLemma" should be passed in as "false" whenever the expression to
 * be parsed sits in a context that itself is terminated by a semi-colon.
 *
 * The "allowLambda" says whether or not the expression to be parsed is
 * allowed to be a lambda expression.  More precisely, an identifier or
 * parenthesized-enclosed comma-delimited list of identifiers is allowed to
 * continue as a lambda expression (that is, continue with a "reads", "requires",
 * or "=>") only if "allowLambda" is true.  This affects function/method/iterator
 * specifications, if/while statements with guarded alternatives, and expressions
 * in the specification of a lambda expression itself.
 *
 * The "allowBitwiseOps" says whether or not to include or bypass bitwise operators
 * at the top level of this expression. It is passed in as "false" only inside
 * cardinality brackets, that is, "|expr|".
 */
Expression<out Expression e, bool allowLemma, bool allowLambda, bool allowBitwiseOps = true>
= (. Expression e0; IToken semiToken; .)
  [ "new" (. SemErr(t, "Side-effect methods calls such as constructors are not allowed in expressions."); .) ]
  EquivExpression<out e, allowLemma, allowLambda, allowBitwiseOps>
  [ IF(SemiFollowsCall(allowLemma, e))
    /* here we parse the ";E" that is part of a "LemmaCall;E" expression (other "S;E" expressions are parsed elsewhere) */
    ";"                       (. semiToken = t; .)
    Expression<out e0, allowLemma, allowLambda>
    (. var startToken = e.StartToken;
       e = new StmtExpr(e0.Tok,
             new UpdateStmt(e.RangeToken, new List<Expression>(), new List<AssignmentRhs>() { new ExprRhs(e) }),
             e0);
       e.RangeToken = new RangeToken(startToken, e0.EndToken);
    .)
  ]
  .

/*------------------------------------------------------------------------*/
EquivExpression<out Expression e0, bool allowLemma, bool allowLambda, bool allowBitwiseOps>
= (. Contract.Ensures(Contract.ValueAtReturn(out e0) != null); IToken/*!*/ x;  Expression/*!*/ e1; .)
  ImpliesExpliesExpression<out e0, allowLemma, allowLambda, allowBitwiseOps>
  { IF(IsEquivOp())  /* read an EquivExpression as far as possible */
    EquivOp                                                   (. x = t; .)
    ImpliesExpliesExpression<out e1, allowLemma, allowLambda, allowBitwiseOps>  (.
      var startToken = e0.StartToken;
      e0 = new BinaryExpr(x, BinaryExpr.Opcode.Iff, e0, e1);
      e0.RangeToken = new RangeToken(startToken, t); .)
  }
  .

/*------------------------------------------------------------------------*/
ImpliesExpliesExpression<out Expression e0, bool allowLemma, bool allowLambda, bool allowBitwiseOps>
= (. Contract.Ensures(Contract.ValueAtReturn(out e0) != null);
     IToken/*!*/ x;
     Expression/*!*/ e1; .)
  LogicalExpression<out e0, allowLemma, allowLambda, allowBitwiseOps>
  [ IF(IsImpliesOp() || IsExpliesOp())  /* read an ImpliesExpliesExpression as far as possible */
    /* Note, the asymmetry in the parsing of implies and explies expressions stems from the fact that
     * implies is right associative whereas reverse implication is left associative
     */
    ( ImpliesOp                                               (. x = t; .)
      ImpliesExpression<out e1, allowLemma, allowLambda, allowBitwiseOps>       (. var startToken = e0.StartToken;
                                                                                   e0 = new BinaryExpr(x, BinaryExpr.Opcode.Imp, e0, e1);
                                                                                   e0.RangeToken = new RangeToken(startToken, t); .)
    | ExpliesOp                                               (. x = t; .)
      LogicalExpression<out e1, allowLemma, allowLambda, allowBitwiseOps>       (. // The order of operands is reversed so that it can be turned into implication during resolution
                                                                 var startToken = e0.StartToken;
                                                                 e0 = new BinaryExpr(x, BinaryExpr.Opcode.Exp, e1, e0);
                                                                 e0.RangeToken = new RangeToken(startToken, t); .)
      { IF(IsExpliesOp())  /* read a reverse implication as far as possible */
        ExpliesOp                                             (. x = t; .)
        LogicalExpression<out e1, allowLemma, allowLambda, allowBitwiseOps>     (. //The order of operands is reversed so that it can be turned into implication during resolution
                                                                 startToken = e0.StartToken;
                                                                 e0 = new BinaryExpr(x, BinaryExpr.Opcode.Exp, e1, e0);
                                                                 e0.RangeToken = new RangeToken(startToken, t);
                                                              .)
      }
      [ IF(IsImpliesOp()) ImpliesOp (. SemErr(t, "Ambiguous use of ==> and <==. Use parentheses to disambiguate."); .) 
        LogicalExpression<out e1, allowLemma, allowLambda, allowBitwiseOps> { IF(IsImpliesOp() || IsExpliesOp()) ((ImpliesOp | ExpliesOp) LogicalExpression<out e1, allowLemma, allowLambda, allowBitwiseOps> ) } // resynch after error
      ]
    )
  ]
  .

/*------------------------------------------------------------------------*/
ImpliesExpression<out Expression e0, bool allowLemma, bool allowLambda, bool allowBitwiseOps>
= (. Contract.Ensures(Contract.ValueAtReturn(out e0) != null); IToken/*!*/ x;  Expression/*!*/ e1; .)
  LogicalExpression<out e0, allowLemma, allowLambda, allowBitwiseOps>
  [ IF(IsImpliesOp() || IsExpliesOp())
    ( ImpliesOp | ExpliesOp (. SemErr(t, "Ambiguous use of ==> and <==. Use parentheses to disambiguate."); .) )
    (. x = t; .)
    ImpliesExpression<out e1, allowLemma, allowLambda, allowBitwiseOps>       (. var startToken = e0.StartToken;
                                                                                 e0 = new BinaryExpr(x, BinaryExpr.Opcode.Imp, e0, e1); 
                                                                                 e0.RangeToken = new RangeToken(startToken, t);.)
  ]
  .

/*------------------------------------------------------------------------*/
LogicalExpression<out Expression e0, bool allowLemma, bool allowLambda, bool allowBitwiseOps>
= (. Contract.Ensures(Contract.ValueAtReturn(out e0) != null); IToken/*!*/ x = null;  Expression/*!*/ e1;
     Expression first;
     IToken startToken = null;
     IToken/*!*/ firstOp = null;
     IToken/*!*/ prefixOp = null;
     e0 = dummyExpr; /* mute the warning */
  .)
    // This extra AndOp will belong to the first binary expression
  [ (AndOp | OrOp) (. firstOp = t; prefixOp = t; x = t; .) ]
  RelationalExpression<out e0, allowLemma, allowLambda, allowBitwiseOps> (. first = e0; .)

  { IF(IsAndOp() || IsOrOp())  /* read a LogicalExpression as far as possible */
    ( AndOp | OrOp ) (. x = t; 
                        if (firstOp == null) firstOp = t; 
                        if (firstOp.kind != t.kind) SemErr(t, "Ambiguous use of && and ||. Use parentheses to disambiguate.");
                     .)
    RelationalExpression<out e1, allowLemma, allowLambda, allowBitwiseOps>
         (. startToken = e0.StartToken;
            e0 = new BinaryExpr(x, firstOp.val == "&&" ? BinaryExpr.Opcode.And : BinaryExpr.Opcode.Or, e0, e1);
            e0.RangeToken = new RangeToken(startToken, t);
         .)
  }
  (.
       if (e0 == first && prefixOp != null) {
         // There was only one conjunct. To make sure that the type checker still checks it to
         // be a boolean, we conjoin "true" of "false" to its left.
         if (firstOp.val == "&&") e0 = new BinaryExpr(x, BinaryExpr.Opcode.And, new LiteralExpr(new AutoGeneratedToken(x), true), e0);
         else e0 = new BinaryExpr(x, BinaryExpr.Opcode.Or, new LiteralExpr(new AutoGeneratedToken(x), false), e0);
         e0.RangeToken = new RangeToken(firstOp, t);
         e0.FormatTokens = new[] { firstOp };
       } else if(prefixOp != null) {
         e0.RangeToken = new RangeToken(prefixOp, e0.EndToken);
       }
  .)
  .

/*------------------------------------------------------------------------*/
RelationalExpression<out Expression e, bool allowLemma, bool allowLambda, bool allowBitwiseOps>
= (. Contract.Ensures(Contract.ValueAtReturn(out e) != null);
     IToken x = null;  Expression e0, e1 = null;  BinaryExpr.Opcode op;
     List<Expression> chain = null;
     List<BinaryExpr.Opcode> ops = null;
     List<IToken> opLocs = null;
     List<Expression/*?*/> prefixLimits = null;
     IToken startToken = null;
     Expression k;
     int kind = 0;  // 0 ("uncommitted") indicates chain of ==, possibly with one !=
                    // 1 ("ascending")   indicates chain of ==, <, <=, possibly with one !=
                    // 2 ("descending")  indicates chain of ==, >, >=, possibly with one !=
                    // 3 ("illegal")     indicates illegal chain
                    // 4 ("disjoint")    indicates chain of disjoint set operators
     bool hasSeenNeq = false;
  .)
  ShiftTerm<out e0, allowLemma, allowLambda, allowBitwiseOps>
                                   (. e = e0; startToken = e0.StartToken; .)
  [ IF(IsRelOp())  /* read a RelationalExpression as far as possible */
    RelOp<out x, out op, out k>
    ShiftTerm<out e1, allowLemma, allowLambda, allowBitwiseOps>
                                   (. startToken = e0.StartToken;
                                      if (k == null) {
                                        e = new BinaryExpr(x, op, e0, e1);
                                      } else {
                                        Contract.Assert(op == BinaryExpr.Opcode.Eq || op == BinaryExpr.Opcode.Neq);
                                        e = new TernaryExpr(x, op == BinaryExpr.Opcode.Eq ? TernaryExpr.Opcode.PrefixEqOp : TernaryExpr.Opcode.PrefixNeqOp, k, e0, e1);
                                      }
                                      e.RangeToken = new RangeToken(startToken, t);
                                   .)
    { IF(IsRelOp())  /* read a RelationalExpression as far as possible */
                                   (. if (chain == null) {
                                        chain = new List<Expression>();
                                        ops = new List<BinaryExpr.Opcode>();
                                        opLocs = new List<IToken>();
                                        prefixLimits = new List<Expression>();
                                        chain.Add(e0); ops.Add(op); opLocs.Add(x); prefixLimits.Add(k); chain.Add(e1);
                                        switch (op) {
                                          case BinaryExpr.Opcode.Eq:
                                            kind = 0;  break;
                                          case BinaryExpr.Opcode.Neq:
                                            kind = 0;  hasSeenNeq = true;  break;
                                          case BinaryExpr.Opcode.Lt:
                                          case BinaryExpr.Opcode.Le:
                                            kind = 1;  break;
                                          case BinaryExpr.Opcode.Gt:
                                          case BinaryExpr.Opcode.Ge:
                                            kind = 2;  break;
                                          case BinaryExpr.Opcode.Disjoint:
                                            kind = 4;  break;
                                          default:
                                            kind = 3;  break;
                                        }
                                      }
                                   .)
      RelOp<out x, out op, out k>  (. switch (op) {
                                        case BinaryExpr.Opcode.Eq:
                                          if (kind != 0 && kind != 1 && kind != 2) { SemErr(x, "chaining not allowed from the previous operator"); kind = 3; }
                                          break;
                                        case BinaryExpr.Opcode.Neq:
                                          if (hasSeenNeq) { SemErr(x, "a chain cannot have more than one != operator"); kind = 3; }
                                          else if (kind != 0 && kind != 1 && kind != 2) { SemErr(x, "this operator cannot continue this chain"); kind = 3; }
                                          hasSeenNeq = true;  break;
                                        case BinaryExpr.Opcode.Lt:
                                        case BinaryExpr.Opcode.Le:
                                          if (kind == 0) { kind = 1; }
                                          else if (kind != 1) { SemErr(x, "this operator chain cannot continue with an ascending operator"); kind = 3; }
                                          break;
                                        case BinaryExpr.Opcode.Gt:
                                        case BinaryExpr.Opcode.Ge:
                                          if (kind == 0) { kind = 2; }
                                          else if (kind != 2) { SemErr(x, "this operator chain cannot continue with a descending operator"); kind = 3; }
                                          break;
                                        case BinaryExpr.Opcode.Disjoint:
                                          if (kind != 4) { SemErr(x, "can only chain disjoint (!!) with itself"); kind = 3; }
                                          break;
                                        default:
                                          SemErr(x, "this operator cannot be part of a chain");
                                          kind = 3;  break;
                                      }
                                   .)
      ShiftTerm<out e1, allowLemma, allowLambda, allowBitwiseOps>
                                   (. ops.Add(op); opLocs.Add(x); prefixLimits.Add(k); chain.Add(e1);
                                   .)
    }
  ]
  (. if (chain != null && kind != 3) {
       e = new ChainingExpression(opLocs[0], chain, ops, opLocs, prefixLimits);
     }
     e.RangeToken = new RangeToken(startToken, t);
  .)
  .

/*------------------------------------------------------------------------*/
RelOp<out IToken/*!*/ x, out BinaryExpr.Opcode op, out Expression k>
= (. Contract.Ensures(Contract.ValueAtReturn(out x) != null);
     x = Token.NoToken;  op = BinaryExpr.Opcode.Add/*(dummy)*/;
     IToken y;
     k = null;
  .)
  ( "=="           (. x = t;  op = BinaryExpr.Opcode.Eq; .)
    [ "#" "[" Expression<out k, true, true> "]" ]
  | "<"            (. x = t;  op = BinaryExpr.Opcode.Lt;  .)
  | ">"            (. x = t;  op = BinaryExpr.Opcode.Gt;  .)
  | "<="           (. x = t;  op = BinaryExpr.Opcode.Le;  .)
  | ">="           (. x = t;  op = BinaryExpr.Opcode.Ge;  .)
  | "!="           (. x = t;  op = BinaryExpr.Opcode.Neq;  .)
    [ "#" "[" Expression<out k, true, true> "]" ]
  | "in"           (. x = t;  op = BinaryExpr.Opcode.In; .)
  | notIn          (. x = t;  op = BinaryExpr.Opcode.NotIn; .)
  | /* The next operator is "!!", but we have to scan it as two "!", since the scanner is greedy
       so if "!!" is a valid token, we won't be able to scan it as two "!" when needed: */
    "!"            (. x = t;  y = Token.NoToken; .)
    [ IF(la.val == "!")
      "!"          (. y = t; .)
    ]              (. if (y == Token.NoToken) {
                        SemErr(x, "invalid relational operator");
                      } else if (y.pos != x.pos + 1) {
                        SemErr(x, "invalid relational operator (perhaps you intended \"!!\" with no intervening whitespace?)");
                      } else {
                        x.val = "!!";
                        y.val = "";
                        op = BinaryExpr.Opcode.Disjoint;
                      }
                   .)
   )
  .

/*------------------------------------------------------------------------*/
ShiftTerm<out Expression e0, bool allowLemma, bool allowLambda, bool allowBitwiseOps>
= (. Contract.Ensures(Contract.ValueAtReturn(out e0) != null);
     IToken x = Token.NoToken;  Expression e1;  BinaryExpr.Opcode op = BinaryExpr.Opcode.LeftShift/*(dummy)*/;
  .)
  Term<out e0, allowLemma, allowLambda, allowBitwiseOps>
  { IF(IsShiftOp())  /* read a Term as far as possible */
    ( "<"            (. x = t;  op = BinaryExpr.Opcode.LeftShift; .)
      "<"            (. t.val = "<<";
                        t.pos = x.pos;
                        t.col = x.col;
                        t.Prev = x.Prev;
                        x.Prev.Next = t;
                        x = t; .)
    | ">"            (. x = t;  op = BinaryExpr.Opcode.RightShift; .)
      ">"            (. t.val = ">>";
                        t.pos = x.pos;
                        t.col = x.col;
                        t.Prev = x.Prev;
                        x.Prev.Next = t;
                        x = t; .)
    )
    Term<out e1, allowLemma, allowLambda, allowBitwiseOps> (.
      var startToken = e0.StartToken;
      e0 = new BinaryExpr(x, op, e0, e1);
      e0.RangeToken = new RangeToken(startToken, t);
     .)
  }
  .

/*------------------------------------------------------------------------*/
Term<out Expression e0, bool allowLemma, bool allowLambda, bool allowBitwiseOps>
= (. Contract.Ensures(Contract.ValueAtReturn(out e0) != null); IToken/*!*/ x;  Expression/*!*/ e1;  BinaryExpr.Opcode op; .)
  Factor<out e0, allowLemma, allowLambda, allowBitwiseOps>
  { IF(IsAddOp())  /* read a Term as far as possible */
    AddOp<out x, out op>
    Factor<out e1, allowLemma, allowLambda, allowBitwiseOps>
    (. var startToken = e0.StartToken;
       e0 = new BinaryExpr(x, op, e0, e1);
       e0.RangeToken = new RangeToken(startToken, t); .)
  }
  .

/*------------------------------------------------------------------------*/
AddOp<out IToken x, out BinaryExpr.Opcode op>
= (. Contract.Ensures(Contract.ValueAtReturn(out x) != null); x = Token.NoToken;  op=BinaryExpr.Opcode.Add/*(dummy)*/; .)
  ( "+"            (. x = t;  op = BinaryExpr.Opcode.Add; .)
  | "-"            (. x = t;  op = BinaryExpr.Opcode.Sub; .)
  )
  .

/*------------------------------------------------------------------------*/
Factor<out Expression e0, bool allowLemma, bool allowLambda, bool allowBitwiseOps>
= (. Contract.Ensures(Contract.ValueAtReturn(out e0) != null); IToken/*!*/ x;  Expression/*!*/ e1;  BinaryExpr.Opcode op; .)
  BitvectorFactor<out e0, allowLemma, allowLambda, allowBitwiseOps>
  { IF(IsMulOp())  /* read a Factor as far as possible */
    MulOp<out x, out op>
    BitvectorFactor<out e1, allowLemma, allowLambda, allowBitwiseOps>
    (. 
      var startToken = e0.StartToken;
      e0 = new BinaryExpr(x, op, e0, e1);
      e0.RangeToken = new RangeToken(startToken, t);
    .)
  }
  .

/*------------------------------------------------------------------------*/
MulOp<out IToken x, out BinaryExpr.Opcode op>
= (. Contract.Ensures(Contract.ValueAtReturn(out x) != null); x = Token.NoToken;  op = BinaryExpr.Opcode.Add/*(dummy)*/; .)
  ( "*"            (. x = t;  op = BinaryExpr.Opcode.Mul; .)
  | "/"            (. x = t;  op = BinaryExpr.Opcode.Div; .)
  | "%"            (. x = t;  op = BinaryExpr.Opcode.Mod; .)
  )
  .

/*------------------------------------------------------------------------*/
BitvectorFactor<out Expression e0, bool allowLemma, bool allowLambda, bool allowBitwiseOps>
= (. Contract.Ensures(Contract.ValueAtReturn(out e0) != null); IToken/*!*/ x = null;  Expression/*!*/ e1;  BinaryExpr.Opcode op; bool ambig = false; op = BinaryExpr.Opcode.BitwiseAnd; .)
  AsExpression<out e0, allowLemma, allowLambda, allowBitwiseOps>
  [ IF(allowBitwiseOps && IsBitwiseOp())  /* read a BitvectorFactor as far as possible, but not in the context inside a |.| size expression */
    ( "&"                                                (. op = BinaryExpr.Opcode.BitwiseAnd; x = t; .)
    | "|"                                                (. op = BinaryExpr.Opcode.BitwiseOr; x = t; .)
    | "^"                                                (. op = BinaryExpr.Opcode.BitwiseXor; x = t; .)
    )
    AsExpression<out e1, allowLemma, allowLambda, allowBitwiseOps>   (. var startToken = e0.StartToken; e0 = new BinaryExpr(x, op, e0, e1); e0.RangeToken = new RangeToken(startToken, t); .)
    { IF(IsBitwiseOp())
      ( "&" | "|" | "^" )                                (. if (x.kind != t.kind && !ambig) { ambig = true; SemErr(t, "Ambiguous use of &, |, ^. Use parentheses to disambiguate."); }
                                                            x = t; .)
      AsExpression<out e1, allowLemma, allowLambda, allowBitwiseOps> (. startToken = e0.StartToken; e0 = new BinaryExpr(x, op, e0, e1); e0.RangeToken = new RangeToken(startToken, t); .)
    }
  ]
  .

/*------------------------------------------------------------------------*/
AsExpression<out Expression e, bool allowLemma, bool allowLambda, bool allowBitwiseOps>
= (. IToken tok; IToken x; Type toType; .)
  UnaryExpression<out e, allowLemma, allowLambda, allowBitwiseOps>
  { IF(IsAsOrIs())
    ( "as"                                  (. tok = t; .)
      TypeAndToken<out x, out toType, true> (. e = new ConversionExpr(tok, e, toType) { RangeToken = new RangeToken(e.StartToken, t)}; .)
    | "is"                                  (. tok = t; .)
      TypeAndToken<out x, out toType, true> (. e = new TypeTestExpr(tok, e, toType) { RangeToken = new RangeToken(e.StartToken, t)}; .)
    )
  }
  .

/*------------------------------------------------------------------------*/
UnaryExpression<out Expression e, bool allowLemma, bool allowLambda, bool allowBitwiseOps>
= (. Contract.Ensures(Contract.ValueAtReturn(out e) != null); IToken/*!*/ x;  e = dummyExpr; .)
  ( "-"                                             (. x = t; .)
    UnaryExpression<out e, allowLemma, allowLambda, allowBitwiseOps>  (. e = new NegationExpression(x, e) { RangeToken = new RangeToken(x, t) }; .)
  | NegOp                                           (. x = t; .)
    UnaryExpression<out e, allowLemma, allowLambda, allowBitwiseOps>  (. e = new UnaryOpExpr(x, UnaryOpExpr.Opcode.Not, e) { RangeToken = new RangeToken(x, t) }; .)
  | PrimaryExpression<out e, allowLemma, allowLambda, allowBitwiseOps>
  )
  .

/*------------------------------------------------------------------------*/
PrimaryExpression<out Expression e, bool allowLemma, bool allowLambda, bool allowBitwiseOps>
= (. Contract.Ensures(Contract.ValueAtReturn(out e) != null); e = dummyExpr; .)
  ( IF(ExprIsMapDisplay())  /* this alternative must be checked before going into EndlessExpression, where there is another "map" */
    MapDisplayExpr<out e>
    { IF(IsSuffix()) Suffix<ref e> }
  | IF(ExprIsSetDisplay())  /* this alternative must be checked before going into EndlessExpression, where there is another "iset" */
    SetDisplayExpr<out e>
    { IF(IsSuffix()) Suffix<ref e> }
  | IF(IsLambda(allowLambda))
    LambdaExpression<out e, allowLemma, allowBitwiseOps>  /* this is an endless expression */
  | EndlessExpression<out e, allowLemma, allowLambda, allowBitwiseOps>
  | NameSegment<out e>
    { IF(IsSuffix()) Suffix<ref e> }
  | SeqDisplayExpr<out e>
    { IF(IsSuffix()) Suffix<ref e> }
  | ConstAtomExpression<out e>
    { IF(IsSuffix()) Suffix<ref e> }
  )
  .

/*------------------------------------------------------------------------*/
Lhs<out Expression e>
= (. e = dummyExpr;  // the assignment is to please the compiler, the dummy value to satisfy contracts in the event of a parse error
  .)
  ( NameSegment<out e>
    { Suffix<ref e> }
  | ConstAtomExpression<out e>
    Suffix<ref e>
    { Suffix<ref e> }
  )
  .

/*------------------------------------------------------------------------*/
/* A ConstAtomExpression is never an l-value, and does not start with an identifier. */
ConstAtomExpression<out Expression e>
= (. Contract.Ensures(Contract.ValueAtReturn(out e) != null);
     IToken/*!*/ x = null;
     e = dummyExpr;
  .)
  ( LiteralExpression<out e>
  | "this"                                     (. x = t; e = new ThisExpr(t); .)
  | "allocated"                                (. x = t; .)
    "(" Expression<out e, true, true> ")"      (. e = new UnaryOpExpr(x, UnaryOpExpr.Opcode.Allocated, e); .)
  | "fresh"                                    (. x = t; IToken atLabel = null; .)
    [ "@" LabelName<out atLabel> ]
    "(" Expression<out e, true, true> ")"      (. e = new FreshExpr(x, e, atLabel?.val); .)
  | "unchanged"                                (. x = t; FrameExpression fe; var mod = new List<FrameExpression>(); IToken atLabel = null; .)
    [ "@" LabelName<out atLabel> ]
    "("
      FrameExpression<out fe, false, false>         (. mod.Add(fe); .)
      { "," FrameExpression<out fe, false, false>   (. mod.Add(fe); .)
      }
    ")"                                        (. e = new UnchangedExpr(x, mod, atLabel?.val); .)
  | "old"                                      (. x = t; IToken atLabel = null; .)
    [ "@" LabelName<out atLabel> ]
    "(" Expression<out e, true, true> ")"      (. e = new OldExpr(x, e, atLabel?.val); .)
  | "|"                                        (. x = t; .)
      Expression<out e, true, true, false>     (. e = new UnaryOpExpr(x, UnaryOpExpr.Opcode.Cardinality, e); .)
    "|"
  | ParensExpression<out e>
  ) (. if(x!= null) { e.RangeToken = new RangeToken(x, t); } .)
  .

/*------------------------------------------------------------------------*/
LiteralExpression<out Expression e>
= (. BigInteger n; BaseTypes.BigDec d;
     e = dummyExpr;
  .)
  ( "false"                                    (. e = new LiteralExpr(t, false); .)
  | "true"                                     (. e = new LiteralExpr(t, true); .)
  | "null"                                     (. e = new LiteralExpr(t); .)
  | Nat<out n>                                 (. e = new LiteralExpr(t, n); .)
  | Dec<out d>                                 (. e = new LiteralExpr(t, d); .)
  | charToken                                  (. string s = t.val.Substring(1, t.val.Length - 2);
                                                  Util.ValidateEscaping(theOptions, t, s, false, errors);
                                                  if (Util.UnescapedCharacters(theOptions, s, false).Count() > 1) {
                                                    errors.SemErr(t, "too many characters in character literal");
                                                  }
                                                  e = new CharLiteralExpr(t, s); .)
  | stringToken                                (. bool isVerbatimString;
                                                  string s = Util.RemoveParsedStringQuotes(t.val, out isVerbatimString);
                                                  Util.ValidateEscaping(theOptions, t, s, isVerbatimString, errors);
                                                  e = new StringLiteralExpr(t, s, isVerbatimString);
                                               .)
  ) (. e.RangeToken = new RangeToken(t, t); .)
  .

/*------------------------------------------------------------------------*/
PossiblyNegatedLiteralExpr<out Expression e>
= (. BigInteger n; BaseTypes.BigDec d;
     e = dummyExpr;
  .)
  ( "-"                                        (. var x = t; .)
    ( Nat<out n>                               (. e = new NegationExpression(x, new LiteralExpr(t, n)); .)
    | Dec<out d>                               (. e = new NegationExpression(x, new LiteralExpr(t, d)); .)
    )
  | LiteralExpression<out e>
  )
  .

/*------------------------------------------------------------------------*/
LambdaExpression<out Expression e, bool allowLemma, bool allowBitwiseOps>
= (. IToken x = Token.NoToken;
     IToken id;  BoundVar bv;
     var bvs = new List<BoundVar>();
     var reads = new List<FrameExpression>();
     Expression req = null;
     Expression body = null;
  .)
  ( WildIdent<out id, true>                  (. x = t; bvs.Add(new BoundVar(id, id.val, new InferredTypeProxy()) {RangeToken = new RangeToken(x, x)}); .)
  | "("                                      (. x = t; .)
      [
        IdentTypeOptional<out bv>            (. bvs.Add(bv); .)
        { "," IdentTypeOptional<out bv>      (. bvs.Add(bv); .)
        }
      ]
    ")"
  )
  LambdaSpec<ref reads, ref req>
  "=>"
  Expression<out body, allowLemma, true, allowBitwiseOps>
  (. e = new LambdaExpr(x, new RangeToken(x, t), bvs, req, reads, body);
     theBuiltIns.CreateArrowTypeDecl(bvs.Count);
  .)
  .

// Coco says LambdaSpec is deletable. This is OK (it might be empty).
LambdaSpec<.ref List<FrameExpression> reads, ref Expression req.>
= { ReadsClause<reads, true, false, true>
  | "requires"                             (. Expression ee; .)
    Expression<out ee, true, false>        (. req = req == null ? ee : new BinaryExpr(req.tok, BinaryExpr.Opcode.And, req, ee) { RangeToken = new RangeToken(req.StartToken, ee.EndToken) } ; .)
  }
  .

/*------------------------------------------------------------------------*/
ParensExpression<out Expression e>
= (. IToken x;
     var args = new List<ActualBinding>();
  .)
  "("                                        (. x = t; .)
  [ TupleArgs<args> ]
  ")"
  (. if (args.Count == 1 && !args[0].IsGhost) {
       if (args[0].FormalParameterName != null) {
         SemErr(args[0].FormalParameterName, "binding not allowed in parenthesized expression");
       }
       e = new ParensExpression(x, args[0].Actual);
     } else {
       // Compute the actual position of ghost arguments
       var ghostness = new bool[args.Count];
       for (var i = 0; i < args.Count; i++) {
         ghostness[i] = false;
       }
       for (var i = 0; i < args.Count; i++) {
         var arg = args[i];
         if (arg.IsGhost) {
           if (arg.FormalParameterName == null) {
             ghostness[i] = true;
           } else {
             var success = int.TryParse(arg.FormalParameterName.val, out var index);
             if (success && 0 <= index && index < args.Count) {
               ghostness[index] = true;
             }
           }
         }
       }
       var argumentGhostness = ghostness.ToList();
       // make sure the corresponding tuple type exists
       var tmp = theBuiltIns.TupleType(x, args.Count, true, argumentGhostness);
       e = new DatatypeValue(x, BuiltIns.TupleTypeName(argumentGhostness), BuiltIns.TupleTypeCtorName(args.Count), args);
     }
  .)
  .

/*------------------------------------------------------------------------*/
TupleArgs<.List<ActualBinding> args.>
= (. ActualBinding binding; bool isGhost = false; .)
  // The IF is to distinguish between `(ghost var x := 5; x + x)` and (ghost x), both of which begin with `( ghost`.
  [ IF(la.kind == _ghost && !IsVar())
    "ghost"                             (. isGhost = true; .)
  ]
  ActualBinding<out binding, isGhost>   (. args.Add(binding); .)
  { ","                                 (. isGhost = false; .)
    [ IF(la.kind == _ghost && !IsVar())
      "ghost"                           (. isGhost = true; .)
    ]
    ActualBinding<out binding, isGhost> (. args.Add(binding); .)
  }
  .

/*------------------------------------------------------------------------*/
SetDisplayExpr<out Expression e>
= (. Contract.Ensures(Contract.ValueAtReturn(out e) != null);
     IToken token = null;
     IToken x = null, startToken = null;
     e = dummyExpr;
  .)
  [ ( "iset" | "multiset" )                  (. token = t; startToken = t; x = t; .)
  ]
  ( "{"                                      (. token = token ?? t;
                                                startToken = startToken ?? t;
                                                x = token; 
                                                List<Expression> elements = new List<Expression/*!*/>();
                                             .)
    [ Expressions<elements> ]                (. if (token.kind == _iset) {
                                                  e = new SetDisplayExpr(x, false, elements);
                                                } else if (token.kind == _multiset) {
                                                  e = new MultiSetDisplayExpr(x, elements);
                                                } else {
                                                  e = new SetDisplayExpr(x, true, elements);
                                                }
                                             .)
    "}"
  |
    "("                                       (. x = t; startToken = startToken ?? t; .)
     Expression<out e, true, true>            (.
                                                  if (token == null || token.kind != _multiset) {
                                                    SemErr(x, "A forming expression must be a multiset");
                                                  }
                                                  e = new MultiSetFormingExpr(x, e);
                                               .)
    ")"
  )
  (. e.RangeToken = new RangeToken(startToken, t); .)
  .

/*------------------------------------------------------------------------*/
SeqDisplayExpr<out Expression e>
= (. Contract.Ensures(Contract.ValueAtReturn(out e) != null);
     IToken x = null;
     Type explicitTypeArg = null;
     Expression n, f;
     e = dummyExpr;
  .)
  (
    "seq"                          (. x = t; .)
    [ (. var gt = new List<Type>(); .)
    GenericInstantiation<gt>     (. if (gt.Count > 1) {
                                      SemErr("seq type expects only one type argument");
                                    } else {
                                      explicitTypeArg = gt[0];
                                    }
                                 .)
    ]
    "("
    Expression<out n, true, true>
    ","
    Expression<out f, true, true>
    ")"                            (. e = new SeqConstructionExpr(x, explicitTypeArg, n, f); .)
  |
    "["                                      (. List<Expression> elements = new List<Expression/*!*/>();
                                                x = t;

                                             .)
    [ Expressions<elements> ]                (. e = new SeqDisplayExpr(x, elements);
                                             .)
    "]"
  )
  (.  e.RangeToken = new RangeToken(x, t); .)
  .

/*------------------------------------------------------------------------*/
MapDisplayExpr<out Expression e>
= (. Contract.Ensures(Contract.ValueAtReturn(out e) != null);
     List<ExpressionPair/*!*/>/*!*/ elements= new List<ExpressionPair/*!*/>() ;
     e = dummyExpr;
  .)
  ( "map" | "imap" ) (. IToken mapToken = t; .)
  "["
    [ MapLiteralExpressions<out elements> ] 
                     (. e = new MapDisplayExpr(mapToken, mapToken.kind == _map, elements);.)
  "]"                (. e.RangeToken = new RangeToken(mapToken, t); .)
  .

/*------------------------------------------------------------------------*/
MapLiteralExpressions<.out List<ExpressionPair> elements.>
= (. Expression/*!*/ d, r;
     elements = new List<ExpressionPair/*!*/>();
  .)
  Expression<out d, true, true> ":=" Expression<out r, true, true>       (. elements.Add(new ExpressionPair(d,r)); .)
  { "," Expression<out d, true, true> ":=" Expression<out r, true, true> (. elements.Add(new ExpressionPair(d,r)); .)
  }
  .

/*------------------------------------------------------------------------*/
MapComprehensionExpr<out Expression e, bool allowLemma, bool allowLambda, bool allowBitwiseOps>
= (. Contract.Ensures(Contract.ValueAtReturn(out e) != null);
     List<BoundVar> bvars = new List<BoundVar>();
     Expression range = null;
     Expression bodyLeft = null;
     Expression bodyRight;
     Attributes attrs = null;
     bool finite = true;
  .)
  ( "map" | "imap" (. finite = false; .) )     (. IToken mapToken = t; .)
  QuantifierDomain<out bvars, out attrs, out range, allowLemma, allowLambda, allowBitwiseOps>
  QSep
  Expression<out bodyRight, allowLemma, allowLambda, allowBitwiseOps>
  [ IF(IsGets())  /* greedily parse ":=" */    (. bodyLeft = bodyRight; .)
    ":=" Expression<out bodyRight, allowLemma, allowLambda, allowBitwiseOps || !finite>
  ]
  (. if (bodyLeft == null && bvars.Count != 1) {
       SemErr(t, "a map comprehension with more than one bound variable must have a term expression of the form 'Expr := Expr'");
       e = dummyExpr;
     } else {
       e = new MapComprehension(mapToken, new RangeToken(mapToken, t), finite, bvars, range ?? new LiteralExpr(Token.NoToken, true), bodyLeft, bodyRight, attrs);
     }
  .)
  .

/*------------------------------------------------------------------------*/
EndlessExpression<out Expression e, bool allowLemma, bool allowLambda, bool allowBitwiseOps>
= (. Statement s;
     e = dummyExpr;
  .)
  ( IfExpression<out e, allowLemma, allowLambda, allowBitwiseOps>
  | MatchExpression<out e, allowLemma, allowLambda, allowBitwiseOps>
  | QuantifierExpression<out e, allowLemma, allowLambda>  /* types are such that we can allow bitwise operations in the quantifier body */
  | SetComprehensionExpr<out e, allowLemma, allowLambda, allowBitwiseOps>
  | StmtInExpr<out s>
    Expression<out e, allowLemma, allowLambda, allowBitwiseOps>    (. e = new StmtExpr(s.Tok, s, e) { RangeToken = new RangeToken(s.StartToken, e.EndToken) }; .)
  | LetExpression<out e, allowLemma, allowLambda, allowBitwiseOps>
  | MapComprehensionExpr<out e, allowLemma, allowLambda, allowBitwiseOps>
  )
  .

/*------------------------------------------------------------------------*/
IfExpression<out Expression e, bool allowLemma, bool allowLambda, bool allowBitwiseOps>
= "if"   (. IToken x = t; Expression e0; Expression e1;
            bool isBindingGuard = false;
            e = dummyExpr;
         .)
      ( IF(IsBindingGuard())
        BindingGuard<out e, true>  (. isBindingGuard = true; .)
      | Expression<out e, true, true>
      )
      "then" Expression<out e0, true, true, true>
      "else" Expression<out e1, allowLemma, allowLambda, allowBitwiseOps>
                (. if (isBindingGuard) {
                     var exists = (ExistsExpr) e;
                     var LHSs = new List<CasePattern<BoundVar>>();
                     foreach (var v in exists.BoundVars) {
                       LHSs.Add(new CasePattern<BoundVar>(e.tok, v));
                     }
                     e0 = new LetExpr(e.tok, LHSs, new List<Expression>() {
                       exists.Term }, e0, false) { RangeToken = exists.RangeToken};
                 }
                 e = new ITEExpr(x, isBindingGuard, e, e0, e1);
                 e.RangeToken = new RangeToken(x, t);
                .)
  .
/*------------------------------------------------------------------------*/
StmtInExpr<out Statement s>
= (. s = dummyStmt; .)
  ( AssertStmt<out s>
  | ExpectStmt<out s>
  | AssumeStmt<out s>
  | RevealStmt<out s>
  | CalcStmt<out s>
  )
  .

/*------------------------------------------------------------------------*/
LetExpression<out Expression e, bool allowLemma, bool allowLambda, bool allowBitwiseOps>
= (. e = dummyExpr; .)
  ( LetExprWithLHS<out e, allowLemma, allowLambda, allowBitwiseOps>
  | LetExprWithoutLHS<out e, allowLemma, allowLambda, allowBitwiseOps>
  ).

/*------------------------------------------------------------------------*/
LetExprWithLHS<out Expression e, bool allowLemma, bool allowLambda, bool allowBitwiseOps>
= (. IToken x = null;
     bool isGhost = false;
     var letLHSs = new List<CasePattern<BoundVar>>();
     var letRHSs = new List<Expression>();
     CasePattern<BoundVar> pat;
     bool exact = true;
     bool isLetOrFail = false;
     Attributes attrs = null;
     e = dummyExpr;
  .)
    [ "ghost"                       (. isGhost = true;  x = t; .)
    ]
    "var"                           (. if (!isGhost) { x = t; } .)
    CasePattern<out pat>            (. if (isGhost) { pat.Vars.Iter(bv => bv.IsGhost = true); }
                                       letLHSs.Add(pat);
                                    .)
    { "," CasePattern<out pat>      (. if (isGhost) { pat.Vars.Iter(bv => bv.IsGhost = true); }
                                       letLHSs.Add(pat);
                                    .)
    }
    ( ":=" 
    | { Attribute<ref attrs> }
      ":|"                          (. exact = false;
                                       foreach (var lhs in letLHSs) {
                                         if (lhs.Arguments != null) {
                                           SemErr(lhs.tok, "LHS of let-such-that expression must be variables, not general patterns");
                                         }
                                       }
                                    .)
    | ":-"                          (. isLetOrFail = true; .)
    | "=" (. SemErr(t, "a variable in a let expression should be initialized using ':=', ':-', or ':|', not '='"); .)
    )
    Expression<out e, false, true>        (. letRHSs.Add(e); .)
    { "," Expression<out e, false, true>  (. letRHSs.Add(e); .)
    }
    ";"
    Expression<out e, allowLemma, allowLambda, allowBitwiseOps>
  (.
    if (isLetOrFail) {
      CasePattern<BoundVar> lhs = null;
      Contract.Assert(letLHSs.Count > 0);
      if (letLHSs.Count == 1) {
        lhs = letLHSs[0];
      } else {
        SemErr("':-' can have at most one left-hand side");
      }
      Expression rhs = null;
      Contract.Assert(letRHSs.Count > 0);
      if (letRHSs.Count == 1) {
        rhs = letRHSs[0];
      } else {
        SemErr("':-' must have exactly one right-hand side");
      }
      e = new LetOrFailExpr(x, lhs, rhs, e);
    } else {
      e = new LetExpr(x, letLHSs, letRHSs, e, exact, attrs);
    }
    e.RangeToken = new RangeToken(x, t);
  .)
  .

/*------------------------------------------------------------------------*/
LetExprWithoutLHS<out Expression e, bool allowLemma, bool allowLambda, bool allowBitwiseOps>
= (. IToken x;
     Expression rhs;
     Expression body;
  .)
  ":-"                                    (. x = t; .)
  Expression<out rhs, false, true>
  ";"
  Expression<out body, allowLemma, allowLambda, allowBitwiseOps>
  (. e = new LetOrFailExpr(x, null, rhs, body);
     e.RangeToken = new RangeToken(x, t);
   .)
  .

/*------------------------------------------------------------------------*/
MatchExpression<out Expression e, bool allowLemma, bool allowLambda, bool allowBitwiseOps>
= (. Contract.Ensures(Contract.ValueAtReturn(out e) != null); IToken/*!*/ x;  NestedMatchCaseExpr/*!*/ c;
     List<NestedMatchCaseExpr/*!*/> cases = new List<NestedMatchCaseExpr/*!*/>();
     bool usesOptionalBraces = false;
  .)
  "match"                     (. x = t; .)
  Expression<out e, allowLemma, allowLambda, allowBitwiseOps>
  ( IF(la.kind == _lbrace)  /* always favor brace-enclosed match body to a case-less match */
    "{" (. usesOptionalBraces = true; .)
        { CaseExpression<out c, true, true, allowBitwiseOps> (. cases.Add(c); .) }
    "}"
  |     { IF(la.kind == _case)  /* let each "case" bind to the closest preceding "match" */
          CaseExpression<out c, allowLemma, allowLambda, allowBitwiseOps> (. cases.Add(c); .)
        }
  )
  (. e = new NestedMatchExpr(x, e, cases, usesOptionalBraces);
     e.RangeToken = new RangeToken(x, t); .)
.

/*------------------------------------------------------------------------*/
CaseExpression<out NestedMatchCaseExpr c, bool allowLemma, bool allowLambda, bool allowBitwiseOps>
= (. Contract.Ensures(Contract.ValueAtReturn(out c) != null); IToken/*!*/ x;
     ExtendedPattern/*!*/ pat = null;
     Expression/*!*/ body;
     Attributes attrs = null;
  .)
  "case"                      (. x = t; .)
  { Attribute<ref attrs> }
  ExtendedPattern<out pat>             (. .)
  "=>"
  Expression<out body, allowLemma, allowLambda, allowBitwiseOps>    (. c = new NestedMatchCaseExpr(x, pat, body, attrs); .)
.

/*------------------------------------------------------------------------*/
CasePattern<.out CasePattern<BoundVar> pat.>
= (. IToken id;  List<CasePattern<BoundVar>> arguments;
     BoundVar bv;
     pat = null;
  .)
  ( IF(IsIdentParen())
    Ident<out id>
    "("                                (. arguments = new List<CasePattern<BoundVar>>(); .)
      [ CasePattern<out pat>           (. arguments.Add(pat); .)
        { "," CasePattern<out pat>     (. arguments.Add(pat); .)
        }
      ]
    ")"                                (. pat = new CasePattern<BoundVar>(id, id.val, arguments); .)
  | "("                                (. id = t;
                                          arguments = new List<CasePattern<BoundVar>>();
                                       .)
      [ CasePattern<out pat>           (. arguments.Add(pat); .)
        { "," CasePattern<out pat>     (. arguments.Add(pat); .)
        }
      ]
    ")"                                (. // Parse parenthesis without an identifier as a built in tuple type.
                                          string ctor = BuiltIns.TupleTypeCtorName(arguments.Count);  //use the TupleTypeCtors
                                          pat = new CasePattern<BoundVar>(id, ctor, arguments);
                                       .)
  | IdentTypeOptional<out bv>          (. // This could be a BoundVar of a parameter-less constructor and we may not know until resolution.
                                          // Nevertheless, we do put the "bv" into the CasePattern here (even though it will get thrown out
                                          // later if resolution finds the CasePattern to denote a parameter-less constructor), because this
                                          // (in particular, bv.IsGhost) is the place where a LetExpr records whether or not the "ghost"
                                          // keyword was used in the declaration.
                                          pat = new CasePattern<BoundVar>(bv.tok, bv);
                                       .)
  )
  (. // In case of parsing errors, make sure 'pat' still returns as non-null
     if (pat == null) {
       pat = new CasePattern<BoundVar>(t, "_ParseError", null);
     }
  .)
  .

/*------------------------------------------------------------------------*/
/* CasePatternLocal is identical to CasePattern, except that it uses LocalVariable instead of BoundVar. Coco does
 * not have a way to make the patterns take a bounded type parameter.
 */
CasePatternLocal<.out CasePattern<LocalVariable> pat, bool isGhost.>
= (. IToken id; List<CasePattern<LocalVariable>> arguments;
     LocalVariable local;
     pat = null;
  .)
  ( IF(IsIdentParen())
    Ident<out id>
    "("                                          (. arguments = new List<CasePattern<LocalVariable>>(); .)
      [ CasePatternLocal<out pat, isGhost>       (. arguments.Add(pat); .)
        { "," CasePatternLocal<out pat, isGhost> (. arguments.Add(pat); .)
        }
      ]
    ")"                                          (. pat = new CasePattern<LocalVariable>(id, id.val, arguments); .)
  | "("                                          (. id = t;
                                                    arguments = new List<CasePattern<LocalVariable>>();
                                                 .)
      [ CasePatternLocal<out pat, isGhost>       (. arguments.Add(pat); .)
        { "," CasePatternLocal<out pat, isGhost> (. arguments.Add(pat); .)
        }
      ]
    ")"                                (. // Parse parenthesis without an identifier as a built in tuple type.
                                          string ctor = BuiltIns.TupleTypeCtorName(arguments.Count);  //use the TupleTypeCtors
                                          pat = new CasePattern<LocalVariable>(id, ctor, arguments);
                                       .)
  | LocalIdentTypeOptional<out local, isGhost>
                                       (. // This could be a LocalVariable of a parameter-less constructor and we may not know until resolution.
                                          // Nevertheless, we do put the local" into the CasePattern here (even though it will get thrown out
                                          // later if resolution finds the CasePattern to denote a parameter-less constructor), because this
                                          // (in particular, local.IsGhost) is the place where a LetExpr records whether or not the "ghost"
                                          // keyword was used in the declaration.
                                          pat = new CasePattern<LocalVariable>(local.Tok, local);
                                       .)
  )
  (. // In case of parsing errors, make sure 'pat' still returns as non-null
     if (pat == null) {
       pat = new CasePattern<LocalVariable>(t, "_ParseError", null);
     }
  .)
  .

/*------------------------------------------------------------------------*/
NameSegment<out Expression e>
= (. IToken id;
     IToken openParen = null; IToken atLabel = null;
     List<Type> typeArgs = null; List<ActualBinding> args = null;
  .)
  Ident<out id>
  ( IF(IsGenericInstantiation(true))
    (. typeArgs = new List<Type>(); .)
    GenericInstantiation<typeArgs>
    [ AtCall<out atLabel, out openParen, out args> ]
  | HashCall<id, out openParen, out typeArgs, out args>
  | [ AtCall<out atLabel, out openParen, out args> ]
  )
  /* Note, since HashCall updates id.val, we make sure not to use id.val until after the possibility of calling HashCall. */
  (. e = new NameSegment(id, id.val, typeArgs);
     if (openParen != null) {
       e = new ApplySuffix(openParen, atLabel, e, args, t);
     } else {
       Contract.Assert(atLabel == null);
     }
     e.RangeToken = new RangeToken(id, t);
  .)
  .

/*------------------------------------------------------------------------*/
/* NameSegmentForTypeName is like the production NameSegment, except that it does not allow HashCall */
NameSegmentForTypeName<out Expression e, bool inExpressionContext>
= (. IToken id;  List<Type> typeArgs; .)
  Ident<out id>
  OptGenericInstantiation<out typeArgs, inExpressionContext>
  (. e = new NameSegment(id, id.val, typeArgs);
     e.RangeToken = new RangeToken(id, t);
  .)
  .

/*------------------------------------------------------------------------*/
/* The HashCall production extends a given identifier with a hash sign followed by
 * a list of argument expressions.  That is, if what was just parsed was an identifier id,
 * then the HashCall production will continue parsing into id#[arg](args).
 * One could imagine parsing just the id# as an expression, but Dafny doesn't do that
 * since the first argument to a prefix predicate/method is textually set apart; instead
 * if a programmer wants to curry the arguments, one has to resort to using a lambda
 * expression, just like for other function applications.
 * Note: This grammar production mutates the id.val field to append the hash sign.
 */
HashCall<.IToken id, out IToken openParen, out List<Type> typeArgs, out List<ActualBinding> args.>
= (. Expression k; args = new List<ActualBinding>(); typeArgs = null; .)
  "#"                                      (. id.val = id.val + "#"; t.val = ""; t.pos = t.pos+1; t.col = t.col+1; .)
  [                                        (. typeArgs = new List<Type>(); .)
    GenericInstantiation<typeArgs>
  ]
  "[" Expression<out k, true, true> "]"    (. args.Add(new ActualBinding(null, k)); .)
  "("                                      (. openParen = t; .)
    [ ActualBindings<args> ]
  ")"
  .

/*------------------------------------------------------------------------*/
AtCall<.out IToken atLabel, out IToken openParen, out List<ActualBinding> args.>
= (. atLabel = null;
     openParen = null;
     args = new List<ActualBinding>();
  .)
  "@" LabelName<out atLabel>
  "("                                      (. openParen = t; .)
    [ ActualBindings<args> ]
  ")"
  .

/*------------------------------------------------------------------------*/
Suffix<ref Expression e>
= (. Contract.Requires(e != null); Contract.Ensures(e!=null);
     IToken id, x;
     Expression e0 = null;  Expression e1 = null;  Expression ee;  bool anyDots = false;
     List<Expression> multipleLengths = null; bool takeRest = false; // takeRest is relevant only if multipleLengths is non-null
     List<Expression> multipleIndices = null;
     List<Tuple<IToken, string, Expression>> updates;
     var startToken = e.StartToken;
     Expression v;
  .)
  ( "."
    ( "("                                             (. x = t; updates = new List<Tuple<IToken, string, Expression>>(); .)
        MemberBindingUpdate<out id, out v>            (. updates.Add(Tuple.Create(id, id.val, v)); .)
        { "," MemberBindingUpdate<out id, out v>      (. updates.Add(Tuple.Create(id, id.val, v)); .)
        }
      ")"
      (. e = new DatatypeUpdateExpr(x, e, updates) { RangeToken = new RangeToken(startToken, t)}; .)
    | DotSuffix<out id, out x>                 (. if (x != null) {
                                                    // process id as a Suffix in its own right
                                                    e = new ExprDotName(id, e, id.val, null) { RangeToken = new RangeToken(startToken, t)};
                                                    id = x;  // move to the next Suffix
                                                  }
                                                  IToken openParen = null;  List<Type> typeArgs = null;
                                                  List<ActualBinding> args = null;
                                                  IToken atLabel = null;
                                               .)

      ( IF(IsGenericInstantiation(true))
        (. typeArgs = new List<Type>(); .)
        GenericInstantiation<typeArgs>
        [ AtCall<out atLabel, out openParen, out args> ]
      | HashCall<id, out openParen, out typeArgs, out args>
      | [ AtCall<out atLabel, out openParen, out args> ]
      )
      (. e = new ExprDotName(id, e, id.val, typeArgs) {
           RangeToken = new RangeToken(startToken, id)
         };
         if (openParen != null) {
           e = new ApplySuffix(openParen, atLabel, e, args, t) {
             RangeToken = new RangeToken(startToken, t)
           };
         } else {
           Contract.Assert(atLabel == null);
         }
      .)
    )
  | "["                                        (. x = t; .)
      ( Expression<out ee, true, true>         (. e0 = ee; .)
        ( ".."                                 (. anyDots = true; .)
          [ Expression<out ee, true, true>     (. e1 = ee; .)
          ]
        | ":="
          Expression<out ee, true, true>       (. e1 = ee; .)
        | ":"                                  (. multipleLengths = new List<Expression>();
                                                  multipleLengths.Add(e0);  // account for the Expression read before the colon
                                                  takeRest = true;
                                               .)
          [ Expression<out ee, true, true>     (. multipleLengths.Add(ee); takeRest = false; .)
            { IF(IsNonFinalColon())
              ":"
              Expression<out ee, true, true>   (. multipleLengths.Add(ee); .)
            }
            [ ":"                              (. takeRest = true; .)
            ]
          ]
        | { "," Expression<out ee, true, true> (. if (multipleIndices == null) {
                                                    multipleIndices = new List<Expression>();
                                                    multipleIndices.Add(e0);
                                                  }
                                                  multipleIndices.Add(ee);
                                               .)
          }
        )
      | ".."                                   (. anyDots = true; .)
        [ Expression<out ee, true, true>       (. e1 = ee; .)
        ]
      )
    "]"
      (. if (multipleIndices != null) {
           e = new MultiSelectExpr(x, e, multipleIndices);
           // make sure an array class with this dimensionality exists
           var tmp = theBuiltIns.ArrayType(multipleIndices.Count, new IntType(), true);
         } else {
           if (!anyDots && e0 == null) {
             /* a parsing error occurred */
             e0 = dummyExpr;
           }
           Contract.Assert(anyDots || e0 != null);
           if (anyDots) {
             //Contract.Assert(e0 != null || e1 != null);
             e = new SeqSelectExpr(x, false, e, e0, e1, t);
           } else if (multipleLengths != null) {
             Expression prev = null;
             List<Expression> seqs = new List<Expression>();
              foreach (var len in multipleLengths) {
                var end = prev == null ? len : new BinaryExpr(x, BinaryExpr.Opcode.Add, prev, len) {
                  RangeToken = new RangeToken(prev.StartToken, len.EndToken)
                };
                seqs.Add(new SeqSelectExpr(x, false, e, prev, end, t) {
                  RangeToken = new RangeToken(e.StartToken, t)
                });
                prev = end;
              }
             if (takeRest) {
               seqs.Add(new SeqSelectExpr(x, false, e, prev, null, t) {
                 RangeToken = new RangeToken(e.StartToken, t)
               });
             }
             e = new SeqDisplayExpr(x, seqs);
           } else if (e1 == null) {
             Contract.Assert(e0 != null);
             e = new SeqSelectExpr(x, true, e, e0, null, t);
           } else {
             Contract.Assert(e0 != null);
             e = new SeqUpdateExpr(x, e, e0, e1);
           }
         }
         e.RangeToken = new RangeToken(startToken, t);
      .)
  | "("                                    (. IToken openParen = t; var args = new List<ActualBinding>(); .)
    [ ActualBindings<args> ]
    ")"                                    (. e = new ApplySuffix(openParen, null, e, args, t);
                                              e.RangeToken = new RangeToken(startToken, t);
                                           .)
  )
  .

/*------------------------------------------------------------------------*/
ActualBindings<.List<ActualBinding> bindings.>
= (. ActualBinding binding; .)
  ActualBinding<out binding>                      (. bindings.Add(binding); .)
  { "," ActualBinding<out binding>                (. bindings.Add(binding); .)
  }
  .

ActualBinding<out ActualBinding binding, bool isGhost = false>
= (. IToken id = null; Expression e; .)
  [ IF(IsBinding())
    NoUSIdentOrDigits<out id>
    ":="
  ]
  Expression<out e, true, true>
  (. binding = new ActualBinding(id, e, isGhost); .)
  .

/*------------------------------------------------------------------------*/
QuantifierExpression<out Expression q, bool allowLemma, bool allowLambda>
= (. Contract.Ensures(Contract.ValueAtReturn(out q) != null);
     IToken/*!*/ x = Token.NoToken;
     bool univ = false;
     List<BoundVar/*!*/> bvars;
     Attributes attrs;
     Expression range;
     Expression/*!*/ body;
  .)
  ( Forall                                     (. x = t;  univ = true; .)
  | Exists                                     (. x = t; .)
  )
  QuantifierDomain<out bvars, out attrs, out range, allowLemma, allowLambda, true>
  QSep
  Expression<out body, allowLemma, allowLambda>
  (. if (univ) {
       q = new ForallExpr(x, new RangeToken(x, t), bvars, range, body, attrs);
     } else {
       q = new ExistsExpr(x, new RangeToken(x, t), bvars, range, body, attrs);
     }
  .)
  .

/*------------------------------------------------------------------------*/
QuantifierDomain<.out List<BoundVar> bvars, out Attributes attrs, out Expression range, bool allowLemma, bool allowLambda, bool allowBitwiseOps.>
= (.
     List<QuantifiedVar> qvars = new List<QuantifiedVar>();
     QuantifiedVar/*!*/ qv;
     attrs = null;
     range = null;
  .)
  QuantifierVariableDecl<out qv, ref attrs, allowLemma, allowLambda, allowBitwiseOps>         (. qvars.Add(qv); .)
  { IF(IsQuantifierVariableDecl(qv))
    ","
    QuantifierVariableDecl<out qv, ref attrs, allowLemma, allowLambda, allowBitwiseOps>       (. qvars.Add(qv); .)
  }
  (. QuantifiedVar.ExtractSingleRange(qvars, out bvars, out range); .)
  .
  
/*------------------------------------------------------------------------*/
QuantifierVariableDecl<.out QuantifiedVar qvar, ref Attributes attrs, bool allowLemma, bool allowLambda, bool allowBitwiseOps.>
= (.
     BoundVar bv;
     Expression domain = null;
     Expression range = null;
  .)
  IdentTypeOptional<out bv>
  [ // "<-" can also appear in GenericParameters in something like "<-T>",
    // so we parse it as two separate tokens, but use lookahead to ensure
    // we don't allow whitespace between them.
    IF(IsFromArrow())
    "<" "-"
    // We can't allow bitwise ops here since otherwise we'll swallow up any
    // optional "| <Range>" suffix 
    Expression<out domain, allowLemma, allowLambda, false>
  ]
  { IF( la.kind == _lbracecolon) Attribute<ref attrs> } // Ambiguity -- if the next optional block is not present, 
                                                        // this {Attribute} ends a QuantifierVariableDecl so it can end a SetComprehensionExpr
                                                        // so it can end an Expression
                                                        // But an Expression can be followed by {Attribute} as in VarDeclStatement, Rhs, UpdateStmt
  [ // Coco complains about this ambiguity, thinking that a "|" can follow a body-less forall statement. 
    // That can happen because the grammar allows a QuantifierDecl to end a QuantifierDomain, which can end
    // a SetComprehensionExpr, and a Expression can be followed by a bitvector '|'. 
    // The semantic predicate here resolves the ambiguity in favor of a such-that in this QuantifierVariableDecl.
    // The other parse can be obtained by using appropriate parentheses.
    IF(la.kind == _verticalbar) 
    "|"
    Expression<out range, allowLemma, allowLambda, allowBitwiseOps>
  ]
  (. qvar = new QuantifiedVar(bv.tok, bv.Name, bv.SyntacticType, domain, range); .)
  .

/*------------------------------------------------------------------------*/
SetComprehensionExpr<out Expression q, bool allowLemma, bool allowLambda, bool allowBitwiseOps>
= (. Contract.Ensures(Contract.ValueAtReturn(out q) != null);
     List<BoundVar/*!*/> bvars = new List<BoundVar>();
     Expression range;
     Expression body = null;
     Attributes attrs = null;
     bool finite = true;
  .)
  ( "set" | "iset" (. finite = false; .) )     (. IToken setToken = t; .)
  QuantifierDomain<out bvars, out attrs, out range, allowLemma, allowLambda, allowBitwiseOps>
  [ IF(IsQSep())  /* let any given body bind to the closest enclosing set comprehension */
    QSep
    Expression<out body, allowLemma, allowLambda, allowBitwiseOps || !finite>
  ]
  (. if (body == null && bvars.Count != 1) {
       SemErr(t, "a set comprehension with more than one bound variable must have a term expression");
       q = dummyExpr;
     } else {
       // This production used to have its own version of QuantifierDomain in which the
       // range was not optional, so we map null to "true" here so that the rest of the
       // logic doesn't hit exceptions.
       if (range == null) {
         range = LiteralExpr.CreateBoolLiteral(new AutoGeneratedToken(t), true);
       }
       q = new SetComprehension(setToken, new RangeToken(setToken, t), finite, bvars, range, body, attrs);
     }
  .)
  .

/*------------------------------------------------------------------------*/
Expressions<.List<Expression> args.>
= (. Expression e; .)
  Expression<out e, true, true>                      (. args.Add(e); .)
  { "," Expression<out e, true, true>                (. args.Add(e); .)
  }
  .

/*------------------------------------------------------------------------*/
AttributeName<out IToken id> = NoUSIdent<out id>.

Attribute<ref Attributes attrs>
= (. IToken openBrace, closeBrace;
     IToken x = null;
     var args = new List<Expression>();
  .)
  "{:"                         (. openBrace = t; .)
  (. ConvertKeywordTokenToIdent(); .)
  AttributeName<out x>
  [ Expressions<args> ]
  "}"                         (. closeBrace = t; .)
  (. 
     var rtok = new RangeToken(openBrace, t);
     if (!CheckAttribute(errors, x, rtok)) return;
     attrs = new UserSuppliedAttributes(x, openBrace, closeBrace, args, attrs);
     attrs.RangeToken = rtok;
  .)
  .

/*------------------------------------------------------------------------*/
Ident<out IToken/*!*/ x>
= (. Contract.Ensures(Contract.ValueAtReturn(out x) != null); .)
  ( ident
  | "least"      (. t.kind = _ident; .) // convert it to an ident
  | "greatest"   (. t.kind = _ident; .) // convert it to an ident
  | "older"      (. t.kind = _ident; .) // convert it to an ident
  | "opaque"     (. t.kind = _ident; .) // convert it to an ident
                 (. errors.Deprecated(t, "opaque is deprecated as an identifier. It will soon become a reserved word. Use a different name."); .)
  )
  (. x = t; .)
  .

/*------------------------------------------------------------------------*/
// Identifier or sequence of digits
// Parse one of the following, which are supposed to follow a ".":
//        ident
//        digits
//        digits . digits
// In the first two cases, x returns as the token for the ident/digits and y returns as null.
// In the third case, x and y return as the tokens for the first and second digits.
// This parser production solves a problem where the scanner might parse a real number instead
// of stopping at the decimal point.
DotSuffix<out IToken x, out IToken y>
= (. Contract.Ensures(Contract.ValueAtReturn(out x) != null);
     x = Token.NoToken;
     y = null;
  .)
  ( Ident<out x>
  | digits         (. x = t; .)
  | decimaldigits  (. x = t;
                      int exponent = x.val.IndexOf('e');
                      if (0 <= exponent) {
                        // this is not a legal field/destructor name
                        // Also it is not currently reachable, because decimaldigits does not yet support exponents
                        SemErr(x, "invalid name after a '.'");
                      } else {
                        int dot = x.val.IndexOf('.');
                        if (0 <= dot) {
                          // change token
                          // [prev][    x    ]
                          // to
                          // [prev][y][dot][x]
                          y = new Token();
                          y.pos = x.pos;
                          y.val = x.val.Substring(0, dot);
                          y.col = x.col;
                          y.line = x.line;
                          y.Uri = x.Uri;
                          y.kind = x.kind;
                          
                          var dotTok = new Token();
                          dotTok.pos = x.pos + dot;
                          dotTok.val = ".";
                          dotTok.Uri = x.Uri;
                          dotTok.line = x.line;
                          dotTok.kind = x.kind;
                          dotTok.col = x.col + dot;
                          
                          x.pos = x.pos + dot + 1;
                          x.val = x.val.Substring(dot + 1);
                          x.col = x.col + dot + 1;
                          
                          var prev = x.Prev;
                          
                          prev.Next = y;
                          y.Prev = prev;
                          
                          y.Next = dotTok;
                          dotTok.Prev = y;
                          
                          dotTok.Next = x;
                          x.Prev = dotTok;
                          
                          // Ok, now swaps x and y when returning
                          var tmp = x;
                          x = y;
                          y = tmp;
                        }
                      }
                   .)
  | "requires"     (. x = t; .)
  | "reads"        (. x = t; .)
  )
  .

/*------------------------------------------------------------------------*/
Name<out Name name>
= NoUSIdent<out var t> (. name = new Name(t); .)
  .
  
// Identifier, disallowing leading underscores
NoUSIdent<out IToken/*!*/ x>
= (. Contract.Ensures(Contract.ValueAtReturn(out x) != null); .)
  Ident<out x>     (. if (x.val.StartsWith("_")) {
                        SemErr(ErrorId.p_no_leading_underscore, x, 
                          "cannot declare identifier beginning with underscore");
                      }
                   .)
  .

/*------------------------------------------------------------------------*/
IdentOrDigits<out IToken id>
= (. id = Token.NoToken; .)
  ( Ident<out id>
  | digits         (. id = t; .)
  )
  .

/*------------------------------------------------------------------------*/
NoDigitName<out Name x>
       = (. IToken t; .)
         NoUSIdentOrDigits<out t> (. x = new Name(t); .)
         .
         
NoUSIdentOrDigits<out IToken id>
= (. id = Token.NoToken; .)
  ( NoUSIdent<out id>
  | digits         (. id = t; .)
  )
  .

/*------------------------------------------------------------------------*/
MemberBindingUpdate<out IToken id, out Expression e>
= (. id = Token.NoToken; e = dummyExpr; .)
  NoUSIdentOrDigits<out id>
  ":="
  Expression<out e, true, true>
  .

/*------------------------------------------------------------------------*/
LabelName<out IToken id>
= NoUSIdentOrDigits<out id>
  .

/*------------------------------------------------------------------------*/
MethodFunctionName<out Name name>
= NoDigitName<out name>
  .

/*------------------------------------------------------------------------*/
TypeNameOrCtorSuffix<out IToken id>
= (. id = Token.NoToken; .)
  IdentOrDigits<out id>
  .

/*------------------------------------------------------------------------*/
// Identifier, disallowing leading underscores, except possibly the "wildcard" identifier "_"
WildIdentN<out Name name, bool allowWildcardId>
= WildIdent<out var x, allowWildcardId>     (. name = new Name(x); .) .
  
// Identifier, disallowing leading underscores, except possibly the "wildcard" identifier "_"
WildIdent<out IToken x, bool allowWildcardId>
= (. Contract.Ensures(Contract.ValueAtReturn(out x) != null); .)
  Ident<out x>     (. x = t.WithVal(UnwildIdent(t, allowWildcardId)); .)
  .

/*------------------------------------------------------------------------*/
OldSemi  /* NOTE: Coco complains about "OldSemi deletable". That's okay. */
= /* In the future, it may be that semi-colons will be neither needed nor allowed in certain places where,
   * in the past, they were required.  As a period of transition between the two, such semi-colons are optional.
   */
  [ SYNC ";"    (. errors.DeprecatedStyle(ErrorId.p_deprecated_semicolon, t, "deprecated style: a semi-colon is not needed here"); .)
  ].

/*------------------------------------------------------------------------*/
Nat<out BigInteger n>
= (. n = BigInteger.Zero;
     string S;
  .)
  ( digits
    (. S = Util.RemoveUnderscores(t.val);
       try {
         n = BigIntegerParser.Parse(S);
       } catch (System.FormatException) {
         SemErr("incorrectly formatted number");
         n = BigInteger.Zero;
       }
    .)
  | hexdigits
    (. S = Util.RemoveUnderscores(t.val.Substring(2));
       try {
         // note: leading 0 required when parsing positive hex numbers
         n = BigIntegerParser.Parse("0" + S, System.Globalization.NumberStyles.HexNumber);
       } catch (System.FormatException) {
         SemErr("incorrectly formatted number");
         n = BigInteger.Zero;
       }
    .)
  )
  .

/*------------------------------------------------------------------------*/
Dec<out BaseTypes.BigDec d>
= (. d = BaseTypes.BigDec.ZERO; .)
  (decimaldigits
    (. var S = Util.RemoveUnderscores(t.val);
       try {
         d = BaseTypes.BigDec.FromString(S);
       } catch (System.FormatException) {
         SemErr("incorrectly formatted number");
         d = BaseTypes.BigDec.ZERO;
       }
    .)
  )
  .

/*------------------------------------------------------------------------*/
END Dafny.<|MERGE_RESOLUTION|>--- conflicted
+++ resolved
@@ -982,23 +982,13 @@
                                                     module.SourceDecls.Add(submodule);
                                                   }
                                                .)
-<<<<<<< HEAD
   | ClassDecl<dmod, module, out td>            (. module.SourceDecls.Add(td); .)
   | DatatypeDecl<dmod, module, out dt>         (. module.SourceDecls.Add(dt); .)
   | NewtypeDecl<dmod, module, out td>          (. module.SourceDecls.Add(td); .)
   | SynonymTypeDecl<dmod, module, out td>      (. module.SourceDecls.Add(td); .)
   | IteratorDecl<dmod, module, out iter>       (. module.SourceDecls.Add(iter); .)
   | TraitDecl<dmod, module, out trait>         (. module.SourceDecls.Add(trait); .)
-  | ClassMemberDecl<dmod, module.DefaultClass.Members, false, true, !theOptions.AllowGlobals>
-=======
-  | ClassDecl<dmod, module, out td>            (. module.TopLevelDecls.Add(td); .)
-  | DatatypeDecl<dmod, module, out dt>         (. module.TopLevelDecls.Add(dt); .)
-  | NewtypeDecl<dmod, module, out td>          (. module.TopLevelDecls.Add(td); .)
-  | SynonymTypeDecl<dmod, module, out td>      (. module.TopLevelDecls.Add(td); .)
-  | IteratorDecl<dmod, module, out iter>       (. module.TopLevelDecls.Add(iter); .)
-  | TraitDecl<dmod, module, out trait>         (. module.TopLevelDecls.Add(trait); .)
-  | ClassMemberDecl<dmod, membersDefaultClass, false, true, true>
->>>>>>> 1c9d8452
+  | ClassMemberDecl<dmod, module.DefaultClass.Members, false, true, true>
   )
   .
 
