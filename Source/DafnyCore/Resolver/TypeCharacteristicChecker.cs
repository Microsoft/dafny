//-----------------------------------------------------------------------------
//
// Copyright by the contributors to the Dafny Project
// SPDX-License-Identifier: MIT
//
//-----------------------------------------------------------------------------

using System.Collections.Generic;
using System.Diagnostics.Contracts;
using System.Linq;
using JetBrains.Annotations;


namespace Microsoft.Dafny {
  public class TypeCharacteristicChecker {

    /// <summary>
    /// Infer required equality support from looking at signatures of declarations.
    /// Then, check that all type characteristics are used and passed in properly.
    ///
    /// Note that this method can only be called after determining which expressions are ghosts.
    /// </summary>
    public static void InferAndCheck(List<TopLevelDecl> declarations, bool isAnExport, ErrorReporter reporter) {
      InferEqualitySupport(declarations, reporter);
      Check(declarations, isAnExport, reporter);
    }

    /// <summary>
    /// Inferred required equality support for datatypes and type synonyms, and for Function and Method signatures.
    /// </summary>
    private static void InferEqualitySupport(List<TopLevelDecl> declarations, ErrorReporter reporter) {
      // First, do datatypes and type synonyms until a fixpoint is reached.
      bool inferredSomething;
      do {
        inferredSomething = false;
        foreach (var d in declarations) {
          if (Attributes.Contains(d.Attributes, "_provided")) {
            // Don't infer required-equality-support for the type parameters, since there are
            // scopes that see the name of the declaration but not its body.
          } else if (d is DatatypeDecl dt) {
            foreach (var tp in dt.TypeArgs) {
              if (tp.Characteristics.EqualitySupport == TypeParameter.EqualitySupportValue.Unspecified) {
                // here's our chance to infer the need for equality support
                foreach (var ctor in dt.Ctors) {
                  foreach (var arg in ctor.Formals) {
                    if (InferAndSetEqualitySupport(tp, arg.Type, reporter)) {
                      inferredSomething = true;
                      goto DONE_DT; // break out of the doubly-nested loop
                    }
                  }
                }
              DONE_DT:;
              }
            }
          } else if (d is TypeSynonymDecl syn) {
            foreach (var tp in syn.TypeArgs) {
              if (tp.Characteristics.EqualitySupport == TypeParameter.EqualitySupportValue.Unspecified) {
                // here's our chance to infer the need for equality support
                if (InferAndSetEqualitySupport(tp, syn.Rhs, reporter)) {
                  inferredSomething = true;
                }
              }
            }
          } else if (d is NewtypeDecl newtypeDecl) {
            foreach (var tp in newtypeDecl.TypeArgs) {
              if (tp.Characteristics.EqualitySupport == TypeParameter.EqualitySupportValue.Unspecified) {
                // here's our chance to infer the need for equality support
                if (InferAndSetEqualitySupport(tp, newtypeDecl.BaseType, reporter)) {
                  inferredSomething = true;
                }
              }
            }
          }
        }
      } while (inferredSomething);

      // Now do it for Function and Method signatures.
      foreach (var d in declarations) {
        if (d is IteratorDecl iter) {
          var done = false;
          var nonnullIter = iter.NonNullTypeDecl;
          Contract.Assert(nonnullIter.TypeArgs.Count == iter.TypeArgs.Count);
          for (var i = 0; i < iter.TypeArgs.Count; i++) {
            var tp = iter.TypeArgs[i];
            var correspondingNonnullIterTypeParameter = nonnullIter.TypeArgs[i];
            if (tp.Characteristics.EqualitySupport == TypeParameter.EqualitySupportValue.Unspecified) {
              // here's our chance to infer the need for equality support
              foreach (var p in iter.Ins) {
                if (InferAndSetEqualitySupport(tp, p.Type, reporter)) {
                  correspondingNonnullIterTypeParameter.Characteristics.EqualitySupport = TypeParameter.EqualitySupportValue.InferredRequired;
                  done = true;
                  break;
                }
              }

              foreach (var p in iter.Outs) {
                if (done) {
                  break;
                }
                if (InferAndSetEqualitySupport(tp, p.Type, reporter)) {
                  correspondingNonnullIterTypeParameter.Characteristics.EqualitySupport = TypeParameter.EqualitySupportValue.InferredRequired;
                  break;
                }
              }
            }
          }
        } else if (d is ClassLikeDecl or DefaultClassDecl) {
          var cl = (TopLevelDeclWithMembers)d;
          foreach (var member in cl.Members.Where(member => !member.IsGhost)) {
            List<TypeParameter> memberTypeArguments = null;
            if (member is Function function) {
              memberTypeArguments = function.TypeArgs;
              foreach (var tp in function.TypeArgs) {
                if (tp.Characteristics.EqualitySupport == TypeParameter.EqualitySupportValue.Unspecified) {
                  // here's our chance to infer the need for equality support
                  if (InferAndSetEqualitySupport(tp, function.ResultType, reporter)) {
                    // the call to InferAndSetEqualitySupport made the necessary updates
                  } else {
                    foreach (var p in function.Ins) {
                      if (InferAndSetEqualitySupport(tp, p.Type, reporter)) {
                        break;
                      }
                    }
                  }
                }
              }
            } else if (member is Method method) {
              memberTypeArguments = method.TypeArgs;
              bool done = false;
              foreach (var tp in method.TypeArgs) {
                if (tp.Characteristics.EqualitySupport == TypeParameter.EqualitySupportValue.Unspecified) {
                  // here's our chance to infer the need for equality support
                  foreach (var p in method.Ins) {
                    if (InferAndSetEqualitySupport(tp, p.Type, reporter)) {
                      done = true;
                      break;
                    }
                  }

                  foreach (var p in method.Outs) {
                    if (done) {
                      break;
                    }
                    if (InferAndSetEqualitySupport(tp, p.Type, reporter)) {
                      break;
                    }
                  }
                }
              }
            }

            // Now that type characteristics have been inferred for any method/function type parameters, generate a tool tip
            // if the type parameters were added as part of type-parameter completion.
            if (memberTypeArguments != null && memberTypeArguments.Count != 0 && memberTypeArguments[0].IsAutoCompleted) {
              var toolTip = $"<{memberTypeArguments.Comma(Printer.TypeParameterToString)}>";
              reporter.Info(MessageSource.Resolver, member.Tok, toolTip);
            }

          }
        }
      }
    }

    private static bool InferAndSetEqualitySupport(TypeParameter tp, Type type, ErrorReporter reporter) {
      var requiresEqualitySupport = InferRequiredEqualitySupport(tp, type);
      if (requiresEqualitySupport) {
        tp.Characteristics.EqualitySupport = TypeParameter.EqualitySupportValue.InferredRequired;
        // Note, auto-completed type parameters already get a tool tip for the enclosing method/function
        if (reporter is not ErrorReporterWrapper && !tp.IsAutoCompleted) {
          reporter.Info(MessageSource.Resolver, tp.Tok, "(==)");
        }
      }
      return requiresEqualitySupport;
    }

    private static bool InferRequiredEqualitySupport(TypeParameter tp, Type type) {
      Contract.Requires(tp != null);
      Contract.Requires(type != null);

      type = type.Normalize();  // we only do a .Normalize() here, because we want to keep stop at any type synonym or subset type
      if (type is BasicType) {
      } else if (type is SetType setType) {
        return setType.Arg.AsTypeParameter == tp || InferRequiredEqualitySupport(tp, setType.Arg);
      } else if (type is MultiSetType multiSetType) {
        return multiSetType.Arg.AsTypeParameter == tp || InferRequiredEqualitySupport(tp, multiSetType.Arg);
      } else if (type is MapType mapType) {
        return mapType.Domain.AsTypeParameter == tp || InferRequiredEqualitySupport(tp, mapType.Domain) || InferRequiredEqualitySupport(tp, mapType.Range);
      } else if (type is SeqType seqType) {
        return InferRequiredEqualitySupport(tp, seqType.Arg);
      } else if (type is UserDefinedType udt) {
        var formalTypeArgs = udt.ResolvedClass.TypeArgs;
        Contract.Assert(formalTypeArgs != null);
        Contract.Assert(formalTypeArgs.Count == udt.TypeArgs.Count);
        var i = 0;
        foreach (var argType in udt.TypeArgs) {
          var formalTypeArg = formalTypeArgs[i];
          if ((formalTypeArg.SupportsEquality && argType.AsTypeParameter == tp) || InferRequiredEqualitySupport(tp, argType)) {
            return true;
          }
          i++;
        }
        if (udt.ResolvedClass is TypeSynonymDecl syn) {
          if (syn.IsRevealedInScope(Type.GetScope())) {
            return InferRequiredEqualitySupport(tp, syn.RhsWithArgument(udt.TypeArgs));
          }
        }
      } else {
        Contract.Assert(false); throw new cce.UnreachableException();  // unexpected type
      }
      return false;
    }

    private static void Check(List<TopLevelDecl> declarations, bool isAnExport, ErrorReporter reporter) {
      var visitor = new CheckTypeCharacteristics_Visitor(reporter);

      foreach (var d in declarations) {
        CheckAttributes(d.Attributes, visitor);

        if (d is IteratorDecl iter) {
          CheckFormals(iter.Ins, false, visitor);
          CheckFormals(iter.Outs, false, visitor);
          CheckSpecification(iter.Requires, iter.Modifies, iter.Ensures, iter.Decreases, visitor);
          CheckSpecification(iter.YieldRequires, iter.Reads, iter.YieldEnsures, null, visitor);
          if (iter.Body != null) {
            visitor.Visit(iter.Body, false);
          }
        } else if (d is ClassLikeDecl cl) {
          foreach (var parentTrait in cl.ParentTraits) {
            visitor.VisitType(cl.Tok, parentTrait, false);
          }
        } else if (d is DatatypeDecl dt) {
          foreach (var ctor in dt.Ctors) {
            CheckAttributes(ctor.Attributes, visitor);
            CheckFormals(ctor.Formals, ctor.IsGhost, visitor);
          }
        } else if (d is TypeSynonymDecl syn) {
          visitor.VisitType(syn.Tok, syn.Rhs, false);
          if (!isAnExport) {
            if (syn.SupportsEquality && !syn.Rhs.SupportsEquality) {
<<<<<<< HEAD
              reporter.Error(MessageSource.Resolver, syn.Tok, "type '{0}' declared as supporting equality, but the RHS type ({1}) might not",
                syn.Name, syn.Rhs);
=======
              reporter.Error(MessageSource.Resolver, syn.tok, "type '{0}' declared as supporting equality, but the RHS type ({1}) might not{2}",
                syn.Name, syn.Rhs, CheckTypeCharacteristics_Visitor.TypeEqualityErrorMessageHint(syn.Rhs));
>>>>>>> 648da0e9
            }
            if (syn.Characteristics.IsNonempty && !syn.Rhs.IsNonempty) {
              reporter.Error(MessageSource.Resolver, syn.Tok, "type '{0}' declared as being nonempty, but the RHS type ({1}) may be empty",
                syn.Name, syn.Rhs);
            } else if (syn.Characteristics.HasCompiledValue && !syn.Rhs.HasCompilableValue) {
              reporter.Error(MessageSource.Resolver, syn.Tok,
                "type '{0}' declared as auto-initialization type, but the RHS type ({1}) does not support auto-initialization", syn.Name,
                syn.Rhs);
            }
            if (syn.Characteristics.ContainsNoReferenceTypes && syn.Rhs.MayInvolveReferences) {
              reporter.Error(MessageSource.Resolver, syn.Tok,
                "type '{0}' declared as containing no reference types, but the RHS type ({1}) may contain reference types", syn.Name,
                syn.Rhs);
            }
          }
        } else if (d is NewtypeDecl { BaseType: { } baseType }) {
          visitor.VisitType(d.Tok, baseType, false);
        }

        if (d is RedirectingTypeDecl rtd) {
          if (rtd.Constraint != null) {
            // TODO: In some places, constraints are checked at run time. Those places need to be checked with isGhostContext:=false. Ugh! Better
            // would be if the language design was such that the declaration said directly whether or not the constraint is intended to be ghost
            // or compiled.
            visitor.Visit(rtd.Constraint, true);
          }
          if (rtd.Witness != null) {
            visitor.Visit(rtd.Witness, rtd.WitnessKind == SubsetTypeDecl.WKind.Ghost);
          }
        }

        if (d is TopLevelDeclWithMembers topLevelDeclWithMembers) {
          foreach (var member in topLevelDeclWithMembers.Members) {
            CheckAttributes(member.Attributes, visitor);
            if (member is Field field) {
              visitor.VisitType(field.Tok, field.Type, field.IsGhost);
              if (field is ConstantField { Rhs: { } } cf) {
                visitor.Visit(cf.Rhs, cf.IsGhost);
              }
            } else if (member is Function function) {
              CheckFormals(function.Ins, function.IsGhost, visitor);
              visitor.VisitType(function.Result?.tok ?? function.Tok, function.ResultType, function.IsGhost);
              CheckSpecification(function.Req, function.Reads, function.Ens, function.Decreases, visitor);
              if (function.Body != null) {
                visitor.Visit(function.Body, function.IsGhost);
              }
            } else if (member is Method method) {
              CheckFormals(method.Ins, method.IsGhost, visitor);
              CheckFormals(method.Outs, method.IsGhost, visitor);
              CheckSpecification(method.Req, method.Mod, method.Ens, method.Decreases, visitor);
              if (method.Body != null) {
                visitor.Visit(method.Body, method.IsGhost);
              }
            }
          }
        }
      }
    }

    private static void CheckAttributes(Attributes attributes, CheckTypeCharacteristics_Visitor visitor) {
      for (var attr = attributes; attr != null; attr = attr.Prev) {
        attr.Args.ForEach(e => visitor.Visit(e, true));
      }
    }

    private static void CheckFormals(List<Formal> formals, bool isGhostContext, CheckTypeCharacteristics_Visitor visitor) {
      foreach (var p in formals) {
        visitor.VisitType(p.tok, p.Type, isGhostContext || p.IsGhost);
        if (p.DefaultValue != null) {
          visitor.Visit(p.DefaultValue, isGhostContext || p.IsGhost);
        }
      }
    }

    private static void CheckSpecification(List<AttributedExpression> requires, Specification<FrameExpression> frame,
      List<AttributedExpression> ensures, [CanBeNull] Specification<Expression> decreases,
      CheckTypeCharacteristics_Visitor visitor) {

      foreach (var aexpr in requires) {
        CheckAttributes(aexpr.Attributes, visitor);
        visitor.Visit(aexpr.E, true);
      }

      CheckAttributes(frame.Attributes, visitor);
      foreach (var expr in frame.Expressions) {
        visitor.Visit(expr, true);
      }

      foreach (var aexpr in ensures) {
        CheckAttributes(aexpr.Attributes, visitor);
        visitor.Visit(aexpr.E, true);
      }

      if (decreases != null) {
        CheckAttributes(decreases.Attributes, visitor);
        foreach (var expr in decreases.Expressions) {
          visitor.Visit(expr, true);
        }
      }
    }

  }
}<|MERGE_RESOLUTION|>--- conflicted
+++ resolved
@@ -237,13 +237,8 @@
           visitor.VisitType(syn.Tok, syn.Rhs, false);
           if (!isAnExport) {
             if (syn.SupportsEquality && !syn.Rhs.SupportsEquality) {
-<<<<<<< HEAD
-              reporter.Error(MessageSource.Resolver, syn.Tok, "type '{0}' declared as supporting equality, but the RHS type ({1}) might not",
-                syn.Name, syn.Rhs);
-=======
-              reporter.Error(MessageSource.Resolver, syn.tok, "type '{0}' declared as supporting equality, but the RHS type ({1}) might not{2}",
+              reporter.Error(MessageSource.Resolver, syn.Tok, "type '{0}' declared as supporting equality, but the RHS type ({1}) might not{2}",
                 syn.Name, syn.Rhs, CheckTypeCharacteristics_Visitor.TypeEqualityErrorMessageHint(syn.Rhs));
->>>>>>> 648da0e9
             }
             if (syn.Characteristics.IsNonempty && !syn.Rhs.IsNonempty) {
               reporter.Error(MessageSource.Resolver, syn.Tok, "type '{0}' declared as being nonempty, but the RHS type ({1}) may be empty",
