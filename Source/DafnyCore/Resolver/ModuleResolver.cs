//-----------------------------------------------------------------------------
//
// Copyright (C) Microsoft Corporation.  All Rights Reserved.
// Copyright by the contributors to the Dafny Project
// SPDX-License-Identifier: MIT
//
//-----------------------------------------------------------------------------
using System;
using System.Collections.Generic;
using System.Linq;
using System.Numerics;
using System.Diagnostics.Contracts;
using JetBrains.Annotations;
using Microsoft.Boogie;
using static Microsoft.Dafny.ResolutionErrors;

namespace Microsoft.Dafny {
  public record ModuleResolutionResult(
    ModuleDecl ResolvedDeclaration,
    BatchErrorReporter ErrorReporter,
    Dictionary<ModuleDefinition, ModuleSignature> Signatures,
    Dictionary<TopLevelDeclWithMembers, Dictionary<string, MemberDecl>> ClassMembers
    );

  public interface ICanResolveNewAndOld {
    void GenResolve(INewOrOldResolver resolver, ResolutionContext context);
  }

  interface ICanResolve {
    void Resolve(ModuleResolver resolver, ResolutionContext context);
  }

  public enum FrameExpressionUse { Reads, Modifies, Unchanged }

  public partial class ModuleResolver : INewOrOldResolver {
    public ProgramResolver ProgramResolver { get; }
    public DafnyOptions Options { get; }
    public readonly SystemModuleManager SystemModuleManager;

    public ErrorReporter reporter;
    public ModuleSignature moduleInfo = null;

    public ErrorReporter Reporter => reporter;
    public Scope<IVariable> Scope => scope;

    public List<TypeConstraint.ErrorMsg> TypeConstraintErrorsToBeReported { get; } = new();

    private bool RevealedInScope(Declaration d) {
      Contract.Requires(d != null);
      Contract.Requires(moduleInfo != null);
      Contract.Requires(moduleInfo.VisibilityScope != null);

      return d.IsRevealedInScope(moduleInfo.VisibilityScope);
    }

    internal bool VisibleInScope(Declaration d) {
      Contract.Requires(d != null);
      Contract.Requires(moduleInfo != null);
      Contract.Requires(moduleInfo.VisibilityScope != null);

      return d.IsVisibleInScope(moduleInfo.VisibilityScope);
    }

    public string FreshTempVarName(string prefix, ICodeContext context) {
      var gen = context.CodeGenIdGenerator;
      var freshTempVarName = gen.FreshId(prefix);
      return freshTempVarName;
    }

    public readonly HashSet<RevealableTypeDecl> revealableTypes = new();
    //types that have been seen by the resolver - used for constraining type inference during exports

    public Dictionary<TopLevelDeclWithMembers, Dictionary<string, MemberDecl>> moduleClassMembers = new();

    public void AddClassMembers(TopLevelDeclWithMembers key, Dictionary<string, MemberDecl> members) {
      moduleClassMembers[key] = members;
    }

    public Dictionary<string, MemberDecl> GetClassMembers(TopLevelDeclWithMembers key) {
      if (moduleClassMembers.TryGetValue(key, out var result)) {
        return result;
      }
      return ProgramResolver.GetClassMembers(key);
    }

    private Dictionary<TypeParameter, Type> SelfTypeSubstitution;

    public ModuleResolver(ProgramResolver programResolver, DafnyOptions options) {
      this.ProgramResolver = programResolver;
      Options = options;

      allTypeParameters = new Scope<TypeParameter>(Options);
      scope = new Scope<IVariable>(Options);
      EnclosingStatementLabels = new Scope<Statement>(Options);
      DominatingStatementLabels = new Scope<Label>(Options);

      SystemModuleManager = programResolver.SystemModuleManager;
      reporter = new BatchErrorReporter(Options);
    }

    [ContractInvariantMethod]
    void ObjectInvariant() {
      Contract.Invariant(SystemModuleManager != null);
    }

    public void FillInAdditionalInformation(ModuleDefinition module) {
      foreach (var clbl in ModuleDefinition.AllItersAndCallables(module.TopLevelDecls)) {
        Statement body = null;
        if (clbl is ExtremeLemma) {
          body = ((ExtremeLemma)clbl).PrefixLemma.Body;
        } else if (clbl is Method) {
          body = ((Method)clbl).Body;
        } else if (clbl is IteratorDecl) {
          body = ((IteratorDecl)clbl).Body;
        }

        if (body != null) {
          var c = new ReportOtherAdditionalInformation_Visitor(this);
          c.Visit(body);
        }
      }
    }

    public void FillInDecreasesClauses(ModuleDefinition module) {
      // fill in default decreases clauses:  for functions and methods, and for loops
      new InferDecreasesClause(this).FillInDefaultDecreasesClauses(module);

      foreach (var clbl in ModuleDefinition.AllItersAndCallables(module.TopLevelDecls)) {
        Statement body = null;
        if (clbl is Method) {
          body = ((Method)clbl).Body;
        } else if (clbl is IteratorDecl) {
          body = ((IteratorDecl)clbl).Body;
        }

        if (body != null) {
          var c = new FillInDefaultLoopDecreases_Visitor(this, clbl);
          c.Visit(body);
        }
      }
    }

    public void ComputeIsRecursiveBit(CompilationData compilation, ModuleDefinition module, IEnumerable<IRewriter> rewriters) {
      // compute IsRecursive bit for mutually recursive functions and methods
      foreach (var clbl in ModuleDefinition.AllCallables(module.TopLevelDecls)) {
        if (clbl is Function) {
          var fn = (Function)clbl;
          if (!fn.IsRecursive) {
            // note, self-recursion has already been determined
            int n = module.CallGraph.GetSCCSize(fn);
            if (2 <= n) {
              // the function is mutually recursive (note, the SCC does not determine self recursion)
              fn.IsRecursive = true;
            }
          }

          if (fn.IsRecursive && fn is ExtremePredicate) {
            // this means the corresponding prefix predicate is also recursive
            var prefixPred = ((ExtremePredicate)fn).PrefixPredicate;
            if (prefixPred != null) {
              prefixPred.IsRecursive = true;
            }
          }
        } else {
          var m = (Method)clbl;
          if (!m.IsRecursive) {
            // note, self-recursion has already been determined
            int n = module.CallGraph.GetSCCSize(m);
            if (2 <= n) {
              // the function is mutually recursive (note, the SCC does not determine self recursion)
            }
          }
        }
      }

      foreach (var rewriter in rewriters) {
        rewriter.PostCyclicityResolve(module);
      }
    }

    public ModuleResolutionResult ResolveModuleDeclaration(CompilationData compilation, ModuleDecl decl) {
      Dictionary<ModuleDefinition, ModuleSignature> signatures = new();
      if (decl is LiteralModuleDecl literalModuleDecl) {
        var signature = literalModuleDecl.Resolve(this, compilation);
        signatures[literalModuleDecl.ModuleDef] = signature;
      } else if (decl is AliasModuleDecl alias) {
        if (ResolveExport(alias, alias.EnclosingModuleDefinition, alias.TargetQId, alias.Exports, out var p, reporter)) {
          alias.Signature ??= p;
        } else {
          alias.Signature = new ModuleSignature(); // there was an error, give it a valid but empty signature
        }
      } else if (decl is AbstractModuleDecl abs) {
        if (ResolveExport(abs, abs.EnclosingModuleDefinition, abs.QId, abs.Exports, out var originalSignature, reporter)) {
          abs.OriginalSignature = originalSignature;
          abs.Signature = MakeAbstractSignature(originalSignature, abs.FullSanitizedName, abs.Height, signatures);
        } else {
          abs.Signature = new ModuleSignature(); // there was an error, give it a valid but empty signature
        }
      } else if (decl is ModuleExportDecl) {
      } else {
        Contract.Assert(false); // Unknown kind of ModuleDecl
      }

      return new ModuleResolutionResult(decl, (BatchErrorReporter)reporter, signatures, moduleClassMembers);
    }

    // Resolve the exports and detect cycles.
    public void ResolveModuleExport(LiteralModuleDecl literalDecl, ModuleSignature sig) {
      ModuleDefinition m = literalDecl.ModuleDef;
      literalDecl.DefaultExport = sig;
      Graph<ModuleExportDecl> exportDependencies = new Graph<ModuleExportDecl>();
      foreach (TopLevelDecl toplevel in m.TopLevelDecls) {
        if (toplevel is ModuleExportDecl exportDecl) {
          exportDependencies.AddVertex(exportDecl);
          foreach (IOrigin s in exportDecl.Extends) {
            if (sig.ExportSets.TryGetValue(s.val, out var extend)) {
              exportDecl.ExtendDecls.Add(extend);
              exportDependencies.AddEdge(exportDecl, extend);
            } else {
              reporter.Error(MessageSource.Resolver, s, s.val + " must be an export of " + m.Name + " to be extended");
            }
          }
        }
      }

      // detect cycles in the extend
      var cycleError = false;
      foreach (var cycle in exportDependencies.AllCycles()) {
        ReportCycleError(reporter, cycle, m => m.Tok, m => m.Name, "module export contains a cycle");
        cycleError = true;
      }

      if (cycleError) {
        return;
      } // give up on trying to resolve anything else

      // fill in the exports for the extends.
      List<ModuleExportDecl> sortedExportDecls = exportDependencies.TopologicallySortedComponents();
      ModuleExportDecl defaultExport = null;

      sig.TopLevels.TryGetValue("_default", out var defaultClass);
      Contract.Assert(defaultClass is DefaultClassDecl);
      defaultClass.AddVisibilityScope(m.VisibilityScope, true);

      foreach (var exportDecl in sortedExportDecls) {

        defaultClass.AddVisibilityScope(exportDecl.ThisScope, true);

        foreach (var eexports in exportDecl.ExtendDecls.Select(e => e.Exports)) {
          exportDecl.Exports.AddRange(eexports);
        }

        if (exportDecl.ExtendDecls.Count == 0 && exportDecl.Exports.Count == 0) {
          // This is an empty export.  This is allowed, but unusual.  It could pop up, for example, if
          // someone temporary comments out everything that the export set provides/reveals.  However,
          // if the name of the export set coincides with something else that's declared at the top
          // level of the module, then this export declaration is more likely an error--the user probably
          // forgot the "provides" or "reveals" keyword.

          // Top-level functions and methods are actually recorded as members of the _default class.  We look up the
          // export-set name there.  If the export-set name happens to coincide with some other top-level declaration,
          // then an error will already have been produced ("duplicate name of top-level declaration").
          if (GetClassMembers((DefaultClassDecl)defaultClass)?.TryGetValue(exportDecl.Name, out var member) == true) {
            reporter.Warning(MessageSource.Resolver, ErrorRegistry.NoneId, exportDecl.Tok,
              "this export set is empty (did you perhaps forget the 'provides' or 'reveals' keyword?)");
          }
        }

        foreach (ExportSignature export in exportDecl.Exports) {

          // check to see if it is a datatype or a member or
          // static function or method in the enclosing module or its imports

          Declaration decl = null;
          string name = export.Id;

          if (export.ClassId != null) {
            if (!sig.TopLevels.TryGetValue(export.ClassId, out var cldecl)) {
              reporter.Error(MessageSource.Resolver, export.ClassIdTok, "'{0}' is not a top-level type declaration",
                export.ClassId);
              continue;
            }

            if (cldecl is ClassLikeDecl { NonNullTypeDecl: { } }) {
              // cldecl is a possibly-null type (syntactically given with a question mark at the end)
              reporter.Error(MessageSource.Resolver, export.ClassIdTok, "'{0}' is not a type that can declare members",
                export.ClassId);
              continue;
            }

            if (cldecl is NonNullTypeDecl) {
              // cldecl was given syntactically like the name of a class, but here it's referring to the corresponding non-null subset type
              cldecl = cldecl.ViewAsClass;
            }

            var mt = cldecl as TopLevelDeclWithMembers;
            if (mt == null) {
              reporter.Error(MessageSource.Resolver, export.ClassIdTok, "'{0}' is not a type that can declare members",
                export.ClassId);
              continue;
            }

            var lmem = mt.Members.FirstOrDefault(l => l.Name == export.Id);
            if (lmem == null) {
              reporter.Error(MessageSource.Resolver, export.Tok, "No member '{0}' found in type '{1}'", export.Id,
                export.ClassId);
              continue;
            }

            decl = lmem;
          } else if (sig.TopLevels.TryGetValue(name, out var tdecl)) {
            if (tdecl is ClassLikeDecl { NonNullTypeDecl: { } nn }) {
              // cldecl is a possibly-null type (syntactically given with a question mark at the end)
              reporter.Error(MessageSource.Resolver, export.Tok,
                export.Opaque
                  ? "Type '{1}' can only be revealed, not provided"
                  : "Types '{0}' and '{1}' are exported together, which is accomplished by revealing the name '{0}'",
                nn.Name, name);
              continue;
            }

            // Member of the enclosing module
            decl = tdecl;
          } else if (sig.StaticMembers.TryGetValue(name, out var member)) {
            decl = member;
          } else if (sig.ExportSets.ContainsKey(name)) {
            reporter.Error(MessageSource.Resolver, export.Tok,
              "'{0}' is an export set and cannot be provided/revealed by another export set (did you intend to list it in an \"extends\"?)",
              name);
            continue;
          } else {
            reporter.Error(MessageSource.Resolver, export.Tok, "'{0}' must be a member of '{1}' to be exported", name,
              m.Name);
            continue;
          }

          if (!decl.CanBeExported()) {
            reporter.Error(MessageSource.Resolver, export.Tok, "'{0}' is not a valid export of '{1}'", name, m.Name);
            continue;
          }

          if (!export.Opaque && !decl.CanBeRevealed()) {
            reporter.Error(MessageSource.Resolver, export.Tok,
              "'{0}' cannot be revealed in an export. Use \"provides\" instead.", name);
            continue;
          }

          export.Decl = decl;
          if (decl is NonNullTypeDecl nntd) {
            nntd.AddVisibilityScope(exportDecl.ThisScope, export.Opaque);
            if (!export.Opaque) {
              nntd.Class.AddVisibilityScope(exportDecl.ThisScope, export.Opaque);
              // add the anonymous constructor, if any
              var anonymousConstructor = nntd.Class.Members.Find(mdecl => mdecl.Name == "_ctor");
              if (anonymousConstructor != null) {
                anonymousConstructor.AddVisibilityScope(exportDecl.ThisScope, false);
              }
            }
          } else {
            decl.AddVisibilityScope(exportDecl.ThisScope, export.Opaque);
          }
        }
      }

      foreach (ModuleExportDecl exportDecl in sortedExportDecls) {
        if (exportDecl.IsDefault) {
          if (defaultExport == null) {
            defaultExport = exportDecl;
          } else {
            reporter.Error(MessageSource.Resolver, m.Tok, "more than one default export set declared in module {0}",
              m.Name);
          }
        }

        // fill in export signature
        ModuleSignature signature = exportDecl.Signature;
        if (signature != null) {
          signature.ModuleDef = m;
        }

        foreach (var top in sig.TopLevels) {
          if (!top.Value.CanBeExported() || !top.Value.IsVisibleInScope(signature.VisibilityScope)) {
            continue;
          }

          signature.TopLevels.TryAdd(top.Key, top.Value);

          if (top.Value is DatatypeDecl && top.Value.IsRevealedInScope(signature.VisibilityScope)) {
            foreach (var ctor in ((DatatypeDecl)top.Value).Ctors) {
              if (!signature.Ctors.ContainsKey(ctor.Name)) {
                signature.Ctors.Add(ctor.Name, new Tuple<DatatypeCtor, bool>(ctor, false));
              }
            }
          }
        }

        foreach (var mem in sig.StaticMembers.Where(t =>
          t.Value.IsVisibleInScope(signature.VisibilityScope) && t.Value.CanBeExported())) {
          signature.StaticMembers.TryAdd(mem.Key, (MemberDecl)mem.Value);
        }
      }

      // set the default export set, if it exists
      if (defaultExport != null) {
        literalDecl.DefaultExport = defaultExport.Signature;
      } else if (sortedExportDecls.Count > 0) {
        literalDecl.DefaultExport = null;
      }

      // final pass to propagate visibility of exported imports
      var sigs = sortedExportDecls.Select(d => d.Signature).Append(sig);

      foreach (var s in sigs) {
        foreach (var decl in s.TopLevels) {
          if (decl.Value is ModuleDecl modDecl and not ModuleExportDecl) {
            s.VisibilityScope.Augment(modDecl.AccessibleSignature().VisibilityScope);
          }
        }
      }

      var exported = new HashSet<Tuple<Declaration, bool>>();

      //some decls may not be set due to resolution errors
      foreach (var e in sortedExportDecls.SelectMany(e => e.Exports).Where(e => e.Decl != null)) {
        var decl = e.Decl;
        exported.Add(new Tuple<Declaration, bool>(decl, e.Opaque));
        if (!e.Opaque && decl.CanBeRevealed()) {
          exported.Add(new Tuple<Declaration, bool>(decl, true));
          if (decl is NonNullTypeDecl nntd) {
            exported.Add(new Tuple<Declaration, bool>(nntd.Class, true));
          }
        }

        if (e.Opaque && (decl is DatatypeDecl or TypeSynonymDecl or NewtypeDecl)) {
          // Datatypes and type synonyms are marked as _provided when they appear in any provided export.  If a
          // declaration is never provided, then either it isn't visible outside the module at all or its whole
          // definition is.  Datatype and type-synonym declarations undergo some inference from their definitions.
          // Such inference should not be done for provided declarations, since different views of the module
          // would then get different inferred properties.
          decl.Attributes = new Attributes("_provided", new List<Expression>(), decl.Attributes);
          reporter.Info(MessageSource.Resolver, decl.Tok, "{:_provided}");
        }
      }

      Dictionary<RevealableTypeDecl, bool?> declScopes = new Dictionary<RevealableTypeDecl, bool?>();
      Dictionary<RevealableTypeDecl, bool?> modifies = new Dictionary<RevealableTypeDecl, bool?>();

      //of all existing types, compute the minimum visibility of them for each exported declaration's
      //body and signature
      foreach (var e in exported) {

        declScopes.Clear();
        modifies.Clear();

        foreach (var typ in revealableTypes) {
          declScopes.Add(typ, null);
        }

        foreach (var decl in sortedExportDecls) {
          if (decl.Exports.Exists(ex => ex.Decl == e.Item1 && (e.Item2 || !ex.Opaque))) {
            //if we are revealed, consider those exports where we are provided as well
            var scope = decl.Signature.VisibilityScope;

            foreach (var kv in declScopes) {
              bool? isOpaque = kv.Value;
              var typ = kv.Key;
              if (!typ.AsTopLevelDecl.IsVisibleInScope(scope)) {
                modifies[typ] = null;
                continue;
              }

              if (isOpaque.HasValue && isOpaque.Value) {
                //type is visible here, but known-opaque, so do nothing
                continue;
              }

              modifies[typ] = !typ.AsTopLevelDecl.IsRevealedInScope(scope);
            }

            foreach (var kv in modifies) {
              if (!kv.Value.HasValue) {
                declScopes.Remove(kv.Key);
              } else {
                var exvis = declScopes[kv.Key];
                if (exvis.HasValue) {
                  declScopes[kv.Key] = exvis.Value || kv.Value.Value;
                } else {
                  declScopes[kv.Key] = kv.Value;
                }
              }
            }

            modifies.Clear();
          }
        }

        VisibilityScope newscope = new VisibilityScope(e.Item1.Name);

        foreach (var rt in declScopes) {
          if (!rt.Value.HasValue) {
            continue;
          }

          rt.Key.AsTopLevelDecl.AddVisibilityScope(newscope, rt.Value.Value);
        }
      }
    }

    public void CheckModuleExportConsistency(CompilationData compilation, ModuleDefinition m) {
      //check for export consistency by resolving internal modules
      //this should be effect-free, as it only operates on clones

      var oldModuleInfo = moduleInfo;
      foreach (var exportDecl in m.TopLevelDecls.OfType<ModuleExportDecl>()) {

        var prevErrors = reporter.Count(ErrorLevel.Error);

        foreach (var export in exportDecl.Exports) {
          if (export.Decl is MemberDecl member) {
            // For classes and traits, the visibility test is performed on the corresponding non-null type
            var enclosingType = member.EnclosingClass is ClassLikeDecl cl && cl.NonNullTypeDecl != null
              ? cl.NonNullTypeDecl
              : member.EnclosingClass;
            if (!enclosingType.IsVisibleInScope(exportDecl.Signature.VisibilityScope)) {
              reporter.Error(MessageSource.Resolver, export.Tok,
                "Cannot export type member '{0}' without providing its enclosing {1} '{2}'", member.Name,
                member.EnclosingClass.WhatKind, member.EnclosingClass.Name);
            } else if (member is Constructor &&
                       !member.EnclosingClass.IsRevealedInScope(exportDecl.Signature.VisibilityScope)) {
              reporter.Error(MessageSource.Resolver, export.Tok,
                "Cannot export constructor '{0}' without revealing its enclosing {1} '{2}'", member.Name,
                member.EnclosingClass.WhatKind, member.EnclosingClass.Name);
            } else if (member is Field && !(member is ConstantField) &&
                       !member.EnclosingClass.IsRevealedInScope(exportDecl.Signature.VisibilityScope)) {
              reporter.Error(MessageSource.Resolver, export.Tok,
                "Cannot export mutable field '{0}' without revealing its enclosing {1} '{2}'", member.Name,
                member.EnclosingClass.WhatKind, member.EnclosingClass.Name);
            }
          }
        }

        var scope = exportDecl.Signature.VisibilityScope;
        Cloner cloner = new ScopeCloner(scope);
        var exportView = cloner.CloneModuleDefinition(m, m.EnclosingModule, m.NameNode);
        if (Options.DafnyPrintExportedViews.Contains(exportDecl.FullName)) {
          var wr = Options.OutputWriter;
          wr.WriteLine("/* ===== export set {0}", exportDecl.FullName);
          var pr = new Printer(wr, Options);
          pr.PrintTopLevelDecls(compilation, exportView.TopLevelDecls, 0, null);
          wr.WriteLine("*/");
        }

        if (reporter.Count(ErrorLevel.Error) != prevErrors) {
          continue;
        }

        reporter = new ErrorReporterWrapper(reporter,
          $"Raised while checking export set {exportDecl.Name}: ");
        var testSig = exportView.RegisterTopLevelDecls(this, true);
        exportView.Resolve(testSig, this, exportDecl.Name);
        var wasError = reporter.Count(ErrorLevel.Error) > 0;
        reporter = (BatchErrorReporter)((ErrorReporterWrapper)reporter).WrappedReporter;

        if (wasError) {
          reporter.Error(MessageSource.Resolver, exportDecl.Tok, "This export set is not consistent: {0}", exportDecl.Name);
        } else {
          exportDecl.EffectiveModule = exportView;
        }
      }

      moduleInfo = oldModuleInfo;
    }

    private static bool EquivIfPresent<T1, T2>(Dictionary<T1, T2> dic, T1 key, T2 val)
      where T2 : class {
      T2 val2;
      if (dic.TryGetValue(key, out val2)) {
        return val.Equals(val2);
      }

      return true;
    }

    public static ModuleSignature MergeSignature(ModuleSignature m, ModuleSignature system) {
      Contract.Requires(m != null);
      Contract.Requires(system != null);
      var info = new ModuleSignature();
      // add the system-declared information, among which we know there are no duplicates
      foreach (var kv in system.TopLevels) {
        info.TopLevels.Add(kv.Key, kv.Value);
      }

      foreach (var kv in system.Ctors) {
        info.Ctors.Add(kv.Key, kv.Value);
      }

      foreach (var kv in system.StaticMembers) {
        info.StaticMembers.Add(kv.Key, kv.Value);
      }

      // add for the module itself
      foreach (var kv in m.TopLevels) {
        if (info.TopLevels.TryGetValue(kv.Key, out var infoValue)) {
          if (infoValue != kv.Value) {
            // This only happens if one signature contains the name C as a class C (because it
            // provides C) and the other signature contains the name C as a non-null type decl
            // (because it reveals C and C?). The merge output will contain the non-null type decl
            // for the key (and we expect the mapping "C? -> class C" to be placed in the
            // merge output as well, by the end of this loop).
            if (infoValue is ClassLikeDecl) {
              var cd = (ClassLikeDecl)infoValue;
              Contract.Assert(cd.NonNullTypeDecl == kv.Value);
              info.TopLevels[kv.Key] = kv.Value;
            } else if (kv.Value is ClassDecl) {
              var cd = (ClassDecl)kv.Value;
              Contract.Assert(cd.NonNullTypeDecl == infoValue);
              // info.TopLevel[kv.Key] already has the right value
            } else {
              Contract.Assert(false); // unexpected
            }

            continue;
          }
        }

        info.TopLevels[kv.Key] = kv.Value;
      }

      foreach (var kv in m.Ctors) {
        Contract.Assert(EquivIfPresent(info.Ctors, kv.Key, kv.Value));
        info.Ctors[kv.Key] = kv.Value;
      }

      foreach (var kv in m.StaticMembers) {
        Contract.Assert(EquivIfPresent(info.StaticMembers, kv.Key, kv.Value));
        info.StaticMembers[kv.Key] = kv.Value;
      }

      info.IsAbstract = m.IsAbstract;
      info.VisibilityScope = new VisibilityScope();
      info.VisibilityScope.Augment(m.VisibilityScope);
      info.VisibilityScope.Augment(system.VisibilityScope);
      return info;
    }

    public static void ResolveOpenedImports(ModuleSignature sig, ModuleDefinition moduleDef, ErrorReporter reporter, ModuleResolver resolver) {
      var declarations = sig.TopLevels.Values.ToList<TopLevelDecl>();
      var importedSigs = new HashSet<ModuleSignature>() { sig };

      var topLevelDeclReplacements = new List<TopLevelDecl>();
      foreach (var importDeclaration in declarations.OfType<ModuleDecl>().Where(d => d.Opened)) {
        ResolveOpenedImportsWorker(reporter, sig, moduleDef, importDeclaration, importedSigs, out var topLevelDeclReplacement);
        if (topLevelDeclReplacement != null) {
          topLevelDeclReplacements.Add(topLevelDeclReplacement);
        }
      }
      foreach (var topLevelDeclReplacement in topLevelDeclReplacements) {
        if (sig.TopLevels.GetValueOrDefault(topLevelDeclReplacement.Name) is ModuleDecl moduleDecl) {
          sig.ShadowedImportedModules[topLevelDeclReplacement.Name] = moduleDecl;
        }
        sig.TopLevels[topLevelDeclReplacement.Name] = topLevelDeclReplacement;
      }

      if (resolver != null) {
        //needed because ResolveOpenedImports is used statically for a refinement check
        if (sig.TopLevels["_default"] is AmbiguousTopLevelDecl) {
          Contract.Assert(sig.TopLevels["_default"].WhatKind == "class");
          var cl = new DefaultClassDecl(moduleDef, sig.StaticMembers.Values.ToList());
          sig.TopLevels["_default"] = cl;
          resolver.AddClassMembers(cl, cl.Members.ToDictionary(m => m.Name));
        }
      }
    }

    private static TopLevelDecl ResolveAlias(TopLevelDecl dd, ErrorReporter reporter) {
      while (dd is AliasModuleDecl amd) {
        dd = amd.TargetQId.ResolveTarget(reporter);
      }
      return dd;
    }

    /// <summary>
    /// Further populate "sig" with the accessible symbols from "im".
    ///
    /// Symbols declared locally in "moduleDef" take priority over any opened-import symbols, with one
    /// exception:  for an "import opened M" where "M" contains a top-level symbol "M", unambiguously map the
    /// name "M" to that top-level symbol in "sig". To achieve the "unambiguously" part, return the desired mapping
    /// to the caller, and let the caller remap the symbol after all opened imports have been processed.
    /// </summary>
    private static void ResolveOpenedImportsWorker(ErrorReporter reporter, ModuleSignature importerSignature, ModuleDefinition importer,
      ModuleDecl import, ISet<ModuleSignature> importedSigs,
      out TopLevelDecl topLevelDeclReplacement) {

      topLevelDeclReplacement = null;
      var importSignature = GetSignatureExt(import.AccessibleSignature(false));

      if (!importedSigs.Add(importSignature)) {
        return;
      }

      // top-level declarations:
      foreach (var kv in importSignature.TopLevels) {
        if (!kv.Value.CanBeExported()) {
          continue;
        }

        if (!importerSignature.TopLevels.TryGetValue(kv.Key, out var sameNameSymbolInImporter)) {
          importerSignature.TopLevels.Add(kv.Key, kv.Value);
        } else if (sameNameSymbolInImporter.EnclosingModuleDefinition == importer) {
          // declarations in the importing module take priority over opened-import declarations
          if (kv.Value.EnclosingModuleDefinition.DafnyName == kv.Key) {
            // As an exception to the rule, for an "import opened M" that contains a top-level symbol "M", unambiguously map the
            // name "M" to that top-level symbol in "sig". To achieve the "unambiguously" part, return the desired mapping to
            // the caller, and let the caller remap the symbol after all opened imports have been processed.
            topLevelDeclReplacement = kv.Value;
          }
        } else {
          bool unambiguous = false;
          // keep just one if they normalize to the same entity
          if (sameNameSymbolInImporter == kv.Value) {
            unambiguous = true;
          } else if (sameNameSymbolInImporter is ModuleDecl || kv.Value is ModuleDecl) {
            var dd = ResolveAlias(sameNameSymbolInImporter, reporter);
            var dk = ResolveAlias(kv.Value, reporter);
            unambiguous = dd == dk;
          } else {
            // It's okay if "d" and "kv.Value" denote the same type. This can happen, for example,
            // if both are type synonyms for "int".
            var scope = Type.GetScope();
            if (sameNameSymbolInImporter.IsVisibleInScope(scope) && kv.Value.IsVisibleInScope(scope)) {
              var dType = UserDefinedType.FromTopLevelDecl(sameNameSymbolInImporter.Tok, sameNameSymbolInImporter);
              var vType = UserDefinedType.FromTopLevelDecl(kv.Value.Tok, kv.Value);
              unambiguous = dType.Equals(vType, true);
            }
          }
          if (!unambiguous) {
            importerSignature.TopLevels[kv.Key] = AmbiguousTopLevelDecl.Create(importer, sameNameSymbolInImporter, kv.Value);
          }
        }
      }

      // constructors:
      foreach (var kv in importSignature.Ctors) {
        if (importerSignature.Ctors.TryGetValue(kv.Key, out var pair)) {
          // The same ctor can be imported from two different imports (e.g "diamond" imports), in which case,
          // they are not duplicates.
          if (!ReferenceEquals(kv.Value.Item1, pair.Item1)) {
            // mark it as a duplicate
            importerSignature.Ctors[kv.Key] = new Tuple<DatatypeCtor, bool>(pair.Item1, true);
          }
        } else {
          // add new
          importerSignature.Ctors.Add(kv.Key, kv.Value);
        }
      }

      // static members:
      foreach (var kv in importSignature.StaticMembers) {
        if (!kv.Value.CanBeExported()) {
          continue;
        }

        if (importerSignature.StaticMembers.TryGetValue(kv.Key, out var md)) {
          importerSignature.StaticMembers[kv.Key] = AmbiguousMemberDecl.Create(importer, md, kv.Value);
        } else {
          // add new
          importerSignature.StaticMembers.Add(kv.Key, kv.Value);
        }
      }
    }

    public void RegisterByMethod(Function f, TopLevelDeclWithMembers cl) {
      Contract.Requires(f != null && f.ByMethodBody != null);

      var tok = f.ByMethodTok;
      var resultVar = f.Result ?? new Formal(tok, "#result", f.ResultType, false, false, null);
      var r = Expression.CreateIdentExpr(resultVar);
      // To construct the receiver, we want to know if the function is static or instance. That information is ordinarily computed
      // by f.IsStatic, which looks at f.HasStaticKeyword and f.EnclosingClass. However, at this time, f.EnclosingClass hasn't yet
      // been set. Instead, we compute here directly from f.HasStaticKeyword and "cl".
      var isStatic = f.HasStaticKeyword || cl is DefaultClassDecl;
      var receiver = isStatic ? (Expression)new StaticReceiverExpr(tok, cl, true) : new ImplicitThisExpr(tok);
      var fn = new ApplySuffix(tok, null,
        new ExprDotName(tok, receiver, f.NameNode, f.TypeArgs.ConvertAll(typeParameter => (Type)new UserDefinedType(f.Tok, typeParameter))),
        new ActualBindings(f.Ins.ConvertAll(Expression.CreateIdentExpr)).ArgumentBindings,
        Token.NoToken);
      var post = new AttributedExpression(new BinaryExpr(tok, BinaryExpr.Opcode.Eq, r, fn));
      Specification<FrameExpression> reads;
      if (Options.Get(Method.ReadsClausesOnMethods)) {
        // If f.Reads is empty, replace it with an explicit `reads {}` so that we don't replace that
        // with the default `reads *` for methods later.
        // Alternatively, we could have a flag similar to InferredDecreases to distinguish between
        // "not given" and "explicitly empty".
        reads = f.Reads;
        if (!reads.Expressions.Any()) {
          reads = new Specification<FrameExpression>();
          var emptySet = new SetDisplayExpr(tok, true, new List<Expression>());
          reads.Expressions.Add(new FrameExpression(tok, emptySet, null));
        }
      } else {
        reads = new Specification<FrameExpression>();
      }

      var method = new Method(f.Origin.MakeAutoGenerated(), new Name(new AutoGeneratedOrigin(f.NameNode.Tok)), f.HasStaticKeyword, false, f.TypeArgs,
        f.Ins, new List<Formal>() { resultVar },
        f.Req, reads, new Specification<FrameExpression>(new List<FrameExpression>(), null), new List<AttributedExpression>() { post }, f.Decreases,
        f.ByMethodBody, f.Attributes, null, true);
      Contract.Assert(f.ByMethodDecl == null);
      method.InheritVisibility(f);
      method.FunctionFromWhichThisIsByMethodDecl = f;
      f.ByMethodDecl = method;
    }

    private ModuleSignature MakeAbstractSignature(ModuleSignature origin, string name, int height,
      Dictionary<ModuleDefinition, ModuleSignature> moduleSignatures) {
      Contract.Requires(origin != null);
      Contract.Requires(name != null);
      Contract.Requires(moduleSignatures != null);
      var errCount = reporter.Count(ErrorLevel.Error);

      var module = new ModuleDefinition(SourceOrigin.NoToken, new Name(name + ".Abs"), new List<IOrigin>(), ModuleKindEnum.Abstract, true, null, null, null);
      module.Height = height;
      foreach (var kv in origin.TopLevels) {
        if (!(kv.Value is NonNullTypeDecl or DefaultClassDecl)) {
          var clone = CloneDeclarationForAbstractSignature(origin.VisibilityScope, kv.Value, module, moduleSignatures, name);
          module.SourceDecls.Add(clone);
        }
      }

      var defaultClassDecl = new DefaultClassDecl(module, origin.StaticMembers.Values.ToList());
      module.DefaultClass = (DefaultClassDecl)CloneDeclarationForAbstractSignature(origin.VisibilityScope, defaultClassDecl, module, moduleSignatures, name);

      var sig = module.RegisterTopLevelDecls(this, true);
      sig.Refines = origin.Refines;
      sig.IsAbstract = origin.IsAbstract;
      moduleSignatures.Add(module, sig);

      var good = module.Resolve(sig, this);
      if (good && reporter.Count(ErrorLevel.Error) == errCount) {
        module.SuccessfullyResolved = true;
      }

      /* A bug we ran into was that cloning done for abstract modules,
        did not clone the resolved field,
        so the .Flattened field of NestedMatchExpr was not set.
        Also, rewriters.PostResolve was not run, so .Flattened was not set after cloning
        which led to a crash during Boogie generation.
       
        Cloning with resolved fields is not an option, 
        because then internal references of the cloned code can point to the old code.
       
        I(keyboardDrummer) think it would be better altogether if no cloning was done for abstract modules,
        But until that happens here is code that explicitly calls MatchFlattener which sets .Flattened
        Alternatively, we could call all the rewriter.PostResolve methods
      */

      new MatchFlattener(reporter).PostResolve(module);

      return sig;
    }

    TopLevelDecl CloneDeclarationForAbstractSignature(VisibilityScope scope, TopLevelDecl d, ModuleDefinition newParent,
      Dictionary<ModuleDefinition, ModuleSignature> mods, string name) {
      Contract.Requires(d != null);
      Contract.Requires(newParent != null);
      Contract.Requires(mods != null);
      Contract.Requires(name != null);

      if (d is AbstractModuleDecl abstractDecl) {
        var sig = MakeAbstractSignature(abstractDecl.OriginalSignature, name + "." + abstractDecl.Name, abstractDecl.Height, mods);
        var result = new AbstractModuleDecl(abstractDecl.Options, abstractDecl.Origin, abstractDecl.QId, abstractDecl.NameNode,
          newParent, abstractDecl.Opened, abstractDecl.Exports, Guid.NewGuid()) {
          Signature = sig,
          OriginalSignature = abstractDecl.OriginalSignature
        };
        return result;
      } else {
        return new AbstractSignatureCloner(scope).CloneDeclaration(d, newParent);
      }
    }


    public bool ResolveExport(ModuleDecl alias, ModuleDefinition parent, ModuleQualifiedId qid,
      List<IOrigin> exports, out ModuleSignature p, ErrorReporter reporter) {
      Contract.Requires(qid != null);
      Contract.Requires(qid.Path.Count > 0);
      Contract.Requires(exports != null);

      ModuleDecl decl = qid.ResolveTarget(reporter);
      if (decl == null) {
        p = null;
        return false;
      }
      p = decl.Signature;
      if (exports.Count == 0) {
        if (p.ExportSets.Count == 0) {
          if (decl is LiteralModuleDecl) {
            p = ((LiteralModuleDecl)decl).DefaultExport;
          } else {
            // p is OK
          }
        } else {
          var m = p.ExportSets.GetValueOrDefault(decl.Name, null);
          if (m == null) {
            // no default view is specified.
            reporter.Error(MessageSource.Resolver, qid.RootToken(), "no default export set declared in module: {0}", decl.Name);
            return false;
          }
          p = m.AccessibleSignature();
        }
      } else {
        ModuleExportDecl pp;
        if (decl.Signature.ExportSets.TryGetValue(exports[0].val, out pp)) {
          p = pp.AccessibleSignature();
        } else {
          reporter.Error(MessageSource.Resolver, exports[0], "no export set '{0}' in module '{1}'", exports[0].val, decl.Name);
          p = null;
          return false;
        }

        foreach (IOrigin export in exports.Skip(1)) {
          if (decl.Signature.ExportSets.TryGetValue(export.val, out pp)) {
            Contract.Assert(Object.ReferenceEquals(p.ModuleDef, pp.Signature.ModuleDef));
            ModuleSignature merged = MergeSignature(p, pp.Signature);
            merged.ModuleDef = pp.Signature.ModuleDef;
            p = merged;
          } else {
            reporter.Error(MessageSource.Resolver, export, "no export set {0} in module {1}", export.val, decl.Name);
            p = null;
            return false;
          }
        }
      }
      return true;
    }

    public void RevealAllInScope(IEnumerable<TopLevelDecl> declarations, VisibilityScope scope) {
      foreach (TopLevelDecl d in declarations) {
        d.AddVisibilityScope(scope, false);
        if (d is TopLevelDeclWithMembers) {
          var cl = (TopLevelDeclWithMembers)d;
          foreach (var mem in cl.Members) {
            if (!mem.ScopeIsInherited) {
              mem.AddVisibilityScope(scope, false);
            }
          }
          var nnd = (cl as ClassLikeDecl)?.NonNullTypeDecl;
          if (nnd != null) {
            nnd.AddVisibilityScope(scope, false);
          }
        }
      }
    }

    public void ResolveTopLevelDecls_Signatures(ModuleDefinition def, ModuleSignature sig, List<TopLevelDecl> declarations,
      Graph<IndDatatypeDecl> datatypeDependencies, Graph<CoDatatypeDecl> codatatypeDependencies) {
      Contract.Requires(declarations != null);
      Contract.Requires(datatypeDependencies != null);
      Contract.Requires(codatatypeDependencies != null);
      RevealAllInScope(declarations, def.VisibilityScope);

      /* Augment the scoping environment for the current module*/
      foreach (TopLevelDecl d in declarations) {
        if (d is ModuleDecl && !(d is ModuleExportDecl)) {
          var decl = (ModuleDecl)d;
          moduleInfo.VisibilityScope.Augment(decl.AccessibleSignature().VisibilityScope);
          sig.VisibilityScope.Augment(decl.AccessibleSignature().VisibilityScope);
        }
      }
      /*if (sig.Refines != null) {
        moduleInfo.VisibilityScope.Augment(sig.Refines.VisibilityScope);
        sig.VisibilityScope.Augment(sig.Refines.VisibilityScope);
      }*/

      var typeRedirectionDependencies = new Graph<RedirectingTypeDecl>();  // this concerns the type directions, not their constraints (which are checked for cyclic dependencies later)
      foreach (TopLevelDecl d in declarations) {
        Contract.Assert(d != null);
        allTypeParameters.PushMarker();
        ResolveTypeParameters(d.TypeArgs, true, d);
        if (d is TypeSynonymDecl) {
          var dd = (TypeSynonymDecl)d;
          ResolveType(dd.Tok, dd.Rhs, dd, ResolveTypeOptionEnum.AllowPrefix, dd.TypeArgs);
          dd.Rhs.ForeachTypeComponent(ty => {
            var s = ty.AsRedirectingType;
            if (s != null && s != dd) {
              typeRedirectionDependencies.AddEdge(dd, s);
            }
          });
        } else if (d is NewtypeDecl) {
          var dd = (NewtypeDecl)d;
          ResolveType(dd.Tok, dd.BaseType, dd, ResolveTypeOptionEnum.DontInfer, null);
          dd.BaseType.ForeachTypeComponent(ty => {
            var s = ty.AsRedirectingType;
            if (s != null && s != dd) {
              typeRedirectionDependencies.AddEdge(dd, s);
            }
          });
          ResolveClassMemberTypes(dd);
        } else if (d is IteratorDecl) {
          ResolveIteratorSignature((IteratorDecl)d);
        } else if (d is ModuleDecl) {
          var decl = (ModuleDecl)d;
          if (def.ModuleKind == ModuleKindEnum.Concrete && decl is AliasModuleDecl am && decl.Signature.IsAbstract) {
            reporter.Error(MessageSource.Resolver, am.TargetQId.RootToken(),
              "a compiled module ({0}) is not allowed to import an abstract module ({1})", def.Name, am.TargetQId.ToString());
          }
        } else if (d is DatatypeDecl) {
          var dd = (DatatypeDecl)d;
          ResolveCtorTypes(dd, datatypeDependencies, codatatypeDependencies);
          ResolveClassMemberTypes(dd);
        } else {
          ResolveClassMemberTypes((TopLevelDeclWithMembers)d);
        }
        allTypeParameters.PopMarker();
      }

      // Resolve the parent-trait types and fill in .ParentTraitHeads
      var prevErrorCount = reporter.Count(ErrorLevel.Error);
      var parentRelation = new Graph<TopLevelDeclWithMembers>();
      foreach (TopLevelDecl d in declarations) {
        if (d is TopLevelDeclWithMembers cl) {
          ResolveParentTraitTypes(cl, parentRelation);
        }
      }
      // Check for cycles among parent traits
      foreach (var cycle in parentRelation.AllCycles()) {
        ReportCycleError(reporter, cycle, m => m.Tok, m => m.Name, "trait definitions contain a cycle");
      }
      if (prevErrorCount == reporter.Count(ErrorLevel.Error)) {
        // check that only reference types (classes and some traits) inherit from 'object'
        foreach (TopLevelDecl d in declarations.Where(d => d is TopLevelDeclWithMembers and not ClassLikeDecl)) {
          var nonReferenceTypeDecl = (TopLevelDeclWithMembers)d;
          foreach (var parentType in nonReferenceTypeDecl.ParentTraits.Where(t => t.IsRefType)) {
<<<<<<< HEAD
            reporter.Error(MessageSource.Resolver, parentType is UserDefinedType parentUdt ? parentUdt.tok : nonReferenceTypeDecl.Tok,
=======
            reporter.Error(MessageSource.Resolver, parentType is UserDefinedType parentUdt ? parentUdt.Tok : nonReferenceTypeDecl.Tok,
>>>>>>> b964908e
              $"{nonReferenceTypeDecl.WhatKind} is not allowed to extend '{parentType}', because it is a reference type");
            break; // one error message per "decl" is enough
          }
        }
      }

      // Now that non-null types and their base types are in place, resolve the bounds of type parameters
      ResolveAllTypeParameterBounds(declarations);

      // perform acyclicity test on type synonyms
      foreach (var cycle in typeRedirectionDependencies.AllCycles()) {
        ReportCycleError(reporter, cycle, rtd => rtd.Tok, rtd => rtd.Name, "cycle among redirecting types (newtypes, subset types, type synonyms)");
      }
    }

    private void ResolveAllTypeParameterBounds(List<TopLevelDecl> declarations) {
      foreach (var decl in declarations) {
        allTypeParameters.PushMarker();
        ResolveTypeParameterBounds(decl.Tok, decl.TypeArgs, decl as ICodeContext ?? new NoContext(decl.EnclosingModuleDefinition));
        if (decl is TopLevelDeclWithMembers topLevelDeclWithMembers) {
          foreach (var member in topLevelDeclWithMembers.Members) {
            if (member is Function function) {
              var ec = reporter.Count(ErrorLevel.Error);
              allTypeParameters.PushMarker();
              ResolveTypeParameterBounds(function.Tok, function.TypeArgs, function);
              allTypeParameters.PopMarker();
              if (reporter.Count(ErrorLevel.Error) == ec && function is ExtremePredicate { PrefixPredicate: { } prefixPredicate }) {
                allTypeParameters.PushMarker();
                ResolveTypeParameterBounds(prefixPredicate.Tok, prefixPredicate.TypeArgs, prefixPredicate);
                allTypeParameters.PopMarker();
              }
            } else if (member is Method m) {
              var ec = reporter.Count(ErrorLevel.Error);
              allTypeParameters.PushMarker();
              ResolveTypeParameterBounds(m.Tok, m.TypeArgs, m);
              allTypeParameters.PopMarker();
              if (reporter.Count(ErrorLevel.Error) == ec && m is ExtremeLemma { PrefixLemma: { } prefixLemma }) {
                allTypeParameters.PushMarker();
                ResolveTypeParameterBounds(prefixLemma.Tok, prefixLemma.TypeArgs, prefixLemma);
                allTypeParameters.PopMarker();
              }
            }
          }
        }
        allTypeParameters.PopMarker();
      }
    }

    /// <summary>
    /// This method pushes the typeParameters to "allTypeParameters" (reporting no errors for any duplicates) and then
    /// type checks the type-bound types of each type parameter.
    /// As a side effect, this method leaves "allTypeParameters" in the state after the pushes.
    /// </summary>
    void ResolveTypeParameterBounds(IOrigin tok, List<TypeParameter> typeParameters, ICodeContext context) {
      foreach (var typeParameter in typeParameters) {
        allTypeParameters.Push(typeParameter.Name, typeParameter);
      }
      foreach (var typeParameter in typeParameters) {
        foreach (var typeBound in typeParameter.TypeBounds) {
          var prevErrorCount = reporter.ErrorCount;
          ResolveType(tok, typeBound, context, ResolveTypeOptionEnum.DontInfer, null);
          if (reporter.ErrorCount == prevErrorCount && !typeBound.IsTraitType) {
            reporter.Error(MessageSource.Resolver, tok, $"type bound must be a trait or a subset type based on a trait (got {typeBound})");
          }
        }
      }
    }

    public static readonly List<NativeType> NativeTypes = new List<NativeType>() {
      new NativeType("byte", 0, 0x100, 8, NativeType.Selection.Byte),
      new NativeType("sbyte", -0x80, 0x80, 0, NativeType.Selection.SByte),
      new NativeType("ushort", 0, 0x1_0000, 16, NativeType.Selection.UShort),
      new NativeType("short", -0x8000, 0x8000, 0, NativeType.Selection.Short),
      new NativeType("uint", 0, 0x1_0000_0000, 32, NativeType.Selection.UInt),
      new NativeType("int", -0x8000_0000, 0x8000_0000, 0, NativeType.Selection.Int),
      new NativeType("number", -0x1f_ffff_ffff_ffff, 0x20_0000_0000_0000, 0, NativeType.Selection.Number),  // JavaScript integers
      new NativeType("ulong", 0, new BigInteger(0x1_0000_0000) * new BigInteger(0x1_0000_0000), 64, NativeType.Selection.ULong),
      new NativeType("long", Int64.MinValue, 0x8000_0000_0000_0000, 0, NativeType.Selection.Long),
      new NativeType("udoublelong", 0, new BigInteger(0x1_0000_0000) * new BigInteger(0x1_0000_0000) * new BigInteger(0x1_0000_0000) * new BigInteger(0x1_0000_0000), 128, NativeType.Selection.UDoubleLong),
      new NativeType("doublelong", new BigInteger(-0x8000_0000_0000_0000)* new BigInteger(0x1_0000_0000) * new BigInteger(0x1_0000_0000), new BigInteger(0x8000_0000_0000_0000)* new BigInteger(0x1_0000_0000) * new BigInteger(0x1_0000_0000), 0, NativeType.Selection.DoubleLong),
    };

    public void ResolveTopLevelDecls_Core(List<TopLevelDecl> declarations,
      Graph<IndDatatypeDecl> datatypeDependencies, Graph<CoDatatypeDecl> codatatypeDependencies,
      string moduleDescription, bool isAnExport) {

      Contract.Requires(declarations != null);
      Contract.Requires(cce.NonNullElements(datatypeDependencies.GetVertices()));
      Contract.Requires(cce.NonNullElements(codatatypeDependencies.GetVertices()));
      Contract.Requires(AllTypeConstraints.Count == 0);

      Contract.Ensures(AllTypeConstraints.Count == 0);

      int prevErrorCount = reporter.Count(ErrorLevel.Error);

      // ---------------------------------- Pass 0 ----------------------------------
      // This pass:
      // * resolves names, introduces (and may solve) type constraints
      // * checks that all types were properly inferred
      // * fills in .ResolvedOp fields
      // * perform substitution for DefaultValueExpression's
      // ----------------------------------------------------------------------------

      if (Options.Get(CommonOptionBag.TypeSystemRefresh)) {
        // Resolve all names and infer types.
        PreTypeResolver.ResolveDeclarations(declarations, this);

        if (reporter.Count(ErrorLevel.Error) == prevErrorCount) {
          // Look for any under-specified pre-types, and fill in all .ResolvedOp fields.
          var u = new UnderspecificationDetector(this);
          u.Check(declarations);
        }

        if (reporter.Count(ErrorLevel.Error) == prevErrorCount) {
          var preType2TypeVisitor = new PreTypeToTypeVisitor(SystemModuleManager);
          preType2TypeVisitor.VisitConstantsAndRedirectingTypes(declarations);
          preType2TypeVisitor.VisitDeclarations(declarations);
        }

        if (reporter.Count(ErrorLevel.Error) == prevErrorCount) {
          var typeAdjustor = new TypeRefinementVisitor(moduleDescription, SystemModuleManager);
          typeAdjustor.VisitDeclarations(declarations);
          typeAdjustor.Solve(reporter, Options.Get(CommonOptionBag.NewTypeInferenceDebug));
        }

      } else {
        InheritMembers(declarations);

        // Resolve all names and infer types. These two are done together, because name resolution depends on having type information
        // and type inference depends on having resolved names.
        // The task is first performed for (the constraints of) newtype declarations, (the constraints of) subset type declarations, and
        // (the right-hand sides of) const declarations, because type resolution sometimes needs to know the base type of newtypes and subset types
        // and needs to know the type of const fields. Doing these declarations increases the chances the right information will be provided
        // in time.
        // Once the task is done for these newtype/subset-type/const parts, the task continues with everything else.
        ResolveNamesAndInferTypes(declarations, true);
        ResolveNamesAndInferTypes(declarations, false);
      }

      // Check that all types have been determined. During this process, also fill in all .ResolvedOp fields.
      // Note, in the type system refresh, it can happen that the under-specification detector above finds all pre-types to
      // be specified, whereas some (necessarily unused) type arguments are still underspecified. Such will be caught by the
      // CheckTypeInferenceVisitor. (But CheckTypeInferenceVisitor could, for the type system refresh, be modified to
      // not bother setting .ResolvedOp fields, since the under-specification detector above has already set those.)
      if (reporter.Count(ErrorLevel.Error) == prevErrorCount) {
        var checkTypeInferenceVisitor = new CheckTypeInferenceVisitor(this);
        checkTypeInferenceVisitor.VisitDeclarations(declarations);
      }

      // Substitute for DefaultValueExpression's
      if (reporter.Count(ErrorLevel.Error) == prevErrorCount) {
        FillInDefaultValueExpressions();
      }

      // ---------------------------------- Pass 1 ----------------------------------
      // This pass does the following:
      // * desugar functions used in reads clauses
      // * fills in "reads *" clauses on methods, when --reads-clauses-on-methods is used
      // * compute .BodySurrogate for body-less loops
      // * discovers bounds
      // * builds the module's call graph.
      // * compute and checks ghosts (this makes use of bounds discovery, as done above)
      // * for newtypes, figure out native types
      // * for datatypes, check that shared destructors are in agreement in ghost matters
      // * for methods, check that any reads clause is used correctly
      // * for functions and methods, determine tail recursion
      // ----------------------------------------------------------------------------

      // Discover bounds. These are needed later to determine if certain things are ghost or compiled,
      // and thus this should be done before building the call graph.
      // The BoundsDiscoveryVisitor also desugars FrameExpressions, so that bounds discovery can
      // apply to the desugared versions.
      // This pass also computes body surrogates for body-less loops, which is a bit like desugaring
      // such loops.
      if (reporter.Count(ErrorLevel.Error) == prevErrorCount) {
        var boundsDiscoveryVisitor = new BoundsDiscoveryVisitor(this);
        boundsDiscoveryVisitor.VisitDeclarations(declarations);
      }

      if (reporter.Count(ErrorLevel.Error) == prevErrorCount && Options.Get(Method.ReadsClausesOnMethods)) {
        // Set the default of `reads *` if reads clauses on methods is enabled and this isn't a lemma.
        // Note that `reads *` is the right default for backwards-compatibility,
        // but we may want to infer a sensible default like decreases clauses instead in the future.
        foreach (var declaration in ModuleDefinition.AllCallables(declarations)) {
          if (declaration is Method { IsLemmaLike: false, Reads: { Expressions: var readsExpressions } } method &&
              !readsExpressions.Any()) {
            var star = new FrameExpression(method.Tok, new WildcardExpr(method.Tok) { Type = SystemModuleManager.ObjectSetType() }, null);
            readsExpressions.Add(star);
          }
        }
      }

      if (reporter.Count(ErrorLevel.Error) == prevErrorCount) {
        CallGraphBuilder.Build(declarations, reporter);
      }

      // The call graph hasn't been completely constructed, because it's missing the edges having to do with
      // extreme predicates/lemmas. However, figuring out whether or not constraints are compilable depends on
      // there being no cycles in the call graph. Therefore, we do an initial check for cycles at this time.
      var cycleErrorHasBeenReported = new HashSet<ICallable>();
      foreach (var decl in declarations) {
        if (decl is RedirectingTypeDecl dd) {
          CheckForCyclesAmongRedirectingTypes(dd, cycleErrorHasBeenReported);
        }
      }

      if (reporter.Count(ErrorLevel.Error) == prevErrorCount) {
        ComputeGhostInterestAndMisc(declarations);
      }

      // ---------------------------------- Pass 2 ----------------------------------
      // This pass fills in various additional information.
      // * Subset type in comprehensions have a compilable constraint 
      // * Postconditions and bodies of prefix lemmas
      // * Compute postconditions and statement body of prefix lemmas
      // * Perform the stratosphere check on inductive datatypes, and compute to what extent the inductive datatypes require equality support
      // * Set the SccRepr field of codatatypes
      // * Perform the guardedness check on co-datatypes
      // * Do datatypes and type synonyms until a fixpoint is reached, same for functions and methods	
      // * Check that functions claiming to be abstemious really are
      // * Check that all == and != operators in non-ghost contexts are applied to equality-supporting types.
      // * Extreme predicate recursivity checks
      // * Verify that subset constraints are compilable if necessary
      // ----------------------------------------------------------------------------

      if (reporter.Count(ErrorLevel.Error) == prevErrorCount) {
        // fill in the postconditions and bodies of prefix lemmas
        FillInPostConditionsAndBodiesOfPrefixLemmas(declarations);
      }

      // An inductive datatype is allowed to be defined as an empty type. For example, in
      //     predicate P(x: int) { false }
      //     type Subset = x: int | P(x) witness *
      //     datatype Record = Record(Subset)
      // Record is an empty type, because Subset is, since P(x) is always false. But if P(x)
      // was instead defined to be true for some x's, then Record would be nonempty. Determining whether or
      // not Record is empty goes well beyond the syntactic checks of the type system.
      //
      // However, if a datatype is empty because of some "obvious" cycle among datatype definitions, then
      // that is both detectable by syntactic checks and likely unintended by the programmer. Therefore,
      // we search for such type declarations and give error messages if something is found.
      if (reporter.Count(ErrorLevel.Error) == prevErrorCount) {
        foreach (var dtd in declarations.ConvertAll(decl => decl as IndDatatypeDecl).Where(dtd => dtd != null && dtd.Ctors.Count != 0)) {
          if (AreThereAnyObviousSignsOfEmptiness(UserDefinedType.FromTopLevelDecl(dtd.Tok, dtd), new HashSet<IndDatatypeDecl>())) {
            reporter.Warning(MessageSource.Resolver, ResolutionErrors.ErrorId.r_empty_cyclic_datatype, dtd.Tok,
              $"because of cyclic dependencies among constructor argument types, no instances of datatype '{dtd.Name}' can be constructed");
          }
        }
      }

      // Perform the stratosphere check on inductive datatypes, and compute to what extent the inductive datatypes require equality support
      if (reporter.Count(ErrorLevel.Error) == prevErrorCount) { // because SccStratosphereCheck depends on subset-type/newtype base types being successfully resolved
        foreach (var dtd in datatypeDependencies.TopologicallySortedComponents()) {
          if (datatypeDependencies.GetSCCRepresentative(dtd) == dtd) {
            // do the following check once per SCC, so call it on each SCC representative
            SccStratosphereCheck(dtd, datatypeDependencies);
            DetermineEqualitySupport(dtd, datatypeDependencies);
          }
        }
      }

      // Set the SccRepr field of codatatypes
      if (reporter.Count(ErrorLevel.Error) == prevErrorCount) {
        foreach (var repr in codatatypeDependencies.TopologicallySortedComponents()) {
          foreach (var codt in codatatypeDependencies.GetSCC(repr)) {
            codt.SscRepr = repr;
          }
        }
      }

      if (reporter.Count(ErrorLevel.Error) == prevErrorCount) {  // because CheckCoCalls requires the given expression to have been successfully resolved
        // Perform the guardedness check on co-datatypes
        foreach (var repr in ModuleDefinition.AllFunctionSCCs(declarations)) {
          var module = repr.EnclosingModule;
          bool dealsWithCodatatypes = false;
          foreach (var m in module.CallGraph.GetSCC(repr)) {
            var f = m as Function;
            if (f != null && f.ResultType.InvolvesCoDatatype) {
              dealsWithCodatatypes = true;
              break;
            }
          }
          var coCandidates = new List<CoCallResolution.CoCallInfo>();
          var hasIntraClusterCallsInDestructiveContexts = false;
          foreach (var m in module.CallGraph.GetSCC(repr)) {
            var f = m as Function;
            if (f != null && f.Body != null) {
              var checker = new CoCallResolution(f, dealsWithCodatatypes);
              checker.CheckCoCalls(f.Body);
              coCandidates.AddRange(checker.FinalCandidates);
              hasIntraClusterCallsInDestructiveContexts |= checker.HasIntraClusterCallsInDestructiveContexts;
            } else if (f == null) {
              // the SCC contains a method, which we always consider to be a destructive context
              hasIntraClusterCallsInDestructiveContexts = true;
            }
          }
          if (coCandidates.Count != 0) {
            if (hasIntraClusterCallsInDestructiveContexts) {
              foreach (var c in coCandidates) {
                c.CandidateCall.CoCall = FunctionCallExpr.CoCallResolution.NoBecauseRecursiveCallsInDestructiveContext;
              }
            } else {
              foreach (var c in coCandidates) {
                c.CandidateCall.CoCall = FunctionCallExpr.CoCallResolution.Yes;
                c.EnclosingCoConstructor.IsCoCall = true;
                reporter.Info(MessageSource.Resolver, c.CandidateCall.Tok, "co-recursive call");
              }
              // Finally, fill in the CoClusterTarget field
              // Start by setting all the CoClusterTarget fields to CoRecursiveTargetAllTheWay.
              foreach (var m in module.CallGraph.GetSCC(repr)) {
                var f = (Function)m;  // the cast is justified on account of that we allow co-recursive calls only in clusters that have no methods at all
                f.CoClusterTarget = Function.CoCallClusterInvolvement.CoRecursiveTargetAllTheWay;
              }
              // Then change the field to IsMutuallyRecursiveTarget whenever we see a non-self recursive non-co-recursive call
              foreach (var m in module.CallGraph.GetSCC(repr)) {
                var f = (Function)m;  // cast is justified just like above
                foreach (var call in f.AllCalls) {
                  if (call.CoCall != FunctionCallExpr.CoCallResolution.Yes && call.Function != f && ModuleDefinition.InSameSCC(f, call.Function)) {
                    call.Function.CoClusterTarget = Function.CoCallClusterInvolvement.IsMutuallyRecursiveTarget;
                  }
                }
              }
            }
          }
        }

        // Check that type arguments satisfy their required
        //   - type characteristics, and
        //   - type bounds
        TypeCharacteristicChecker.InferAndCheck(declarations, isAnExport, reporter);

        // Check that functions claiming to be abstemious really are, and check that 'older' parameters are used only when allowed
        foreach (var fn in ModuleDefinition.AllFunctions(declarations)) {
          new Abstemious(reporter).Check(fn);
          CheckOlderParameters(fn);
        }

        // Check that extreme predicates are not recursive with non-extreme-predicate functions (and only
        // with extreme predicates of the same polarity), and
        // check that greatest lemmas are not recursive with non-greatest-lemma methods.
        // Also, check that the constraints of newtypes/subset-types do not depend on the type itself.
        // And check that const initializers are not cyclic.
        foreach (var d in declarations) {
          if (d is TopLevelDeclWithMembers { Members: var members }) {
            foreach (var member in members) {
              if (member is ExtremePredicate) {
                var fn = (ExtremePredicate)member;
                // Check here for the presence of any 'ensures' clauses, which are not allowed (because we're not sure
                // of their soundness)
                fn.Req.ForEach(e => ExtremePredicateChecks(e.E, fn, CallingPosition.Positive));
                fn.Decreases.Expressions.ForEach(e => ExtremePredicateChecks(e, fn, CallingPosition.Positive));
                fn.Reads.Expressions.ForEach(e => ExtremePredicateChecks(e.E, fn, CallingPosition.Positive));
                if (fn.Ens.Count != 0) {
                  reporter.Error(MessageSource.Resolver, fn.Ens[0].E.Tok, "a {0} is not allowed to declare any ensures clause", member.WhatKind);
                }
                if (fn.Body != null) {
                  ExtremePredicateChecks(fn.Body, fn, CallingPosition.Positive);
                }
              } else if (member is ExtremeLemma) {
                var m = (ExtremeLemma)member;
                m.Req.ForEach(e => ExtremeLemmaChecks(e.E, m));
                m.Ens.ForEach(e => ExtremeLemmaChecks(e.E, m));
                m.Decreases.Expressions.ForEach(e => ExtremeLemmaChecks(e, m));

                if (m.Body != null) {
                  ExtremeLemmaChecks(m.Body, m);
                }
              } else if (member is ConstantField) {
                var cf = (ConstantField)member;
                if (cf.EnclosingModule.CallGraph.GetSCCSize(cf) != 1) {
                  var r = cf.EnclosingModule.CallGraph.GetSCCRepresentative(cf);
                  if (cycleErrorHasBeenReported.Contains(r)) {
                    // An error has already been reported for this cycle, so don't report another.
                    // Note, the representative, "r", may itself not be a const.
                  } else {
                    ReportCallGraphCycleError(cf, "const definition contains a cycle");
                    cycleErrorHasBeenReported.Add(r);
                  }
                }
              }
            }
          }

          if (d is RedirectingTypeDecl dd) {
            CheckForCyclesAmongRedirectingTypes(dd, cycleErrorHasBeenReported);
          }
        }
      }

      // ---------------------------------- Pass 3 ----------------------------------
      // Further checks
      // ----------------------------------------------------------------------------

      foreach (TopLevelDecl d in declarations) {
        if (d is ClassDecl classDecl) {
          var classIsExtern = !Options.DisallowExterns && Attributes.Contains(classDecl.Attributes, "extern");
          if (Options.ForbidNondeterminism &&
              !classIsExtern &&
              !classDecl.Members.Exists(member => member is Constructor) &&
              classDecl.Members.Exists(member => member is Field && !(member is ConstantField { Rhs: not null }))) {
            // This check should be moved to the resolver once we have a language construct to indicate the type is imported
            // Instead of the extern attribute
            Reporter.Error(MessageSource.Resolver, GeneratorErrors.ErrorId.c_constructorless_class_forbidden,
              classDecl.Tok,
              "since fields are initialized arbitrarily, constructor-less classes are forbidden by the --enforce-determinism option");
          }
        }
      }

      if (reporter.Count(ErrorLevel.Error) == prevErrorCount) {
        // Check that type-parameter variance is respected in type definitions
        foreach (TopLevelDecl d in declarations) {
          if (d is ClassLikeDecl) {
            foreach (var tp in d.TypeArgs) {
              if (tp.Variance != TypeParameter.TPVariance.Non) {
                reporter.Error(MessageSource.Resolver, tp.Tok, "{0} declarations only support non-variant type parameters", d.WhatKind);
              }
            }
          } else if (d is TypeSynonymDecl) {
            var dd = (TypeSynonymDecl)d;
            CheckVariance(dd.Rhs, dd, TypeParameter.TPVariance.Co, false);
          } else if (d is NewtypeDecl) {
            var dd = (NewtypeDecl)d;
            CheckVariance(dd.BaseType, dd, TypeParameter.TPVariance.Co, false);
          } else if (d is DatatypeDecl) {
            var dd = (DatatypeDecl)d;
            foreach (var ctor in dd.Ctors) {
              ctor.Formals.ForEach(formal => CheckVariance(formal.Type, dd, TypeParameter.TPVariance.Co, false));
            }
          }

          if (d is TopLevelDeclWithMembers topLevelDeclWithMembers) {
            foreach (var parentTrait in topLevelDeclWithMembers.ParentTraits) {
              CheckVariance(parentTrait, topLevelDeclWithMembers, TypeParameter.TPVariance.Co, false);
            }
          }
        }
      }

      if (reporter.Count(ErrorLevel.Error) == prevErrorCount) {
        // Check that class constructors are called when required.
        new ObjectConstructorChecker(reporter).VisitDeclarations(declarations);
      }

      if (reporter.Count(ErrorLevel.Error) == prevErrorCount) {
        new HigherOrderHeapAllocationChecker(reporter).VisitDeclarations(declarations);
      }

      if (reporter.Count(ErrorLevel.Error) == prevErrorCount) {
        new HigherOrderHeapAllocationCheckerConstructor(reporter).VisitDeclarations(declarations);
      }

      if (reporter.Count(ErrorLevel.Error) == prevErrorCount) {
        new CheckMapRangeSupportsEquality(reporter).VisitDeclarations(declarations);
      }

      if (reporter.Count(ErrorLevel.Error) == prevErrorCount) {
        // Check that usage of "this" is restricted before "new;" in constructor bodies,
        // and that a class without any constructor only has fields with known initializers.
        // Also check that static fields (which are necessarily const) have initializers.
        var cdci = new CheckDividedConstructorInit_Visitor(reporter);
        foreach (var cl in ModuleDefinition.AllTypesWithMembers(declarations)) {
          // only reference types (classes and reference-type traits) are allowed to declare mutable fields
          if (cl is not ClassLikeDecl { IsReferenceTypeDecl: true }) {
            foreach (var member in cl.Members.Where(member => member is Field and not SpecialField)) {
              var traitHint = cl is TraitDecl ? " or declaring the trait with 'extends object'" : "";
              reporter.Error(MessageSource.Resolver, member,
                $"mutable fields are allowed only in reference types (consider declaring the field as a 'const'{traitHint})");
            }
          }

          if (cl is not ClassLikeDecl) {
            if (!isAnExport && cl.EnclosingModuleDefinition.ModuleKind == ModuleKindEnum.Concrete) {
              // non-reference, non-trait types (datatype, newtype, opaque) don't have constructors that can initialize fields
              foreach (var member in cl.Members) {
                if (member is ConstantField f && f.Rhs == null && !f.IsExtern(Options, out _, out _)) {
                  CheckIsOkayWithoutRHS(f, false);
                }
              }
            }
            continue;
          }
          if (cl is TraitDecl traitDecl) {
            if (!isAnExport && cl.EnclosingModuleDefinition.ModuleKind == ModuleKindEnum.Concrete) {
              // check for static consts, and check for instance fields in non-reference traits
              foreach (var member in cl.Members) {
                if (member is ConstantField f && f.Rhs == null && !f.IsExtern(Options, out _, out _)) {
                  if (f.IsStatic) {
                    CheckIsOkayWithoutRHS(f, false);
                  } else if (!traitDecl.IsReferenceTypeDecl) {
                    CheckIsOkayWithoutRHS(f, true);
                  }
                }
              }
            }
            continue;
          }

          var hasConstructor = false;
          Field fieldWithoutKnownInitializer = null;
          foreach (var member in cl.Members) {
            if (member is Constructor) {
              hasConstructor = true;
              var constructor = (Constructor)member;
              if (constructor.BodyInit != null) {
                cdci.CheckInit(constructor.BodyInit);
              }
            } else if (member is ConstantField && member.IsStatic) {
              var f = (ConstantField)member;
              if (!isAnExport && cl.EnclosingModuleDefinition.ModuleKind == ModuleKindEnum.Concrete && f.Rhs == null && !f.IsExtern(Options, out _, out _)) {
                CheckIsOkayWithoutRHS(f, false);
              }
            } else if (member is Field && fieldWithoutKnownInitializer == null) {
              var f = (Field)member;
              if (f is ConstantField && ((ConstantField)f).Rhs != null) {
                // fine
              } else if (!f.Type.KnownToHaveToAValue(f.IsGhost)) {
                fieldWithoutKnownInitializer = f;
              }
            }
          }
          if (!hasConstructor) {
            if (fieldWithoutKnownInitializer == null) {
              // time to check inherited members
              foreach (var member in cl.InheritedMembers) {
                if (member is Field) {
                  var f = (Field)member;
                  if (f is ConstantField && ((ConstantField)f).Rhs != null) {
                    // fine
                  } else if (!f.Type.Subst(cl.ParentFormalTypeParametersToActuals).KnownToHaveToAValue(f.IsGhost)) {
                    fieldWithoutKnownInitializer = f;
                    break;
                  }
                }
              }
            }
            // go through inherited members...
            if (fieldWithoutKnownInitializer != null) {
              reporter.Error(MessageSource.Resolver, cl.Tok, "class '{0}' with fields without known initializers, like '{1}' of type '{2}', must declare a constructor",
                cl.Name, fieldWithoutKnownInitializer.Name, fieldWithoutKnownInitializer.Type.Subst(cl.ParentFormalTypeParametersToActuals));
            }
          }
        }
      }

      if (reporter.Count(ErrorLevel.Error) == prevErrorCount) {
        // Verifies that, in all compiled places, subset types in comprehensions have a compilable constraint
        new SubsetConstraintGhostChecker(this.Reporter).Traverse(declarations);
      }
    }

    /// <summary>
    /// Compute ghost interests, figure out native types, check agreement among datatype destructors, and determine tail calls.
    /// </summary>
    private void ComputeGhostInterestAndMisc(List<TopLevelDecl> declarations) {
      foreach (TopLevelDecl d in declarations) {
        if (d is IteratorDecl) {
          var iter = (IteratorDecl)d;
          iter.SubExpressions.ForEach(e => CheckExpression(e, this, iter));
          if (iter.Body != null) {
            CheckExpression(iter.Body, this, iter);
          }

        } else if (d is SubsetTypeDecl subsetTypeDecl) {
          Contract.Assert(subsetTypeDecl.Constraint != null);
          CheckExpression(subsetTypeDecl.Constraint, this, new CodeContextWrapper(subsetTypeDecl, true));

          if (subsetTypeDecl.Witness != null) {
            CheckExpression(subsetTypeDecl.Witness, this,
              new CodeContextWrapper(subsetTypeDecl, subsetTypeDecl.WitnessKind == SubsetTypeDecl.WKind.Ghost));
            if (subsetTypeDecl.WitnessKind == SubsetTypeDecl.WKind.Compiled) {
              var codeContext = new CodeContextWrapper(subsetTypeDecl, subsetTypeDecl.WitnessKind == SubsetTypeDecl.WKind.Ghost);
              ExpressionTester.CheckIsCompilable(Options, this, subsetTypeDecl.Witness, codeContext);
            }
          }

        } else if (d is NewtypeDecl newtypeDecl) {
          if (newtypeDecl.Var != null) {
            Contract.Assert(newtypeDecl.Constraint != null);
            CheckExpression(newtypeDecl.Constraint, this, new CodeContextWrapper(newtypeDecl, true));
          }

          if (newtypeDecl.Witness != null) {
            CheckExpression(newtypeDecl.Witness, this, new CodeContextWrapper(newtypeDecl, newtypeDecl.WitnessKind == SubsetTypeDecl.WKind.Ghost));
            if (newtypeDecl.WitnessKind == SubsetTypeDecl.WKind.Compiled) {
              var codeContext = new CodeContextWrapper(newtypeDecl, newtypeDecl.WitnessKind == SubsetTypeDecl.WKind.Ghost);
              ExpressionTester.CheckIsCompilable(Options, this, newtypeDecl.Witness, codeContext);
            }
          }

          new NativeTypeAnalysis(reporter).FigureOutNativeType(newtypeDecl, Options);

        } else if (d is DatatypeDecl) {
          var dd = (DatatypeDecl)d;
          foreach (var member in GetClassMembers(dd)!.Values) {
            var dtor = member as DatatypeDestructor;
            if (dtor != null) {
              var rolemodel = dtor.CorrespondingFormals[0];
              for (int i = 1; i < dtor.CorrespondingFormals.Count; i++) {
                var other = dtor.CorrespondingFormals[i];
                if (rolemodel.IsGhost != other.IsGhost) {
                  reporter.Error(MessageSource.Resolver, other,
                    "shared destructors must agree on whether or not they are ghost, but '{0}' is {1} in constructor '{2}' and {3} in constructor '{4}'",
                    rolemodel.Name,
                    rolemodel.IsGhost ? "ghost" : "non-ghost", dtor.EnclosingCtors[0].Name,
                    other.IsGhost ? "ghost" : "non-ghost", dtor.EnclosingCtors[i].Name);
                }
              }
            }
          }
          foreach (var ctor in dd.Ctors) {
            CheckParameterDefaultValuesAreCompilable(ctor.Formals, dd);
          }
        }
      }

      AnalyzeTypeConstraints.AssignConstraintIsCompilable(declarations, Options);

      // Now that we have filled in the .ConstraintIsCompilable field of all subset types and newtypes, we're ready to
      // visit iterator bodies and members (which will make calls to CheckIsCompilable).
      foreach (TopLevelDecl d in declarations) {
        if (d is IteratorDecl { Body: { } iterBody } iter) {
          ComputeGhostInterest(iter.Body, false, null, iter);
        }
        if (d is TopLevelDeclWithMembers cl) {
          ResolveClassMembers_Pass1(cl);
        }
      }
    }

    private void CheckForCyclesAmongRedirectingTypes(RedirectingTypeDecl dd, HashSet<ICallable> cycleErrorHasBeenReported) {
      var enclosingModule = dd.EnclosingModule;
      if (enclosingModule.CallGraph.GetSCCSize(dd) != 1) {
        var r = enclosingModule.CallGraph.GetSCCRepresentative(dd);
        if (cycleErrorHasBeenReported.Contains(r)) {
          // An error has already been reported for this cycle, so don't report another.
          // Note, the representative, "r", may itself not be a const.
        } else if (dd is NewtypeDecl or SubsetTypeDecl) {
          ReportCallGraphCycleError(dd, $"recursive constraint dependency involving a {dd.WhatKind}");
          cycleErrorHasBeenReported.Add(r);
        }
      }
    }

    private void FillInPostConditionsAndBodiesOfPrefixLemmas(List<TopLevelDecl> declarations) {
      foreach (var com in ModuleDefinition.AllExtremeLemmas(declarations)) {
        var prefixLemma = com.PrefixLemma;
        if (prefixLemma == null) {
          continue; // something went wrong during registration of the prefix lemma (probably a duplicated extreme lemma name)
        }

        var k = prefixLemma.Ins[0];
        var focalPredicates = new HashSet<ExtremePredicate>();
        var focalCodatatypeEquality = new HashSet<CoDatatypeDecl>();
        if (com is GreatestLemma) {
          // compute the postconditions of the prefix lemma
          Contract.Assume(prefixLemma.Ens.Count == 0); // these are not supposed to have been filled in before
          foreach (var p in com.Ens) {
            var coConclusions = new HashSet<Expression>();
            CollectFriendlyCallsInExtremeLemmaSpecification(p.E, true, coConclusions, true, com);
            var subst = new ExtremeLemmaSpecificationSubstituter(coConclusions, new IdentifierExpr(k.Tok, k.Name),
              this.reporter, true);
            var post = subst.CloneExpr(p.E);
            prefixLemma.Ens.Add(new AttributedExpression(post));
            foreach (var e in coConclusions) {
              if (e is FunctionCallExpr fce) {
                GreatestPredicate predicate = (GreatestPredicate)fce.Function;
                focalPredicates.Add(predicate);
                // For every focal predicate P in S, add to S all greatest predicates in the same strongly connected
                // component (in the call graph) as P
                foreach (var node in predicate.EnclosingClass.EnclosingModuleDefinition.CallGraph.GetSCC(predicate)) {
                  if (node is GreatestPredicate greatestPredicate) {
                    focalPredicates.Add(greatestPredicate);
                  }
                }
              } else {
                var binExpr = (BinaryExpr)e; // each "coConclusion" is either a FunctionCallExpr or a BinaryExpr
                focalCodatatypeEquality.Add(binExpr.E0.Type.AsCoDatatype ?? binExpr.E1.Type.AsCoDatatype);
              }
            }
          }
        } else {
          // compute the preconditions of the prefix lemma
          Contract.Assume(prefixLemma.Req.Count == 0); // these are not supposed to have been filled in before
          foreach (var p in com.Req) {
            var antecedents = new HashSet<Expression>();
            CollectFriendlyCallsInExtremeLemmaSpecification(p.E, true, antecedents, false, com);
            var subst = new ExtremeLemmaSpecificationSubstituter(antecedents, new IdentifierExpr(k.Tok, k.Name),
              this.reporter, false);
            var pre = subst.CloneExpr(p.E);
            prefixLemma.Req.Add(new AttributedExpression(pre, p.Label, null));
            foreach (var e in antecedents) {
              var fce = (FunctionCallExpr)e; // we expect "antecedents" to contain only FunctionCallExpr's
              LeastPredicate predicate = (LeastPredicate)fce.Function;
              focalPredicates.Add(predicate);
              // For every focal predicate P in S, add to S all least predicates in the same strongly connected
              // component (in the call graph) as P
              foreach (var node in predicate.EnclosingClass.EnclosingModuleDefinition.CallGraph.GetSCC(predicate)) {
                if (node is LeastPredicate leastPredicate) {
                  focalPredicates.Add(leastPredicate);
                }
              }
            }
          }
        }

        var focalCount = focalPredicates.Count + focalCodatatypeEquality.Count;
        if (focalCount == 0) {
          reporter.Info(MessageSource.Resolver, com.Tok, $"{com.PrefixLemma.Name} has no focal predicates");
        } else {
          var predicates = Util.Comma(focalPredicates, p => p.Name);
          var equalities = Util.Comma(focalCodatatypeEquality, decl => $"{decl.Name}.==");
          var focals = predicates + (predicates.Length != 0 && equalities.Length != 0 ? ", " : "") + equalities;
          reporter.Info(MessageSource.Resolver, com.Tok, $"{com.PrefixLemma.Name} with focal predicate{Util.Plural(focalCount)} {focals}");
        }
        // Compute the statement body of the prefix lemma
        Contract.Assume(prefixLemma.Body == null); // this is not supposed to have been filled in before
        if (com.Body != null) {
<<<<<<< HEAD
          var kMinusOne = new BinaryExpr(com.Tok, BinaryExpr.Opcode.Sub, new IdentifierExpr(k.tok, k.Name),
=======
          var kMinusOne = new BinaryExpr(com.Tok, BinaryExpr.Opcode.Sub, new IdentifierExpr(k.Tok, k.Name),
>>>>>>> b964908e
            new LiteralExpr(com.Tok, 1));
          var subst = new ExtremeLemmaBodyCloner(com, kMinusOne, focalPredicates, focalCodatatypeEquality, this.reporter);
          var mainBody = subst.CloneBlockStmt(com.Body);
          Expression kk;
          Statement els;
          if (k.Type.IsBigOrdinalType) {
            kk = new MemberSelectExpr(k.Tok, new IdentifierExpr(k.Tok, k.Name), new Name("Offset"));
            // As an "else" branch, we add recursive calls for the limit case.  When automatic induction is on,
            // this get handled automatically, but we still want it in the case when automatic induction has been
            // turned off.
            //     forall k', params | k' < _k && Precondition {
            //       pp(k', params);
            //     }
            Contract.Assume(SystemModuleManager.ORDINAL_Offset != null); // should have been filled in earlier
            var kId = new IdentifierExpr(com.Tok, k);
            var kprimeVar = new BoundVar(com.Tok, "_k'", Type.BigOrdinal);
            var kprime = new IdentifierExpr(com.Tok, kprimeVar);
            var smaller = Expression.CreateLess(kprime, kId);

            var bvs = new List<BoundVar>(); // the following loop populates bvs with k', params
            var substMap = new Dictionary<IVariable, Expression>();
            foreach (var inFormal in prefixLemma.Ins) {
              if (inFormal == k) {
                bvs.Add(kprimeVar);
                substMap.Add(k, kprime);
              } else {
                var bv = new BoundVar(inFormal.Tok, inFormal.Name, inFormal.Type);
                bvs.Add(bv);
                substMap.Add(inFormal, new IdentifierExpr(com.Tok, bv));
              }
            }

            prefixLemma.RecursiveCallParameters(com.Tok, prefixLemma.TypeArgs, prefixLemma.Ins, null,
              substMap, out var recursiveCallReceiver, out var recursiveCallArgs);
            var methodSel = new MemberSelectExpr(com.Tok, recursiveCallReceiver, prefixLemma.NameNode);
            methodSel.Member = prefixLemma; // resolve here
            methodSel.TypeApplicationAtEnclosingClass =
              prefixLemma.EnclosingClass.TypeArgs.ConvertAll(tp => (Type)new UserDefinedType(tp.Tok, tp));
            methodSel.TypeApplicationJustMember =
              prefixLemma.TypeArgs.ConvertAll(tp => (Type)new UserDefinedType(tp.Tok, tp));
            methodSel.Type = new InferredTypeProxy();
            var recursiveCall = new CallStmt(com.Origin, new List<Expression>(), methodSel,
              recursiveCallArgs.ConvertAll(e => new ActualBinding(null, e)));
            recursiveCall.IsGhost = prefixLemma.IsGhost; // resolve here

            var range = smaller; // The range will be strengthened later with the call's precondition, substituted
            // appropriately (which can only be done once the precondition has been resolved).
            var attrs = new Attributes("_autorequires", new List<Expression>(), null);
#if VERIFY_CORRECTNESS_OF_TRANSLATION_FORALL_STATEMENT_RANGE
              // don't add the :_trustWellformed attribute
#else
            attrs = new Attributes("_trustWellformed", new List<Expression>(), attrs);
#endif
            attrs = new Attributes("auto_generated", new List<Expression>(), attrs);
            var forallBody = new BlockStmt(mainBody.Origin, new List<Statement>() { recursiveCall });
            var forallStmt = new ForallStmt(mainBody.Origin, bvs, attrs, range,
              new List<AttributedExpression>(), forallBody);
            els = new BlockStmt(mainBody.Origin, new List<Statement>() { forallStmt });
          } else {
            kk = new IdentifierExpr(k.Tok, k.Name);
            els = null;
          }

          var kPositive = new BinaryExpr(com.Tok, BinaryExpr.Opcode.Lt, new LiteralExpr(com.Tok, 0), kk);
          var condBody = new IfStmt(mainBody.Origin, false, kPositive, mainBody, els);
          prefixLemma.Body = new BlockStmt(mainBody.Origin, new List<Statement>() { condBody });
        }

        // The prefix lemma now has all its components, so it's finally time we resolve it
        currentClass = (TopLevelDeclWithMembers)prefixLemma.EnclosingClass;
        allTypeParameters.PushMarker();
        ResolveTypeParameters(currentClass.TypeArgs, false, currentClass);
        ResolveTypeParameters(prefixLemma.TypeArgs, false, prefixLemma);
        prefixLemma.Resolve(this);
        allTypeParameters.PopMarker();
        currentClass = null;
        new CheckTypeInferenceVisitor(this).VisitMethod(prefixLemma);
        CallGraphBuilder.VisitMethod(prefixLemma, reporter);
        new BoundsDiscoveryVisitor(this).VisitMethod(prefixLemma);
      }
    }

    private void CheckIsOkayWithoutRHS(ConstantField f, bool giveNonReferenceTypeTraitHint) {
      var hint = giveNonReferenceTypeTraitHint && !f.IsStatic
        ? " (consider changing the field to be a function, or restricting the enclosing trait to be a reference type by adding 'extends object')"
        : "";
      var statik = f.IsStatic ? "static " : "";

      if (f.IsGhost && !f.Type.IsNonempty) {
        reporter.Error(MessageSource.Resolver, f.Tok,
          $"{statik}ghost const field '{f.Name}' of type '{f.Type}' (which may be empty) must give a defining value{hint}");
      } else if (!f.IsGhost && !f.Type.HasCompilableValue) {
        reporter.Error(MessageSource.Resolver, f.Tok,
          $"{statik}non-ghost const field '{f.Name}' of type '{f.Type}' (which does not have a default compiled value) must give a defining value{hint}");
      }
    }

    private void ResolveClassMembers_Pass1(TopLevelDeclWithMembers cl) {
      foreach (var member in cl.Members) {
        var prevErrCnt = reporter.Count(ErrorLevel.Error);
        if (prevErrCnt == reporter.Count(ErrorLevel.Error)) {
          if (member is Method method) {
            CheckForUnnecessaryEqualitySupportDeclarations(method, method.TypeArgs);
            CheckParameterDefaultValuesAreCompilable(method.Ins, method);
            if (method.Body != null) {
              ComputeGhostInterest(method.Body, method.IsGhost, method.IsLemmaLike ? "a " + method.WhatKind : null, method);
              CheckExpression(method.Body, this, method);
              new TailRecursion(reporter).DetermineTailRecursion(method);
            }

            // check that any reads clause is used correctly
            var readsClausesOnMethodsEnabled = Options.Get(Method.ReadsClausesOnMethods);
            foreach (FrameExpression fe in method.Reads.Expressions) {
              if (method.IsLemmaLike) {
                reporter.Error(MessageSource.Resolver, fe.Tok,
                  "{0}s are not allowed to have reads clauses (they are allowed to read all memory locations)", method.WhatKind);
              } else if (!readsClausesOnMethodsEnabled) {
                reporter.Error(MessageSource.Resolver, fe.Tok,
                  "reads clauses on methods are forbidden without the command-line flag `--reads-clauses-on-methods`");
              } else if (method.IsGhost) {
                DisallowNonGhostFieldSpecifiers(fe);
              }
            }

            // check that any modifies clause is used correctly
            foreach (FrameExpression fe in method.Mod.Expressions) {
              if (method.IsLemmaLike) {
                reporter.Error(MessageSource.Resolver, fe.Tok, "{0}s are not allowed to have modifies clauses", method.WhatKind);
              } else if (method.IsGhost) {
                DisallowNonGhostFieldSpecifiers(fe);
              }
            }

          } else if (member is Function function) {
            CheckForUnnecessaryEqualitySupportDeclarations(function, function.TypeArgs);
            CheckParameterDefaultValuesAreCompilable(function.Ins, function);
            if (function.ByMethodBody == null) {
              if (!function.IsGhost && function.Body != null) {
                ExpressionTester.CheckIsCompilable(Options, this, function.Body, function);
              }
              if (function.Body != null) {
                new TailRecursion(reporter).DetermineTailRecursion(function);
              }
            } else {
              var m = function.ByMethodDecl;
              if (m != null) {
                Contract.Assert(!m.IsGhost);
                ComputeGhostInterest(m.Body, false, null, m);
                CheckExpression(m.Body, this, m);
                new TailRecursion(reporter).DetermineTailRecursion(m);
              } else {
                // m should not be null, unless an error has been reported
                // (e.g. function-by-method and method with the same name) 
                Contract.Assert(reporter.HasErrors);
              }
            }

          } else if (member is ConstantField field && field.Rhs != null && !field.IsGhost) {
            ExpressionTester.CheckIsCompilable(Options, this, field.Rhs, field);
          }

          if (prevErrCnt == reporter.Count(ErrorLevel.Error) && member is ICodeContext) {
            member.SubExpressions.ForEach(e => CheckExpression(e, this, (ICodeContext)member));
          }
        }
      }
    }

    void CheckForUnnecessaryEqualitySupportDeclarations(MemberDecl member, List<TypeParameter> typeParameters) {
      if (member.IsGhost) {
        foreach (var p in typeParameters.Where(p => p.SupportsEquality)) {
          reporter.Warning(MessageSource.Resolver, ErrorRegistry.NoneId, p.Tok,
            $"type parameter {p.Name} of ghost {member.WhatKind} {member.Name} is declared (==), which is unnecessary because the {member.WhatKind} doesn't contain any compiled code");
        }
      }
    }

    /// <summary>
    /// Check that default-value expressions are compilable, for non-ghost formals.
    /// </summary>
    void CheckParameterDefaultValuesAreCompilable(List<Formal> formals, ICodeContext codeContext) {
      Contract.Requires(formals != null);

      foreach (var formal in formals.Where(f => f.DefaultValue != null)) {
        if ((!codeContext.IsGhost || codeContext is DatatypeDecl) && !formal.IsGhost) {
          ExpressionTester.CheckIsCompilable(Options, this, formal.DefaultValue, codeContext);
        }
        CheckExpression(formal.DefaultValue, this, codeContext);
      }
    }

    void ReportCallGraphCycleError(ICallable start, string msg) {
      Contract.Requires(start != null);
      Contract.Requires(msg != null);
      var scc = start.EnclosingModule.CallGraph.GetSCC(start);
      scc.Reverse();
      var startIndex = scc.IndexOf(start);
      Contract.Assert(0 <= startIndex);
      scc = Util.Concat(scc.GetRange(startIndex, scc.Count - startIndex), scc.GetRange(0, startIndex));
      ReportCycleError(reporter, scc, c => c.Origin, c => c.NameRelativeToModule, msg);
    }

    public static void ReportCycleError<X>(ErrorReporter reporter, List<X> cycle, Func<X, IOrigin> toTok, Func<X, string> toString, string msg) {
      Contract.Requires(cycle != null);
      Contract.Requires(cycle.Count != 0);
      Contract.Requires(toTok != null);
      Contract.Requires(toString != null);
      Contract.Requires(msg != null);

      var start = cycle[0];
      var cy = Util.Comma(" -> ", cycle, toString);
      reporter.Error(MessageSource.Resolver, toTok(start), $"{msg}: {cy} -> {toString(start)}");
    }

    /// <summary>
    /// Check that the 'older' modifier on parameters is used correctly and report any errors of the contrary.
    /// </summary>
    void CheckOlderParameters(Function f) {
      Contract.Requires(f != null);

      if (!f.ResultType.IsBoolType || f is PrefixPredicate || f is ExtremePredicate) {
        // parameters are not allowed to be marked 'older'
        foreach (var formal in f.Ins) {
          if (formal.IsOlder) {
            reporter.Error(MessageSource.Resolver, formal.Tok, "only predicates and two-state predicates are allowed 'older' parameters");
          }
        }
      }
    }

    // ------------------------------------------------------------------------------------------------------
    // ----- CheckExpression --------------------------------------------------------------------------------
    // ------------------------------------------------------------------------------------------------------
    #region CheckExpression
    /// <summary>
    /// This method computes ghost interests in the statement portion of StmtExpr's and
    /// checks for hint restrictions in any CalcStmt.
    /// </summary>
    void CheckExpression(Expression expr, ModuleResolver resolver, ICodeContext codeContext) {
      Contract.Requires(expr != null);
      Contract.Requires(resolver != null);
      Contract.Requires(codeContext != null);
      var v = new CheckLocalityVisitor(resolver, codeContext);
      v.Visit(expr);
    }
    /// <summary>
    /// This method computes ghost interests in the statement portion of StmtExpr's and
    /// checks for hint restrictions in any CalcStmt. In any ghost context, it also
    /// changes the bound variables of all let- and let-such-that expressions to ghost.
    /// It also performs substitutions in DefaultValueExpression's.
    /// </summary>
    void CheckExpression(Statement stmt, ModuleResolver resolver, ICodeContext codeContext) {
      Contract.Requires(stmt != null);
      Contract.Requires(resolver != null);
      Contract.Requires(codeContext != null);
      var v = new CheckLocalityVisitor(resolver, codeContext);
      v.Visit(stmt);
    }

    #endregion

    void ExtremePredicateChecks(Expression expr, ExtremePredicate context, CallingPosition cp) {
      Contract.Requires(expr != null);
      Contract.Requires(context != null);
      var v = new ExtremePredicateChecks_Visitor(reporter, context);
      v.Visit(expr, cp);
    }

    void ExtremeLemmaChecks(Statement stmt, ExtremeLemma context) {
      Contract.Requires(stmt != null);
      Contract.Requires(context != null);
      var v = new ExtremeLemmaChecks_Visitor(this, context);
      v.Visit(stmt);
    }
    void ExtremeLemmaChecks(Expression expr, ExtremeLemma context) {
      Contract.Requires(context != null);
      if (expr == null) {
        return;
      }

      var v = new ExtremeLemmaChecks_Visitor(this, context);
      v.Visit(expr);
    }

    public void ComputeGhostInterest(Statement stmt, bool mustBeErasable, [CanBeNull] string proofContext, ICodeContext codeContext) {
      Contract.Requires(stmt != null);
      Contract.Requires(codeContext != null);
      stmt.ResolveGhostness(this, Reporter, mustBeErasable, codeContext, proofContext,
        codeContext is Method, false);
    }

    class ReportOtherAdditionalInformation_Visitor : ResolverBottomUpVisitor {
      public ReportOtherAdditionalInformation_Visitor(ModuleResolver resolver)
        : base(resolver) {
        Contract.Requires(resolver != null);
      }
      protected override void VisitOneStmt(Statement stmt) {
        if (stmt is ForallStmt) {
          var s = (ForallStmt)stmt;
          if (s.Kind == ForallStmt.BodyKind.Call) {
            var cs = (CallStmt)s.S0;
            // show the callee's postcondition as the postcondition of the 'forall' statement
            // TODO:  The following substitutions do not correctly take into consideration variable capture; hence, what the hover text displays may be misleading
            var argsSubstMap = new Dictionary<IVariable, Expression>();  // maps formal arguments to actuals
            Contract.Assert(cs.Method.Ins.Count == cs.Args.Count);
            for (int i = 0; i < cs.Method.Ins.Count; i++) {
              argsSubstMap.Add(cs.Method.Ins[i], cs.Args[i]);
            }
            var substituter = new AlphaConvertingSubstituter(cs.Receiver, argsSubstMap, new Dictionary<TypeParameter, Type>());
            if (!Attributes.Contains(s.Attributes, "auto_generated")) {
              foreach (var ens in cs.Method.Ens) {
                var p = substituter.Substitute(ens.E);  // substitute the call's actuals for the method's formals
                resolver.reporter.Info(MessageSource.Resolver, s.Tok, "ensures " + Printer.ExprToString(resolver.Options, p));
              }
            }
          }
        }
      }
    }

    // ------------------------------------------------------------------------------------------------------
    // ------------------------------------------------------------------------------------------------------
    // ------------------------------------------------------------------------------------------------------

    private TopLevelDeclWithMembers currentClass;
    public Scope<TypeParameter>/*!*/ allTypeParameters;
    public readonly Scope<IVariable>/*!*/ scope;

    /// <summary>
    /// Resolves the types along .ParentTraits and fills in .ParentTraitHeads
    /// </summary>
    void ResolveParentTraitTypes(TopLevelDeclWithMembers cl, Graph<TopLevelDeclWithMembers> parentRelation) {
      Contract.Requires(cl != null);
      Contract.Requires(currentClass == null);
      Contract.Ensures(currentClass == null);

      currentClass = cl;
      allTypeParameters.PushMarker();
      ResolveTypeParameters(cl.TypeArgs, false, cl);
      foreach (var parentTrait in cl.ParentTraits) {
        var prevErrorCount = reporter.Count(ErrorLevel.Error);
        ResolveType(cl.Tok, parentTrait, new NoContext(cl.EnclosingModuleDefinition), ResolveTypeOptionEnum.DontInfer, null);
        if (prevErrorCount == reporter.Count(ErrorLevel.Error)) {
<<<<<<< HEAD
          var parentTypeToken = parentTrait is UserDefinedType parentTraitUdt ? parentTraitUdt.tok : cl.Tok;
=======
          var parentTypeToken = parentTrait is UserDefinedType parentTraitUdt ? parentTraitUdt.Tok : cl.Tok;
>>>>>>> b964908e

          var trait = parentTrait.UseInternalSynonym().IsInternalTypeSynonym ? null : (parentTrait as UserDefinedType)?.AsParentTraitDecl();
          if (trait != null) {
            // disallowing inheritance in multi module case
            bool termination = true;
            if (cl.EnclosingModuleDefinition == trait.EnclosingModuleDefinition || trait.IsObjectTrait || (Attributes.ContainsBool(trait.Attributes, "termination", ref termination) && !termination)) {
              // all is good (or the user takes responsibility for the lack of termination checking)
              if (!cl.ParentTraitHeads.Contains(trait)) {
                cl.ParentTraitHeads.Add(trait);
                parentRelation.AddEdge(cl, trait);
              }
            } else {
              reporter.Error(MessageSource.Resolver, parentTypeToken,
                $"{cl.WhatKind} '{cl.Name}' is in a different module than trait '{trait.FullName}'. A {cl.WhatKind} may only extend a trait " +
                "in the same module, unless the parent trait is annotated with {:termination false}.");
            }
          } else {
            reporter.Error(MessageSource.Resolver, parentTypeToken, $"a {cl.WhatKind} can only extend traits (found '{parentTrait}')");
          }
        }
      }
      allTypeParameters.PopMarker();
      currentClass = null;
    }

    void InheritMembers(List<TopLevelDecl> declarations) {
      // Register the trait members in the classes that inherit them
      foreach (var topLevelDeclWithMembers in declarations.OfType<TopLevelDeclWithMembers>()) {
        RegisterInheritedMembers(topLevelDeclWithMembers);
      }
    }

    /// <summary>
    /// This method idempotently fills in .InheritanceInformation, .ParentFormalTypeParametersToActuals, and the
    /// name->MemberDecl table for "cl" and the transitive parent traits of "cl". It also checks that every (transitive)
    /// parent trait is instantiated with the same type parameters
    /// The method assumes that all types along .ParentTraits have been successfully resolved and .ParentTraitHeads been filled in.
    ///
    /// The "basePreType" parameter is used only with the new resolver. It can be passed in a "null" to indicate that "cl" does not
    /// have a base type or that the given/inferred base type was not legal.
    /// </summary>
    public void RegisterInheritedMembers(TopLevelDeclWithMembers cl, [CanBeNull] DPreType basePreType = null) {
      Contract.Requires(cl != null);

      if (cl.ParentTypeInformation != null) {
        return;
      }
      cl.ParentTypeInformation = new TopLevelDeclWithMembers.InheritanceInformationClass();

      // populate .ParentFormalTypeParametersToActuals with the type arguments given to the base type (this applies only to newtype's)
      TopLevelDeclWithMembers baseTypeDecl = null;
      List<Type> baseTypeArguments = null;
      if (cl is NewtypeDecl newtypeDecl) {
        if (Options.Get(CommonOptionBag.TypeSystemRefresh)) {
          baseTypeDecl = basePreType?.Decl as TopLevelDeclWithMembers;
          baseTypeArguments = basePreType?.Arguments.ConvertAll(preType => PreType2TypeUtil.PreType2Type(preType, false, TypeParameter.TPVariance.Co));
        } else {
          // ignore any subset types, since they have no members and thus we don't need their type-parameter mappings
          var baseType = newtypeDecl.BaseType.NormalizeExpand();
          baseTypeArguments = baseType.TypeArgs;
          if (baseType is UserDefinedType { ResolvedClass: TopLevelDeclWithMembers topLevelDeclWithMembers }) {
            baseTypeDecl = topLevelDeclWithMembers;
          } else if (Options.Get(CommonOptionBag.GeneralNewtypes) || baseType.IsIntegerType || baseType.IsRealType) {
            baseTypeDecl = GetSystemValuetypeDecl(baseType);
          }
        }
        if (baseTypeDecl != null) {
          Contract.Assert(baseTypeArguments.Count == baseTypeDecl.TypeArgs.Count);
          for (var i = 0; i < baseTypeArguments.Count; i++) {
            cl.ParentFormalTypeParametersToActuals.Add(baseTypeDecl.TypeArgs[i], baseTypeArguments[i]);
          }
          RegisterInheritedMembers(baseTypeDecl);
        }
      }

      // populate .ParentTypeInformation and .ParentFormalTypeParametersToActuals for the immediate parent traits
      foreach (var tt in cl.ParentTraits) {
        var udt = (UserDefinedType)tt;
        var trait = (TraitDecl)((udt.ResolvedClass as NonNullTypeDecl)?.ViewAsClass ?? udt.ResolvedClass);
        cl.ParentTypeInformation.Record(trait, udt);
        Contract.Assert(trait.TypeArgs.Count == udt.TypeArgs.Count);
        for (var i = 0; i < trait.TypeArgs.Count; i++) {
          // there may be duplicate parent traits, which haven't been checked for yet, so add mapping only for the first occurrence of each type parameter
          if (!cl.ParentFormalTypeParametersToActuals.ContainsKey(trait.TypeArgs[i])) {
            cl.ParentFormalTypeParametersToActuals.Add(trait.TypeArgs[i], udt.TypeArgs[i]);
          }
        }
      }

      // populate .ParentTypeInformation and .ParentFormalTypeParametersToActuals for the transitive parent traits
      foreach (var trait in cl.ParentTraitHeads) {
        // make sure the parent trait has been processed; then, incorporate its inheritance information
        RegisterInheritedMembers(trait);
        cl.ParentTypeInformation.Extend(trait, trait.ParentTypeInformation, cl.ParentFormalTypeParametersToActuals);
        foreach (var entry in trait.ParentFormalTypeParametersToActuals) {
          var v = entry.Value.Subst(cl.ParentFormalTypeParametersToActuals);
          if (!cl.ParentFormalTypeParametersToActuals.ContainsKey(entry.Key)) {
            cl.ParentFormalTypeParametersToActuals.Add(entry.Key, v);
          }
        }
      }

      // Check that every (transitive) parent trait is instantiated with the same type parameters
      foreach (var group in cl.ParentTypeInformation.GetTypeInstantiationGroups()) {
        Contract.Assert(1 <= group.Count);
        var ty = group[0].Item1;
        for (var i = 1; i < group.Count; i++) {
          if (!group.GetRange(0, i).Exists(pair => pair.Item1.Equals(group[i].Item1))) {
            var via0 = group[0].Item2.Count == 0 ? "" : " (via " + Util.Comma(group[0].Item2, traitDecl => traitDecl.Name) + ")";
            var via1 = group[i].Item2.Count == 0 ? "" : " (via " + Util.Comma(group[i].Item2, traitDecl => traitDecl.Name) + ")";
            reporter.Error(MessageSource.Resolver, cl.Tok,
              "duplicate trait parents with the same head type must also have the same type arguments; got {0}{1} and {2}{3}",
              ty, via0, group[i].Item1, via1);
          }
        }
      }

      // Update the name->MemberDecl table for the class. Report an error if the same name refers to more than one member,
      // except when such duplication is purely that one member, say X, is inherited and the other is an override of X.
      var inheritedMembers = new Dictionary<string, MemberDecl>();
      var membersWithErrors = new List<string>();
      if (baseTypeDecl != null) {
        AddToInheritedMembers(cl, baseTypeDecl, inheritedMembers, membersWithErrors);
      }
      foreach (var trait in cl.ParentTraitHeads) {
        AddToInheritedMembers(cl, trait, inheritedMembers, membersWithErrors);
      }
      // Incorporate the inherited members into the name->MemberDecl mapping of "cl"
      var members = GetClassMembers(cl);
      foreach (var entry in inheritedMembers) {
        var name = entry.Key;
        var traitMember = entry.Value;
        if (!members.TryGetValue(name, out var clMember)) {
          members.Add(name, traitMember);
        } else {
          Contract.Assert(clMember.EnclosingClass == cl);  // sanity check
          Contract.Assert(clMember.OverriddenMember == null);  // sanity check
          clMember.OverriddenMember = traitMember;
        }
      }
      ProcessInheritedTraitMembers(cl, membersWithErrors);
    }

    private void AddToInheritedMembers(TopLevelDeclWithMembers cl, TopLevelDeclWithMembers baseOrParentTypeDecl,
      Dictionary<string, MemberDecl> inheritedMembers, List<string> membersWithErrors) {
      var members = GetClassMembers(baseOrParentTypeDecl)!;
      var sortedKeys = members.Keys.ToList();
      sortedKeys.Sort();
      foreach (var inheritedMemberName in sortedKeys) {
        var inheritedMember = members[inheritedMemberName];
        if (!inheritedMembers.TryGetValue(inheritedMember.Name, out var prevMember)) {
          // all good; record "inheritedMember" as an inherited member
          inheritedMembers.Add(inheritedMember.Name, inheritedMember);
        } else if (inheritedMember == prevMember) {
          // same member, inherited two different ways
        } else if (inheritedMember.Overrides(prevMember)) {
          // we're inheriting "prevMember" and "traitMember" from different parent traits, where "inheritedMember" is an override of "prevMember"
          Contract.Assert(inheritedMember.EnclosingClass != cl && prevMember.EnclosingClass != cl &&
                          inheritedMember.EnclosingClass != prevMember.EnclosingClass); // sanity checks
          // re-map "traitMember.Name" to point to the overriding member
          inheritedMembers[inheritedMember.Name] = inheritedMember;
        } else if (prevMember.Overrides(inheritedMember)) {
          // we're inheriting "prevMember" and "inheritedMember" from different parent traits, where "prevMember" is an override of "inheritedMember"
          Contract.Assert(inheritedMember.EnclosingClass != cl && prevMember.EnclosingClass != cl &&
                          inheritedMember.EnclosingClass != prevMember.EnclosingClass); // sanity checks
          // keep the mapping to "prevMember"
        } else {
          // "prevMember" and "inheritedMember" refer to different members (with the same name)
          membersWithErrors.Add(inheritedMember.Name);
          reporter.Error(MessageSource.Resolver, cl.Tok,
            $"{cl.WhatKindAndName} inherits a member named '{inheritedMember.Name}' from both " +
            $"{prevMember.EnclosingClass.WhatKindAndName} and {inheritedMember.EnclosingClass.WhatKindAndName}");
        }
      }
    }

    [CanBeNull]
    ValuetypeDecl GetSystemValuetypeDecl(Type type) {
      foreach (var systemTopLevelDecl in ProgramResolver.SystemModuleManager.SystemModule.SourceDecls.OfType<ValuetypeDecl>()) {
        if (systemTopLevelDecl.IsThisType(type)) {
          return systemTopLevelDecl;
        }
      }

      if (type.AsBitVectorType is { } bitvectorType) {
        // The declaration for this built-in bitvector type has not yet been added to SourceDecls. We create it here and add it.
        return AddBitvectorTypeDecl(bitvectorType.Name, bitvectorType.Width);
      }

      return null; // not present
    }

    public ValuetypeDecl AddBitvectorTypeDecl(string name, int width) {
      var bvDecl = new ValuetypeDecl(name, ProgramResolver.SystemModuleManager.SystemModule,
        t => t.AsBitVectorType is { Width: var w } && w == width,
        typeArgs => new BitvectorType(Options, width));
      AddRotateMember(bvDecl, "RotateLeft", width);
      AddRotateMember(bvDecl, "RotateRight", width);
      ProgramResolver.SystemModuleManager.SystemModule.SourceDecls.Add(bvDecl);
      var memberDictionary = bvDecl.Members.ToDictionary(member => member.Name, member => member);
      ProgramResolver.AddSystemClass(bvDecl, memberDictionary);
      return bvDecl;
    }

    private void AddRotateMember(ValuetypeDecl bitvectorTypeDecl, string name, int width) {
      var argumentType = ProgramResolver.SystemModuleManager.Nat();
      var formals = new List<Formal> {
        new Formal(Token.NoToken, "w", argumentType, true, false, null)
      };
      var resultType = new BitvectorType(Options, width);
      var rotateMember = new SpecialFunction(SourceOrigin.NoToken, name, ProgramResolver.SystemModuleManager.SystemModule, false, false,
        new List<TypeParameter>(), formals, resultType,
        new List<AttributedExpression>(), new Specification<FrameExpression>(), new List<AttributedExpression>(),
        new Specification<Expression>(new List<Expression>(), null), null, null, null) {
        EnclosingClass = bitvectorTypeDecl
      };
      rotateMember.AddVisibilityScope(ProgramResolver.SystemModuleManager.SystemModule.VisibilityScope, false);
      bitvectorTypeDecl.Members.Add(rotateMember);
    }

    /// <summary>
    /// Assumes type parameters have already been pushed
    /// </summary>
    void ResolveClassMemberTypes(TopLevelDeclWithMembers cl) {
      Contract.Requires(cl != null);
      Contract.Requires(currentClass == null);
      Contract.Ensures(currentClass == null);
      currentClass = cl;

      foreach (MemberDecl member in cl.Members) {
        member.EnclosingClass = cl;
        if (member is Field) {
          if (member is ConstantField) {
            var m = (ConstantField)member;
            ResolveType(member.Tok, ((Field)member).Type, m, ResolveTypeOptionEnum.DontInfer, null);
          } else {
            // In the following, we pass in a NoContext, because any cycle formed by a redirecting-type constraints would have to
            // dereference the heap, and such constraints are not allowed to dereference the heap so an error will be produced
            // even if we don't detect this cycle.
            ResolveType(member.Tok, ((Field)member).Type, new NoContext(cl.EnclosingModuleDefinition), ResolveTypeOptionEnum.DontInfer, null);
          }
        } else if (member is Function) {
          var f = (Function)member;
          var ec = reporter.Count(ErrorLevel.Error);
          allTypeParameters.PushMarker();
          ResolveTypeParameters(f.TypeArgs, true, f);
          ResolveFunctionSignature(f);
          allTypeParameters.PopMarker();
          if (f is ExtremePredicate && ec == reporter.Count(ErrorLevel.Error)) {
            var ff = ((ExtremePredicate)f).PrefixPredicate;  // note, may be null if there was an error before the prefix predicate was generated
            if (ff != null) {
              ff.EnclosingClass = cl;
              allTypeParameters.PushMarker();
              ResolveTypeParameters(ff.TypeArgs, true, ff);
              ResolveFunctionSignature(ff);
              allTypeParameters.PopMarker();
            }
          }
          if (f.ByMethodDecl != null) {
            f.ByMethodDecl.EnclosingClass = cl;
          }

        } else if (member is Method) {
          var m = (Method)member;
          var ec = reporter.Count(ErrorLevel.Error);
          allTypeParameters.PushMarker();
          ResolveTypeParameters(m.TypeArgs, true, m);
          ResolveMethodSignature(m);
          allTypeParameters.PopMarker();
          if (m is ExtremeLemma com && com.PrefixLemma != null && ec == reporter.Count(ErrorLevel.Error)) {
            var mm = com.PrefixLemma;
            // resolve signature of the prefix lemma
            mm.EnclosingClass = cl;
            allTypeParameters.PushMarker();
            ResolveTypeParameters(mm.TypeArgs, true, mm);
            ResolveMethodSignature(mm);
            allTypeParameters.PopMarker();
          }

        } else {
          Contract.Assert(false); throw new cce.UnreachableException();  // unexpected member type
        }
      }

      currentClass = null;
    }

    /// <summary>
    /// This method checks the rules for inherited and overridden members. It also populates .InheritedMembers with the
    /// non-static members that are inherited from parent traits.
    /// </summary>
    void ProcessInheritedTraitMembers(TopLevelDeclWithMembers cl, List<string> suppressNoImplErrorsForTheseMembers) {
      Contract.Requires(cl != null);
      Contract.Requires(cl.ParentTypeInformation != null);

      foreach (var member in GetClassMembers(cl).Values) {
        if (member is PrefixPredicate or PrefixLemma) {
          // these are handled with the corresponding extreme predicate/lemma
          continue;
        }
        if (member.EnclosingClass != cl) {
          if (member.EnclosingClass is not TraitDecl) {
            continue;
          }
          // The member is the one inherited from a trait (and the class does not itself define a member with this name).  This
          // is fine for fields and for functions and methods with bodies. However, if "cl" is not itself a trait, then for a body-less function
          // or method, "cl" is required to at least redeclare the member with its signature.  (It should also provide a stronger specification,
          // but that will be checked by the verifier.  And it should also have a body, but that will be checked by the compiler.)
          if (member.IsStatic) {
            // nothing to do
          } else {
            cl.InheritedMembers.Add(member);
            if (member is Field || (member as Function)?.Body != null || (member as Method)?.Body != null) {
              // member is a field or a fully defined function or method
            } else if (cl is TraitDecl) {
              // there are no expectations that a field needs to repeat the signature of inherited body-less members
            } else if (Attributes.Contains(member.Attributes, "extern")) {
              // Extern functions do not need to be reimplemented.
              // TODO: When `:extern` is separated from `:compile false`, this should become `:compile false`.
            } else if (member is Lemma && Attributes.Contains(member.Attributes, "opaque_reveal")) {
              // reveal lemmas do not need to be reimplemented
            } else if (!suppressNoImplErrorsForTheseMembers.Contains(member.Name)) {
              reporter.Error(MessageSource.Resolver, cl.Tok, "{0} '{1}' does not implement trait {2} '{3}.{4}'", cl.WhatKind, cl.Name, member.WhatKind, member.EnclosingClass.Name, member.Name);
            }
          }
          continue;
        }
        if (member.OverriddenMember == null) {
          // this member has nothing to do with the parent traits
          continue;
        }

        var traitMember = member.OverriddenMember;
        var trait = traitMember.EnclosingClass;
        if (trait is not TraitDecl) {
          reporter.Error(MessageSource.Resolver, member.Tok,
            $"{traitMember.WhatKindAndName} is inherited from {trait.WhatKindAndName} and is not allowed to be re-declared in {cl.WhatKindAndName}");
        } else if (traitMember.IsStatic) {
          reporter.Error(MessageSource.Resolver, member.Tok,
            $"static {traitMember.WhatKindAndName} is inherited from trait '{trait.Name}' and is not allowed to be re-declared");
        } else if (member.IsStatic) {
          reporter.Error(MessageSource.Resolver, member.Tok,
            $"static member '{member.Name}' overrides non-static member in trait '{trait.Name}'");
        } else if (traitMember is Field) {
          // The class is not allowed to do anything with the field other than silently inherit it.
          reporter.Error(MessageSource.Resolver, member.Tok,
            $"{traitMember.WhatKindAndName} is inherited from trait '{trait.Name}' and is not allowed to be re-declared");
        } else if ((traitMember as Function)?.Body != null || (traitMember as Method)?.Body != null) {
          // the overridden member is a fully defined function or method, so the class is not allowed to do anything with it other than silently inherit it
          reporter.Error(MessageSource.Resolver, member.Tok,
            $"fully defined {traitMember.WhatKindAndName} is inherited from trait '{trait.Name}' and is not allowed to be re-declared");
        } else if (member is Method != traitMember is Method ||
                   member is Lemma != traitMember is Lemma ||
                   member is TwoStateLemma != traitMember is TwoStateLemma ||
                   member is LeastLemma != traitMember is LeastLemma ||
                   member is GreatestLemma != traitMember is GreatestLemma ||
                   member is Function != traitMember is Function ||
                   member is TwoStateFunction != traitMember is TwoStateFunction ||
                   member is LeastPredicate != traitMember is LeastPredicate ||
                   member is GreatestPredicate != traitMember is GreatestPredicate) {
          reporter.Error(MessageSource.Resolver, member.Tok,
            $"{traitMember.WhatKindAndName} in '{trait.Name}' can only be overridden by a {traitMember.WhatKind} (got {member.WhatKind})");
        } else if (member.IsGhost != traitMember.IsGhost) {
          reporter.Error(MessageSource.Resolver, member.Tok,
            $"overridden {traitMember.WhatKindAndName} in '{cl.Name}' has different ghost/compiled status than in trait '{trait.Name}'");
        } else if (!member.IsOpaque && traitMember.IsOpaque) {
          reporter.Error(MessageSource.Resolver, member.Tok,
            $"overridden {traitMember.WhatKindAndName} in '{cl.Name}' must be 'opaque' since the member is 'opaque' in trait '{trait.Name}'");
        } else {
          // Copy trait member's extern attribute onto class member if class does not provide one
          if (!Attributes.Contains(member.Attributes, "extern") && Attributes.Contains(traitMember.Attributes, "extern")) {
            var traitExternArgs = Attributes.FindExpressions(traitMember.Attributes, "extern");
            member.Attributes = new Attributes("extern", traitExternArgs, member.Attributes);
          }

          if (traitMember is Method) {
            var classMethod = (Method)member;
            var traitMethod = (Method)traitMember;
            classMethod.OverriddenMethod = traitMethod;

            CheckOverride_MethodParameters(classMethod, traitMethod, cl.ParentFormalTypeParametersToActuals);

            var traitMethodAllowsNonTermination = Contract.Exists(traitMethod.Decreases.Expressions, e => e is WildcardExpr);
            var classMethodAllowsNonTermination = Contract.Exists(classMethod.Decreases.Expressions, e => e is WildcardExpr);
            if (classMethodAllowsNonTermination && !traitMethodAllowsNonTermination) {
              reporter.Error(MessageSource.Resolver, classMethod.Tok,
                $"not allowed to override a terminating method with a possibly non-terminating method ('{classMethod.Name}')");
            }

          } else if (traitMember is Function) {
            var classFunction = (Function)member;
            var traitFunction = (Function)traitMember;
            classFunction.OverriddenFunction = traitFunction;

            CheckOverride_FunctionParameters(classFunction, traitFunction, cl.ParentFormalTypeParametersToActuals);

          } else {
            Contract.Assert(false); // unexpected member
          }
        }
      }
    }

    public void CheckOverride_FunctionParameters(Function nw, Function old, Dictionary<TypeParameter, Type> classTypeMap) {
      Contract.Requires(nw != null);
      Contract.Requires(old != null);
      Contract.Requires(classTypeMap != null);

      var typeMap = CheckOverride_TypeParameters(nw.Tok, old.TypeArgs, nw.TypeArgs, nw.Name, "function", classTypeMap);
      if (nw is ExtremePredicate nwFix && old is ExtremePredicate oldFix && nwFix.KNat != oldFix.KNat) {
        reporter.Error(MessageSource.Resolver, nw,
          "the type of special parameter '_k' of {0} '{1}' ({2}) must be the same as in the overridden {0} ({3})",
          nw.WhatKind, nw.Name, nwFix.KNat ? "nat" : "ORDINAL", oldFix.KNat ? "nat" : "ORDINAL");
      }
      CheckOverride_ResolvedParameters(nw.Tok, old.Ins, nw.Ins, nw.Name, "function", "parameter", typeMap);
      var oldResultType = old.ResultType.Subst(typeMap);
      if (!nw.ResultType.Equals(oldResultType, true)) {
        reporter.Error(MessageSource.Resolver, nw, "the result type of function '{0}' ({1}) differs from that in the overridden function ({2})",
          nw.Name, nw.ResultType, oldResultType);
      }
    }

    public void CheckOverride_MethodParameters(Method nw, Method old, Dictionary<TypeParameter, Type> classTypeMap) {
      Contract.Requires(nw != null);
      Contract.Requires(old != null);
      Contract.Requires(classTypeMap != null);
      var typeMap = CheckOverride_TypeParameters(nw.Tok, old.TypeArgs, nw.TypeArgs, nw.Name, "method", classTypeMap);
      if (nw is ExtremeLemma nwFix && old is ExtremeLemma oldFix && nwFix.KNat != oldFix.KNat) {
        reporter.Error(MessageSource.Resolver, nw,
          "the type of special parameter '_k' of {0} '{1}' ({2}) must be the same as in the overridden {0} ({3})",
          nw.WhatKind, nw.Name, nwFix.KNat ? "nat" : "ORDINAL", oldFix.KNat ? "nat" : "ORDINAL");
      }
      CheckOverride_ResolvedParameters(nw.Tok, old.Ins, nw.Ins, nw.Name, "method", "in-parameter", typeMap);
      CheckOverride_ResolvedParameters(nw.Tok, old.Outs, nw.Outs, nw.Name, "method", "out-parameter", typeMap);
    }

    private Dictionary<TypeParameter, Type> CheckOverride_TypeParameters(IOrigin tok, List<TypeParameter> old, List<TypeParameter> nw,
      string name, string thing, Dictionary<TypeParameter, Type> classTypeMap) {
      Contract.Requires(tok != null);
      Contract.Requires(old != null);
      Contract.Requires(nw != null);
      Contract.Requires(name != null);
      Contract.Requires(thing != null);
      var typeMap = old.Count == 0 ? classTypeMap : new Dictionary<TypeParameter, Type>(classTypeMap);
      if (old.Count != nw.Count) {
        reporter.Error(MessageSource.Resolver, tok,
          "{0} '{1}' is declared with a different number of type parameters ({2} instead of {3}) than in the overridden {0}", thing, name, nw.Count, old.Count);
      } else {
        var checkNames = old.Concat(nw).Any(typeParameter => typeParameter.TypeBounds.Count != 0);
        for (var i = 0; i < old.Count; i++) {
          var o = old[i];
          var n = nw[i];
          typeMap.Add(o, new UserDefinedType(tok, n));
          if (checkNames && o.Name != n.Name) { // if checkNames is false, then just treat the parameters positionally.
            reporter.Error(MessageSource.Resolver, n.Tok,
              $"type parameters in this {thing} override are not allowed to be renamed from the names given in the the {thing} it overrides" +
              $" (expected '{o.Name}', got '{n.Name}')");
          } else {
            // Check type characteristics
            if (o.Characteristics.EqualitySupport != TypeParameter.EqualitySupportValue.InferredRequired &&
                o.Characteristics.EqualitySupport != n.Characteristics.EqualitySupport) {
              reporter.Error(MessageSource.Resolver, n.Tok, "type parameter '{0}' is not allowed to change the requirement of supporting equality",
                n.Name);
            }
            if (o.Characteristics.HasCompiledValue != n.Characteristics.HasCompiledValue) {
              reporter.Error(MessageSource.Resolver, n.Tok,
                "type parameter '{0}' is not allowed to change the requirement of supporting auto-initialization", n.Name);
            } else if (o.Characteristics.IsNonempty != n.Characteristics.IsNonempty) {
              reporter.Error(MessageSource.Resolver, n.Tok, "type parameter '{0}' is not allowed to change the requirement of being nonempty",
                n.Name);
            }
            if (o.Characteristics.ContainsNoReferenceTypes != n.Characteristics.ContainsNoReferenceTypes) {
              reporter.Error(MessageSource.Resolver, n.Tok, "type parameter '{0}' is not allowed to change the no-reference-type requirement",
                n.Name);
            }
          }
        }
        for (var i = 0; i < old.Count; i++) {
          var o = old[i];
          var n = nw[i];
          CheckOverride_TypeBounds(n.Tok, o, n, name, thing, typeMap);
        }
      }
      return typeMap;
    }

    void CheckOverride_TypeBounds(IOrigin tok, TypeParameter old, TypeParameter nw, string name, string thing, Dictionary<TypeParameter, Type> typeMap) {
      if (old.TypeBounds.Count != nw.TypeBounds.Count) {
        reporter.Error(MessageSource.Resolver, tok,
          $"type parameter '{nw.Name}' of {thing} '{name}' is declared with a different number of type bounds than in the " +
          $"{thing} it overrides (expected {old.TypeBounds.Count}, found {nw.TypeBounds.Count})");
        return;
      }

      for (var i = 0; i < old.TypeBounds.Count; i++) {
        var oldBound = old.TypeBounds[i].NormalizeExpandKeepConstraints();
        var newBound = nw.TypeBounds[i].NormalizeExpandKeepConstraints();
        if (!oldBound.Subst(typeMap).Equals(newBound, true)) {
          reporter.Error(MessageSource.Resolver, tok,
            $"type bound for type parameter '{nw.Name}' of {thing} '{name}' is different from the corresponding type bound of the " +
            $"corresponding type parameter of the {thing} it overrides (expected '{oldBound}', found '{newBound}')");
        }
      }
    }

    private void CheckOverride_ResolvedParameters(IOrigin tok, List<Formal> old, List<Formal> nw, string name, string thing, string parameterKind, Dictionary<TypeParameter, Type> typeMap) {
      Contract.Requires(tok != null);
      Contract.Requires(old != null);
      Contract.Requires(nw != null);
      Contract.Requires(name != null);
      Contract.Requires(thing != null);
      Contract.Requires(parameterKind != null);
      Contract.Requires(typeMap != null);
      if (old.Count != nw.Count) {
        reporter.Error(MessageSource.Resolver, tok, "{0} '{1}' is declared with a different number of {2} ({3} instead of {4}) than in the overridden {0}",
          thing, name, parameterKind, nw.Count, old.Count);
      } else {
        for (int i = 0; i < old.Count; i++) {
          var o = old[i];
          var n = nw[i];
          if (!o.IsGhost && n.IsGhost) {
            reporter.Error(MessageSource.Resolver, n.Tok, "{0} '{1}' of {2} {3} cannot be changed, compared to in the overridden {2}, from non-ghost to ghost",
              parameterKind, n.Name, thing, name);
          } else if (o.IsGhost && !n.IsGhost) {
            reporter.Error(MessageSource.Resolver, n.Tok, "{0} '{1}' of {2} {3} cannot be changed, compared to in the overridden {2}, from ghost to non-ghost",
              parameterKind, n.Name, thing, name);
          } else if (!o.IsOld && n.IsOld) {
            reporter.Error(MessageSource.Resolver, n.Tok, "{0} '{1}' of {2} {3} cannot be changed, compared to in the overridden {2}, from new to non-new",
              parameterKind, n.Name, thing, name);
          } else if (o.IsOld && !n.IsOld) {
            reporter.Error(MessageSource.Resolver, n.Tok, "{0} '{1}' of {2} {3} cannot be changed, compared to in the overridden {2}, from non-new to new",
              parameterKind, n.Name, thing, name);
          } else if (!o.IsOlder && n.IsOlder) {
            reporter.Error(MessageSource.Resolver, n.Tok, "{0} '{1}' of {2} {3} cannot be changed, compared to in the overridden {2}, from non-older to older",
              parameterKind, n.Name, thing, name);
          } else if (o.IsOlder && !n.IsOlder) {
            reporter.Error(MessageSource.Resolver, n.Tok, "{0} '{1}' of {2} {3} cannot be changed, compared to in the overridden {2}, from older to non-older",
              parameterKind, n.Name, thing, name);
          } else {
            var oo = o.Type.Subst(typeMap);
            if (!n.Type.Equals(oo, true)) {
              reporter.Error(MessageSource.Resolver, n.Tok,
                "the type of {0} '{1}' is different from the type of the corresponding {0} in trait {2} ('{3}' instead of '{4}')",
                parameterKind, n.Name, thing, n.Type, oo);
            }
          }
        }
      }
    }

    private bool AreThereAnyObviousSignsOfEmptiness(Type type, ISet<IndDatatypeDecl> beingVisited) {
      type = type.NormalizeExpandKeepConstraints(); // cut through type proxies, type synonyms, but being mindful of what's in scope
      if (type is UserDefinedType { ResolvedClass: var cl } udt) {
        Contract.Assert(cl != null);
        if (cl is SubsetTypeDecl subsetTypeDecl) {
          return AreThereAnyObviousSignsOfEmptiness(subsetTypeDecl.RhsWithArgument(udt.TypeArgs), beingVisited);
        } else if (cl is NewtypeDecl newtypeDecl) {
          return AreThereAnyObviousSignsOfEmptiness(newtypeDecl.RhsWithArgument(udt.TypeArgs), beingVisited);
        }
        if (cl is IndDatatypeDecl datatypeDecl) {
          if (beingVisited.Contains(datatypeDecl)) {
            // This datatype may be empty, but it's definitely empty if we consider only the constructors that have been visited
            // since AreThereAnyObviousSignsOfEmptiness was called from IsObviouslyEmpty.
            return true;
          }
          beingVisited.Add(datatypeDecl);
          var typeMap = TypeParameter.SubstitutionMap(datatypeDecl.TypeArgs, udt.TypeArgs);
          var isEmpty = datatypeDecl.Ctors.TrueForAll(ctor =>
            ctor.Formals.Exists(formal => AreThereAnyObviousSignsOfEmptiness(formal.Type.Subst(typeMap), beingVisited)));
          beingVisited.Remove(datatypeDecl);
          return isEmpty;
        }
      }

      return false;
    }

    /// <summary>
    /// Check that the SCC of 'startingPoint' can be carved up into stratospheres in such a way that each
    /// datatype has some value that can be constructed from datatypes in lower stratospheres only.
    /// The algorithm used here is quadratic in the number of datatypes in the SCC.  Since that number is
    /// deemed to be rather small, this seems okay.
    ///
    /// As a side effect of this checking, the GroundingCtor field is filled in (for every inductive datatype
    /// that passes the check).  It may be that several constructors could be used as the default, but
    /// only the first one encountered as recorded.  This particular choice is slightly more than an
    /// implementation detail, because it affects how certain cycles among inductive datatypes (having
    /// to do with the types used to instantiate type parameters of datatypes) are used.
    ///
    /// The role of the SCC here is simply to speed up this method.  It would still be correct if the
    /// equivalence classes in the given SCC were unions of actual SCC's.  In particular, this method
    /// would still work if "dependencies" consisted of one large SCC containing all the inductive
    /// datatypes in the module.
    /// </summary>
    void SccStratosphereCheck(IndDatatypeDecl startingPoint, Graph<IndDatatypeDecl/*!*/>/*!*/ dependencies) {
      Contract.Requires(startingPoint != null);
      Contract.Requires(dependencies != null);  // more expensive check: Contract.Requires(cce.NonNullElements(dependencies));

      var scc = dependencies.GetSCC(startingPoint);
      int totalCleared = 0;
      while (true) {
        int clearedThisRound = 0;
        foreach (var dt in scc) {
          if (dt.GroundingCtor != null) {
            // previously cleared
          } else if (ComputeGroundingCtor(dt)) {
            Contract.Assert(dt.GroundingCtor != null);  // should have been set by the successful call to ComputeGroundingCtor)
            clearedThisRound++;
            totalCleared++;
          }
        }
        if (totalCleared == scc.Count) {
          // all is good
          return;
        } else if (clearedThisRound != 0) {
          // some progress was made, so let's keep going
        } else {
          return;
        }
      }
    }

    /// <summary>
    /// Check if the datatype has some constructor all whose argument types can be constructed.
    /// Returns 'true' and sets dt.GroundingCtor if that is the case.
    /// </summary>
    bool ComputeGroundingCtor(IndDatatypeDecl dt) {
      Contract.Requires(dt != null);
      Contract.Requires(dt.GroundingCtor == null);  // the intention is that this method be called only when GroundingCtor hasn't already been set
      Contract.Ensures(!Contract.Result<bool>() || dt.GroundingCtor != null);

      // Stated differently, check that there is some constructor where no argument type goes to the same stratum.
      DatatypeCtor groundingCtor = null;
      ISet<TypeParameter> lastTypeParametersUsed = null;
      foreach (DatatypeCtor ctor in dt.Ctors) {
        var typeParametersUsed = new HashSet<TypeParameter>();
        foreach (Formal p in ctor.Formals) {
          if (!CheckCanBeConstructed(p.Type, typeParametersUsed)) {
            // the argument type (has a component which) is not yet known to be constructable
            goto NEXT_OUTER_ITERATION;
          }
        }
        // this constructor satisfies the requirements, check to see if it is a better fit than the
        // one found so far. Here, "better" means
        //   * a ghost constructor is better than a non-ghost constructor
        //   * among those, a constructor with fewer type arguments is better
        //   * among those, the first one is preferred.
        if (groundingCtor == null || (!groundingCtor.IsGhost && ctor.IsGhost) || typeParametersUsed.Count < lastTypeParametersUsed.Count) {
          groundingCtor = ctor;
          lastTypeParametersUsed = typeParametersUsed;
        }

      NEXT_OUTER_ITERATION: { }
      }

      if (groundingCtor != null) {
        dt.GroundingCtor = groundingCtor;
        dt.TypeParametersUsedInConstructionByGroundingCtor = new bool[dt.TypeArgs.Count];
        for (int i = 0; i < dt.TypeArgs.Count; i++) {
          dt.TypeParametersUsedInConstructionByGroundingCtor[i] = lastTypeParametersUsed.Contains(dt.TypeArgs[i]);
        }
        return true;
      }

      // no constructor satisfied the requirements, so this is an illegal datatype declaration
      return false;
    }

    bool CheckCanBeConstructed(Type type, ISet<TypeParameter> typeParametersUsed) {
      type = type.NormalizeExpandKeepConstraints();
      if (type is BasicType) {
        // values of primitive types can always be constructed
        return true;
      } else if (type is CollectionType) {
        // values of collection types can always be constructed
        return true;
      }

      var udt = (UserDefinedType)type;
      var cl = udt.ResolvedClass;
      Contract.Assert(cl != null);
      if (cl is TypeParameter) {
        // treat a type parameter like a ground type
        typeParametersUsed.Add((TypeParameter)cl);
        return true;
      } else if (cl is AbstractTypeDecl) {
        // an opaque is like a ground type
        return true;
      } else if (cl is InternalTypeSynonymDecl) {
        // a type exported as opaque from another module is like a ground type
        return true;
      } else if (cl is NewtypeDecl) {
        // values of a newtype can be constructed
        return true;
      } else if (cl is SubsetTypeDecl) {
        var td = (SubsetTypeDecl)cl;
        if (td.Witness != null) {
          // a witness exists, but may depend on type parameters
          type.AddFreeTypeParameters(typeParametersUsed);
          return true;
        } else if (td.WitnessKind == SubsetTypeDecl.WKind.Special) {
          // WKind.Special is only used with -->, ->, and non-null types:
          Contract.Assert(ArrowType.IsPartialArrowTypeName(td.Name) || ArrowType.IsTotalArrowTypeName(td.Name) || td is NonNullTypeDecl);
          if (ArrowType.IsTotalArrowTypeName(td.Name)) {
            return CheckCanBeConstructed(udt.TypeArgs.Last(), typeParametersUsed);
          } else {
            return true;
          }
        } else {
          return CheckCanBeConstructed(td.RhsWithArgument(udt.TypeArgs), typeParametersUsed);
        }
      } else if (cl is TraitDecl traitDecl) {
        return traitDecl.IsReferenceTypeDecl; // null is a value for reference types
      } else if (cl is ClassDecl) {
        // null is a value for this possibly-null type
        return true;
      } else if (cl is ArrowTypeDecl) {
        return true;
      } else if (cl is CoDatatypeDecl) {
        // may depend on type parameters
        type.AddFreeTypeParameters(typeParametersUsed);
        return true;
      }

      var dependee = type.AsIndDatatype;
      Contract.Assert(dependee != null);
      if (dependee.GroundingCtor == null) {
        // the type is an inductive datatype that we don't yet know how to construct
        return false;
      }
      // also check the type arguments of the inductive datatype
      Contract.Assert(udt.TypeArgs.Count == dependee.TypeParametersUsedInConstructionByGroundingCtor.Length);
      var i = 0;
      foreach (var ta in udt.TypeArgs) {
        if (dependee.TypeParametersUsedInConstructionByGroundingCtor[i] && !CheckCanBeConstructed(ta, typeParametersUsed)) {
          return false;
        }
        i++;
      }
      return true;
    }

    void DetermineEqualitySupport(IndDatatypeDecl startingPoint, Graph<IndDatatypeDecl/*!*/>/*!*/ dependencies) {
      Contract.Requires(startingPoint != null);
      Contract.Requires(dependencies != null);  // more expensive check: Contract.Requires(cce.NonNullElements(dependencies));

      var scc = dependencies.GetSCC(startingPoint);

      void MarkSCCAsNotSupportingEquality() {
        foreach (var ddtt in scc) {
          ddtt.EqualitySupport = IndDatatypeDecl.ES.Never;
        }
      }

      // Look for conditions that make the whole SCC incapable of providing the equality operation:
      //   * a datatype in the SCC has a ghost constructor
      //   * a parameter of an inductive datatype in the SCC is ghost
      //   * the type of a parameter of an inductive datatype in the SCC does not support equality
      foreach (var dt in scc) {
        Contract.Assume(dt.EqualitySupport == IndDatatypeDecl.ES.NotYetComputed);
        foreach (var ctor in dt.Ctors) {
          if (ctor.IsGhost) {
            MarkSCCAsNotSupportingEquality();
            return;  // we are done
          }
          foreach (var arg in ctor.Formals) {
            if (arg.IsGhost || SurelyNeverSupportEquality(arg.Type)) {
              // arg.Type is known never to support equality
              MarkSCCAsNotSupportingEquality();
              return;  // we are done
            }
          }
        }
      }

      // Now for the more involved case:  we need to determine which type parameters determine equality support for each datatype in the SCC
      // We start by seeing where each datatype's type parameters are used in a place known to determine equality support.
      bool thingsChanged = false;
      foreach (var dt in scc) {
        if (dt.TypeArgs.Count == 0) {
          // if the datatype has no type parameters, we certainly won't find any type parameters being used in the arguments types to the constructors
          continue;
        }
        foreach (var ctor in dt.Ctors) {
          foreach (var arg in ctor.Formals) {
            DetermineEqualitySupportType(arg.Type, ref thingsChanged);
          }
        }
      }
      // Then we propagate this information up through the SCC
      while (thingsChanged) {
        thingsChanged = false;
        foreach (var dt in scc) {
          if (dt.TypeArgs.Count == 0) {
            // if the datatype has no type parameters, we certainly won't find any type parameters being used in the arguments types to the constructors
            continue;
          }
          foreach (var ctor in dt.Ctors) {
            foreach (var arg in ctor.Formals) {
              var otherDt = arg.Type.AsIndDatatype;
              if (otherDt != null && otherDt.EqualitySupport == IndDatatypeDecl.ES.NotYetComputed) { // otherDt lives in the same SCC
                var otherUdt = (UserDefinedType)arg.Type.NormalizeExpand();
                var i = 0;
                foreach (var otherTp in otherDt.TypeArgs) {
                  if (otherTp.NecessaryForEqualitySupportOfSurroundingInductiveDatatype) {
                    var tp = otherUdt.TypeArgs[i].AsTypeParameter;
                    if (tp != null && !tp.NecessaryForEqualitySupportOfSurroundingInductiveDatatype) {
                      tp.NecessaryForEqualitySupportOfSurroundingInductiveDatatype = true;
                      thingsChanged = true;
                    }
                  }
                  i++;
                }
              }
            }
          }
        }
      }
      // Now that we have computed the .NecessaryForEqualitySupportOfSurroundingInductiveDatatype values, mark the datatypes as ones
      // where equality support should be checked by looking at the type arguments.
      foreach (var dt in scc) {
        dt.EqualitySupport = IndDatatypeDecl.ES.ConsultTypeArguments;
      }
    }

    public static bool SurelyNeverSupportEqualityTypeParameters(IndDatatypeDecl.ES equalitySupport, List<TypeParameter> typeParams, List<Type> typeArgs) {
      return
        equalitySupport == IndDatatypeDecl.ES.Never ||
        (equalitySupport == IndDatatypeDecl.ES.ConsultTypeArguments &&
         typeArgs.Zip(typeParams).Any(tt =>
           tt.Item2.NecessaryForEqualitySupportOfSurroundingInductiveDatatype && SurelyNeverSupportEquality(tt.Item1)));
    }

    // If returns true, the given type never supports equality
    // If return false, then the type must support equality if type parameters support equality
    // It is unsound for a type to make this function return false when there is no type parameter
    // assignment that makes this type support equality
    public static bool SurelyNeverSupportEquality(Type type) {
      type = type.NormalizeExpand();
      return
        type.AsNewtype is { EqualitySupport: var equalitySupport, TypeArgs: var typeParams }
        && SurelyNeverSupportEqualityTypeParameters(equalitySupport, typeParams, type.TypeArgs)
        ||
        type.AsIndDatatype is { EqualitySupport: var equalitySupport2, TypeArgs: var typeParams2 }
        && SurelyNeverSupportEqualityTypeParameters(equalitySupport2, typeParams2, type.TypeArgs)
        ||
        type.IsCoDatatype || type.IsArrowType ||
        type.AsSeqType is { Arg: var argType } && SurelyNeverSupportEquality(argType) ||
        type.AsMapType is { Range: var rangeType } && SurelyNeverSupportEquality(rangeType);
    }

    public static void DetermineEqualitySupportType(Type type, ref bool thingsChanged) {
      if (type.AsTypeParameter is { } typeArg) {
        typeArg.NecessaryForEqualitySupportOfSurroundingInductiveDatatype = true;
        thingsChanged = true;
      } else if (type.Normalize() is UserDefinedType userDefinedType) {
        if (userDefinedType.ResolvedClass is TypeSynonymDeclBase typeSynonymDecl) {
          if (typeSynonymDecl.IsRevealedInScope(Type.GetScope())) {
            if (typeSynonymDecl.Characteristics.EqualitySupport == TypeParameter.EqualitySupportValue.Required) {
              return; // It's guaranteed that this type synonym requires equality
            }
            DetermineEqualitySupportType(typeSynonymDecl.RhsWithArgument(userDefinedType.TypeArgs), ref thingsChanged);
          }
        } else if (userDefinedType.ResolvedClass is NewtypeDecl newtypeDecl) {
          if (newtypeDecl.IsRevealedInScope(Type.GetScope())) {
            DetermineEqualitySupportType(newtypeDecl.RhsWithArgument(userDefinedType.TypeArgs), ref thingsChanged);
          }
        } else if (userDefinedType.ResolvedClass is IndDatatypeDecl otherDt) {
          if (otherDt.EqualitySupport == IndDatatypeDecl.ES.ConsultTypeArguments) {
            // datatype is in a different SCC
            var otherUdt = (UserDefinedType)type.NormalizeExpand();
            var i = 0;
            foreach (var otherTp in otherDt.TypeArgs) {
              if (otherTp.NecessaryForEqualitySupportOfSurroundingInductiveDatatype) {
                var tp = otherUdt.TypeArgs[i].AsTypeParameter;
                if (tp != null) {
                  tp.NecessaryForEqualitySupportOfSurroundingInductiveDatatype = true;
                  thingsChanged = true;
                }
              }

              i++;
            }
          }
        }
      } else if (type.AsMapType is { } typeMap) {
        // A map type's Domain type is required to support equality (just like the argument type for sets and multisets), but
        // it is optional for the map type's Range type to support equality. Thus, we need to determine the equality support
        // for just the Range type.
        DetermineEqualitySupportType(typeMap.Range, ref thingsChanged);
      } else if (type.AsSeqType is { } typeSeq) {
        // Like the Range type of a map, it is optional for a sequence type's argument type to support equality. So, we make a call
        // to determine it.  
        DetermineEqualitySupportType(typeSeq.Arg, ref thingsChanged);
      }
    }

    /// <summary>
    /// Check to see if the attribute is one that is supported by Dafny.  What check performed here is,
    /// unfortunately, just an approximation, since the usage rules of a particular attribute is checked
    /// elsewhere (for example, in the compiler or verifier).  It would be nice to improve this.
    /// </summary>
    bool IsRecognizedAttribute(UserSuppliedAttributes a, IAttributeBearingDeclaration host) {
      Contract.Requires(a != null);
      Contract.Requires(host != null);
      switch (a.Name) {
        case "opaque":
          return host is Function && !(host is ExtremePredicate);
        case "trigger":
          return host is ComprehensionExpr || host is SetComprehension || host is MapComprehension;
        case "timeLimit":
        case "timeLimitMultiplier":
          return host is TopLevelDecl;
        case "tailrecursive":
          return host is Method && !((Method)host).IsGhost;
        case "autocontracts":
          return host is ClassLikeDecl { IsReferenceTypeDecl: true };
        case "autoreq":
          return host is Function;
        case "abstemious":
          return host is Function;
        case "options":
          return host is ModuleDefinition;
        default:
          return false;
      }
    }

    public void ScopePushAndReport(Scope<IVariable> scope, IVariable v, string kind) {
      Contract.Requires(scope != null);
      Contract.Requires(v != null);
      Contract.Requires(kind != null);
      ScopePushAndReport(scope, v.Name, v, v.Origin, kind);
    }

    public Scope<Thing>.PushResult ScopePushAndReport<Thing>(Scope<Thing> scope, string name, Thing thing, IOrigin tok, string kind) where Thing : class {
      Contract.Requires(scope != null);
      Contract.Requires(name != null);
      Contract.Requires(thing != null);
      Contract.Requires(tok != null);
      Contract.Requires(kind != null);
      var r = scope.Push(name, thing);
      switch (r) {
        case Scope<Thing>.PushResult.Success:
          break;
        case Scope<Thing>.PushResult.Duplicate:
          reporter.Error(MessageSource.Resolver, ResolutionErrors.ErrorId.none, tok, "Duplicate {0} name: {1}", kind, name);
          break;
        case Scope<Thing>.PushResult.Shadow:
          reporter.Warning(MessageSource.Resolver, ResolutionErrors.ErrorId.none, tok, "Shadowed {0} name: {1}", kind, name);
          break;
      }

      return r;
    }

    /// <summary>
    /// Assumes type parameters have already been pushed
    /// </summary>
    public void ResolveFunctionSignature(Function f) {
      Contract.Requires(f != null);
      scope.PushMarker();
      if (f.SignatureIsOmitted) {
        reporter.Error(MessageSource.Resolver, f, "function signature can be omitted only in refining functions");
      }
      var option = f.TypeArgs.Count == 0 ? new ResolveTypeOption(f) : new ResolveTypeOption(ResolveTypeOptionEnum.AllowPrefix);
      foreach (Formal p in f.Ins) {
        ScopePushAndReport(scope, p, "parameter");
        ResolveType(p.Tok, p.Type, f, option, f.TypeArgs);
      }
      if (f.Result != null) {
        ScopePushAndReport(scope, f.Result, "parameter/return");
        ResolveType(f.Result.Tok, f.Result.Type, f, option, f.TypeArgs);
      } else {
        ResolveType(f.Tok, f.ResultType, f, option, f.TypeArgs);
      }
      scope.PopMarker();
    }

    /// <summary>
    /// This method can be called even if the resolution of "fe" failed; in that case, this method will
    /// not issue any error message.
    /// </summary>
    public void DisallowNonGhostFieldSpecifiers(FrameExpression fe) {
      Contract.Requires(fe != null);
      if (fe.Field != null && !fe.Field.IsGhost) {
        reporter.Error(MessageSource.Resolver, fe.E, "in a ghost context, only ghost fields can be mentioned as modifies frame targets ({0})", fe.FieldName);
      }
    }

    /// <summary>
    /// Assumes type parameters have already been pushed
    /// </summary>
    public void ResolveMethodSignature(Method m) {
      Contract.Requires(m != null);

      scope.PushMarker();
      if (m.SignatureIsOmitted) {
        reporter.Error(MessageSource.Resolver, m, "method signature can be omitted only in refining methods");
      }
      var option = m.TypeArgs.Count == 0 ? new ResolveTypeOption(m) : new ResolveTypeOption(ResolveTypeOptionEnum.AllowPrefix);
      // resolve in-parameters
      foreach (Formal p in m.Ins) {
        ScopePushAndReport(scope, p, "parameter");
        ResolveType(p.Tok, p.Type, m, option, m.TypeArgs);
      }
      // resolve out-parameters
      foreach (Formal p in m.Outs) {
        ScopePushAndReport(scope, p, "parameter");
        ResolveType(p.Tok, p.Type, m, option, m.TypeArgs);
      }
      scope.PopMarker();
    }

    /// <summary>
    /// Assumes type parameters have already been pushed
    /// </summary>
    void ResolveIteratorSignature(IteratorDecl iter) {
      Contract.Requires(iter != null);
      scope.PushMarker();
      if (iter.SignatureIsOmitted) {
        reporter.Error(MessageSource.Resolver, iter, "iterator signature can be omitted only in refining methods");
      }
      var initiallyNoTypeArguments = iter.TypeArgs.Count == 0;
      var option = initiallyNoTypeArguments ? new ResolveTypeOption(iter) : new ResolveTypeOption(ResolveTypeOptionEnum.AllowPrefix);
      // resolve the types of the parameters
      var prevErrorCount = reporter.Count(ErrorLevel.Error);
      foreach (var p in iter.Ins) {
        ResolveType(p.Tok, p.Type, iter, option, iter.TypeArgs);
      }
      foreach (var p in iter.Outs) {
        ResolveType(p.Tok, p.Type, iter, option, iter.TypeArgs);
        if (!p.Type.KnownToHaveToAValue(p.IsGhost)) {
          reporter.Error(MessageSource.Resolver, p.Tok, "type of yield-parameter must support auto-initialization (got '{0}')", p.Type);
        }
      }
      // resolve the types of the added fields (in case some of these types would cause the addition of default type arguments)
      if (prevErrorCount == reporter.Count(ErrorLevel.Error)) {
        foreach (var p in iter.OutsHistoryFields) {
          ResolveType(p.Tok, p.Type, iter, option, iter.TypeArgs);
        }
      }
      if (iter.TypeArgs.Count != iter.NonNullTypeDecl.TypeArgs.Count) {
        // Apparently, the type resolution automatically added type arguments to the iterator. We'll add these to the
        // corresponding non-null type as well.
        Contract.Assert(initiallyNoTypeArguments);
        Contract.Assert(iter.NonNullTypeDecl.TypeArgs.Count == 0);
        var nnt = iter.NonNullTypeDecl;
        nnt.TypeArgs.AddRange(TypeParameter.CloneTypeParameters(iter.TypeArgs));
        var varUdt = (UserDefinedType)nnt.Var.Type;
        Contract.Assert(varUdt.TypeArgs.Count == 0);
        varUdt.TypeArgs = nnt.TypeArgs.ConvertAll(tp => (Type)new UserDefinedType(tp));
      }
      scope.PopMarker();
    }

    // Like the ResolveTypeOptionEnum, but iff the case of AllowPrefixExtend, it also
    // contains a pointer to its Parent class, to fill in default type parameters properly.
    public class ResolveTypeOption {
      public readonly ResolveTypeOptionEnum Opt;
      public readonly TypeParameter.ParentType Parent;
      [ContractInvariantMethod]
      void ObjectInvariant() {
        Contract.Invariant((Opt == ResolveTypeOptionEnum.AllowPrefixExtend) == (Parent != null));
      }

      public ResolveTypeOption(ResolveTypeOptionEnum opt) {
        Contract.Requires(opt != ResolveTypeOptionEnum.AllowPrefixExtend);
        Parent = null;
        Opt = opt;
      }

      public ResolveTypeOption(TypeParameter.ParentType parent) {
        Contract.Requires(parent != null);
        Opt = ResolveTypeOptionEnum.AllowPrefixExtend;
        Parent = parent;
      }
    }

    /// <summary>
    /// Returns a resolved type denoting an array type with dimension "dims" and element type "arg".
    /// Callers are expected to provide "arg" as an already resolved type.  (Note, a proxy type is resolved--
    /// only types that contain identifiers stand the possibility of not being resolved.)
    /// </summary>
    internal Type ResolvedArrayType(IOrigin tok, int dims, Type arg, ResolutionContext resolutionContext, bool useClassNameType) {
      Contract.Requires(tok != null);
      Contract.Requires(1 <= dims);
      Contract.Requires(arg != null);
      var (at, modBuiltins) = SystemModuleManager.ArrayType(tok, dims, new List<Type> { arg }, false, useClassNameType);
      modBuiltins(SystemModuleManager);
      ResolveType(tok, at, resolutionContext, ResolveTypeOptionEnum.DontInfer, null);
      return at;
    }

    public Expression VarDotMethod(IOrigin tok, string varName, string methodName) {
      return new ApplySuffix(tok, null, new ExprDotName(tok, new IdentifierExpr(tok, varName), new Name(methodName), null), new List<ActualBinding>(), Token.NoToken);
    }

    public Expression makeTemp(String prefix, AssignOrReturnStmt s, ResolutionContext resolutionContext, Expression ex) {
      var temp = FreshTempVarName(prefix, resolutionContext.CodeContext);
      var locvar = new LocalVariable(s.Origin, temp, ex.Type, false);
      var id = new IdentifierExpr(s.Tok, temp);
      var idlist = new List<Expression>() { id };
      var lhss = new List<LocalVariable>() { locvar };
      var rhss = new List<AssignmentRhs>() { new ExprRhs(ex) };
      var up = new AssignStatement(s.Origin, idlist, rhss);
      s.ResolvedStatements.Add(new VarDeclStmt(s.Origin, lhss, up));
      return id;
    }

    public void EnsureSupportsErrorHandling(IOrigin tok, Type tp, bool expectExtract, [CanBeNull] string keyword) {
      // The "method not found" errors which will be generated here were already reported while
      // resolving the statement, so we don't want them to reappear and redirect them into a sink.
      var origReporter = reporter;
      this.reporter = new ErrorReporterSink(Options);

      var isFailure = ResolveMember(tok, tp, "IsFailure", out _);
      var propagateFailure = ResolveMember(tok, tp, "PropagateFailure", out _);
      var extract = ResolveMember(tok, tp, "Extract", out _);

      if (keyword != null) {
        if (isFailure == null || (extract != null) != expectExtract) {
          // more details regarding which methods are missing have already been reported by regular resolution
          var requiredMembers = expectExtract
            ? "functions 'IsFailure()' and 'Extract()'"
            : "function 'IsFailure()', but not 'Extract()'";
          origReporter.Error(MessageSource.Resolver, tok,
            $"The right-hand side of ':- {keyword}', which is of type '{tp}', with a keyword token must have {requiredMembers}");
        }
      } else {
        if (isFailure == null || propagateFailure == null || (extract != null) != expectExtract) {
          // more details regarding which methods are missing have already been reported by regular resolution
          var requiredMembers = expectExtract
            ? "functions 'IsFailure()', 'PropagateFailure()', and 'Extract()'"
            : "functions 'IsFailure()' and 'PropagateFailure()', but not 'Extract()'";
          origReporter.Error(MessageSource.Resolver, tok, $"The right-hand side of ':-', which is of type '{tp}', must have {requiredMembers}");
        }
      }

      void CheckIsFunction([CanBeNull] MemberDecl memberDecl, bool allowMethod) {
        if (memberDecl == null || memberDecl is Function) {
          // fine
        } else if (allowMethod && memberDecl is Method) {
          // give a deprecation warning, so we will remove this language feature around the Dafny 4 time frame
          origReporter.Deprecated(MessageSource.Resolver, ErrorId.r_failure_methods_deprecated, tok,
            $"Support for member '{memberDecl.Name}' in type '{tp}' (used indirectly via a :- statement) being a method is deprecated;" +
            " declare it to be a function instead");
        } else {
          // not allowed
          origReporter.Error(MessageSource.Resolver, tok,
            $"Member '{memberDecl.Name}' in type '{tp}' (used indirectly via a :- statement) is expected to be a function");
        }
      }

      CheckIsFunction(isFailure, false);
      if (keyword == null) {
        CheckIsFunction(propagateFailure, true);
      }
      if (expectExtract) {
        CheckIsFunction(extract, true);
      }

      this.reporter = origReporter;
    }

    /// <summary>
    /// Check that "stmt" is a valid statement for the body of an assert-by, forall,
    /// or calc-hint statement. In particular, check that the local variables assigned in
    /// the bodies of these statements are declared in the statements, not in some enclosing
    /// context. 
    /// </summary>
    public void CheckLocalityUpdates(Statement stmt, ISet<LocalVariable> localsAllowedInUpdates, string where) {
      Contract.Requires(stmt != null);
      Contract.Requires(localsAllowedInUpdates != null);
      Contract.Requires(where != null);

      if (stmt is AssertStmt or ForallStmt or CalcStmt or ModifyStmt) {
        // don't recurse, since CheckHintRestrictions will be called on that assert-by separately
        return;
      } else if (stmt is AssignSuchThatStmt) {
        var s = (AssignSuchThatStmt)stmt;
        foreach (var lhs in s.Lhss) {
          CheckLocalityUpdatesLhs(lhs, localsAllowedInUpdates, @where);
        }
      } else if (stmt is SingleAssignStmt) {
        var s = (SingleAssignStmt)stmt;
        CheckLocalityUpdatesLhs(s.Lhs, localsAllowedInUpdates, @where);
      } else if (stmt is CallStmt) {
        var s = (CallStmt)stmt;
        foreach (var lhs in s.Lhs) {
          CheckLocalityUpdatesLhs(lhs, localsAllowedInUpdates, @where);
        }
      } else if (stmt is VarDeclStmt) {
        var s = (VarDeclStmt)stmt;
        s.Locals.ForEach(local => localsAllowedInUpdates.Add(local));
      } else if (stmt is ModifyStmt) {
        // no further complaints (note, ghost interests have already checked for 'modify' statements)
      } else if (stmt is BlockStmt) {
        localsAllowedInUpdates = new HashSet<LocalVariable>(localsAllowedInUpdates);
        // use this new set for the recursive calls
      } else if (stmt is BlockByProofStmt blockByProofStmt) {
        localsAllowedInUpdates = new HashSet<LocalVariable>(localsAllowedInUpdates);
        // use this new set for the recursive calls

        CheckLocalityUpdates(blockByProofStmt.Body, localsAllowedInUpdates, where);
        return;
      }

      foreach (var ss in stmt.SubStatements) {
        CheckLocalityUpdates(ss, localsAllowedInUpdates, where);
      }
    }

    void CheckLocalityUpdatesLhs(Expression lhs, ISet<LocalVariable> localsAllowedInUpdates, string @where) {
      Contract.Requires(lhs != null);
      Contract.Requires(localsAllowedInUpdates != null);
      Contract.Requires(where != null);

      lhs = lhs.Resolved;
      if (lhs is IdentifierExpr idExpr && !localsAllowedInUpdates.Contains(idExpr.Var)) {
        reporter.Error(MessageSource.Resolver, lhs.Tok, "{0} is not allowed to update a variable it doesn't declare", where);
      }
    }

    class LazyString_OnTypeEquals {
      Type t0;
      Type t1;
      string s;
      public LazyString_OnTypeEquals(Type t0, Type t1, string s) {
        Contract.Requires(t0 != null);
        Contract.Requires(t1 != null);
        Contract.Requires(s != null);
        this.t0 = t0;
        this.t1 = t1;
        this.s = s;
      }
      public override string ToString() {
        return t0.Equals(t1) ? s : "";
      }
    }

    void FindAllMembers(ClassLikeDecl cl, string memberName, ISet<MemberDecl> foundSoFar) {
      Contract.Requires(cl != null);
      Contract.Requires(memberName != null);
      Contract.Requires(foundSoFar != null);
      if (GetClassMembers(cl).TryGetValue(memberName, out var member)) {
        foundSoFar.Add(member);
      }
      cl.ParentTraitHeads.ForEach(trait => FindAllMembers(trait, memberName, foundSoFar));
    }

    // TODO move
    public static UserDefinedType GetThisType(IOrigin tok, TopLevelDeclWithMembers cl) {
      Contract.Requires(tok != null);
      Contract.Requires(cl != null);
      Contract.Ensures(Contract.Result<UserDefinedType>() != null);

      if (cl is ClassLikeDecl { NonNullTypeDecl: { } } cls) {
        return UserDefinedType.FromTopLevelDecl(tok, cls.NonNullTypeDecl, cls.TypeArgs);
      } else {
        return UserDefinedType.FromTopLevelDecl(tok, cl, cl.TypeArgs);
      }
    }

    // TODO move
    public static UserDefinedType GetReceiverType(IOrigin tok, MemberDecl member) {
      Contract.Requires(tok != null);
      Contract.Requires(member != null);
      Contract.Ensures(Contract.Result<UserDefinedType>() != null);

      return GetThisType(tok, (TopLevelDeclWithMembers)member.EnclosingClass);
    }

    internal Expression VarDotFunction(IOrigin tok, string varName, string functionName) {
      return new ApplySuffix(tok, null, new ExprDotName(tok, new IdentifierExpr(tok, varName), new Name(functionName), null), new List<ActualBinding>(), Token.NoToken);
    }

    // TODO search for occurrences of "new LetExpr" which could benefit from this helper
    internal LetExpr LetPatIn(IOrigin tok, CasePattern<BoundVar> lhs, Expression rhs, Expression body) {
      return new LetExpr(tok, new List<CasePattern<BoundVar>>() { lhs }, new List<Expression>() { rhs }, body, true);
    }

    internal LetExpr LetVarIn(IOrigin tok, string name, Type tp, Expression rhs, Expression body) {
      var lhs = new CasePattern<BoundVar>(tok, new BoundVar(tok, name, tp));
      return LetPatIn(tok, lhs, rhs, body);
    }

    /// <summary>
    ///  If expr.Lhs != null: Desugars "var x: T :- E; F" into "var temp := E; if temp.IsFailure() then temp.PropagateFailure() else var x: T := temp.Extract(); F"
    ///  If expr.Lhs == null: Desugars "         :- E; F" into "var temp := E; if temp.IsFailure() then temp.PropagateFailure() else                             F"
    /// </summary>
    public void ResolveLetOrFailExpr(LetOrFailExpr expr, ResolutionContext resolutionContext) {
      var temp = FreshTempVarName("valueOrError", resolutionContext.CodeContext);
      var tempType = new InferredTypeProxy();
      // "var temp := E;"
      expr.ResolvedExpression = LetVarIn(expr.Tok, temp, tempType, expr.Rhs,
        // "if temp.IsFailure()"
        new ITEExpr(expr.Tok, false, VarDotFunction(expr.Tok, temp, "IsFailure"),
          // "then temp.PropagateFailure()"
          VarDotFunction(expr.Tok, temp, "PropagateFailure"),
          // "else"
          expr.Lhs == null
            // "F"
            ? expr.Body
            // "var x: T := temp.Extract(); F"
            : LetPatIn(expr.Tok, expr.Lhs, VarDotFunction(expr.Tok, temp, "Extract"), expr.Body)));

      ResolveExpression(expr.ResolvedExpression, resolutionContext);
      expr.Type = expr.ResolvedExpression.Type;
      bool expectExtract = (expr.Lhs != null);
      EnsureSupportsErrorHandling(expr.Tok, PartiallyResolveTypeForMemberSelection(expr.Tok, tempType), expectExtract, null);
    }

    public static Type SelectAppropriateArrowTypeForFunction(Function function, Dictionary<TypeParameter, Type> subst, SystemModuleManager systemModuleManager) {
      return SelectAppropriateArrowType(function.Tok,
        function.Ins.ConvertAll(formal => formal.Type.Subst(subst)),
        function.ResultType.Subst(subst),
        function.Reads.Expressions.Count != 0, function.Req.Count != 0,
        systemModuleManager);
    }

    public static Type SelectAppropriateArrowType(IOrigin tok, List<Type> typeArgs, Type resultType, bool hasReads, bool hasReq, SystemModuleManager systemModuleManager) {
      Contract.Requires(tok != null);
      Contract.Requires(typeArgs != null);
      Contract.Requires(resultType != null);
      var arity = typeArgs.Count;
      var typeArgsAndResult = Util.Snoc(typeArgs, resultType);
      if (hasReads) {
        // any arrow
        return new ArrowType(tok, systemModuleManager.ArrowTypeDecls[arity], typeArgsAndResult);
      } else if (hasReq) {
        // partial arrow
        return new UserDefinedType(tok, ArrowType.PartialArrowTypeName(arity), systemModuleManager.PartialArrowTypeDecls[arity], typeArgsAndResult);
      } else {
        // total arrow
        return new UserDefinedType(tok, ArrowType.TotalArrowTypeName(arity), systemModuleManager.TotalArrowTypeDecls[arity], typeArgsAndResult);
      }
    }

    /// <summary>
    /// Adds appropriate type constraints that says "expr" evaluates to an integer or (if "allowBitVector" is true) a
    /// a bitvector.  The "errFormat" string can contain a "{0}", referring to the name of the type of "expr".
    /// </summary>
    public void ConstrainToIntegerType(Expression expr, bool allowBitVector, string errFormat) {
      Contract.Requires(expr != null);
      Contract.Requires(errFormat != null);
      var err = new TypeConstraint.ErrorMsgWithToken(expr.Tok, errFormat, expr.Type);
      ConstrainToIntegerType(expr.Tok, expr.Type, allowBitVector, err);
    }

    /// <summary>
    /// Resolves a NestedMatchExpr by
    /// 1 - checking that all of its patterns are linear
    /// 2 - desugaring it into a decision tree of MatchExpr and ITEEXpr (for constant matching)
    /// 3 - resolving the generated (sub)expression.
    /// </summary>
    void ResolveNestedMatchExpr(NestedMatchExpr nestedMatchExpr, ResolutionContext resolutionContext) {
      Contract.Requires(nestedMatchExpr != null);
      Contract.Requires(resolutionContext != null);

      nestedMatchExpr.Resolve(this, resolutionContext);
    }

    void ResolveCasePattern<VT>(CasePattern<VT> pat, Type sourceType, ResolutionContext resolutionContext)
      where VT : class, IVariable {
      Contract.Requires(pat != null);
      Contract.Requires(sourceType != null);
      Contract.Requires(resolutionContext != null);

      DatatypeDecl dtd = null;
      UserDefinedType udt = null;
      if (sourceType.IsDatatype) {
        udt = (UserDefinedType)sourceType.NormalizeExpand();
        dtd = (DatatypeDecl)udt.ResolvedClass;
      }
      // Find the constructor in the given datatype
      // If what was parsed was just an identifier, we will interpret it as a datatype constructor, if possible
      DatatypeCtor ctor = null;
      if (dtd != null) {
        if (pat.Var == null || (pat.Var != null && pat.Var.Type is TypeProxy)) {
          if (dtd.ConstructorsByName.TryGetValue(pat.Id, out ctor)) {
            if (pat.Arguments == null) {
              if (ctor.Formals.Count != 0) {
                // Leave this as a variable
              } else {
                // Convert to a constructor
                pat.MakeAConstructor();
                pat.Ctor = ctor;
                pat.Var = default(VT);
              }
            } else {
              pat.Ctor = ctor;
              pat.Var = default(VT);
            }
          }
        }
      }

      if (pat.Var != null) {
        // this is a simple resolution
        var v = pat.Var;
        if (resolutionContext.IsGhost) {
          v.MakeGhost();
        }
        ResolveType(v.Origin, v.Type, resolutionContext, ResolveTypeOptionEnum.InferTypeProxies, null);
        // Note, the following type constraint checks that the RHS type can be assigned to the new variable on the left. In particular, it
        // does not check that the entire RHS can be assigned to something of the type of the pattern on the left.  For example, consider
        // a type declared as "datatype Atom<T> = MakeAtom(T)", where T is a non-variant type argument.  Suppose the RHS has type Atom<nat>
        // and that the LHS is the pattern MakeAtom(x: int).  This is okay, despite the fact that Atom<nat> is not assignable to Atom<int>.
        // The reason is that the purpose of the pattern on the left is really just to provide a skeleton to introduce bound variables in.
        EagerAddAssignableConstraint(v.Origin, v.Type, sourceType, "type of corresponding source/RHS ({1}) does not match type of bound variable ({0})");
        pat.AssembleExpr(null);
        return;
      }
      if (dtd == null) {
        // look up the name of the pattern's constructor
        Tuple<DatatypeCtor, bool> pair;
        if (moduleInfo.Ctors.TryGetValue(pat.Id, out pair) && !pair.Item2) {
          ctor = pair.Item1;
          pat.Ctor = ctor;
          dtd = ctor.EnclosingDatatype;
          var typeArgs = new List<Type>();
          foreach (var xt in dtd.TypeArgs) {
            typeArgs.Add(new InferredTypeProxy());
          }
          udt = new UserDefinedType(pat.Tok, dtd.Name, dtd, typeArgs);
          ConstrainSubtypeRelation(udt, sourceType, pat.Tok, "type of RHS ({0}) does not match type of bound variable '{1}'", sourceType, pat.Id);
        }
      }
      if (dtd == null && ctor == null) {
        reporter.Error(MessageSource.Resolver, pat.Tok, "to use a pattern, the type of the source/RHS expression must be a datatype (instead found {0})", sourceType);
      } else if (ctor == null) {
        reporter.Error(MessageSource.Resolver, pat.Tok, "constructor {0} does not exist in datatype {1}", pat.Id, dtd.Name);
      } else {
        if (pat.Arguments == null) {
          if (ctor.Formals.Count == 0) {
            // The Id matches a constructor of the correct type and 0 arguments,
            // so make it a nullary constructor, not a variable
            pat.MakeAConstructor();
          }
        } else {
          if (ctor.Formals.Count != pat.Arguments.Count) {
            reporter.Error(MessageSource.Resolver, pat.Tok, "pattern for constructor {0} has wrong number of formals (found {1}, expected {2})", pat.Id, pat.Arguments.Count, ctor.Formals.Count);
          }
        }
        // build the type-parameter substitution map for this use of the datatype
        Contract.Assert(dtd.TypeArgs.Count == udt.TypeArgs.Count);  // follows from the type previously having been successfully resolved
        var subst = TypeParameter.SubstitutionMap(dtd.TypeArgs, udt.TypeArgs);
        // recursively call ResolveCasePattern on each of the arguments
        var prevErrorCount = reporter.Count(ErrorLevel.Error);
        var j = 0;
        if (pat.Arguments != null) {
          foreach (var arg in pat.Arguments) {
            if (j < ctor.Formals.Count) {
              var formal = ctor.Formals[j];
              Type st = formal.Type.Subst(subst);
              ResolveCasePattern(arg, st, resolutionContext.WithGhost(resolutionContext.IsGhost || formal.IsGhost));
            }
            j++;
          }
        }
        if (reporter.Count(ErrorLevel.Error) == prevErrorCount && j == ctor.Formals.Count) {
          pat.AssembleExpr(udt.TypeArgs);
        }
      }
    }

    internal readonly List<DefaultValueExpression> allDefaultValueExpressions = new();

    /// <summary>
    /// This method is called at the tail end of Pass1 of the Resolver.
    /// </summary>
    internal void FillInDefaultValueExpressions() {
      var visited = new Dictionary<DefaultValueExpression, DefaultValueExpression.WorkProgress>();
      foreach (var e in allDefaultValueExpressions) {
        e.FillIn(this, visited);
      }
      allDefaultValueExpressions.Clear();
    }

    public Dictionary<TypeParameter, Type> BuildTypeArgumentSubstitute(Dictionary<TypeParameter, Type> typeArgumentSubstitutions,
      Type/*?*/ receiverTypeBound = null) {
      Contract.Requires(typeArgumentSubstitutions != null);

      var subst = new Dictionary<TypeParameter, Type>();
      foreach (var entry in typeArgumentSubstitutions) {
        subst.Add(entry.Key, entry.Value);
      }

      if (SelfTypeSubstitution != null) {
        foreach (var entry in SelfTypeSubstitution) {
          subst.Add(entry.Key, entry.Value);
        }
      }

      if (receiverTypeBound != null) {
        subst = AddParentTypeParameterSubstitutions(subst, receiverTypeBound);
      }

      return subst;
    }

    public static Dictionary<TypeParameter, Type> AddParentTypeParameterSubstitutions(Dictionary<TypeParameter, Type> subst, Type receiverType = null) {
      TopLevelDeclWithMembers cl;
      var udt = receiverType?.AsNonNullRefType;
      if (udt != null) {
        cl = (TopLevelDeclWithMembers)((NonNullTypeDecl)udt.ResolvedClass).ViewAsClass;
      } else {
        udt = receiverType.NormalizeExpand() as UserDefinedType;
        cl = udt?.ResolvedClass as TopLevelDeclWithMembers;
      }
      if (cl != null) {
        cl.AddParentTypeParameterSubstitutions(subst);
      }

      return subst;
    }

    public static string GhostPrefix(bool isGhost) {
      return isGhost ? "ghost " : "";
    }

    internal static ModuleSignature GetSignatureExt(ModuleSignature sig) {
      Contract.Requires(sig != null);
      Contract.Ensures(Contract.Result<ModuleSignature>() != null);
      return sig;
    }

    public ModuleSignature GetSignature(ModuleSignature sig) {
      return GetSignatureExt(sig);
    }

    public static Expression GetImpliedTypeConstraint(IVariable bv, Type type) {
      return GetImpliedTypeConstraint(Expression.CreateIdentExpr(bv), type);
    }

    /// <summary>
    /// Collects the constraints of all subset types and newtypes in "type" and applies these to "e".
    /// For example, given
    ///     type Even = x: int | x % 2 == 0
    ///     newtype Div6 = y: Even | y % 3 == 0
    /// GetImpliedTypeConstraint(e, Div6) returns
    ///     true && ((e as Even) % 2 == 0) && e % 3 == 0
    /// </summary>
    public static Expression GetImpliedTypeConstraint(Expression e, Type type) {
      Contract.Requires(e != null);
      Contract.Requires(type != null);
      type = type.NormalizeExpandKeepConstraints();
      if (type is UserDefinedType udt) {
        Expression CombineConstraints(Type baseType, BoundVar boundVar, Expression constraint) {
          var c = GetImpliedTypeConstraint(e, baseType);
          if (boundVar != null) {
            var ee = new ConversionExpr(e.Tok, e, boundVar.Type) { Type = boundVar.Type };
            var substMap = new Dictionary<IVariable, Expression> { { boundVar, ee } };
            var typeMap = TypeParameter.SubstitutionMap(udt.ResolvedClass.TypeArgs, udt.TypeArgs);
            var substituter = new Substituter(null, substMap, typeMap);
            c = Expression.CreateAnd(c, substituter.Substitute(constraint));
          }
          return c;
        }

        if (udt.ResolvedClass is NewtypeDecl newtypeDecl) {
          return CombineConstraints(newtypeDecl.RhsWithArgument(udt.TypeArgs), newtypeDecl.Var, newtypeDecl.Constraint);
        }
        if (udt.ResolvedClass is SubsetTypeDecl subsetTypeDecl) {
          return CombineConstraints(subsetTypeDecl.RhsWithArgument(udt.TypeArgs), subsetTypeDecl.Var, subsetTypeDecl.Constraint);
        }
      }
      return Expression.CreateBoolLiteral(e.Tok, true);
    }

    /// <summary>
    /// Returns the set of free variables in "expr".
    /// Requires "expr" to be successfully resolved.
    /// Ensures that the set returned has no aliases.
    /// </summary>
    public static ISet<IVariable> FreeVariables(Expression expr) {
      Contract.Requires(expr != null);
      Contract.Ensures(expr.Type != null);

      if (expr is IdentifierExpr) {
        var e = (IdentifierExpr)expr;
        return new HashSet<IVariable>() { e.Var };

      } else if (expr is QuantifierExpr) {
        var e = (QuantifierExpr)expr;
        Contract.Assert(e.SplitQuantifier == null); // No split quantifiers during resolution

        var s = FreeVariables(e.LogicalBody());
        foreach (var bv in e.BoundVars) {
          s.Remove(bv);
        }
        return s;
      } else if (expr is NestedMatchExpr) {
        var e = (NestedMatchExpr)expr;
        var s = FreeVariables(e.Source);
        foreach (NestedMatchCaseExpr mc in e.Cases) {
          var t = FreeVariables(mc.Body);
          foreach (var bv in mc.Pat.Children.OfType<IdPattern>()) {
            if (bv.BoundVar != null) {
              t.Remove(bv.BoundVar);
            }
          }
          s.UnionWith(t);
        }
        return s;
      } else if (expr is MatchExpr) {
        var e = (MatchExpr)expr;
        var s = FreeVariables(e.Source);
        foreach (MatchCaseExpr mc in e.Cases) {
          var t = FreeVariables(mc.Body);
          foreach (var bv in mc.Arguments) {
            t.Remove(bv);
          }
          s.UnionWith(t);
        }
        return s;

      } else if (expr is LambdaExpr) {
        var e = (LambdaExpr)expr;
        var s = FreeVariables(e.Term);
        if (e.Range != null) {
          s.UnionWith(FreeVariables(e.Range));
        }
        foreach (var fe in e.Reads.Expressions) {
          s.UnionWith(FreeVariables(fe.E));
        }
        foreach (var bv in e.BoundVars) {
          s.Remove(bv);
        }
        return s;

      } else {
        ISet<IVariable> s = null;
        foreach (var e in expr.SubExpressions) {
          var t = FreeVariables(e);
          if (s == null) {
            s = t;
          } else {
            s.UnionWith(t);
          }
        }
        return s == null ? new HashSet<IVariable>() : s;
      }
    }

    /// <summary>
    /// An error message for the type constraint for between a sequence select expression's actual and expected types.
    /// If resolution successfully determines the sequences' element types, then this derived class mentions those
    /// element types as clarifying context to the user.
    /// </summary>
    private class SeqSelectOneErrorMsg : TypeConstraint.ErrorMsgWithToken {
      private static readonly string BASE_MESSAGE_FORMAT = "sequence has type {0} which is incompatible with expected type {1}";
      private static readonly string ELEMENT_DETAIL_MESSAGE_FORMAT = " (element type {0} is incompatible with {1})";

      private readonly Type exprSeqType;
      private readonly Type expectedSeqType;

      public override string Msg {
        get {
          // Resolution might resolve exprSeqType/expectedSeqType to not be sequences at all.
          // In that case, it isn't possible to get the corresponding element types.
          var rawExprElementType = exprSeqType.AsSeqType?.Arg;
          var rawExpectedElementType = expectedSeqType.AsSeqType?.Arg;
          if (rawExprElementType == null || rawExpectedElementType == null) {
            return base.Msg;
          }

          var elementTypes = RemoveAmbiguity(new object[] { rawExprElementType, rawExpectedElementType });
          Contract.Assert(elementTypes.Length == 2);
          var exprElementType = elementTypes[0].ToString();
          var expectedElementType = elementTypes[1].ToString();

          string detail = string.Format(ELEMENT_DETAIL_MESSAGE_FORMAT, exprElementType, expectedElementType);
          return base.Msg + detail;
        }
      }

      public SeqSelectOneErrorMsg(IOrigin tok, Type exprSeqType, Type expectedSeqType)
        : base(tok, BASE_MESSAGE_FORMAT, exprSeqType, expectedSeqType) {
        Contract.Requires(exprSeqType != null);
        Contract.Requires(expectedSeqType != null);
        this.exprSeqType = exprSeqType;
        this.expectedSeqType = expectedSeqType;
      }
    }

    /// <summary>
    /// Note: this method is allowed to be called even if "type" does not make sense for "op", as might be the case if
    /// resolution of the binary expression failed.  If so, an arbitrary resolved opcode is returned.
    /// Usually, the type of the right-hand operand is used to determine the resolved operator (hence, the shorter
    /// name "operandType" instead of, say, "rightOperandType").
    /// </summary>
    public static BinaryExpr.ResolvedOpcode ResolveOp(BinaryExpr.Opcode op, Type leftOperandType, Type operandType) {
      Contract.Requires(leftOperandType != null);
      Contract.Requires(operandType != null);
      leftOperandType = leftOperandType.NormalizeToAncestorType();
      operandType = operandType.NormalizeToAncestorType();
      switch (op) {
        case BinaryExpr.Opcode.Iff: return BinaryExpr.ResolvedOpcode.Iff;
        case BinaryExpr.Opcode.Imp: return BinaryExpr.ResolvedOpcode.Imp;
        case BinaryExpr.Opcode.Exp: return BinaryExpr.ResolvedOpcode.Imp;
        case BinaryExpr.Opcode.And: return BinaryExpr.ResolvedOpcode.And;
        case BinaryExpr.Opcode.Or: return BinaryExpr.ResolvedOpcode.Or;
        case BinaryExpr.Opcode.Eq:
          if (operandType is SetType) {
            return BinaryExpr.ResolvedOpcode.SetEq;
          } else if (operandType is MultiSetType) {
            return BinaryExpr.ResolvedOpcode.MultiSetEq;
          } else if (operandType is SeqType) {
            return BinaryExpr.ResolvedOpcode.SeqEq;
          } else if (operandType is MapType) {
            return BinaryExpr.ResolvedOpcode.MapEq;
          } else {
            return BinaryExpr.ResolvedOpcode.EqCommon;
          }
        case BinaryExpr.Opcode.Neq:
          if (operandType is SetType) {
            return BinaryExpr.ResolvedOpcode.SetNeq;
          } else if (operandType is MultiSetType) {
            return BinaryExpr.ResolvedOpcode.MultiSetNeq;
          } else if (operandType is SeqType) {
            return BinaryExpr.ResolvedOpcode.SeqNeq;
          } else if (operandType is MapType) {
            return BinaryExpr.ResolvedOpcode.MapNeq;
          } else {
            return BinaryExpr.ResolvedOpcode.NeqCommon;
          }
        case BinaryExpr.Opcode.Disjoint:
          if (operandType is MultiSetType) {
            return BinaryExpr.ResolvedOpcode.MultiSetDisjoint;
          } else {
            return BinaryExpr.ResolvedOpcode.Disjoint;
          }
        case BinaryExpr.Opcode.Lt:
          if (operandType.IsIndDatatype) {
            return BinaryExpr.ResolvedOpcode.RankLt;
          } else if (operandType is SetType) {
            return BinaryExpr.ResolvedOpcode.ProperSubset;
          } else if (operandType is MultiSetType) {
            return BinaryExpr.ResolvedOpcode.ProperMultiSubset;
          } else if (operandType is SeqType) {
            return BinaryExpr.ResolvedOpcode.ProperPrefix;
          } else if (operandType is CharType) {
            return BinaryExpr.ResolvedOpcode.LtChar;
          } else {
            return BinaryExpr.ResolvedOpcode.Lt;
          }
        case BinaryExpr.Opcode.Le:
          if (operandType is SetType) {
            return BinaryExpr.ResolvedOpcode.Subset;
          } else if (operandType is MultiSetType) {
            return BinaryExpr.ResolvedOpcode.MultiSubset;
          } else if (operandType is SeqType) {
            return BinaryExpr.ResolvedOpcode.Prefix;
          } else if (operandType is CharType) {
            return BinaryExpr.ResolvedOpcode.LeChar;
          } else {
            return BinaryExpr.ResolvedOpcode.Le;
          }
        case BinaryExpr.Opcode.LeftShift:
          return BinaryExpr.ResolvedOpcode.LeftShift;
        case BinaryExpr.Opcode.RightShift:
          return BinaryExpr.ResolvedOpcode.RightShift;
        case BinaryExpr.Opcode.Add:
          if (operandType is SetType) {
            return BinaryExpr.ResolvedOpcode.Union;
          } else if (operandType is MultiSetType) {
            return BinaryExpr.ResolvedOpcode.MultiSetUnion;
          } else if (operandType is MapType) {
            return BinaryExpr.ResolvedOpcode.MapMerge;
          } else if (operandType is SeqType) {
            return BinaryExpr.ResolvedOpcode.Concat;
          } else {
            return BinaryExpr.ResolvedOpcode.Add;
          }
        case BinaryExpr.Opcode.Sub:
          if (leftOperandType is MapType) {
            return BinaryExpr.ResolvedOpcode.MapSubtraction;
          } else if (operandType is SetType) {
            return BinaryExpr.ResolvedOpcode.SetDifference;
          } else if (operandType is MultiSetType) {
            return BinaryExpr.ResolvedOpcode.MultiSetDifference;
          } else {
            return BinaryExpr.ResolvedOpcode.Sub;
          }
        case BinaryExpr.Opcode.Mul:
          if (operandType is SetType) {
            return BinaryExpr.ResolvedOpcode.Intersection;
          } else if (operandType is MultiSetType) {
            return BinaryExpr.ResolvedOpcode.MultiSetIntersection;
          } else {
            return BinaryExpr.ResolvedOpcode.Mul;
          }
        case BinaryExpr.Opcode.Gt:
          if (operandType.IsDatatype) {
            return BinaryExpr.ResolvedOpcode.RankGt;
          } else if (operandType is SetType) {
            return BinaryExpr.ResolvedOpcode.ProperSuperset;
          } else if (operandType is MultiSetType) {
            return BinaryExpr.ResolvedOpcode.ProperMultiSuperset;
          } else if (operandType is CharType) {
            return BinaryExpr.ResolvedOpcode.GtChar;
          } else {
            return BinaryExpr.ResolvedOpcode.Gt;
          }
        case BinaryExpr.Opcode.Ge:
          if (operandType is SetType) {
            return BinaryExpr.ResolvedOpcode.Superset;
          } else if (operandType is MultiSetType) {
            return BinaryExpr.ResolvedOpcode.MultiSuperset;
          } else if (operandType is CharType) {
            return BinaryExpr.ResolvedOpcode.GeChar;
          } else {
            return BinaryExpr.ResolvedOpcode.Ge;
          }
        case BinaryExpr.Opcode.In:
          if (operandType is SetType) {
            return BinaryExpr.ResolvedOpcode.InSet;
          } else if (operandType is MultiSetType) {
            return BinaryExpr.ResolvedOpcode.InMultiSet;
          } else if (operandType is MapType) {
            return BinaryExpr.ResolvedOpcode.InMap;
          } else {
            return BinaryExpr.ResolvedOpcode.InSeq;
          }
        case BinaryExpr.Opcode.NotIn:
          if (operandType is SetType) {
            return BinaryExpr.ResolvedOpcode.NotInSet;
          } else if (operandType is MultiSetType) {
            return BinaryExpr.ResolvedOpcode.NotInMultiSet;
          } else if (operandType is MapType) {
            return BinaryExpr.ResolvedOpcode.NotInMap;
          } else {
            return BinaryExpr.ResolvedOpcode.NotInSeq;
          }
        case BinaryExpr.Opcode.Div: return BinaryExpr.ResolvedOpcode.Div;
        case BinaryExpr.Opcode.Mod: return BinaryExpr.ResolvedOpcode.Mod;
        case BinaryExpr.Opcode.BitwiseAnd: return BinaryExpr.ResolvedOpcode.BitwiseAnd;
        case BinaryExpr.Opcode.BitwiseOr: return BinaryExpr.ResolvedOpcode.BitwiseOr;
        case BinaryExpr.Opcode.BitwiseXor: return BinaryExpr.ResolvedOpcode.BitwiseXor;
        default:
          Contract.Assert(false); throw new cce.UnreachableException();  // unexpected operator
      }
    }

    /// <summary>
    /// This method adds to "friendlyCalls" all
    ///     inductive calls                                     if !co
    ///     greatest predicate calls and codatatype equalities  if co
    /// that occur in positive positions and not under
    ///     universal quantification                            if !co
    ///     existential quantification.                         if co
    /// If "expr" is the
    ///     precondition of a least lemma                       if !co
    ///     postcondition of a greatest lemma,                  if co
    /// then the "friendlyCalls" are the subexpressions that need to be replaced in order
    /// to create the
    ///     precondition                                        if !co
    ///     postcondition                                       if co
    /// of the corresponding prefix lemma.
    /// </summary>
    void CollectFriendlyCallsInExtremeLemmaSpecification(Expression expr, bool position, ISet<Expression> friendlyCalls, bool co, ExtremeLemma context) {
      Contract.Requires(expr != null);
      Contract.Requires(friendlyCalls != null);
      var visitor = new CollectFriendlyCallsInSpec_Visitor(reporter, friendlyCalls, co, context);
      visitor.Visit(expr, position ? CallingPosition.Positive : CallingPosition.Negative);
    }
  }

  abstract class ResolverTopDownVisitor<T> : TopDownVisitor<T> {
    protected ErrorReporter reporter;
    public ResolverTopDownVisitor(ErrorReporter reporter) {
      Contract.Requires(reporter != null);
      this.reporter = reporter;
    }
  }
}<|MERGE_RESOLUTION|>--- conflicted
+++ resolved
@@ -1031,11 +1031,7 @@
         foreach (TopLevelDecl d in declarations.Where(d => d is TopLevelDeclWithMembers and not ClassLikeDecl)) {
           var nonReferenceTypeDecl = (TopLevelDeclWithMembers)d;
           foreach (var parentType in nonReferenceTypeDecl.ParentTraits.Where(t => t.IsRefType)) {
-<<<<<<< HEAD
-            reporter.Error(MessageSource.Resolver, parentType is UserDefinedType parentUdt ? parentUdt.tok : nonReferenceTypeDecl.Tok,
-=======
             reporter.Error(MessageSource.Resolver, parentType is UserDefinedType parentUdt ? parentUdt.Tok : nonReferenceTypeDecl.Tok,
->>>>>>> b964908e
               $"{nonReferenceTypeDecl.WhatKind} is not allowed to extend '{parentType}', because it is a reference type");
             break; // one error message per "decl" is enough
           }
@@ -1754,11 +1750,7 @@
         // Compute the statement body of the prefix lemma
         Contract.Assume(prefixLemma.Body == null); // this is not supposed to have been filled in before
         if (com.Body != null) {
-<<<<<<< HEAD
-          var kMinusOne = new BinaryExpr(com.Tok, BinaryExpr.Opcode.Sub, new IdentifierExpr(k.tok, k.Name),
-=======
           var kMinusOne = new BinaryExpr(com.Tok, BinaryExpr.Opcode.Sub, new IdentifierExpr(k.Tok, k.Name),
->>>>>>> b964908e
             new LiteralExpr(com.Tok, 1));
           var subst = new ExtremeLemmaBodyCloner(com, kMinusOne, focalPredicates, focalCodatatypeEquality, this.reporter);
           var mainBody = subst.CloneBlockStmt(com.Body);
@@ -2102,11 +2094,7 @@
         var prevErrorCount = reporter.Count(ErrorLevel.Error);
         ResolveType(cl.Tok, parentTrait, new NoContext(cl.EnclosingModuleDefinition), ResolveTypeOptionEnum.DontInfer, null);
         if (prevErrorCount == reporter.Count(ErrorLevel.Error)) {
-<<<<<<< HEAD
-          var parentTypeToken = parentTrait is UserDefinedType parentTraitUdt ? parentTraitUdt.tok : cl.Tok;
-=======
           var parentTypeToken = parentTrait is UserDefinedType parentTraitUdt ? parentTraitUdt.Tok : cl.Tok;
->>>>>>> b964908e
 
           var trait = parentTrait.UseInternalSynonym().IsInternalTypeSynonym ? null : (parentTrait as UserDefinedType)?.AsParentTraitDecl();
           if (trait != null) {
