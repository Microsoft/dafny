--- conflicted
+++ resolved
@@ -1004,19 +1004,10 @@
         // check that only reference types (classes and some traits) inherit from 'object'
         foreach (TopLevelDecl d in declarations.Where(d => d is TopLevelDeclWithMembers and not ClassLikeDecl)) {
           var nonReferenceTypeDecl = (TopLevelDeclWithMembers)d;
-<<<<<<< HEAD
-          foreach (var parentType in nonReferenceTypeDecl.ParentTraits) {
-            if (parentType.IsRefType) {
-              reporter.Error(MessageSource.Resolver, parentType is UserDefinedType parentUdt ? parentUdt.tok : nonReferenceTypeDecl.tok,
-                $"{nonReferenceTypeDecl.WhatKind} is not allowed to extend '{parentType}', because it is a reference type");
-              break; // one error message per "decl" is enough
-            }
-=======
           foreach (var parentType in nonReferenceTypeDecl.ParentTraits.Where(t => t.IsRefType)) {
             reporter.Error(MessageSource.Resolver, parentType is UserDefinedType parentUdt ? parentUdt.tok : nonReferenceTypeDecl.tok,
               $"{nonReferenceTypeDecl.WhatKind} is not allowed to extend '{parentType}', because it is a reference type");
             break; // one error message per "decl" is enough
->>>>>>> eb042e7b
           }
         }
       }
