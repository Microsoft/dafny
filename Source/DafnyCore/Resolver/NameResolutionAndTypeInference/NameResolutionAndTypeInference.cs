--- conflicted
+++ resolved
@@ -3564,11 +3564,7 @@
             foreach (Formal f in cmc.Outs) {
               Expression produceLhs;
               if (stmt is ReturnStmt) {
-<<<<<<< HEAD
                 var ident = new ImplicitIdentifierExpr(f.NameNode.Origin, f.Name);
-=======
-                var ident = new ImplicitIdentifierExpr(f.Tok, f.Name);
->>>>>>> b964908e
                 // resolve it here to avoid capture into more closely declared local variables
                 ident.Var = f;
                 ident.Type = ident.Var.Type;
@@ -5898,12 +5894,8 @@
               }
               if (allowMethodCall) {
                 Contract.Assert(!e.Bindings.WasResolved); // we expect that .Bindings has not yet been processed, so we use just .ArgumentBindings in the next line
-<<<<<<< HEAD
                 // TODO simplify to e.Origin
-                var tok = Options.Get(Snippets.ShowSnippets) ? e.Origin.ToToken() : e.tok;
-=======
                 var tok = Options.Get(Snippets.ShowSnippets) ? e.Origin.ToToken() : e.Tok;
->>>>>>> b964908e
                 var cRhs = new MethodCallInformation(tok, mse, e.Bindings.ArgumentBindings);
                 return cRhs;
               } else {
@@ -5926,12 +5918,8 @@
           }
           if (callee != null) {
             // produce a FunctionCallExpr instead of an ApplyExpr(MemberSelectExpr)
-<<<<<<< HEAD
             // TODO use e.Origin instead of e.Lhs.Origin
-            var rr = new FunctionCallExpr(e.Lhs.Origin, mse.MemberNameNode, mse.Obj, e.tok, e.CloseParen, e.Bindings, atLabel) {
-=======
-            var rr = new FunctionCallExpr(e.Lhs.Tok, mse.MemberNameNode, mse.Obj, e.Tok, e.CloseParen, e.Bindings, atLabel) {
->>>>>>> b964908e
+            var rr = new FunctionCallExpr(e.Lhs.Origin, mse.MemberNameNode, mse.Obj, e.Tok, e.CloseParen, e.Bindings, atLabel) {
               Function = callee,
               TypeApplication_AtEnclosingClass = mse.TypeApplicationAtEnclosingClass,
               TypeApplication_JustFunction = mse.TypeApplicationJustMember
