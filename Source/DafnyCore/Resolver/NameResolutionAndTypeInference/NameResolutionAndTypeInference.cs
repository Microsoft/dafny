#define TI_DEBUG_PRINT
//-----------------------------------------------------------------------------
//
// Copyright (C) Microsoft Corporation.  All Rights Reserved.
// Copyright by the contributors to the Dafny Project
// SPDX-License-Identifier: MIT
//
//-----------------------------------------------------------------------------
using System;
using System.Collections.Generic;
using System.Linq;
using System.Numerics;
using System.Diagnostics.Contracts;
using System.IO;
using System.Reflection;
using JetBrains.Annotations;
using Microsoft.BaseTypes;
using Microsoft.Boogie;
using Microsoft.CodeAnalysis.CSharp.Syntax;
using Microsoft.Dafny.Plugins;

namespace Microsoft.Dafny {
  public partial class ModuleResolver {
    List<Statement> loopStack = new List<Statement>();  // the enclosing loops (from which it is possible to break out)
    public readonly Scope<Label>/*!*/ DominatingStatementLabels;
    Scope<Statement>/*!*/ enclosingStatementLabels;
    public Method currentMethod;

    Label/*?*/ ResolveDominatingLabelInExpr(IToken tok, string/*?*/ labelName, string expressionDescription, ResolutionContext resolutionContext) {
      Contract.Requires(tok != null);
      Contract.Requires(expressionDescription != null);
      Contract.Requires(resolutionContext != null);

      Label label = null;
      if (!resolutionContext.IsTwoState) {
        reporter.Error(MessageSource.Resolver, tok, $"{expressionDescription} expressions are not allowed in this context");
      } else if (labelName != null) {
        label = DominatingStatementLabels.Find(labelName);
        if (label == null) {
          reporter.Error(MessageSource.Resolver, tok, $"no label '{labelName}' in scope at this time");
        }
      }
      return label;
    }

    /// <summary>
    /// There are two rounds of name resolution + type inference. The "initialRound" parameter says which one to do.
    /// </summary>
    void ResolveNamesAndInferTypes(List<TopLevelDecl> declarations, bool initialRound) {
      foreach (TopLevelDecl topd in declarations) {
        Contract.Assert(topd != null);
        Contract.Assert(VisibleInScope(topd));
        Contract.Assert(AllTypeConstraints.Count == 0);
        Contract.Assert(currentClass == null);

        allTypeParameters.PushMarker();
        ResolveTypeParameters(topd.TypeArgs, !initialRound, topd);

        if (initialRound) {
          ResolveNamesAndInferTypesForOneDeclarationInitial(topd);
        } else {
          ResolveNamesAndInferTypesForOneDeclaration(topd);
        }

        allTypeParameters.PopMarker();

        Contract.Assert(AllTypeConstraints.Count == 0);
        Contract.Assert(currentClass == null);
      }
    }

    /// <summary>
    /// Assumes type parameters of "topd" have already been pushed.
    /// </summary>
    void ResolveNamesAndInferTypesForOneDeclarationInitial(TopLevelDecl topd) {
      if (topd is NewtypeDecl newtypeDecl) {
        // this check can be done only after it has been determined that the redirected types do not involve cycles
        AddXConstraint(newtypeDecl.tok, "NumericType", newtypeDecl.BaseType, "newtypes must be based on some numeric type (got {0})");
        // type check the constraint, if any
        if (newtypeDecl.Var != null) {
          Contract.Assert(object.ReferenceEquals(newtypeDecl.Var.Type, newtypeDecl.BaseType.NormalizeExpand(true)));  // follows from NewtypeDecl invariant
          Contract.Assert(newtypeDecl.Constraint != null);  // follows from NewtypeDecl invariant

          scope.PushMarker();
          scope.AllowInstance = false;
          var added = scope.Push(newtypeDecl.Var.Name, newtypeDecl.Var);
          Contract.Assert(added == Scope<IVariable>.PushResult.Success);
          ResolveExpression(newtypeDecl.Constraint, new ResolutionContext(new CodeContextWrapper(newtypeDecl, true), false));
          Contract.Assert(newtypeDecl.Constraint.Type != null);  // follows from postcondition of ResolveExpression
          ConstrainTypeExprBool(newtypeDecl.Constraint, "newtype constraint must be of type bool (instead got {0})");
          scope.PopMarker();
        }
        SolveAllTypeConstraints();

      } else if (topd is SubsetTypeDecl subsetTypeDecl) {
        // type check the constraint
        Contract.Assert(object.ReferenceEquals(subsetTypeDecl.Var.Type, subsetTypeDecl.Rhs)); // follows from SubsetTypeDecl invariant
        Contract.Assert(subsetTypeDecl.Constraint != null); // follows from SubsetTypeDecl invariant
        scope.PushMarker();
        scope.AllowInstance = false;
        var added = scope.Push(subsetTypeDecl.Var.Name, subsetTypeDecl.Var);
        Contract.Assert(added == Scope<IVariable>.PushResult.Success);
        ResolveExpression(subsetTypeDecl.Constraint, new ResolutionContext(new CodeContextWrapper(subsetTypeDecl, true), false));
        Contract.Assert(subsetTypeDecl.Constraint.Type != null); // follows from postcondition of ResolveExpression
        ConstrainTypeExprBool(subsetTypeDecl.Constraint, "subset-type constraint must be of type bool (instead got {0})");
        scope.PopMarker();
        SolveAllTypeConstraints();
      }

      if (topd is TopLevelDeclWithMembers cl) {
        ResolveClassMemberBodiesInitial(cl);
      }
    }

    void ResolveNamesAndInferTypesForOneDeclaration(TopLevelDecl topd) {
      if (topd is NewtypeDecl newtypeDecl) {
        if (newtypeDecl.Witness != null) {
          var codeContext = new CodeContextWrapper(newtypeDecl, newtypeDecl.WitnessKind == SubsetTypeDecl.WKind.Ghost);
          scope.PushMarker();
          scope.AllowInstance = false;
          ResolveExpression(newtypeDecl.Witness, new ResolutionContext(codeContext, false));
          scope.PopMarker();
          ConstrainSubtypeRelation(newtypeDecl.Var.Type, newtypeDecl.Witness.Type, newtypeDecl.Witness, "witness expression must have type '{0}' (got '{1}')", newtypeDecl.Var.Type, newtypeDecl.Witness.Type);
        }
        SolveAllTypeConstraints();

      } else if (topd is SubsetTypeDecl subsetTypeDecl) {
        if (subsetTypeDecl.Witness != null) {
          var codeContext = new CodeContextWrapper(subsetTypeDecl, subsetTypeDecl.WitnessKind == SubsetTypeDecl.WKind.Ghost);
          scope.PushMarker();
          scope.AllowInstance = false;
          ResolveExpression(subsetTypeDecl.Witness, new ResolutionContext(codeContext, false));
          scope.PopMarker();
          ConstrainSubtypeRelation(subsetTypeDecl.Var.Type, subsetTypeDecl.Witness.Type, subsetTypeDecl.Witness,
            "witness expression must have type '{0}' (got '{1}')", subsetTypeDecl.Var.Type, subsetTypeDecl.Witness.Type);
        }
        SolveAllTypeConstraints();

      } else if (topd is IteratorDecl iteratorDecl) {
        ResolveIterator(iteratorDecl);

      } else if (topd is DatatypeDecl dt) {
        // resolve any default parameters
        foreach (var ctor in dt.Ctors) {
          scope.PushMarker();
          scope.AllowInstance = false;
          ctor.Formals.ForEach(p => scope.Push(p.Name, p));
          ResolveAttributes(ctor, new ResolutionContext(new NoContext(topd.EnclosingModuleDefinition), false), true);
          ResolveParameterDefaultValues(ctor.Formals, ResolutionContext.FromCodeContext(dt));
          scope.PopMarker();
        }
      }

      if (topd is TopLevelDeclWithMembers cl) {
        ResolveClassMemberBodies(cl);
      }

      // resolve attributes
      scope.PushMarker();
      Contract.Assert(currentClass == null);
      scope.AllowInstance = false;
      if (topd is IteratorDecl iter) {
        iter.Ins.ForEach(p => scope.Push(p.Name, p));
      }
      ResolveAttributes(topd, new ResolutionContext(new NoContext(topd.EnclosingModuleDefinition), false), true);
      scope.PopMarker();
    }

    void EagerAddAssignableConstraint(IToken tok, Type lhs, Type rhs, string errMsgFormat) {
      Contract.Requires(tok != null);
      Contract.Requires(lhs != null);
      Contract.Requires(rhs != null);
      Contract.Requires(errMsgFormat != null);
      var lhsNormalized = lhs.Normalize();
      var rhsNormalized = rhs.Normalize();
      if (lhsNormalized is TypeProxy lhsProxy && !(rhsNormalized is TypeProxy)) {
        Contract.Assert(lhsProxy.T == null); // otherwise, lhs.Normalize() above would have kept on going
        AssignProxyAndHandleItsConstraints(lhsProxy, rhsNormalized, true);
      } else {
        AddAssignableConstraint(tok, lhs, rhs, errMsgFormat);
      }
    }
    public void AddAssignableConstraint(IToken tok, Type lhs, Type rhs, string errMsgFormat) {
      Contract.Requires(tok != null);
      Contract.Requires(lhs != null);
      Contract.Requires(rhs != null);
      Contract.Requires(errMsgFormat != null);
      AddXConstraint(tok, "Assignable", lhs, rhs, errMsgFormat);
    }
    private void AddXConstraint(IToken tok, string constraintName, Type type, string errMsgFormat) {
      Contract.Requires(tok != null);
      Contract.Requires(constraintName != null);
      Contract.Requires(type != null);
      Contract.Requires(errMsgFormat != null);
      var types = new Type[] { type };
      AllXConstraints.Add(new XConstraint(tok, constraintName, types, new TypeConstraint.ErrorMsgWithToken(tok, errMsgFormat, types)));
    }
    void AddAssignableConstraint(IToken tok, Type lhs, Type rhs, TypeConstraint.ErrorMsg errMsg) {
      Contract.Requires(tok != null);
      Contract.Requires(lhs != null);
      Contract.Requires(rhs != null);
      Contract.Requires(errMsg != null);
      AddXConstraint(tok, "Assignable", lhs, rhs, errMsg);
    }

    public void AddXConstraint(IToken tok, string constraintName, Type type, TypeConstraint.ErrorMsg errMsg) {
      Contract.Requires(tok != null);
      Contract.Requires(constraintName != null);
      Contract.Requires(type != null);
      Contract.Requires(errMsg != null);
      var types = new Type[] { type };
      AllXConstraints.Add(new XConstraint(tok, constraintName, types, errMsg));
    }

    public void AddXConstraint(IToken tok, string constraintName, Type type0, Type type1, string errMsgFormat) {
      Contract.Requires(tok != null);
      Contract.Requires(constraintName != null);
      Contract.Requires(type0 != null);
      Contract.Requires(type1 != null);
      Contract.Requires(errMsgFormat != null);
      var types = new Type[] { type0, type1 };
      AllXConstraints.Add(new XConstraint(tok, constraintName, types, new TypeConstraint.ErrorMsgWithToken(tok, errMsgFormat, types)));
    }

    public void AddXConstraint(IToken tok, string constraintName, Type type0, Type type1, TypeConstraint.ErrorMsg errMsg) {
      Contract.Requires(tok != null);
      Contract.Requires(constraintName != null);
      Contract.Requires(type0 != null);
      Contract.Requires(type1 != null);
      Contract.Requires(errMsg != null);
      var types = new Type[] { type0, type1 };
      AllXConstraints.Add(new XConstraint(tok, constraintName, types, errMsg));
    }
    private void AddXConstraint(IToken tok, string constraintName, Type type, Expression expr0, Expression expr1, string errMsgFormat) {
      Contract.Requires(tok != null);
      Contract.Requires(constraintName != null);
      Contract.Requires(type != null);
      Contract.Requires(expr0 != null);
      Contract.Requires(expr1 != null);
      Contract.Requires(errMsgFormat != null);
      var types = new Type[] { type };
      var exprs = new Expression[] { expr0, expr1 };
      AllXConstraints.Add(new XConstraintWithExprs(tok, constraintName, types, exprs, new TypeConstraint.ErrorMsgWithToken(tok, errMsgFormat, types)));
    }

    [System.Diagnostics.Conditional("TI_DEBUG_PRINT")]
    void PrintTypeConstraintState(int lbl) {
      if (!Options.Get(CommonOptionBag.TypeInferenceDebug)) {
        return;
      }
      Options.OutputWriter.WriteLine("DEBUG: ---------- type constraints ---------- {0} {1}", lbl, lbl == 0 && currentMethod != null ? currentMethod.Name : "");
      foreach (var constraint in AllTypeConstraints) {
        var super = constraint.Super.Normalize();
        var sub = constraint.Sub.Normalize();
        Options.OutputWriter.WriteLine("    {0} :> {1}", super is IntVarietiesSupertype ? "int-like" : super is RealVarietiesSupertype ? "real-like" : super.ToString(), sub);
      }
      foreach (var xc in AllXConstraints) {
        Options.OutputWriter.WriteLine("    {0}", xc);
      }
      Options.OutputWriter.WriteLine();
      if (lbl % 2 == 1) {
        Options.OutputWriter.WriteLine("DEBUG: --------------------------------------");
      }
    }

    /// <summary>
    /// Attempts to fully solve all type constraints.
    /// Upon failure, reports errors.
    /// Clears all constraints.
    /// </summary>
    public void SolveAllTypeConstraints() {
      PrintTypeConstraintState(0);
      PartiallySolveTypeConstraints(true);
      PrintTypeConstraintState(1);
      foreach (var constraint in AllTypeConstraints) {
        if (Type.IsSupertype(constraint.Super, constraint.Sub)) {
          // unexpected condition -- PartiallySolveTypeConstraints is supposed to have continued until no more sub-typing constraints can be satisfied
          Contract.Assume(false, string.Format("DEBUG: Unexpectedly satisfied supertype relation ({0} :> {1}) |||| ", constraint.Super, constraint.Sub));
        } else {
          constraint.FlagAsError(this);
        }
      }
      foreach (var xc in AllXConstraints) {
        if (xc.Confirm(this, true, out var convertedIntoOtherTypeConstraints, out var moreXConstraints)) {
          // unexpected condition -- PartiallySolveTypeConstraints is supposed to have continued until no more XConstraints were confirmable
          Contract.Assume(false, string.Format("DEBUG: Unexpectedly confirmed XConstraint: {0} |||| ", xc));
        } else if (xc.CouldBeAnything()) {
          // suppress the error message; it will later be flagged as an underspecified type
        } else {
          xc.errorMsg.FlagAsError(this);
        }
      }
      TypeConstraint.ReportErrors(this, reporter);
      AllTypeConstraints.Clear();
      AllXConstraints.Clear();
    }

    /// <summary>
    /// Adds type constraints for the expressions in the given attributes.
    ///
    /// If "solveConstraints" is "true", then the constraints are also solved. In this case, it is assumed on entry that there are no
    /// prior type constraints. That is, the only type constraints being solved for are the ones in the given attributes.
    /// </summary>
    public void ResolveAttributes(IAttributeBearingDeclaration attributeHost, ResolutionContext resolutionContext, bool solveConstraints = false) {
      Contract.Requires(resolutionContext != null);
      Contract.Requires(attributeHost != null);

      Contract.Assume(!solveConstraints || AllTypeConstraints.Count == 0);

      // order does not matter much for resolution, so resolve them in reverse order
      foreach (var attr in attributeHost.Attributes.AsEnumerable()) {
        if (attr is UserSuppliedAttributes) {
          var usa = (UserSuppliedAttributes)attr;
          usa.Recognized = IsRecognizedAttribute(usa, attributeHost);
        }
        if (attr.Args != null) {
          foreach (var arg in attr.Args) {
            Contract.Assert(arg != null);
            if (!(Attributes.Contains(attributeHost.Attributes, "opaque_reveal") && attr.Name == "fuel" && arg is NameSegment)) {
              ResolveExpression(arg, resolutionContext);
            } else {
<<<<<<< HEAD
              // Manually resolving NameSegments that are present in fuel attributes of reveal lemmas.
              // This is because reveal lemmas are static and we want to allow a refence to non-static original procedures
              // in static context in this setting.
              //
              // Most of the following code is copied from AnnotateRevealFunction() in OpaqueMemberRewriter.cs.

              MemberDecl member = null;
              var ret = GetClassMembers(currentClass).TryGetValue(((NameSegment)arg).Name, out member);
              Contract.Assert(ret);

              var f = (Function) member;
              Expression receiver;
              if (f.IsStatic) {
                receiver = new StaticReceiverExpr(f.tok, (TopLevelDeclWithMembers)f.EnclosingClass, true);
              } else {
                receiver = new ImplicitThisExpr(f.tok);
                receiver.Type = GetThisType(f.tok, (TopLevelDeclWithMembers)member.EnclosingClass);
              }

              var typeApplication = new List<Type>();
              var typeApplication_JustForMember = new List<Type>();
              for (int i = 0; i < f.TypeArgs.Count; i++) {
                // doesn't matter what type, just so we have it to make the resolver happy when resolving function member of
                // the fuel attribute. This might not be needed after fixing codeplex issue #172.
                typeApplication.Add(new IntType());
                typeApplication_JustForMember.Add(new IntType());
              }

              var rr = new MemberSelectExpr(f.tok, receiver, f.Name);
              rr.Member = f;
              rr.TypeApplication_AtEnclosingClass = typeApplication;
              rr.TypeApplication_JustMember = typeApplication_JustForMember;
              List<Type> args = new List<Type>();
              for (int i = 0; i < f.Formals.Count; i++) {
                args.Add(new IntType());
              }
              rr.Type = new ArrowType(f.tok, args, new IntType());
              ((NameSegment)arg).ResolvedExpression = rr;
              arg.Type = rr.Type;
=======
              ResolveRevealLemmaAttribute(arg);
>>>>>>> 21f98f19
            }
          }
        }
      }

      if (solveConstraints) {
        SolveAllTypeConstraints();
      }
    }

    // <summary>
    // Manually resolving NameSegments that are present in fuel attributes of reveal lemmas.
    // This is because reveal lemmas are static and we want to allow a reference to non-static original procedures
    // in static context in this setting.
    //
    // Most of the following code is copied from AnnotateRevealFunction() in OpaqueMemberRewriter.cs.
    // </summary>
    public void ResolveRevealLemmaAttribute(Expression arg) {
      MemberDecl member = null;
      var ret = GetClassMembers(currentClass).TryGetValue(((NameSegment)arg).Name, out member);
      Contract.Assert(ret);

      var f = (Function)member;
      Expression receiver;
      if (f.IsStatic) {
        receiver = new StaticReceiverExpr(f.tok, (TopLevelDeclWithMembers)f.EnclosingClass, true);
      } else {
        receiver = new ImplicitThisExpr(f.tok);
        receiver.Type = GetThisType(f.tok, (TopLevelDeclWithMembers)member.EnclosingClass);
      }

      var typeApplication = new List<Type>();
      var typeApplication_JustForMember = new List<Type>();
      for (int i = 0; i < f.TypeArgs.Count; i++) {
        // doesn't matter what type, just so we have it to make the resolver happy when resolving function member of
        // the fuel attribute. This might not be needed after fixing codeplex issue #172.
        typeApplication.Add(new IntType());
        typeApplication_JustForMember.Add(new IntType());
      }

      var rr = new MemberSelectExpr(f.tok, receiver, f.Name);
      rr.Member = f;
      rr.TypeApplication_AtEnclosingClass = typeApplication;
      rr.TypeApplication_JustMember = typeApplication_JustForMember;
      List<Type> args = new List<Type>();
      for (int i = 0; i < f.Formals.Count; i++) {
        args.Add(new IntType());
      }
      rr.Type = new ArrowType(f.tok, args, new IntType());
      ((NameSegment)arg).ResolvedExpression = rr;
      arg.Type = rr.Type;
    }

    /// <summary>
    /// "IsTwoState" implies that "old" and "fresh" expressions are allowed.
    /// </summary>
    public void ResolveExpression(Expression expr, ResolutionContext resolutionContext) {

#if TEST_TYPE_SYNONYM_TRANSPARENCY
      ResolveExpressionX(expr, resolutionContext);
      // For testing purposes, change the type of "expr" to a type synonym (mwo-ha-ha-ha!)
      var t = expr.Type;
      Contract.Assert(t != null);
      var sd = new TypeSynonymDecl(expr.tok, "type#synonym#transparency#test", new TypeParameter.TypeParameterCharacteristics(false),
        new List<TypeParameter>(), resolutionContext.CodeContext.EnclosingModule, t, null);
      var ts = new UserDefinedType(expr.tok, "type#synonym#transparency#test", sd, new List<Type>(), null);
      expr.DebugTest_ChangeType(ts);
    }
    public void ResolveExpressionX(Expression expr, ResolutionContext resolutionContext) {
#endif
      Contract.Requires(expr != null);
      Contract.Requires(resolutionContext != null);
      Contract.Ensures(expr.Type != null);
      if (expr.Type != null) {
        // expression has already been resolved
        return;
      }
      DominatingStatementLabels.PushMarker();

      // The following cases will resolve the subexpressions and will attempt to assign a type of expr.  However, if errors occur
      // and it cannot be determined what the type of expr is, then it is fine to leave expr.Type as null.  In that case, the end
      // of this method will assign proxy type to the expression, which reduces the number of error messages that are produced
      // while type checking the rest of the program.

      if (expr is ParensExpression) {
        var e = (ParensExpression)expr;
        ResolveExpression(e.E, resolutionContext);
        var innerRange = e.E.RangeToken;
        e.ResolvedExpression = e.E; // Overwrites the range, which is not suitable for ParensExpressions
        e.E.RangeToken = innerRange;
        e.Type = e.E.Type;

      } else if (expr is ChainingExpression) {
        var e = (ChainingExpression)expr;
        ResolveExpression(e.E, resolutionContext);
        e.ResolvedExpression = e.E;
        e.Type = e.E.Type;

      } else if (expr is NegationExpression) {
        var e = (NegationExpression)expr;
        ResolveExpression(e.E, resolutionContext);
        e.Type = e.E.Type;
        AddXConstraint(e.E.tok, "NumericOrBitvector", e.E.Type, "the argument of a unary minus must have numeric or bitvector type (instead got {0})");
        // Note, e.ResolvedExpression will be filled in during CheckTypeInference, at which time e.Type has been determined

      } else if (expr is LiteralExpr) {
        LiteralExpr e = (LiteralExpr)expr;

        if (e is StaticReceiverExpr) {
          StaticReceiverExpr eStatic = (StaticReceiverExpr)e;
          ResolveType(eStatic.tok, eStatic.UnresolvedType, resolutionContext, ResolveTypeOptionEnum.InferTypeProxies, null);
          eStatic.Type = eStatic.UnresolvedType;
        } else {
          if (e.Value == null) {
            e.Type = new InferredTypeProxy();
            AddXConstraint(e.tok, "IsNullableRefType", e.Type, "type of 'null' is a reference type, but it is used as {0}");
          } else if (e.Value is BigInteger) {
            var proxy = new InferredTypeProxy();
            e.Type = proxy;
            ConstrainSubtypeRelation(new IntVarietiesSupertype(), e.Type, e.tok, "integer literal used as if it had type {0}", e.Type);
          } else if (e.Value is BaseTypes.BigDec) {
            var proxy = new InferredTypeProxy();
            e.Type = proxy;
            ConstrainSubtypeRelation(new RealVarietiesSupertype(), e.Type, e.tok, "real literal is used as if it had type {0}", e.Type);
          } else if (e.Value is bool) {
            e.Type = Type.Bool;
          } else if (e is CharLiteralExpr) {
            e.Type = Type.Char;
          } else if (e is StringLiteralExpr) {
            e.Type = Type.String();
            ResolveType(e.tok, e.Type, resolutionContext, ResolveTypeOptionEnum.DontInfer, null);
          } else {
            Contract.Assert(false); throw new cce.UnreachableException();  // unexpected literal type
          }
        }
      } else if (expr is ThisExpr) {
        if (!scope.AllowInstance) {
          reporter.Error(MessageSource.Resolver, expr, "'this' is not allowed in a 'static' context");
        }
        if (currentClass is DefaultClassDecl) {
          // there's no type
        } else {
          if (currentClass == null) {
            Contract.Assert(reporter.HasErrors);
          } else {
            expr.Type = GetThisType(expr.tok, currentClass);  // do this regardless of scope.AllowInstance, for better error reporting
          }
        }

      } else if (expr is IdentifierExpr) {
        var e = (IdentifierExpr)expr;
        e.Var = scope.Find(e.Name);
        if (e.Var != null) {
          expr.Type = e.Var.Type;
        } else {
          reporter.Error(MessageSource.Resolver, expr, "Identifier does not denote a local variable, parameter, or bound variable: {0}", e.Name);
        }

      } else if (expr is DatatypeValue) {
        DatatypeValue dtv = (DatatypeValue)expr;
        if (!moduleInfo.TopLevels.TryGetValue(dtv.DatatypeName, out var d)) {
          reporter.Error(MessageSource.Resolver, expr.tok, "Undeclared datatype: {0}", dtv.DatatypeName);
        } else if (d is AmbiguousTopLevelDecl) {
          var ad = (AmbiguousTopLevelDecl)d;
          reporter.Error(MessageSource.Resolver, expr.tok, "The name {0} ambiguously refers to a type in one of the modules {1} (try qualifying the type name with the module name)", dtv.DatatypeName, ad.ModuleNames());
        } else if (!(d is DatatypeDecl)) {
          reporter.Error(MessageSource.Resolver, expr.tok, "Expected datatype: {0}", dtv.DatatypeName);
        } else {
          ResolveDatatypeValue(resolutionContext, dtv, (DatatypeDecl)d, null);
        }

      } else if (expr is DisplayExpression) {
        DisplayExpression e = (DisplayExpression)expr;
        Type elementType = new InferredTypeProxy() { KeepConstraints = true };
        foreach (Expression ee in e.Elements) {
          ResolveExpression(ee, resolutionContext);
          Contract.Assert(ee.Type != null);  // follows from postcondition of ResolveExpression
          ConstrainSubtypeRelation(elementType, ee.Type, ee.tok, "All elements of display must have some common supertype (got {0}, but needed type or type of previous elements is {1})", ee.Type, elementType);
        }
        if (expr is SetDisplayExpr) {
          var se = (SetDisplayExpr)expr;
          expr.Type = new SetType(se.Finite, elementType);
        } else if (expr is MultiSetDisplayExpr) {
          expr.Type = new MultiSetType(elementType);
        } else {
          expr.Type = new SeqType(elementType);
        }
      } else if (expr is MapDisplayExpr) {
        MapDisplayExpr e = (MapDisplayExpr)expr;
        Type domainType = new InferredTypeProxy();
        Type rangeType = new InferredTypeProxy();
        foreach (ExpressionPair p in e.Elements) {
          ResolveExpression(p.A, resolutionContext);
          Contract.Assert(p.A.Type != null);  // follows from postcondition of ResolveExpression
          ConstrainSubtypeRelation(domainType, p.A.Type, p.A.tok, "All domain elements of map display must have some common supertype (got {0}, but needed type or type of previous elements is {1})", p.A.Type, domainType);
          ResolveExpression(p.B, resolutionContext);
          Contract.Assert(p.B.Type != null);  // follows from postcondition of ResolveExpression
          ConstrainSubtypeRelation(rangeType, p.B.Type, p.B.tok, "All range elements of map display must have some common supertype (got {0}, but needed type or type of previous elements is {1})", p.B.Type, rangeType);
        }
        expr.Type = new MapType(e.Finite, domainType, rangeType);
      } else if (expr is NameSegment) {
        var e = (NameSegment)expr;
        ResolveNameSegment(e, true, null, resolutionContext, false);

        if (e.Type is Resolver_IdentifierExpr.ResolverType_Module) {
          reporter.Error(MessageSource.Resolver, e.tok, "name of module ({0}) is used as a variable", e.Name);
          e.ResetTypeAssignment();  // the rest of type checking assumes actual types
        } else if (e.Type is Resolver_IdentifierExpr.ResolverType_Type) {
          reporter.Error(MessageSource.Resolver, e.tok, "name of type ({0}) is used as a variable", e.Name);
          e.ResetTypeAssignment();  // the rest of type checking assumes actual types
        }

      } else if (expr is ExprDotName) {
        var e = (ExprDotName)expr;
        ResolveDotSuffix(e, true, null, resolutionContext, false);
        if (e.Type is Resolver_IdentifierExpr.ResolverType_Module) {
          reporter.Error(MessageSource.Resolver, e.tok, "name of module ({0}) is used as a variable", e.SuffixName);
          e.ResetTypeAssignment();  // the rest of type checking assumes actual types
        } else if (e.Type is Resolver_IdentifierExpr.ResolverType_Type) {
          reporter.Error(MessageSource.Resolver, e.tok, "name of type ({0}) is used as a variable", e.SuffixName);
          e.ResetTypeAssignment();  // the rest of type checking assumes actual types
        }

      } else if (expr is ApplySuffix) {
        var e = (ApplySuffix)expr;
        ResolveApplySuffix(e, resolutionContext, false);

      } else if (expr is MemberSelectExpr) {
        var e = (MemberSelectExpr)expr;
        ResolveExpression(e.Obj, resolutionContext);
        Contract.Assert(e.Obj.Type != null);  // follows from postcondition of ResolveExpression
        var member = ResolveMember(expr.tok, e.Obj.Type, e.MemberName, out var tentativeReceiverType);
        if (member == null) {
          // error has already been reported by ResolveMember
        } else if (member is Function) {
          var fn = member as Function;
          e.Member = fn;
          if (fn is TwoStateFunction && !resolutionContext.IsTwoState) {
            reporter.Error(MessageSource.Resolver, e.tok, "a two-state function can be used only in a two-state context");
          }
          // build the type substitution map
          e.TypeApplication_AtEnclosingClass = tentativeReceiverType.TypeArgs;
          e.TypeApplication_JustMember = new List<Type>();
          Dictionary<TypeParameter, Type> subst;
          var ctype = tentativeReceiverType as UserDefinedType;
          if (ctype == null) {
            subst = new Dictionary<TypeParameter, Type>();
          } else {
            subst = TypeParameter.SubstitutionMap(ctype.ResolvedClass.TypeArgs, ctype.TypeArgs);
          }
          foreach (var tp in fn.TypeArgs) {
            Type prox = new InferredTypeProxy();
            subst[tp] = prox;
            e.TypeApplication_JustMember.Add(prox);
          }
          subst = BuildTypeArgumentSubstitute(subst);
          e.Type = SelectAppropriateArrowTypeForFunction(fn, subst, SystemModuleManager);
        } else if (member is Field) {
          var field = (Field)member;
          e.Member = field;
          e.TypeApplication_AtEnclosingClass = tentativeReceiverType.TypeArgs;
          e.TypeApplication_JustMember = new List<Type>();
          if (e.Obj is StaticReceiverExpr && !field.IsStatic) {
            reporter.Error(MessageSource.Resolver, expr, "a field must be selected via an object, not just a class name");
          }
          var ctype = tentativeReceiverType as UserDefinedType;
          if (ctype == null) {
            e.Type = field.Type;
          } else {
            Contract.Assert(ctype.ResolvedClass != null); // follows from postcondition of ResolveMember
            // build the type substitution map
            var subst = TypeParameter.SubstitutionMap(ctype.ResolvedClass.TypeArgs, ctype.TypeArgs);
            e.Type = field.Type.Subst(subst);
          }
        } else {
          reporter.Error(MessageSource.Resolver, expr, "member {0} in type {1} does not refer to a field or a function", e.MemberName, tentativeReceiverType);
        }

      } else if (expr is SeqSelectExpr) {
        SeqSelectExpr e = (SeqSelectExpr)expr;
        ResolveSeqSelectExpr(e, resolutionContext);

      } else if (expr is MultiSelectExpr) {
        MultiSelectExpr e = (MultiSelectExpr)expr;

        ResolveExpression(e.Array, resolutionContext);
        Contract.Assert(e.Array.Type != null);  // follows from postcondition of ResolveExpression
        Contract.Assert(e.Array.Type.TypeArgs != null);  // if it is null, should make a 1-element list with a Proxy
        Type elementType = e.Array.Type.TypeArgs.Count > 0 ?
          e.Array.Type.TypeArgs[0] :
          new InferredTypeProxy();
        ConstrainSubtypeRelation(ResolvedArrayType(e.Array.tok, e.Indices.Count, elementType, resolutionContext, true), e.Array.Type, e.Array,
          "array selection requires an array{0} (got {1})", e.Indices.Count, e.Array.Type);
        int i = 0;
        foreach (Expression idx in e.Indices) {
          Contract.Assert(idx != null);
          ResolveExpression(idx, resolutionContext);
          Contract.Assert(idx.Type != null);  // follows from postcondition of ResolveExpression
          ConstrainToIntegerType(idx, true, "array selection requires integer- or bitvector-based numeric indices (got {0} for index " + i + ")");
          i++;
        }
        e.Type = elementType;

      } else if (expr is SeqUpdateExpr) {
        SeqUpdateExpr e = (SeqUpdateExpr)expr;
        ResolveExpression(e.Seq, resolutionContext);
        Contract.Assert(e.Seq.Type != null);  // follows from postcondition of ResolveExpression
        ResolveExpression(e.Index, resolutionContext);
        ResolveExpression(e.Value, resolutionContext);
        AddXConstraint(expr.tok, "SeqUpdatable", e.Seq.Type, e.Index, e.Value, "update requires a sequence, map, or multiset (got {0})");
        expr.Type = new InferredTypeProxy(); // drop type constraints
        ConstrainSubtypeRelation(
          super: expr.Type, sub: e.Seq.Type, // expr.Type generalizes e.Seq.Type by dropping constraints
          exprForToken: expr,
          msg: "Update expression used with type '{0}'", e.Seq.Type);
      } else if (expr is DatatypeUpdateExpr) {
        var e = (DatatypeUpdateExpr)expr;
        ResolveExpression(e.Root, resolutionContext);
        var ty = PartiallyResolveTypeForMemberSelection(expr.tok, e.Root.Type);
        if (!ty.IsDatatype) {
          reporter.Error(MessageSource.Resolver, expr, "datatype update expression requires a root expression of a datatype (got {0})", ty);
        } else {
          var (ghostLet, compiledLet) = ResolveDatatypeUpdate(expr.tok, e.Root, ty.AsDatatype, e.Updates, resolutionContext,
            out var members, out var legalSourceConstructors);
          Contract.Assert((ghostLet == null) == (compiledLet == null));
          if (ghostLet != null) {
            e.ResolvedExpression = ghostLet; // this might be replaced by e.ResolvedCompiledExpression in CheckIsCompilable
            e.ResolvedCompiledExpression = compiledLet;
            e.Members = members;
            e.LegalSourceConstructors = legalSourceConstructors;
            expr.Type = ghostLet.Type;
          }
        }

      } else if (expr is FunctionCallExpr) {
        var e = (FunctionCallExpr)expr;
        ResolveFunctionCallExpr(e, resolutionContext);

      } else if (expr is ApplyExpr) {
        var e = (ApplyExpr)expr;
        ResolveExpression(e.Function, resolutionContext);
        foreach (var arg in e.Args) {
          ResolveExpression(arg, resolutionContext);
        }

        // TODO: the following should be replaced by a type-class constraint that constrains the types of e.Function, e.Args[*], and e.Type
        var fnType = e.Function.Type.AsArrowType;
        if (fnType == null) {
          reporter.Error(MessageSource.Resolver, e.tok,
            "non-function expression (of type {0}) is called with parameters", e.Function.Type);
        } else if (fnType.Arity != e.Args.Count) {
          reporter.Error(MessageSource.Resolver, e.tok,
            "wrong number of arguments for function application (function type '{0}' expects {1}, got {2})", fnType,
            fnType.Arity, e.Args.Count);
        } else {
          for (var i = 0; i < fnType.Arity; i++) {
            AddAssignableConstraint(e.Args[i].tok, fnType.Args[i], e.Args[i].Type,
              "type mismatch for argument" + (fnType.Arity == 1 ? "" : " " + i) + " (function expects {0}, got {1})");
          }
        }

        expr.Type = fnType == null ? new InferredTypeProxy() : fnType.Result;

      } else if (expr is SeqConstructionExpr) {
        var e = (SeqConstructionExpr)expr;
        var elementType = e.ExplicitElementType ?? new InferredTypeProxy();
        ResolveType(e.tok, elementType, resolutionContext, ResolveTypeOptionEnum.InferTypeProxies, null);
        ResolveExpression(e.N, resolutionContext);
        ConstrainToIntegerType(e.N, false, "sequence construction must use an integer-based expression for the sequence size (got {0})");
        ResolveExpression(e.Initializer, resolutionContext);
        var arrowType = new ArrowType(e.tok, SystemModuleManager.ArrowTypeDecls[1], new List<Type>() { SystemModuleManager.Nat() }, elementType);
        var hintString = " (perhaps write '_ =>' in front of the expression you gave in order to make it an arrow type)";
        ConstrainSubtypeRelation(arrowType, e.Initializer.Type, e.Initializer, "sequence-construction initializer expression expected to have type '{0}' (instead got '{1}'){2}",
          arrowType, e.Initializer.Type, new LazyString_OnTypeEquals(elementType, e.Initializer.Type, hintString));
        expr.Type = new SeqType(elementType);

      } else if (expr is MultiSetFormingExpr) {
        MultiSetFormingExpr e = (MultiSetFormingExpr)expr;
        ResolveExpression(e.E, resolutionContext);
        var elementType = new InferredTypeProxy();
        AddXConstraint(e.E.tok, "MultiSetConvertible", e.E.Type, elementType, "can only form a multiset from a seq or set (got {0})");
        expr.Type = new MultiSetType(elementType);

      } else if (expr is OldExpr) {
        var e = (OldExpr)expr;
        e.AtLabel = ResolveDominatingLabelInExpr(expr.tok, e.At, "old", resolutionContext);
        ResolveExpression(e.E, new ResolutionContext(resolutionContext.CodeContext, false) with { InOld = true });
        expr.Type = e.E.Type;

      } else if (expr is UnchangedExpr) {
        var e = (UnchangedExpr)expr;
        e.AtLabel = ResolveDominatingLabelInExpr(expr.tok, e.At, "unchanged", resolutionContext);
        foreach (var fe in e.Frame) {
          ResolveFrameExpression(fe, FrameExpressionUse.Unchanged, resolutionContext);
        }
        expr.Type = Type.Bool;

      } else if (expr is FreshExpr) {
        var e = (FreshExpr)expr;
        ResolveExpression(e.E, resolutionContext);
        e.AtLabel = ResolveDominatingLabelInExpr(expr.tok, e.At, "fresh", resolutionContext);
        // the type of e.E must be either an object or a set/seq of objects
        AddXConstraint(expr.tok, "Freshable", e.E.Type, "the argument of a fresh expression must denote an object or a set or sequence of objects (instead got {0})");
        expr.Type = Type.Bool;

      } else if (expr is UnaryOpExpr) {
        var e = (UnaryOpExpr)expr;
        ResolveExpression(e.E, resolutionContext);
        Contract.Assert(e.E.Type != null);  // follows from postcondition of ResolveExpression
        switch (e.Op) {
          case UnaryOpExpr.Opcode.Not:
            AddXConstraint(e.E.tok, "BooleanBits", e.E.Type, "logical/bitwise negation expects a boolean or bitvector argument (instead got {0})");
            expr.Type = e.E.Type;
            break;
          case UnaryOpExpr.Opcode.Cardinality:
            AddXConstraint(expr.tok, "Sizeable", e.E.Type, "size operator expects a collection argument (instead got {0})");
            expr.Type = Type.Int;
            break;
          case UnaryOpExpr.Opcode.Allocated:
            // the argument is allowed to have any type at all
            expr.Type = Type.Bool;
            if (
              ((resolutionContext.CodeContext is Function && !resolutionContext.InOld) || resolutionContext.CodeContext is ConstantField || CodeContextWrapper.Unwrap(resolutionContext.CodeContext) is RedirectingTypeDecl)) {
              var declKind = CodeContextWrapper.Unwrap(resolutionContext.CodeContext) is RedirectingTypeDecl redir ? redir.WhatKind : ((MemberDecl)resolutionContext.CodeContext).WhatKind;
              reporter.Error(MessageSource.Resolver, expr, "a {0} definition is not allowed to depend on the set of allocated references", declKind);
            }
            break;
          default:
            Contract.Assert(false); throw new cce.UnreachableException();  // unexpected unary operator
        }

        // We do not have enough information to compute `e.ResolvedOp` yet.
        // For binary operators the computation happens in `CheckTypeInference`.
        // For unary operators it happens lazily in the getter of `e.ResolvedOp`.
      } else if (expr is ConversionExpr) {
        var e = (ConversionExpr)expr;
        ResolveExpression(e.E, resolutionContext);
        var prevErrorCount = reporter.Count(ErrorLevel.Error);
        ResolveType(e.tok, e.ToType, resolutionContext, new ResolveTypeOption(ResolveTypeOptionEnum.InferTypeProxies), null);
        if (reporter.Count(ErrorLevel.Error) == prevErrorCount) {
          if (e.ToType.IsNumericBased(Type.NumericPersuasion.Int)) {
            AddXConstraint(expr.tok, "NumericOrBitvectorOrCharOrORDINAL", e.E.Type, "type conversion to an int-based type is allowed only from numeric and bitvector types, char, and ORDINAL (got {0})");
          } else if (e.ToType.IsNumericBased(Type.NumericPersuasion.Real)) {
            AddXConstraint(expr.tok, "NumericOrBitvectorOrCharOrORDINAL", e.E.Type, "type conversion to a real-based type is allowed only from numeric and bitvector types, char, and ORDINAL (got {0})");
          } else if (e.ToType.IsBitVectorType) {
            AddXConstraint(expr.tok, "NumericOrBitvectorOrCharOrORDINAL", e.E.Type, "type conversion to a bitvector-based type is allowed only from numeric and bitvector types, char, and ORDINAL (got {0})");
          } else if (e.ToType.IsCharType) {
            AddXConstraint(expr.tok, "NumericOrBitvectorOrCharOrORDINAL", e.E.Type, "type conversion to a char type is allowed only from numeric and bitvector types, char, and ORDINAL (got {0})");
          } else if (e.ToType.IsBigOrdinalType) {
            AddXConstraint(expr.tok, "NumericOrBitvectorOrCharOrORDINAL", e.E.Type, "type conversion to an ORDINAL type is allowed only from numeric and bitvector types, char, and ORDINAL (got {0})");
          } else if (e.ToType.IsRefType) {
            AddAssignableConstraint(expr.tok, e.ToType, e.E.Type, "type cast to reference type '{0}' must be from an expression assignable to it (got '{1}')");
          } else if (e.ToType.IsTraitType) {
            AddAssignableConstraint(expr.tok, e.ToType, e.E.Type, "type cast to trait type '{0}' must be from an expression assignable to it (got '{1}')");
          } else {
            reporter.Error(MessageSource.Resolver, expr, "type conversions are not supported to this type (got {0})", e.ToType);
          }
          e.Type = e.ToType;
        } else {
          e.Type = new InferredTypeProxy();
        }

      } else if (expr is TypeTestExpr) {
        var e = (TypeTestExpr)expr;
        ResolveExpression(e.E, resolutionContext);
        var prevErrorCount = reporter.Count(ErrorLevel.Error);
        ResolveType(e.tok, e.ToType, resolutionContext, new ResolveTypeOption(ResolveTypeOptionEnum.InferTypeProxies), null);
        AddAssignableConstraint(expr.tok, e.ToType, e.E.Type, "type test for type '{0}' must be from an expression assignable to it (got '{1}')");
        e.Type = Type.Bool;

      } else if (expr is BinaryExpr) {

        BinaryExpr e = (BinaryExpr)expr;
        ResolveExpression(e.E0, resolutionContext);
        Contract.Assert(e.E0.Type != null);  // follows from postcondition of ResolveExpression
        ResolveExpression(e.E1, resolutionContext);
        Contract.Assert(e.E1.Type != null);  // follows from postcondition of ResolveExpression

        switch (e.Op) {
          case BinaryExpr.Opcode.Iff:
          case BinaryExpr.Opcode.Imp:
          case BinaryExpr.Opcode.Exp:
          case BinaryExpr.Opcode.And:
          case BinaryExpr.Opcode.Or: {
              ConstrainSubtypeRelation(Type.Bool, e.E0.Type, expr, "first argument to {0} must be of type bool (instead got {1})", BinaryExpr.OpcodeString(e.Op), e.E0.Type);
              var secondArgumentDescription = e.E1.tok is QuantifiedVariableRangeToken
                ? "range of quantified variable" : "second argument to {0}";
              ConstrainSubtypeRelation(Type.Bool, e.E1.Type, expr, secondArgumentDescription + " must be of type bool (instead got {1})", BinaryExpr.OpcodeString(e.Op), e.E1.Type);
              expr.Type = Type.Bool;
              break;
            }

          case BinaryExpr.Opcode.Eq:
          case BinaryExpr.Opcode.Neq:
            AddXConstraint(expr.tok, "Equatable", e.E0.Type, e.E1.Type, "arguments must have comparable types (got {0} and {1})");
            expr.Type = Type.Bool;
            break;

          case BinaryExpr.Opcode.Disjoint:
            Type disjointArgumentsType = new InferredTypeProxy();
            ConstrainSubtypeRelation(disjointArgumentsType, e.E0.Type, expr, "arguments to {2} must have a common supertype (got {0} and {1})", e.E0.Type, e.E1.Type, BinaryExpr.OpcodeString(e.Op));
            ConstrainSubtypeRelation(disjointArgumentsType, e.E1.Type, expr, "arguments to {2} must have a common supertype (got {0} and {1})", e.E0.Type, e.E1.Type, BinaryExpr.OpcodeString(e.Op));
            AddXConstraint(expr.tok, "Disjointable", disjointArgumentsType, "arguments must be of a set or multiset type (got {0})");
            expr.Type = Type.Bool;
            break;

          case BinaryExpr.Opcode.Lt:
          case BinaryExpr.Opcode.Le: {
              if (e.Op == BinaryExpr.Opcode.Lt && (PartiallyResolveTypeForMemberSelection(e.E0.tok, e.E0.Type).IsIndDatatype || e.E0.Type.IsTypeParameter || PartiallyResolveTypeForMemberSelection(e.E1.tok, e.E1.Type).IsIndDatatype)) {
                AddXConstraint(expr.tok, "RankOrderable", e.E0.Type, e.E1.Type, "arguments to rank comparison must be datatypes (got {0} and {1})");
                e.ResolvedOp = BinaryExpr.ResolvedOpcode.RankLt;
              } else {
                var cmpType = new InferredTypeProxy();
                var err = new TypeConstraint.ErrorMsgWithToken(expr.tok, "arguments to {2} must have a common supertype (got {0} and {1})", e.E0.Type, e.E1.Type, BinaryExpr.OpcodeString(e.Op));
                ConstrainSubtypeRelation(cmpType, e.E0.Type, err);
                ConstrainSubtypeRelation(cmpType, e.E1.Type, err);
                AddXConstraint(expr.tok, "Orderable_Lt", e.E0.Type, e.E1.Type,
                  "arguments to " + BinaryExpr.OpcodeString(e.Op) + " must be of a numeric type, bitvector type, ORDINAL, char, a sequence type, or a set-like type (instead got {0} and {1})");
              }
              expr.Type = Type.Bool;
            }
            break;

          case BinaryExpr.Opcode.Gt:
          case BinaryExpr.Opcode.Ge: {
              if (e.Op == BinaryExpr.Opcode.Gt && (PartiallyResolveTypeForMemberSelection(e.E0.tok, e.E0.Type).IsIndDatatype || PartiallyResolveTypeForMemberSelection(e.E1.tok, e.E1.Type).IsIndDatatype || e.E1.Type.IsTypeParameter)) {
                AddXConstraint(expr.tok, "RankOrderable", e.E1.Type, e.E0.Type, "arguments to rank comparison must be datatypes (got {1} and {0})");
                e.ResolvedOp = BinaryExpr.ResolvedOpcode.RankGt;
              } else {
                var cmpType = new InferredTypeProxy();
                var err = new TypeConstraint.ErrorMsgWithToken(expr.tok, "arguments to {2} must have a common supertype (got {0} and {1})", e.E0.Type, e.E1.Type, BinaryExpr.OpcodeString(e.Op));
                ConstrainSubtypeRelation(cmpType, e.E0.Type, err);
                ConstrainSubtypeRelation(cmpType, e.E1.Type, err);
                AddXConstraint(expr.tok, "Orderable_Gt", e.E0.Type, e.E1.Type,
                  "arguments to " + BinaryExpr.OpcodeString(e.Op) + " must be of a numeric type, bitvector type, ORDINAL, char, or a set-like type (instead got {0} and {1})");
              }
              expr.Type = Type.Bool;
            }
            break;

          case BinaryExpr.Opcode.LeftShift:
          case BinaryExpr.Opcode.RightShift: {
              expr.Type = new InferredTypeProxy();
              AddXConstraint(e.tok, "IsBitvector", expr.Type, "type of " + BinaryExpr.OpcodeString(e.Op) + " must be a bitvector type (instead got {0})");
              ConstrainSubtypeRelation(expr.Type, e.E0.Type, expr.tok, "type of left argument to " + BinaryExpr.OpcodeString(e.Op) + " ({0}) must agree with the result type ({1})", e.E0.Type, expr.Type);
              AddXConstraint(expr.tok, "IntLikeOrBitvector", e.E1.Type, "type of right argument to " + BinaryExpr.OpcodeString(e.Op) + " ({0}) must be an integer-numeric or bitvector type");
            }
            break;

          case BinaryExpr.Opcode.Add: {
              expr.Type = new InferredTypeProxy();
              AddXConstraint(e.tok, "Plussable", expr.Type, "type of + must be of a numeric type, a bitvector type, ORDINAL, char, a sequence type, or a set-like or map-like type (instead got {0})");
              ConstrainSubtypeRelation(expr.Type, e.E0.Type, expr.tok, "type of left argument to + ({0}) must agree with the result type ({1})", e.E0.Type, expr.Type);
              ConstrainSubtypeRelation(expr.Type, e.E1.Type, expr.tok, "type of right argument to + ({0}) must agree with the result type ({1})", e.E1.Type, expr.Type);
            }
            break;

          case BinaryExpr.Opcode.Sub: {
              expr.Type = new InferredTypeProxy();
              AddXConstraint(e.tok, "Minusable", expr.Type, "type of - must be of a numeric type, bitvector type, ORDINAL, char, or a set-like or map-like type (instead got {0})");
              ConstrainSubtypeRelation(expr.Type, e.E0.Type, expr.tok, "type of left argument to - ({0}) must agree with the result type ({1})", e.E0.Type, expr.Type);
              // The following handles map subtraction, but does not in an unfortunately restrictive way.
              // First, it would be nice to delay the decision of it this is a map subtraction or not. This settles
              // for the simple way to decide based on what is currently known about the result type, which is also
              // done, for example, when deciding if "<" denotes rank ordering on datatypes.
              // Second, for map subtraction, it would be nice to allow the right-hand operand to be either a set or
              // an iset. That would also lead to further complexity in the code, so this code restricts the right-hand
              // operand to be a set.
              var eType = PartiallyResolveTypeForMemberSelection(expr.tok, expr.Type).AsMapType;
              if (eType != null) {
                // allow "map - set == map"
                var expected = new SetType(true, eType.Domain);
                ConstrainSubtypeRelation(expected, e.E1.Type, expr.tok, "map subtraction expects right-hand operand to have type {0} (instead got {1})", expected, e.E1.Type);
              } else {
                ConstrainSubtypeRelation(expr.Type, e.E1.Type, expr.tok, "type of right argument to - ({0}) must agree with the result type ({1})", e.E1.Type, expr.Type);
              }
            }
            break;

          case BinaryExpr.Opcode.Mul: {
              expr.Type = new InferredTypeProxy();
              AddXConstraint(e.tok, "Mullable", expr.Type, "type of * must be of a numeric type, bitvector type, or a set-like type (instead got {0})");
              ConstrainSubtypeRelation(expr.Type, e.E0.Type, expr.tok, "type of left argument to * ({0}) must agree with the result type ({1})", e.E0.Type, expr.Type);
              ConstrainSubtypeRelation(expr.Type, e.E1.Type, expr.tok, "type of right argument to * ({0}) must agree with the result type ({1})", e.E1.Type, expr.Type);
            }
            break;

          case BinaryExpr.Opcode.In:
          case BinaryExpr.Opcode.NotIn:
            var subjectDescription = e.E1.tok is QuantifiedVariableDomainToken
              ? "domain of quantified variable" : "second argument to \"" + BinaryExpr.OpcodeString(e.Op) + "\"";
            AddXConstraint(expr.tok, "Innable", e.E1.Type, e.E0.Type, subjectDescription + " must be a set, multiset, or sequence with elements of type {1}, or a map with domain {1} (instead got {0})");
            expr.Type = Type.Bool;
            break;

          case BinaryExpr.Opcode.Div:
            expr.Type = new InferredTypeProxy();
            AddXConstraint(expr.tok, "NumericOrBitvector", expr.Type, "arguments to " + BinaryExpr.OpcodeString(e.Op) + " must be numeric or bitvector types (got {0})");
            ConstrainSubtypeRelation(expr.Type, e.E0.Type,
              expr, "type of left argument to " + BinaryExpr.OpcodeString(e.Op) + " ({0}) must agree with the result type ({1})",
              e.E0.Type, expr.Type);
            ConstrainSubtypeRelation(expr.Type, e.E1.Type,
              expr, "type of right argument to " + BinaryExpr.OpcodeString(e.Op) + " ({0}) must agree with the result type ({1})",
              e.E1.Type, expr.Type);
            break;

          case BinaryExpr.Opcode.Mod:
            expr.Type = new InferredTypeProxy();
            AddXConstraint(expr.tok, "IntLikeOrBitvector", expr.Type, "arguments to " + BinaryExpr.OpcodeString(e.Op) + " must be integer-numeric or bitvector types (got {0})");
            ConstrainSubtypeRelation(expr.Type, e.E0.Type,
              expr, "type of left argument to " + BinaryExpr.OpcodeString(e.Op) + " ({0}) must agree with the result type ({1})",
              e.E0.Type, expr.Type);
            ConstrainSubtypeRelation(expr.Type, e.E1.Type,
              expr, "type of right argument to " + BinaryExpr.OpcodeString(e.Op) + " ({0}) must agree with the result type ({1})",
              e.E1.Type, expr.Type);
            break;

          case BinaryExpr.Opcode.BitwiseAnd:
          case BinaryExpr.Opcode.BitwiseOr:
          case BinaryExpr.Opcode.BitwiseXor:
            expr.Type = NewIntegerBasedProxy(expr.tok);
            var errFormat = "first argument to " + BinaryExpr.OpcodeString(e.Op) + " must be of a bitvector type (instead got {0})";
            ConstrainSubtypeRelation(expr.Type, e.E0.Type, expr, errFormat, e.E0.Type);
            AddXConstraint(expr.tok, "IsBitvector", e.E0.Type, errFormat);
            errFormat = "second argument to " + BinaryExpr.OpcodeString(e.Op) + " must be of a bitvector type (instead got {0})";
            ConstrainSubtypeRelation(expr.Type, e.E1.Type, expr, errFormat, e.E1.Type);
            AddXConstraint(expr.tok, "IsBitvector", e.E1.Type, errFormat);
            break;

          default:
            Contract.Assert(false); throw new cce.UnreachableException();  // unexpected operator
        }
        // We should also fill in e.ResolvedOp, but we may not have enough information for that yet.  So, instead, delay
        // setting e.ResolvedOp until inside CheckTypeInference.

      } else if (expr is TernaryExpr) {
        var e = (TernaryExpr)expr;
        ResolveExpression(e.E0, resolutionContext);
        ResolveExpression(e.E1, resolutionContext);
        ResolveExpression(e.E2, resolutionContext);
        switch (e.Op) {
          case TernaryExpr.Opcode.PrefixEqOp:
          case TernaryExpr.Opcode.PrefixNeqOp:
            AddXConstraint(expr.tok, "IntOrORDINAL", e.E0.Type, "prefix-equality limit argument must be an ORDINAL or integer expression (got {0})");
            AddXConstraint(expr.tok, "Equatable", e.E1.Type, e.E2.Type, "arguments must have the same type (got {0} and {1})");
            AddXConstraint(expr.tok, "IsCoDatatype", e.E1.Type, "arguments to prefix equality must be codatatypes (instead of {0})");
            expr.Type = Type.Bool;
            break;
          default:
            Contract.Assert(false);  // unexpected ternary operator
            break;
        }

      } else if (expr is LetExpr) {
        var e = (LetExpr)expr;
        if (e.Exact) {
          foreach (var rhs in e.RHSs) {
            ResolveExpression(rhs, resolutionContext);
          }
          scope.PushMarker();
          if (e.LHSs.Count != e.RHSs.Count) {
            reporter.Error(MessageSource.Resolver, expr, "let expression must have same number of LHSs (found {0}) as RHSs (found {1})", e.LHSs.Count, e.RHSs.Count);
          }
          var i = 0;
          foreach (var lhs in e.LHSs) {
            var rhsType = i < e.RHSs.Count ? e.RHSs[i].Type : new InferredTypeProxy();
            ResolveCasePattern(lhs, rhsType, resolutionContext);
            // Check for duplicate names now, because not until after resolving the case pattern do we know if identifiers inside it refer to bound variables or nullary constructors
            var c = 0;
            foreach (var v in lhs.Vars) {
              ScopePushAndReport(scope, v, "let-variable");
              c++;
            }
            if (c == 0) {
              // Every identifier-looking thing in the pattern resolved to a constructor; that is, this LHS is a constant literal
              reporter.Error(MessageSource.Resolver, lhs.tok, "LHS is a constant literal; to be legal, it must introduce at least one bound variable");
            }
            i++;
          }
        } else {
          // let-such-that expression
          if (e.RHSs.Count != 1) {
            reporter.Error(MessageSource.Resolver, expr, "let-such-that expression must have just one RHS (found {0})", e.RHSs.Count);
          }
          // the bound variables are in scope in the RHS of a let-such-that expression
          scope.PushMarker();
          foreach (var lhs in e.LHSs) {
            Contract.Assert(lhs.Var != null);  // the parser already checked that every LHS is a BoundVar, not a general pattern
            var v = lhs.Var;
            ScopePushAndReport(scope, v, "let-variable");
            ResolveType(v.tok, v.Type, resolutionContext, ResolveTypeOptionEnum.InferTypeProxies, null);
          }
          foreach (var rhs in e.RHSs) {
            ResolveExpression(rhs, resolutionContext);
            ConstrainTypeExprBool(rhs, "type of RHS of let-such-that expression must be boolean (got {0})");
          }
        }
        ResolveExpression(e.Body, resolutionContext);
        ResolveAttributes(e, resolutionContext);
        scope.PopMarker();
        expr.Type = e.Body.Type;
      } else if (expr is LetOrFailExpr) {
        var e = (LetOrFailExpr)expr;
        ResolveLetOrFailExpr(e, resolutionContext);
      } else if (expr is QuantifierExpr) {
        var e = (QuantifierExpr)expr;
        Contract.Assert(e.SplitQuantifier == null); // No split quantifiers during resolution
        int prevErrorCount = reporter.Count(ErrorLevel.Error);
        scope.PushMarker();
        foreach (BoundVar v in e.BoundVars) {
          ScopePushAndReport(scope, v, "bound-variable");
          var option = new ResolveTypeOption(ResolveTypeOptionEnum.InferTypeProxies);
          ResolveType(v.tok, v.Type, resolutionContext, option, null);
        }
        if (e.Range != null) {
          ResolveExpression(e.Range, resolutionContext);
          Contract.Assert(e.Range.Type != null);  // follows from postcondition of ResolveExpression
          ConstrainTypeExprBool(e.Range, "range of quantifier must be of type bool (instead got {0})");
        }
        ResolveExpression(e.Term, resolutionContext);
        Contract.Assert(e.Term.Type != null);  // follows from postcondition of ResolveExpression
        ConstrainTypeExprBool(e.Term, "body of quantifier must be of type bool (instead got {0})");
        // Since the body is more likely to infer the types of the bound variables, resolve it
        // first (above) and only then resolve the attributes (below).
        ResolveAttributes(e, resolutionContext);
        scope.PopMarker();
        expr.Type = Type.Bool;

      } else if (expr is SetComprehension) {
        var e = (SetComprehension)expr;
        int prevErrorCount = reporter.Count(ErrorLevel.Error);
        scope.PushMarker();
        foreach (BoundVar v in e.BoundVars) {
          ScopePushAndReport(scope, v, "bound-variable");
          ResolveType(v.tok, v.Type, resolutionContext, ResolveTypeOptionEnum.InferTypeProxies, null);
          var inferredProxy = v.Type as InferredTypeProxy;
          if (inferredProxy != null) {
            Contract.Assert(!inferredProxy.KeepConstraints);  // in general, this proxy is inferred to be a base type
          }
        }
        ResolveExpression(e.Range, resolutionContext);
        Contract.Assert(e.Range.Type != null);  // follows from postcondition of ResolveExpression
        ConstrainTypeExprBool(e.Range, "range of comprehension must be of type bool (instead got {0})");
        ResolveExpression(e.Term, resolutionContext);
        Contract.Assert(e.Term.Type != null);  // follows from postcondition of ResolveExpression

        ResolveAttributes(e, resolutionContext);
        scope.PopMarker();
        expr.Type = new SetType(e.Finite, e.Term.Type);

      } else if (expr is MapComprehension) {
        var e = (MapComprehension)expr;
        int prevErrorCount = reporter.Count(ErrorLevel.Error);
        scope.PushMarker();
        Contract.Assert(e.BoundVars.Count == 1 || (1 < e.BoundVars.Count && e.TermLeft != null));
        foreach (BoundVar v in e.BoundVars) {
          ScopePushAndReport(scope, v, "bound-variable");
          ResolveType(v.tok, v.Type, resolutionContext, ResolveTypeOptionEnum.InferTypeProxies, null);
          var inferredProxy = v.Type as InferredTypeProxy;
          if (inferredProxy != null) {
            Contract.Assert(!inferredProxy.KeepConstraints);  // in general, this proxy is inferred to be a base type
          }
        }
        ResolveExpression(e.Range, resolutionContext);
        Contract.Assert(e.Range.Type != null);  // follows from postcondition of ResolveExpression
        ConstrainTypeExprBool(e.Range, "range of comprehension must be of type bool (instead got {0})");
        if (e.TermLeft != null) {
          ResolveExpression(e.TermLeft, resolutionContext);
          Contract.Assert(e.TermLeft.Type != null);  // follows from postcondition of ResolveExpression
        }
        ResolveExpression(e.Term, resolutionContext);
        Contract.Assert(e.Term.Type != null);  // follows from postcondition of ResolveExpression

        ResolveAttributes(e, resolutionContext);
        scope.PopMarker();
        expr.Type = new MapType(e.Finite, e.TermLeft != null ? e.TermLeft.Type : e.BoundVars[0].Type, e.Term.Type);

      } else if (expr is LambdaExpr) {
        var e = (LambdaExpr)expr;
        int prevErrorCount = reporter.Count(ErrorLevel.Error);
        scope.PushMarker();
        foreach (BoundVar v in e.BoundVars) {
          ScopePushAndReport(scope, v, "bound-variable");
          ResolveType(v.tok, v.Type, resolutionContext, ResolveTypeOptionEnum.InferTypeProxies, null);
        }

        if (e.Range != null) {
          ResolveExpression(e.Range, resolutionContext);
          Contract.Assert(e.Range.Type != null);  // follows from postcondition of ResolveExpression
          ConstrainTypeExprBool(e.Range, "Precondition must be boolean (got {0})");
        }
        foreach (var read in e.Reads) {
          ResolveFrameExpression(read, FrameExpressionUse.Reads, resolutionContext);
        }
        ResolveExpression(e.Term, resolutionContext);
        Contract.Assert(e.Term.Type != null);
        scope.PopMarker();
        expr.Type = SelectAppropriateArrowType(e.tok, e.BoundVars.ConvertAll(v => v.Type), e.Body.Type, e.Reads.Count != 0, e.Range != null, SystemModuleManager);
      } else if (expr is WildcardExpr) {
        expr.Type = new SetType(true, SystemModuleManager.ObjectQ());
      } else if (expr is StmtExpr) {
        var e = (StmtExpr)expr;
        int prevErrorCount = reporter.Count(ErrorLevel.Error);

        ResolveStatement(e.S, resolutionContext);
        if (reporter.Count(ErrorLevel.Error) == prevErrorCount) {
          var r = e.S as UpdateStmt;
          if (r != null && r.ResolvedStatements.Count == 1) {
            var call = r.ResolvedStatements[0] as CallStmt;
            if (call.Method is TwoStateLemma && !resolutionContext.IsTwoState) {
              reporter.Error(MessageSource.Resolver, call, "two-state lemmas can only be used in two-state contexts");
            }
          }
        }

        ResolveExpression(e.E, resolutionContext);
        Contract.Assert(e.E.Type != null);  // follows from postcondition of ResolveExpression
        expr.Type = e.E.Type;

      } else if (expr is ITEExpr) {
        ITEExpr e = (ITEExpr)expr;
        ResolveExpression(e.Test, resolutionContext);
        Contract.Assert(e.Test.Type != null);  // follows from postcondition of ResolveExpression
        ResolveExpression(e.Thn, resolutionContext);
        Contract.Assert(e.Thn.Type != null);  // follows from postcondition of ResolveExpression
        ResolveExpression(e.Els, resolutionContext);
        Contract.Assert(e.Els.Type != null);  // follows from postcondition of ResolveExpression
        ConstrainTypeExprBool(e.Test, "guard condition in if-then-else expression must be a boolean (instead got {0})");
        expr.Type = new InferredTypeProxy();
        ConstrainSubtypeRelation(expr.Type, e.Thn.Type, expr, "the two branches of an if-then-else expression must have the same type (got {0} and {1})", e.Thn.Type, e.Els.Type);
        ConstrainSubtypeRelation(expr.Type, e.Els.Type, expr, "the two branches of an if-then-else expression must have the same type (got {0} and {1})", e.Thn.Type, e.Els.Type);

      } else if (expr is NestedMatchExpr nestedMatchExpr) {
        ResolveNestedMatchExpr(nestedMatchExpr, resolutionContext);
      } else {
        Contract.Assert(false); throw new cce.UnreachableException();  // unexpected expression
      }

      if (expr.Type == null) {
        // some resolution error occurred
        expr.Type = new InferredTypeProxy();
      }

      DominatingStatementLabels.PopMarker();
    }

    public void ResolveTypeParameters(List<TypeParameter/*!*/>/*!*/ tparams, bool emitErrors, TypeParameter.ParentType/*!*/ parent) {
      Contract.Requires(tparams != null);
      Contract.Requires(parent != null);
      // push non-duplicated type parameter names
      int index = 0;
      foreach (TypeParameter tp in tparams) {
        if (emitErrors) {
          // we're seeing this TypeParameter for the first time
          tp.Parent = parent;
          tp.PositionalIndex = index;
        }
        var r = allTypeParameters.Push(tp.Name, tp);
        if (emitErrors) {
          if (r == Scope<TypeParameter>.PushResult.Duplicate) {
            reporter.Error(MessageSource.Resolver, ParseErrors.ErrorId.none, tp, "Duplicate type-parameter name: {0}", tp.Name);
          } else if (r == Scope<TypeParameter>.PushResult.Shadow) {
            reporter.Warning(MessageSource.Resolver, ParseErrors.ErrorId.none, tp.tok, "Shadowed type-parameter name: {0}", tp.Name);
          }
        }
      }
    }

    public bool ConstrainSubtypeRelation(Type super, Type sub, Expression exprForToken, string msg, params object[] msgArgs) {
      Contract.Requires(sub != null);
      Contract.Requires(super != null);
      Contract.Requires(exprForToken != null);
      Contract.Requires(msg != null);
      Contract.Requires(msgArgs != null);
      return ConstrainSubtypeRelation(super, sub, exprForToken.tok, msg, msgArgs);
    }

    public void ConstrainTypeExprBool(Expression e, string msg) {
      Contract.Requires(e != null);
      Contract.Requires(msg != null);  // expected to have a {0} part
      ConstrainSubtypeRelation(Type.Bool, e.Type, e, msg, e.Type);
    }

    public bool ConstrainSubtypeRelation(Type super, Type sub, IToken tok, string msg, params object[] msgArgs) {
      Contract.Requires(sub != null);
      Contract.Requires(super != null);
      Contract.Requires(tok != null);
      Contract.Requires(msg != null);
      Contract.Requires(msgArgs != null);
      return ConstrainSubtypeRelation(super, sub, new TypeConstraint.ErrorMsgWithToken(tok, msg, msgArgs));
    }

    public void ConstrainAssignable(NonProxyType lhs, Type rhs, TypeConstraint.ErrorMsg errMsg, out bool moreXConstraints, bool allowDecisions) {
      Contract.Requires(lhs != null);
      Contract.Requires(rhs != null);
      Contract.Requires(errMsg != null);

      DetermineRootLeaf(lhs, out var isRoot, out _, out _, out _);
      if (isRoot) {
        ConstrainSubtypeRelation(lhs, rhs, errMsg, true, allowDecisions);
        moreXConstraints = false;
      } else {
        var lhsWithProxyArgs = Type.HeadWithProxyArgs(lhs);
        ConstrainSubtypeRelation(lhsWithProxyArgs, rhs, errMsg, false, allowDecisions);
        ConstrainAssignableTypeArgs(lhs, lhsWithProxyArgs.TypeArgs, lhs.TypeArgs, errMsg, out moreXConstraints);
        if (lhs.AsCollectionType == null) {
          var sameHead = Type.SameHead(lhs, rhs);
          if (!sameHead && lhs is UserDefinedType udtLhs && rhs is UserDefinedType udtRhs) {
            // also allow the case where lhs is a possibly-null type and rhs is a non-null type
            sameHead = udtLhs.ResolvedClass == (udtRhs.ResolvedClass as NonNullTypeDecl)?.Class;
          }
          if (sameHead) {
            ConstrainAssignableTypeArgs(lhs, lhs.TypeArgs, rhs.TypeArgs, errMsg, out var more2);
            moreXConstraints = moreXConstraints || more2;
          }
        }
      }
    }

    public void ConstrainAssignableTypeArgs(Type typeHead, List<Type> A, List<Type> B, TypeConstraint.ErrorMsg errMsg, out bool moreXConstraints) {
      Contract.Requires(typeHead != null);
      Contract.Requires(A != null);
      Contract.Requires(B != null);
      Contract.Requires(A.Count == B.Count);
      Contract.Requires(errMsg != null);

      var tok = errMsg.Tok;
      if (B.Count == 0) {
        // all done
        moreXConstraints = false;
      } else if (typeHead is MapType) {
        var em = new TypeConstraint.ErrorMsgWithBase(errMsg, "covariance for type parameter at index 0 expects {1} <: {0}", A[0], B[0]);
        AddAssignableConstraint(tok, A[0], B[0], em);
        em = new TypeConstraint.ErrorMsgWithBase(errMsg, "covariance for type parameter at index 1 expects {1} <: {0}", A[1], B[1]);
        AddAssignableConstraint(tok, A[1], B[1], em);
        moreXConstraints = true;
      } else if (typeHead is CollectionType) {
        var em = new TypeConstraint.ErrorMsgWithBase(errMsg, "covariance for type parameter expects {1} <: {0}", A[0], B[0]);
        AddAssignableConstraint(tok, A[0], B[0], em);
        moreXConstraints = true;
      } else {
        var udt = (UserDefinedType)typeHead;  // note, collections, maps, and user-defined types are the only one with TypeArgs.Count != 0
        var cl = udt.ResolvedClass;
        Contract.Assert(cl != null);
        Contract.Assert(cl.TypeArgs.Count == B.Count);
        moreXConstraints = false;
        for (int i = 0; i < B.Count; i++) {
          var msgFormat = "variance for type parameter" + (B.Count == 1 ? "" : " at index " + i) + " expects {0} {1} {2}";
          if (cl.TypeArgs[i].Variance == TypeParameter.TPVariance.Co) {
            var em = new TypeConstraint.ErrorMsgWithBase(errMsg, "co" + msgFormat, A[i], ":>", B[i]);
            AddAssignableConstraint(tok, A[i], B[i], em);
            moreXConstraints = true;
          } else if (cl.TypeArgs[i].Variance == TypeParameter.TPVariance.Contra) {
            var em = new TypeConstraint.ErrorMsgWithBase(errMsg, "contra" + msgFormat, A[i], "<:", B[i]);
            AddAssignableConstraint(tok, B[i], A[i], em);
            moreXConstraints = true;
          } else {
            var em = new TypeConstraint.ErrorMsgWithBase(errMsg, "non" + msgFormat, A[i], "=", B[i]);
            ConstrainSubtypeRelation_Equal(A[i], B[i], em);
          }
        }
      }
    }

    /// <summary>
    /// Adds the subtyping constraint that "a" and "b" are the same type.
    /// </summary>
    public void ConstrainSubtypeRelation_Equal(Type a, Type b, TypeConstraint.ErrorMsg errMsg) {
      Contract.Requires(a != null);
      Contract.Requires(b != null);
      Contract.Requires(errMsg != null);

      var proxy = a.Normalize() as TypeProxy;
      if (proxy != null && proxy.T == null && !Reaches(b, proxy, 1, new HashSet<TypeProxy>())) {
        if (Options.Get(CommonOptionBag.TypeInferenceDebug)) {
          Options.OutputWriter.WriteLine("DEBUG: (invariance) assigning proxy {0}.T := {1}", proxy, b);
        }
        proxy.T = b;
      }
      proxy = b.Normalize() as TypeProxy;
      if (proxy != null && proxy.T == null && !Reaches(a, proxy, 1, new HashSet<TypeProxy>())) {
        if (Options.Get(CommonOptionBag.TypeInferenceDebug)) {
          Options.OutputWriter.WriteLine("DEBUG: (invariance) assigning proxy {0}.T := {1}", proxy, a);
        }
        proxy.T = a;
      }

      ConstrainSubtypeRelation(a, b, errMsg, true);
      ConstrainSubtypeRelation(b, a, errMsg, true);
    }

    /// <summary>
    /// Adds the subtyping constraint that "sub" is a subtype of "super".
    /// If this constraint seems feasible, returns "true".  Otherwise, prints error message (either "errMsg" or something
    /// more specific) and returns "false".
    /// Note, if in doubt, this method can return "true", because the constraints will be checked for sure at a later stage.
    /// </summary>
    public bool ConstrainSubtypeRelation(Type super, Type sub, TypeConstraint.ErrorMsg errMsg, bool keepConstraints = false, bool allowDecisions = false) {
      Contract.Requires(sub != null);
      Contract.Requires(super != null);
      Contract.Requires(errMsg != null);

      if (!keepConstraints && super is InferredTypeProxy) {
        var ip = (InferredTypeProxy)super;
        if (ip.KeepConstraints) {
          keepConstraints = true;
        }
      }
      if (!keepConstraints && sub is InferredTypeProxy) {
        var ip = (InferredTypeProxy)sub;
        if (ip.KeepConstraints) {
          keepConstraints = true;
        }
      }

      super = super.NormalizeExpand(keepConstraints);
      sub = sub.NormalizeExpand(keepConstraints);
      var c = new TypeConstraint(super, sub, errMsg, keepConstraints);
      AllTypeConstraints.Add(c);
      return ConstrainSubtypeRelation_Aux(super, sub, c, keepConstraints, allowDecisions);
    }
    private bool ConstrainSubtypeRelation_Aux(Type super, Type sub, TypeConstraint c, bool keepConstraints, bool allowDecisions) {
      Contract.Requires(sub != null);
      Contract.Requires(!(sub is TypeProxy) || ((TypeProxy)sub).T == null);  // caller is expected to have Normalized away proxies
      Contract.Requires(super != null);
      Contract.Requires(!(super is TypeProxy) || ((TypeProxy)super).T == null);  // caller is expected to have Normalized away proxies
      Contract.Requires(c != null);

      if (object.ReferenceEquals(super, sub)) {
        return true;
      } else if (super is TypeProxy && sub is TypeProxy) {
        // both are proxies
        ((TypeProxy)sub).AddSupertype(c);
        ((TypeProxy)super).AddSubtype(c);
        return true;
      } else if (sub is TypeProxy) {
        var proxy = (TypeProxy)sub;
        proxy.AddSupertype(c);
        AssignKnownEnd(proxy, keepConstraints, allowDecisions);
        return true;
      } else if (super is TypeProxy) {
        var proxy = (TypeProxy)super;
        proxy.AddSubtype(c);
        AssignKnownEnd(proxy, keepConstraints, allowDecisions);
        return true;
      } else {
        // two non-proxy types
        // set "headSymbolsAgree" to "false" if it's clear the head symbols couldn't be the same; "true" means they may be the same
        bool headSymbolsAgree = Type.IsHeadSupertypeOf(super.NormalizeExpand(keepConstraints), sub);
        if (!headSymbolsAgree) {
          c.FlagAsError(this);
          return false;
        }
        // TODO: inspect type parameters in order to produce some error messages sooner
        return true;
      }
    }

    /// <summary>
    /// "root" says that the type is a non-artificial type (that is, not an ArtificialType) with no proper supertypes.
    /// "leaf" says that the only possible proper subtypes are subset types of the type. Thus, the only
    /// types that are not leaf types are traits and artificial types.
    /// The "headIs" versions speak only about the head symbols, so it is possible that the given
    /// type arguments would change the root/leaf status of the entire type.
    /// </summary>
    void DetermineRootLeaf(Type t, out bool isRoot, out bool isLeaf, out bool headIsRoot, out bool headIsLeaf) {
      Contract.Requires(t != null);
      Contract.Ensures(!Contract.ValueAtReturn(out isRoot) || Contract.ValueAtReturn(out headIsRoot)); // isRoot ==> headIsRoot
      Contract.Ensures(!Contract.ValueAtReturn(out isLeaf) || Contract.ValueAtReturn(out headIsLeaf)); // isLeaf ==> headIsLeaf
      t = t.NormalizeExpandKeepConstraints();
      if (t.IsObjectQ) {
        isRoot = true; isLeaf = false;
        headIsRoot = true; headIsLeaf = false;
      } else if (t is ArrowType) {
        var arr = (ArrowType)t;
        headIsRoot = true; headIsLeaf = true;  // these are definitely true
        isRoot = true; isLeaf = true;  // set these to true until proven otherwise
        Contract.Assert(arr.Arity + 1 == arr.TypeArgs.Count);
        for (int i = 0; i < arr.TypeArgs.Count; i++) {
          var arg = arr.TypeArgs[i];
          DetermineRootLeaf(arg, out var r, out var l, out _, out _);
          if (i < arr.Arity) {
            isRoot &= l; isLeaf &= r;  // argument types are contravariant
          } else {
            isRoot &= r; isLeaf &= l;  // result type is covariant
          }
        }
      } else if (t is UserDefinedType) {
        var udt = (UserDefinedType)t;
        var cl = udt.ResolvedClass;
        if (cl != null) {
          if (cl is TypeParameter) {
            var tp = udt.AsTypeParameter;
            Contract.Assert(tp != null);
            headIsRoot = true; headIsLeaf = true;  // all type parameters are non-variant
          } else if (cl is SubsetTypeDecl) {
            headIsRoot = false; headIsLeaf = true;
          } else if (cl is NewtypeDecl) {
            headIsRoot = true; headIsLeaf = true;
          } else if (cl is TraitDecl) {
            headIsRoot = false; headIsLeaf = false;
          } else if (cl is ClassDecl) {
            headIsRoot = false; headIsLeaf = true;
          } else if (cl is AbstractTypeDecl) {
            headIsRoot = true; headIsLeaf = true;
          } else if (cl is InternalTypeSynonymDecl) {
            Contract.Assert(object.ReferenceEquals(t, t.NormalizeExpand())); // should be opaque in scope
            headIsRoot = true; headIsLeaf = true;
          } else {
            Contract.Assert(cl is DatatypeDecl);
            headIsRoot = true; headIsLeaf = true;
          }
          // for "isRoot" and "isLeaf", also take into consideration the root/leaf status of type arguments
          isRoot = headIsRoot; isLeaf = headIsLeaf;
          Contract.Assert(udt.TypeArgs.Count == cl.TypeArgs.Count);
          for (int i = 0; i < udt.TypeArgs.Count; i++) {
            var variance = cl.TypeArgs[i].Variance;
            if (variance != TypeParameter.TPVariance.Non) {
              DetermineRootLeaf(udt.TypeArgs[i], out var r, out var l, out _, out _);
              // isRoot and isLeaf aren't duals, so Co and Contra require separate consideration beyond inversion.
              switch (variance) {
                case TypeParameter.TPVariance.Co: { isRoot &= r; isLeaf &= l; break; }
                // A invariably constructible subtype becomes a supertype, and thus the enclosing type is never a root.
                case TypeParameter.TPVariance.Contra: { isRoot &= false; isLeaf &= r; break; }
              }
            }
          }
        } else {
          isRoot = false; isLeaf = false;  // don't know
          headIsRoot = false; headIsLeaf = false;
        }
      } else if (t.IsBoolType || t.IsCharType || t.IsIntegerType || t.IsRealType || t.AsNewtype != null || t.IsBitVectorType || t.IsBigOrdinalType) {
        isRoot = true; isLeaf = true;
        headIsRoot = true; headIsLeaf = true;
      } else if (t is ArtificialType) {
        isRoot = false; isLeaf = false;
        headIsRoot = false; headIsLeaf = false;
      } else if (t is MapType) {  // map, imap
        Contract.Assert(t.TypeArgs.Count == 2);
        DetermineRootLeaf(t.TypeArgs[0], out var r0, out _, out _, out _);
        DetermineRootLeaf(t.TypeArgs[1], out var r1, out _, out _, out _);
        isRoot = r0 & r1; isLeaf = r0 & r1;  // map types are covariant in both type arguments
        headIsRoot = true; headIsLeaf = true;
      } else if (t is CollectionType) {  // set, iset, multiset, seq
        Contract.Assert(t.TypeArgs.Count == 1);
        DetermineRootLeaf(t.TypeArgs[0], out isRoot, out isLeaf, out _, out _);  // type is covariant is type argument
        headIsRoot = true; headIsLeaf = true;
      } else {
        isRoot = false; isLeaf = false;  // don't know
        headIsRoot = false; headIsLeaf = false;
      }
    }

    int _recursionDepth = 0;

    public bool AssignProxyAndHandleItsConstraints(TypeProxy proxy, Type t, bool keepConstraints = false) {
      Contract.Requires(proxy != null);
      Contract.Requires(proxy.T == null);
      Contract.Requires(t != null);
      Contract.Requires(!(t is TypeProxy));
      Contract.Requires(!(t is ArtificialType));
      if (_recursionDepth == 20000) {
        Contract.Assume(false);  // possible infinite recursion
      }
      _recursionDepth++;
      var b = AssignProxyAndHandleItsConstraints_aux(proxy, t, keepConstraints);
      _recursionDepth--;
      return b;
    }
    /// <summary>
    /// This method is called if "proxy" is an unassigned proxy and "t" is a type whose head symbol is known.
    /// It always sets "proxy.T" to "t".
    /// Then, it deals with the constraints of "proxy" as follows:
    /// * If the constraint compares "t" with a non-proxy with a head comparable with that of "t",
    ///   then add constraints that the type arguments satisfy the desired subtyping constraint
    /// * If the constraint compares "t" with a non-proxy with a head not comparable with that of "t",
    ///   then report an error
    /// * If the constraint compares "t" with a proxy, then (depending on the constraint and "t") attempt
    ///   to recursively set it
    /// After this process, the proxy's .Supertypes and .Subtypes lists of constraints are no longer needed.
    /// If anything is found to be infeasible, "false" is returned (and the propagation may be interrupted);
    /// otherwise, "true" is returned.
    /// </summary>
    private bool AssignProxyAndHandleItsConstraints_aux(TypeProxy proxy, Type t, bool keepConstraints = false) {
      Contract.Requires(proxy != null);
      Contract.Requires(proxy.T == null);
      Contract.Requires(t != null);
      Contract.Requires(!(t is TypeProxy));
      Contract.Requires(!(t is ArtificialType));

      t = keepConstraints ? t.Normalize() : t.NormalizeExpand();
      // never violate the type constraint of a literal expression
      var followedRequestedAssignment = true;
      foreach (var su in proxy.Supertypes) {
        if (su is IntVarietiesSupertype) {
          var fam = TypeProxy.GetFamily(t);
          if (fam == TypeProxy.Family.IntLike || fam == TypeProxy.Family.BitVector || fam == TypeProxy.Family.Ordinal) {
            // good, let's continue with the request to equate the proxy with t
            // unless...
            if (t != t.NormalizeExpand()) {
              // force the type to be a base type
              if (Options.Get(CommonOptionBag.TypeInferenceDebug)) {
                Options.OutputWriter.WriteLine("DEBUG: hijacking {0}.T := {1} to instead assign {2}", proxy, t, t.NormalizeExpand());
              }
              t = t.NormalizeExpand();
              followedRequestedAssignment = false;
            }
          } else {
            // hijack the setting of proxy; to do that, we decide on a particular int variety now
            if (Options.Get(CommonOptionBag.TypeInferenceDebug)) {
              Options.OutputWriter.WriteLine("DEBUG: hijacking {0}.T := {1} to instead assign {2}", proxy, t, Type.Int);
            }
            t = Type.Int;
            followedRequestedAssignment = false;
          }
          break;
        } else if (su is RealVarietiesSupertype) {
          if (TypeProxy.GetFamily(t) == TypeProxy.Family.RealLike) {
            // good, let's continue with the request to equate the proxy with t
            // unless...
            if (t != t.NormalizeExpand()) {
              // force the type to be a base type
              if (Options.Get(CommonOptionBag.TypeInferenceDebug)) {
                Options.OutputWriter.WriteLine("DEBUG: hijacking {0}.T := {1} to instead assign {2}", proxy, t, t.NormalizeExpand());
              }
              t = t.NormalizeExpand();
              followedRequestedAssignment = false;
            }
          } else {
            // hijack the setting of proxy; to do that, we decide on a particular real variety now
            if (Options.Get(CommonOptionBag.TypeInferenceDebug)) {
              Options.OutputWriter.WriteLine("DEBUG: hijacking {0}.T := {1} to instead assign {2}", proxy, t, Type.Real);
            }
            t = Type.Real;
            followedRequestedAssignment = false;
          }
          break;
        }
      }
      // set proxy.T right away, so that we can freely recurse without having to worry about infinite recursion
      if (Options.Get(CommonOptionBag.TypeInferenceDebug)) {
        Options.OutputWriter.WriteLine("DEBUG: setting proxy {0}.T := {1}", proxy, t);
      }
      proxy.T = t;

      // check feasibility
      DetermineRootLeaf(t, out var isRoot, out var isLeaf, out _, out _);
      // propagate up
      foreach (var c in proxy.SupertypeConstraints) {
        var u = keepConstraints ? c.Super.NormalizeExpandKeepConstraints() : c.Super.NormalizeExpand();
        if (!(u is TypeProxy)) {
          ImposeSubtypingConstraint(u, t, c.ErrMsg);
        } else if (isRoot) {
          // If t is a root, we might as well constrain u now.  Otherwise, we'll wait until the .Subtype constraint of u is dealt with.
          AssignProxyAndHandleItsConstraints((TypeProxy)u, t, keepConstraints);
        }
      }
      // propagate down
      foreach (var c in proxy.SubtypeConstraints) {
        var u = keepConstraints ? c.Sub.NormalizeExpandKeepConstraints() : c.Sub.NormalizeExpand();
        Contract.Assert(!TypeProxy.IsSupertypeOfLiteral(u));  // these should only appear among .Supertypes
        if (!(u is TypeProxy)) {
          ImposeSubtypingConstraint(t, u, c.ErrMsg);
        } else if (isLeaf) {
          // If t is a leaf (no pun intended), we might as well constrain u now.  Otherwise, we'll wait until the .Supertype constraint of u is dealt with.
          AssignProxyAndHandleItsConstraints((TypeProxy)u, t, keepConstraints);
        }
      }

      return followedRequestedAssignment;
    }

    /// <summary>
    /// Impose constraints that "sub" is a subtype of "super", returning "false" if this leads to an overconstrained situation.
    /// In most cases, "sub" being a subtype of "super" means that "sub" and "super" have the same head symbol and, therefore, the
    /// same number of type arguments. Depending on the polarities of the type parameters, the corresponding arguments
    /// of "sub" and "super" must be in co-, in-, or contra-variant relationships to each other.
    /// There are two ways "sub" can be a subtype of "super" without the two having the same head symbol.
    /// One way is that "sub" is a subset type. In this case, the method starts by moving "sub" up toward "super".
    /// The other way is that "super" is a trait (possibly
    /// the trait "object").  By a current restriction in Dafny's type system, traits have no type parameters, so in this case, it
    /// suffices to check that the head symbol of "super" is something that derives from "sub".
    /// </summary>
    private bool ImposeSubtypingConstraint(Type super, Type sub, TypeConstraint.ErrorMsg errorMsg) {
      Contract.Requires(super != null && !(super is TypeProxy));
      Contract.Requires(sub != null && !(sub is TypeProxy));
      Contract.Requires(errorMsg != null);
      super = super.NormalizeExpandKeepConstraints();
      sub = sub.NormalizeExpandKeepConstraints();
      List<int> polarities = ConstrainTypeHead_Recursive(super, ref sub);
      if (polarities == null) {
        errorMsg.FlagAsError(this);
        return false;
      }
      bool keepConstraints = KeepConstraints(super, sub);
      var p = polarities.Count;
      Contract.Assert(p == super.TypeArgs.Count);  // postcondition of ConstrainTypeHead
      Contract.Assert(p == 0 || sub.TypeArgs.Count == super.TypeArgs.Count);  // postcondition of ConstrainTypeHead
      for (int i = 0; i < p; i++) {
        var pol = polarities[i];
        var tp = p == 1 ? "" : " " + i;
        var errMsg = new TypeConstraint.ErrorMsgWithBase(errorMsg,
          pol < 0 ? "contravariant type parameter{0} would require {1} <: {2}" :
          pol > 0 ? "covariant type parameter{0} would require {2} <: {1}" :
          "non-variant type parameter{0} would require {1} = {2}",
          tp, super.TypeArgs[i], sub.TypeArgs[i]);
        if (pol >= 0) {
          if (!ConstrainSubtypeRelation(super.TypeArgs[i], sub.TypeArgs[i], errMsg, keepConstraints)) {
            return false;
          }
        }
        if (pol <= 0) {
          if (!ConstrainSubtypeRelation(sub.TypeArgs[i], super.TypeArgs[i], errMsg, keepConstraints)) {
            return false;
          }
        }
      }
      return true;
    }

    /// <summary>
    /// This is a more liberal version of "ConstrainTypeHead" below. It is willing to move "sub"
    /// upward toward its parents until it finds a head that matches "super", if any.
    /// </summary>
    private static List<int> ConstrainTypeHead_Recursive(Type super, ref Type sub) {
      Contract.Requires(super != null);
      Contract.Requires(sub != null);

      super = super.NormalizeExpandKeepConstraints();
      sub = sub.NormalizeExpandKeepConstraints();

      var polarities = ConstrainTypeHead(super, sub);
      if (polarities != null) {
        return polarities;
      }

      foreach (var subParentType in sub.ParentTypes()) {
        sub = subParentType;
        polarities = ConstrainTypeHead_Recursive(super, ref sub);
        if (polarities != null) {
          return polarities;
        }
      }

      return null;
    }

    /// <summary>
    /// Determines if the head of "sub" can be a subtype of "super".
    /// If this is not possible, null is returned.
    /// If it is possible, return a list of polarities, one for each type argument of "sub".  Polarities
    /// indicate:
    ///     +1  co-variant
    ///      0  invariant
    ///     -1  contra-variant
    /// "sub" is of some type that can (in general) have type parameters.
    /// See also note about Dafny's current type system in the description of method "ImposeSubtypingConstraint".
    /// </summary>
    private static List<int> ConstrainTypeHead(Type super, Type sub) {
      Contract.Requires(super != null && !(super is TypeProxy));
      Contract.Requires(sub != null && !(sub is TypeProxy));
      if (super is IntVarietiesSupertype) {
        var famSub = TypeProxy.GetFamily(sub);
        if (famSub == TypeProxy.Family.IntLike || famSub == TypeProxy.Family.BitVector || famSub == TypeProxy.Family.Ordinal || super.Equals(sub)) {
          return new List<int>();
        } else {
          return null;
        }
      } else if (super is RealVarietiesSupertype) {
        if (TypeProxy.GetFamily(sub) == TypeProxy.Family.RealLike || super.Equals(sub)) {
          return new List<int>();
        } else {
          return null;
        }
      }
      switch (TypeProxy.GetFamily(super)) {
        case TypeProxy.Family.Bool:
        case TypeProxy.Family.Char:
        case TypeProxy.Family.IntLike:
        case TypeProxy.Family.RealLike:
        case TypeProxy.Family.Ordinal:
        case TypeProxy.Family.BitVector:
          if (super.Equals(sub)) {
            if (sub is UserDefinedType subUserDefinedType) {
              return subUserDefinedType.ResolvedClass.TypeArgs.ConvertAll(tp => TypeParameter.Direction(tp.Variance));
            } else {
              return new List<int>();
            }
          } else {
            return null;
          }
        case TypeProxy.Family.ValueType:
        case TypeProxy.Family.Ref:
        case TypeProxy.Family.Opaque:
          break;  // more elaborate work below
        case TypeProxy.Family.Unknown:
          if (super is UserDefinedType) {
            // more elaborate work below
            break;
          } else {
            return null;
          }
        default:
          Contract.Assert(false);  // unexpected type (the precondition of ConstrainTypeHead says "no proxies")
          return null;  // please compiler
      }
      if (super is SetType) {
        var tt = (SetType)super;
        var uu = sub as SetType;
        return uu != null && tt.Finite == uu.Finite ? new List<int> { 1 } : null;
      } else if (super is SeqType) {
        return sub is SeqType ? new List<int> { 1 } : null;
      } else if (super is MultiSetType) {
        return sub is MultiSetType ? new List<int> { 1 } : null;
      } else if (super is MapType) {
        var tt = (MapType)super;
        var uu = sub as MapType;
        return uu != null && tt.Finite == uu.Finite ? new List<int> { 1, 1 } : null;
      } else if (super.IsObjectQ) {
        return sub.IsRefType ? new List<int>() : null;
      } else {
        // The only remaining cases are that "super" is a (co)datatype, abstract type, or non-object trait/class.
        // In each of these cases, "super" is a UserDefinedType.
        var udfSuper = (UserDefinedType)super;
        var clSuper = udfSuper.ResolvedClass;
        if (clSuper == null) {
          Contract.Assert(super.TypeArgs.Count == 0);
          if (super.IsTypeParameter) {
            // we're looking at a type parameter
            return super.AsTypeParameter == sub.AsTypeParameter ? new List<int>() : null;
          } else {
            Contract.Assert(super.IsInternalTypeSynonym);
            return super.AsInternalTypeSynonym == sub.AsInternalTypeSynonym ? new List<int>() : null;
          }
        }
        var udfSub = sub as UserDefinedType;
        var clSub = udfSub == null ? null : udfSub.ResolvedClass;
        if (clSub == null) {
          return null;
        } else if (clSuper == clSub) {
          // good
          var polarities = new List<int>();
          Contract.Assert(clSuper.TypeArgs.Count == udfSuper.TypeArgs.Count);
          Contract.Assert(clSuper.TypeArgs.Count == udfSub.TypeArgs.Count);
          foreach (var tp in clSuper.TypeArgs) {
            var polarity = TypeParameter.Direction(tp.Variance);
            polarities.Add(polarity);
          }

          return polarities;
        } else if (udfSub.IsRefType && super.IsObjectQ) {
          return new List<int>();
        } else if (udfSub.IsNonNullRefType && super.IsObject) {
          return new List<int>();
        } else {
          return null;
        }
      }
    }
    private static bool KeepConstraints(Type super, Type sub) {
      Contract.Requires(super != null && !(super is TypeProxy));
      Contract.Requires(sub != null && !(sub is TypeProxy));
      if (super is IntVarietiesSupertype) {
        return false;
      } else if (super is RealVarietiesSupertype) {
        return false;
      }
      switch (TypeProxy.GetFamily(super)) {
        case TypeProxy.Family.Bool:
        case TypeProxy.Family.Char:
        case TypeProxy.Family.IntLike:
        case TypeProxy.Family.RealLike:
        case TypeProxy.Family.Ordinal:
        case TypeProxy.Family.BitVector:
          return false;
        case TypeProxy.Family.ValueType:
        case TypeProxy.Family.Ref:
        case TypeProxy.Family.Opaque:
          break;  // more elaborate work below
        case TypeProxy.Family.Unknown:
          return false;
      }
      if (super is SetType || super is SeqType || super is MultiSetType || super is MapType) {
        return true;
      } else if (super is ArrowType) {
        return false;
      } else if (super.IsObjectQ) {
        return false;
      } else {
        // super is UserDefinedType
        return true;
      }
    }

    public List<TypeConstraint> AllTypeConstraints = new List<TypeConstraint>();
    public List<XConstraint> AllXConstraints = new List<XConstraint>();


    /// <summary>
    /// Solves or simplifies as many type constraints as possible.
    /// If "allowDecisions" is "false", then no decisions, only determined inferences, are made; this mode is
    /// appropriate for the partial solving that's done before a member lookup.
    /// </summary>
    public void PartiallySolveTypeConstraints(bool allowDecisions) {
      int state = 0;
      while (true) {
        if (2 <= state && !allowDecisions) {
          // time to say goodnight to Napoli
          return;
        } else if (AllTypeConstraints.Count == 0 && AllXConstraints.Count == 0) {
          // we're done
          return;
        }

        var anyNewConstraints = false;
        var fullStrength = false;
        // Process subtyping constraints
        PrintTypeConstraintState(220 + 2 * state);
        switch (state) {
          case 0: {
              var allTypeConstraints = AllTypeConstraints;
              AllTypeConstraints = new List<TypeConstraint>();
              var processed = new HashSet<TypeConstraint>();
              foreach (var c in allTypeConstraints) {
                ProcessOneSubtypingConstraintAndItsSubs(c, processed, fullStrength, ref anyNewConstraints);
              }

              allTypeConstraints = new List<TypeConstraint>(AllTypeConstraints);  // copy the list
              foreach (var c in allTypeConstraints) {
                var super = c.Super.NormalizeExpand() as TypeProxy;
                if (AssignKnownEnd(super, true, fullStrength)) {
                  anyNewConstraints = true;
                } else if (super != null && fullStrength && AssignKnownEndsFullstrength(super)) {  // KRML: is this used any more?
                  anyNewConstraints = true;
                }
              }
            }
            break;

          case 1: {
              // Process XConstraints
              // confirm as many XConstraints as possible, setting "anyNewConstraints" to "true" if the confirmation
              // of an XConstraint gives rise to new constraints to be handled in the loop above
              bool generatedMoreXConstraints;
              do {
                generatedMoreXConstraints = false;
                var allXConstraints = AllXConstraints;
                AllXConstraints = new List<XConstraint>();
                foreach (var xc in allXConstraints) {
                  if (xc.Confirm(this, fullStrength, out var convertedIntoOtherTypeConstraints, out var moreXConstraints)) {
                    if (convertedIntoOtherTypeConstraints) {
                      anyNewConstraints = true;
                    } else {
                      generatedMoreXConstraints = true;
                    }
                    if (moreXConstraints) {
                      generatedMoreXConstraints = true;
                    }
                  } else {
                    AllXConstraints.Add(xc);
                  }
                }
              } while (generatedMoreXConstraints);
            }
            break;

          case 2: {
              var assignables = AllXConstraints.Where(xc => xc.ConstraintName == "Assignable").ToList();
              var postponeForNow = new HashSet<TypeProxy>();
              foreach (var constraint in AllTypeConstraints) {
                var lhs = constraint.Super.NormalizeExpandKeepConstraints() as NonProxyType;
                if (lhs != null) {
                  foreach (var ta in lhs.TypeArgs) {
                    AddAllProxies(ta, postponeForNow);
                  }
                }
              }
              foreach (var constraint in AllTypeConstraints) {
                var lhs = constraint.Super.Normalize() as TypeProxy;
                if (lhs != null && !postponeForNow.Contains(lhs)) {
                  var rhss = assignables.Where(xc => xc.Types[0].Normalize() == lhs).Select(xc => xc.Types[1]).ToList();
                  if (ProcessAssignable(lhs, rhss)) {
                    anyNewConstraints = true;  // next time around the big loop, start with state 0 again
                  }
                }
              }
              foreach (var assignable in assignables) {
                var lhs = assignable.Types[0].Normalize() as TypeProxy;
                if (lhs != null && !postponeForNow.Contains(lhs)) {
                  var rhss = assignables.Where(xc => xc.Types[0].Normalize() == lhs).Select(xc => xc.Types[1]).ToList();
                  if (ProcessAssignable(lhs, rhss)) {
                    anyNewConstraints = true;  // next time around the big loop, start with state 0 again
                                               // process only one Assignable constraint in this way
                    break;
                  }
                }
              }
            }
            break;

          case 3:
            anyNewConstraints = ConvertAssignableToSubtypeConstraints(null);
            break;

          case 4: {
              var allTC = AllTypeConstraints;
              AllTypeConstraints = new List<TypeConstraint>();
              var proxyProcessed = new HashSet<TypeProxy>();
              foreach (var c in allTC) {
                ProcessFullStrength_SubDirection(c.Super, proxyProcessed, ref anyNewConstraints);
              }
              foreach (var xc in AllXConstraints) {
                if (xc.ConstraintName == "Assignable") {
                  ProcessFullStrength_SubDirection(xc.Types[0], proxyProcessed, ref anyNewConstraints);
                }
              }
              if (!anyNewConstraints) {
                // only do super-direction if sub-direction had no effect
                proxyProcessed = new HashSet<TypeProxy>();
                foreach (var c in allTC) {
                  ProcessFullStrength_SuperDirection(c.Sub, proxyProcessed, ref anyNewConstraints);
                }
                foreach (var xc in AllXConstraints) {
                  if (xc.ConstraintName == "Assignable") {
                    ProcessFullStrength_SuperDirection(xc.Types[1], proxyProcessed, ref anyNewConstraints);
                  }
                }
              }
              AllTypeConstraints.AddRange(allTC);
            }
            break;

          case 5: {
              // Process default numeric types
              var allTypeConstraints = AllTypeConstraints;
              AllTypeConstraints = new List<TypeConstraint>();
              foreach (var c in allTypeConstraints) {
                if (c.Super is ArtificialType) {
                  var proxy = c.Sub.NormalizeExpand() as TypeProxy;
                  if (proxy != null) {
                    AssignProxyAndHandleItsConstraints(proxy, c.Super is IntVarietiesSupertype ? (Type)Type.Int : Type.Real);
                    anyNewConstraints = true;
                    continue;
                  }
                }
                AllTypeConstraints.Add(c);
              }
            }
            break;

          case 6: {
              fullStrength = true;
              bool generatedMoreXConstraints;
              do {
                generatedMoreXConstraints = false;
                var allXConstraints = AllXConstraints;
                AllXConstraints = new List<XConstraint>();
                foreach (var xc in allXConstraints) {
                  if ((xc.ConstraintName == "Equatable" || xc.ConstraintName == "EquatableArg") && xc.Confirm(this, fullStrength, out var convertedIntoOtherTypeConstraints, out var moreXConstraints)) {
                    if (convertedIntoOtherTypeConstraints) {
                      anyNewConstraints = true;
                    } else {
                      generatedMoreXConstraints = true;
                    }
                    if (moreXConstraints) {
                      generatedMoreXConstraints = true;
                    }
                  } else {
                    AllXConstraints.Add(xc);
                  }
                }
              } while (generatedMoreXConstraints);
            }
            break;

          case 7: {
              // Process default reference types
              var allXConstraints = AllXConstraints;
              AllXConstraints = new List<XConstraint>();
              foreach (var xc in allXConstraints) {
                if (xc.ConstraintName == "IsRefType" || xc.ConstraintName == "IsNullableRefType") {
                  var proxy = xc.Types[0].Normalize() as TypeProxy;  // before we started processing default types, this would have been a proxy (since it's still in the A
                  if (proxy != null) {
                    AssignProxyAndHandleItsConstraints(proxy, SystemModuleManager.ObjectQ());
                    anyNewConstraints = true;
                    continue;
                  }
                }
                AllXConstraints.Add(xc);
              }
            }
            break;

          case 8: fullStrength = true; goto case 0;
          case 9: fullStrength = true; goto case 1;

          case 10: {
              // Finally, collapse constraints involving only proxies, which will have the effect of trading some type error
              // messages for type-underspecification messages.
              var allTypeConstraints = AllTypeConstraints;
              AllTypeConstraints = new List<TypeConstraint>();
              foreach (var c in allTypeConstraints) {
                var super = c.Super.NormalizeExpand();
                var sub = c.Sub.NormalizeExpand();
                if (super == sub) {
                  continue;
                } else if (super is TypeProxy && sub is TypeProxy) {
                  var proxy = (TypeProxy)super;
                  if (Options.Get(CommonOptionBag.TypeInferenceDebug)) {
                    Options.OutputWriter.WriteLine("DEBUG: (merge in PartiallySolve) assigning proxy {0}.T := {1}", proxy, sub);
                  }
                  proxy.T = sub;
                  anyNewConstraints = true;  // signal a change in the constraints
                  continue;
                }
                AllTypeConstraints.Add(c);
              }
            }
            break;

          case 11: {
              // Last resort decisions. Sometimes get here even with some 'obvious'
              // inferences. Before this case was added, the type inference returned with
              // failure, so this is a conservative addition, and could be made more
              // capable.
              if (!allowDecisions) {
                break;
              }

              foreach (var c in AllXConstraints) {
                if (c.ConstraintName == "EquatableArg") {
                  ConstrainSubtypeRelation_Equal(c.Types[0], c.Types[1], c.errorMsg);
                  anyNewConstraints = true;
                  AllXConstraints.Remove(c);
                  break;
                }
              }
              if (anyNewConstraints) {
                break;
              }

              TypeConstraint.ErrorMsg oneSuperErrorMsg = null;
              TypeConstraint.ErrorMsg oneSubErrorMsg = null;
              var ss = new HashSet<Type>();
              foreach (var c in AllTypeConstraints) {
                var super = c.Super.NormalizeExpand();
                var sub = c.Sub.NormalizeExpand();
                if (super is TypeProxy && !ss.Contains(super)) {
                  ss.Add(super);
                }
                if (sub is TypeProxy && !ss.Contains(sub)) {
                  ss.Add(sub);
                }
              }

              foreach (var t in ss) {
                var lowers = new HashSet<Type>();
                var uppers = new HashSet<Type>();
                foreach (var c in AllTypeConstraints) {
                  var super = c.Super.NormalizeExpand();
                  var sub = c.Sub.NormalizeExpand();
                  if (t.Equals(super)) {
                    lowers.Add(sub);
                    oneSubErrorMsg = c.ErrMsg;
                  }
                  if (t.Equals(sub)) {
                    uppers.Add(super);
                    oneSuperErrorMsg = c.ErrMsg;
                  }
                }

                bool done = false;
                foreach (var tl in lowers) {
                  foreach (var tu in uppers) {
                    if (tl.Equals(tu)) {
                      if (!ContainsAsTypeParameter(tu, t)) {
                        var errorMsg = new TypeConstraint.ErrorMsgWithBase(AllTypeConstraints[0].ErrMsg,
                          "Decision: {0} is decided to be {1} because the latter is both the upper and lower bound to the proxy",
                          t, tu);
                        ConstrainSubtypeRelation_Equal(t, tu, errorMsg);
                        // The above changes t so that it is a proxy with an assigned type
                        anyNewConstraints = true;
                        done = true;
                        break;
                      }
                    }
                  }
                  if (done) {
                    break;
                  }
                }
              }
              if (anyNewConstraints) {
                break;
              }

              foreach (var t in ss) {
                var lowers = new HashSet<Type>();
                var uppers = new HashSet<Type>();
                foreach (var c in AllTypeConstraints) {
                  var super = c.Super.NormalizeExpand();
                  var sub = c.Sub.NormalizeExpand();
                  if (t.Equals(super)) {
                    lowers.Add(sub);
                  }

                  if (t.Equals(sub)) {
                    uppers.Add(super);
                  }
                }

                if (uppers.Count == 0) {
                  if (lowers.Count == 1) {
                    var em = lowers.GetEnumerator();
                    em.MoveNext();
                    if (!ContainsAsTypeParameter(em.Current, t)) {
                      var errorMsg = new TypeConstraint.ErrorMsgWithBase(oneSubErrorMsg,
                        "Decision: {0} is decided to be {1} because the latter is a lower bound to the proxy and there is no constraint with an upper bound",
                        t, em.Current);
                      ConstrainSubtypeRelation_Equal(t, em.Current, errorMsg);
                      anyNewConstraints = true;
                      break;
                    }
                  }
                }
                if (lowers.Count == 0) {
                  if (uppers.Count == 1) {
                    var em = uppers.GetEnumerator();
                    em.MoveNext();
                    if (!ContainsAsTypeParameter(em.Current, t)) {
                      var errorMsg = new TypeConstraint.ErrorMsgWithBase(oneSuperErrorMsg,
                        "Decision: {0} is decided to be {1} because the latter is an upper bound to the proxy and there is no constraint with a lower bound",
                        t, em.Current);
                      ConstrainSubtypeRelation_Equal(t, em.Current, errorMsg);
                      anyNewConstraints = true;
                      break;
                    }
                  }
                }
              }

              break;
            }

          case 12:
            // we're so out of here
            return;
        }
        if (anyNewConstraints) {
          state = 0;
        } else {
          state++;
        }
      }
    }

    TypeProxy NewIntegerBasedProxy(IToken tok) {
      Contract.Requires(tok != null);
      var proxy = new InferredTypeProxy();
      ConstrainSubtypeRelation(new IntVarietiesSupertype(), proxy, tok, "integer literal used as if it had type {0}", proxy);
      return proxy;
    }

    private bool ContainsAsTypeParameter(Type t, Type u) {
      if (t.Equals(u)) {
        return true;
      }

      if (t is UserDefinedType udt) {
        foreach (var tp in udt.TypeArgs) {
          if (ContainsAsTypeParameter(tp, u)) {
            return true;
          }
        }
      }
      if (t is CollectionType st) {
        foreach (var tp in st.TypeArgs) {
          if (ContainsAsTypeParameter(tp, u)) {
            return true;
          }
        }
      }
      return false;
    }

    private void AddAllProxies(Type type, HashSet<TypeProxy> proxies) {
      Contract.Requires(type != null);
      Contract.Requires(proxies != null);
      var proxy = type as TypeProxy;
      if (proxy != null) {
        proxies.Add(proxy);
      } else {
        foreach (var ta in type.TypeArgs) {
          AddAllProxies(ta, proxies);
        }
      }
    }

    /// <summary>
    /// Set "lhs" to the join of "rhss" and "lhs.Subtypes, if possible.
    /// Returns "true' if something was done, or "false" otherwise.
    /// </summary>
    private bool ProcessAssignable(TypeProxy lhs, List<Type> rhss) {
      Contract.Requires(lhs != null && lhs.T == null);
      Contract.Requires(rhss != null);
      if (Options.Get(CommonOptionBag.TypeInferenceDebug)) {
        Console.Write("DEBUG: ProcessAssignable: {0} with rhss:", lhs);
        foreach (var rhs in rhss) {
          Options.OutputWriter.Write(" {0}", rhs);
        }
        Options.OutputWriter.Write(" subtypes:");
        foreach (var sub in lhs.SubtypesKeepConstraints) {
          Options.OutputWriter.Write(" {0}", sub);
        }
        Options.OutputWriter.WriteLine();
      }
      Type join = null;
      foreach (var rhs in rhss) {
        if (rhs is TypeProxy) { return false; }
        join = join == null ? rhs : Type.Join(join, rhs, SystemModuleManager);
      }
      foreach (var sub in lhs.SubtypesKeepConstraints) {
        if (sub is TypeProxy) { return false; }
        join = join == null ? sub : Type.Join(join, sub, SystemModuleManager);
      }
      if (join == null) {
        return false;
      } else if (Reaches(join, lhs, 1, new HashSet<TypeProxy>())) {
        // would cause a cycle, so don't do it
        return false;
      } else {
        if (Options.Get(CommonOptionBag.TypeInferenceDebug)) {
          Options.OutputWriter.WriteLine("DEBUG: ProcessAssignable: assigning proxy {0}.T := {1}", lhs, join);
        }
        lhs.T = join;
        return true;
      }
    }

    /// <summary>
    /// Convert each Assignable(A, B) constraint into a subtyping constraint A :> B,
    /// provided that:
    ///  - B is a non-proxy, and
    ///  - either "proxySpecialization" is null or some proxy in "proxySpecializations" prominently appears in A.
    /// </summary>
    bool ConvertAssignableToSubtypeConstraints(ISet<TypeProxy>/*?*/ proxySpecializations) {
      var anyNewConstraints = false;
      // If (the head of) the RHS of an Assignable is known, convert the XConstraint into a subtyping constraint
      var allX = AllXConstraints;
      AllXConstraints = new List<XConstraint>();
      foreach (var xc in allX) {
        if (xc.ConstraintName == "Assignable" && xc.Types[1].Normalize() is NonProxyType) {
          var t0 = xc.Types[0].NormalizeExpand();
          if (proxySpecializations == null
            || proxySpecializations.Contains(t0)
            || t0.TypeArgs.Exists(ta => proxySpecializations.Contains(ta))) {
            ConstrainSubtypeRelation(t0, xc.Types[1], xc.errorMsg, true);
            anyNewConstraints = true;
            continue;
          }
        }
        AllXConstraints.Add(xc);
      }
      return anyNewConstraints;
    }

    bool TightenUpEquatable(ISet<TypeProxy> proxiesOfInterest) {
      Contract.Requires(proxiesOfInterest != null);
      var anyNewConstraints = false;
      var allX = AllXConstraints;
      AllXConstraints = new List<XConstraint>();
      foreach (var xc in allX) {
        if (xc.ConstraintName == "Equatable" || xc.ConstraintName == "EquatableArg") {
          var t0 = xc.Types[0].NormalizeExpandKeepConstraints();
          var t1 = xc.Types[1].NormalizeExpandKeepConstraints();
          if (proxiesOfInterest.Contains(t0) || proxiesOfInterest.Contains(t1)) {
            ConstrainSubtypeRelation_Equal(t0, t1, xc.errorMsg);
            anyNewConstraints = true;
            continue;
          }
        }
        AllXConstraints.Add(xc);
      }
      return anyNewConstraints;
    }

    void ProcessOneSubtypingConstraintAndItsSubs(TypeConstraint c, ISet<TypeConstraint> processed, bool fullStrength, ref bool anyNewConstraints) {
      Contract.Requires(c != null);
      Contract.Requires(processed != null);
      if (processed.Contains(c)) {
        return;  // our job has already been done, or is at least in progress
      }
      processed.Add(c);

      var super = c.Super.NormalizeExpandKeepConstraints();
      var sub = c.Sub.NormalizeExpandKeepConstraints();
      // Process all subtype types before going on
      var subProxy = sub as TypeProxy;
      if (subProxy != null) {
        foreach (var cc in subProxy.SubtypeConstraints) {
          ProcessOneSubtypingConstraintAndItsSubs(cc, processed, fullStrength, ref anyNewConstraints);
        }
      }
      // the processing may have assigned some proxies, so we'll refresh super and sub
      super = super.NormalizeExpandKeepConstraints();
      sub = sub.NormalizeExpandKeepConstraints();

      if (super.Equals(sub)) {
        // the constraint is satisfied, so just drop it
      } else if ((super is NonProxyType || super is ArtificialType) && sub is NonProxyType) {
        ImposeSubtypingConstraint(super, sub, c.ErrMsg);
        anyNewConstraints = true;
      } else if (AssignKnownEnd(sub as TypeProxy, true, fullStrength)) {
        anyNewConstraints = true;
      } else if (sub is TypeProxy && fullStrength && AssignKnownEndsFullstrength((TypeProxy)sub)) {
        anyNewConstraints = true;
      } else {
        // keep the constraint for now
        AllTypeConstraints.Add(c);
      }
    }

    void ProcessFullStrength_SubDirection(Type t, ISet<TypeProxy> processed, ref bool anyNewConstraints) {
      Contract.Requires(t != null);
      Contract.Requires(processed != null);
      var proxy = t.NormalizeExpand() as TypeProxy;
      if (proxy != null) {
        if (processed.Contains(proxy)) {
          return;  // our job has already been done, or is at least in progress
        }
        processed.Add(proxy);

        foreach (var u in proxy.SubtypesKeepConstraints_WithAssignable(AllXConstraints)) {
          ProcessFullStrength_SubDirection(u, processed, ref anyNewConstraints);
        }
        proxy = proxy.NormalizeExpand() as TypeProxy;
        if (proxy != null && AssignKnownEndsFullstrength_SubDirection(proxy)) {
          anyNewConstraints = true;
        }
      }
    }

    void ProcessFullStrength_SuperDirection(Type t, ISet<TypeProxy> processed, ref bool anyNewConstraints) {
      Contract.Requires(t != null);
      Contract.Requires(processed != null);
      var proxy = t.NormalizeExpand() as TypeProxy;
      if (proxy != null) {
        if (processed.Contains(proxy)) {
          return;  // our job has already been done, or is at least in progress
        }
        processed.Add(proxy);

        foreach (var u in proxy.Supertypes) {
          ProcessFullStrength_SuperDirection(u, processed, ref anyNewConstraints);
        }
        proxy = proxy.NormalizeExpand() as TypeProxy;
        if (proxy != null && AssignKnownEndsFullstrength_SuperDirection(proxy)) {
          anyNewConstraints = true;
        }
      }
    }

    /// <summary>
    /// Returns true if anything happened.
    /// </summary>
    bool AssignKnownEnd(TypeProxy proxy, bool keepConstraints, bool fullStrength) {
      Contract.Requires(proxy == null || proxy.T == null);  // caller is supposed to have called NormalizeExpand
      if (proxy == null) {
        // nothing to do
        return false;
      }
      // ----- first, go light; also, prefer subtypes over supertypes
      IEnumerable<Type> subTypes = keepConstraints ? proxy.SubtypesKeepConstraints : proxy.Subtypes;
      foreach (var su in subTypes) {
        DetermineRootLeaf(su, out var isRoot, out _, out var headRoot, out _);
        Contract.Assert(!isRoot || headRoot);  // isRoot ==> headRoot
        if (isRoot) {
          if (Reaches(su, proxy, 1, new HashSet<TypeProxy>())) {
            // adding a constraint here would cause a bad cycle, so we don't
          } else {
            AssignProxyAndHandleItsConstraints(proxy, su, keepConstraints);
            return true;
          }
        } else if (headRoot) {
          if (Reaches(su, proxy, 1, new HashSet<TypeProxy>())) {
            // adding a constraint here would cause a bad cycle, so we don't
          } else {
            AssignProxyAndHandleItsConstraints(proxy, TypeProxy.HeadWithProxyArgs(su), keepConstraints);
            return true;
          }
        }
      }
      if (fullStrength) {
        IEnumerable<Type> superTypes = keepConstraints ? proxy.SupertypesKeepConstraints : proxy.Supertypes;
        foreach (var su in superTypes) {
          DetermineRootLeaf(su, out _, out var isLeaf, out _, out var headLeaf);
          Contract.Assert(!isLeaf || headLeaf);  // isLeaf ==> headLeaf
          if (isLeaf) {
            if (Reaches(su, proxy, -1, new HashSet<TypeProxy>())) {
              // adding a constraint here would cause a bad cycle, so we don't
            } else {
              AssignProxyAndHandleItsConstraints(proxy, su, keepConstraints);
              return true;
            }
          } else if (headLeaf) {
            if (Reaches(su, proxy, -1, new HashSet<TypeProxy>())) {
              // adding a constraint here would cause a bad cycle, so we don't
            } else {
              AssignProxyAndHandleItsConstraints(proxy, TypeProxy.HeadWithProxyArgs(su), keepConstraints);
              return true;
            }
          }
        }
      }
      return false;
    }

    bool AssignKnownEndsFullstrength(TypeProxy proxy) {
      Contract.Requires(proxy != null);
      // ----- continue with full strength
      // If the join of the subtypes exists, use it
      var joins = new List<Type>();
      foreach (var su in proxy.Subtypes) {
        if (su is TypeProxy) {
          continue;  // don't include proxies in the meet computation
        }
        int i = 0;
        for (; i < joins.Count; i++) {
          var j = Type.Join(joins[i], su, SystemModuleManager);
          if (j != null) {
            joins[i] = j;
            break;
          }
        }
        if (i == joins.Count) {
          // we went to the end without finding a place to meet up
          joins.Add(su);
        }
      }
      if (joins.Count == 1 && !Reaches(joins[0], proxy, 1, new HashSet<TypeProxy>())) {
        // we were able to compute a meet of all the subtyping constraints, so use it
        AssignProxyAndHandleItsConstraints(proxy, joins[0]);
        return true;
      }
      // If the meet of the supertypes exists, use it
      var meets = new List<Type>();
      foreach (var su in proxy.Supertypes) {
        if (su is TypeProxy) {
          continue;  // don't include proxies in the meet computation
        }
        int i = 0;
        for (; i < meets.Count; i++) {
          var j = Type.Meet(meets[i], su, SystemModuleManager);
          if (j != null) {
            meets[i] = j;
            break;
          }
        }
        if (i == meets.Count) {
          // we went to the end without finding a place to meet
          meets.Add(su);
        }
      }
      if (meets.Count == 1 && !(meets[0] is ArtificialType) && !Reaches(meets[0], proxy, -1, new HashSet<TypeProxy>())) {
        // we were able to compute a meet of all the subtyping constraints, so use it
        AssignProxyAndHandleItsConstraints(proxy, meets[0]);
        return true;
      }

      return false;
    }

    bool AssignKnownEndsFullstrength_SubDirection(TypeProxy proxy) {
      Contract.Requires(proxy != null && proxy.T == null);
      // If the join the subtypes exists, use it
      var joins = new List<Type>();
      var proxySubs = new HashSet<TypeProxy>();
      proxySubs.Add(proxy);
      foreach (var su in proxy.SubtypesKeepConstraints_WithAssignable(AllXConstraints)) {
        if (su is TypeProxy) {
          proxySubs.Add((TypeProxy)su);
        } else {
          int i = 0;
          for (; i < joins.Count; i++) {
            var j = Type.Join(joins[i], su, SystemModuleManager);
            if (j != null) {
              joins[i] = j;
              break;
            }
          }
          if (i == joins.Count) {
            // we went to the end without finding a place to join in
            joins.Add(su);
          }
        }
      }
      if (joins.Count == 1 && !Reaches(joins[0], proxy, 1, new HashSet<TypeProxy>())) {
        // We were able to compute a join of all the subtyping constraints, so use it.
        // Well, maybe.  If "join[0]" denotes a non-null type and "proxy" is something
        // that could be assigned "null", then set "proxy" to the nullable version of "join[0]".
        // Stated differently, think of an applicable "IsNullableRefType" constraint as
        // being part of the join computation, essentially throwing in a "...?".
        // Except: If the join is a tight bound--meaning, it is also a meet--then pick it
        // after all, because that seems to give rise to less confusing error messages.
        if (joins[0].IsNonNullRefType) {
          Type meet = null;
          if (MeetOfAllSupertypes(proxy, ref meet, new HashSet<TypeProxy>(), false) && meet != null && Type.SameHead(joins[0], meet)) {
            // leave it
          } else {
            CloseOverAssignableRhss(proxySubs);
            if (HasApplicableNullableRefTypeConstraint(proxySubs)) {
              if (Options.Get(CommonOptionBag.TypeInferenceDebug)) {
                Options.OutputWriter.WriteLine("DEBUG: Found join {0} for proxy {1}, but weakening it to {2}", joins[0], proxy, joins[0].NormalizeExpand());
              }
              AssignProxyAndHandleItsConstraints(proxy, joins[0].NormalizeExpand(), true);
              return true;
            }
          }
        }
        AssignProxyAndHandleItsConstraints(proxy, joins[0], true);
        return true;
      }
      return false;
    }

    private void CloseOverAssignableRhss(ISet<TypeProxy> proxySet) {
      Contract.Requires(proxySet != null);
      while (true) {
        var moreChanges = false;
        foreach (var xc in AllXConstraints) {
          if (xc.ConstraintName == "Assignable") {
            var source = xc.Types[0].Normalize() as TypeProxy;
            var sink = xc.Types[1].Normalize() as TypeProxy;
            if (source != null && sink != null && proxySet.Contains(source) && !proxySet.Contains(sink)) {
              proxySet.Add(sink);
              moreChanges = true;
            }
          }
        }
        if (!moreChanges) {
          return;
        }
      }
    }

    public bool HasApplicableNullableRefTypeConstraint(ISet<TypeProxy> proxySet) {
      Contract.Requires(proxySet != null);
      var nullableProxies = new HashSet<TypeProxy>();
      foreach (var xc in AllXConstraints) {
        if (xc.ConstraintName == "IsNullableRefType") {
          var npr = xc.Types[0].Normalize() as TypeProxy;
          if (npr != null) {
            nullableProxies.Add(npr);
          }
        }
      }
      return proxySet.Any(nullableProxies.Contains);
    }

    public bool HasApplicableNullableRefTypeConstraint_SubDirection(TypeProxy proxy) {
      Contract.Requires(proxy != null);
      var nullableProxies = new HashSet<TypeProxy>();
      foreach (var xc in AllXConstraints) {
        if (xc.ConstraintName == "IsNullableRefType") {
          var npr = xc.Types[0].Normalize() as TypeProxy;
          if (npr != null) {
            nullableProxies.Add(npr);
          }
        }
      }
      return HasApplicableNullableRefTypeConstraint_SubDirection_aux(proxy, nullableProxies, new HashSet<TypeProxy>());
    }
    private bool HasApplicableNullableRefTypeConstraint_SubDirection_aux(TypeProxy proxy, ISet<TypeProxy> nullableProxies, ISet<TypeProxy> visitedProxies) {
      Contract.Requires(proxy != null);
      Contract.Requires(nullableProxies != null);
      Contract.Requires(visitedProxies != null);

      if (visitedProxies.Contains(proxy)) {
        return false;
      }
      visitedProxies.Add(proxy);

      if (nullableProxies.Contains(proxy)) {
        return true;
      }

      foreach (var sub in proxy.SubtypesKeepConstraints_WithAssignable(AllXConstraints)) {
        var psub = sub as TypeProxy;
        if (psub != null && HasApplicableNullableRefTypeConstraint_SubDirection_aux(psub, nullableProxies, visitedProxies)) {
          return true;
        }
      }
      return false;
    }

    bool AssignKnownEndsFullstrength_SuperDirection(TypeProxy proxy) {
      Contract.Requires(proxy != null && proxy.T == null);
      // First, compute the the join of the Assignable LHSs.  Then, compute
      // the meet of that join and the supertypes.
      var joins = new List<Type>();
      foreach (var xc in AllXConstraints) {
        if (xc.ConstraintName == "Assignable" && xc.Types[1].Normalize() == proxy) {
          var su = xc.Types[0].Normalize();
          if (su is TypeProxy) {
            continue; // don't include proxies in the join computation
          }
          int i = 0;
          for (; i < joins.Count; i++) {
            var j = Type.Join(joins[i], su, SystemModuleManager);
            if (j != null) {
              joins[i] = j;
              break;
            }
          }
          if (i == joins.Count) {
            // we went to the end without finding a place to join in
            joins.Add(su);
          }
        }
      }
      // If the meet of the supertypes exists, use it
      var meets = new List<Type>(joins);
      foreach (var su in proxy.SupertypesKeepConstraints) {
        if (su is TypeProxy) {
          continue;  // don't include proxies in the meet computation
        }
        int i = 0;
        for (; i < meets.Count; i++) {
          var j = Type.Meet(meets[i], su, SystemModuleManager);
          if (j != null) {
            meets[i] = j;
            break;
          }
        }
        if (i == meets.Count) {
          // we went to the end without finding a place to meet up
          meets.Add(su);
        }
      }
      if (meets.Count == 1 && !(meets[0] is ArtificialType) && !Reaches(meets[0], proxy, -1, new HashSet<TypeProxy>())) {
        // we were able to compute a meet of all the subtyping constraints, so use it
        AssignProxyAndHandleItsConstraints(proxy, meets[0], true);
        return true;
      }
      return false;
    }

    int _reaches_recursion;
    private bool Reaches(Type t, TypeProxy proxy, int direction, HashSet<TypeProxy> visited) {
      if (_reaches_recursion == 20) {
        Contract.Assume(false);  // possible infinite recursion
      }
      _reaches_recursion++;
      var b = Reaches_aux(t, proxy, direction, visited);
      _reaches_recursion--;
      return b;
    }
    private bool Reaches_aux(Type t, TypeProxy proxy, int direction, HashSet<TypeProxy> visited) {
      Contract.Requires(t != null);
      Contract.Requires(proxy != null);
      Contract.Requires(visited != null);
      t = t.NormalizeExpand();
      var tproxy = t as TypeProxy;
      if (tproxy == null) {
        var polarities = Type.GetPolarities(t).ConvertAll(TypeParameter.Direction);
        Contract.Assert(polarities != null);
        Contract.Assert(polarities.Count <= t.TypeArgs.Count);
        for (int i = 0; i < polarities.Count; i++) {
          if (Reaches(t.TypeArgs[i], proxy, direction * polarities[i], visited)) {
            return true;
          }
        }
        return false;
      } else if (tproxy == proxy) {
        return true;
      } else if (visited.Contains(tproxy)) {
        return false;
      } else {
        visited.Add(tproxy);
        if (0 <= direction && tproxy.Subtypes.Any(su => Reaches(su, proxy, direction, visited))) {
          return true;
        }
        if (direction <= 0 && tproxy.Supertypes.Any(su => Reaches(su, proxy, direction, visited))) {
          return true;
        }
        return false;
      }
    }

    /// <summary>
    /// Assumes type parameters have already been pushed, and that all types in class members have been resolved
    /// </summary>
    void ResolveClassMemberBodiesInitial(TopLevelDeclWithMembers cl) {
      Contract.Requires(cl != null);
      Contract.Requires(currentClass == null);
      Contract.Requires(AllTypeConstraints.Count == 0);
      Contract.Ensures(currentClass == null);
      Contract.Ensures(AllTypeConstraints.Count == 0);

      currentClass = cl;
      foreach (MemberDecl member in cl.Members) {
        Contract.Assert(VisibleInScope(member));
        if (member is ConstantField { Rhs: { } } constantField) {
          var resolutionContext = new ResolutionContext(constantField, false);
          scope.PushMarker();
          if (constantField.IsStatic || currentClass == null || !currentClass.AcceptThis) {
            scope.AllowInstance = false;
          }
          ResolveExpression(constantField.Rhs, resolutionContext);
          scope.PopMarker();
          AddAssignableConstraint(constantField.tok, constantField.Type, constantField.Rhs.Type,
            "type for constant '" + constantField.Name + "' is '{0}', but its initialization value type is '{1}'");
          SolveAllTypeConstraints();
        }
      }
      currentClass = null;
    }

    /// <summary>
    /// Assumes type parameters have already been pushed, and that all types in class members have been resolved
    /// </summary>
    void ResolveClassMemberBodies(TopLevelDeclWithMembers cl) {
      Contract.Requires(cl != null);
      Contract.Requires(currentClass == null);
      Contract.Requires(AllTypeConstraints.Count == 0);
      Contract.Ensures(currentClass == null);
      Contract.Ensures(AllTypeConstraints.Count == 0);

      currentClass = cl;
      foreach (MemberDecl member in cl.Members) {
        Contract.Assert(VisibleInScope(member));
        if (member.HasUserAttribute("only", out var attribute)) {
          reporter.Warning(MessageSource.Verifier, ResolutionErrors.ErrorId.r_member_only_assumes_other.ToString(), attribute.RangeToken.ToToken(),
            "Members with {:only} temporarily disable the verification of other members in the entire file");
          if (attribute.Args.Count >= 1) {
            reporter.Warning(MessageSource.Verifier, ResolutionErrors.ErrorId.r_member_only_has_no_before_after.ToString(), attribute.Args[0].RangeToken.ToToken(),
              "{:only} on members does not support arguments");
          }
        }
        if (member is Field) {
          var resolutionContext = new ResolutionContext(new NoContext(currentClass.EnclosingModuleDefinition), false);
          scope.PushMarker();
          if (member.IsStatic) {
            scope.AllowInstance = false;
          }
          ResolveAttributes(member, resolutionContext, true);
          scope.PopMarker();

        } else if (member is Function function) {
          var ec = reporter.Count(ErrorLevel.Error);
          allTypeParameters.PushMarker();
          ResolveTypeParameters(function.TypeArgs, false, function);

          function.Resolve(this);
          allTypeParameters.PopMarker();
          if (function is ExtremePredicate { PrefixPredicate: { } prefixPredicate } && ec == reporter.Count(ErrorLevel.Error)) {
            allTypeParameters.PushMarker();
            ResolveTypeParameters(prefixPredicate.TypeArgs, false, prefixPredicate);
            prefixPredicate.Resolve(this);
            allTypeParameters.PopMarker();
          }

        } else if (member is Method method) {
          var ec = reporter.Count(ErrorLevel.Error);
          allTypeParameters.PushMarker();
          ResolveTypeParameters(method.TypeArgs, false, method);
          method.Resolve(this);
          allTypeParameters.PopMarker();
          if (method is ExtremeLemma { PrefixLemma: { } prefixLemma } && ec == reporter.Count(ErrorLevel.Error)) {
            allTypeParameters.PushMarker();
            ResolveTypeParameters(prefixLemma.TypeArgs, false, prefixLemma);
            prefixLemma.Resolve(this);
            allTypeParameters.PopMarker();
          }

        } else {
          Contract.Assert(false); throw new cce.UnreachableException();  // unexpected member type
        }
        Contract.Assert(AllTypeConstraints.Count == 0);
      }
      currentClass = null;
    }

    /// <summary>
    /// Assumes type parameters have already been pushed
    /// </summary>
    void ResolveCtorTypes(DatatypeDecl/*!*/ dt, Graph<IndDatatypeDecl/*!*/>/*!*/ dependencies, Graph<CoDatatypeDecl/*!*/>/*!*/ coDependencies) {
      Contract.Requires(dt != null);
      Contract.Requires(dependencies != null);
      Contract.Requires(coDependencies != null);
      foreach (DatatypeCtor ctor in dt.Ctors) {

        ctor.EnclosingDatatype = dt;

        allTypeParameters.PushMarker();
        ResolveCtorSignature(ctor, dt.TypeArgs);
        allTypeParameters.PopMarker();

        if (dt is IndDatatypeDecl) {
          // The dependencies of interest among inductive datatypes are all (inductive data)types mentioned in the parameter types
          var idt = (IndDatatypeDecl)dt;
          dependencies.AddVertex(idt);
          foreach (Formal p in ctor.Formals) {
            AddDatatypeDependencyEdge(idt, p.Type, dependencies);
          }
        } else {
          // The dependencies of interest among codatatypes are just the top-level types of parameters.
          var codt = (CoDatatypeDecl)dt;
          coDependencies.AddVertex(codt);
          foreach (var p in ctor.Formals) {
            var co = p.Type.AsCoDatatype;
            if (co != null && codt.EnclosingModuleDefinition == co.EnclosingModuleDefinition) {
              coDependencies.AddEdge(codt, co);
            }
          }
        }
      }
    }

    void ResolveCtorSignature(DatatypeCtor ctor, List<TypeParameter> dtTypeArguments) {
      Contract.Requires(ctor != null);
      Contract.Requires(ctor.EnclosingDatatype != null);
      Contract.Requires(dtTypeArguments != null);
      foreach (Formal p in ctor.Formals) {
        ResolveType(p.tok, p.Type, ctor.EnclosingDatatype, ResolveTypeOptionEnum.AllowPrefix, dtTypeArguments);
      }
    }

    void AddDatatypeDependencyEdge(IndDatatypeDecl dt, Type tp, Graph<IndDatatypeDecl> dependencies) {
      Contract.Requires(dt != null);
      Contract.Requires(tp != null);
      Contract.Requires(dependencies != null);  // more expensive check: Contract.Requires(cce.NonNullElements(dependencies));

      tp = tp.NormalizeExpand();
      var dependee = tp.AsIndDatatype;
      if (dependee != null && dt.EnclosingModuleDefinition == dependee.EnclosingModuleDefinition) {
        dependencies.AddEdge(dt, dependee);
        foreach (var ta in ((UserDefinedType)tp).TypeArgs) {
          AddDatatypeDependencyEdge(dt, ta, dependencies);
        }
      }
    }

    public void ResolveFrameExpressionTopLevel(FrameExpression fe, FrameExpressionUse use, ICodeContext codeContext) {
      ResolveFrameExpression(fe, use, new ResolutionContext(codeContext, false));
    }

    void ResolveFrameExpression(FrameExpression fe, FrameExpressionUse use, ResolutionContext resolutionContext) {
      Contract.Requires(fe != null);
      Contract.Requires(resolutionContext != null);

      ResolveExpression(fe.E, resolutionContext);
      Type t = fe.E.Type;
      Contract.Assert(t != null);  // follows from postcondition of ResolveExpression
      var eventualRefType = new InferredTypeProxy();
      if (use == FrameExpressionUse.Reads) {
        AddXConstraint(fe.E.tok, "ReadsFrame", t, eventualRefType,
          "a reads-clause expression must denote an object, a set/iset/multiset/seq of objects, or a function to a set/iset/multiset/seq of objects (instead got {0})");
      } else {
        AddXConstraint(fe.E.tok, "ModifiesFrame", t, eventualRefType,
          use == FrameExpressionUse.Modifies ?
          "a modifies-clause expression must denote an object or a set/iset/multiset/seq of objects (instead got {0})" :
          "an unchanged expression must denote an object or a set/iset/multiset/seq of objects (instead got {0})");
      }
      if (fe.FieldName != null) {
        var member = ResolveMember(fe.E.tok, eventualRefType, fe.FieldName, out var tentativeReceiverType);
        var ctype = (UserDefinedType)tentativeReceiverType;  // correctness of cast follows from the DenotesClass test above
        if (member == null) {
          // error has already been reported by ResolveMember
        } else if (!(member is Field)) {
          reporter.Error(MessageSource.Resolver, fe.E, "member {0} in type {1} does not refer to a field", fe.FieldName, ctype.Name);
        } else if (member is ConstantField) {
          reporter.Error(MessageSource.Resolver, fe.E, "expression is not allowed to refer to constant field {0}", fe.FieldName);
        } else {
          Contract.Assert(ctype != null && ctype.ResolvedClass != null);  // follows from postcondition of ResolveMember
          fe.Field = (Field)member;
        }
      }
    }

    void ResolveIterator(IteratorDecl iter) {
      Contract.Requires(iter != null);
      Contract.Requires(currentClass == null);
      Contract.Ensures(currentClass == null);

      var initialErrorCount = reporter.Count(ErrorLevel.Error);

      // Add in-parameters to the scope, but don't care about any duplication errors, since they have already been reported
      scope.PushMarker();
      scope.AllowInstance = false;  // disallow 'this' from use, which means that the special fields and methods added are not accessible in the syntactically given spec
      iter.Ins.ForEach(p => scope.Push(p.Name, p));
      ResolveParameterDefaultValues(iter.Ins, new ResolutionContext(iter, false));

      // Start resolving specification...
      // we start with the decreases clause, because the _decreases<n> fields were only given type proxies before; we'll know
      // the types only after resolving the decreases clause (and it may be that some of resolution has already seen uses of
      // these fields; so, with no further ado, here we go
      ResolveAttributes(iter.Decreases, new ResolutionContext(iter, false));
      Contract.Assert(iter.Decreases.Expressions.Count == iter.DecreasesFields.Count);
      for (var i = 0; i < iter.Decreases.Expressions.Count; i++) {
        var e = iter.Decreases.Expressions[i];
        ResolveExpression(e, new ResolutionContext(iter, false));
        // any type is fine, but associate this type with the corresponding _decreases<n> field
        var d = iter.DecreasesFields[i];
        // If the following type constraint does not hold, then: Bummer, there was a use--and a bad use--of the field before, so this won't be the best of error messages
        ConstrainSubtypeRelation(d.Type, e.Type, e, "type of field {0} is {1}, but has been constrained elsewhere to be of type {2}", d.Name, e.Type, d.Type);
      }
      foreach (FrameExpression fe in iter.Reads.Expressions) {
        ResolveFrameExpressionTopLevel(fe, FrameExpressionUse.Reads, iter);
      }
      ResolveAttributes(iter.Modifies, new ResolutionContext(iter, false));
      foreach (FrameExpression fe in iter.Modifies.Expressions) {
        ResolveFrameExpressionTopLevel(fe, FrameExpressionUse.Modifies, iter);
      }
      foreach (AttributedExpression e in iter.Requires) {
        ResolveAttributes(e, new ResolutionContext(iter, false));
        ResolveExpression(e.E, new ResolutionContext(iter, false));
        Contract.Assert(e.E.Type != null);  // follows from postcondition of ResolveExpression
        ConstrainTypeExprBool(e.E, "Precondition must be a boolean (got {0})");
      }

      scope.PopMarker();  // for the in-parameters

      // We resolve the rest of the specification in an instance context.  So mentions of the in- or yield-parameters
      // get resolved as field dereferences (with an implicit "this")
      scope.PushMarker();
      currentClass = iter;
      Contract.Assert(scope.AllowInstance);

      foreach (AttributedExpression e in iter.YieldRequires) {
        ResolveAttributes(e, new ResolutionContext(iter, false));
        ResolveExpression(e.E, new ResolutionContext(iter, false));
        Contract.Assert(e.E.Type != null);  // follows from postcondition of ResolveExpression
        ConstrainTypeExprBool(e.E, "Yield precondition must be a boolean (got {0})");
      }
      foreach (AttributedExpression e in iter.YieldEnsures) {
        ResolveAttributes(e, new ResolutionContext(iter, true));
        ResolveExpression(e.E, new ResolutionContext(iter, true));
        Contract.Assert(e.E.Type != null);  // follows from postcondition of ResolveExpression
        ConstrainTypeExprBool(e.E, "Yield postcondition must be a boolean (got {0})");
      }
      foreach (AttributedExpression e in iter.Ensures) {
        ResolveAttributes(e, new ResolutionContext(iter, true));
        ResolveExpression(e.E, new ResolutionContext(iter, true));
        Contract.Assert(e.E.Type != null);  // follows from postcondition of ResolveExpression
        ConstrainTypeExprBool(e.E, "Postcondition must be a boolean (got {0})");
      }
      SolveAllTypeConstraints();

      var postSpecErrorCount = reporter.Count(ErrorLevel.Error);

      // Resolve body
      if (iter.Body != null) {
        DominatingStatementLabels.PushMarker();
        foreach (var req in iter.Requires) {
          if (req.Label != null) {
            if (DominatingStatementLabels.Find(req.Label.Name) != null) {
              reporter.Error(MessageSource.Resolver, req.Label.Tok, "assert label shadows a dominating label");
            } else {
              var rr = DominatingStatementLabels.Push(req.Label.Name, req.Label);
              Contract.Assert(rr == Scope<Label>.PushResult.Success);  // since we just checked for duplicates, we expect the Push to succeed
            }
          }
        }
        ResolveBlockStatement(iter.Body, ResolutionContext.FromCodeContext(iter));
        DominatingStatementLabels.PopMarker();
        SolveAllTypeConstraints();
      }

      currentClass = null;
      scope.PopMarker();  // pop off the AllowInstance setting

      if (postSpecErrorCount == initialErrorCount) {
        iter.CreateIteratorMethodSpecs(this);
      }
    }

    /// <summary>
    /// Checks if lhs, which is expected to be a successfully resolved expression, denotes something
    /// that can be assigned to.  In particular, this means that lhs denotes a mutable variable, field,
    /// or array element.  If a violation is detected, an error is reported.
    /// </summary>
    public void CheckIsLvalue(Expression lhs, ResolutionContext resolutionContext) {
      Contract.Requires(lhs != null);
      Contract.Requires(resolutionContext != null);
      if (lhs is IdentifierExpr) {
        var ll = (IdentifierExpr)lhs;
        if (!ll.Var.IsMutable) {
          reporter.Error(MessageSource.Resolver, lhs, "LHS of assignment must denote a mutable variable");
        }
      } else if (lhs is MemberSelectExpr) {
        var ll = (MemberSelectExpr)lhs;
        var field = ll.Member as Field;
        if (field == null || !field.IsUserMutable) {
          if (resolutionContext.InFirstPhaseConstructor && field is ConstantField cf && !cf.IsStatic && cf.Rhs == null) {
            if (Expression.AsThis(ll.Obj) != null) {
              // it's cool; this field can be assigned to here
            } else {
              reporter.Error(MessageSource.Resolver, lhs, "LHS of assignment must denote a mutable field of 'this'");
            }
          } else {
            reporter.Error(MessageSource.Resolver, lhs, "LHS of assignment must denote a mutable field");
          }
        }
      } else if (lhs is SeqSelectExpr) {
        var ll = (SeqSelectExpr)lhs;
        ConstrainSubtypeRelation(ResolvedArrayType(ll.Seq.tok, 1, new InferredTypeProxy(), resolutionContext, true), ll.Seq.Type, ll.Seq,
          "LHS of array assignment must denote an array element (found {0})", ll.Seq.Type);
        if (!ll.SelectOne) {
          reporter.Error(MessageSource.Resolver, ll.Seq, "cannot assign to a range of array elements (try the 'forall' statement)");
        }
      } else if (lhs is MultiSelectExpr) {
        // nothing to check; this can only denote an array element
      } else {
        reporter.Error(MessageSource.Resolver, lhs, "LHS of assignment must denote a mutable variable or field");
      }
    }

    public void ResolveBlockStatement(BlockStmt blockStmt, ResolutionContext resolutionContext) {
      Contract.Requires(blockStmt != null);
      Contract.Requires(resolutionContext != null);

      if (blockStmt is DividedBlockStmt) {
        var div = (DividedBlockStmt)blockStmt;
        Contract.Assert(currentMethod is Constructor);  // divided bodies occur only in class constructors
        Contract.Assert(!resolutionContext.InFirstPhaseConstructor);  // divided bodies are never nested
        foreach (Statement ss in div.BodyInit) {
          ResolveStatementWithLabels(ss, resolutionContext with { InFirstPhaseConstructor = true });
        }
        foreach (Statement ss in div.BodyProper) {
          ResolveStatementWithLabels(ss, resolutionContext);
        }
      } else {
        foreach (Statement ss in blockStmt.Body) {
          ResolveStatementWithLabels(ss, resolutionContext);
        }
      }
    }

    public void ResolveStatementWithLabels(Statement stmt, ResolutionContext resolutionContext) {
      Contract.Requires(stmt != null);
      Contract.Requires(resolutionContext != null);

      enclosingStatementLabels.PushMarker();
      // push labels
      for (var l = stmt.Labels; l != null; l = l.Next) {
        var lnode = l.Data;
        Contract.Assert(lnode.Name != null);  // LabelNode's with .Label==null are added only during resolution of the break statements with 'stmt' as their target, which hasn't happened yet
        var prev = enclosingStatementLabels.Find(lnode.Name);
        if (prev == stmt) {
          reporter.Error(MessageSource.Resolver, lnode.Tok, "duplicate label");
        } else if (prev != null) {
          reporter.Error(MessageSource.Resolver, lnode.Tok, "label shadows an enclosing label");
        } else {
          var r = enclosingStatementLabels.Push(lnode.Name, stmt);
          Contract.Assert(r == Scope<Statement>.PushResult.Success);  // since we just checked for duplicates, we expect the Push to succeed
          if (DominatingStatementLabels.Find(lnode.Name) != null) {
            reporter.Error(MessageSource.Resolver, lnode.Tok, "label shadows a dominating label");
          } else {
            var rr = DominatingStatementLabels.Push(lnode.Name, lnode);
            Contract.Assert(rr == Scope<Label>.PushResult.Success);  // since we just checked for duplicates, we expect the Push to succeed
          }
        }
      }
      ResolveStatement(stmt, resolutionContext);
      enclosingStatementLabels.PopMarker();
    }

    void ResolveAlternatives(List<GuardedAlternative> alternatives, AlternativeLoopStmt loopToCatchBreaks, ResolutionContext resolutionContext) {
      Contract.Requires(alternatives != null);
      Contract.Requires(resolutionContext != null);

      // first, resolve the guards
      foreach (var alternative in alternatives) {
        int prevErrorCount = reporter.Count(ErrorLevel.Error);
        ResolveExpression(alternative.Guard, resolutionContext);
        Contract.Assert(alternative.Guard.Type != null);  // follows from postcondition of ResolveExpression
        bool successfullyResolved = reporter.Count(ErrorLevel.Error) == prevErrorCount;
        ConstrainTypeExprBool(alternative.Guard, "condition is expected to be of type bool, but is {0}");
      }

      if (loopToCatchBreaks != null) {
        loopStack.Add(loopToCatchBreaks);  // push
      }
      foreach (var alternative in alternatives) {
        scope.PushMarker();
        DominatingStatementLabels.PushMarker();
        if (alternative.IsBindingGuard) {
          var exists = (ExistsExpr)alternative.Guard;
          foreach (var v in exists.BoundVars) {
            ScopePushAndReport(scope, v, "bound-variable");
          }
        }
        ResolveAttributes(alternative, resolutionContext);
        foreach (Statement ss in alternative.Body) {
          ResolveStatementWithLabels(ss, resolutionContext);
        }
        DominatingStatementLabels.PopMarker();
        scope.PopMarker();
      }
      if (loopToCatchBreaks != null) {
        loopStack.RemoveAt(loopStack.Count - 1);  // pop
      }
    }

    /// <summary>
    /// Resolves the given call statement.
    /// Assumes all LHSs have already been resolved (and checked for mutability).
    /// </summary>
    void ResolveCallStmt(CallStmt s, ResolutionContext resolutionContext, Type receiverType) {
      Contract.Requires(s != null);
      Contract.Requires(resolutionContext != null);
      bool isInitCall = receiverType != null;

      var callee = s.Method;
      Contract.Assert(callee != null);  // follows from the invariant of CallStmt
      if (!isInitCall && callee is Constructor) {
        reporter.Error(MessageSource.Resolver, s, "a constructor is allowed to be called only when an object is being allocated");
      }

      // resolve left-hand sides (the right-hand sides are resolved below)
      foreach (var lhs in s.Lhs) {
        Contract.Assume(lhs.Type != null);  // a sanity check that LHSs have already been resolved
      }

      bool tryToResolve = false;
      if (callee.Outs.Count != s.Lhs.Count) {
        if (isInitCall) {
          reporter.Error(MessageSource.Resolver, s, "a method called as an initialization method must not have any result arguments");
        } else {
          reporter.Error(MessageSource.Resolver, s,
            "the method returns {1} value{3} but is assigned to {0} variable{2} (all return values must be assigned)",
            s.Lhs.Count, callee.Outs.Count, s.Lhs.Count > 1 ? "s" : "", callee.Outs.Count > 1 ? "s" : "");
          tryToResolve = true;
        }
      } else {
        if (isInitCall) {
          if (callee.IsStatic) {
            reporter.Error(MessageSource.Resolver, s.Tok, "a method called as an initialization method must not be 'static'");
          } else {
            tryToResolve = true;
          }
        } else if (!callee.IsStatic) {
          if (!scope.AllowInstance && s.Receiver is ThisExpr) {
            // The call really needs an instance, but that instance is given as 'this', which is not
            // available in this context.  For more details, see comment in the resolution of a
            // FunctionCallExpr.
            reporter.Error(MessageSource.Resolver, s.Receiver, "'this' is not allowed in a 'static' context");
          } else if (s.Receiver is StaticReceiverExpr) {
            reporter.Error(MessageSource.Resolver, s.Receiver, "call to instance method requires an instance");
          } else {
            tryToResolve = true;
          }
        } else {
          tryToResolve = true;
        }
      }

      if (tryToResolve) {
        var typeMap = s.MethodSelect.TypeArgumentSubstitutionsAtMemberDeclaration();
        // resolve arguments
        ResolveActualParameters(s.Bindings, callee.Ins, s.Tok, callee, resolutionContext, typeMap,
          callee.IsStatic ? null : s.Receiver);
        // type check the out-parameter arguments (in-parameters were type checked as part of ResolveActualParameters)
        for (int i = 0; i < callee.Outs.Count && i < s.Lhs.Count; i++) {
          var outFormal = callee.Outs[i];
          var it = outFormal.Type;
          Type st = it.Subst(typeMap);
          var lhs = s.Lhs[i];
          var what = GetLocationInformation(outFormal, callee.Outs.Count(), i, "method out-parameter");

          AddAssignableConstraint(
            s.Tok, lhs.Type, st,
            $"incorrect return type {what} (expected {{1}}, got {{0}})");
        }
        for (int i = 0; i < s.Lhs.Count; i++) {
          var lhs = s.Lhs[i];
          // LHS must denote a mutable field.
          CheckIsLvalue(lhs.Resolved, resolutionContext);
        }
      }
      if (Contract.Exists(callee.Decreases.Expressions, e => e is WildcardExpr) && !resolutionContext.CodeContext.AllowsNontermination) {
        reporter.Error(MessageSource.Resolver, s.Tok, "a call to a possibly non-terminating method is allowed only if the calling method is also declared (with 'decreases *') to be possibly non-terminating");
      }
    }

    /// <summary>
    /// Resolve the actual arguments given in "bindings". Then, check that there is exactly one
    /// actual for each formal, and impose assignable constraints.
    /// "typeMap" is applied to the type of each formal.
    /// This method should be called only once. That is, bindings.arguments is required to be null on entry to this method.
    /// </summary>
    void ResolveActualParameters(ActualBindings bindings, List<Formal> formals, IToken callTok, object context, ResolutionContext resolutionContext,
      Dictionary<TypeParameter, Type> typeMap, Expression/*?*/ receiver) {
      Contract.Requires(bindings != null);
      Contract.Requires(formals != null);
      Contract.Requires(callTok != null);
      Contract.Requires(context is Method || context is Function || context is DatatypeCtor || context is ArrowType);
      Contract.Requires(typeMap != null);
      Contract.Requires(!bindings.WasResolved);

      string whatKind;
      string name;
      if (context is Method cMethod) {
        whatKind = cMethod.WhatKind;
        name = $"{whatKind} '{cMethod.Name}'";
      } else if (context is Function cFunction) {
        whatKind = cFunction.WhatKind;
        name = $"{whatKind} '{cFunction.Name}'";
      } else if (context is DatatypeCtor cCtor) {
        whatKind = "datatype constructor";
        name = $"{whatKind} '{cCtor.Name}'";
      } else {
        var cArrowType = (ArrowType)context;
        whatKind = "function application";
        name = $"function type '{cArrowType}'";
      }

      // If all arguments are passed positionally, use simple error messages that talk about the count of arguments.
      var onlyPositionalArguments = bindings.ArgumentBindings.TrueForAll(binding => binding.FormalParameterName == null);
      var simpleErrorReported = false;
      if (onlyPositionalArguments) {
        var requiredParametersCount = formals.Count(f => f.DefaultValue == null);
        var actualsCounts = bindings.ArgumentBindings.Count;
        var sig = "";
        for (int i = 0; i < formals.Count; i++) {
          sig += (", " + formals[i].Name + ": " + formals[i].Type.ToString());
        }
        if (formals.Count > 0) {
          sig = ": (" + sig[2..] + ")";
        }
        if (requiredParametersCount <= actualsCounts && actualsCounts <= formals.Count) {
          // the situation is plausible
        } else if (requiredParametersCount == formals.Count) {
          // this is the common, classical case of no default parameter values; generate a straightforward error message
          reporter.Error(MessageSource.Resolver, callTok, $"wrong number of arguments (got {actualsCounts}, but {name} expects {formals.Count}{sig})");
          simpleErrorReported = true;
        } else if (actualsCounts < requiredParametersCount) {
          reporter.Error(MessageSource.Resolver, callTok, $"wrong number of arguments (got {actualsCounts}, but {name} expects at least {requiredParametersCount}{sig})");
          simpleErrorReported = true;
        } else {
          reporter.Error(MessageSource.Resolver, callTok, $"wrong number of arguments (got {actualsCounts}, but {name} expects at most {formals.Count}{sig})");
          simpleErrorReported = true;
        }
      }

      // resolve given arguments and populate the "namesToActuals" map
      var namesToActuals = new Dictionary<string, ActualBinding>();
      formals.ForEach(f => namesToActuals.Add(f.Name, null)); // a name mapping to "null" says it hasn't been filled in yet
      var stillAcceptingPositionalArguments = true;
      var bindingIndex = 0;
      foreach (var binding in bindings.ArgumentBindings) {
        var arg = binding.Actual;
        // insert the actual into "namesToActuals" under an appropriate name, unless there is an error
        if (binding.FormalParameterName != null) {
          var pname = binding.FormalParameterName.val;
          stillAcceptingPositionalArguments = false;
          if (!namesToActuals.TryGetValue(pname, out var b)) {
            reporter.Error(MessageSource.Resolver, binding.FormalParameterName, $"the binding named '{pname}' does not correspond to any formal parameter");
          } else if (b == null) {
            // all is good
            namesToActuals[pname] = binding;
          } else if (b.FormalParameterName == null) {
            reporter.Error(MessageSource.Resolver, binding.FormalParameterName, $"the parameter named '{pname}' is already given positionally");
          } else {
            reporter.Error(MessageSource.Resolver, binding.FormalParameterName, $"duplicate binding for parameter name '{pname}'");
          }
        } else if (!stillAcceptingPositionalArguments) {
          reporter.Error(MessageSource.Resolver, arg.tok, "a positional argument is not allowed to follow named arguments");
        } else if (bindingIndex < formals.Count) {
          // use the name of formal corresponding to this positional argument, unless the parameter is named-only
          var formal = formals[bindingIndex];
          var pname = formal.Name;
          if (formal.IsNameOnly) {
            reporter.Error(MessageSource.Resolver, arg.tok,
              $"nameonly parameter '{pname}' must be passed using a name binding; it cannot be passed positionally");
          }
          Contract.Assert(namesToActuals[pname] == null); // we expect this, since we've only filled parameters positionally so far
          namesToActuals[pname] = binding;
        } else {
          // too many positional arguments
          if (onlyPositionalArguments) {
            // error was reported before the "foreach" loop
            Contract.Assert(simpleErrorReported);
          } else if (formals.Count < bindingIndex) {
            // error was reported on a previous iteration of this "foreach" loop
          } else {
            reporter.Error(MessageSource.Resolver, callTok,
              $"wrong number of arguments ({name} expects {formals.Count}, got {bindings.ArgumentBindings.Count})");
          }
        }

        // resolve argument
        ResolveExpression(arg, resolutionContext);
        bindingIndex++;
      }

      var actuals = new List<Expression>();
      var formalIndex = 0;
      var substMap = new Dictionary<IVariable, Expression>();
      foreach (var formal in formals) {
        var b = namesToActuals[formal.Name];
        if (b != null) {
          actuals.Add(b.Actual);
          substMap.Add(formal, b.Actual);
          var what = GetLocationInformation(formal,
            bindings.ArgumentBindings.Count(), bindings.ArgumentBindings.IndexOf(b),
            whatKind + (context is Method ? " in-parameter" : " parameter"));

          AddAssignableConstraint(
            callTok, formal.Type.Subst(typeMap), b.Actual.Type,
            $"incorrect argument type {what} (expected {{0}}, found {{1}})");
        } else if (formal.DefaultValue != null) {
          // Note, in the following line, "substMap" is passed in, but it hasn't been fully filled in until the
          // end of this foreach loop. Still, that's soon enough, because DefaultValueExpression won't use it
          // until FillInDefaultValueExpressions at the end of Pass 1 of the Resolver.
          var n = new DefaultValueExpression(callTok, formal, receiver, substMap, typeMap);
          allDefaultValueExpressions.Add(n);
          actuals.Add(n);
          substMap.Add(formal, n);
        } else {
          // parameter has no value
          if (onlyPositionalArguments) {
            // a simple error message has already been reported
            Contract.Assert(simpleErrorReported);
          } else {
            var formalDescription = whatKind + (context is Method ? " in-parameter" : " parameter");
            var nameWithIndex = formal.HasName && formal is not ImplicitFormal ? "'" + formal.Name + "'" : "";
            if (formals.Count > 1 || nameWithIndex == "") {
              nameWithIndex += nameWithIndex == "" ? "" : " ";
              nameWithIndex += $"at index {formalIndex}";
            }
            var message = $"{formalDescription} {nameWithIndex} requires an argument of type {formal.Type}";
            reporter.Error(MessageSource.Resolver, callTok, message);
          }
        }
        formalIndex++;
      }

      bindings.AcceptArgumentExpressionsAsExactParameterList(actuals);
    }

    private static string GetLocationInformation(Formal parameter, int bindingCount, int bindingIndex, string formalDescription) {
      var displayName = parameter.HasName && parameter is not ImplicitFormal;
      var description = "";
      if (bindingCount > 1) {
        description += $"at index {bindingIndex} ";
      }

      description += $"for {formalDescription}";

      if (displayName) {
        description += $" '{parameter.Name}'";
      }

      return description;
    }

    /// <summary>
    /// To resolve "id" in expression "E . id", do:
    ///  * If E denotes a module name M:
    ///      0. Member of module M:  sub-module (including submodules of imports), class, datatype, etc.
    ///         (if two imported types have the same name, an error message is produced here)
    ///      1. Static member of M._default denoting an async task type
    ///    (Note that in contrast to ResolveNameSegment_Type, imported modules, etc. are ignored)
    ///  * If E denotes a type:
    ///      2. a. Member of that type denoting an async task type, or:
    ///         b. If allowDanglingDotName:
    ///            Return the type "E" and the given "expr", letting the caller try to make sense of the final dot-name.
    ///
    /// Note: 1 and 2a are not used now, but they will be of interest when async task types are supported.
    /// </summary>
    ResolveTypeReturn ResolveDotSuffix_Type(ExprDotName expr, ResolutionContext resolutionContext, bool allowDanglingDotName, ResolveTypeOption option, List<TypeParameter> defaultTypeArguments) {
      Contract.Requires(expr != null);
      Contract.Requires(!expr.WasResolved());
      Contract.Requires(expr.Lhs is NameSegment || expr.Lhs is ExprDotName);
      Contract.Requires(resolutionContext != null);
      Contract.Ensures(Contract.Result<ResolveTypeReturn>() == null || allowDanglingDotName);

      // resolve the LHS expression
      if (expr.Lhs is NameSegment) {
        ResolveNameSegment_Type((NameSegment)expr.Lhs, resolutionContext, option, defaultTypeArguments);
      } else {
        ResolveDotSuffix_Type((ExprDotName)expr.Lhs, resolutionContext, false, option, defaultTypeArguments);
      }

      if (expr.OptTypeArguments != null) {
        foreach (var ty in expr.OptTypeArguments) {
          ResolveType(expr.tok, ty, resolutionContext, option, defaultTypeArguments);
        }
      }

      Expression r = null;  // the resolved expression, if successful

      var lhs = expr.Lhs.Resolved;
      if (lhs != null && lhs.Type is Resolver_IdentifierExpr.ResolverType_Module) {
        var ri = (Resolver_IdentifierExpr)lhs;
        var sig = ((ModuleDecl)ri.Decl).AccessibleSignature(false);
        sig = GetSignature(sig);
        // For 0:

        if (sig.TopLevels.TryGetValue(expr.SuffixName, out var decl)) {
          // ----- 0. Member of the specified module
          if (decl is AmbiguousTopLevelDecl) {
            var ad = (AmbiguousTopLevelDecl)decl;
            reporter.Error(MessageSource.Resolver, expr.tok, "The name {0} ambiguously refers to a type in one of the modules {1} (try qualifying the type name with the module name)", expr.SuffixName, ad.ModuleNames());
          } else {
            // We have found a module name or a type name.  We create a temporary expression that will never be seen by the compiler
            // or verifier, just to have a placeholder where we can recorded what we have found.
            r = CreateResolver_IdentifierExpr(expr.tok, expr.SuffixName, expr.OptTypeArguments, decl);
          }
#if ASYNC_TASK_TYPES
        } else if (sig.StaticMembers.TryGetValue(expr.SuffixName, out member)) {
          // ----- 1. static member of the specified module
          Contract.Assert(member.IsStatic); // moduleInfo.StaticMembers is supposed to contain only static members of the module's implicit class _default
          if (ReallyAmbiguousThing(ref member)) {
            reporter.Error(MessageSource.Resolver, expr.tok, "The name {0} ambiguously refers to a static member in one of the modules {1} (try qualifying the member name with the module name)", expr.SuffixName, ((AmbiguousMemberDecl)member).ModuleNames());
          } else {
            var receiver = new StaticReceiverExpr(expr.tok, (ClassLikeDecl)member.EnclosingClass);
            r = ResolveExprDotCall(expr.tok, receiver, member, expr.OptTypeArguments, opts.resolutionContext, allowMethodCall);
          }
#endif
        } else {
          reporter.Error(MessageSource.Resolver, expr.tok, "module '{0}' does not declare a type '{1}'", ri.Decl.Name, expr.SuffixName);
        }

      } else if (lhs != null && lhs.Type is Resolver_IdentifierExpr.ResolverType_Type) {
        var ri = (Resolver_IdentifierExpr)lhs;
        // ----- 2. Look up name in type
        var ty = new UserDefinedType(ri.tok, ri.Decl.Name, ri.Decl, ri.TypeArgs);
        if (allowDanglingDotName && ty.IsRefType) {
          return new ResolveTypeReturn(ty, expr);
        }
        if (r == null) {
          reporter.Error(MessageSource.Resolver, expr.tok, "member '{0}' does not exist in type '{1}' or cannot be part of type name", expr.SuffixName, ri.Decl.Name);
        }
      }

      if (r == null) {
        // an error has been reported above; we won't fill in .ResolvedExpression, but we still must fill in .Type
        expr.Type = new InferredTypeProxy();
      } else {
        expr.ResolvedExpression = r;
        expr.Type = r.Type;
      }
      return null;
    }

    internal Resolver_IdentifierExpr CreateResolver_IdentifierExpr(IToken tok, string name, List<Type> optTypeArguments, TopLevelDecl decl) {
      Contract.Requires(tok != null);
      Contract.Requires(name != null);
      Contract.Requires(decl != null);
      Contract.Ensures(Contract.Result<Resolver_IdentifierExpr>() != null);

      if (!moduleInfo.IsAbstract) {
        if (decl is ModuleDecl md && md.Signature.IsAbstract) {
          reporter.Error(MessageSource.Resolver, tok, "a compiled module is not allowed to use an abstract module ({0})", decl.Name);
        }
      }
      var n = optTypeArguments == null ? 0 : optTypeArguments.Count;
      if (optTypeArguments != null) {
        // type arguments were supplied; they must be equal in number to those expected
        if (n != decl.TypeArgs.Count) {
          reporter.Error(MessageSource.Resolver, tok, "Wrong number of type arguments ({0} instead of {1}) passed to {2}: {3}", n, decl.TypeArgs.Count, decl.WhatKind, name);
        }
      }
      List<Type> tpArgs = new List<Type>();
      for (int i = 0; i < decl.TypeArgs.Count; i++) {
        tpArgs.Add(i < n ? optTypeArguments[i] : new InferredTypeProxy());
      }
      return new Resolver_IdentifierExpr(tok, decl, tpArgs);
    }

    public void ResolveStatement(Statement stmt, ResolutionContext resolutionContext) {
      Contract.Requires(stmt != null);
      Contract.Requires(resolutionContext != null);
      if (stmt is ICanResolve canResolve) {
        canResolve.Resolve(this, resolutionContext);
        return;
      }
      if (!(stmt is ForallStmt || stmt is ForLoopStmt)) {  // "forall" and "for" statements do their own attribute resolution below
        ResolveAttributes(stmt, resolutionContext);
      }
      if (stmt is PredicateStmt) {
        PredicateStmt s = (PredicateStmt)stmt;
        var assertStmt = stmt as AssertStmt;
        if (assertStmt != null && assertStmt.Label != null) {
          if (DominatingStatementLabels.Find(assertStmt.Label.Name) != null) {
            reporter.Error(MessageSource.Resolver, assertStmt.Label.Tok, "assert label shadows a dominating label");
          } else {
            var rr = DominatingStatementLabels.Push(assertStmt.Label.Name, assertStmt.Label);
            Contract.Assert(rr == Scope<Label>.PushResult.Success);  // since we just checked for duplicates, we expect the Push to succeed
          }
        }

        if (assertStmt != null && assertStmt.HasUserAttribute("only", out var attribute)) {
          reporter.Warning(MessageSource.Verifier, ResolutionErrors.ErrorId.r_assert_only_assumes_others.ToString(), attribute.RangeToken.ToToken(),
            "Assertion with {:only} temporarily transforms other assertions into assumptions");
          if (attribute.Args.Count >= 1
              && attribute.Args[0] is LiteralExpr { Value: string value }
              && value != "before" && value != "after") {
            reporter.Warning(MessageSource.Verifier, ResolutionErrors.ErrorId.r_assert_only_before_after.ToString(), attribute.Args[0].RangeToken.ToToken(),
              "{:only} only accepts \"before\" or \"after\" as an optional argument");
          }
        }
        ResolveExpression(s.Expr, resolutionContext);
        Contract.Assert(s.Expr.Type != null);  // follows from postcondition of ResolveExpression
        ConstrainTypeExprBool(s.Expr, "condition is expected to be of type bool, but is {0}");
        if (assertStmt != null && assertStmt.Proof != null) {
          // clear the labels for the duration of checking the proof body, because break statements are not allowed to leave a the proof body
          var prevLblStmts = enclosingStatementLabels;
          var prevLoopStack = loopStack;
          enclosingStatementLabels = new Scope<Statement>(Options);
          loopStack = new List<Statement>();
          ResolveStatement(assertStmt.Proof, resolutionContext);
          enclosingStatementLabels = prevLblStmts;
          loopStack = prevLoopStack;
        }
        var expectStmt = stmt as ExpectStmt;
        if (expectStmt != null) {
          if (expectStmt.Message == null) {
            expectStmt.Message = new StringLiteralExpr(s.Tok, "expectation violation", false);
          }
          ResolveExpression(expectStmt.Message, resolutionContext);
          Contract.Assert(expectStmt.Message.Type != null);  // follows from postcondition of ResolveExpression
        }

      } else if (stmt is PrintStmt) {
        var s = (PrintStmt)stmt;
        s.Args.ForEach(e => ResolveExpression(e, resolutionContext));

      } else if (stmt is RevealStmt) {
        var s = (RevealStmt)stmt;
        foreach (var expr in s.Exprs) {
          var name = RevealStmt.SingleName(expr);
          var labeledAssert = name == null ? null : DominatingStatementLabels.Find(name) as AssertLabel;
          if (labeledAssert != null) {
            s.LabeledAsserts.Add(labeledAssert);
          } else {
            var revealResolutionContext = resolutionContext with { InReveal = true };
            if (expr is ApplySuffix) {
              var e = (ApplySuffix)expr;
              var methodCallInfo = ResolveApplySuffix(e, revealResolutionContext, true);
              if (methodCallInfo == null) {
                reporter.Error(MessageSource.Resolver, expr.tok, "expression has no reveal lemma");
              } else if (methodCallInfo.Callee.Member is TwoStateLemma && !revealResolutionContext.IsTwoState) {
                reporter.Error(MessageSource.Resolver, methodCallInfo.Tok, "a two-state function can only be revealed in a two-state context");
              } else if (methodCallInfo.Callee.AtLabel != null) {
                Contract.Assert(methodCallInfo.Callee.Member is TwoStateLemma);
                reporter.Error(MessageSource.Resolver, methodCallInfo.Tok, "to reveal a two-state function, do not list any parameters or @-labels");
              } else {
                var call = new CallStmt(s.RangeToken, new List<Expression>(), methodCallInfo.Callee, methodCallInfo.ActualParameters, methodCallInfo.Tok);
                s.ResolvedStatements.Add(call);
              }
            } else if (expr is NameSegment or ExprDotName) {
              if (expr is NameSegment) {
                ResolveNameSegment((NameSegment)expr, true, null, revealResolutionContext, true);
              } else {
                ResolveDotSuffix((ExprDotName)expr, true, null, revealResolutionContext, true);
              }
              MemberSelectExpr callee = (MemberSelectExpr)((ConcreteSyntaxExpression)expr).ResolvedExpression;
              if (callee == null) {
              } else if (callee.Member is Lemma or TwoStateLemma && Attributes.Contains(callee.Member.Attributes, "axiom")) {
                //The revealed member is a function
                reporter.Error(MessageSource.Resolver, callee.tok, "to reveal a function ({0}), append parentheses", callee.Member.ToString().Substring(7));
              } else {
                var call = new CallStmt(s.RangeToken, new List<Expression>(), callee, new List<ActualBinding>(), expr.tok);
                s.ResolvedStatements.Add(call);
              }
            } else {
              ResolveExpression(expr, revealResolutionContext);
            }
          }
        }
        foreach (var a in s.ResolvedStatements) {
          ResolveStatement(a, resolutionContext);
        }
      } else if (stmt is BreakStmt) {
        var s = (BreakStmt)stmt;
        if (s.TargetLabel != null) {
          Statement target = enclosingStatementLabels.Find(s.TargetLabel.val);
          if (target == null) {
            reporter.Error(MessageSource.Resolver, s.TargetLabel, $"{s.Kind} label is undefined or not in scope: {s.TargetLabel.val}");
          } else if (s.IsContinue && !(target is LoopStmt)) {
            reporter.Error(MessageSource.Resolver, s.TargetLabel, $"continue label must designate a loop: {s.TargetLabel.val}");
          } else {
            s.TargetStmt = target;
          }
        } else {
          Contract.Assert(1 <= s.BreakAndContinueCount); // follows from BreakStmt class invariant and the guard for this "else" branch
          var jumpStmt = s.BreakAndContinueCount == 1 ?
            $"a non-labeled '{s.Kind}' statement" :
            $"a '{Util.Repeat(s.BreakAndContinueCount - 1, "break ")}{s.Kind}' statement";
          if (loopStack.Count == 0) {
            reporter.Error(MessageSource.Resolver, s, $"{jumpStmt} is allowed only in loops");
          } else if (loopStack.Count < s.BreakAndContinueCount) {
            reporter.Error(MessageSource.Resolver, s,
              $"{jumpStmt} is allowed only in contexts with {s.BreakAndContinueCount} enclosing loops, but the current context only has {loopStack.Count}");
          } else {
            Statement target = loopStack[loopStack.Count - s.BreakAndContinueCount];
            if (target.Labels == null) {
              // make sure there is a label, because the compiler and translator will want to see a unique ID
              target.Labels = new LList<Label>(new Label(target.Tok, null), null);
            }
            s.TargetStmt = target;
          }
        }

      } else if (stmt is ProduceStmt) {
        var kind = stmt is YieldStmt ? "yield" : "return";
        if (stmt is YieldStmt && !(resolutionContext.CodeContext is IteratorDecl)) {
          reporter.Error(MessageSource.Resolver, stmt, "yield statement is allowed only in iterators");
        } else if (stmt is ReturnStmt && !(resolutionContext.CodeContext is Method)) {
          reporter.Error(MessageSource.Resolver, stmt, "return statement is allowed only in method");
        } else if (resolutionContext.InFirstPhaseConstructor) {
          reporter.Error(MessageSource.Resolver, stmt, "return statement is not allowed before 'new;' in a constructor");
        }
        var s = (ProduceStmt)stmt;
        if (s.Rhss != null) {
          var cmc = resolutionContext.CodeContext as IMethodCodeContext;
          if (cmc == null) {
            // an error has already been reported above
          } else if (cmc.Outs.Count != s.Rhss.Count) {
            reporter.Error(MessageSource.Resolver, s, "number of {2} parameters does not match declaration (found {0}, expected {1})", s.Rhss.Count, cmc.Outs.Count, kind);
          } else {
            Contract.Assert(s.Rhss.Count > 0);
            // Create a hidden update statement using the out-parameter formals, resolve the RHS, and check that the RHS is good.
            List<Expression> formals = new List<Expression>();
            foreach (Formal f in cmc.Outs) {
              Expression produceLhs;
              if (stmt is ReturnStmt) {
                var ident = new ImplicitIdentifierExpr(f.tok, f.Name);
                // resolve it here to avoid capture into more closely declared local variables
                ident.Var = f;
                ident.Type = ident.Var.Type;
                Contract.Assert(f.Type != null);
                produceLhs = ident;
              } else {
                var yieldIdent = new MemberSelectExpr(f.tok, new ImplicitThisExpr(f.tok), f.Name);
                ResolveExpression(yieldIdent, resolutionContext);
                produceLhs = yieldIdent;
              }
              formals.Add(produceLhs);
            }
            s.HiddenUpdate = new UpdateStmt(s.RangeToken, formals, s.Rhss, true);
            // resolving the update statement will check for return/yield statement specifics.
            ResolveStatement(s.HiddenUpdate, resolutionContext);
          }
        } else {// this is a regular return/yield statement.
          s.HiddenUpdate = null;
        }
      } else if (stmt is VarDeclStmt) {
        var s = (VarDeclStmt)stmt;
        // We have four cases.
        Contract.Assert(s.Update == null || s.Update is AssignSuchThatStmt || s.Update is UpdateStmt || s.Update is AssignOrReturnStmt);
        // 0.  There is no .Update.  This is easy, we will just resolve the locals.
        // 1.  The .Update is an AssignSuchThatStmt.  This is also straightforward:  first
        //     resolve the locals, which adds them to the scope, and then resolve the .Update.
        // 2.  The .Update is an UpdateStmt, which, resolved, means either a CallStmt or a bunch
        //     of parallel AssignStmt's.  Here, the right-hand sides should be resolved before
        //     the local variables have been added to the scope, but the left-hand sides should
        //     resolve to the newly introduced variables.
        // 3.  The .Update is a ":-" statement, for which resolution does two steps:
        //     First, desugar, then run the regular resolution on the desugared AST.
        // To accommodate these options, we first reach into the UpdateStmt, if any, to resolve
        // the left-hand sides of the UpdateStmt.  This will have the effect of shielding them
        // from a subsequent resolution (since expression resolution will do nothing if the .Type
        // field is already assigned.
        // Alright, so it is:

        // Resolve the types of the locals
        foreach (var local in s.Locals) {
          int prevErrorCount = reporter.Count(ErrorLevel.Error);
          ResolveType(local.Tok, local.OptionalType, resolutionContext, ResolveTypeOptionEnum.InferTypeProxies, null);
          if (reporter.Count(ErrorLevel.Error) == prevErrorCount) {
            local.type = local.OptionalType;
          } else {
            local.type = new InferredTypeProxy();
          }
        }
        // Resolve the UpdateStmt, if any
        if (s.Update is UpdateStmt) {
          var upd = (UpdateStmt)s.Update;
          // resolve the LHS
          Contract.Assert(upd.Lhss.Count == s.Locals.Count);
          for (int i = 0; i < upd.Lhss.Count; i++) {
            var local = s.Locals[i];
            var lhs = (IdentifierExpr)upd.Lhss[i];  // the LHS in this case will be an IdentifierExpr, because that's how the parser creates the VarDeclStmt
            Contract.Assert(lhs.Type == null);  // not yet resolved
            lhs.Var = local;
            lhs.Type = local.Type;
          }
          // resolve the whole thing
          s.Update.Resolve(this, resolutionContext);
        }

        if (s.Update is AssignOrReturnStmt) {
          var assignOrRet = (AssignOrReturnStmt)s.Update;
          // resolve the LHS
          Contract.Assert(assignOrRet.Lhss.Count == s.Locals.Count);
          for (int i = 0; i < s.Locals.Count; i++) {
            var local = s.Locals[i];
            var lhs = (IdentifierExpr)assignOrRet
              .Lhss[i]; // the LHS in this case will be an IdentifierExpr, because that's how the parser creates the VarDeclStmt
            Contract.Assert(lhs.Type == null); // not yet resolved
            lhs.Var = local;
            lhs.Type = local.Type;
          }

          // resolve the whole thing
          assignOrRet.Resolve(this, resolutionContext);
        }
        // Add the locals to the scope
        foreach (var local in s.Locals) {
          ScopePushAndReport(scope, local, "local-variable");
        }
        // With the new locals in scope, it's now time to resolve the attributes on all the locals
        foreach (var local in s.Locals) {
          ResolveAttributes(local, resolutionContext);
        }
        // Resolve the AssignSuchThatStmt, if any
        if (s.Update is AssignSuchThatStmt assignSuchThatStmt) {
          assignSuchThatStmt.Resolve(this, resolutionContext);
        }
      } else if (stmt is VarDeclPattern) {
        VarDeclPattern s = (VarDeclPattern)stmt;
        foreach (var local in s.LocalVars) {
          int prevErrorCount = reporter.Count(ErrorLevel.Error);
          ResolveType(local.Tok, local.OptionalType, resolutionContext, ResolveTypeOptionEnum.InferTypeProxies, null);
          if (reporter.Count(ErrorLevel.Error) == prevErrorCount) {
            local.type = local.OptionalType;
          } else {
            local.type = new InferredTypeProxy();
          }
        }
        ResolveExpression(s.RHS, resolutionContext);
        ResolveCasePattern(s.LHS, s.RHS.Type, resolutionContext);
        // Check for duplicate names now, because not until after resolving the case pattern do we know if identifiers inside it refer to bound variables or nullary constructors
        var c = 0;
        foreach (var bv in s.LHS.Vars) {
          ScopePushAndReport(scope, bv, "local_variable");
          c++;
        }
        if (c == 0) {
          // Every identifier-looking thing in the pattern resolved to a constructor; that is, this LHS is a constant literal
          reporter.Error(MessageSource.Resolver, s.LHS.tok, "LHS is a constant literal; to be legal, it must introduce at least one bound variable");
        }
      } else if (stmt is AssignStmt) {
        AssignStmt s = (AssignStmt)stmt;
        int prevErrorCount = reporter.Count(ErrorLevel.Error);
        ResolveExpression(s.Lhs, resolutionContext);  // allow ghosts for now, tighted up below
        bool lhsResolvedSuccessfully = reporter.Count(ErrorLevel.Error) == prevErrorCount;
        Contract.Assert(s.Lhs.Type != null);  // follows from postcondition of ResolveExpression
        // check that LHS denotes a mutable variable or a field
        var lhs = s.Lhs.Resolved;
        if (lhs is IdentifierExpr) {
          IVariable var = ((IdentifierExpr)lhs).Var;
          if (var == null) {
            // the LHS didn't resolve correctly; some error would already have been reported
          } else {
            CheckIsLvalue(lhs, resolutionContext);
          }
        } else if (lhs is MemberSelectExpr) {
          var fse = (MemberSelectExpr)lhs;
          if (fse.Member != null) {  // otherwise, an error was reported above
            CheckIsLvalue(fse, resolutionContext);
          }
        } else if (lhs is SeqSelectExpr) {
          var slhs = (SeqSelectExpr)lhs;
          // LHS is fine, provided the "sequence" is really an array
          if (lhsResolvedSuccessfully) {
            Contract.Assert(slhs.Seq.Type != null);
            CheckIsLvalue(slhs, resolutionContext);
          }
        } else if (lhs is MultiSelectExpr) {
          CheckIsLvalue(lhs, resolutionContext);
        } else {
          CheckIsLvalue(lhs, resolutionContext);
        }
        Type lhsType = s.Lhs.Type;
        if (s.Rhs is ExprRhs) {
          ExprRhs rr = (ExprRhs)s.Rhs;
          ResolveExpression(rr.Expr, resolutionContext);
          Contract.Assert(rr.Expr.Type != null);  // follows from postcondition of ResolveExpression

          if (s.Lhs is ImplicitIdentifierExpr { Var: Formal { InParam: false } }) {
            AddAssignableConstraint(stmt.Tok, lhsType, rr.Expr.Type, "Method return value mismatch (expected {0}, got {1})");
          } else {
            AddAssignableConstraint(stmt.Tok, lhsType, rr.Expr.Type, "RHS (of type {1}) not assignable to LHS (of type {0})");
          }
        } else if (s.Rhs is TypeRhs) {
          TypeRhs rr = (TypeRhs)s.Rhs;
          Type t = ResolveTypeRhs(rr, stmt, resolutionContext);
          AddAssignableConstraint(stmt.Tok, lhsType, t, "type {1} is not assignable to LHS (of type {0})");
        } else if (s.Rhs is HavocRhs) {
          // nothing else to do
        } else {
          Contract.Assert(false); throw new cce.UnreachableException();  // unexpected RHS
        }

      } else if (stmt is CallStmt) {
        CallStmt s = (CallStmt)stmt;
        ResolveCallStmt(s, resolutionContext, null);

      } else if (stmt is BlockStmt) {
        var s = (BlockStmt)stmt;
        scope.PushMarker();
        ResolveBlockStatement(s, resolutionContext);
        scope.PopMarker();

      } else if (stmt is IfStmt) {
        IfStmt s = (IfStmt)stmt;
        if (s.Guard != null) {
          ResolveExpression(s.Guard, resolutionContext);
          Contract.Assert(s.Guard.Type != null);  // follows from postcondition of ResolveExpression
          ConstrainTypeExprBool(s.Guard, "condition is expected to be of type bool, but is {0}");
        }

        scope.PushMarker();
        if (s.IsBindingGuard) {
          var exists = (ExistsExpr)s.Guard;
          foreach (var v in exists.BoundVars) {
            ScopePushAndReport(scope, v, "bound-variable");
          }
        }
        DominatingStatementLabels.PushMarker();
        ResolveBlockStatement(s.Thn, resolutionContext);
        DominatingStatementLabels.PopMarker();
        scope.PopMarker();

        if (s.Els != null) {
          DominatingStatementLabels.PushMarker();
          ResolveStatement(s.Els, resolutionContext);
          DominatingStatementLabels.PopMarker();
        }

      } else if (stmt is AlternativeStmt) {
        var s = (AlternativeStmt)stmt;
        ResolveAlternatives(s.Alternatives, null, resolutionContext);

      } else if (stmt is OneBodyLoopStmt) {
        var s = (OneBodyLoopStmt)stmt;
        if (s is WhileStmt whileS && whileS.Guard != null) {
          ResolveExpression(whileS.Guard, resolutionContext);
          Contract.Assert(whileS.Guard.Type != null);  // follows from postcondition of ResolveExpression
          ConstrainTypeExprBool(whileS.Guard, "condition is expected to be of type bool, but is {0}");
        } else if (s is ForLoopStmt forS) {
          var loopIndex = forS.LoopIndex;
          int prevErrorCount = reporter.Count(ErrorLevel.Error);
          ResolveType(loopIndex.Tok, loopIndex.Type, resolutionContext, ResolveTypeOptionEnum.InferTypeProxies, null);
          var err = new TypeConstraint.ErrorMsgWithToken(loopIndex.Tok, "index variable is expected to be of an integer type (got {0})", loopIndex.Type);
          ConstrainToIntegerType(loopIndex.Tok, loopIndex.Type, false, err);

          ResolveExpression(forS.Start, resolutionContext);
          AddAssignableConstraint(forS.Start.tok, forS.LoopIndex.Type, forS.Start.Type, "lower bound (of type {1}) not assignable to index variable (of type {0})");
          if (forS.End != null) {
            ResolveExpression(forS.End, resolutionContext);
            AddAssignableConstraint(forS.End.tok, forS.LoopIndex.Type, forS.End.Type, "upper bound (of type {1}) not assignable to index variable (of type {0})");
            if (forS.Decreases.Expressions.Count != 0) {
              reporter.Error(MessageSource.Resolver, forS.Decreases.Expressions[0].tok,
                "a 'for' loop is allowed an explicit 'decreases' clause only if the end-expression is '*'");
            }
          } else if (forS.Decreases.Expressions.Count == 0 && !resolutionContext.CodeContext.AllowsNontermination) {
            // note, the following error message is also emitted elsewhere (if the loop bears a "decreases *")
            reporter.Error(MessageSource.Resolver, forS.Tok,
              "a possibly infinite loop is allowed only if the enclosing method is declared (with 'decreases *') to be possibly non-terminating" +
              " (or you can add a 'decreases' clause to this 'for' loop if you want to prove that it does indeed terminate)");
          }

          // Create a new scope, add the local to the scope, and resolve the attributes
          scope.PushMarker();
          ScopePushAndReport(scope, loopIndex, "index-variable");
          ResolveAttributes(s, resolutionContext);
        }

        ResolveLoopSpecificationComponents(s.Invariants, s.Decreases, s.Mod, resolutionContext);

        if (s.Body != null) {
          loopStack.Add(s);  // push
          DominatingStatementLabels.PushMarker();
          ResolveStatement(s.Body, resolutionContext);
          DominatingStatementLabels.PopMarker();
          loopStack.RemoveAt(loopStack.Count - 1);  // pop
        }

        if (s is ForLoopStmt) {
          scope.PopMarker();
        }

      } else if (stmt is AlternativeLoopStmt) {
        var s = (AlternativeLoopStmt)stmt;
        ResolveAlternatives(s.Alternatives, s, resolutionContext);
        ResolveLoopSpecificationComponents(s.Invariants, s.Decreases, s.Mod, resolutionContext);

      } else if (stmt is ForallStmt) {
        var s = (ForallStmt)stmt;

        int prevErrorCount = reporter.Count(ErrorLevel.Error);
        scope.PushMarker();
        foreach (BoundVar v in s.BoundVars) {
          ScopePushAndReport(scope, v, "local-variable");
          ResolveType(v.tok, v.Type, resolutionContext, ResolveTypeOptionEnum.InferTypeProxies, null);
        }
        ResolveExpression(s.Range, resolutionContext);
        Contract.Assert(s.Range.Type != null);  // follows from postcondition of ResolveExpression
        ConstrainTypeExprBool(s.Range, "range restriction in forall statement must be of type bool (instead got {0})");
        foreach (var ens in s.Ens) {
          ResolveExpression(ens.E, resolutionContext);
          Contract.Assert(ens.E.Type != null);  // follows from postcondition of ResolveExpression
          ConstrainTypeExprBool(ens.E, "ensures condition is expected to be of type bool, but is {0}");
        }
        // Since the range and postconditions are more likely to infer the types of the bound variables, resolve them
        // first (above) and only then resolve the attributes (below).
        ResolveAttributes(s, resolutionContext);

        if (s.Body != null) {
          // clear the labels for the duration of checking the body, because break statements are not allowed to leave a forall statement
          var prevLblStmts = enclosingStatementLabels;
          var prevLoopStack = loopStack;
          enclosingStatementLabels = new Scope<Statement>(Options);
          loopStack = new List<Statement>();
          ResolveStatement(s.Body, resolutionContext);
          enclosingStatementLabels = prevLblStmts;
          loopStack = prevLoopStack;
        }
        scope.PopMarker();

        if (prevErrorCount == reporter.Count(ErrorLevel.Error)) {
          // determine the Kind and run some additional checks on the body
          if (s.Ens.Count != 0) {
            // The only supported kind with ensures clauses is Proof.
            s.Kind = ForallStmt.BodyKind.Proof;
          } else {
            // There are three special cases:
            // * Assign, which is the only kind of the forall statement that allows a heap update.
            // * Call, which is a single call statement with no side effects or output parameters.
            // * A single calc statement, which is a special case of Proof where the postcondition can be inferred.
            // The effect of Assign and the postcondition of Call will be seen outside the forall
            // statement.
            Statement s0 = s.S0;
            if (s0 is AssignStmt) {
              s.Kind = ForallStmt.BodyKind.Assign;

              var rhs = ((AssignStmt)s0).Rhs;
              if (rhs is TypeRhs) {
                reporter.Error(MessageSource.Resolver, rhs.Tok, "new allocation not supported in aggregate assignments");
              }

            } else if (s0 is CallStmt) {
              s.Kind = ForallStmt.BodyKind.Call;
              var call = (CallStmt)s.S0;
              var method = call.Method;
              // if the called method is not in the same module as the ForallCall stmt
              // don't convert it to ForallExpression since the inlined called method's
              // ensure clause might not be resolved correctly(test\dafny3\GenericSort.dfy)
              if (method.EnclosingClass.EnclosingModuleDefinition != resolutionContext.CodeContext.EnclosingModule) {
                s.CanConvert = false;
              }
              // Additional information (namely, the postcondition of the call) will be reported later. But it cannot be
              // done yet, because the specification of the callee may not have been resolved yet.
            } else if (s0 is CalcStmt) {
              s.Kind = ForallStmt.BodyKind.Proof;
              // add the conclusion of the calc as a free postcondition
              var result = ((CalcStmt)s0).Result;
              s.Ens.Add(new AttributedExpression(result));
              reporter.Info(MessageSource.Resolver, s.Tok, "ensures " + Printer.ExprToString(Options, result));
            } else {
              s.Kind = ForallStmt.BodyKind.Proof;
              if (s.Body is BlockStmt && ((BlockStmt)s.Body).Body.Count == 0) {
                // an empty statement, so don't produce any warning
              } else {
                reporter.Warning(MessageSource.Resolver, ParseErrors.ErrorId.none, s.Tok, "the conclusion of the body of this forall statement will not be known outside the forall statement; consider using an 'ensures' clause");
              }
            }
          }

          if (s.ForallExpressions != null) {
            foreach (Expression expr in s.ForallExpressions) {
              ResolveExpression(expr, resolutionContext);
            }
          }
        }

      } else if (stmt is ModifyStmt) {
        var s = (ModifyStmt)stmt;
        ResolveAttributes(s.Mod, resolutionContext);
        foreach (FrameExpression fe in s.Mod.Expressions) {
          ResolveFrameExpression(fe, FrameExpressionUse.Modifies, resolutionContext);
        }
        if (s.Body != null) {
          ResolveBlockStatement(s.Body, resolutionContext);
        }

      } else if (stmt is CalcStmt) {
        var prevErrorCount = reporter.Count(ErrorLevel.Error);
        CalcStmt s = (CalcStmt)stmt;
        // figure out s.Op
        Contract.Assert(s.Op == null);  // it hasn't been set yet
        if (s.UserSuppliedOp != null) {
          s.Op = s.UserSuppliedOp;
        } else {
          s.Op = s.GetInferredDefaultOp() ?? CalcStmt.DefaultOp;
          reporter.Info(MessageSource.Resolver, s.Tok, s.Op.ToString());
        }

        if (s.Lines.Count > 0) {
          Type lineType = new InferredTypeProxy();
          var e0 = s.Lines.First();
          ResolveExpression(e0, resolutionContext);
          Contract.Assert(e0.Type != null);  // follows from postcondition of ResolveExpression
          var err = new TypeConstraint.ErrorMsgWithToken(e0.tok, "all lines in a calculation must have the same type (got {0} after {1})", e0.Type, lineType);
          ConstrainSubtypeRelation(lineType, e0.Type, err);
          for (int i = 1; i < s.Lines.Count; i++) {
            var e1 = s.Lines[i];
            ResolveExpression(e1, resolutionContext);
            Contract.Assert(e1.Type != null);  // follows from postcondition of ResolveExpression
            // reuse the error object if we're on the dummy line; this prevents a duplicate error message
            if (i < s.Lines.Count - 1) {
              err = new TypeConstraint.ErrorMsgWithToken(e1.tok, "all lines in a calculation must have the same type (got {0} after {1})", e1.Type, lineType);
            }
            ConstrainSubtypeRelation(lineType, e1.Type, err);
            var step = (s.StepOps[i - 1] ?? s.Op).StepExpr(e0, e1); // Use custom line operator
            ResolveExpression(step, resolutionContext);
            s.Steps.Add(step);
            e0 = e1;
          }

          // clear the labels for the duration of checking the hints, because break statements are not allowed to leave a forall statement
          var prevLblStmts = enclosingStatementLabels;
          var prevLoopStack = loopStack;
          enclosingStatementLabels = new Scope<Statement>(Options);
          loopStack = new List<Statement>();
          foreach (var h in s.Hints) {
            foreach (var oneHint in h.Body) {
              DominatingStatementLabels.PushMarker();
              ResolveStatement(oneHint, resolutionContext);
              DominatingStatementLabels.PopMarker();
            }
          }
          enclosingStatementLabels = prevLblStmts;
          loopStack = prevLoopStack;

        }
        if (prevErrorCount == reporter.Count(ErrorLevel.Error) && s.Lines.Count > 0) {
          // do not build Result from the lines if there were errors, as it might be ill-typed and produce unnecessary resolution errors
          var resultOp = s.StepOps.Aggregate(s.Op, (op0, op1) => op1 == null ? op0 : op0.ResultOp(op1));
          s.Result = resultOp.StepExpr(s.Lines.First(), s.Lines.Last());
        } else {
          s.Result = CalcStmt.DefaultOp.StepExpr(Expression.CreateIntLiteral(s.Tok, 0), Expression.CreateIntLiteral(s.Tok, 0));
        }
        ResolveExpression(s.Result, resolutionContext);
        Contract.Assert(s.Result != null);
        Contract.Assert(prevErrorCount != reporter.Count(ErrorLevel.Error) || s.Steps.Count == s.Hints.Count);

      } else if (stmt is SkeletonStatement) {
        var s = (SkeletonStatement)stmt;
        reporter.Error(MessageSource.Resolver, s.Tok, "skeleton statements are allowed only in refining methods");
        // nevertheless, resolve the underlying statement; hey, why not
        if (s.S != null) {
          ResolveStatement(s.S, resolutionContext);
        }
      } else {
        Contract.Assert(false); throw new cce.UnreachableException();
      }
    }

    private void ResolveLoopSpecificationComponents(List<AttributedExpression> invariants, Specification<Expression> decreases,
      Specification<FrameExpression> modifies, ResolutionContext resolutionContext) {
      Contract.Requires(invariants != null);
      Contract.Requires(decreases != null);
      Contract.Requires(modifies != null);
      Contract.Requires(resolutionContext != null);

      foreach (AttributedExpression inv in invariants) {
        ResolveAttributes(inv, resolutionContext);
        ResolveExpression(inv.E, resolutionContext);
        Contract.Assert(inv.E.Type != null);  // follows from postcondition of ResolveExpression
        ConstrainTypeExprBool(inv.E, "invariant is expected to be of type bool, but is {0}");
      }

      ResolveAttributes(decreases, resolutionContext);
      foreach (Expression e in decreases.Expressions) {
        ResolveExpression(e, resolutionContext);
        if (e is WildcardExpr && !resolutionContext.CodeContext.AllowsNontermination) {
          reporter.Error(MessageSource.Resolver, e, "a possibly infinite loop is allowed only if the enclosing method is declared (with 'decreases *') to be possibly non-terminating");
        }
        // any type is fine
      }

      ResolveAttributes(modifies, resolutionContext);
      if (modifies.Expressions != null) {
        foreach (FrameExpression fe in modifies.Expressions) {
          ResolveFrameExpression(fe, FrameExpressionUse.Modifies, resolutionContext);
        }
      }
    }

    /// <summary>
    /// Resolves the default-valued expression for each formal in "formals".
    /// Solves the resulting type constraints.
    /// Assumes these are the only type constraints to be solved.
    ///
    /// Reports an error for any cyclic dependency among the default-value expressions of the formals.
    /// </summary>
    public void ResolveParameterDefaultValues(List<Formal> formals, ResolutionContext resolutionContext) {
      Contract.Requires(formals != null);
      Contract.Requires(resolutionContext != null);

      Contract.Assume(AllTypeConstraints.Count == 0);

      // Formal parameters have three ways to indicate how they are to be passed in:
      //   * nameonly: the only way to give a specific argument value is to name the parameter
      //   * positional only: these are nameless parameters (which are allowed only for datatype constructor parameters)
      //   * either positional or by name: this is the most common parameter
      // A parameter is either required or optional:
      //   * required: a caller has to supply an argument
      //   * optional: the parameter has a default value that is used if a caller omits passing a specific argument
      //
      // The syntax for giving a positional-only (i.e., nameless) parameter does not allow a default-value expression, so
      // a positional-only parameter is always required.
      //
      // At a call site, positional arguments are not allowed to follow named arguments. Therefore, if "x" is
      // a nameonly parameter, then there is no way to supply the parameters after "x" by position. Thus, any
      // parameter that follows "x" must either be passed by name or have a default value. That is, if a later
      // parameter does not have a default value, it is _effectively_ nameonly. We impose the rule that
      //   * an effectively nameonly parameter must be declared as nameonly
      //
      // For a positional-only parameter "x", every parameter preceding "x" is _effectively_ required. We impose
      // the rule that
      //   * an effectively required parameter must not have a default-value expression
      var dependencies = new Graph<IVariable>();
      string nameOfMostRecentNameonlyParameter = null;
      var previousParametersWithDefaultValue = new HashSet<Formal>();
      foreach (var formal in formals) {
        if (!formal.HasName) {
          foreach (var previousFormal in previousParametersWithDefaultValue) {
            reporter.Error(MessageSource.Resolver, previousFormal.DefaultValue.tok,
              $"because of a later nameless parameter, this default value is never used; remove it or name all subsequent parameters");
          }
          previousParametersWithDefaultValue.Clear();
        }
        var d = formal.DefaultValue;
        if (d != null) {
          ResolveExpression(d, resolutionContext);
          AddAssignableConstraint(d.tok, formal.Type, d.Type, "default-value expression (of type '{1}') is not assignable to formal (of type '{0}')");
          foreach (var v in FreeVariables(d)) {
            dependencies.AddEdge(formal, v);
          }
          previousParametersWithDefaultValue.Add(formal);
        } else if (nameOfMostRecentNameonlyParameter != null && !formal.IsNameOnly) {
          // "formal" is preceded by a nameonly parameter, but itself is neither nameonly nor has a default value
          reporter.Error(MessageSource.Resolver, formal.tok,
            $"this parameter is effectively nameonly (because of the earlier nameonly parameter '{nameOfMostRecentNameonlyParameter}'); " +
            "declare it as nameonly or give it a default-value expression");
        }
        if (formal.IsNameOnly) {
          nameOfMostRecentNameonlyParameter = formal.Name;
        }
      }
      SolveAllTypeConstraints();

      foreach (var cycle in dependencies.AllCycles()) {
        var cy = Util.Comma(" -> ", cycle, v => v.Name) + " -> " + cycle[0].Name;
        reporter.Error(MessageSource.Resolver, cycle[0], $"default-value expressions for parameters contain a cycle: {cy}");
      }
    }

    /// <summary>
    /// See ResolveTypeOption for a description of the option/defaultTypeArguments parameters.
    /// </summary>
    public void ResolveType(IToken tok, Type type, ResolutionContext resolutionContext, ResolveTypeOptionEnum eopt, List<TypeParameter> defaultTypeArguments) {
      Contract.Requires(tok != null);
      Contract.Requires(type != null);
      Contract.Requires(resolutionContext != null);
      Contract.Requires(eopt != ResolveTypeOptionEnum.AllowPrefixExtend);
      ResolveType(tok, type, resolutionContext, new ResolveTypeOption(eopt), defaultTypeArguments);
    }

    public void ResolveType(IToken tok, Type type, ICodeContext topLevelContext, ResolveTypeOptionEnum eopt, List<TypeParameter> defaultTypeArguments) {
      ResolveType(tok, type, ResolutionContext.FromCodeContext(topLevelContext), eopt, defaultTypeArguments);
    }

    public void ResolveType(IToken tok, Type type, ICodeContext topLevelContext, ResolveTypeOption option, List<TypeParameter> defaultTypeArguments) {
      ResolveType(tok, type, ResolutionContext.FromCodeContext(topLevelContext), option, defaultTypeArguments);
    }

    public void ResolveType(IToken tok, Type type, ResolutionContext resolutionContext, ResolveTypeOption option, List<TypeParameter> defaultTypeArguments) {
      Contract.Requires(tok != null);
      Contract.Requires(type != null);
      Contract.Requires(resolutionContext != null);
      Contract.Requires(option != null);
      Contract.Requires((option.Opt == ResolveTypeOptionEnum.DontInfer || option.Opt == ResolveTypeOptionEnum.InferTypeProxies) == (defaultTypeArguments == null));
      var r = ResolveTypeLenient(tok, type, resolutionContext, option, defaultTypeArguments, false);
      Contract.Assert(r == null);
    }

    public record ResolveTypeReturn(Type ReplacementType, ExprDotName LastComponent);

    /// <summary>
    /// See ResolveTypeOption for a description of the option/defaultTypeArguments parameters.
    /// One more thing:  if "allowDanglingDotName" is true, then if the resolution would have produced
    ///   an error message that could have been avoided if "type" denoted an identifier sequence one
    ///   shorter, then return an unresolved replacement type where the identifier sequence is one
    ///   shorter.  (In all other cases, the method returns null.)
    /// </summary>
    public ResolveTypeReturn ResolveTypeLenient(IToken tok, Type type, ResolutionContext resolutionContext, ResolveTypeOption option, List<TypeParameter> defaultTypeArguments, bool allowDanglingDotName) {
      Contract.Requires(tok != null);
      Contract.Requires(type != null);
      Contract.Requires(resolutionContext != null);
      Contract.Requires((option.Opt == ResolveTypeOptionEnum.DontInfer || option.Opt == ResolveTypeOptionEnum.InferTypeProxies) == (defaultTypeArguments == null));
      if (type is BitvectorType) {
        var t = (BitvectorType)type;
        // nothing to resolve, but record the fact that this bitvector width is in use
        SystemModuleManager.Bitwidths.Add(t.Width);
      } else if (type is BasicType) {
        // nothing to resolve
      } else if (type is MapType) {
        var mt = (MapType)type;
        var errorCount = reporter.Count(ErrorLevel.Error);
        int typeArgumentCount;
        if (mt.HasTypeArg()) {
          ResolveType(tok, mt.Domain, resolutionContext, option, defaultTypeArguments);
          ResolveType(tok, mt.Range, resolutionContext, option, defaultTypeArguments);
          typeArgumentCount = 2;
        } else if (option.Opt == ResolveTypeOptionEnum.DontInfer) {
          mt.SetTypeArgs(new InferredTypeProxy(), new InferredTypeProxy());
          typeArgumentCount = 0;
        } else {
          var inferredTypeArgs = new List<Type>();
          FillInTypeArguments(tok, 2, inferredTypeArgs, defaultTypeArguments, option);
          Contract.Assert(inferredTypeArgs.Count <= 2);
          if (inferredTypeArgs.Count == 1) {
            mt.SetTypeArgs(inferredTypeArgs[0], new InferredTypeProxy());
            typeArgumentCount = 1;
          } else if (inferredTypeArgs.Count == 2) {
            mt.SetTypeArgs(inferredTypeArgs[0], inferredTypeArgs[1]);
            typeArgumentCount = 2;
          } else {
            mt.SetTypeArgs(new InferredTypeProxy(), new InferredTypeProxy());
            typeArgumentCount = 0;
          }
        }
        // defaults and auto have been applied; check if we now have the right number of arguments
        if (2 != typeArgumentCount) {
          reporter.Error(MessageSource.Resolver, tok, "Wrong number of type arguments ({0} instead of 2) passed to type: {1}", typeArgumentCount, mt.CollectionTypeName);
        }
      } else if (type is CollectionType) {
        var t = (CollectionType)type;
        var errorCount = reporter.Count(ErrorLevel.Error);
        if (t.HasTypeArg()) {
          ResolveType(tok, t.Arg, resolutionContext, option, defaultTypeArguments);
        } else if (option.Opt != ResolveTypeOptionEnum.DontInfer) {
          var inferredTypeArgs = new List<Type>();
          FillInTypeArguments(tok, 1, inferredTypeArgs, defaultTypeArguments, option);
          if (inferredTypeArgs.Count != 0) {
            Contract.Assert(inferredTypeArgs.Count == 1);
            t.SetTypeArg(inferredTypeArgs[0]);
          }
        }
        if (!t.HasTypeArg()) {
          // defaults and auto have been applied; check if we now have the right number of arguments
          reporter.Error(MessageSource.Resolver, tok, "Wrong number of type arguments (0 instead of 1) passed to type: {0}", t.CollectionTypeName);
          // add a proxy type, to make sure that CollectionType will have have a non-null Arg
          t.SetTypeArg(new InferredTypeProxy());
        }

      } else if (type is UserDefinedType) {
        var t = (UserDefinedType)type;
        if (t.ResolvedClass != null) {
          // Apparently, this type has already been resolved
          return null;
        }
        var prevErrorCount = reporter.Count(ErrorLevel.Error);
        if (t.NamePath is ExprDotName) {
          var ret = ResolveDotSuffix_Type((ExprDotName)t.NamePath, resolutionContext, allowDanglingDotName, option, defaultTypeArguments);
          if (ret != null) {
            return ret;
          }
        } else {
          var s = (NameSegment)t.NamePath;
          ResolveNameSegment_Type(s, resolutionContext, option, defaultTypeArguments);
        }
        if (reporter.Count(ErrorLevel.Error) == prevErrorCount) {
          var r = t.NamePath.Resolved as Resolver_IdentifierExpr;
          if (r == null || !(r.Type is Resolver_IdentifierExpr.ResolverType_Type)) {
            reporter.Error(MessageSource.Resolver, t.tok, "expected type");
          } else if (r.Type is Resolver_IdentifierExpr.ResolverType_Type) {
            var d = r.Decl;
            if (d is AbstractTypeDecl) {
              // resolve like a type parameter, and it may have type parameters if it's an abstract type
              t.ResolvedClass = d;  // Store the decl, so the compiler will generate the fully qualified name
            } else if (d is RedirectingTypeDecl) {
              var dd = (RedirectingTypeDecl)d;
              var caller = CodeContextWrapper.Unwrap(resolutionContext.CodeContext) as ICallable;
              if (caller != null && !(d is SubsetTypeDecl && caller is SpecialFunction)) {
                if (caller != d) {
                } else if (d is TypeSynonymDecl && !(d is SubsetTypeDecl)) {
                  // detect self-loops here, since they don't show up in the graph's SCC methods
                  reporter.Error(MessageSource.Resolver, d.tok, "type-synonym cycle: {0} -> {0}", d.Name);
                } else {
                  // detect self-loops here, since they don't show up in the graph's SCC methods
                  reporter.Error(MessageSource.Resolver, d.tok, "recursive constraint dependency involving a {0}: {1} -> {1}", d.WhatKind, d.Name);
                }
              }
              t.ResolvedClass = d;
            } else if (d is DatatypeDecl) {
              t.ResolvedClass = d;
            } else {
              // d is a type parameter, coinductive datatype, or class, and it may have type parameters
              t.ResolvedClass = d;
            }
            if (option.Opt == ResolveTypeOptionEnum.DontInfer) {
              // don't add anything
            } else if (d.TypeArgs.Count != t.TypeArgs.Count && t.TypeArgs.Count == 0) {
              FillInTypeArguments(t.tok, d.TypeArgs.Count, t.TypeArgs, defaultTypeArguments, option);
            }
            // defaults and auto have been applied; check if we now have the right number of arguments
            if (d.TypeArgs.Count != t.TypeArgs.Count) {
              reporter.Error(MessageSource.Resolver, t.tok, "Wrong number of type arguments ({0} instead of {1}) passed to {2}: {3}", t.TypeArgs.Count, d.TypeArgs.Count, d.WhatKind, t.Name);
            }

          }
        }
        if (t.ResolvedClass == null) {
          // There was some error. Still, we will set .ResolvedClass to some value to prevent some crashes in the downstream resolution.  The
          // 0-tuple is convenient, because it is always in scope.
          t.ResolvedClass = SystemModuleManager.TupleType(t.tok, 0, false);
          // clear out the TypeArgs since 0-tuple doesn't take TypeArg
          t.TypeArgs = new List<Type>();
        }

      } else if (type is TypeProxy) {
        TypeProxy t = (TypeProxy)type;
        if (t.T != null) {
          ResolveType(tok, t.T, resolutionContext, option, defaultTypeArguments);
        }
      } else if (type is SelfType) {
        // do nothing.
      } else {
        Contract.Assert(false); throw new cce.UnreachableException();  // unexpected type
      }
      return null;
    }

    /// <summary>
    /// Adds to "typeArgs" a list of "n" type arguments, possibly extending "defaultTypeArguments".
    /// </summary>
    static void FillInTypeArguments(IToken tok, int n, List<Type> typeArgs, List<TypeParameter> defaultTypeArguments, ResolveTypeOption option) {
      Contract.Requires(tok != null);
      Contract.Requires(0 <= n);
      Contract.Requires(typeArgs != null && typeArgs.Count == 0);
      if (option.Opt == ResolveTypeOptionEnum.InferTypeProxies) {
        // add type arguments that will be inferred
        for (int i = 0; i < n; i++) {
          typeArgs.Add(new InferredTypeProxy());
        }
      } else if (option.Opt == ResolveTypeOptionEnum.AllowPrefix && defaultTypeArguments.Count < n) {
        // there aren't enough default arguments, so don't do anything
      } else {
        // we'll add arguments
        if (option.Opt == ResolveTypeOptionEnum.AllowPrefixExtend) {
          // extend defaultTypeArguments, if needed
          for (int i = defaultTypeArguments.Count; i < n; i++) {
            var tp = new TypeParameter(tok.ToRange(), new Name(tok.ToRange(), "_T" + i), i, option.Parent);
            if (option.Parent is IteratorDecl) {
              tp.Characteristics.AutoInit = Type.AutoInitInfo.CompilableValue;
            }
            defaultTypeArguments.Add(tp);
          }
        }
        Contract.Assert(n <= defaultTypeArguments.Count);
        // automatically supply a prefix of the arguments from defaultTypeArguments
        for (int i = 0; i < n; i++) {
          typeArgs.Add(new UserDefinedType(defaultTypeArguments[i]));
        }
      }
    }

    public static bool TypeConstraintsIncludeProxy(Type t, TypeProxy proxy) {
      return TypeConstraintsIncludeProxy_Aux(t, proxy, new HashSet<TypeProxy>());
    }
    static bool TypeConstraintsIncludeProxy_Aux(Type t, TypeProxy proxy, ISet<TypeProxy> visited) {
      Contract.Requires(t != null);
      Contract.Requires(!(t is TypeProxy) || ((TypeProxy)t).T == null);  // t is expected to have been normalized first
      Contract.Requires(proxy != null && proxy.T == null);
      Contract.Requires(visited != null);
      var tproxy = t as TypeProxy;
      if (tproxy != null) {
        if (object.ReferenceEquals(tproxy, proxy)) {
          return true;
        } else if (visited.Contains(tproxy)) {
          return false;
        }
        visited.Add(tproxy);
        foreach (var su in tproxy.Subtypes) {
          if (TypeConstraintsIncludeProxy_Aux(su, proxy, visited)) {
            return true;
          }
        }
        foreach (var su in tproxy.Supertypes) {
          if (TypeConstraintsIncludeProxy_Aux(su, proxy, visited)) {
            return true;
          }
        }
      } else {
        // check type arguments of t
        foreach (var ta in t.TypeArgs) {
          var a = ta.Normalize();
          if (TypeConstraintsIncludeProxy_Aux(a, proxy, visited)) {
            return true;
          }
        }
      }
      return false;
    }

    public Type ResolveTypeRhs(TypeRhs rr, Statement stmt, ResolutionContext resolutionContext) {
      Contract.Requires(rr != null);
      Contract.Requires(stmt != null);
      Contract.Requires(resolutionContext != null);
      Contract.Ensures(Contract.Result<Type>() != null);

      if (rr.Type == null) {
        if (rr.ArrayDimensions != null) {
          // ---------- new T[EE]    OR    new T[EE] (elementInit)
          Contract.Assert(rr.Bindings == null && rr.Path == null && rr.InitCall == null);
          ResolveType(stmt.Tok, rr.EType, resolutionContext, ResolveTypeOptionEnum.InferTypeProxies, null);
          int i = 0;
          foreach (Expression dim in rr.ArrayDimensions) {
            Contract.Assert(dim != null);
            ResolveExpression(dim, resolutionContext);
            ConstrainToIntegerType(dim, false, string.Format("new must use an integer-based expression for the array size (got {{0}}{0})", rr.ArrayDimensions.Count == 1 ? "" : " for index " + i));
            i++;
          }
          rr.Type = ResolvedArrayType(stmt.Tok, rr.ArrayDimensions.Count, rr.EType, resolutionContext, false);
          if (rr.ElementInit != null) {
            ResolveExpression(rr.ElementInit, resolutionContext);
            // Check
            //     int^N -> rr.EType  :>  rr.ElementInit.Type
            SystemModuleManager.CreateArrowTypeDecl(rr.ArrayDimensions.Count);  // TODO: should this be done already in the parser?
            var args = new List<Type>();
            for (int ii = 0; ii < rr.ArrayDimensions.Count; ii++) {
              args.Add(SystemModuleManager.Nat());
            }
            var arrowType = new ArrowType(rr.ElementInit.tok, SystemModuleManager.ArrowTypeDecls[rr.ArrayDimensions.Count], args, rr.EType);
            var lambdaType = rr.ElementInit.Type.AsArrowType;
            if (lambdaType != null && lambdaType.TypeArgs[0] is InferredTypeProxy) {
              (lambdaType.TypeArgs[0] as InferredTypeProxy).KeepConstraints = true;
            }
            string underscores;
            if (rr.ArrayDimensions.Count == 1) {
              underscores = "_";
            } else {
              underscores = "(" + Util.Comma(rr.ArrayDimensions.Count, x => "_") + ")";
            }
            var hintString = string.Format(" (perhaps write '{0} =>' in front of the expression you gave in order to make it an arrow type)", underscores);
            ConstrainSubtypeRelation(arrowType, rr.ElementInit.Type, rr.ElementInit, "array-allocation initialization expression expected to have type '{0}' (instead got '{1}'){2}",
              arrowType, rr.ElementInit.Type, new LazyString_OnTypeEquals(rr.EType, rr.ElementInit.Type, hintString));
          } else if (rr.InitDisplay != null) {
            foreach (var v in rr.InitDisplay) {
              ResolveExpression(v, resolutionContext);
              AddAssignableConstraint(v.tok, rr.EType, v.Type, "initial value must be assignable to array's elements (expected '{0}', got '{1}')");
            }
          }
        } else {
          bool callsConstructor = false;
          if (rr.Bindings == null) {
            ResolveType(stmt.Tok, rr.EType, resolutionContext, ResolveTypeOptionEnum.InferTypeProxies, null);
            var cl = (rr.EType as UserDefinedType)?.ResolvedClass as NonNullTypeDecl;
            if (cl != null && !(rr.EType.IsTraitType && !rr.EType.NormalizeExpand().IsObjectQ)) {
              // life is good
            } else {
              reporter.Error(MessageSource.Resolver, rr.tok, "new can be applied only to class types (got {0})", rr.EType);
            }
          } else {
            string initCallName = null;
            IToken initCallTok = null;
            // Resolve rr.Path and do one of three things:
            // * If rr.Path denotes a type, then set EType,initCallName to rr.Path,"_ctor", which sets up a call to the anonymous constructor.
            // * If the all-but-last components of rr.Path denote a type, then do EType,initCallName := allButLast(EType),last(EType)
            // * Otherwise, report an error
            var ret = ResolveTypeLenient(rr.Tok, rr.Path, resolutionContext, new ResolveTypeOption(ResolveTypeOptionEnum.InferTypeProxies), null, true);
            if (ret != null) {
              // The all-but-last components of rr.Path denote a type (namely, ret.ReplacementType).
              rr.EType = ret.ReplacementType;
              initCallName = ret.LastComponent.SuffixName;
              initCallTok = ret.LastComponent.tok;
            } else {
              // Either rr.Path resolved correctly as a type or there was no way to drop a last component to make it into something that looked
              // like a type.  In either case, set EType,initCallName to Path,"_ctor" and continue.
              rr.EType = rr.Path;
              initCallName = "_ctor";
              initCallTok = rr.Tok;
            }
            var cl = (rr.EType as UserDefinedType)?.ResolvedClass as NonNullTypeDecl;
            if (cl == null || rr.EType.IsTraitType) {
              reporter.Error(MessageSource.Resolver, rr.tok, "new can be applied only to class types (got {0})", rr.EType);
            } else {
              // ---------- new C.Init(EE)
              Contract.Assert(initCallName != null);
              var prevErrorCount = reporter.Count(ErrorLevel.Error);

              // We want to create a MemberSelectExpr for the initializing method.  To do that, we create a throw-away receiver of the appropriate
              // type, create a dot-suffix expression around this receiver, and then resolve it in the usual way for dot-suffix expressions.
              var lhs = new ImplicitThisExpr_ConstructorCall(initCallTok) { Type = rr.EType };
              var callLhs = new ExprDotName(((UserDefinedType)rr.EType).tok, lhs, initCallName, ret == null ? null : ret.LastComponent.OptTypeArguments);
              ResolveDotSuffix(callLhs, true, rr.Bindings.ArgumentBindings, resolutionContext, true);
              if (prevErrorCount == reporter.Count(ErrorLevel.Error)) {
                Contract.Assert(callLhs.ResolvedExpression is MemberSelectExpr);  // since ResolveApplySuffix succeeded and call.Lhs denotes an expression (not a module or a type)
                var methodSel = (MemberSelectExpr)callLhs.ResolvedExpression;
                if (methodSel.Member is Method) {
                  rr.InitCall = new CallStmt(stmt.RangeToken, new List<Expression>(), methodSel, rr.Bindings.ArgumentBindings, initCallTok);
                  ResolveCallStmt(rr.InitCall, resolutionContext, rr.EType);
                  if (rr.InitCall.Method is Constructor) {
                    callsConstructor = true;
                  }
                } else {
                  reporter.Error(MessageSource.Resolver, initCallTok, "object initialization must denote an initializing method or constructor ({0})", initCallName);
                }
              }
            }
          }
          if (rr.EType.IsRefType) {
            var udt = rr.EType.NormalizeExpand() as UserDefinedType;
            if (udt != null) {
              var cl = (ClassLikeDecl)udt.ResolvedClass;  // cast is guaranteed by the call to rr.EType.IsRefType above, together with the "rr.EType is UserDefinedType" test
              if (!callsConstructor && !cl.IsObjectTrait && !udt.IsArrayType &&
                  (cl is ClassDecl { HasConstructor: true } || cl.EnclosingModuleDefinition != currentClass.EnclosingModuleDefinition)) {
                reporter.Error(MessageSource.Resolver, stmt,
                  "when allocating an object of {1}type '{0}', one of its constructor methods must be called", cl.Name,
                  cl is ClassDecl { HasConstructor: true } ? "" : "imported ");
              }
            }
          }
          rr.Type = rr.EType;
        }
      }
      return rr.Type;
    }

    /// <summary>
    /// Resolve "memberName" in what currently is known as "receiverType". If "receiverType" is an unresolved
    /// proxy type, try to solve enough type constraints and use heuristics to figure out which type contains
    /// "memberName" and return that enclosing type as "tentativeReceiverType". However, try not to make
    /// type-inference decisions about "receiverType"; instead, lay down the further constraints that need to
    /// be satisfied in order for "tentativeReceiverType" to be where "memberName" is found.
    /// Consequently, if "memberName" is found and returned as a "MemberDecl", it may still be the case that
    /// "receiverType" is an unresolved proxy type and that, after solving more type constraints, "receiverType"
    /// eventually gets set to a type more specific than "tentativeReceiverType".
    /// </summary>
    public MemberDecl ResolveMember(IToken tok, Type receiverType, string memberName, out NonProxyType tentativeReceiverType) {
      Contract.Requires(tok != null);
      Contract.Requires(receiverType != null);
      Contract.Requires(memberName != null);
      Contract.Ensures(Contract.Result<MemberDecl>() == null || Contract.ValueAtReturn(out tentativeReceiverType) != null);

      receiverType = PartiallyResolveTypeForMemberSelection(tok, receiverType, memberName);

      if (receiverType is TypeProxy) {
        reporter.Error(MessageSource.Resolver, tok, "type of the receiver is not fully determined at this program point", receiverType);
        tentativeReceiverType = null;
        return null;
      }
      Contract.Assert(receiverType is NonProxyType);  // there are only two kinds of types: proxies and non-proxies

      foreach (var valuet in ProgramResolver.SystemModuleManager.valuetypeDecls) {
        if (valuet.IsThisType(receiverType)) {
          if (GetClassMembers(valuet).TryGetValue(memberName, out var member)) {
            SelfType resultType = null;
            if (member is SpecialFunction) {
              resultType = ((SpecialFunction)member).ResultType as SelfType;
            } else if (member is SpecialField) {
              resultType = ((SpecialField)member).Type as SelfType;
            }
            if (resultType != null) {
              SelfTypeSubstitution = new Dictionary<TypeParameter, Type>();
              SelfTypeSubstitution.Add(resultType.TypeArg, receiverType);
              resultType.ResolvedType = receiverType;
            }
            tentativeReceiverType = (NonProxyType)receiverType;
            return member;
          }
          break;
        }
      }

      var ctype = receiverType.NormalizeExpand() as UserDefinedType;
      var cd = ctype?.AsTopLevelTypeWithMembersBypassInternalSynonym;
      if (cd != null) {
        Contract.Assert(ctype.TypeArgs.Count == cd.TypeArgs.Count);  // follows from the fact that ctype was resolved
        if (!GetClassMembers(cd).TryGetValue(memberName, out var member)) {
          if (memberName == "_ctor") {
            reporter.Error(MessageSource.Resolver, tok, "{0} {1} does not have an anonymous constructor", cd.WhatKind, cd.Name);
          } else {
            reporter.Error(MessageSource.Resolver, tok, "member '{0}' does not exist in {2} '{1}'", memberName, cd.Name, cd.WhatKind);
          }
        } else if (!VisibleInScope(member)) {
          reporter.Error(MessageSource.Resolver, tok, "member '{0}' has not been imported in this scope and cannot be accessed here", memberName);
        } else {
          tentativeReceiverType = ctype;
          return member;
        }
        tentativeReceiverType = null;
        return null;
      }

      reporter.Error(MessageSource.Resolver, tok, "type {0} does not have a member {1}", receiverType, memberName);
      tentativeReceiverType = null;
      return null;
    }

    /// <summary>
    /// Roughly speaking, tries to figure out the head of the type of "t", making as few inference decisions as possible.
    /// More precisely, returns a type that contains all the members of "t"; or if "memberName" is non-null, a type
    /// that at least contains the member "memberName" of "t".  Typically, this type is the head type of "t",
    /// but it may also be a type in a super- or subtype relation to "t".
    /// In some cases, it is necessary to make some inference decisions in order to figure out the type to return.
    /// </summary>
    public Type PartiallyResolveTypeForMemberSelection(IToken tok, Type t, string memberName = null, int strength = 0) {
      Contract.Requires(tok != null);
      Contract.Requires(t != null);
      Contract.Ensures(Contract.Result<Type>() != null);
      Contract.Ensures(!(Contract.Result<Type>() is TypeProxy) || ((TypeProxy)Contract.Result<Type>()).T == null);
      t = t.NormalizeExpand();
      if (!(t is TypeProxy)) {
        return t;  // we're good
      }

      // simplify constraints
      PrintTypeConstraintState(10);
      if (strength > 0) {
        var proxySpecializations = new HashSet<TypeProxy>();
        GetRelatedTypeProxies(t, proxySpecializations);
        var anyNewConstraintsAssignable = ConvertAssignableToSubtypeConstraints(proxySpecializations);
        var anyNewConstraintsEquatable = TightenUpEquatable(proxySpecializations);
        if ((strength > 1 && !anyNewConstraintsAssignable && !anyNewConstraintsEquatable) || strength == 10) {
          if (t is TypeProxy) {
            // One more try
            var r = GetBaseTypeFromProxy((TypeProxy)t, new Dictionary<TypeProxy, Type>());
            if (r != null) {
              if (Options.Get(CommonOptionBag.TypeInferenceDebug)) {
                Options.OutputWriter.WriteLine("  ----> found improvement through GetBaseTypeFromProxy: {0}", r);
              }
              return r;
            }
          }

          if (Options.Get(CommonOptionBag.TypeInferenceDebug)) {
            Options.OutputWriter.WriteLine("  ----> found no improvement, giving up");
          }
          return t;
        }
      }
      PartiallySolveTypeConstraints(false);
      PrintTypeConstraintState(11);
      t = t.NormalizeExpandKeepConstraints();
      var proxy = t as TypeProxy;
      if (proxy == null) {
        return t;  // simplification did the trick
      }
      if (Options.Get(CommonOptionBag.TypeInferenceDebug)) {
        Options.OutputWriter.WriteLine("DEBUG: Member selection{3}:  {1} :> {0} :> {2}", t,
          Util.Comma(proxy.SupertypesKeepConstraints, su => su.ToString()),
          Util.Comma(proxy.SubtypesKeepConstraints, su => su.ToString()),
          memberName == null ? "" : " (" + memberName + ")");
      }

      // Look for a join of head symbols among the proxy's subtypes
      Type joinType = null;
      if (JoinOfAllSubtypes(proxy, ref joinType, new HashSet<TypeProxy>()) && joinType != null) {
        DetermineRootLeaf(joinType, out _, out _, out var headIsRoot, out _);
        if (joinType.IsDatatype) {
          if (Options.Get(CommonOptionBag.TypeInferenceDebug)) {
            Options.OutputWriter.WriteLine("  ----> join is a datatype: {0}", joinType);
          }
          ConstrainSubtypeRelation(t, joinType, tok, "Member selection requires a supertype of {0} (got something more like {1})", t, joinType);
          return joinType;
        } else if (headIsRoot) {
          // we're good to go -- by picking "join" (whose type parameters have been replaced by fresh proxies), we're not losing any generality
          if (Options.Get(CommonOptionBag.TypeInferenceDebug)) {
            Options.OutputWriter.WriteLine("  ----> improved to {0} through join", joinType);
          }
          AssignProxyAndHandleItsConstraints(proxy, joinType, true);
          return proxy.NormalizeExpand();  // we return proxy.T instead of join, in case the assignment gets hijacked
        } else if (memberName == "_#apply" || memberName == "requires" || memberName == "reads") {
          var generalArrowType = joinType.AsArrowType;  // go all the way to the base type, to get to the general arrow type, if any0
          if (generalArrowType != null) {
            // pick the supertype "generalArrowType" of "join"
            if (Options.Get(CommonOptionBag.TypeInferenceDebug)) {
              Options.OutputWriter.WriteLine("  ----> improved to {0} through join and function application", generalArrowType);
            }
            ConstrainSubtypeRelation(generalArrowType, t, tok, "Function application requires a subtype of {0} (got something more like {1})", generalArrowType, t);
            return generalArrowType;
          }
        } else if (memberName != null) {
          // If "join" has a member called "memberName" and no supertype of "join" does, then we'll pick this join
          if (joinType.IsRefType) {
            var joinExpanded = joinType.NormalizeExpand();  // go all the way to the base type, to get to the class
            if (!joinExpanded.IsObjectQ) {
              var cl = ((UserDefinedType)joinExpanded).ResolvedClass as ClassLikeDecl;
              if (cl != null) {
                // TODO: the following could be improved by also supplying an upper bound of the search (computed as a join of the supertypes)
                var plausibleMembers = new HashSet<MemberDecl>();
                FindAllMembers(cl, memberName, plausibleMembers);
                if (plausibleMembers.Count == 1) {
                  var mbr = plausibleMembers.First();
                  if (mbr.EnclosingClass == cl) {
                    if (Options.Get(CommonOptionBag.TypeInferenceDebug)) {
                      Options.OutputWriter.WriteLine("  ----> improved to {0} through member-selection join", joinType);
                    }
                    var joinRoot = joinType.NormalizeExpand();  // blow passed any constraints
                    ConstrainSubtypeRelation(joinRoot, t, tok, "Member selection requires a subtype of {0} (got something more like {1})", joinRoot, t);
                    return joinType;
                  } else {
                    // pick the supertype "mbr.EnclosingClass" of "cl"
                    Contract.Assert(mbr.EnclosingClass is TraitDecl);  // a proper supertype of a ClassDecl must be a TraitDecl
                    var typeMapping = cl.ParentFormalTypeParametersToActuals;
                    TopLevelDecl td = mbr.EnclosingClass;
                    foreach (var tt in cl.TraitAncestors()) {
                      // If there is a match, the list of Type actuals is unique
                      // (a class cannot inherit both Trait<T1> and Trait<T2> with T1 != T2).
                      if (tt == (TraitDecl)mbr.EnclosingClass) {
                        td = tt;
                      }
                    }
                    List<Type> proxyTypeArgs = td.TypeArgs.ConvertAll(t0 => typeMapping.ContainsKey(t0) ? typeMapping[t0] : (Type)new InferredTypeProxy());
                    var joinMapping = TypeParameter.SubstitutionMap(cl.TypeArgs, joinType.TypeArgs);
                    proxyTypeArgs = proxyTypeArgs.ConvertAll(t0 => t0.Subst(joinMapping));
                    proxyTypeArgs = proxyTypeArgs.ConvertAll(t0 => t0.AsTypeParameter == null ? t0 : (Type)new InferredTypeProxy());
                    var pickItFromHere = new UserDefinedType(tok, mbr.EnclosingClass.Name, mbr.EnclosingClass, proxyTypeArgs);
                    if (Options.Get(CommonOptionBag.TypeInferenceDebug)) {
                      Options.OutputWriter.WriteLine("  ----> improved to {0} through join and member lookup", pickItFromHere);
                    }
                    ConstrainSubtypeRelation(pickItFromHere, t, tok, "Member selection requires a subtype of {0} (got something more like {1})", pickItFromHere, t);
                    return pickItFromHere;
                  }
                }
              }
            }
          }
        }
        if (Options.Get(CommonOptionBag.TypeInferenceDebug)) {
          Options.OutputWriter.WriteLine("  ----> found no improvement, because join does not determine type enough");
        }
      }

      // Compute the meet of the proxy's supertypes
      Type meet = null;
      if (MeetOfAllSupertypes(proxy, ref meet, new HashSet<TypeProxy>(), false) && meet != null) {
        // If the meet does have the member, then this looks promising. It could be that the
        // type would get further constrained later to pick some subtype (in particular, a
        // subclass that overrides the member) of this meet. But this is the best we can do
        // now.
        if (meet is TypeProxy) {
          if (proxy == meet.Normalize()) {
            // can this really ever happen?
            if (Options.Get(CommonOptionBag.TypeInferenceDebug)) {
              Options.OutputWriter.WriteLine("  ----> found no improvement (other than the proxy itself)");
            }
            return t;
          } else {
            if (Options.Get(CommonOptionBag.TypeInferenceDebug)) {
              Options.OutputWriter.WriteLine("  ----> (merging, then trying to improve further) assigning proxy {0}.T := {1}", proxy, meet);
            }
            Contract.Assert(proxy != meet);
            proxy.T = meet;
            Contract.Assert(t.NormalizeExpand() == meet);
            return PartiallyResolveTypeForMemberSelection(tok, t, memberName, strength + 1);
          }
        }
        if (!(meet is ArtificialType)) {
          if (Options.Get(CommonOptionBag.TypeInferenceDebug)) {
            Options.OutputWriter.WriteLine("  ----> improved to {0} through meet", meet);
          }
          if (memberName != null) {
            AssignProxyAndHandleItsConstraints(proxy, meet, true);
            return proxy.NormalizeExpand(); // we return proxy.T instead of meet, in case the assignment gets hijacked
          } else {
            return meet;
          }
        }
      }

      // as a last resort, act on any artificial type nearby the proxy
      var artificialSuper = proxy.InClusterOfArtificial(AllXConstraints);
      if (artificialSuper != null) {
        if (Options.Get(CommonOptionBag.TypeInferenceDebug)) {
          Options.OutputWriter.WriteLine("  ----> use artificial supertype: {0}", artificialSuper);
        }
        return artificialSuper;
      }

      // we weren't able to do it
      if (Options.Get(CommonOptionBag.TypeInferenceDebug)) {
        Options.OutputWriter.WriteLine("  ----> found no improvement using simple things, trying harder once more");
      }
      return PartiallyResolveTypeForMemberSelection(tok, t, memberName, strength + 1);
    }

    private Type/*?*/ GetBaseTypeFromProxy(TypeProxy proxy, Dictionary<TypeProxy, Type/*?*/> determinedProxies) {
      Contract.Requires(proxy != null);
      Contract.Requires(determinedProxies != null);
      if (determinedProxies.TryGetValue(proxy, out var t)) {
        // "t" may be null (meaning search for "proxy" is underway or was unsuccessful) or non-null (search for
        // "proxy" has completed successfully), but we return it in either case
        return t;
      }
      determinedProxies.Add(proxy, null);  // record that search for "proxy" is underway
      // First, go through subtype constraints, treating each as if it were an equality
      foreach (var c in AllTypeConstraints) {
        t = GetBaseTypeFromProxy_Eq(proxy, c.Super, c.Sub, determinedProxies);
        if (t != null) {
          determinedProxies[proxy] = t;
          return t;
        }
      }
      // Next, check XConstraints that can be seen as equality constraints
      foreach (var xc in AllXConstraints) {
        switch (xc.ConstraintName) {
          case "Assignable":
          case "Equatable":
          case "EquatableArg":
            t = GetBaseTypeFromProxy_Eq(proxy, xc.Types[0], xc.Types[1], determinedProxies);
            if (t != null) {
              determinedProxies[proxy] = t;
              return t;
            }
            break;
          case "InSet":
            // etc. TODO
            break;
          default:
            break;
        }
      }
      return null;
    }
    /// <summary>
    /// Tries to find a non-proxy type corresponding to "proxy", under the assumption that "t" equals "u" and
    /// "determinedProxies" assumptions.  In the process, may add to "determinedProxies".
    /// </summary>
    private Type/*?*/ GetBaseTypeFromProxy_Eq(TypeProxy proxy, Type t, Type u, Dictionary<TypeProxy, Type/*?*/> determinedProxies) {
      Contract.Requires(proxy != null);
      Contract.Requires(determinedProxies != null);
      Contract.Requires(t != null);
      Contract.Requires(u != null);
      t = t.NormalizeExpand();
      u = u.NormalizeExpand();
      return GetBaseTypeFromProxy_EqAux(proxy, t, u, determinedProxies) ?? GetBaseTypeFromProxy_EqAux(proxy, u, t, determinedProxies);
    }
    private Type/*?*/ GetBaseTypeFromProxy_EqAux(TypeProxy proxy, Type t, Type u, Dictionary<TypeProxy, Type/*?*/> determinedProxies) {
      Contract.Requires(proxy != null);
      Contract.Requires(determinedProxies != null);
      Contract.Requires(t != null && (!(t is TypeProxy) || ((TypeProxy)t).T == null));
      Contract.Requires(u != null && (!(u is TypeProxy) || ((TypeProxy)u).T == null));
      if (t == proxy) {
        if (u is TypeProxy) {
          return GetBaseTypeFromProxy((TypeProxy)u, determinedProxies);
        } else {
          return u;
        }
      } else if (t.ContainsProxy(proxy)) {
        if (u is TypeProxy) {
          u = GetBaseTypeFromProxy((TypeProxy)u, determinedProxies);
          if (u == null) {
            return null;
          }
        }
        if (Type.SameHead(t, u)) {
          Contract.Assert(t.TypeArgs.Count == u.TypeArgs.Count);
          for (int i = 0; i < t.TypeArgs.Count; i++) {
            var r = GetBaseTypeFromProxy_Eq(proxy, t.TypeArgs[i], u.TypeArgs[i], determinedProxies);
            if (r != null) {
              return r;
            }
          }
        }
      }
      return null;
    }

    private void GetRelatedTypeProxies(Type t, ISet<TypeProxy> proxies) {
      Contract.Requires(t != null);
      Contract.Requires(proxies != null);
      var proxy = t.Normalize() as TypeProxy;
      if (proxy == null || proxies.Contains(proxy)) {
        return;
      }
      if (Options.Get(CommonOptionBag.TypeInferenceDebug)) {
        Options.OutputWriter.WriteLine("DEBUG: GetRelatedTypeProxies: finding {0} interesting", proxy);
      }
      proxies.Add(proxy);
      // close over interesting constraints
      foreach (var c in AllTypeConstraints) {
        var super = c.Super.Normalize();
        if (super.TypeArgs.Exists(ta => ta.Normalize() == proxy)) {
          GetRelatedTypeProxies(c.Sub, proxies);
        }
      }
      foreach (var xc in AllXConstraints) {
        var xc0 = xc.Types[0].Normalize();
        if (xc.ConstraintName == "Assignable" && (xc0 == proxy || xc0.TypeArgs.Exists(ta => ta.Normalize() == proxy))) {
          GetRelatedTypeProxies(xc.Types[1], proxies);
        } else if (xc.ConstraintName == "Innable" && xc.Types[1].Normalize() == proxy) {
          GetRelatedTypeProxies(xc.Types[0], proxies);
        } else if ((xc.ConstraintName == "ModifiesFrame" || xc.ConstraintName == "ReadsFrame") && xc.Types[1].Normalize() == proxy) {
          GetRelatedTypeProxies(xc.Types[0], proxies);
        }
      }
    }

    /// <summary>
    /// Attempts to compute the join of "join", "t", and all of "t"'s known subtype( constraint)s.  The join
    /// ignores type parameters.  It is assumed that "join" on entry already includes the join of all proxies
    /// in "visited". The empty join is represented by "null".
    /// The return is "true" if the join exists.
    /// </summary>
    public bool JoinOfAllSubtypes(Type t, ref Type joinType, ISet<TypeProxy> visited) {
      Contract.Requires(t != null);
      Contract.Requires(visited != null);

      t = t.NormalizeExpandKeepConstraints();

      var proxy = t as TypeProxy;
      if (proxy != null) {
        if (visited.Contains(proxy)) {
          return true;
        }
        visited.Add(proxy);

        foreach (var c in proxy.SubtypeConstraints) {
          var s = c.Sub.NormalizeExpandKeepConstraints();
          if (!JoinOfAllSubtypes(s, ref joinType, visited)) {
            return false;
          }
        }
        if (joinType == null) {
          // also consider "Assignable" constraints
          foreach (var c in AllXConstraints) {
            if (c.ConstraintName == "Assignable" && c.Types[0].Normalize() == proxy) {
              var s = c.Types[1].NormalizeExpandKeepConstraints();
              if (!JoinOfAllSubtypes(s, ref joinType, visited)) {
                return false;
              }
            }
          }
        }
        return true;
      }

      if (joinType == null) {
        // stick with what we've got
        joinType = t;
        return true;
      } else if (Type.IsHeadSupertypeOf(joinType, t)) {
        // stick with what we've got
        return true;
      } else if (Type.IsHeadSupertypeOf(t, joinType)) {
        joinType = Type.HeadWithProxyArgs(t);
        return true;
      } else {
        joinType = Type.Join(joinType, Type.HeadWithProxyArgs(t), SystemModuleManager);  // the only way this can succeed is if we obtain a (non-null or nullable) trait
        Contract.Assert(joinType == null ||
                        joinType.IsObjectQ || joinType.IsObject ||
                        (joinType is UserDefinedType udt && (udt.ResolvedClass is TraitDecl || (udt.ResolvedClass is NonNullTypeDecl nntd && nntd.Class is TraitDecl))));
        return joinType != null;
      }
    }

    /// <summary>
    /// Attempts to compute the meet of "meet", all of "t"'s known supertype( constraint)s, and, if "includeT"
    /// and "t" has no supertype( constraint)s, "t".
    /// The meet ignores type parameters. (Really?? --KRML)
    /// It is assumed that "meet" on entry already includes the meet of all proxies
    /// in "visited". The empty meet is represented by "null".
    /// The return is "true" if the meet exists.
    /// </summary>
    bool MeetOfAllSupertypes(Type t, ref Type meet, ISet<TypeProxy> visited, bool includeT) {
      Contract.Requires(t != null);
      Contract.Requires(visited != null);

      t = t.NormalizeExpandKeepConstraints();
      var proxy = t as TypeProxy;
      if (proxy != null) {
        if (visited.Contains(proxy)) {
          return true;
        }
        visited.Add(proxy);

        var delegatedToOthers = false;
        foreach (var c in proxy.SupertypeConstraints) {
          var s = c.Super.NormalizeExpandKeepConstraints();
          delegatedToOthers = true;
          if (!MeetOfAllSupertypes(s, ref meet, visited, true)) {
            return false;
          }
        }
        if (!delegatedToOthers) {
          // also consider "Assignable" constraints
          foreach (var c in AllXConstraints) {
            if (c.ConstraintName == "Assignable" && c.Types[1].Normalize() == proxy) {
              var s = c.Types[0].NormalizeExpandKeepConstraints();
              delegatedToOthers = true;
              if (!MeetOfAllSupertypes(s, ref meet, visited, true)) {
                return false;
              }
            }
          }
        }
        if (delegatedToOthers) {
          return true;
        } else if (!includeT) {
          return true;
        } else if (meet == null || meet.Normalize() == proxy) {
          meet = proxy;
          return true;
        } else {
          return false;
        }
      }

      if (meet == null) {
        meet = Type.HeadWithProxyArgs(t);
        return true;
      } else if (Type.IsHeadSupertypeOf(t, meet)) {
        // stick with what we've got
        return true;
      } else if (Type.IsHeadSupertypeOf(meet, t)) {
        meet = Type.HeadWithProxyArgs(t);
        return true;
      } else {
        meet = Type.Meet(meet, Type.HeadWithProxyArgs(t), SystemModuleManager);
        return meet != null;
      }
    }

    /// <summary>
    /// Check that the type uses formal type parameters in a way that is agreeable with their variance specifications.
    /// "context == Co" says that "type" is allowed to vary in the positive direction.
    /// "context == Contra" says that "type" is allowed to vary in the negative direction.
    /// "context == Non" says that "type" must not vary at all.
    /// * "lax" says that the context is not strict -- type parameters declared to be strict must not be used in a lax context
    /// </summary>
    public void CheckVariance(Type type, TopLevelDecl enclosingTypeDefinition, TypeParameter.TPVariance context, bool lax) {
      Contract.Requires(type != null);
      Contract.Requires(enclosingTypeDefinition != null);
      Contract.Requires(!lax || enclosingTypeDefinition is ICallable);

      type = type.Normalize();  // we keep constraints, since subset types have their own type-parameter variance specifications; we also keep synonys, since that gives rise to better error messages
      if (type is BasicType) {
        // fine
      } else if (type is MapType) {
        var t = (MapType)type;
        // If its an infinite map, the domain's context is lax
        CheckVariance(t.Domain, enclosingTypeDefinition, context, lax || !t.Finite);
        CheckVariance(t.Range, enclosingTypeDefinition, context, lax);
      } else if (type is SetType) {
        var t = (SetType)type;
        // If its an infinite set, the argument's context is lax
        CheckVariance(t.Arg, enclosingTypeDefinition, context, lax || !t.Finite);
      } else if (type is CollectionType) {
        var t = (CollectionType)type;
        CheckVariance(t.Arg, enclosingTypeDefinition, context, lax);
      } else if (type is UserDefinedType) {
        var t = (UserDefinedType)type;
        if (t.ResolvedClass is TypeParameter tp) {
          if (tp.Variance != TypeParameter.TPVariance.Non && tp.Variance != context) {
            reporter.Error(MessageSource.Resolver, t.tok, "formal type parameter '{0}' is not used according to its variance specification", tp.Name);
          } else if (tp.StrictVariance && lax) {
            string hint;
            if (tp.VarianceSyntax == TypeParameter.TPVarianceSyntax.NonVariant_Strict) {
              hint = string.Format(" (perhaps try declaring '{0}' as '-{0}' or '!{0}')", tp.Name);
            } else {
              Contract.Assert(tp.VarianceSyntax == TypeParameter.TPVarianceSyntax.Covariant_Strict);
              hint = string.Format(" (perhaps try changing the declaration from '+{0}' to '*{0}')", tp.Name);
            }
            reporter.Error(MessageSource.Resolver, t.tok, "formal type parameter '{0}' is not used according to its variance specification (it is used left of an arrow){1}", tp.Name, hint);
          }
        } else {
          var resolvedClass = t.ResolvedClass;
          Contract.Assert(resolvedClass != null);  // follows from that the given type was successfully resolved
          Contract.Assert(resolvedClass.TypeArgs.Count == t.TypeArgs.Count);
          if (lax) {
            // we have to be careful about uses of the type being defined
            var cg = enclosingTypeDefinition.EnclosingModuleDefinition.CallGraph;
            var t0 = resolvedClass as ICallable;
            if (t0 != null && cg.GetSCCRepresentative(t0) == cg.GetSCCRepresentative((ICallable)enclosingTypeDefinition)) {
              reporter.Error(MessageSource.Resolver, t.tok, "using the type being defined ('{0}') here would cause a logical inconsistency by defining a type whose cardinality exceeds itself (like the Continuum Transfunctioner, you might say its power would then be exceeded only by its mystery)", resolvedClass.Name);
            }
          }
          for (int i = 0; i < t.TypeArgs.Count; i++) {
            Type p = t.TypeArgs[i];
            var tpFormal = resolvedClass.TypeArgs[i];
            CheckVariance(p, enclosingTypeDefinition,
              context == TypeParameter.TPVariance.Non ? context :
              context == TypeParameter.TPVariance.Co ? tpFormal.Variance :
              TypeParameter.Negate(tpFormal.Variance),
              lax || !tpFormal.StrictVariance);
          }
        }
      } else {
        Contract.Assert(false); throw new cce.UnreachableException();  // unexpected type
      }
    }

    /// <summary>
    /// See ConstrainToIntegerType description for the overload above.
    /// </summary>
    public void ConstrainToIntegerType(IToken tok, Type type, bool allowBitVector, TypeConstraint.ErrorMsg errorMsg) {
      Contract.Requires(tok != null);
      Contract.Requires(type != null);
      Contract.Requires(errorMsg != null);
      // We do two constraints: the first can aid in determining types, but allows bit-vectors; the second excludes bit-vectors.
      // However, we reuse the error message, so that only one error gets reported.
      ConstrainSubtypeRelation(new IntVarietiesSupertype(), type, errorMsg);
      if (!allowBitVector) {
        AddXConstraint(tok, "IntegerType", type, errorMsg);
      }
    }

    /// <summary>
    /// Attempts to rewrite a datatype update into more primitive operations, after doing the appropriate resolution checks.
    /// Upon success, returns that rewritten expression and sets "legalSourceConstructors".
    /// Upon some resolution error, return null.
    ///
    /// Actually, the method returns two expressions (or returns "(null, null)"). The first expression is the desugaring to be
    /// used when the DatatypeUpdateExpr is used in a ghost context. The second is to be used for a compiled context. In either
    /// case, "legalSourceConstructors" contains both ghost and compiled constructors.
    ///
    /// The reason for computing both desugarings here is that it's too early to tell if the DatatypeUpdateExpr is being used in
    /// a ghost or compiled context. This is a consequence of doing the deguaring so early. But it's also convenient to do the
    /// desugaring during resolution, because then the desugaring can be constructed as a non-resolved expression on which ResolveExpression
    /// is called--this is easier than constructing an already-resolved expression.
    /// </summary>
    (Expression, Expression) ResolveDatatypeUpdate(IToken tok, Expression root, DatatypeDecl dt, List<Tuple<IToken, string, Expression>> memberUpdates,
      ResolutionContext resolutionContext, out List<MemberDecl> members, out List<DatatypeCtor> legalSourceConstructors) {
      Contract.Requires(tok != null);
      Contract.Requires(root != null);
      Contract.Requires(dt != null);
      Contract.Requires(memberUpdates != null);
      Contract.Requires(resolutionContext != null);

      legalSourceConstructors = null;
      members = new List<MemberDecl>();

      // First, compute the list of candidate result constructors, that is, the constructors
      // that have all of the mentioned destructors. Issue errors for duplicated names and for
      // names that are not destructors in the datatype.
      var candidateResultCtors = dt.Ctors;  // list of constructors that have all the so-far-mentioned destructors
      var memberNames = new HashSet<string>();
      var rhsBindings = new Dictionary<string, Tuple<BoundVar/*let variable*/, IdentifierExpr/*id expr for let variable*/, Expression /*RHS in given syntax*/>>();
      var subst = TypeParameter.SubstitutionMap(dt.TypeArgs, root.Type.NormalizeExpand().TypeArgs);
      foreach (var entry in memberUpdates) {
        var destructor_str = entry.Item2;
        if (memberNames.Contains(destructor_str)) {
          reporter.Error(MessageSource.Resolver, entry.Item1, "duplicate update member '{0}'", destructor_str);
        } else {
          memberNames.Add(destructor_str);
          if (!GetClassMembers(dt).TryGetValue(destructor_str, out var member)) {
            reporter.Error(MessageSource.Resolver, entry.Item1, "member '{0}' does not exist in datatype '{1}'", destructor_str, dt.Name);
          } else if (!(member is DatatypeDestructor)) {
            reporter.Error(MessageSource.Resolver, entry.Item1, "member '{0}' is not a destructor in datatype '{1}'", destructor_str, dt.Name);
          } else {
            members.Add(member);
            var destructor = (DatatypeDestructor)member;
            var intersection = new List<DatatypeCtor>(candidateResultCtors.Intersect(destructor.EnclosingCtors));
            if (intersection.Count == 0) {
              reporter.Error(MessageSource.Resolver, entry.Item1,
                "updated datatype members must belong to the same constructor (unlike the previously mentioned destructors, '{0}' does not belong to {1})",
                destructor_str, DatatypeDestructor.PrintableCtorNameList(candidateResultCtors, "or"));
            } else {
              candidateResultCtors = intersection;
              if (destructor.IsGhost) {
                rhsBindings.Add(destructor_str, new Tuple<BoundVar, IdentifierExpr, Expression>(null, null, entry.Item3));
              } else {
                var xName = FreshTempVarName(string.Format("dt_update#{0}#", destructor_str), resolutionContext.CodeContext);
                var xVar = new BoundVar(new AutoGeneratedToken(tok), xName, destructor.Type.Subst(subst));
                var x = new IdentifierExpr(new AutoGeneratedToken(tok), xVar);
                rhsBindings.Add(destructor_str, new Tuple<BoundVar, IdentifierExpr, Expression>(xVar, x, entry.Item3));
              }
            }
          }
        }
      }
      if (candidateResultCtors.Count == 0) {
        return (null, null);
      }

      // Check that every candidate result constructor has given a name to all of its parameters.
      var hasError = false;
      foreach (var ctor in candidateResultCtors) {
        if (ctor.Formals.Exists(f => !f.HasName)) {
          reporter.Error(MessageSource.Resolver, tok,
            "candidate result constructor '{0}' has an anonymous parameter (to use in datatype update expression, name all the parameters of the candidate result constructors)",
            ctor.Name);
          hasError = true;
        }
      }
      if (hasError) {
        return (null, null);
      }

      // The legal source constructors are the candidate result constructors. (Yep, two names for the same thing.)
      legalSourceConstructors = candidateResultCtors;
      Contract.Assert(1 <= legalSourceConstructors.Count);

      var desugaringForGhostContext = DesugarDatatypeUpdate(tok, root, dt, candidateResultCtors, rhsBindings, resolutionContext);
      var nonGhostConstructors = candidateResultCtors.Where(ctor => !ctor.IsGhost).ToList();
      if (nonGhostConstructors.Count == candidateResultCtors.Count) {
        return (desugaringForGhostContext, desugaringForGhostContext);
      }
      var desugaringForCompiledContext = DesugarDatatypeUpdate(tok, root, dt, nonGhostConstructors, rhsBindings, resolutionContext);
      return (desugaringForGhostContext, desugaringForCompiledContext);
    }

    /// <summary>
    // Rewrite the datatype update root.(x := X, y := Y, ...) to:
    ///     var d := root;
    ///     var x := X;  // EXCEPT: don't do this for ghost fields
    ///     var y := Y;
    ///     ..
    ///     if d.CandidateResultConstructor0 then
    ///       CandidateResultConstructor0(x, y, ..., d.f0, d.f1, ...)  // for a ghost field x, use the expression X directly
    ///     else if d.CandidateResultConstructor1 then
    ///       CandidateResultConstructor0(x, y, ..., d.g0, d.g1, ...)
    ///     ...
    ///     else
    ///       CandidateResultConstructorN(x, y, ..., d.k0, d.k1, ...)
    /// </summary>
    private Expression DesugarDatatypeUpdate(IToken tok, Expression root, DatatypeDecl dt, List<DatatypeCtor> candidateResultCtors,
      Dictionary<string, Tuple<BoundVar, IdentifierExpr, Expression>> rhsBindings, ResolutionContext resolutionContext) {

      if (candidateResultCtors.Count == 0) {
        return root;
      }
      Expression rewrite = null;
      // Create a unique name for d', the variable we introduce in the let expression
      var dName = FreshTempVarName("dt_update_tmp#", resolutionContext.CodeContext);
      var dVar = new BoundVar(new AutoGeneratedToken(tok), dName, root.Type);
      var d = new IdentifierExpr(new AutoGeneratedToken(tok), dVar);
      Expression body = null;
      candidateResultCtors.Reverse();
      foreach (var crc in candidateResultCtors) {
        // Build the arguments to the datatype constructor, using the updated value in the appropriate slot
        var ctorArguments = new List<Expression>();
        var actualBindings = new List<ActualBinding>();
        foreach (var f in crc.Formals) {
          Expression ctorArg;
          if (rhsBindings.TryGetValue(f.Name, out var info)) {
            ctorArg = info.Item2 ?? info.Item3;
          } else {
            ctorArg = new ExprDotName(tok, d, f.Name, null);
          }
          ctorArguments.Add(ctorArg);
          var bindingName = new Token(tok.line, tok.col) {
            Uri = tok.Uri,
            val = f.Name
          };
          actualBindings.Add(new ActualBinding(bindingName, ctorArg));
        }
        var ctor_call = new DatatypeValue(tok, crc.EnclosingDatatype.Name, crc.Name, actualBindings);
        // in the following line, resolve to root.Type, so that type parameters get filled in appropriately
        ResolveDatatypeValue(resolutionContext, ctor_call, dt, root.Type.NormalizeExpand());

        if (body == null) {
          body = ctor_call;
        } else {
          // body = if d.crc? then ctor_call else body
          var guard = new ExprDotName(tok, d, crc.QueryField.Name, null);
          body = new ITEExpr(tok, false, guard, ctor_call, body);
        }
      }
      Contract.Assert(body != null); // because there was at least one element in candidateResultCtors

      // Wrap the let's around body
      rewrite = body;
      foreach (var entry in rhsBindings) {
        if (entry.Value.Item1 != null) {
          var lhs = new CasePattern<BoundVar>(tok, entry.Value.Item1);
          rewrite = new LetExpr(tok, new List<CasePattern<BoundVar>>() { lhs }, new List<Expression>() { entry.Value.Item3 }, rewrite, true);
        }
      }
      var dVarPat = new CasePattern<BoundVar>(tok, dVar);
      rewrite = new LetExpr(tok, new List<CasePattern<BoundVar>>() { dVarPat }, new List<Expression>() { root }, rewrite, true);
      Contract.Assert(rewrite != null);
      ResolveExpression(rewrite, resolutionContext);
      return rewrite;
    }

    public Expression ResolveNameSegment(NameSegment expr, bool isLastNameSegment, List<ActualBinding> args,
      ResolutionContext resolutionContext, bool allowMethodCall, bool complain = true) {
      return ResolveNameSegment(expr, isLastNameSegment, args, resolutionContext, allowMethodCall, complain, out _);
    }

    /// <summary>
    /// Look up expr.Name in the following order:
    ///  0. Local variable, parameter, or bound variable.
    ///     (Language design note:  If this clashes with something of interest, one can always rename the local variable locally.)
    ///  1. Member of enclosing class (an implicit "this" is inserted, if needed)
    ///  2. If isLastNameSegment:
    ///     Unambiguous constructor name of a datatype in the enclosing module (if two constructors have the same name, an error message is produced here)
    ///     (Language design note:  If the constructor name is ambiguous or if one of the steps above takes priority, one can qualify the constructor name with the name of the datatype)
    ///  3. Member of the enclosing module (type name or the name of a module)
    ///  4. Static function or method in the enclosing module or its imports
    ///  5. If !isLastNameSegment:
    ///     Unambiguous constructor name of a datatype in the enclosing module
    ///
    /// </summary>
    /// <param name="expr"></param>
    /// <param name="isLastNameSegment">Indicates that the NameSegment is not directly enclosed in another NameSegment or ExprDotName expression.</param>
    /// <param name="args">If the NameSegment is enclosed in an ApplySuffix, then these are the arguments.  The method returns null to indicate
    /// that these arguments, if any, were not used.  If args is non-null and the method does use them, the method returns the resolved expression
    /// that incorporates these arguments.</param>
    /// <param name="resolutionContext"></param>
    /// <param name="allowMethodCall">If false, generates an error if the name denotes a method. If true and the name denotes a method, returns
    /// a MemberSelectExpr whose .Member is a Method.</param>
    /// <param name="shadowedModule">If the name being resolved shadows an imported module, then that module is reported
    /// through this parameter.  This happens when module <c>Option</c> in <c>import opened Option</c> also contains a
    /// <c>datatype Option</c>, in which case <c>Option</c> refers to the datatype, not the module
    /// (https://github.com/dafny-lang/dafny/issues/1996).</param>
    Expression ResolveNameSegment(NameSegment expr, bool isLastNameSegment, List<ActualBinding> args, ResolutionContext resolutionContext, bool allowMethodCall, bool complain, out ModuleDecl shadowedModule) {
      Contract.Requires(expr != null);
      Contract.Requires(!expr.WasResolved());
      Contract.Requires(resolutionContext != null);
      Contract.Ensures(Contract.Result<Expression>() == null || args != null);

      shadowedModule = null;

      if (expr.OptTypeArguments != null) {
        foreach (var ty in expr.OptTypeArguments) {
          ResolveType(expr.tok, ty, resolutionContext, ResolveTypeOptionEnum.InferTypeProxies, null);
        }
      }

      Expression r = null;  // the resolved expression, if successful
      Expression rWithArgs = null;  // the resolved expression after incorporating "args"

      // For 0:
      IVariable v;
      // For 1:
      // For 1 and 4:
      MemberDecl member = null;
      // For 2 and 5:
      // For 3:

      var name = resolutionContext.InReveal ? "reveal_" + expr.Name : expr.Name;
      v = scope.Find(name);
      if (v != null) {
        // ----- 0. local variable, parameter, or bound variable
        if (expr.OptTypeArguments != null) {
          if (complain) {
            reporter.Error(MessageSource.Resolver, expr.tok, "variable '{0}' does not take any type parameters", name);
          } else {
            expr.ResolvedExpression = null;
            return null;
          }
        }
        r = new IdentifierExpr(expr.tok, v);
      } else if (currentClass is TopLevelDeclWithMembers cl && GetClassMembers(cl)?.TryGetValue(name, out member) == true) {
        // ----- 1. member of the enclosing class

        if (!member.IsStatic) {
          if (!scope.AllowInstance) {
            if (complain) {
              reporter.Error(MessageSource.Resolver, expr.tok,
                "'this' is not allowed in a 'static' context"); //TODO: Rephrase this
            } else {
              expr.ResolvedExpression = null;
              return null;
            }
            // nevertheless, set "receiver" to a value so we can continue resolution
          }
        }

        var token = expr.tok;
        var receiver = GetReceiver(currentClass, member, token);
        r = ResolveExprDotCall(token, receiver, null, member, args, expr.OptTypeArguments, resolutionContext, allowMethodCall);
      } else if (isLastNameSegment && moduleInfo.Ctors.TryGetValue(name, out var pair)) {
        // ----- 2. datatype constructor
        if (ResolveDatatypeConstructor(expr, args, resolutionContext, complain, pair, name, ref r, ref rWithArgs)) {
          return null;
        }
      } else if (moduleInfo.TopLevels.TryGetValue(name, out var decl)) {
        // ----- 3. Member of the enclosing module

        // Record which imported module, if any, was shadowed by `name` in the current module.
        shadowedModule = moduleInfo.ShadowedImportedModules.GetValueOrDefault(name);

        if (decl is AmbiguousTopLevelDecl) {
          var ad = (AmbiguousTopLevelDecl)decl;
          if (complain) {
            reporter.Error(MessageSource.Resolver, expr.tok, "The name {0} ambiguously refers to a type in one of the modules {1} (try qualifying the type name with the module name)", expr.Name, ad.ModuleNames());
          } else {
            expr.ResolvedExpression = null;
            return null;
          }
        } else {
          // We have found a module name or a type name, neither of which is an expression. However, the NameSegment we're
          // looking at may be followed by a further suffix that makes this into an expresion. We postpone the rest of the
          // resolution to any such suffix. For now, we create a temporary expression that will never be seen by the compiler
          // or verifier, just to have a placeholder where we can recorded what we have found.
          if (!isLastNameSegment) {
            if (decl is ClassLikeDecl cd && cd.NonNullTypeDecl != null && name != cd.NonNullTypeDecl.Name) {
              // A possibly-null type C? was mentioned. But it does not have any further members. The program should have used
              // the name of the class, C. Report an error and continue.
              if (complain) {
                reporter.Error(MessageSource.Resolver, expr.tok, "To access members of {0} '{1}', write '{1}', not '{2}'", decl.WhatKind, decl.Name, name);
              } else {
                expr.ResolvedExpression = null;
                return null;
              }
            }
          }
          r = CreateResolver_IdentifierExpr(expr.tok, name, expr.OptTypeArguments, decl);
        }

      } else if (moduleInfo.StaticMembers.TryGetValue(name, out member)) {
        // ----- 4. static member of the enclosing module
        Contract.Assert(member.IsStatic); // moduleInfo.StaticMembers is supposed to contain only static members of the module's implicit class _default
        if (member is AmbiguousMemberDecl) {
          var ambiguousMember = (AmbiguousMemberDecl)member;
          if (complain) {
            reporter.Error(MessageSource.Resolver, expr.tok, "The name {0} ambiguously refers to a static member in one of the modules {1} (try qualifying the member name with the module name)", expr.Name, ambiguousMember.ModuleNames());
          } else {
            expr.ResolvedExpression = null;
            return null;
          }
        } else {
          var receiver = new StaticReceiverExpr(expr.tok, (TopLevelDeclWithMembers)member.EnclosingClass, true);
          r = ResolveExprDotCall(expr.tok, receiver, null, member, args, expr.OptTypeArguments, resolutionContext, allowMethodCall);
        }

      } else if (!isLastNameSegment && moduleInfo.Ctors.TryGetValue(name, out pair)) {
        // ----- 5. datatype constructor
        if (ResolveDatatypeConstructor(expr, args, resolutionContext, complain, pair, name, ref r, ref rWithArgs)) {
          return null;
        }

      } else {
        // ----- None of the above
        if (complain) {
          if (resolutionContext.InReveal) {
            reporter.Error(MessageSource.Resolver, expr.tok, "cannot reveal '{0}' because no constant, assert label, or requires label in the current scope is named '{0}'", expr.Name);
          } else {
            reporter.Error(MessageSource.Resolver, expr.tok, "unresolved identifier: {0}", name);
          }
        } else {
          expr.ResolvedExpression = null;
          return null;
        }
      }

      if (r == null) {
        // an error has been reported above; we won't fill in .ResolvedExpression, but we still must fill in .Type
        expr.Type = new InferredTypeProxy();
      } else {
        expr.ResolvedExpression = r;
        var rt = r.Type;
        var nt = rt.UseInternalSynonym();
        expr.Type = nt;
      }
      return rWithArgs;
    }

    public static Expression GetReceiver(TopLevelDeclWithMembers container, MemberDecl member, IToken token) {
      Expression receiver;
      if (member.IsStatic) {
        receiver = new StaticReceiverExpr(token,
          UserDefinedType.FromTopLevelDecl(token, container, container.TypeArgs),
          (TopLevelDeclWithMembers)member.EnclosingClass, true);
      } else {
        receiver = new ImplicitThisExpr(token);
        receiver.Type = GetThisType(token, container); // resolve here
      }

      return receiver;
    }

    private bool ResolveDatatypeConstructor(NameSegment expr, List<ActualBinding>/*?*/ args, ResolutionContext resolutionContext, bool complain, Tuple<DatatypeCtor, bool> pair, string name, ref Expression r, ref Expression rWithArgs) {
      Contract.Requires(expr != null);
      Contract.Requires(resolutionContext != null);

      if (pair.Item2) {
        // there is more than one constructor with this name
        if (complain) {
          reporter.Error(MessageSource.Resolver, expr.tok, "the name '{0}' denotes a datatype constructor, but does not do so uniquely; add an explicit qualification (for example, '{1}.{0}')", expr.Name,
            pair.Item1.EnclosingDatatype.Name);
        } else {
          expr.ResolvedExpression = null;
          return true;
        }
      } else {
        if (expr.OptTypeArguments != null) {
          if (complain) {
            reporter.Error(MessageSource.Resolver, expr.tok, "datatype constructor does not take any type parameters ('{0}')", name);
          } else {
            expr.ResolvedExpression = null;
            return true;
          }
        }
        var rr = new DatatypeValue(expr.tok, pair.Item1.EnclosingDatatype.Name, name, args ?? new List<ActualBinding>());
        bool ok = ResolveDatatypeValue(resolutionContext, rr, pair.Item1.EnclosingDatatype, null, complain);
        if (!ok) {
          expr.ResolvedExpression = null;
          return true;
        }
        if (args == null) {
          r = rr;
        } else {
          r = rr; // this doesn't really matter, since we're returning an "rWithArgs" (but if would have been proper to have returned the ctor as a lambda)
          rWithArgs = rr;
        }
      }
      return false;
    }

    /// <summary>
    /// Look up expr.Name in the following order:
    ///  0. Type parameter
    ///  1. Member of enclosing class (an implicit "this" is inserted, if needed)
    ///  2. Member of the enclosing module (type name or the name of a module)
    ///  3. Static function or method in the enclosing module or its imports
    ///
    /// Note: 1 and 3 are not used now, but they will be of interest when async task types are supported.
    /// </summary>
    void ResolveNameSegment_Type(NameSegment expr, ResolutionContext resolutionContext, ResolveTypeOption option, List<TypeParameter> defaultTypeArguments) {
      Contract.Requires(expr != null);
      Contract.Requires(!expr.WasResolved());
      Contract.Requires(resolutionContext != null);
      Contract.Requires((option.Opt == ResolveTypeOptionEnum.DontInfer || option.Opt == ResolveTypeOptionEnum.InferTypeProxies) == (defaultTypeArguments == null));

      if (expr.OptTypeArguments != null) {
        foreach (var ty in expr.OptTypeArguments) {
          ResolveType(expr.tok, ty, resolutionContext, option, defaultTypeArguments);
        }
      }

      Expression r = null;  // the resolved expression, if successful

      // For 0:
      TypeParameter tp;
#if ASYNC_TASK_TYPES
      // For 1:
      Dictionary<string, MemberDecl> members;
      // For 1 and 3:
      MemberDecl member = null;
#endif
      // For 2:

      tp = allTypeParameters.Find(expr.Name);
      if (tp != null) {
        // ----- 0. type parameter
        if (expr.OptTypeArguments == null) {
          r = new Resolver_IdentifierExpr(expr.tok, tp);
        } else {
          reporter.Error(MessageSource.Resolver, expr.tok, "Type parameter expects no type arguments: {0}", expr.Name);
        }
#if ASYNC_TASK_TYPES  // At the moment, there is no way for a class member to part of a type name, but this changes with async task types
      } else if (currentClass != null && classMembers.TryGetValue(currentClass, out members) && members.TryGetValue(expr.Name, out member)) {
        // ----- 1. member of the enclosing class
        Expression receiver;
        if (member.IsStatic) {
          receiver = new StaticReceiverExpr(expr.tok, (ClassLikeDecl)member.EnclosingClass);
        } else {
          if (!scope.AllowInstance) {
            reporter.Error(MessageSource.Resolver, expr.tok, "'this' is not allowed in a 'static' context");
            // nevertheless, set "receiver" to a value so we can continue resolution
          }
          receiver = new ImplicitThisExpr(expr.tok);
          receiver.Type = GetThisType(expr.tok, (ClassLikeDecl)member.EnclosingClass);  // resolve here
        }
        r = ResolveExprDotCall(expr.tok, receiver, member, expr.OptTypeArguments, opts.resolutionContext, allowMethodCall);
#endif
      } else if (moduleInfo.TopLevels.TryGetValue(expr.Name, out var decl)) {
        // ----- 2. Member of the enclosing module
        if (decl is AmbiguousTopLevelDecl) {
          var ad = (AmbiguousTopLevelDecl)decl;
          reporter.Error(MessageSource.Resolver, expr.tok, "The name {0} ambiguously refers to a type in one of the modules {1} (try qualifying the type name with the module name)", expr.Name, ad.ModuleNames());
        } else {
          // We have found a module name or a type name, neither of which is a type expression. However, the NameSegment we're
          // looking at may be followed by a further suffix that makes this into a type expresion. We postpone the rest of the
          // resolution to any such suffix. For now, we create a temporary expression that will never be seen by the compiler
          // or verifier, just to have a placeholder where we can recorded what we have found.
          r = CreateResolver_IdentifierExpr(expr.tok, expr.Name, expr.OptTypeArguments, decl);
        }

#if ASYNC_TASK_TYPES  // At the moment, there is no way for a class member to part of a type name, but this changes with async task types
      } else if (moduleInfo.StaticMembers.TryGetValue(expr.Name, out member)) {
        // ----- 3. static member of the enclosing module
        Contract.Assert(member.IsStatic); // moduleInfo.StaticMembers is supposed to contain only static members of the module's implicit class _default
        if (ReallyAmbiguousThing(ref member)) {
          reporter.Error(MessageSource.Resolver, expr.tok, "The name {0} ambiguously refers to a static member in one of the modules {1} (try qualifying the member name with the module name)", expr.Name, ((AmbiguousMemberDecl)member).ModuleNames());
        } else {
          var receiver = new StaticReceiverExpr(expr.tok, (ClassLikeDecl)member.EnclosingClass);
          r = ResolveExprDotCall(expr.tok, receiver, member, expr.OptTypeArguments, opts.resolutionContext, allowMethodCall);
        }
#endif
      } else {
        // ----- None of the above
        var hint0 = "(did you forget to qualify a name or declare a module import 'opened'?)";
        var hint1 = " (note that names in outer modules are not visible in contained modules)";
        var hint2 = "";
        if (Options.Get(CommonOptionBag.GeneralTraits) && expr.Name.EndsWith("?")) {
          var nameWithoutQuestionMark = expr.Name[..^1];
          if (nameWithoutQuestionMark.Length != 0 &&
              moduleInfo.TopLevels.TryGetValue(nameWithoutQuestionMark, out decl) && decl is TraitDecl) {
            hint2 =
              $" (if you intended to refer to a possibly null '{nameWithoutQuestionMark}', " +
              "then you must declare that trait with 'extends object' to make it a reference type)";
          }
        }
        reporter.Error(MessageSource.Resolver, expr.tok, $"Type or type parameter is not declared in this scope: {expr.Name} {hint0}{hint1}{hint2}");
      }

      if (r == null) {
        // an error has been reported above; we won't fill in .ResolvedExpression, but we still must fill in .Type
        expr.Type = new InferredTypeProxy();
      } else {
        expr.ResolvedExpression = r;
        expr.Type = r.Type;
      }
    }

    /// <summary>
    /// To resolve "id" in expression "E . id", do:
    ///  * If E denotes a module name M:
    ///      0. If isLastNameSegment:
    ///         Unambiguous constructor name of a datatype in module M (if two constructors have the same name, an error message is produced here)
    ///         (Language design note:  If the constructor name is ambiguous or if one of the steps above takes priority, one can qualify the constructor name with the name of the datatype)
    ///      1. Member of module M:  sub-module (including submodules of imports), class, datatype, etc.
    ///         (if two imported types have the same name, an error message is produced here)
    ///      2. Static function or method of M._default
    ///    (Note that in contrast to ResolveNameSegment, imported modules, etc. are ignored)
    ///  * If E denotes a type:
    ///      3. Look up id as a member of that type
    ///  * If E denotes an expression:
    ///      4. Let T be the type of E.  Look up id in T.
    /// </summary>
    /// <param name="expr"></param>
    /// <param name="isLastNameSegment">Indicates that the ExprDotName is not directly enclosed in another ExprDotName expression.</param>
    /// <param name="args">If the ExprDotName is enclosed in an ApplySuffix, then these are the arguments.  The method returns null to indicate
    /// that these arguments, if any, were not used.  If args is non-null and the method does use them, the method returns the resolved expression
    /// that incorporates these arguments.</param>
    /// <param name="resolutionContext"></param>
    /// <param name="allowMethodCall">If false, generates an error if the name denotes a method. If true and the name denotes a method, returns
    /// a Resolver_MethodCall.</param>
    Expression ResolveDotSuffix(ExprDotName expr, bool isLastNameSegment, List<ActualBinding> args, ResolutionContext resolutionContext, bool allowMethodCall) {
      Contract.Requires(expr != null);
      Contract.Requires(!expr.WasResolved());
      Contract.Requires(resolutionContext != null);
      Contract.Ensures(Contract.Result<Expression>() == null || args != null);

      // resolve the LHS expression
      // LHS should not be reveal lemma
      ModuleDecl shadowedImport = null;
      ResolutionContext nonRevealOpts = resolutionContext with { InReveal = false };
      if (expr.Lhs is NameSegment) {
        ResolveNameSegment((NameSegment)expr.Lhs, false, null, nonRevealOpts, false, true, out shadowedImport);
      } else if (expr.Lhs is ExprDotName) {
        ResolveDotSuffix((ExprDotName)expr.Lhs, false, null, nonRevealOpts, false);
      } else {
        ResolveExpression(expr.Lhs, nonRevealOpts);
      }

      if (expr.OptTypeArguments != null) {
        foreach (var ty in expr.OptTypeArguments) {
          ResolveType(expr.tok, ty, resolutionContext, ResolveTypeOptionEnum.InferTypeProxies, null);
        }
      }

      Expression r = null;  // the resolved expression, if successful
      Expression rWithArgs = null;  // the resolved expression after incorporating "args"
      MemberDecl member = null;

      var name = resolutionContext.InReveal ? "reveal_" + expr.SuffixName : expr.SuffixName;
      if (!expr.Lhs.WasResolved()) {
        return null;
      }
      var lhs = expr.Lhs.Resolved;
      if (lhs != null && lhs.Type is Resolver_IdentifierExpr.ResolverType_Module) {
        var ri = (Resolver_IdentifierExpr)lhs;
        var sig = ((ModuleDecl)ri.Decl).AccessibleSignature(false);
        sig = GetSignature(sig);
        // For 0:
        // For 1:

        if (isLastNameSegment && sig.Ctors.TryGetValue(name, out var pair)) {
          // ----- 0. datatype constructor
          if (pair.Item2) {
            // there is more than one constructor with this name
            reporter.Error(MessageSource.Resolver, expr.tok, "the name '{0}' denotes a datatype constructor in module {2}, but does not do so uniquely; add an explicit qualification (for example, '{1}.{0}')", name, pair.Item1.EnclosingDatatype.Name, ((ModuleDecl)ri.Decl).Name);
          } else {
            if (expr.OptTypeArguments != null) {
              reporter.Error(MessageSource.Resolver, expr.tok, "datatype constructor does not take any type parameters ('{0}')", name);
            }
            var rr = new DatatypeValue(expr.tok, pair.Item1.EnclosingDatatype.Name, name, args ?? new List<ActualBinding>());
            ResolveDatatypeValue(resolutionContext, rr, pair.Item1.EnclosingDatatype, null);

            if (args == null) {
              r = rr;
            } else {
              r = rr;  // this doesn't really matter, since we're returning an "rWithArgs" (but if would have been proper to have returned the ctor as a lambda)
              rWithArgs = rr;
            }
          }
        } else if (sig.TopLevels.TryGetValue(name, out var decl)) {
          // ----- 1. Member of the specified module
          if (decl is AmbiguousTopLevelDecl) {
            var ad = (AmbiguousTopLevelDecl)decl;
            reporter.Error(MessageSource.Resolver, expr.tok, "The name {0} ambiguously refers to a type in one of the modules {1} (try qualifying the type name with the module name)", expr.SuffixName, ad.ModuleNames());
          } else {
            // We have found a module name or a type name, neither of which is an expression. However, the ExprDotName we're
            // looking at may be followed by a further suffix that makes this into an expresion. We postpone the rest of the
            // resolution to any such suffix. For now, we create a temporary expression that will never be seen by the compiler
            // or verifier, just to have a placeholder where we can recorded what we have found.
            if (!isLastNameSegment) {
              if (decl is ClassLikeDecl cd && cd.NonNullTypeDecl != null && name != cd.NonNullTypeDecl.Name) {
                // A possibly-null type C? was mentioned. But it does not have any further members. The program should have used
                // the name of the class, C. Report an error and continue.
                reporter.Error(MessageSource.Resolver, expr.tok, "To access members of {0} '{1}', write '{1}', not '{2}'", decl.WhatKind, decl.Name, name);
              }
            }
            r = CreateResolver_IdentifierExpr(expr.tok, name, expr.OptTypeArguments, decl);
          }
        } else if (sig.StaticMembers.TryGetValue(name, out member)) {
          // ----- 2. static member of the specified module
          Contract.Assert(member.IsStatic); // moduleInfo.StaticMembers is supposed to contain only static members of the module's implicit class _default
          if (member is AmbiguousMemberDecl) {
            var ambiguousMember = (AmbiguousMemberDecl)member;
            reporter.Error(MessageSource.Resolver, expr.tok, "The name {0} ambiguously refers to a static member in one of the modules {1} (try qualifying the member name with the module name)", expr.SuffixName, ambiguousMember.ModuleNames());
          } else {
            var receiver = new StaticReceiverExpr(expr.Lhs.tok, (TopLevelDeclWithMembers)member.EnclosingClass, false);
            receiver.ContainerExpression = expr.Lhs;
            r = ResolveExprDotCall(expr.tok, receiver, null, member, args, expr.OptTypeArguments, resolutionContext, allowMethodCall);
          }
        } else {
          reporter.Error(MessageSource.Resolver, expr.tok, "unresolved identifier: {0}", name);
        }

      } else if (lhs != null && lhs.Type is Resolver_IdentifierExpr.ResolverType_Type) {
        var ri = (Resolver_IdentifierExpr)lhs;
        // ----- 3. Look up name in type
        // expand any synonyms
        var ty = new UserDefinedType(expr.tok, ri.Decl.Name, ri.Decl, ri.TypeArgs).NormalizeExpand();
        if (ty.IsDatatype) {
          // ----- LHS is a datatype
          var dt = ty.AsDatatype;
          if (dt.ConstructorsByName != null && dt.ConstructorsByName.TryGetValue(name, out var ctor)) {
            if (expr.OptTypeArguments != null) {
              reporter.Error(MessageSource.Resolver, expr.tok, "datatype constructor does not take any type parameters ('{0}')", name);
            }
            var rr = new DatatypeValue(expr.tok, ctor.EnclosingDatatype.Name, name, args ?? new List<ActualBinding>());
            ResolveDatatypeValue(resolutionContext, rr, ctor.EnclosingDatatype, ty);
            if (args == null) {
              r = rr;
            } else {
              r = rr;  // this doesn't really matter, since we're returning an "rWithArgs" (but if would have been proper to have returned the ctor as a lambda)
              rWithArgs = rr;
            }
          }
        }
        var cd = r == null ? ty.AsTopLevelTypeWithMembersBypassInternalSynonym : null;
        if (cd != null) {
          // ----- LHS is a type with members
          if (GetClassMembers(cd)?.TryGetValue(name, out member) == true) {
            if (!VisibleInScope(member)) {
              reporter.Error(MessageSource.Resolver, expr.tok, "member '{0}' has not been imported in this scope and cannot be accessed here", name);
            }
            if (!member.IsStatic) {
              reporter.Error(MessageSource.Resolver, expr.tok, "accessing member '{0}' requires an instance expression", name); //TODO Unify with similar error messages
              // nevertheless, continue creating an expression that approximates a correct one
            }
            var receiver = new StaticReceiverExpr(expr.Lhs.tok, (UserDefinedType)ty.NormalizeExpand(), (TopLevelDeclWithMembers)member.EnclosingClass, false);
            receiver.ContainerExpression = expr.Lhs;
            r = ResolveExprDotCall(expr.tok, receiver, null, member, args, expr.OptTypeArguments, resolutionContext, allowMethodCall);
          }
        }
        if (r == null) {
          reporter.Error(MessageSource.Resolver, expr.tok, "member '{0}' does not exist in {2} '{1}'", name, ri.Decl.Name, ri.Decl.WhatKind);
        }
      } else if (lhs != null) {
        // ----- 4. Look up name in the type of the Lhs
        member = ResolveMember(expr.tok, expr.Lhs.Type, name, out var tentativeReceiverType);
        if (member != null) {
          Expression receiver;
          if (!member.IsStatic) {
            receiver = expr.Lhs;
            AddAssignableConstraint(expr.tok, tentativeReceiverType, receiver.Type, "receiver type ({1}) does not have a member named " + name);
            r = ResolveExprDotCall(expr.tok, receiver, tentativeReceiverType, member, args, expr.OptTypeArguments, resolutionContext, allowMethodCall);
          } else {
            receiver = new StaticReceiverExpr(expr.tok, (UserDefinedType)tentativeReceiverType, (TopLevelDeclWithMembers)member.EnclosingClass, false, lhs);
            r = ResolveExprDotCall(expr.tok, receiver, null, member, args, expr.OptTypeArguments, resolutionContext, allowMethodCall);
          }
        }
      }

      if (r == null) {
        // an error has been reported above; we won't fill in .ResolvedExpression, but we still must fill in .Type
        expr.Type = new InferredTypeProxy();
      } else {
        CheckForAmbiguityInShadowedImportedModule(shadowedImport, name, expr.tok, false, isLastNameSegment);
        expr.ResolvedExpression = r;
        expr.Type = r.Type;
      }
      return rWithArgs;
    }

    /// <summary>
    /// Check whether the name we just resolved may have been resolved differently if we didn't allow member `M.M` of
    /// module `M` to shadow `M` when the user writes `import opened M`.  Raising an error in that case allowed us to
    /// change the behavior of `import opened` without silently changing the meaning of existing programs.
    /// (https://github.com/dafny-lang/dafny/issues/1996)
    ///
    /// Note the extra care for the constructor case, which is needed because the constructors of datatype `M.M` are
    /// exposed through both `M` and `M.M`, without ambiguity.
    /// </summary>
    private void CheckForAmbiguityInShadowedImportedModule(ModuleDecl moduleDecl, string name,
      IToken tok, bool useCompileSignatures, bool isLastNameSegment) {
      if (moduleDecl != null && NameConflictsWithModuleContents(moduleDecl, name, useCompileSignatures, isLastNameSegment)) {
        reporter.Error(MessageSource.Resolver, tok,
          "Reference to member '{0}' is ambiguous: name '{1}' shadows an import-opened module of the same name, and "
          + "both have a member '{0}'. To solve this issue, give a different name to the imported module using "
          + "`import opened XYZ = ...` instead of `import opened ...`.",
          name, moduleDecl.Name);
      }
    }

    private bool NameConflictsWithModuleContents(ModuleDecl moduleDecl, string name, bool useCompileSignatures, bool isLastNameSegment) {
      var sig = GetSignature(moduleDecl.AccessibleSignature(useCompileSignatures));
      return (
        (isLastNameSegment
         && sig.Ctors.GetValueOrDefault(name) is { Item1: var constructor, Item2: var ambiguous }
         && !ambiguous && constructor.EnclosingDatatype.Name != moduleDecl.Name)
        || sig.TopLevels.ContainsKey(name)
        || sig.StaticMembers.ContainsKey(name)
      );
    }

    Expression ResolveExprDotCall(IToken tok, Expression receiver, Type receiverTypeBound/*?*/,
      MemberDecl member, List<ActualBinding> args, List<Type> optTypeArguments, ResolutionContext resolutionContext, bool allowMethodCall) {
      Contract.Requires(tok != null);
      Contract.Requires(receiver != null);
      Contract.Requires(receiver.WasResolved());
      Contract.Requires(member != null);
      Contract.Requires(resolutionContext != null && resolutionContext.CodeContext != null);

      var rr = new MemberSelectExpr(tok, receiver, member.Name);
      rr.Member = member;

      // Now, fill in rr.Type.  This requires taking into consideration the type parameters passed to the receiver's type as well as any type
      // parameters used in this NameSegment/ExprDotName.
      // Add to "subst" the type parameters given to the member's class/datatype
      rr.TypeApplication_AtEnclosingClass = new List<Type>();
      rr.TypeApplication_JustMember = new List<Type>();
      Dictionary<TypeParameter, Type> subst;
      var rType = (receiverTypeBound ?? receiver.Type).NormalizeExpand();
      if (rType is UserDefinedType udt && udt.ResolvedClass != null) {
        subst = TypeParameter.SubstitutionMap(udt.ResolvedClass.TypeArgs, udt.TypeArgs);
        if (member.EnclosingClass == null) {
          // this can happen for some special members, like real.Floor
        } else {
          rr.TypeApplication_AtEnclosingClass.AddRange(rType.AsParentType(member.EnclosingClass).TypeArgs);
        }
      } else {
        var vtd = ProgramResolver.SystemModuleManager.AsValuetypeDecl(rType);
        if (vtd != null) {
          Contract.Assert(vtd.TypeArgs.Count == rType.TypeArgs.Count);
          subst = TypeParameter.SubstitutionMap(vtd.TypeArgs, rType.TypeArgs);
          rr.TypeApplication_AtEnclosingClass.AddRange(rType.TypeArgs);
        } else {
          Contract.Assert(rType.TypeArgs.Count == 0);
          subst = new Dictionary<TypeParameter, Type>();
        }
      }

      if (member is Field) {
        var field = (Field)member;
        if (optTypeArguments != null) {
          reporter.Error(MessageSource.Resolver, tok, "a field ({0}) does not take any type arguments (got {1})", field.Name, optTypeArguments.Count);
        }
        subst = BuildTypeArgumentSubstitute(subst, receiverTypeBound ?? receiver.Type);
        rr.Type = field.Type.Subst(subst);
      } else if (member is Function) {
        var fn = (Function)member;
        if (fn is TwoStateFunction && !resolutionContext.IsTwoState) {
          reporter.Error(MessageSource.Resolver, tok, "two-state function ('{0}') can only be called in a two-state context", member.Name);
        }
        int suppliedTypeArguments = optTypeArguments == null ? 0 : optTypeArguments.Count;
        if (optTypeArguments != null && suppliedTypeArguments != fn.TypeArgs.Count) {
          reporter.Error(MessageSource.Resolver, tok, "function '{0}' expects {1} type argument{2} (got {3})",
            member.Name, fn.TypeArgs.Count, Util.Plural(fn.TypeArgs.Count), suppliedTypeArguments);
        }
        for (int i = 0; i < fn.TypeArgs.Count; i++) {
          var ta = i < suppliedTypeArguments ? optTypeArguments[i] : new InferredTypeProxy();
          rr.TypeApplication_JustMember.Add(ta);
          subst.Add(fn.TypeArgs[i], ta);
        }
        subst = BuildTypeArgumentSubstitute(subst, receiverTypeBound ?? receiver.Type);
        rr.Type = SelectAppropriateArrowTypeForFunction(fn, subst, SystemModuleManager);
      } else {
        // the member is a method
        var m = (Method)member;
        if (!allowMethodCall) {
          // it's a method and method calls are not allowed in the given context
          reporter.Error(MessageSource.Resolver, tok, "expression is not allowed to invoke a {0} ({1})", member.WhatKind, member.Name);
        }
        int suppliedTypeArguments = optTypeArguments == null ? 0 : optTypeArguments.Count;
        if (optTypeArguments != null && suppliedTypeArguments != m.TypeArgs.Count) {
          reporter.Error(MessageSource.Resolver, tok, "method '{0}' expects {1} type argument{2} (got {3})",
            member.Name, m.TypeArgs.Count, Util.Plural(m.TypeArgs.Count), suppliedTypeArguments);
        }
        for (int i = 0; i < m.TypeArgs.Count; i++) {
          var ta = i < suppliedTypeArguments ? optTypeArguments[i] : new InferredTypeProxy();
          rr.TypeApplication_JustMember.Add(ta);
          subst.Add(m.TypeArgs[i], ta);
        }
        subst = BuildTypeArgumentSubstitute(subst, receiverTypeBound ?? receiver.Type);
        rr.ResolvedOutparameterTypes = m.Outs.ConvertAll(f => f.Type.Subst(subst));
        rr.Type = new InferredTypeProxy();  // fill in this field, in order to make "rr" resolved
      }
      return rr;
    }

    public record MethodCallInformation(IToken Tok, MemberSelectExpr Callee, List<ActualBinding> ActualParameters);

    public MethodCallInformation ResolveApplySuffix(ApplySuffix e, ResolutionContext resolutionContext, bool allowMethodCall) {
      Contract.Requires(e != null);
      Contract.Requires(resolutionContext != null);
      Contract.Ensures(Contract.Result<MethodCallInformation>() == null || allowMethodCall);
      Expression r = null;  // upon success, the expression to which the ApplySuffix resolves
      var errorCount = reporter.Count(ErrorLevel.Error);
      if (e.Lhs is NameSegment) {
        r = ResolveNameSegment((NameSegment)e.Lhs, true, e.Bindings.ArgumentBindings, resolutionContext, allowMethodCall);
        // note, if r is non-null, then e.Args have been resolved and r is a resolved expression that incorporates e.Args
      } else if (e.Lhs is ExprDotName) {
        r = ResolveDotSuffix((ExprDotName)e.Lhs, true, e.Bindings.ArgumentBindings, resolutionContext, allowMethodCall);
        // note, if r is non-null, then e.Args have been resolved and r is a resolved expression that incorporates e.Args
      } else {
        ResolveExpression(e.Lhs, resolutionContext);
      }
      if (e.Lhs.Type == null) {
        // some error had been detected during the attempted resolution of e.Lhs
        e.Lhs.Type = new InferredTypeProxy();
      }
      Label atLabel = null;
      if (e.AtTok != null) {
        atLabel = DominatingStatementLabels.Find(e.AtTok.val);
        if (atLabel == null) {
          reporter.Error(MessageSource.Resolver, e.AtTok, "no label '{0}' in scope at this time", e.AtTok.val);
        }
      }
      if (r == null) {
        var improvedType = PartiallyResolveTypeForMemberSelection(e.Lhs.tok, e.Lhs.Type, "_#apply");
        var fnType = improvedType.AsArrowType;
        if (fnType == null) {
          var lhs = e.Lhs.Resolved;
          if (lhs != null && lhs.Type is Resolver_IdentifierExpr.ResolverType_Module) {
            reporter.Error(MessageSource.Resolver, e.tok, "name of module ({0}) is used as a function", ((Resolver_IdentifierExpr)lhs).Decl.Name);
          } else if (lhs != null && lhs.Type is Resolver_IdentifierExpr.ResolverType_Type) {
            var ri = (Resolver_IdentifierExpr)lhs;
            reporter.Error(MessageSource.Resolver, e.tok, "name of {0} ({1}) is used as a function", ri.Decl.WhatKind, ri.Decl.Name);
          } else {
            if (lhs is MemberSelectExpr mse && mse.Member is Method) {
              if (atLabel != null) {
                Contract.Assert(mse != null); // assured by the parser
                if (mse.Member is TwoStateLemma) {
                  mse.AtLabel = atLabel;
                } else {
                  reporter.Error(MessageSource.Resolver, e.AtTok, "an @-label can only be applied to a two-state lemma");
                }
              }
              if (allowMethodCall) {
                Contract.Assert(!e.Bindings.WasResolved); // we expect that .Bindings has not yet been processed, so we use just .ArgumentBindings in the next line
                var tok = Options.Get(DafnyConsolePrinter.ShowSnippets) ? e.RangeToken.ToToken() : e.tok;
                var cRhs = new MethodCallInformation(tok, mse, e.Bindings.ArgumentBindings);
                return cRhs;
              } else {
                reporter.Error(MessageSource.Resolver, e.tok, "{0} call is not allowed to be used in an expression context ({1})", mse.Member.WhatKind, mse.Member.Name);
              }
            } else if (lhs != null) {  // if e.Lhs.Resolved is null, then e.Lhs was not successfully resolved and an error has already been reported
              reporter.Error(MessageSource.Resolver, e.tok, "non-function expression (of type {0}) is called with parameters", e.Lhs.Type);
            }
          }
          // resolve the arguments, even in the presence of the errors above
          foreach (var binding in e.Bindings.ArgumentBindings) {
            ResolveExpression(binding.Actual, resolutionContext);
          }
        } else {
          var mse = e.Lhs is NameSegment || e.Lhs is ExprDotName ? e.Lhs.Resolved as MemberSelectExpr : null;
          var callee = mse == null ? null : mse.Member as Function;
          if (atLabel != null && !(callee is TwoStateFunction)) {
            reporter.Error(MessageSource.Resolver, e.AtTok, "an @-label can only be applied to a two-state function");
            atLabel = null;
          }
          if (callee != null) {
            // produce a FunctionCallExpr instead of an ApplyExpr(MemberSelectExpr)
            var rr = new FunctionCallExpr(e.Lhs.tok, callee.Name, mse.Obj, e.tok, e.CloseParen, e.Bindings, atLabel) {
              Function = callee,
              TypeApplication_AtEnclosingClass = mse.TypeApplication_AtEnclosingClass,
              TypeApplication_JustFunction = mse.TypeApplication_JustMember
            };
            var typeMap = BuildTypeArgumentSubstitute(mse.TypeArgumentSubstitutionsAtMemberDeclaration());
            ResolveActualParameters(rr.Bindings, callee.Formals, e.tok, callee, resolutionContext, typeMap, callee.IsStatic ? null : mse.Obj);
            rr.Type = callee.ResultType.Subst(typeMap);
            if (errorCount == reporter.Count(ErrorLevel.Error)) {
              Contract.Assert(!(mse.Obj is StaticReceiverExpr) || callee.IsStatic);  // this should have been checked already
              Contract.Assert(callee.Formals.Count == rr.Args.Count);  // this should have been checked already
            }
            r = rr;
          } else {
            List<Formal> formals;
            if (callee != null) {
              formals = callee.Formals;
            } else {
              formals = new List<Formal>();
              for (var i = 0; i < fnType.Args.Count; i++) {
                var argType = fnType.Args[i];
                var formal = new ImplicitFormal(e.tok, "_#p" + i, argType, true, false);
                formals.Add(formal);
              }
            }
            ResolveActualParameters(e.Bindings, formals, e.tok, fnType, resolutionContext, new Dictionary<TypeParameter, Type>(), null);
            r = new ApplyExpr(e.Lhs.tok, e.Lhs, e.Args, e.CloseParen);
            r.Type = fnType.Result;
          }
        }
      }
      if (r == null) {
        // an error has been reported above; we won't fill in .ResolvedExpression, but we still must fill in .Type
        e.Type = new InferredTypeProxy();
      } else {
        e.ResolvedExpression = r;
        e.Type = r.Type;
      }
      return null;
    }

    /// <summary>
    /// the return value is false iff there is an error in resolving the datatype value;
    /// if there is an error then an error message is emitted iff complain is true
    /// </summary>
    private bool ResolveDatatypeValue(ResolutionContext resolutionContext, DatatypeValue dtv, DatatypeDecl dt, Type ty, bool complain = true) {
      Contract.Requires(resolutionContext != null);
      Contract.Requires(dtv != null);
      Contract.Requires(dt != null);
      Contract.Requires(ty == null || (ty.AsDatatype == dt && ty.TypeArgs.Count == dt.TypeArgs.Count));

      var ok = true;
      var gt = new List<Type>(dt.TypeArgs.Count);
      var subst = new Dictionary<TypeParameter, Type>();
      for (int i = 0; i < dt.TypeArgs.Count; i++) {
        Type t = ty == null ? new InferredTypeProxy() : ty.TypeArgs[i];
        gt.Add(t);
        dtv.InferredTypeArgs.Add(t);
        subst.Add(dt.TypeArgs[i], t);
      }
      // Construct a resolved type directly, as we know the declaration is dt.
      dtv.Type = new UserDefinedType(dtv.tok, dt.Name, dt, gt);

      if (!dt.ConstructorsByName.TryGetValue(dtv.MemberName, out var ctor)) {
        ok = false;
        if (complain) {
          reporter.Error(MessageSource.Resolver, dtv.tok, "undeclared constructor {0} in datatype {1}", dtv.MemberName, dtv.DatatypeName);
        }
      } else {
        Contract.Assert(ctor != null);  // follows from postcondition of TryGetValue
        dtv.Ctor = ctor;
      }
      if (complain && ctor != null) {
        ResolveActualParameters(dtv.Bindings, ctor.Formals, dtv.tok, ctor, resolutionContext, subst, null);
      } else {
        // still resolve the expressions
        foreach (var binding in dtv.Bindings.ArgumentBindings) {
          ResolveExpression(binding.Actual, resolutionContext);
        }
        dtv.Bindings.AcceptArgumentExpressionsAsExactParameterList();
      }

      return ok && ctor.Formals.Count == dtv.Arguments.Count;
    }

    public void ResolveFunctionCallExpr(FunctionCallExpr e, ResolutionContext resolutionContext) {
      Contract.Requires(e != null);
      Contract.Requires(e.Type == null);  // should not have been type checked before

      ResolveReceiver(e.Receiver, resolutionContext);
      Contract.Assert(e.Receiver.Type != null);  // follows from postcondition of ResolveExpression

      var member = ResolveMember(e.tok, e.Receiver.Type, e.Name, out var tentativeReceiverType);
#if !NO_WORK_TO_BE_DONE
      var ctype = (UserDefinedType)tentativeReceiverType;
#endif
      if (member == null) {
        // error has already been reported by ResolveMember
      } else if (member is Method) {
        reporter.Error(MessageSource.Resolver, e, "member {0} in type {1} refers to a method, but only functions can be used in this context", e.Name, cce.NonNull(ctype).Name);
      } else if (!(member is Function)) {
        reporter.Error(MessageSource.Resolver, e, "member {0} in type {1} does not refer to a function", e.Name, cce.NonNull(ctype).Name);
      } else {
        Function function = (Function)member;
        e.Function = function;
        if (function is TwoStateFunction && !resolutionContext.IsTwoState) {
          reporter.Error(MessageSource.Resolver, e.tok, "a two-state function can be used only in a two-state context");
        }
        if (e.Receiver is StaticReceiverExpr && !function.IsStatic) {
          reporter.Error(MessageSource.Resolver, e, "an instance function must be selected via an object, not just a class name");
        }
        Contract.Assert(ctype != null);  // follows from postcondition of ResolveMember
        if (!function.IsStatic) {
          if (!scope.AllowInstance && e.Receiver is ThisExpr) {
            // The call really needs an instance, but that instance is given as 'this', which is not
            // available in this context.  In most cases, occurrences of 'this' inside e.Receiver would
            // have been caught in the recursive call to resolve e.Receiver, but not the specific case
            // of e.Receiver being 'this' (explicitly or implicitly), for that case needs to be allowed
            // in the event that a static function calls another static function (and note that we need the
            // type of the receiver in order to find the method, so we could not have made this check
            // earlier).
            reporter.Error(MessageSource.Resolver, e.Receiver, "'this' is not allowed in a 'static' context");
          } else if (e.Receiver is StaticReceiverExpr) {
            reporter.Error(MessageSource.Resolver, e.Receiver, "call to instance function requires an instance");
          }
        }
        // build the type substitution map
        var typeMap = new Dictionary<TypeParameter, Type>();
        for (int i = 0; i < ctype.TypeArgs.Count; i++) {
          typeMap.Add(ctype.ResolvedClass.TypeArgs[i], ctype.TypeArgs[i]);
        }
        var typeThatEnclosesMember = ctype.AsParentType(member.EnclosingClass);
        e.TypeApplication_AtEnclosingClass = new List<Type>();
        for (int i = 0; i < typeThatEnclosesMember.TypeArgs.Count; i++) {
          e.TypeApplication_AtEnclosingClass.Add(typeThatEnclosesMember.TypeArgs[i]);
        }
        e.TypeApplication_JustFunction = new List<Type>();
        foreach (TypeParameter p in function.TypeArgs) {
          var ty = new ParamTypeProxy(p);
          typeMap.Add(p, ty);
          e.TypeApplication_JustFunction.Add(ty);
        }
        Dictionary<TypeParameter, Type> subst = BuildTypeArgumentSubstitute(typeMap);

        // type check the arguments
        ResolveActualParameters(e.Bindings, function.Formals, e.tok, function, resolutionContext, subst, function.IsStatic ? null : e.Receiver);

        e.Type = function.ResultType.Subst(subst).NormalizeExpand();
      }
    }

    void ResolveReceiver(Expression expr, ResolutionContext resolutionContext) {
      Contract.Requires(expr != null);
      Contract.Ensures(expr.Type != null);

      if (expr is ThisExpr && !expr.WasResolved()) {
        // Allow 'this' here, regardless of scope.AllowInstance.  The caller is responsible for
        // making sure 'this' does not really get used when it's not available.
        Contract.Assume(currentClass != null);  // this is really a precondition, in this case
        expr.Type = GetThisType(expr.tok, currentClass);
      } else {
        ResolveExpression(expr, resolutionContext);
      }
    }

    void ResolveSeqSelectExpr(SeqSelectExpr e, ResolutionContext resolutionContext) {
      Contract.Requires(e != null);
      if (e.Type != null) {
        // already resolved
        return;
      }

      ResolveExpression(e.Seq, resolutionContext);
      Contract.Assert(e.Seq.Type != null);  // follows from postcondition of ResolveExpression

      if (e.SelectOne) {
        AddXConstraint(e.tok, "Indexable", e.Seq.Type, "element selection requires a sequence, array, multiset, or map (got {0})");
        ResolveExpression(e.E0, resolutionContext);
        AddXConstraint(e.E0.tok, "ContainerIndex", e.Seq.Type, e.E0.Type, "incorrect type for selection into {0} (got {1})");
        Contract.Assert(e.E1 == null);
        e.Type = new InferredTypeProxy() { KeepConstraints = true };
        AddXConstraint(e.tok, "ContainerResult",
          e.Seq.Type, e.Type,
          new SeqSelectOneErrorMsg(e.tok, e.Seq.Type, e.Type));
      } else {
        AddXConstraint(e.tok, "MultiIndexable", e.Seq.Type, "multi-selection of elements requires a sequence or array (got {0})");
        if (e.E0 != null) {
          ResolveExpression(e.E0, resolutionContext);
          AddXConstraint(e.E0.tok, "ContainerIndex", e.Seq.Type, e.E0.Type, "incorrect type for selection into {0} (got {1})");
          ConstrainSubtypeRelation(NewIntegerBasedProxy(e.tok), e.E0.Type, e.E0, "wrong number of indices for multi-selection");
        }
        if (e.E1 != null) {
          ResolveExpression(e.E1, resolutionContext);
          AddXConstraint(e.E1.tok, "ContainerIndex", e.Seq.Type, e.E1.Type, "incorrect type for selection into {0} (got {1})");
          ConstrainSubtypeRelation(NewIntegerBasedProxy(e.tok), e.E1.Type, e.E1, "wrong number of indices for multi-selection");
        }
        var resultType = new InferredTypeProxy() { KeepConstraints = true };
        e.Type = new SeqType(resultType);
        AddXConstraint(e.tok, "ContainerResult", e.Seq.Type, resultType, "multi-selection has type {0} which is incompatible with expected type {1}");
      }
    }

  }
}<|MERGE_RESOLUTION|>--- conflicted
+++ resolved
@@ -319,49 +319,7 @@
             if (!(Attributes.Contains(attributeHost.Attributes, "opaque_reveal") && attr.Name == "fuel" && arg is NameSegment)) {
               ResolveExpression(arg, resolutionContext);
             } else {
-<<<<<<< HEAD
-              // Manually resolving NameSegments that are present in fuel attributes of reveal lemmas.
-              // This is because reveal lemmas are static and we want to allow a refence to non-static original procedures
-              // in static context in this setting.
-              //
-              // Most of the following code is copied from AnnotateRevealFunction() in OpaqueMemberRewriter.cs.
-
-              MemberDecl member = null;
-              var ret = GetClassMembers(currentClass).TryGetValue(((NameSegment)arg).Name, out member);
-              Contract.Assert(ret);
-
-              var f = (Function) member;
-              Expression receiver;
-              if (f.IsStatic) {
-                receiver = new StaticReceiverExpr(f.tok, (TopLevelDeclWithMembers)f.EnclosingClass, true);
-              } else {
-                receiver = new ImplicitThisExpr(f.tok);
-                receiver.Type = GetThisType(f.tok, (TopLevelDeclWithMembers)member.EnclosingClass);
-              }
-
-              var typeApplication = new List<Type>();
-              var typeApplication_JustForMember = new List<Type>();
-              for (int i = 0; i < f.TypeArgs.Count; i++) {
-                // doesn't matter what type, just so we have it to make the resolver happy when resolving function member of
-                // the fuel attribute. This might not be needed after fixing codeplex issue #172.
-                typeApplication.Add(new IntType());
-                typeApplication_JustForMember.Add(new IntType());
-              }
-
-              var rr = new MemberSelectExpr(f.tok, receiver, f.Name);
-              rr.Member = f;
-              rr.TypeApplication_AtEnclosingClass = typeApplication;
-              rr.TypeApplication_JustMember = typeApplication_JustForMember;
-              List<Type> args = new List<Type>();
-              for (int i = 0; i < f.Formals.Count; i++) {
-                args.Add(new IntType());
-              }
-              rr.Type = new ArrowType(f.tok, args, new IntType());
-              ((NameSegment)arg).ResolvedExpression = rr;
-              arg.Type = rr.Type;
-=======
               ResolveRevealLemmaAttribute(arg);
->>>>>>> 21f98f19
             }
           }
         }
