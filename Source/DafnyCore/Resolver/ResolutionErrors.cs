--- conflicted
+++ resolved
@@ -80,12 +80,9 @@
     r_assignment_to_ghost_constructor_only_in_ghost,
     r_assert_only_assumes_others,
     r_assert_only_before_after,
-<<<<<<< HEAD
+    r_failure_methods_deprecated,
     r_member_only_assumes_other,
     r_member_only_has_no_before_after
-=======
-    r_failure_methods_deprecated
->>>>>>> 592be431
   }
 
   static ResolutionErrors() {
