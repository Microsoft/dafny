--- conflicted
+++ resolved
@@ -69,13 +69,9 @@
     /// <summary>
     /// Resolve "pattern" and push onto "scope" all its bound variables.
     /// </summary>
-<<<<<<< HEAD
-    public void ResolveExtendedPattern(IToken sourceExprToken, ExtendedPattern pattern, PreType preType,
+    public void ResolveExtendedPattern(IOrigin sourceExprToken, ExtendedPattern pattern, PreType preType,
       bool inPattern, bool inDisjunctivePattern, ResolutionContext resolutionContext) {
 
-=======
-    public void ResolveExtendedPattern(IOrigin sourceExprToken, ExtendedPattern pattern, PreType preType, bool inDisjunctivePattern, ResolutionContext resolutionContext) {
->>>>>>> 48e8bd49
       if (pattern is DisjunctivePattern dp) {
         if (inPattern) {
           ReportError(dp.Tok, "Disjunctive patterns are not allowed inside other patterns");
