--- conflicted
+++ resolved
@@ -133,31 +133,19 @@
       // Note that "TArgs" may contain types whose type arguments are InferredTypeProxy's; this happens if a type argument
       // in "TArgs" is given without its arguments
       Contract.Assert(datatypeValue.InferredTypeArgs.Count == 0 || datatypeValue.InferredTypeArgs.Count == datatypeValue.InferredPreTypeArgs.Count);
-<<<<<<< HEAD
-      if (datatypeValue.InferredTypeArgs.Any(typeArg => typeArg is TypeProxy)) {
-=======
       if (datatypeValue.InferredTypeArgs.Any(typeArg => typeArg is InferredTypeProxy)) {
->>>>>>> 48e8bd49
         Contract.Assert(datatypeValue.InferredTypeArgs.All(typeArg => typeArg is InferredTypeProxy));
       }
       var datatypeDecl = datatypeValue.Ctor.EnclosingDatatype;
       Contract.Assert(datatypeValue.InferredPreTypeArgs.Count == datatypeDecl.TypeArgs.Count);
 
       for (var i = 0; i < datatypeDecl.TypeArgs.Count; i++) {
-<<<<<<< HEAD
-=======
-        var formal = datatypeDecl.TypeArgs[i];
->>>>>>> 48e8bd49
         var actualPreType = datatypeValue.InferredPreTypeArgs[i];
         if (i < datatypeValue.InferredTypeArgs.Count) {
           var givenTypeOrProxy = datatypeValue.InferredTypeArgs[i];
           PreType2TypeUtil.Combine(givenTypeOrProxy, actualPreType, givenTypeOrProxy is TypeProxy);
         } else {
-<<<<<<< HEAD
           datatypeValue.InferredTypeArgs.Add(PreType2TypeUtil.PreType2RefinableType(actualPreType));
-=======
-          datatypeValue.InferredTypeArgs.Add(PreType2TypeUtil.PreType2RefinableType(actualPreType, formal.Variance));
->>>>>>> 48e8bd49
         }
       }
 
