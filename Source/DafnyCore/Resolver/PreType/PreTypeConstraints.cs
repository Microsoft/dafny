--- conflicted
+++ resolved
@@ -479,27 +479,22 @@
       return false;
     }
 
-<<<<<<< HEAD
-    public void AddConfirmation(CommonConfirmationBag check, PreType preType, IToken tok, string errorFormatString) {
+    public void AddConfirmation(CommonConfirmationBag check, PreType preType, IToken tok, string errorFormatString, Action onProxyAction) {
       confirmations.Add(new ConfirmationInfo(tok,
         () => ConfirmConstraint(check, preType, null),
-        () => string.Format(errorFormatString, preType)));
-=======
-    public void AddConfirmation(CommonConfirmationBag check, PreType preType, IToken tok, string errorFormatString, Action onProxyAction = null) {
-      confirmations.Add(() => {
-        if (!ConfirmConstraint(check, preType, null)) {
+        () => string.Format(errorFormatString, preType),
+        (ResolverPass reporter) => {
           if (preType.Normalize() is PreTypeProxy && onProxyAction != null) {
             onProxyAction();
           } else {
-            PreTypeResolver.ReportError(tok, errorFormatString, preType);
-          }
-        }
-      });
->>>>>>> 8bf0879f
+            reporter.ReportError(tok, errorFormatString, preType);
+          }
+        }));
     }
 
     public void AddConfirmation(IToken tok, Func<bool> check, Func<string> errorMessage) {
-      confirmations.Add(new ConfirmationInfo(tok, check, errorMessage));
+      confirmations.Add(new ConfirmationInfo(tok, check, errorMessage,
+        (ResolverPass reporter) => { reporter.ReportError(tok, errorMessage()); }));
     }
 
     void ConfirmTypeConstraints() {
@@ -508,10 +503,10 @@
       }
     }
 
-    record ConfirmationInfo(IToken Tok, Func<bool> Check, Func<string> ErrorMessage) {
+    record ConfirmationInfo(IToken Tok, Func<bool> Check, Func<string> ErrorMessage, Action<ResolverPass> OnError) {
       public void Confirm(ResolverPass reporter) {
         if (!Check()) {
-          reporter.ReportError(Tok, ErrorMessage());
+          OnError(reporter);
         }
       }
 
