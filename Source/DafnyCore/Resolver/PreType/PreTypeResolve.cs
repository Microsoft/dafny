//-----------------------------------------------------------------------------
//
// Copyright by the contributors to the Dafny Project
// SPDX-License-Identifier: MIT
//
//-----------------------------------------------------------------------------

using System.Collections.Generic;
using System.Linq;
using System.Diagnostics.Contracts;
using JetBrains.Annotations;

namespace Microsoft.Dafny {
  public abstract class ResolverPass {
    public readonly ModuleResolver resolver;

    protected ResolverPass(ModuleResolver resolver) {
      Contract.Requires(resolver != null);
      this.resolver = resolver;
    }

    protected int ErrorCount => resolver.Reporter.Count(ErrorLevel.Error);

    protected void ReportError(Declaration d, string msg, params object[] args) {
      Contract.Requires(d != null);
      Contract.Requires(msg != null);
      Contract.Requires(args != null);
      ReportError(d.tok, msg, args);
    }

    protected void ReportError(Statement stmt, string msg, params object[] args) {
      Contract.Requires(stmt != null);
      Contract.Requires(msg != null);
      Contract.Requires(args != null);
      ReportError(stmt.Tok, msg, args);
    }

    protected void ReportError(Expression expr, string msg, params object[] args) {
      Contract.Requires(expr != null);
      Contract.Requires(msg != null);
      Contract.Requires(args != null);
      ReportError(expr.tok, msg, args);
    }

    public void ReportError(IToken tok, string msg, params object[] args) {
      Contract.Requires(tok != null);
      Contract.Requires(msg != null);
      Contract.Requires(args != null);
      resolver.Reporter.Error(MessageSource.Resolver, tok, "PRE-TYPE: " + msg, args);
    }

    public void ReportWarning(IToken tok, string msg, params object[] args) {
      Contract.Requires(tok != null);
      Contract.Requires(msg != null);
      Contract.Requires(args != null);
      resolver.Reporter.Warning(MessageSource.Resolver, ParseErrors.ErrorId.none, tok, msg, args);
    }

    protected void ReportInfo(IToken tok, string msg, params object[] args) {
      Contract.Requires(tok != null);
      Contract.Requires(msg != null);
      Contract.Requires(args != null);
      resolver.Reporter.Info(MessageSource.Resolver, tok, msg, args);
    }
  }

<<<<<<< HEAD
  public partial class PreTypeResolver : ResolverPass {
    private readonly Scope<IVariable> scope;

    TopLevelDeclWithMembers currentClass;
    Method currentMethod;
=======
  public class PreTypeResolver : ResolverPass {
    private readonly Dictionary<string, TopLevelDecl> preTypeBuiltins = new();
    public readonly PreTypeConstraints Constraints;
>>>>>>> dac728a7

    TopLevelDecl BuiltInTypeDecl(string name) {
      Contract.Requires(name != null);
      if (preTypeInferenceModuleState.PreTypeBuiltins.TryGetValue(name, out var decl)) {
        return decl;
      }
      if (IsArrayName(name, out var dims)) {
        // make sure the array class has been created
        SystemModuleManager.ArrayType(Token.NoToken, dims,
          new List<Type> { new InferredTypeProxy() }, true).ModifyBuiltins(resolver.SystemModuleManager);
        decl = resolver.SystemModuleManager.arrayTypeDecls[dims];
      } else if (IsBitvectorName(name, out var width)) {
        var bvDecl = new ValuetypeDecl(name, resolver.SystemModuleManager.SystemModule, t => t.IsBitVectorType,
          typeArgs => new BitvectorType(resolver.Options, width));
        preTypeInferenceModuleState.PreTypeBuiltins.Add(name, bvDecl);
        AddRotateMember(bvDecl, "RotateLeft", width);
        AddRotateMember(bvDecl, "RotateRight", width);
        resolver.SystemModuleManager.SystemModule.SourceDecls.Add(bvDecl);
        var memberDictionary = bvDecl.Members.ToDictionary(member => member.Name, member => member);
        resolver.ProgramResolver.AddSystemClass(bvDecl, memberDictionary);
        return bvDecl;
      } else {
        decl = null;
        foreach (var valueTypeDecl in resolver.ProgramResolver.SystemModuleManager.valuetypeDecls) {
          if (valueTypeDecl.Name == name) {
            // bool, int, real, ORDINAL, map, imap
            decl = valueTypeDecl;
            break;
          }
        }
        if (decl == null) {
          if (name == "set" || name == "seq" || name == "multiset") {
            var variances = new List<TypeParameter.TPVarianceSyntax>() { TypeParameter.TPVarianceSyntax.Covariant_Strict };
            decl = new ValuetypeDecl(name, resolver.SystemModuleManager.SystemModule, variances, _ => false, null);
          } else if (name == "iset") {
            var variances = new List<TypeParameter.TPVarianceSyntax>() { TypeParameter.TPVarianceSyntax.Covariant_Permissive };
            decl = new ValuetypeDecl(name, resolver.SystemModuleManager.SystemModule, variances, _ => false, null);
          } else if (name == "object?") {
            decl = resolver.SystemModuleManager.ObjectDecl;
          } else {
            decl = new ValuetypeDecl(name, resolver.SystemModuleManager.SystemModule, _ => false, null);
          }
        }
      }
      preTypeInferenceModuleState.PreTypeBuiltins.Add(name, decl);
      return decl;
    }

    public void AddRotateMember(ValuetypeDecl bitvectorTypeDecl, string name, int width) {
      var argumentType = resolver.SystemModuleManager.Nat();
      var formals = new List<Formal> {
        new Formal(Token.NoToken, "w", argumentType, true, false, null, false) {
          PreType = Type2PreType(argumentType)
        }
      };
      var resultType = new BitvectorType(resolver.Options, width);
      var rotateMember = new SpecialFunction(RangeToken.NoToken, name, resolver.SystemModuleManager.SystemModule, false, false,
        new List<TypeParameter>(), formals, resultType,
        new List<AttributedExpression>(), new List<FrameExpression>(), new List<AttributedExpression>(),
        new Specification<Expression>(new List<Expression>(), null), null, null, null) {
        EnclosingClass = bitvectorTypeDecl,
        ResultPreType = Type2PreType(resultType)
      };
      rotateMember.AddVisibilityScope(resolver.SystemModuleManager.SystemModule.VisibilityScope, false);
      bitvectorTypeDecl.Members.Add(rotateMember);
    }

    TopLevelDecl BuiltInArrowTypeDecl(int arity) {
      Contract.Requires(0 <= arity);
      var name = ArrowType.ArrowTypeName(arity);
      if (!preTypeInferenceModuleState.PreTypeBuiltins.TryGetValue(name, out var decl)) {
        // the arrow type declaration should already have been created by the parser
        decl = resolver.SystemModuleManager.ArrowTypeDecls[arity];
        preTypeInferenceModuleState.PreTypeBuiltins.Add(name, decl);
      }
      return decl;
    }

    DPreType BuiltInArrowType(List<PreType> inPreTypes, PreType resultPreType) {
      return new DPreType(BuiltInArrowTypeDecl(inPreTypes.Count), Util.Snoc(inPreTypes, resultPreType));
    }

    DPreType BuiltInArrayType(int dims, PreType elementPreType) {
      Contract.Requires(1 <= dims);
      var arrayName = dims == 1 ? "array" : $"array{dims}";
      return new DPreType(BuiltInTypeDecl(arrayName), new List<PreType>() { elementPreType });
    }

    private int typeProxyCount = 0; // used to give each PreTypeProxy a unique ID

    public readonly List<(PreTypeProxy, string)> allPreTypeProxies = new();

    public PreType CreatePreTypeProxy(string description = null) {
      var proxy = new PreTypeProxy(typeProxyCount++);
      allPreTypeProxies.Add((proxy, description));
      return proxy;
    }

    public enum Type2PreTypeOption { GoodForInference, GoodForPrinting, GoodForBoth }

    public PreType Type2PreType(Type type, string description = null, Type2PreTypeOption option = Type2PreTypeOption.GoodForBoth) {
      Contract.Requires(type != null);

      type = type.Normalize(); // keep type synonyms
      if (type.AsTypeSynonym is { } typeSynonymDecl and not SubsetTypeDecl && option != Type2PreTypeOption.GoodForInference) {
        // Compute a pre-type for the non-instantiated ("raw") RHS type (that is, for the RHS of the type-synonym declaration with the
        // formal type parameters of the type-synonym declaration).
        var rawRhsType = UserDefinedType.FromTopLevelDecl(typeSynonymDecl.tok, typeSynonymDecl);
        var preTypeArguments = type.TypeArgs.ConvertAll(ty => Type2PreType(ty, null, Type2PreTypeOption.GoodForBoth));

        // The printable pre-type is the original type synonym, but with preTypeArguments as arguments
        var printablePreType = new DPreType(typeSynonymDecl, preTypeArguments);

        // The expanded pre-type is the raw RHS pre-type, but substituting in preTypeArguments for the type parameters
        var rawRhsPreTypeForInference = Type2PreType(rawRhsType, null, Type2PreTypeOption.GoodForInference);
        var preType = rawRhsPreTypeForInference.Substitute(PreType.PreTypeSubstMap(typeSynonymDecl.TypeArgs, preTypeArguments));

        // Typically, preType is a DPreType. However, it could be that the RHS of the type synonym fizzles out to just one of the type
        // parameters of the type synonym, and if that type synonym started off a proxy, then "preType" will be a proxy.
        if (preType is DPreType dPreType) {
          return new DPreType(dPreType.Decl, dPreType.Arguments, printablePreType);
        } else {
          // TODO: it would be nice to have a place to include "printablePreType" as part of what's returned, but currently only DPreType allows that
          return preType;
        }
      }

      type = type.NormalizeExpandKeepConstraints(); // blow past proxies and type synonyms
      if (type.AsSubsetType is { } subsetType) {
        ResolvePreTypeSignature(subsetType);
        Contract.Assert(subsetType.Var.PreType != null);
        var typeArguments = type.TypeArgs.ConvertAll(ty => Type2PreType(ty, null, option));
        var preTypeMap = PreType.PreTypeSubstMap(subsetType.TypeArgs, typeArguments);
        return subsetType.Var.PreType.Substitute(preTypeMap);
      } else if (type is UserDefinedType { ResolvedClass: NewtypeDecl newtypeDecl }) {
        // Make sure the newtype declaration itself has been pre-type resolved
        ResolvePreTypeSignature(newtypeDecl);
        Contract.Assert(newtypeDecl.Var == null || newtypeDecl.Var.PreType != null);
        Contract.Assert(newtypeDecl.BaseType != null);
      }

      if (type is TypeProxy) {
        return CreatePreTypeProxy(description ?? $"from type proxy {type}");
      }

      var decl = Type2Decl(type);
      var arguments = type.TypeArgs.ConvertAll(ty => Type2PreType(ty, null, option));
      return new DPreType(decl, arguments);
    }

    TopLevelDecl Type2Decl(Type type) {
      Contract.Requires(type != null);
      Contract.Requires(type is NonProxyType and not SelfType);
      TopLevelDecl decl;
      if (type is BoolType) {
        decl = BuiltInTypeDecl("bool");
      } else if (type is CharType) {
        decl = BuiltInTypeDecl("char");
      } else if (type is IntType) {
        decl = BuiltInTypeDecl("int");
      } else if (type is RealType) {
        decl = BuiltInTypeDecl("real");
      } else if (type is BigOrdinalType) {
        decl = BuiltInTypeDecl("ORDINAL");
      } else if (type is BitvectorType bitvectorType) {
        decl = BuiltInTypeDecl("bv" + bitvectorType.Width);
      } else if (type is CollectionType) {
        var name =
          type is SetType st ? (st.Finite ? "set" : "iset") :
          type is MultiSetType ? "multiset" :
          type is MapType mt ? (mt.Finite ? "map" : "imap") :
          "seq";
        decl = BuiltInTypeDecl(name);
      } else if (type is ArrowType at) {
        decl = BuiltInArrowTypeDecl(at.Arity);
      } else if (type is UserDefinedType udt) {
        decl = udt.ResolvedClass;
      } else {
        Contract.Assert(false); throw new cce.UnreachableException();  // unexpected type
      }
      return decl;
    }

    /// <summary>
    /// Returns the non-newtype ancestor of "decl".
    /// This method assumes that the ancestors of "decl" do not form any cycles. That is, any such cycle detection must already
    /// have been done.
    /// </summary>
    public static TopLevelDecl AncestorDecl(TopLevelDecl decl) {
      while (decl is NewtypeDecl newtypeDecl) {
        var parent = newtypeDecl.BasePreType.Normalize();
        decl = ((DPreType)parent).Decl;
      }
      return decl;
    }

    [CanBeNull]
    public static string/*?*/ AncestorName(PreType preType) {
      var dp = preType.Normalize() as DPreType;
      return dp == null ? null : AncestorDecl(dp.Decl).Name;
    }

    /// <summary>
    /// Returns the non-newtype ancestor of "preType".
    /// If the ancestor chain has a cycle or if some part of the chain hasn't yet been resolved, this method ends the traversal
    /// early (and returns the last ancestor traversed). This method does not return any error; that's assumed to be done elsewhere.
    /// </summary>
    public DPreType NewTypeAncestor(DPreType preType) {
      Contract.Requires(preType != null);
      ISet<NewtypeDecl> visited = null;
      while (preType.Decl is NewtypeDecl newtypeDecl) {
        visited ??= new HashSet<NewtypeDecl>();
        if (visited.Contains(newtypeDecl)) {
          // The parents of the originally given "preType" are in a cycle; the error has been reported elsewhere, but here we just want to get out
          break;
        }
        visited.Add(newtypeDecl);
        var parent = newtypeDecl.BasePreType.Normalize() as DPreType;
        if (parent == null) {
          // The parent type of this newtype apparently hasn't been inferred yet, so stop traversal here
          break;
        }
        var subst = PreType.PreTypeSubstMap(newtypeDecl.TypeArgs, preType.Arguments);
        preType = (DPreType)parent.Substitute(subst);
      }
      return preType;
    }

    public static bool HasTraitSupertypes(DPreType dp) {
      /*
       * When traits can be used as supertypes for non-reference types (and "object" is an implicit parent trait of every
       * class), then this method can be implemented by
       *         return dp.Decl is TopLevelDeclWithMembers md && md.ParentTraits.Count != 0;
       * For now, every reference type except "object" has trait supertypes.
       */
      if (dp.Decl is TopLevelDeclWithMembers md && md.ParentTraits.Count != 0) {
        // this type has explicitly declared parent traits
        return true;
      }
      if (dp.Decl is TraitDecl trait && trait.IsObjectTrait) {
        // the built-in type "object" has no parent traits
        return false;
      }
      // any non-object reference type has "object" as an implicit parent trait
      return DPreType.IsReferenceTypeDecl(dp.Decl);
    }

    /// <summary>
    /// Add to "ancestors" every TopLevelDecl that is a reflexive, transitive parent of "d",
    /// but not exploring past any TopLevelDecl that is already in "ancestors".
    /// </summary>
    public void ComputeAncestors(TopLevelDecl decl, ISet<TopLevelDecl> ancestors) {
      if (!ancestors.Contains(decl)) {
        ancestors.Add(decl);
        if (decl is TopLevelDeclWithMembers topLevelDeclWithMembers) {
          topLevelDeclWithMembers.ParentTraitHeads.ForEach(parent => ComputeAncestors(parent, ancestors));
        }
        if (decl is TraitDecl { IsObjectTrait: true }) {
          // we're done
        } else if (DPreType.IsReferenceTypeDecl(decl)) {
          // object is also a parent type
          ComputeAncestors(resolver.SystemModuleManager.ObjectDecl, ancestors);
        }
      }
    }

<<<<<<< HEAD
    int Height(TopLevelDecl d) {
      if (d is TopLevelDeclWithMembers md && md.ParentTraitHeads.Count != 0) {
        return md.ParentTraitHeads.Max(Height) + 1;
      } else if (d is TraitDecl { IsObjectTrait: true }) {
        // object is at height 0
        return 0;
      } else if (DPreType.IsReferenceTypeDecl(d)) {
        // any other reference type implicitly has "object" as a parent, so the height is 1
        return 1;
      } else {
        return 0;
      }
    }

=======
>>>>>>> dac728a7
    /// <summary>
    /// Return "true" if "super" is a super-(pre)type of "sub".
    /// Otherwise, return "false".
    /// Note, if either "super" or "sub" contains a type proxy, then "false" is returned.
    /// </summary>
    public bool IsSuperPreTypeOf(DPreType super, DPreType sub) {
      var subAncestors = new HashSet<TopLevelDecl>();
      ComputeAncestors(sub.Decl, subAncestors);
      if (!subAncestors.Contains(super.Decl)) {
        return false;
      }
<<<<<<< HEAD
      var s = sub.AsParentType(super.Decl, this);
      var n = super.Decl.TypeArgs.Count;
      Contract.Assert(super.Arguments.Count == n);
      Contract.Assert(s.Arguments.Count == n);
      for (var i = 0; i < n; i++) {
        var superI = super.Arguments[i].Normalize() as DPreType;
        var subI = s.Arguments[i].Normalize() as DPreType;
=======
      sub = sub.AsParentType(super.Decl, this);
      var argumentCount = super.Decl.TypeArgs.Count;
      Contract.Assert(super.Arguments.Count == argumentCount);
      Contract.Assert(sub.Arguments.Count == argumentCount);
      for (var i = 0; i < argumentCount; i++) {
        var superI = super.Arguments[i].Normalize() as DPreType;
        var subI = sub.Arguments[i].Normalize() as DPreType;
>>>>>>> dac728a7
        if (superI == null || subI == null) {
          return false;
        }
        if (super.Decl.TypeArgs[i].Variance != TypeParameter.TPVariance.Contra && !IsSuperPreTypeOf(superI, subI)) {
          return false;
        }
        if (super.Decl.TypeArgs[i].Variance != TypeParameter.TPVariance.Co && !IsSuperPreTypeOf(subI, superI)) {
          return false;
        }
      }
      return true;
    }

    public static bool IsBitvectorName(string name, out int width) {
      Contract.Requires(name != null);
      if (name.StartsWith("bv")) {
        var bits = name.Substring(2);
        width = 0; // set to 0, in case the first disjunct of the next line evaluates to true
        return bits == "0" || (bits.Length != 0 && bits[0] != '0' && int.TryParse(bits, out width));
      }
      width = 0; // unused by caller
      return false;
    }

    public static bool IsBitvectorName(string name) {
      return IsBitvectorName(name, out _);
    }

    public static bool IsArrayName(string name, out int dimensions) {
      Contract.Requires(name != null);
      if (name.StartsWith("array")) {
        var dims = name.Substring(5);
        if (dims.Length == 0) {
          dimensions = 1;
          return true;
        } else if (dims[0] != '0' && dims != "1" && int.TryParse(dims, out dimensions)) {
          return true;
        }
      }
      dimensions = 0; // unused by caller
      return false;
    }

    private class PreTypeInferenceModuleState {
      public readonly ISet<Declaration> StillNeedsPreTypeSignature;
      public readonly Stack<Declaration> InFirstPhase = new Stack<Declaration>();
      public readonly Dictionary<string, TopLevelDecl> PreTypeBuiltins = new();

      public PreTypeInferenceModuleState(List<Declaration> declarations) {
        StillNeedsPreTypeSignature = new HashSet<Declaration>(declarations);
      }
    }

    private readonly PreTypeInferenceModuleState preTypeInferenceModuleState;

    private PreTypeResolver(ModuleResolver resolver, PreTypeInferenceModuleState preTypeInferenceModuleState)
      : base(resolver) {
<<<<<<< HEAD
      this.preTypeInferenceModuleState = preTypeInferenceModuleState;

      scope = new Scope<IVariable>(resolver.Options);
      enclosingStatementLabels = new Scope<Statement>(resolver.Options);
      dominatingStatementLabels = new Scope<Label>(resolver.Options);
    }

    void ScopePushAndReport(IVariable v, string kind, bool assignPreType = true) {
      Contract.Requires(scope != null);
      Contract.Requires(v != null);
      Contract.Requires(kind != null);
      if (assignPreType) {
        Contract.Assert(v.PreType == null);
        v.PreType = Type2PreType(v.Type, $"type of identifier '{v.Name}'");
        Contract.Assert(v.PreType is not DPreType dp || dp.Decl != null); // sanity check that the .Decl field was set
      } else {
        Contract.Assert(v.PreType != null);
      }
      ScopePushAndReport(scope, v.Name, v, v.Tok, kind);
    }

    void ScopePushExpectSuccess(IVariable v, string kind, bool assignPreType = true) {
      Contract.Requires(scope != null);
      Contract.Requires(v != null);
      Contract.Requires(kind != null);
      if (assignPreType) {
        Contract.Assert(v.PreType == null);
        v.PreType = Type2PreType(v.Type, $"type of identifier '{v.Name}'");
      } else {
        Contract.Assert(v.PreType != null);
      }
      var r = ScopePushAndReport(scope, v.Name, v, v.Tok, kind);
      Contract.Assert(r == Scope<IVariable>.PushResult.Success);
    }

    private Scope<Thing>.PushResult ScopePushAndReport<Thing>(Scope<Thing> scope, string name, Thing thing, IToken tok, string kind) where Thing : class {
      Contract.Requires(scope != null);
      Contract.Requires(name != null);
      Contract.Requires(thing != null);
      Contract.Requires(tok != null);
      Contract.Requires(kind != null);
      var r = scope.Push(name, thing);
      switch (r) {
        case Scope<Thing>.PushResult.Success:
          break;
        case Scope<Thing>.PushResult.Duplicate:
          ReportError(tok, "Duplicate {0} name: {1}", kind, name);
          break;
        case Scope<Thing>.PushResult.Shadow:
          ReportWarning(tok, "Shadowed {0} name: {1}", kind, name);
          break;
      }
      return r;
    }

#if THIS_COMES_LATER
    public void PostResolveChecks(List<TopLevelDecl> declarations) {
      Contract.Requires(declarations != null);
      foreach (TopLevelDecl topd in declarations) {
        TopLevelDecl d = topd is ClassLikeDecl ? ((ClassLikeDecl)topd).NonNullTypeDecl : topd;

        if (ErrorCount == prevErrorCount) {
          // Check type inference, which also discovers bounds, in newtype/subset-type constraints and const declarations
          foreach (TopLevelDecl topd in declarations) {
            TopLevelDecl d = topd is ClassLikeDecl ? ((ClassLikeDecl)topd).NonNullTypeDecl : topd;
            if (topd is TopLevelDeclWithMembers cl) {
              foreach (var member in cl.Members) {
                if (member is ConstantField field && field.Rhs != null) {
                  // make sure initialization only refers to constant field or literal expression
                  if (CheckIsConstantExpr(field, field.Rhs)) {
                    AddAssignableConstraint(field.tok, field.Type, field.Rhs.Type,
                      "type for constant '" + field.Name + "' is '{0}', but its initialization value type is '{1}'");
                  }
                  
                }
              }
            }
          }
        }

      }
=======
      Contract.Requires(resolver != null);
      Constraints = new PreTypeConstraints(this);
>>>>>>> dac728a7
    }
#endif

    /// <summary>
    /// For every declaration in "declarations", resolve names and determine pre-types.
    /// </summary>
    public static void ResolveDeclarations(List<TopLevelDecl> declarations, ModuleResolver resolver, bool firstPhaseOnly = false) {
      // Each (top-level or member) declaration is done in two phases.
      //
      // The goal of the first phase is to fill in the pre-types in the declaration's signature. For many declarations,
      // this is as easy as calling PreType2Type on each type that appears in the declaration's signature.
      // Since the base type of a newtype or subset type and the type of a const may be omitted in the program text,
      // obtaining the pre-type for these 3 declarations requires doing resolution. It is not clear a-priori which
      // order to process the (first phase of the) declarations in, so that the necessary pre-type information is
      // available when the first phase of a declaration needs it. Therefore, the order is determined lazily.
      //
      // In more detail, for this first phase, the declarations are processed in the given order. When such processing
      // is started for a declaration, the declaration is pushed onto a stack, and when the processing of the first
      // phase is completed, the declaration is popped off the stack and added to a set of first-phase-finished
      // declarations. If the processing requires pre-type information for a declaration whose processing has not
      // yet started, processing continues recursively with it. If the processing for the other declaration is ongoing,
      // then a cyclic-dependency error is reported.
      //
      // When the first-phase processing is finished for all the declarations, the second-phase processing is done
      // for each declaration, in the order given.

      var allDeclarations = AllTopLevelOrMemberDeclarations(declarations).ToList();
      var preTypeInferenceModuleState = new PreTypeInferenceModuleState(allDeclarations);
      foreach (var d in allDeclarations) {
        Contract.Assert(resolver.VisibleInScope(d));
        ResolvePreTypeSignature(d, preTypeInferenceModuleState, resolver);
      }

      if (!firstPhaseOnly) {
        var basicPreTypeResolver = new PreTypeResolver(resolver, preTypeInferenceModuleState);
        foreach (var d in allDeclarations) {
          basicPreTypeResolver.ResolveDeclarationBody(d);
        }
      }
    }

    void ResolvePreTypeSignature(Declaration d) {
      ResolvePreTypeSignature(d, preTypeInferenceModuleState, resolver);
    }

    private static void ResolvePreTypeSignature(Declaration d, PreTypeInferenceModuleState preTypeInferenceModuleState, ModuleResolver resolver) {
      var preTypeResolver = new PreTypeResolver(resolver, preTypeInferenceModuleState);

      // The "allTypeParameters" scope is stored in "resolver", and there's only one such "resolver". Since
      // "ResolvePreTypeSignature" is recursive, a simple "PushMarker()" would still leave previous type parameters
      // in the scope. Instead, we create a whole new "Scope<TypeParameter>" here. (This makes the "PushMarker()"
      // and "PopMarker()" unnecessary, but they're included here for good style.)
      var oldAllTypeParameters = resolver.allTypeParameters;
      resolver.allTypeParameters = new Scope<TypeParameter>(resolver.Options);
      resolver.allTypeParameters.PushMarker();

      if (d is TopLevelDecl topLevelDecl) {
        preTypeResolver.ResolveTypeParameters(topLevelDecl.TypeArgs, false, topLevelDecl);
      } else {
        var memberDecl = (MemberDecl)d;
        preTypeResolver.ResolveTypeParameters(memberDecl.EnclosingClass.TypeArgs, false, memberDecl.EnclosingClass);
        if (memberDecl is Method method) {
          preTypeResolver.ResolveTypeParameters(method.TypeArgs, false, method);
        } else if (memberDecl is Function function) {
          preTypeResolver.ResolveTypeParameters(function.TypeArgs, false, function);
        }
      }

      preTypeResolver.ResolveDeclarationSignature(d);

      resolver.allTypeParameters.PopMarker();
      resolver.allTypeParameters = oldAllTypeParameters;
    }

    static IEnumerable<Declaration> AllTopLevelOrMemberDeclarations(List<TopLevelDecl> declarations) {
      foreach (var d in declarations) {
        yield return d;
        /*
        if (d is ClassLikeDecl { NonNullTypeDecl: { } nonNullTypeDecl }) {
          yield return nonNullTypeDecl;
        }
        */
        if (d is TopLevelDeclWithMembers cl) {
          foreach (var member in cl.Members) {
            yield return member;
          }
        }
      }
    }

    /// <summary>
    /// Assumes that the type parameters in scope for "d" have been pushed.
    /// </summary>
    /// <param name="d"></param>
    public void ResolveDeclarationSignature(Declaration d) {
      Contract.Requires(d is TopLevelDecl or MemberDecl);

      if (!preTypeInferenceModuleState.StillNeedsPreTypeSignature.Contains(d)) {
        // already processed
        return;
      }

      if (preTypeInferenceModuleState.InFirstPhase.Contains(d)) {
        var cycle = Util.Comma(" -> ", preTypeInferenceModuleState.InFirstPhase, d => d.ToString());
        ReportError(d, $"Cyclic dependency among declarations: {d} -> {cycle}");
      } else {
        preTypeInferenceModuleState.InFirstPhase.Push(d);
        FillInPreTypesInSignature(d);
        preTypeInferenceModuleState.InFirstPhase.Pop();
      }

      preTypeInferenceModuleState.StillNeedsPreTypeSignature.Remove(d);
    }

    /// <summary>
    /// Assumes the type parameters in scope for "declaration" have been pushed.
    /// </summary>
    public void FillInPreTypesInSignature(Declaration declaration) {
      void ComputePreType(Formal formal) {
        Contract.Assume(formal.PreType == null); // precondition
        formal.PreType = Type2PreType(formal.Type);
      }

      void ComputePreTypeField(Field field) {
        Contract.Assume(field.PreType == null); // precondition
        field.PreType = CreatePreTypeProxy("temporary proxy until after cyclicity tests have completed");
        field.PreType = Type2PreType(field.Type);
        if (field is ConstantField cfield) {
          var parent = (TopLevelDeclWithMembers)cfield.EnclosingClass;
          Contract.Assert(currentClass == null);
          currentClass = parent;

          ResolveConstRHS(cfield, true);

          Contract.Assert(currentClass == parent);
          currentClass = null;
        }
      }

      void ComputePreTypeFunction(Function function) {
        function.Formals.ForEach(ComputePreType);
        if (function.Result != null) {
          function.Result.PreType = Type2PreType(function.Result.Type);
        } else if (function.ByMethodDecl != null) {
          // The by-method out-parameter is not the same as the one given in the function declaration, since the
          // function declaration didn't give one.
          function.ByMethodDecl.Outs.ForEach(ComputePreType);
        }
        function.ResultPreType = Type2PreType(function.ResultType);
      }

      void ComputePreTypeMethod(Method method) {
        method.Ins.ForEach(ComputePreType);
        method.Outs.ForEach(ComputePreType);
      }

      if (declaration is SubsetTypeDecl std) {
        std.Var.PreType = Type2PreType(std.Var.Type);
        ResolveConstraintAndWitness(std, true);
      } else if (declaration is NewtypeDecl nd) {
        nd.BasePreType = Type2PreType(nd.BaseType);
        if (nd.Var != null) {
          Contract.Assert(object.ReferenceEquals(nd.BaseType, nd.Var.Type));
          nd.Var.PreType = nd.BasePreType;
        }
        ResolveConstraintAndWitness(nd, true);
      } else if (declaration is IteratorDecl iter) {
        // Note, iter.Ins are reused with the parameters of the iterator's automatically generated _ctor, and
        // the iter.OutsFields are shared with the automatically generated fields of the iterator class. To avoid
        // computing their pre-types twice, we omit their pre-type computations here and instead do them in
        // the _ctor Method and for each Field of the iterator class.
        iter.Outs.ForEach(ComputePreType);
      } else if (declaration is DatatypeDecl dtd) {
        foreach (var ctor in dtd.Ctors) {
          ctor.Formals.ForEach(ComputePreType);
          ComputePreTypeField(ctor.QueryField);
          foreach (var dtor in ctor.Destructors) {
            // The following "if" condition makes sure ComputePreTypeField is called just once (since a destructor
            // can be shared among several constructors).
            if (dtor.EnclosingCtors[0] == ctor) {
              ComputePreTypeField(dtor);
            }
          }
        }
      } else if (declaration is TopLevelDeclWithMembers or ValuetypeDecl or TypeSynonymDecl or ModuleDecl) {
        // nothing to do
      } else if (declaration is Field field) {
        ComputePreTypeField(field);
      } else if (declaration is Function function) {
        if (function.ResultType is SelfType) {
          // This is a special case that, with the legacy type inference, handled the .Rotate{Left, Right} method of
          // bitvector types. That's now handled in a different way, which does not use SelfType.
        } else {
          ComputePreTypeFunction(function);
          if (function is ExtremePredicate extremePredicate) {
            ComputePreTypeFunction(extremePredicate.PrefixPredicate);
          }
        }
      } else if (declaration is Method method) {
        ComputePreTypeMethod(method);
        if (method is ExtremeLemma extremeLemma) {
          ComputePreTypeMethod(extremeLemma.PrefixLemma);
        }
      } else {
        Contract.Assert(false); // unexpected declaration
      }
    }

    public void ResolveDeclarationBody(Declaration d) {
      Contract.Requires(d is TopLevelDecl or MemberDecl);

      resolver.allTypeParameters.PushMarker();

      if (d is TopLevelDecl topLevelDecl) {
        ResolveTypeParameters(topLevelDecl.TypeArgs, false, topLevelDecl);
        ResolveTopLevelDeclaration(topLevelDecl);
      } else {
        var member = (MemberDecl)d;
        var parent = (TopLevelDeclWithMembers)member.EnclosingClass;
        ResolveTypeParameters(parent.TypeArgs, false, parent);
        Contract.Assert(currentClass == null);
        currentClass = parent;
        ResolveMember(member);
        Contract.Assert(currentClass == parent);
        currentClass = null;
      }

      resolver.allTypeParameters.PopMarker();
    }

    /// <summary>
    /// Resolve declaration "d".
    ///
    /// This method assumes type parameters have been pushed.
    /// </summary>
    private void ResolveTopLevelDeclaration(TopLevelDecl d) {
      if (d is not IteratorDecl) {
        // Note, attributes of iterators are resolved by ResolveIterator, after registering any names in the iterator signature
        ResolveAttributes(d, new ResolutionContext(new NoContext(d.EnclosingModuleDefinition), false), true);
      }

      if (d is NewtypeDecl newtypeDecl) {
        ResolveConstraintAndWitness(newtypeDecl, false);
      } else if (d is SubsetTypeDecl subsetTypeDecl) {
        ResolveConstraintAndWitness(subsetTypeDecl, false);
      } else if (d is IteratorDecl iter) {
        // Note, attributes of iterators are resolved by ResolveIterator, after registering any names in the iterator signature.
        // The following method generates the iterator's members, which in turn are resolved below.
        ResolveIterator(iter);
      } else if (d is DatatypeDecl dt) {
        // resolve any default parameters
        foreach (var ctor in dt.Ctors) {
          scope.PushMarker();
          scope.AllowInstance = false;
          ctor.Formals.ForEach(p => ScopePushAndReport(p, "destructor", false));
          ResolveAttributes(ctor, new ResolutionContext(new NoContext(d.EnclosingModuleDefinition), false), true);
          ResolveParameterDefaultValues(ctor.Formals, dt);
          scope.PopMarker();
        }
      }
    }

    void ResolveTypeParameters(List<TypeParameter> tparams, bool emitErrors, TypeParameter.ParentType parent) {
      Contract.Requires(tparams != null);
      Contract.Requires(parent != null);
      // push non-duplicated type parameter names
      int index = 0;
      foreach (TypeParameter tp in tparams) {
        if (emitErrors) {
          // we're seeing this TypeParameter for the first time
          tp.Parent = parent;
          tp.PositionalIndex = index;
        }
        var r = resolver.allTypeParameters.Push(tp.Name, tp);
        if (emitErrors) {
          if (r == Scope<TypeParameter>.PushResult.Duplicate) {
            ReportError(tp, "Duplicate type-parameter name: {0}", tp.Name);
          } else if (r == Scope<TypeParameter>.PushResult.Shadow) {
            ReportWarning(tp.tok, "Shadowed type-parameter name: {0}", tp.Name);
          }
        }
      }
    }

    void ResolveAttributes(IAttributeBearingDeclaration attributeHost, ResolutionContext opts, bool solveConstraints) {
      Contract.Requires(attributeHost != null);
      Contract.Requires(opts != null);

      // order does not matter much for resolution, so resolve them in reverse order
      foreach (var attr in attributeHost.Attributes.AsEnumerable()) {
        if (attributeHost != null && attr is UserSuppliedAttributes usa) {
#if TODO          
          usa.Recognized = resolver.IsRecognizedAttribute(usa, attributeHost); // TODO: this could be done in a later resolution pass
#endif
        }
        if (attr.Args != null) {
          attr.Args.ForEach(arg => ResolveExpression(arg, opts));
          if (solveConstraints) {
            SolveAllTypeConstraints($"attribute of {attributeHost.ToString()}");
          }
        }
      }
    }

    void ResolveConstraintAndWitness(RedirectingTypeDecl dd, bool initialResolutionPass) {
      Contract.Requires(dd != null);
      Contract.Requires(dd.Constraint != null);

      if (dd.Var != null) {
        if (initialResolutionPass == dd.Var.Type is TypeProxy) {
          scope.PushMarker();
          ScopePushExpectSuccess(dd.Var, dd.WhatKind + " variable", false);
          ResolveExpression(dd.Constraint, new ResolutionContext(new CodeContextWrapper(dd, true), false));
          ConstrainTypeExprBool(dd.Constraint, dd.WhatKind + " constraint must be of type bool (instead got {0})");
          scope.PopMarker();
          SolveAllTypeConstraints($"{dd.WhatKind} '{dd.Name}' constraint");
        }
      }

      if (!initialResolutionPass && dd.Witness != null) {
        var codeContext = new CodeContextWrapper(dd, dd.WitnessKind == SubsetTypeDecl.WKind.Ghost);
        ResolveExpression(dd.Witness, new ResolutionContext(codeContext, false));
        AddSubtypeConstraint(dd.Var.PreType, dd.Witness.PreType, dd.Witness.tok, "witness expression must have type '{0}' (got '{1}')");
        SolveAllTypeConstraints($"{dd.WhatKind} '{dd.Name}' witness");
      }
    }

    /// <summary>
    /// Assumes the type parameters in scope for "cfield" have been pushed.
    /// Assumes that "currentClass" has been set to the parent of "cfield".
    /// </summary>
    void ResolveConstRHS(ConstantField cfield, bool initialResolutionPass) {
      if (cfield.Rhs != null && initialResolutionPass == cfield.Type is TypeProxy) {
        var opts = new ResolutionContext(cfield, false);
        ResolveExpression(cfield.Rhs, opts);
        AddSubtypeConstraint(cfield.PreType, cfield.Rhs.PreType, cfield.Tok, "RHS (of type {1}) not assignable to LHS (of type {0})");
        SolveAllTypeConstraints($"{cfield.WhatKind} '{cfield.Name}' constraint");
      }
    }

    void ResolveParameterDefaultValues(List<Formal> formals, ICodeContext codeContext) {
      Contract.Requires(formals != null);
      Contract.Requires(codeContext != null);

      var dependencies = new Graph<IVariable>();
      var allowMoreRequiredParameters = true;
      var allowNamelessParameters = true;
      foreach (var formal in formals) {
        var d = formal.DefaultValue;
        if (d != null) {
          allowMoreRequiredParameters = false;
          ResolveExpression(d, new ResolutionContext(codeContext, codeContext is TwoStateFunction || codeContext is TwoStateLemma));
          AddSubtypeConstraint(Type2PreType(formal.Type), d.PreType, d.tok, "default-value expression (of type '{1}') is not assignable to formal (of type '{0}')");
          foreach (var v in ModuleResolver.FreeVariables(d)) {
            dependencies.AddEdge(formal, v);
          }
        } else if (!allowMoreRequiredParameters) {
          ReportError(formal.tok, "a required parameter must precede all optional parameters");
        }
        if (!allowNamelessParameters && !formal.HasName) {
          ReportError(formal.tok, "a nameless parameter must precede all nameonly parameters");
        }
        if (formal.IsNameOnly) {
          allowNamelessParameters = false;
        }
      }
      SolveAllTypeConstraints($"parameter default values of {codeContext.FullSanitizedName}");

      foreach (var cycle in dependencies.AllCycles()) {
        var cy = Util.Comma(" -> ", cycle, v => v.Name) + " -> " + cycle[0].Name;
        ReportError(cycle[0].Tok, $"default-value expressions for parameters contain a cycle: {cy}");
      }
    }

    /// <summary>
    /// Resolve declaration "member", assuming that the member's pre-type signature has already been resolved.
    ///
    /// Type constraints are solved here.
    ///
    /// This method assumes type parameters of the enclosing type have been pushed.
    /// Also assumes that "currentClass" has been set to the parent of "member".
    /// </summary>
    void ResolveMember(MemberDecl member) {
      Contract.Requires(member != null);
      Contract.Requires(currentClass != null);

      ResolveAttributes(member, new ResolutionContext(new NoContext(currentClass.EnclosingModuleDefinition), false), true);

      if (member is ConstantField cfield) {
        ResolveConstRHS(cfield, false);

      } else if (member is Field) {
        // nothing else to do

      } else if (member is Function f) {
        var ec = ErrorCount;
        resolver.allTypeParameters.PushMarker();
        ResolveTypeParameters(f.TypeArgs, false, f);
        ResolveFunction(f);
        resolver.allTypeParameters.PopMarker();

        if (f is ExtremePredicate extremePredicate && extremePredicate.PrefixPredicate != null && ec == ErrorCount) {
          var ff = extremePredicate.PrefixPredicate;
          resolver.allTypeParameters.PushMarker();
          ResolveTypeParameters(ff.TypeArgs, false, ff);
          ResolveFunction(ff);
          resolver.allTypeParameters.PopMarker();
        }

      } else if (member is Method m) {
        var ec = ErrorCount;
        resolver.allTypeParameters.PushMarker();
        ResolveTypeParameters(m.TypeArgs, false, m);
        ResolveMethod(m);
        resolver.allTypeParameters.PopMarker();

        if (m is ExtremeLemma em && em.PrefixLemma != null && ec == ErrorCount) {
          var mm = em.PrefixLemma;
          resolver.allTypeParameters.PushMarker();
          ResolveTypeParameters(mm.TypeArgs, false, mm);
          ResolveMethod(mm);
          resolver.allTypeParameters.PopMarker();
        }

      } else {
        Contract.Assert(false); throw new cce.UnreachableException();  // unexpected member type
      }
    }

    /// <summary>
    /// Assumes type parameters have already been pushed
    /// </summary>
    void ResolveIterator(IteratorDecl iter) {
      Contract.Requires(iter != null);
      Contract.Requires(currentClass != null);
      Contract.Ensures(currentClass == null);

      var initialErrorCount = ErrorCount;

      // Add in-parameters to the scope, but don't care about any duplication errors, since they have already been reported
      scope.PushMarker();
      scope.AllowInstance = false;  // disallow 'this' from use, which means that the special fields and methods added are not accessible in the syntactically given spec
      iter.Ins.ForEach(p => ScopePushAndReport(p, "in-parameter", false));
      ResolveParameterDefaultValues(iter.Ins, iter);

      // Start resolving specification...
      // we start with the decreases clause, because the _decreases<n> fields were only given type proxies before; we'll know
      // the types only after resolving the decreases clause (and it may be that some of resolution has already seen uses of
      // these fields; so, with no further ado, here we go
      Contract.Assert(iter.Decreases.Expressions.Count == iter.DecreasesFields.Count);
      ResolveAttributes(iter.Decreases, new ResolutionContext(iter, false), false);
      for (int i = 0; i < iter.Decreases.Expressions.Count; i++) {
        var e = iter.Decreases.Expressions[i];
        ResolveExpression(e, new ResolutionContext(iter, false));
        // any type is fine, but associate this type with the corresponding _decreases<n> field
        var d = iter.DecreasesFields[i];
        // If the following type constraint does not hold, then: Bummer, there was a use--and a bad use--of the field before, so this won't be the best of error messages
        AddSubtypeConstraint(d.PreType, e.PreType, e.tok, "type of field '" + d.Name + "' is {1}, but has been constrained elsewhere to be of type {0}");
      }
      foreach (FrameExpression fe in iter.Reads.Expressions) {
        ResolveFrameExpression(fe, FrameExpressionUse.Reads, iter);
      }
      ResolveAttributes(iter.Modifies, new ResolutionContext(iter, false), false);
      foreach (FrameExpression fe in iter.Modifies.Expressions) {
        ResolveFrameExpression(fe, FrameExpressionUse.Modifies, iter);
      }
      foreach (AttributedExpression e in iter.Requires) {
        ResolveAttributes(e, new ResolutionContext(iter, false), false);
        ResolveExpression(e.E, new ResolutionContext(iter, false));
        ConstrainTypeExprBool(e.E, "Precondition must be a boolean (got {0})");
      }

      scope.PopMarker();  // for the in-parameters

      // We resolve the rest of the specification in an instance context.  So mentions of the in- or yield-parameters
      // get resolved as field dereferences (with an implicit "this")
      scope.PushMarker();
      currentClass = iter;
      Contract.Assert(scope.AllowInstance);

      foreach (AttributedExpression e in iter.YieldRequires) {
        ResolveAttributes(e, new ResolutionContext(iter, false), false);
        ResolveExpression(e.E, new ResolutionContext(iter, false));
        ConstrainTypeExprBool(e.E, "Yield precondition must be a boolean (got {0})");
      }
      foreach (AttributedExpression e in iter.YieldEnsures) {
        ResolveAttributes(e, new ResolutionContext(iter, true), false);
        ResolveExpression(e.E, new ResolutionContext(iter, true));
        ConstrainTypeExprBool(e.E, "Yield postcondition must be a boolean (got {0})");
      }
      foreach (AttributedExpression e in iter.Ensures) {
        ResolveAttributes(e, new ResolutionContext(iter, true), false);
        ResolveExpression(e.E, new ResolutionContext(iter, true));
        ConstrainTypeExprBool(e.E, "Postcondition must be a boolean (got {0})");
      }
      SolveAllTypeConstraints($"specification of iterator '{iter.Name}'");

      ResolveAttributes(iter, new ResolutionContext(iter, false), true);

      var postSpecErrorCount = ErrorCount;

      // Resolve body
      if (iter.Body != null) {
        dominatingStatementLabels.PushMarker();
        foreach (var req in iter.Requires) {
          if (req.Label != null) {
            if (dominatingStatementLabels.Find(req.Label.Name) != null) {
              ReportError(req.Label.Tok, "assert label shadows a dominating label");
            } else {
              var rr = dominatingStatementLabels.Push(req.Label.Name, req.Label);
              Contract.Assert(rr == Scope<Label>.PushResult.Success);  // since we just checked for duplicates, we expect the Push to succeed
            }
          }
        }
        ResolveBlockStatement(iter.Body, ResolutionContext.FromCodeContext(iter));
        dominatingStatementLabels.PopMarker();
        SolveAllTypeConstraints($"body of iterator '{iter.Name}'");
      }

      currentClass = null;
      scope.PopMarker();  // pop off the AllowInstance setting

      if (postSpecErrorCount == initialErrorCount) {
        iter.CreateIteratorMethodSpecs(resolver);
      }
    }

    /// <summary>
    /// Assumes type parameters have already been pushed.
    /// Also assumes that "currentClass" has been set to the parent of "f".
    /// </summary>
    void ResolveFunction(Function f) {
      Contract.Requires(f != null);

      bool warnShadowingOption = resolver.Options.WarnShadowing;  // save the original warnShadowing value
      bool warnShadowing = false;

      scope.PushMarker();
      if (f.IsStatic) {
        scope.AllowInstance = false;
      }

      if (f.IsGhost) {
        // TODO: the following could be done in a different resolver pass
        foreach (TypeParameter p in f.TypeArgs) {
          if (p.SupportsEquality) {
            ReportWarning(p.tok,
              $"type parameter {p.Name} of ghost {f.WhatKind} {f.Name} is declared (==), which is unnecessary because the {f.WhatKind} doesn't contain any compiled code");
          }
        }
      }

      foreach (Formal p in f.Formals) {
        ScopePushAndReport(p, "parameter", false);
      }
      ResolveAttributes(f, new ResolutionContext(f, false), true);
      // take care of the warnShadowing attribute
      if (Attributes.ContainsBool(f.Attributes, "warnShadowing", ref warnShadowing)) {
        resolver.Options.WarnShadowing = warnShadowing;  // set the value according to the attribute
      }
      ResolveParameterDefaultValues(f.Formals, f);
      foreach (AttributedExpression e in f.Req) {
        ResolveAttributes(e, new ResolutionContext(f, f is TwoStateFunction), false);
        Expression r = e.E;
        ResolveExpression(r, new ResolutionContext(f, f is TwoStateFunction));
        ConstrainTypeExprBool(r, "Precondition must be a boolean (got {0})");
      }
      foreach (FrameExpression fr in f.Reads) {
        ResolveFrameExpression(fr, FrameExpressionUse.Reads, f);
      }
      foreach (AttributedExpression e in f.Ens) {
        ResolveAttributes(e, new ResolutionContext(f, f is TwoStateFunction), false);
        Expression r = e.E;
        if (f.Result != null) {
          scope.PushMarker();
          ScopePushAndReport(f.Result, "function result", false); // function return only visible in post-conditions
        }
        ResolveExpression(r, new ResolutionContext(f, f is TwoStateFunction) with { InFunctionPostcondition = true });
        ConstrainTypeExprBool(r, "Postcondition must be a boolean (got {0})");
        if (f.Result != null) {
          scope.PopMarker();
        }
      }
      ResolveAttributes(f.Decreases, new ResolutionContext(f, f is TwoStateFunction), false);
      foreach (Expression r in f.Decreases.Expressions) {
        ResolveExpression(r, new ResolutionContext(f, f is TwoStateFunction));
        // any type is fine
      }
      SolveAllTypeConstraints($"specification of {f.WhatKind} '{f.Name}'");

      if (f.ByMethodBody != null) {
        // The following conditions are assured by the parser and other callers of the Function constructor
        Contract.Assert(f.Body != null);
        Contract.Assert(!f.IsGhost);
      }
      if (f.Body != null) {
        var prevErrorCount = ErrorCount;
        ResolveExpression(f.Body, new ResolutionContext(f, f is TwoStateFunction));
        AddSubtypeConstraint(Type2PreType(f.ResultType), f.Body.PreType, f.tok, "Function body type mismatch (expected {0}, got {1})");
        SolveAllTypeConstraints($"body of {f.WhatKind} '{f.Name}'");
      }

      scope.PopMarker();

      if (f.ByMethodBody != null) {
        var method = f.ByMethodDecl;
        Contract.Assert(method != null); // this should have been filled in by now
        ResolveMethod(method);
      }

      resolver.Options.WarnShadowing = warnShadowingOption; // restore the original warnShadowing value
    }

    /// <summary>
    /// Assumes type parameters have already been pushed.
    /// Also assumes that "currentClass" has been set to the parent of "m".
    /// </summary>
    void ResolveMethod(Method m) {
      Contract.Requires(m != null);

      try {
        currentMethod = m;

        bool warnShadowingOption = resolver.Options.WarnShadowing;  // save the original warnShadowing value
        bool warnShadowing = false;
        // take care of the warnShadowing attribute
        if (Attributes.ContainsBool(m.Attributes, "warnShadowing", ref warnShadowing)) {
          resolver.Options.WarnShadowing = warnShadowing;  // set the value according to the attribute
        }

        if (m.IsGhost) {
          foreach (TypeParameter p in m.TypeArgs) {
            if (p.SupportsEquality) {
              ReportWarning(p.tok,
                $"type parameter {p.Name} of ghost {m.WhatKind} {m.Name} is declared (==), which is unnecessary because the {m.WhatKind} doesn't contain any compiled code");
            }
          }
        }

        // Add in-parameters to the scope, but don't care about any duplication errors, since they have already been reported
        scope.PushMarker();
        if (m.IsStatic || m is Constructor) {
          scope.AllowInstance = false;
        }
        foreach (Formal p in m.Ins) {
          ScopePushAndReport(p, "in-parameter", false);
        }
        ResolveParameterDefaultValues(m.Ins, m);

        // Start resolving specification...
        foreach (AttributedExpression e in m.Req) {
          ResolveAttributes(e, new ResolutionContext(m, m is TwoStateLemma), false);
          ResolveExpression(e.E, new ResolutionContext(m, m is TwoStateLemma));
          ConstrainTypeExprBool(e.E, "Precondition must be a boolean (got {0})");
        }

        ResolveAttributes(m.Mod, new ResolutionContext(m, false), false);
        foreach (FrameExpression fe in m.Mod.Expressions) {
          ResolveFrameExpression(fe, FrameExpressionUse.Modifies, m);
          if (m.IsLemmaLike) {
            ReportError(fe.tok, "{0}s are not allowed to have modifies clauses", m.WhatKind);
          } else if (m.IsGhost) {
#if TODO
            DisallowNonGhostFieldSpecifiers(fe);
#endif
          }
        }
        ResolveAttributes(m.Decreases, new ResolutionContext(m, false), false);
        foreach (Expression e in m.Decreases.Expressions) {
          ResolveExpression(e, new ResolutionContext(m, m is TwoStateLemma));
          // any type is fine
        }

        if (m is Constructor) {
          scope.PopMarker();
          // start the scope again, but this time allowing instance
          scope.PushMarker();
          foreach (Formal p in m.Ins) {
            ScopePushAndReport(p, "in-parameter", false);
          }
        }

        // Add out-parameters to a new scope that will also include the outermost-level locals of the body
        // Don't care about any duplication errors among the out-parameters, since they have already been reported
        scope.PushMarker();
        if (m is ExtremeLemma && m.Outs.Count != 0) {
          ReportError(m.Outs[0].tok, "{0}s are not allowed to have out-parameters", m.WhatKind);
        } else {
          foreach (Formal p in m.Outs) {
            ScopePushAndReport(p, "out-parameter", false);
          }
        }

        // ... continue resolving specification
        foreach (AttributedExpression e in m.Ens) {
          ResolveAttributes(e, new ResolutionContext(m, true), false);
          ResolveExpression(e.E, new ResolutionContext(m, true));
          ConstrainTypeExprBool(e.E, "Postcondition must be a boolean (got {0})");
        }
        SolveAllTypeConstraints($"specification of {m.WhatKind} '{m.Name}'");

        // Resolve body
        if (m.Body != null) {
          var com = m as ExtremeLemma;
          if (com != null && com.PrefixLemma != null) {
            // The body may mentioned the implicitly declared parameter _k.  Throw it into the
            // scope before resolving the body.
            var k = com.PrefixLemma.Ins[0];
            ScopePushExpectSuccess(k, "_k parameter", false);
          }

          dominatingStatementLabels.PushMarker();
          foreach (var req in m.Req) {
            if (req.Label != null) {
              if (dominatingStatementLabels.Find(req.Label.Name) != null) {
                ReportError(req.Label.Tok, "assert label shadows a dominating label");
              } else {
                var rr = dominatingStatementLabels.Push(req.Label.Name, req.Label);
                Contract.Assert(rr == Scope<Label>.PushResult.Success);  // since we just checked for duplicates, we expect the Push to succeed
              }
            }
          }
          ResolveBlockStatement(m.Body, ResolutionContext.FromCodeContext(m));
          dominatingStatementLabels.PopMarker();
          SolveAllTypeConstraints($"body of {m.WhatKind} '{m.Name}'");
        }

        // attributes are allowed to mention both in- and out-parameters (including the implicit _k, for greatest lemmas)
        ResolveAttributes(m, new ResolutionContext(m, m is TwoStateLemma), true);

        resolver.Options.WarnShadowing = warnShadowingOption; // restore the original warnShadowing value
        scope.PopMarker();  // for the out-parameters and outermost-level locals
        scope.PopMarker();  // for the in-parameters
      }
      finally {
        currentMethod = null;
      }
    }

    void ResolveFrameExpression(FrameExpression fe, FrameExpressionUse use, ICodeContext codeContext) {
      Contract.Requires(fe != null);
      Contract.Requires(codeContext != null);
      ResolveExpression(fe.E, new ResolutionContext(codeContext, codeContext is TwoStateLemma || use == FrameExpressionUse.Unchanged));
      AddGuardedConstraint(() => {
        DPreType dp = fe.E.PreType.Normalize() as DPreType;
        if (dp == null) {
          // no information yet
          return false;
        }
        // A FrameExpression is allowed to have one of the following types:
        //     C
        //     collection<C>
        // where C is a reference type and collection is set, iset, seq, or multiset.
        // In a reads clause, a FrameExpression is additionally allowed to have type
        //     ... ~> collection<C>
        // A FrameExpression can also specify a field name using the syntax FE`fieldName,
        // which is allowed if fieldName is a field of C.
        var hasArrowType = false;
        var hasCollectionType = false;
        if (use == FrameExpressionUse.Reads && DPreType.IsArrowType(dp.Decl)) {
          hasArrowType = true;
          dp = dp.Arguments.Last().Normalize() as DPreType;
          if (dp == null) {
            // function's image type not yet known
            return false;
          }
        }
        if (dp.Decl.Name == "set" || dp.Decl.Name == "iset" || dp.Decl.Name == "seq" || dp.Decl.Name == "multiset") {
          hasCollectionType = true;
          var elementType = dp.Arguments[0].Normalize();
          dp = elementType as DPreType;
          if (dp == null) {
            // element type not yet known
            AddDefaultAdvice(elementType, AdviceTarget.Object);
            return false;
          }
        }

        if (!DPreType.IsReferenceTypeDecl(dp.Decl) || (hasArrowType && !hasCollectionType)) {
          var expressionMustDenoteObject = "expression must denote an object";
          var collection = "a set/iset/multiset/seq of objects";
          var instead = "(instead got {0})";
          var errorMsgFormat = use switch {
            FrameExpressionUse.Reads =>
              $"a reads-clause {expressionMustDenoteObject}, {collection}, or a function to {collection} {instead}",
            FrameExpressionUse.Modifies =>
              $"a modifies-clause {expressionMustDenoteObject} or {collection} {instead}",
            FrameExpressionUse.Unchanged =>
              $"an unchanged {expressionMustDenoteObject} or {collection} {instead}"
          };
          ReportError(fe.E.tok, errorMsgFormat, fe.E.PreType);
        }

        if (fe.FieldName != null) {
          var (member, tentativeReceiverType) = FindMember(fe.E.tok, dp, fe.FieldName);
          Contract.Assert((member == null) == (tentativeReceiverType == null)); // follows from contract of FindMember
          if (member == null) {
            // error has already been reported by FindMember
          } else if (!(member is Field)) {
            ReportError(fe.E, "member {0} in type {1} does not refer to a field", fe.FieldName, tentativeReceiverType.Decl.Name);
          } else if (member is ConstantField) {
            ReportError(fe.E, "expression is not allowed to refer to constant field {0}", fe.FieldName);
          } else {
            fe.Field = (Field)member;
          }
        }

        return true;
      });
    }

    // ---------------------------------------- Utilities ----------------------------------------

    public Dictionary<TypeParameter, PreType> BuildPreTypeArgumentSubstitute(Dictionary<TypeParameter, PreType> typeArgumentSubstitutions, DPreType/*?*/ receiverTypeBound = null) {
      Contract.Requires(typeArgumentSubstitutions != null);

      var subst = new Dictionary<TypeParameter, PreType>();
      foreach (var entry in typeArgumentSubstitutions) {
        subst.Add(entry.Key, entry.Value);
      }

#if SOON
      if (SelfTypeSubstitution != null) {
        foreach (var entry in SelfTypeSubstitution) {
          subst.Add(entry.Key, entry.Value);
        }
      }
#endif

      if (receiverTypeBound?.Decl is TopLevelDeclWithMembers cl) {
        foreach (var entry in cl.ParentFormalTypeParametersToActuals) {
          var v = Type2PreType(entry.Value).Substitute(subst);
          subst.Add(entry.Key, v);
        }
      }

      return subst;
    }

    // ---------------------------------------- Migration sanity checks ----------------------------------------

    public void SanityCheckOldAndNewInference(List<TopLevelDecl> declarations) {
      var visitor = new PreTypeSanityChecker(this);
      foreach (var decl in declarations) {
        foreach (var attr in decl.Attributes.AsEnumerable()) {
          visitor.Visit(attr.Args);
        }
        if (decl is RedirectingTypeDecl rtd) {
          if (rtd.Constraint != null) {
            visitor.Visit(rtd.Constraint);
          }
          if (rtd.Witness != null) {
            visitor.Visit(rtd.Witness);
          }
        } else if (decl is IteratorDecl iter) {
          visitor.Visit(iter);
        } else if (decl is TopLevelDeclWithMembers md) {
          foreach (var member in md.Members) {
            if (member is ConstantField cfield && cfield.Rhs != null) {
              visitor.Visit(cfield.Rhs);
            } else if (member is Function f) {
              visitor.Visit(f);
              if (f is ExtremePredicate extremePredicate) {
                visitor.Visit(extremePredicate.PrefixPredicate);
              }
            } else if (member is Method m) {
              visitor.Visit(m);
              if (m is ExtremeLemma extremeLemma) {
                visitor.Visit(extremeLemma.PrefixLemma);
              }
            }
          }
        }
      }
    }

    class PreTypeSanityChecker : BottomUpVisitor {
      private PreTypeResolver preTypeResolver;

      public PreTypeSanityChecker(PreTypeResolver preTypeResolver) {
        this.preTypeResolver = preTypeResolver;
      }

      protected override void VisitOneExpr(Expression expr) {
        // compare expr.PreType and expr.Type
        if (expr.PreType == null) {
          preTypeResolver.ReportWarning(expr.tok, $"sanity check WARNING: no pre-type was computed");
        } else if (expr.Type == null) {
          preTypeResolver.ReportError(expr.tok, $"SANITY CHECK FAILED: .PreType is '{expr.PreType}' but .Type is null");
        } else if (PreType.Same(expr.PreType, preTypeResolver.Type2PreType(expr.Type))) {
          // all is cool
        } else if (expr.PreType is UnusedPreType && expr.Type is TypeProxy) {
          // this is expected
        } else {
          preTypeResolver.ReportError(expr.tok, $"SANITY CHECK FAILED: pre-type '{expr.PreType}' does not correspond to type '{expr.Type}'");
        }
      }
    }
  }
}<|MERGE_RESOLUTION|>--- conflicted
+++ resolved
@@ -64,17 +64,14 @@
     }
   }
 
-<<<<<<< HEAD
-  public partial class PreTypeResolver : ResolverPass {
+  public class PreTypeResolver : ResolverPass {
     private readonly Scope<IVariable> scope;
 
     TopLevelDeclWithMembers currentClass;
     Method currentMethod;
-=======
-  public class PreTypeResolver : ResolverPass {
+
     private readonly Dictionary<string, TopLevelDecl> preTypeBuiltins = new();
     public readonly PreTypeConstraints Constraints;
->>>>>>> dac728a7
 
     TopLevelDecl BuiltInTypeDecl(string name) {
       Contract.Requires(name != null);
@@ -341,23 +338,6 @@
       }
     }
 
-<<<<<<< HEAD
-    int Height(TopLevelDecl d) {
-      if (d is TopLevelDeclWithMembers md && md.ParentTraitHeads.Count != 0) {
-        return md.ParentTraitHeads.Max(Height) + 1;
-      } else if (d is TraitDecl { IsObjectTrait: true }) {
-        // object is at height 0
-        return 0;
-      } else if (DPreType.IsReferenceTypeDecl(d)) {
-        // any other reference type implicitly has "object" as a parent, so the height is 1
-        return 1;
-      } else {
-        return 0;
-      }
-    }
-
-=======
->>>>>>> dac728a7
     /// <summary>
     /// Return "true" if "super" is a super-(pre)type of "sub".
     /// Otherwise, return "false".
@@ -369,15 +349,6 @@
       if (!subAncestors.Contains(super.Decl)) {
         return false;
       }
-<<<<<<< HEAD
-      var s = sub.AsParentType(super.Decl, this);
-      var n = super.Decl.TypeArgs.Count;
-      Contract.Assert(super.Arguments.Count == n);
-      Contract.Assert(s.Arguments.Count == n);
-      for (var i = 0; i < n; i++) {
-        var superI = super.Arguments[i].Normalize() as DPreType;
-        var subI = s.Arguments[i].Normalize() as DPreType;
-=======
       sub = sub.AsParentType(super.Decl, this);
       var argumentCount = super.Decl.TypeArgs.Count;
       Contract.Assert(super.Arguments.Count == argumentCount);
@@ -385,7 +356,6 @@
       for (var i = 0; i < argumentCount; i++) {
         var superI = super.Arguments[i].Normalize() as DPreType;
         var subI = sub.Arguments[i].Normalize() as DPreType;
->>>>>>> dac728a7
         if (superI == null || subI == null) {
           return false;
         }
@@ -443,12 +413,12 @@
 
     private PreTypeResolver(ModuleResolver resolver, PreTypeInferenceModuleState preTypeInferenceModuleState)
       : base(resolver) {
-<<<<<<< HEAD
       this.preTypeInferenceModuleState = preTypeInferenceModuleState;
 
       scope = new Scope<IVariable>(resolver.Options);
       enclosingStatementLabels = new Scope<Statement>(resolver.Options);
       dominatingStatementLabels = new Scope<Label>(resolver.Options);
+      Constraints = new PreTypeConstraints(this);
     }
 
     void ScopePushAndReport(IVariable v, string kind, bool assignPreType = true) {
@@ -525,10 +495,6 @@
         }
 
       }
-=======
-      Contract.Requires(resolver != null);
-      Constraints = new PreTypeConstraints(this);
->>>>>>> dac728a7
     }
 #endif
 
