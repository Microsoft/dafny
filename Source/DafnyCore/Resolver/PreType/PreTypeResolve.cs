--- conflicted
+++ resolved
@@ -1021,18 +1021,10 @@
 
       // order does not matter much for resolution, so resolve them in reverse order
       foreach (var attr in attributeHost.Attributes.AsEnumerable()) {
-<<<<<<< HEAD
-=======
         if (attr is UserSuppliedAtAttribute { Builtin: true } usaa) {
           Contract.Assert(usaa.Arg.Type != null); // Already resolved
           continue;
         }
-        if (attributeHost != null && attr is UserSuppliedAttributes usa) {
-#if TODO          
-          usa.Recognized = resolver.IsRecognizedAttribute(usa, attributeHost); // TODO: this could be done in a later resolution pass
-#endif
-        }
->>>>>>> 48e8bd49
         if (attr.Args != null) {
           foreach (var arg in attr.Args) {
             if (Attributes.Contains(attributeHost.Attributes, "opaque_reveal") && attr.Name is "revealedFunction" && arg is NameSegment nameSegment) {
