//-----------------------------------------------------------------------------
//
// Copyright by the contributors to the Dafny Project
// SPDX-License-Identifier: MIT
//
//-----------------------------------------------------------------------------

using System.Collections.Generic;
using System.Linq;
using System.Diagnostics.Contracts;
using JetBrains.Annotations;

namespace Microsoft.Dafny {
  public abstract class ResolverPass {
    protected readonly Resolver resolver;

    protected ResolverPass(Resolver resolver) {
      Contract.Requires(resolver != null);
      this.resolver = resolver;
    }

    protected int ErrorCount => resolver.Reporter.Count(ErrorLevel.Error);

    protected void ReportError(Declaration d, string msg, params object[] args) {
      Contract.Requires(d != null);
      Contract.Requires(msg != null);
      Contract.Requires(args != null);
      ReportError(d.tok, msg, args);
    }

    protected void ReportError(Statement stmt, string msg, params object[] args) {
      Contract.Requires(stmt != null);
      Contract.Requires(msg != null);
      Contract.Requires(args != null);
      ReportError(stmt.Tok, msg, args);
    }

    protected void ReportError(Expression expr, string msg, params object[] args) {
      Contract.Requires(expr != null);
      Contract.Requires(msg != null);
      Contract.Requires(args != null);
      ReportError(expr.tok, msg, args);
    }

    public void ReportError(IToken tok, string msg, params object[] args) {
      Contract.Requires(tok != null);
      Contract.Requires(msg != null);
      Contract.Requires(args != null);
      resolver.Reporter.Error(MessageSource.Resolver, tok, "PRE-TYPE: " + msg, args);
    }

    public void ReportWarning(IToken tok, string msg, params object[] args) {
      Contract.Requires(tok != null);
      Contract.Requires(msg != null);
      Contract.Requires(args != null);
      resolver.Reporter.Warning(MessageSource.Resolver, ParseErrors.ErrorId.none, tok, msg, args);
    }

    protected void ReportInfo(IToken tok, string msg, params object[] args) {
      Contract.Requires(tok != null);
      Contract.Requires(msg != null);
      Contract.Requires(args != null);
      resolver.Reporter.Info(MessageSource.Resolver, tok, msg, args);
    }
  }

  public partial class PreTypeResolver : ResolverPass {
    private readonly Scope<IVariable> scope;

    TopLevelDeclWithMembers currentClass;
    Method currentMethod;

    TopLevelDecl BuiltInTypeDecl(string name) {
      Contract.Requires(name != null);
      if (preTypeInferenceModuleState.PreTypeBuiltins.TryGetValue(name, out var decl)) {
        return decl;
      }
      if (IsArrayName(name, out var dims)) {
        // make sure the array class has been created
        SystemModuleManager.ArrayType(Token.NoToken, dims,
          new List<Type> { new InferredTypeProxy() }, true).ModifyBuiltins(resolver.SystemModuleManager);
        decl = resolver.SystemModuleManager.arrayTypeDecls[dims];
      } else if (IsBitvectorName(name, out var width)) {
        var bvDecl = new ValuetypeDecl(name, resolver.SystemModuleManager.SystemModule, t => t.IsBitVectorType,
          typeArgs => new BitvectorType(resolver.Options, width));
        preTypeInferenceModuleState.PreTypeBuiltins.Add(name, bvDecl);
        AddRotateMember(bvDecl, "RotateLeft", width);
        AddRotateMember(bvDecl, "RotateRight", width);
        // register the names of the type members
        var members = new Dictionary<string, MemberDecl>();
        resolver.classMembers.Add(bvDecl, members);
        resolver.RegisterMembers(bvDecl.EnclosingModuleDefinition, bvDecl, members);
        return bvDecl;
      } else {
<<<<<<< HEAD
        decl = null;
        foreach (var valueTypeDecl in resolver.valuetypeDecls) {
=======
        foreach (var valueTypeDecl in resolver.ProgramResolver.SystemModuleManager.valuetypeDecls) {
>>>>>>> bdad1717
          if (valueTypeDecl.Name == name) {
            // bool, int, real, ORDINAL, map, imap
            decl = valueTypeDecl;
            break;
          }
        }
        if (decl == null) {
          if (name == "set" || name == "seq" || name == "multiset") {
            var variances = new List<TypeParameter.TPVarianceSyntax>() { TypeParameter.TPVarianceSyntax.Covariant_Strict };
            decl = new ValuetypeDecl(name, resolver.SystemModuleManager.SystemModule, variances, _ => false, null);
          } else if (name == "iset") {
            var variances = new List<TypeParameter.TPVarianceSyntax>() { TypeParameter.TPVarianceSyntax.Covariant_Permissive };
<<<<<<< HEAD
            decl = new ValuetypeDecl(name, resolver.builtIns.SystemModule, variances, _ => false, null);
          } else if (name == "object?") {
            decl = resolver.builtIns.ObjectDecl;
=======
            decl = new ValuetypeDecl(name, resolver.SystemModuleManager.SystemModule, variances, _ => false, null);
>>>>>>> bdad1717
          } else {
            decl = new ValuetypeDecl(name, resolver.SystemModuleManager.SystemModule, _ => false, null);
          }
        }
      }
      preTypeInferenceModuleState.PreTypeBuiltins.Add(name, decl);
      return decl;
    }

    public void AddRotateMember(ValuetypeDecl bitvectorTypeDecl, string name, int width) {
      var argumentType = resolver.SystemModuleManager.Nat();
      var formals = new List<Formal> {
        new Formal(Token.NoToken, "w", argumentType, true, false, null, false) {
          PreType = Type2PreType(argumentType)
        }
      };
      var resultType = new BitvectorType(resolver.Options, width);
      var rotateMember = new SpecialFunction(RangeToken.NoToken, name, resolver.SystemModuleManager.SystemModule, false, false,
        new List<TypeParameter>(), formals, resultType,
        new List<AttributedExpression>(), new List<FrameExpression>(), new List<AttributedExpression>(),
        new Specification<Expression>(new List<Expression>(), null), null, null, null) {
        EnclosingClass = bitvectorTypeDecl,
        ResultPreType = Type2PreType(resultType)
      };
      rotateMember.AddVisibilityScope(resolver.SystemModuleManager.SystemModule.VisibilityScope, false);
      bitvectorTypeDecl.Members.Add(rotateMember);
    }

    TopLevelDecl BuiltInArrowTypeDecl(int arity) {
      Contract.Requires(0 <= arity);
      var name = ArrowType.ArrowTypeName(arity);
      if (!preTypeInferenceModuleState.PreTypeBuiltins.TryGetValue(name, out var decl)) {
        // the arrow type declaration should already have been created by the parser
<<<<<<< HEAD
        decl = resolver.builtIns.ArrowTypeDecls[arity];
        preTypeInferenceModuleState.PreTypeBuiltins.Add(name, decl);
=======
        decl = resolver.SystemModuleManager.ArrowTypeDecls[arity];
        preTypeBuiltins.Add(name, decl);
>>>>>>> bdad1717
      }
      return decl;
    }

    DPreType BuiltInArrowType(List<PreType> inPreTypes, PreType resultPreType) {
      return new DPreType(BuiltInArrowTypeDecl(inPreTypes.Count), Util.Snoc(inPreTypes, resultPreType));
    }

    DPreType BuiltInArrayType(int dims, PreType elementPreType) {
      Contract.Requires(1 <= dims);
      var arrayName = dims == 1 ? "array" : $"array{dims}";
      return new DPreType(BuiltInTypeDecl(arrayName), new List<PreType>() { elementPreType });
    }

    private int typeProxyCount = 0; // used to give each PreTypeProxy a unique ID

    private readonly List<(PreTypeProxy, string)> allPreTypeProxies = new();

    public PreType CreatePreTypeProxy(string description = null) {
      var proxy = new PreTypeProxy(typeProxyCount++);
      allPreTypeProxies.Add((proxy, description));
      return proxy;
    }

    public enum Type2PreTypeOption { GoodForInference, GoodForPrinting, GoodForBoth }

    public PreType Type2PreType(Type type, string description = null, Type2PreTypeOption option = Type2PreTypeOption.GoodForBoth) {
      Contract.Requires(type != null);

      var originalType = type.Normalize();
      type = type.NormalizeExpandKeepConstraints(); // blow past proxies and type synonyms
      if (type.AsSubsetType is { } subsetType) {
        ResolvePreTypeSignature(subsetType);
        Contract.Assert(subsetType.Var.PreType != null);
        var typeArguments = type.TypeArgs.ConvertAll(ty => Type2PreType(ty, null, Type2PreTypeOption.GoodForInference));
        var preTypeMap = PreType.PreTypeSubstMap(subsetType.TypeArgs, typeArguments);
        return subsetType.Var.PreType.Substitute(preTypeMap);
      } else if (type is UserDefinedType { ResolvedClass: NewtypeDecl newtypeDecl }) {
        // Make sure the newtype declaration itself has been pre-type resolved
        ResolvePreTypeSignature(newtypeDecl);
        Contract.Assert(newtypeDecl.Var == null || newtypeDecl.Var.PreType != null);
        Contract.Assert(newtypeDecl.BaseType != null);
      }

      if (type is TypeProxy) {
        return CreatePreTypeProxy(description ?? $"from type proxy {type}");
      }

      DPreType printablePreType = null;
#if GOOD_IDEA_WORTH_PURSUING_FURTHER_AT_A_LATER_TIME
      if (option != Type2PreTypeOption.GoodForInference) {
#else
      if (option == Type2PreTypeOption.GoodForPrinting) {
#endif
        var printableDecl = Type2Decl(originalType);
        var printableArguments = originalType.TypeArgs.ConvertAll(ty => Type2PreType(ty, null, Type2PreTypeOption.GoodForPrinting));
        printablePreType = new DPreType(printableDecl, printableArguments, null);
        if (option == Type2PreTypeOption.GoodForPrinting) {
          return printablePreType;
        }
      }

      var decl = Type2Decl(type);
      var arguments = type.TypeArgs.ConvertAll(ty => Type2PreType(ty, null, Type2PreTypeOption.GoodForInference));
      return new DPreType(decl, arguments, printablePreType);
    }

    TopLevelDecl Type2Decl(Type type) {
      Contract.Requires(type != null);
      Contract.Requires(type is NonProxyType and not SelfType);
      TopLevelDecl decl;
      if (type is BoolType) {
        decl = BuiltInTypeDecl("bool");
      } else if (type is CharType) {
        decl = BuiltInTypeDecl("char");
      } else if (type is IntType) {
        decl = BuiltInTypeDecl("int");
      } else if (type is RealType) {
        decl = BuiltInTypeDecl("real");
      } else if (type is BigOrdinalType) {
        decl = BuiltInTypeDecl("ORDINAL");
      } else if (type is BitvectorType bitvectorType) {
        decl = BuiltInTypeDecl("bv" + bitvectorType.Width);
      } else if (type is CollectionType) {
        var name =
          type is SetType st ? (st.Finite ? "set" : "iset") :
          type is MultiSetType ? "multiset" :
          type is MapType mt ? (mt.Finite ? "map" : "imap") :
          "seq";
        decl = BuiltInTypeDecl(name);
      } else if (type is ArrowType at) {
        decl = BuiltInArrowTypeDecl(at.Arity);
      } else if (type is UserDefinedType udt) {
        decl = udt.ResolvedClass;
      } else {
        Contract.Assert(false); throw new cce.UnreachableException();  // unexpected type
      }
      return decl;
    }

    /// <summary>
    /// Returns the non-newtype ancestor of "decl".
    /// This method assumes that the ancestors of "decl" do not form any cycles. That is, any such cycle detection must already
    /// have been done.
    /// </summary>
    public static TopLevelDecl AncestorDecl(TopLevelDecl decl) {
      while (decl is NewtypeDecl newtypeDecl) {
        var parent = newtypeDecl.BasePreType.Normalize();
        decl = ((DPreType)parent).Decl;
      }
      return decl;
    }

    [CanBeNull]
    public static string/*?*/ AncestorName(PreType preType) {
      var dp = preType.Normalize() as DPreType;
      return dp == null ? null : AncestorDecl(dp.Decl).Name;
    }

    /// <summary>
    /// Returns the non-newtype ancestor of "preType".
    /// If the ancestor chain has a cycle or if some part of the chain hasn't yet been resolved, this method ends the traversal
    /// early (and returns the last ancestor traversed). This method does not return any error; that's assumed to be done elsewhere.
    /// </summary>
    public DPreType NewTypeAncestor(DPreType preType) {
      Contract.Requires(preType != null);
      ISet<NewtypeDecl> visited = null;
      while (preType.Decl is NewtypeDecl newtypeDecl) {
        visited ??= new HashSet<NewtypeDecl>();
        if (visited.Contains(newtypeDecl)) {
          // The parents of the originally given "preType" are in a cycle; the error has been reported elsewhere, but here we just want to get out
          break;
        }
        visited.Add(newtypeDecl);
        var parent = newtypeDecl.BasePreType.Normalize() as DPreType;
        if (parent == null) {
          // The parent type of this newtype apparently hasn't been inferred yet, so stop traversal here
          break;
        }
        var subst = PreType.PreTypeSubstMap(newtypeDecl.TypeArgs, preType.Arguments);
        preType = (DPreType)parent.Substitute(subst);
      }
      return preType;
    }

    /// <summary>
    /// AllParentTraits(decl) is like decl.ParentTraits, but also returns "object" if "decl" is a reference type.
    /// </summary>
    public IEnumerable<Type> AllParentTraits(TopLevelDeclWithMembers decl) {
      foreach (var parentType in decl.ParentTraits) {
        yield return parentType;
      }
      if (DPreType.IsReferenceTypeDecl(decl)) {
        if (decl is TraitDecl trait && trait.IsObjectTrait) {
          // don't return object itself
        } else {
          yield return resolver.SystemModuleManager.ObjectQ();
        }
      }
    }

    public static bool HasTraitSupertypes(DPreType dp) {
      /*
       * When traits can be used as supertypes for non-reference types (and "object" is an implicit parent trait of every
       * class), then this method can be implemented by
       *         return dp.Decl is TopLevelDeclWithMembers md && md.ParentTraits.Count != 0;
       * For now, every reference type except "object" has trait supertypes.
       */
      if (dp.Decl is TopLevelDeclWithMembers md && md.ParentTraits.Count != 0) {
        // this type has explicitly declared parent traits
        return true;
      }
      if (dp.Decl is TraitDecl trait && trait.IsObjectTrait) {
        // the built-in type "object" has no parent traits
        return false;
      }
      // any non-object reference type has "object" as an implicit parent trait
      return DPreType.IsReferenceTypeDecl(dp.Decl);
    }

    /// <summary>
    /// Add to "ancestors" every TopLevelDecl that is a reflexive, transitive parent of "d",
    /// but not exploring past any TopLevelDecl that is already in "ancestors".
    void ComputeAncestors(TopLevelDecl decl, ISet<TopLevelDecl> ancestors) {
      if (!ancestors.Contains(decl)) {
        ancestors.Add(decl);
        if (decl is TopLevelDeclWithMembers topLevelDeclWithMembers) {
          topLevelDeclWithMembers.ParentTraitHeads.ForEach(parent => ComputeAncestors(parent, ancestors));
        }
        if (decl is TraitDecl { IsObjectTrait: true }) {
          // we're done
        } else if (DPreType.IsReferenceTypeDecl(decl)) {
          // object is also a parent type
          ComputeAncestors(resolver.SystemModuleManager.ObjectDecl, ancestors);
        }
      }
    }

    int Height(TopLevelDecl d) {
      if (d is TopLevelDeclWithMembers md && md.ParentTraitHeads.Count != 0) {
        return md.ParentTraitHeads.Max(Height) + 1;
      } else if (d is TraitDecl { IsObjectTrait: true }) {
        // object is at height 0
        return 0;
      } else if (DPreType.IsReferenceTypeDecl(d)) {
        // any other reference type implicitly has "object" as a parent, so the height is 1
        return 1;
      } else {
        return 0;
      }
    }

    /// <summary>
    /// Return "true" if "super" is a super-(pre)type of "sub".
    /// Otherwise, return "false".
    /// Note, if either "super" or "sub" contains a type proxy, then "false" is returned.
    /// </summary>
    public bool IsSuperPreTypeOf(DPreType super, DPreType sub) {
      var subAncestors = new HashSet<TopLevelDecl>();
      ComputeAncestors(sub.Decl, subAncestors);
      if (!subAncestors.Contains(super.Decl)) {
        return false;
      }
      var s = sub.AsParentType(super.Decl, this);
      var n = super.Decl.TypeArgs.Count;
      Contract.Assert(super.Arguments.Count == n);
      Contract.Assert(s.Arguments.Count == n);
      for (var i = 0; i < n; i++) {
        var superI = super.Arguments[i].Normalize() as DPreType;
        var subI = s.Arguments[i].Normalize() as DPreType;
        if (superI == null || subI == null) {
          return false;
        }
        if (super.Decl.TypeArgs[i].Variance != TypeParameter.TPVariance.Contra && !IsSuperPreTypeOf(superI, subI)) {
          return false;
        }
        if (super.Decl.TypeArgs[i].Variance != TypeParameter.TPVariance.Co && !IsSuperPreTypeOf(subI, superI)) {
          return false;
        }
      }
      return true;
    }

    public static bool IsBitvectorName(string name, out int width) {
      Contract.Requires(name != null);
      if (name.StartsWith("bv")) {
        var bits = name.Substring(2);
        width = 0; // set to 0, in case the first disjunct of the next line evaluates to true
        return bits == "0" || (bits.Length != 0 && bits[0] != '0' && int.TryParse(bits, out width));
      }
      width = 0; // unused by caller
      return false;
    }

    public static bool IsBitvectorName(string name) {
      return IsBitvectorName(name, out _);
    }

    public static bool IsArrayName(string name, out int dimensions) {
      Contract.Requires(name != null);
      if (name.StartsWith("array")) {
        var dims = name.Substring(5);
        if (dims.Length == 0) {
          dimensions = 1;
          return true;
        } else if (dims[0] != '0' && dims != "1" && int.TryParse(dims, out dimensions)) {
          return true;
        }
      }
      dimensions = 0; // unused by caller
      return false;
    }

    private class PreTypeInferenceModuleState {
      public readonly ISet<Declaration> StillNeedsPreTypeSignature;
      public readonly Stack<Declaration> InFirstPhase = new Stack<Declaration>();
      public readonly Dictionary<string, TopLevelDecl> PreTypeBuiltins = new();

      public PreTypeInferenceModuleState(List<Declaration> declarations) {
        StillNeedsPreTypeSignature = new HashSet<Declaration>(declarations);
      }
    }

    private readonly PreTypeInferenceModuleState preTypeInferenceModuleState;

    private PreTypeResolver(Resolver resolver, PreTypeInferenceModuleState preTypeInferenceModuleState)
      : base(resolver) {
      this.preTypeInferenceModuleState = preTypeInferenceModuleState;

      scope = new Scope<IVariable>(resolver.Options);
      enclosingStatementLabels = new Scope<Statement>(resolver.Options);
      dominatingStatementLabels = new Scope<Label>(resolver.Options);
    }

    void ScopePushAndReport(IVariable v, string kind, bool assignPreType = true) {
      Contract.Requires(scope != null);
      Contract.Requires(v != null);
      Contract.Requires(kind != null);
      if (assignPreType) {
        Contract.Assert(v.PreType == null);
        v.PreType = Type2PreType(v.Type, $"type of identifier '{v.Name}'");
        Contract.Assert(v.PreType is not DPreType dp || dp.Decl != null); // sanity check that the .Decl field was set
      } else {
        Contract.Assert(v.PreType != null);
      }
      ScopePushAndReport(scope, v.Name, v, v.Tok, kind);
    }

    void ScopePushExpectSuccess(IVariable v, string kind, bool assignPreType = true) {
      Contract.Requires(scope != null);
      Contract.Requires(v != null);
      Contract.Requires(kind != null);
      if (assignPreType) {
        Contract.Assert(v.PreType == null);
        v.PreType = Type2PreType(v.Type, $"type of identifier '{v.Name}'");
      } else {
        Contract.Assert(v.PreType != null);
      }
      var r = ScopePushAndReport(scope, v.Name, v, v.Tok, kind);
      Contract.Assert(r == Scope<IVariable>.PushResult.Success);
    }

    private Scope<Thing>.PushResult ScopePushAndReport<Thing>(Scope<Thing> scope, string name, Thing thing, IToken tok, string kind) where Thing : class {
      Contract.Requires(scope != null);
      Contract.Requires(name != null);
      Contract.Requires(thing != null);
      Contract.Requires(tok != null);
      Contract.Requires(kind != null);
      var r = scope.Push(name, thing);
      switch (r) {
        case Scope<Thing>.PushResult.Success:
          break;
        case Scope<Thing>.PushResult.Duplicate:
          ReportError(tok, "Duplicate {0} name: {1}", kind, name);
          break;
        case Scope<Thing>.PushResult.Shadow:
          ReportWarning(tok, "Shadowed {0} name: {1}", kind, name);
          break;
      }
      return r;
    }

#if THIS_COMES_LATER
    public void PostResolveChecks(List<TopLevelDecl> declarations) {
      Contract.Requires(declarations != null);
      foreach (TopLevelDecl topd in declarations) {
        TopLevelDecl d = topd is ClassLikeDecl ? ((ClassLikeDecl)topd).NonNullTypeDecl : topd;

        if (ErrorCount == prevErrorCount) {
          // Check type inference, which also discovers bounds, in newtype/subset-type constraints and const declarations
          foreach (TopLevelDecl topd in declarations) {
            TopLevelDecl d = topd is ClassLikeDecl ? ((ClassLikeDecl)topd).NonNullTypeDecl : topd;
            if (topd is TopLevelDeclWithMembers cl) {
              foreach (var member in cl.Members) {
                if (member is ConstantField field && field.Rhs != null) {
                  // make sure initialization only refers to constant field or literal expression
                  if (CheckIsConstantExpr(field, field.Rhs)) {
                    AddAssignableConstraint(field.tok, field.Type, field.Rhs.Type,
                      "type for constant '" + field.Name + "' is '{0}', but its initialization value type is '{1}'");
                  }
                  
                }
              }
            }
          }
        }

      }
    }
#endif

    /// <summary>
    /// For every declaration in "declarations", resolve names and determine pre-types.
    /// </summary>
    public static void ResolveDeclarations(List<TopLevelDecl> declarations, Resolver resolver, bool firstPhaseOnly = false) {
      // Each (top-level or member) declaration is done in two phases.
      //
      // The goal of the first phase is to fill in the pre-types in the declaration's signature. For many declarations,
      // this is as easy as calling PreType2Type on each type that appears in the declaration's signature.
      // Since the base type of a newtype or subset type and the type of a const may be omitted in the program text,
      // obtaining the pre-type for these 3 declarations requires doing resolution. It is not clear a-priori which
      // order to process the (first phase of the) declarations in, so that the necessary pre-type information is
      // available when the first phase of a declaration needs it. Therefore, the order is determined lazily.
      //
      // In more detail, for this first phase, the declarations are processed in the given order. When such processing
      // is started for a declaration, the declaration is pushed onto a stack, and when the processing of the first
      // phase is completed, the declaration is popped off the stack and added to a set of first-phase-finished
      // declarations. If the processing requires pre-type information for a declaration whose processing has not
      // yet started, processing continues recursively with it. If the processing for the other declaration is ongoing,
      // then a cyclic-dependency error is reported.
      //
      // When the first-phase processing is finished for all the declarations, the second-phase processing is done
      // for each declaration, in the order given.

      var allDeclarations = AllTopLevelOrMemberDeclarations(declarations).ToList();
      var preTypeInferenceModuleState = new PreTypeInferenceModuleState(allDeclarations);
      foreach (var d in allDeclarations) {
        Contract.Assert(resolver.VisibleInScope(d));
        ResolvePreTypeSignature(d, preTypeInferenceModuleState, resolver);
      }

      if (!firstPhaseOnly) {
        var basicPreTypeResolver = new PreTypeResolver(resolver, preTypeInferenceModuleState);
        foreach (var d in allDeclarations) {
          basicPreTypeResolver.ResolveDeclarationBody(d);
        }
      }
    }

    void ResolvePreTypeSignature(Declaration d) {
      ResolvePreTypeSignature(d, preTypeInferenceModuleState, resolver);
    }

    private static void ResolvePreTypeSignature(Declaration d, PreTypeInferenceModuleState preTypeInferenceModuleState, Resolver resolver) {
      var preTypeResolver = new PreTypeResolver(resolver, preTypeInferenceModuleState);

      // The "allTypeParameters" scope is stored in "resolver", and there's only one such "resolver". Since
      // "ResolvePreTypeSignature" is recursive, a simple "PushMarker()" would still leave previous type parameters
      // in the scope. Instead, we create a whole new "Scope<TypeParameter>" here. (This makes the "PushMarker()"
      // and "PopMarker()" unnecessary, but they're included here for good style.)
      var oldAllTypeParameters = resolver.allTypeParameters;
      resolver.allTypeParameters = new Scope<TypeParameter>(resolver.Options);
      resolver.allTypeParameters.PushMarker();

      if (d is TopLevelDecl topLevelDecl) {
        preTypeResolver.ResolveTypeParameters(topLevelDecl.TypeArgs, false, topLevelDecl);
      } else {
        var memberDecl = (MemberDecl)d;
        preTypeResolver.ResolveTypeParameters(memberDecl.EnclosingClass.TypeArgs, false, memberDecl.EnclosingClass);
        if (memberDecl is Method method) {
          preTypeResolver.ResolveTypeParameters(method.TypeArgs, false, method);
        } else if (memberDecl is Function function) {
          preTypeResolver.ResolveTypeParameters(function.TypeArgs, false, function);
        }
      }

      preTypeResolver.ResolveDeclarationSignature(d);

      resolver.allTypeParameters.PopMarker();
      resolver.allTypeParameters = oldAllTypeParameters;
    }

    static IEnumerable<Declaration> AllTopLevelOrMemberDeclarations(List<TopLevelDecl> declarations) {
      foreach (var d in declarations) {
        yield return d;
        /*
        if (d is ClassLikeDecl { NonNullTypeDecl: { } nonNullTypeDecl }) {
          yield return nonNullTypeDecl;
        }
        */
        if (d is TopLevelDeclWithMembers cl) {
          foreach (var member in cl.Members) {
            yield return member;
          }
        }
      }
    }

    /// <summary>
    /// Assumes that the type parameters in scope for "d" have been pushed.
    /// </summary>
    /// <param name="d"></param>
    public void ResolveDeclarationSignature(Declaration d) {
      Contract.Requires(d is TopLevelDecl or MemberDecl);

      if (!preTypeInferenceModuleState.StillNeedsPreTypeSignature.Contains(d)) {
        // already processed
        return;
      }

      if (preTypeInferenceModuleState.InFirstPhase.Contains(d)) {
        var cycle = Util.Comma(" -> ", preTypeInferenceModuleState.InFirstPhase, d => d.ToString());
        ReportError(d, $"Cyclic dependency among declarations: {d} -> {cycle}");
        // to avoid duplicate error message, mark as done below
      } else {
        preTypeInferenceModuleState.InFirstPhase.Push(d);
        FillInPreTypesInSignature(d);
        preTypeInferenceModuleState.InFirstPhase.Pop();
      }

      preTypeInferenceModuleState.StillNeedsPreTypeSignature.Remove(d);
    }

    /// <summary>
    /// Assumes the type parameters in scope for "declaration" have been pushed.
    /// </summary>
    public void FillInPreTypesInSignature(Declaration declaration) {
      void ComputePreType(Formal formal) {
        Contract.Assume(formal.PreType == null); // precondition
        formal.PreType = Type2PreType(formal.Type);
      }

      void ComputePreTypeField(Field field) {
        Contract.Assume(field.PreType == null); // precondition
        field.PreType = Type2PreType(field.Type);
        if (field is ConstantField cfield) {
          var parent = (TopLevelDeclWithMembers)cfield.EnclosingClass;
          Contract.Assert(currentClass == null);
          currentClass = parent;

          ResolveConstRHS(cfield, true);

          Contract.Assert(currentClass == parent);
          currentClass = null;
        }
      }

      void ComputePreTypeFunction(Function function) {
        function.Formals.ForEach(ComputePreType);
        if (function.Result != null) {
          function.Result.PreType = Type2PreType(function.Result.Type);
        } else if (function.ByMethodDecl != null) {
          // The by-method out-parameter is not the same as the one given in the function declaration, since the
          // function declaration didn't give one.
          function.ByMethodDecl.Outs.ForEach(ComputePreType);
        }
        function.ResultPreType = Type2PreType(function.ResultType);
      }

      void ComputePreTypeMethod(Method method) {
        method.Ins.ForEach(ComputePreType);
        method.Outs.ForEach(ComputePreType);
      }

      if (declaration is SubsetTypeDecl std) {
        std.Var.PreType = Type2PreType(std.Var.Type);
        ResolveConstraintAndWitness(std, true);
      } else if (declaration is NewtypeDecl nd) {
        nd.BasePreType = Type2PreType(nd.BaseType);
        if (nd.Var != null) {
          Contract.Assert(object.ReferenceEquals(nd.BaseType, nd.Var.Type));
          nd.Var.PreType = nd.BasePreType;
        }
        ResolveConstraintAndWitness(nd, true);
      } else if (declaration is IteratorDecl iter) {
        // Note, iter.Ins are reused with the parameters of the iterator's automatically generated _ctor, and
        // the iter.OutsFields are shared with the automatically generated fields of the iterator class. To avoid
        // computing their pre-types twice, we omit their pre-type computations here and instead do them in
        // the _ctor Method and for each Field of the iterator class.
        iter.Outs.ForEach(ComputePreType);
      } else if (declaration is DatatypeDecl dtd) {
        foreach (var ctor in dtd.Ctors) {
          ctor.Formals.ForEach(ComputePreType);
          ComputePreTypeField(ctor.QueryField);
          foreach (var dtor in ctor.Destructors) {
            // The following "if" condition makes sure ComputePreTypeField is called just once (since a destructor
            // can be shared among several constructors).
            if (dtor.EnclosingCtors[0] == ctor) {
              ComputePreTypeField(dtor);
            }
          }
        }
      } else if (declaration is TopLevelDeclWithMembers or ValuetypeDecl or TypeSynonymDecl or ModuleDecl) {
        // nothing to do
      } else if (declaration is Field field) {
        ComputePreTypeField(field);
      } else if (declaration is Function function) {
        if (function.ResultType is SelfType) {
          // This is a special case that, with the legacy type inference, handled the .Rotate{Left, Right} method of
          // bitvector types. That's now handled in a different way, which does not use SelfType.
        } else {
          ComputePreTypeFunction(function);
          if (function is ExtremePredicate extremePredicate) {
            ComputePreTypeFunction(extremePredicate.PrefixPredicate);
          }
        }
      } else if (declaration is Method method) {
        ComputePreTypeMethod(method);
        if (method is ExtremeLemma extremeLemma) {
          ComputePreTypeMethod(extremeLemma.PrefixLemma);
        }
      } else {
        Contract.Assert(false); // unexpected declaration
      }
    }

    public void ResolveDeclarationBody(Declaration d) {
      Contract.Requires(d is TopLevelDecl or MemberDecl);

      resolver.allTypeParameters.PushMarker();

      if (d is TopLevelDecl topLevelDecl) {
        ResolveTypeParameters(topLevelDecl.TypeArgs, false, topLevelDecl);
        ResolveTopLevelDeclaration(topLevelDecl);
      } else {
        var member = (MemberDecl)d;
        var parent = (TopLevelDeclWithMembers)member.EnclosingClass;
        ResolveTypeParameters(parent.TypeArgs, false, parent);
        Contract.Assert(currentClass == null);
        currentClass = parent;
        ResolveMember(member);
        Contract.Assert(currentClass == parent);
        currentClass = null;
      }

      resolver.allTypeParameters.PopMarker();
    }

    /// <summary>
    /// Resolve declaration "d".
    ///
    /// This method assumes type parameters have been pushed.
    /// </summary>
    private void ResolveTopLevelDeclaration(TopLevelDecl d) {
      if (d is not IteratorDecl) {
        // Note, attributes of iterators are resolved by ResolveIterator, after registering any names in the iterator signature
        ResolveAttributes(d, new ResolutionContext(new NoContext(d.EnclosingModuleDefinition), false), true);
      }

      if (d is NewtypeDecl newtypeDecl) {
        ResolveConstraintAndWitness(newtypeDecl, false);
      } else if (d is SubsetTypeDecl subsetTypeDecl) {
        ResolveConstraintAndWitness(subsetTypeDecl, false);
      } else if (d is IteratorDecl iter) {
        // Note, attributes of iterators are resolved by ResolveIterator, after registering any names in the iterator signature.
        // The following method generates the iterator's members, which in turn are resolved below.
        ResolveIterator(iter);
      } else if (d is DatatypeDecl dt) {
        // resolve any default parameters
        foreach (var ctor in dt.Ctors) {
          scope.PushMarker();
          scope.AllowInstance = false;
          ctor.Formals.ForEach(p => ScopePushAndReport(p, "destructor", false));
          ResolveAttributes(ctor, new ResolutionContext(new NoContext(d.EnclosingModuleDefinition), false), true);
          ResolveParameterDefaultValues(ctor.Formals, dt);
          scope.PopMarker();
        }
      }
    }

    void ResolveTypeParameters(List<TypeParameter> tparams, bool emitErrors, TypeParameter.ParentType parent) {
      Contract.Requires(tparams != null);
      Contract.Requires(parent != null);
      // push non-duplicated type parameter names
      int index = 0;
      foreach (TypeParameter tp in tparams) {
        if (emitErrors) {
          // we're seeing this TypeParameter for the first time
          tp.Parent = parent;
          tp.PositionalIndex = index;
        }
        var r = resolver.allTypeParameters.Push(tp.Name, tp);
        if (emitErrors) {
          if (r == Scope<TypeParameter>.PushResult.Duplicate) {
            ReportError(tp, "Duplicate type-parameter name: {0}", tp.Name);
          } else if (r == Scope<TypeParameter>.PushResult.Shadow) {
            ReportWarning(tp.tok, "Shadowed type-parameter name: {0}", tp.Name);
          }
        }
      }
    }

    void ResolveAttributes(IAttributeBearingDeclaration attributeHost, ResolutionContext opts, bool solveConstraints) {
      Contract.Requires(attributeHost != null);
      Contract.Requires(opts != null);

      // order does not matter much for resolution, so resolve them in reverse order
      foreach (var attr in attributeHost.Attributes.AsEnumerable()) {
        if (attributeHost != null && attr is UserSuppliedAttributes usa) {
#if TODO          
          usa.Recognized = resolver.IsRecognizedAttribute(usa, attributeHost); // TODO: this could be done in a later resolution pass
#endif
        }
        if (attr.Args != null) {
          attr.Args.ForEach(arg => ResolveExpression(arg, opts));
          if (solveConstraints) {
            SolveAllTypeConstraints($"attribute of {attributeHost.ToString()}");
          }
        }
      }
    }

    void ResolveConstraintAndWitness(RedirectingTypeDecl dd, bool initialResolutionPass) {
      Contract.Requires(dd != null);
      Contract.Requires(dd.Constraint != null);

      if (dd.Var != null) {
        if (initialResolutionPass == dd.Var.Type is TypeProxy) {
          scope.PushMarker();
          ScopePushExpectSuccess(dd.Var, dd.WhatKind + " variable", false);
          ResolveExpression(dd.Constraint, new ResolutionContext(new CodeContextWrapper(dd, true), false));
          ConstrainTypeExprBool(dd.Constraint, dd.WhatKind + " constraint must be of type bool (instead got {0})");
          scope.PopMarker();
          SolveAllTypeConstraints($"{dd.WhatKind} '{dd.Name}' constraint");
        }
      }

      if (!initialResolutionPass && dd.Witness != null) {
        var codeContext = new CodeContextWrapper(dd, dd.WitnessKind == SubsetTypeDecl.WKind.Ghost);
        ResolveExpression(dd.Witness, new ResolutionContext(codeContext, false));
        AddSubtypeConstraint(dd.Var.PreType, dd.Witness.PreType, dd.Witness.tok, "witness expression must have type '{0}' (got '{1}')");
        SolveAllTypeConstraints($"{dd.WhatKind} '{dd.Name}' witness");
      }
    }

    /// <summary>
    /// Assumes the type parameters in scope for "cfield" have been pushed.
    /// Assumes that "currentClass" has been set to the parent of "cfield".
    /// </summary>
    void ResolveConstRHS(ConstantField cfield, bool initialResolutionPass) {
      if (cfield.Rhs != null && initialResolutionPass == cfield.Type is TypeProxy) {
        var opts = new ResolutionContext(cfield, false);
        ResolveExpression(cfield.Rhs, opts);
        AddSubtypeConstraint(cfield.PreType, cfield.Rhs.PreType, cfield.Tok, "RHS (of type {1}) not assignable to LHS (of type {0})");
        SolveAllTypeConstraints($"{cfield.WhatKind} '{cfield.Name}' constraint");
      }
    }

    void ResolveParameterDefaultValues(List<Formal> formals, ICodeContext codeContext) {
      Contract.Requires(formals != null);
      Contract.Requires(codeContext != null);

      var dependencies = new Graph<IVariable>();
      var allowMoreRequiredParameters = true;
      var allowNamelessParameters = true;
      foreach (var formal in formals) {
        var d = formal.DefaultValue;
        if (d != null) {
          allowMoreRequiredParameters = false;
          ResolveExpression(d, new ResolutionContext(codeContext, codeContext is TwoStateFunction || codeContext is TwoStateLemma));
          AddSubtypeConstraint(Type2PreType(formal.Type), d.PreType, d.tok, "default-value expression (of type '{1}') is not assignable to formal (of type '{0}')");
          foreach (var v in Resolver.FreeVariables(d)) {
            dependencies.AddEdge(formal, v);
          }
        } else if (!allowMoreRequiredParameters) {
          ReportError(formal.tok, "a required parameter must precede all optional parameters");
        }
        if (!allowNamelessParameters && !formal.HasName) {
          ReportError(formal.tok, "a nameless parameter must precede all nameonly parameters");
        }
        if (formal.IsNameOnly) {
          allowNamelessParameters = false;
        }
      }
      SolveAllTypeConstraints($"parameter default values of {codeContext.FullSanitizedName}");

      foreach (var cycle in dependencies.AllCycles()) {
        var cy = Util.Comma(" -> ", cycle, v => v.Name) + " -> " + cycle[0].Name;
        ReportError(cycle[0].Tok, $"default-value expressions for parameters contain a cycle: {cy}");
      }
    }

    /// <summary>
    /// Resolve declaration "member", assuming that the member's pre-type signature has already been resolved.
    ///
    /// Type constraints are solved here.
    ///
    /// This method assumes type parameters of the enclosing type have been pushed.
    /// Also assumes that "currentClass" has been set to the parent of "member".
    /// </summary>
    void ResolveMember(MemberDecl member) {
      Contract.Requires(member != null);
      Contract.Requires(currentClass != null);

      ResolveAttributes(member, new ResolutionContext(new NoContext(currentClass.EnclosingModuleDefinition), false), true);

      if (member is ConstantField cfield) {
        ResolveConstRHS(cfield, false);

      } else if (member is Field) {
        // nothing else to do

      } else if (member is Function f) {
        var ec = ErrorCount;
        resolver.allTypeParameters.PushMarker();
        ResolveTypeParameters(f.TypeArgs, false, f);
        ResolveFunction(f);
        resolver.allTypeParameters.PopMarker();

        if (f is ExtremePredicate extremePredicate && extremePredicate.PrefixPredicate != null && ec == ErrorCount) {
          var ff = extremePredicate.PrefixPredicate;
          resolver.allTypeParameters.PushMarker();
          ResolveTypeParameters(ff.TypeArgs, false, ff);
          ResolveFunction(ff);
          resolver.allTypeParameters.PopMarker();
        }

      } else if (member is Method m) {
        var ec = ErrorCount;
        resolver.allTypeParameters.PushMarker();
        ResolveTypeParameters(m.TypeArgs, false, m);
        ResolveMethod(m);
        resolver.allTypeParameters.PopMarker();

        if (m is ExtremeLemma em && em.PrefixLemma != null && ec == ErrorCount) {
          var mm = em.PrefixLemma;
          resolver.allTypeParameters.PushMarker();
          ResolveTypeParameters(mm.TypeArgs, false, mm);
          ResolveMethod(mm);
          resolver.allTypeParameters.PopMarker();
        }

      } else {
        Contract.Assert(false); throw new cce.UnreachableException();  // unexpected member type
      }
    }

    /// <summary>
    /// Assumes type parameters have already been pushed
    /// </summary>
    void ResolveIterator(IteratorDecl iter) {
      Contract.Requires(iter != null);
      Contract.Requires(currentClass != null);
      Contract.Ensures(currentClass == null);

      var initialErrorCount = ErrorCount;

      // Add in-parameters to the scope, but don't care about any duplication errors, since they have already been reported
      scope.PushMarker();
      scope.AllowInstance = false;  // disallow 'this' from use, which means that the special fields and methods added are not accessible in the syntactically given spec
      iter.Ins.ForEach(p => ScopePushAndReport(p, "in-parameter", false));
      ResolveParameterDefaultValues(iter.Ins, iter);

      // Start resolving specification...
      // we start with the decreases clause, because the _decreases<n> fields were only given type proxies before; we'll know
      // the types only after resolving the decreases clause (and it may be that some of resolution has already seen uses of
      // these fields; so, with no further ado, here we go
      Contract.Assert(iter.Decreases.Expressions.Count == iter.DecreasesFields.Count);
      ResolveAttributes(iter.Decreases, new ResolutionContext(iter, false), false);
      for (int i = 0; i < iter.Decreases.Expressions.Count; i++) {
        var e = iter.Decreases.Expressions[i];
        ResolveExpression(e, new ResolutionContext(iter, false));
        // any type is fine, but associate this type with the corresponding _decreases<n> field
        var d = iter.DecreasesFields[i];
        // If the following type constraint does not hold, then: Bummer, there was a use--and a bad use--of the field before, so this won't be the best of error messages
        AddSubtypeConstraint(d.PreType, e.PreType, e.tok, "type of field '" + d.Name + "' is {1}, but has been constrained elsewhere to be of type {0}");
      }
      foreach (FrameExpression fe in iter.Reads.Expressions) {
        ResolveFrameExpression(fe, FrameExpressionUse.Reads, iter);
      }
      ResolveAttributes(iter.Modifies, new ResolutionContext(iter, false), false);
      foreach (FrameExpression fe in iter.Modifies.Expressions) {
        ResolveFrameExpression(fe, FrameExpressionUse.Modifies, iter);
      }
      foreach (AttributedExpression e in iter.Requires) {
        ResolveAttributes(e, new ResolutionContext(iter, false), false);
        ResolveExpression(e.E, new ResolutionContext(iter, false));
        ConstrainTypeExprBool(e.E, "Precondition must be a boolean (got {0})");
      }

      scope.PopMarker();  // for the in-parameters

      // We resolve the rest of the specification in an instance context.  So mentions of the in- or yield-parameters
      // get resolved as field dereferences (with an implicit "this")
      scope.PushMarker();
      currentClass = iter;
      Contract.Assert(scope.AllowInstance);

      foreach (AttributedExpression e in iter.YieldRequires) {
        ResolveAttributes(e, new ResolutionContext(iter, false), false);
        ResolveExpression(e.E, new ResolutionContext(iter, false));
        ConstrainTypeExprBool(e.E, "Yield precondition must be a boolean (got {0})");
      }
      foreach (AttributedExpression e in iter.YieldEnsures) {
        ResolveAttributes(e, new ResolutionContext(iter, true), false);
        ResolveExpression(e.E, new ResolutionContext(iter, true));
        ConstrainTypeExprBool(e.E, "Yield postcondition must be a boolean (got {0})");
      }
      foreach (AttributedExpression e in iter.Ensures) {
        ResolveAttributes(e, new ResolutionContext(iter, true), false);
        ResolveExpression(e.E, new ResolutionContext(iter, true));
        ConstrainTypeExprBool(e.E, "Postcondition must be a boolean (got {0})");
      }
      SolveAllTypeConstraints($"specification of iterator '{iter.Name}'");

      ResolveAttributes(iter, new ResolutionContext(iter, false), true);

      var postSpecErrorCount = ErrorCount;

      // Resolve body
      if (iter.Body != null) {
        dominatingStatementLabels.PushMarker();
        foreach (var req in iter.Requires) {
          if (req.Label != null) {
            if (dominatingStatementLabels.Find(req.Label.Name) != null) {
              ReportError(req.Label.Tok, "assert label shadows a dominating label");
            } else {
              var rr = dominatingStatementLabels.Push(req.Label.Name, req.Label);
              Contract.Assert(rr == Scope<Label>.PushResult.Success);  // since we just checked for duplicates, we expect the Push to succeed
            }
          }
        }
        ResolveBlockStatement(iter.Body, ResolutionContext.FromCodeContext(iter));
        dominatingStatementLabels.PopMarker();
        SolveAllTypeConstraints($"body of iterator '{iter.Name}'");
      }

      currentClass = null;
      scope.PopMarker();  // pop off the AllowInstance setting

      if (postSpecErrorCount == initialErrorCount) {
        iter.CreateIteratorMethodSpecs(resolver);
      }
    }

    /// <summary>
    /// Assumes type parameters have already been pushed.
    /// Also assumes that "currentClass" has been set to the parent of "f".
    /// </summary>
    void ResolveFunction(Function f) {
      Contract.Requires(f != null);

      bool warnShadowingOption = resolver.Options.WarnShadowing;  // save the original warnShadowing value
      bool warnShadowing = false;

      scope.PushMarker();
      if (f.IsStatic) {
        scope.AllowInstance = false;
      }

      if (f.IsGhost) {
        // TODO: the following could be done in a different resolver pass
        foreach (TypeParameter p in f.TypeArgs) {
          if (p.SupportsEquality) {
            ReportWarning(p.tok,
              $"type parameter {p.Name} of ghost {f.WhatKind} {f.Name} is declared (==), which is unnecessary because the {f.WhatKind} doesn't contain any compiled code");
          }
        }
      }

      foreach (Formal p in f.Formals) {
        ScopePushAndReport(p, "parameter", false);
      }
      ResolveAttributes(f, new ResolutionContext(f, false), true);
      // take care of the warnShadowing attribute
      if (Attributes.ContainsBool(f.Attributes, "warnShadowing", ref warnShadowing)) {
        resolver.Options.WarnShadowing = warnShadowing;  // set the value according to the attribute
      }
      ResolveParameterDefaultValues(f.Formals, f);
      foreach (AttributedExpression e in f.Req) {
        ResolveAttributes(e, new ResolutionContext(f, f is TwoStateFunction), false);
        Expression r = e.E;
        ResolveExpression(r, new ResolutionContext(f, f is TwoStateFunction));
        ConstrainTypeExprBool(r, "Precondition must be a boolean (got {0})");
      }
      foreach (FrameExpression fr in f.Reads) {
        ResolveFrameExpression(fr, FrameExpressionUse.Reads, f);
      }
      foreach (AttributedExpression e in f.Ens) {
        ResolveAttributes(e, new ResolutionContext(f, f is TwoStateFunction), false);
        Expression r = e.E;
        if (f.Result != null) {
          scope.PushMarker();
          ScopePushAndReport(f.Result, "function result", false); // function return only visible in post-conditions
        }
        ResolveExpression(r, new ResolutionContext(f, f is TwoStateFunction) with { InFunctionPostcondition = true });
        ConstrainTypeExprBool(r, "Postcondition must be a boolean (got {0})");
        if (f.Result != null) {
          scope.PopMarker();
        }
      }
      ResolveAttributes(f.Decreases, new ResolutionContext(f, f is TwoStateFunction), false);
      foreach (Expression r in f.Decreases.Expressions) {
        ResolveExpression(r, new ResolutionContext(f, f is TwoStateFunction));
        // any type is fine
      }
      SolveAllTypeConstraints($"specification of {f.WhatKind} '{f.Name}'");

      if (f.ByMethodBody != null) {
        // The following conditions are assured by the parser and other callers of the Function constructor
        Contract.Assert(f.Body != null);
        Contract.Assert(!f.IsGhost);
      }
      if (f.Body != null) {
        var prevErrorCount = ErrorCount;
        ResolveExpression(f.Body, new ResolutionContext(f, f is TwoStateFunction));
        AddSubtypeConstraint(Type2PreType(f.ResultType), f.Body.PreType, f.tok, "Function body type mismatch (expected {0}, got {1})");
        SolveAllTypeConstraints($"body of {f.WhatKind} '{f.Name}'");
      }

      scope.PopMarker();

      if (f.ByMethodBody != null) {
        var method = f.ByMethodDecl;
        Contract.Assert(method != null); // this should have been filled in by now
        ResolveMethod(method);
      }

      resolver.Options.WarnShadowing = warnShadowingOption; // restore the original warnShadowing value
    }

    /// <summary>
    /// Assumes type parameters have already been pushed.
    /// Also assumes that "currentClass" has been set to the parent of "m".
    /// </summary>
    void ResolveMethod(Method m) {
      Contract.Requires(m != null);

      try {
        currentMethod = m;

        bool warnShadowingOption = resolver.Options.WarnShadowing;  // save the original warnShadowing value
        bool warnShadowing = false;
        // take care of the warnShadowing attribute
        if (Attributes.ContainsBool(m.Attributes, "warnShadowing", ref warnShadowing)) {
          resolver.Options.WarnShadowing = warnShadowing;  // set the value according to the attribute
        }

        if (m.IsGhost) {
          foreach (TypeParameter p in m.TypeArgs) {
            if (p.SupportsEquality) {
              ReportWarning(p.tok,
                $"type parameter {p.Name} of ghost {m.WhatKind} {m.Name} is declared (==), which is unnecessary because the {m.WhatKind} doesn't contain any compiled code");
            }
          }
        }

        // Add in-parameters to the scope, but don't care about any duplication errors, since they have already been reported
        scope.PushMarker();
        if (m.IsStatic || m is Constructor) {
          scope.AllowInstance = false;
        }
        foreach (Formal p in m.Ins) {
          ScopePushAndReport(p, "in-parameter", false);
        }
        ResolveParameterDefaultValues(m.Ins, m);

        // Start resolving specification...
        foreach (AttributedExpression e in m.Req) {
          ResolveAttributes(e, new ResolutionContext(m, m is TwoStateLemma), false);
          ResolveExpression(e.E, new ResolutionContext(m, m is TwoStateLemma));
          ConstrainTypeExprBool(e.E, "Precondition must be a boolean (got {0})");
        }

        ResolveAttributes(m.Mod, new ResolutionContext(m, false), false);
        foreach (FrameExpression fe in m.Mod.Expressions) {
          ResolveFrameExpression(fe, FrameExpressionUse.Modifies, m);
          if (m.IsLemmaLike) {
            ReportError(fe.tok, "{0}s are not allowed to have modifies clauses", m.WhatKind);
          } else if (m.IsGhost) {
#if TODO
            DisallowNonGhostFieldSpecifiers(fe);
#endif
          }
        }
        ResolveAttributes(m.Decreases, new ResolutionContext(m, false), false);
        foreach (Expression e in m.Decreases.Expressions) {
          ResolveExpression(e, new ResolutionContext(m, m is TwoStateLemma));
          // any type is fine
        }

        if (m is Constructor) {
          scope.PopMarker();
          // start the scope again, but this time allowing instance
          scope.PushMarker();
          foreach (Formal p in m.Ins) {
            ScopePushAndReport(p, "in-parameter", false);
          }
        }

        // Add out-parameters to a new scope that will also include the outermost-level locals of the body
        // Don't care about any duplication errors among the out-parameters, since they have already been reported
        scope.PushMarker();
        if (m is ExtremeLemma && m.Outs.Count != 0) {
          ReportError(m.Outs[0].tok, "{0}s are not allowed to have out-parameters", m.WhatKind);
        } else {
          foreach (Formal p in m.Outs) {
            ScopePushAndReport(p, "out-parameter", false);
          }
        }

        // ... continue resolving specification
        foreach (AttributedExpression e in m.Ens) {
          ResolveAttributes(e, new ResolutionContext(m, true), false);
          ResolveExpression(e.E, new ResolutionContext(m, true));
          ConstrainTypeExprBool(e.E, "Postcondition must be a boolean (got {0})");
        }
        SolveAllTypeConstraints($"specification of {m.WhatKind} '{m.Name}'");

        // Resolve body
        if (m.Body != null) {
          var com = m as ExtremeLemma;
          if (com != null && com.PrefixLemma != null) {
            // The body may mentioned the implicitly declared parameter _k.  Throw it into the
            // scope before resolving the body.
            var k = com.PrefixLemma.Ins[0];
            ScopePushExpectSuccess(k, "_k parameter", false);
          }

          dominatingStatementLabels.PushMarker();
          foreach (var req in m.Req) {
            if (req.Label != null) {
              if (dominatingStatementLabels.Find(req.Label.Name) != null) {
                ReportError(req.Label.Tok, "assert label shadows a dominating label");
              } else {
                var rr = dominatingStatementLabels.Push(req.Label.Name, req.Label);
                Contract.Assert(rr == Scope<Label>.PushResult.Success);  // since we just checked for duplicates, we expect the Push to succeed
              }
            }
          }
          ResolveBlockStatement(m.Body, ResolutionContext.FromCodeContext(m));
          dominatingStatementLabels.PopMarker();
          SolveAllTypeConstraints($"body of {m.WhatKind} '{m.Name}'");
        }

        // attributes are allowed to mention both in- and out-parameters (including the implicit _k, for greatest lemmas)
        ResolveAttributes(m, new ResolutionContext(m, m is TwoStateLemma), true);

        resolver.Options.WarnShadowing = warnShadowingOption; // restore the original warnShadowing value
        scope.PopMarker();  // for the out-parameters and outermost-level locals
        scope.PopMarker();  // for the in-parameters
      }
      finally {
        currentMethod = null;
      }
    }

    void ResolveFrameExpression(FrameExpression fe, FrameExpressionUse use, ICodeContext codeContext) {
      Contract.Requires(fe != null);
      Contract.Requires(codeContext != null);
      ResolveExpression(fe.E, new ResolutionContext(codeContext, codeContext is TwoStateLemma || use == FrameExpressionUse.Unchanged));
      AddGuardedConstraint(() => {
        DPreType dp = fe.E.PreType.Normalize() as DPreType;
        if (dp == null) {
          // no information yet
          return false;
        }
        // A FrameExpression is allowed to have one of the following types:
        //     C
        //     collection<C>
        // where C is a reference type and collection is set, iset, seq, or multiset.
        // In a reads clause, a FrameExpression is additionally allowed to have type
        //     ... ~> collection<C>
        // A FrameExpression can also specify a field name using the syntax FE`fieldName,
        // which is allowed if fieldName is a field of C.
        var hasArrowType = false;
        var hasCollectionType = false;
        if (use == FrameExpressionUse.Reads && DPreType.IsArrowType(dp.Decl)) {
          hasArrowType = true;
          dp = dp.Arguments.Last().Normalize() as DPreType;
          if (dp == null) {
            // function's image type not yet known
            return false;
          }
        }
        if (dp.Decl.Name == "set" || dp.Decl.Name == "iset" || dp.Decl.Name == "seq" || dp.Decl.Name == "multiset") {
          hasCollectionType = true;
          var elementType = dp.Arguments[0].Normalize();
          dp = elementType as DPreType;
          if (dp == null) {
            // element type not yet known
            AddDefaultAdvice(elementType, AdviceTarget.Object);
            return false;
          }
        }

        if (!DPreType.IsReferenceTypeDecl(dp.Decl) || (hasArrowType && !hasCollectionType)) {
          var expressionMustDenoteObject = "expression must denote an object";
          var collection = "a set/iset/multiset/seq of objects";
          var instead = "(instead got {0})";
          var errorMsgFormat = use switch {
            FrameExpressionUse.Reads =>
              $"a reads-clause {expressionMustDenoteObject}, {collection}, or a function to {collection} {instead}",
            FrameExpressionUse.Modifies =>
              $"a modifies-clause {expressionMustDenoteObject} or {collection} {instead}",
            FrameExpressionUse.Unchanged =>
              $"an unchanged {expressionMustDenoteObject} or {collection} {instead}"
          };
          ReportError(fe.E.tok, errorMsgFormat, fe.E.PreType);
        }

        if (fe.FieldName != null) {
          var (member, tentativeReceiverType) = FindMember(fe.E.tok, dp, fe.FieldName);
          Contract.Assert((member == null) == (tentativeReceiverType == null)); // follows from contract of FindMember
          if (member == null) {
            // error has already been reported by FindMember
          } else if (!(member is Field)) {
            ReportError(fe.E, "member {0} in type {1} does not refer to a field", fe.FieldName, tentativeReceiverType.Decl.Name);
          } else if (member is ConstantField) {
            ReportError(fe.E, "expression is not allowed to refer to constant field {0}", fe.FieldName);
          } else {
            fe.Field = (Field)member;
          }
        }

        return true;
      });
    }

    // ---------------------------------------- Utilities ----------------------------------------

    public Dictionary<TypeParameter, PreType> BuildPreTypeArgumentSubstitute(Dictionary<TypeParameter, PreType> typeArgumentSubstitutions, DPreType/*?*/ receiverTypeBound = null) {
      Contract.Requires(typeArgumentSubstitutions != null);

      var subst = new Dictionary<TypeParameter, PreType>();
      foreach (var entry in typeArgumentSubstitutions) {
        subst.Add(entry.Key, entry.Value);
      }

#if SOON
      if (SelfTypeSubstitution != null) {
        foreach (var entry in SelfTypeSubstitution) {
          subst.Add(entry.Key, entry.Value);
        }
      }
#endif

      if (receiverTypeBound?.Decl is TopLevelDeclWithMembers cl) {
        foreach (var entry in cl.ParentFormalTypeParametersToActuals) {
          var v = Type2PreType(entry.Value).Substitute(subst);
          subst.Add(entry.Key, v);
        }
      }

      return subst;
    }

    // ---------------------------------------- Migration sanity checks ----------------------------------------

    public void SanityCheckOldAndNewInference(List<TopLevelDecl> declarations) {
      var visitor = new PreTypeSanityChecker(this);
      foreach (var decl in declarations) {
        foreach (var attr in decl.Attributes.AsEnumerable()) {
          visitor.Visit(attr.Args);
        }
        if (decl is RedirectingTypeDecl rtd) {
          if (rtd.Constraint != null) {
            visitor.Visit(rtd.Constraint);
          }
          if (rtd.Witness != null) {
            visitor.Visit(rtd.Witness);
          }
        } else if (decl is IteratorDecl iter) {
          visitor.Visit(iter);
        } else if (decl is TopLevelDeclWithMembers md) {
          foreach (var member in md.Members) {
            if (member is ConstantField cfield && cfield.Rhs != null) {
              visitor.Visit(cfield.Rhs);
            } else if (member is Function f) {
              visitor.Visit(f);
              if (f is ExtremePredicate extremePredicate) {
                visitor.Visit(extremePredicate.PrefixPredicate);
              }
            } else if (member is Method m) {
              visitor.Visit(m);
              if (m is ExtremeLemma extremeLemma) {
                visitor.Visit(extremeLemma.PrefixLemma);
              }
            }
          }
        }
      }
    }

    class PreTypeSanityChecker : BottomUpVisitor {
      private PreTypeResolver preTypeResolver;

      public PreTypeSanityChecker(PreTypeResolver preTypeResolver) {
        this.preTypeResolver = preTypeResolver;
      }

      protected override void VisitOneExpr(Expression expr) {
        // compare expr.PreType and expr.Type
        if (expr.PreType == null) {
          preTypeResolver.ReportWarning(expr.tok, $"sanity check WARNING: no pre-type was computed");
        } else if (expr.Type == null) {
          preTypeResolver.ReportError(expr.tok, $"SANITY CHECK FAILED: .PreType is '{expr.PreType}' but .Type is null");
        } else if (PreType.Same(expr.PreType, preTypeResolver.Type2PreType(expr.Type))) {
          // all is cool
        } else if (expr.PreType is UnusedPreType && expr.Type is TypeProxy) {
          // this is expected
        } else {
          preTypeResolver.ReportError(expr.tok, $"SANITY CHECK FAILED: pre-type '{expr.PreType}' does not correspond to type '{expr.Type}'");
        }
      }
    }
  }
}<|MERGE_RESOLUTION|>--- conflicted
+++ resolved
@@ -92,12 +92,8 @@
         resolver.RegisterMembers(bvDecl.EnclosingModuleDefinition, bvDecl, members);
         return bvDecl;
       } else {
-<<<<<<< HEAD
         decl = null;
-        foreach (var valueTypeDecl in resolver.valuetypeDecls) {
-=======
         foreach (var valueTypeDecl in resolver.ProgramResolver.SystemModuleManager.valuetypeDecls) {
->>>>>>> bdad1717
           if (valueTypeDecl.Name == name) {
             // bool, int, real, ORDINAL, map, imap
             decl = valueTypeDecl;
@@ -110,13 +106,9 @@
             decl = new ValuetypeDecl(name, resolver.SystemModuleManager.SystemModule, variances, _ => false, null);
           } else if (name == "iset") {
             var variances = new List<TypeParameter.TPVarianceSyntax>() { TypeParameter.TPVarianceSyntax.Covariant_Permissive };
-<<<<<<< HEAD
-            decl = new ValuetypeDecl(name, resolver.builtIns.SystemModule, variances, _ => false, null);
+            decl = new ValuetypeDecl(name, resolver.SystemModuleManager.SystemModule, variances, _ => false, null);
           } else if (name == "object?") {
             decl = resolver.builtIns.ObjectDecl;
-=======
-            decl = new ValuetypeDecl(name, resolver.SystemModuleManager.SystemModule, variances, _ => false, null);
->>>>>>> bdad1717
           } else {
             decl = new ValuetypeDecl(name, resolver.SystemModuleManager.SystemModule, _ => false, null);
           }
@@ -150,13 +142,8 @@
       var name = ArrowType.ArrowTypeName(arity);
       if (!preTypeInferenceModuleState.PreTypeBuiltins.TryGetValue(name, out var decl)) {
         // the arrow type declaration should already have been created by the parser
-<<<<<<< HEAD
-        decl = resolver.builtIns.ArrowTypeDecls[arity];
+        decl = resolver.SystemModuleManager.ArrowTypeDecls[arity];
         preTypeInferenceModuleState.PreTypeBuiltins.Add(name, decl);
-=======
-        decl = resolver.SystemModuleManager.ArrowTypeDecls[arity];
-        preTypeBuiltins.Add(name, decl);
->>>>>>> bdad1717
       }
       return decl;
     }
