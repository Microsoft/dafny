--- conflicted
+++ resolved
@@ -10,12 +10,9 @@
 using System.Linq;
 using System.Numerics;
 using System.Diagnostics.Contracts;
-<<<<<<< HEAD
-=======
 using System.IO;
 using System.Reflection;
 using System.Threading;
->>>>>>> b2bb2341
 using JetBrains.Annotations;
 using Microsoft.Boogie;
 using static Microsoft.Dafny.ResolutionErrors;
@@ -113,145 +110,6 @@
     [ContractInvariantMethod]
     void ObjectInvariant() {
       Contract.Invariant(builtIns != null);
-<<<<<<< HEAD
-=======
-      Contract.Invariant(cce.NonNullElements(dependencies.GetVertices()));
-      Contract.Invariant(cce.NonNullDictionaryAndValues(classMembers) && Contract.ForAll(classMembers.Values, v => cce.NonNullDictionaryAndValues(v)));
-    }
-
-    public ValuetypeDecl AsValuetypeDecl(Type t) {
-      Contract.Requires(t != null);
-      foreach (var vtd in valuetypeDecls) {
-        if (vtd.IsThisType(t)) {
-          return vtd;
-        }
-      }
-      return null;
-    }
-
-    /// <summary>
-    /// Check that now two modules that are being compiled have the same CompileName.
-    ///
-    /// This could happen if they are given the same name using the 'extern' declaration modifier.
-    /// </summary>
-    /// <param name="prog">The Dafny program being compiled.</param>
-    void CheckDupModuleNames(Program prog) {
-      // Check that none of the modules have the same CompileName.
-      Dictionary<string, ModuleDefinition> compileNameMap = new Dictionary<string, ModuleDefinition>();
-      foreach (ModuleDefinition m in prog.CompileModules) {
-        var compileIt = true;
-        Attributes.ContainsBool(m.Attributes, "compile", ref compileIt);
-        if (m.IsAbstract || !compileIt) {
-          // the purpose of an abstract module is to skip compilation
-          continue;
-        }
-        string compileName = m.GetCompileName(Options);
-        ModuleDefinition priorModDef;
-        if (compileNameMap.TryGetValue(compileName, out priorModDef)) {
-          reporter.Error(MessageSource.Resolver, m.tok,
-            "modules '{0}' and '{1}' both have CompileName '{2}'",
-            priorModDef.tok.val, m.tok.val, compileName);
-        } else {
-          compileNameMap.Add(compileName, m);
-        }
-      }
-    }
-
-    public void ResolveProgram(Program prog, CancellationToken cancellationToken) {
-      Contract.Requires(prog != null);
-      Type.ResetScopes();
-
-      Type.EnableScopes();
-      // For the formatter, we ensure we take snapshots of the PrefixNamedModules
-      // and topleveldecls
-      prog.DefaultModuleDef.PreResolveSnapshotForFormatter();
-      var origErrorCount = reporter.ErrorCount; //TODO: This is used further below, but not in the >0 comparisons in the next few lines. Is that right?
-      var bindings = new ModuleBindings(null);
-      var b = BindModuleNames(prog.DefaultModuleDef, bindings);
-      bindings.BindName(prog.DefaultModule.Name, prog.DefaultModule, b);
-      if (reporter.ErrorCount > 0) {
-        return;
-      } // if there were errors, then the implict ModuleBindings data structure invariant
-
-      // is violated, so Processing dependencies will not succeed.
-      ProcessDependencies(prog.DefaultModule, b, dependencies);
-      // check for cycles in the import graph
-      foreach (var cycle in dependencies.AllCycles()) {
-        ReportCycleError(cycle, m => m.tok,
-          m => (m is AliasModuleDecl ? "import " : "module ") + m.Name,
-          "module definition contains a cycle (note: parent modules implicitly depend on submodules)");
-      }
-
-      if (reporter.ErrorCount > 0) {
-        return;
-      } // give up on trying to resolve anything else
-
-      // fill in module heights
-      List<ModuleDecl> sortedDecls = dependencies.TopologicallySortedComponents();
-      int h = 0;
-      foreach (ModuleDecl md in sortedDecls) {
-        md.Height = h;
-        if (md is LiteralModuleDecl) {
-          var mdef = ((LiteralModuleDecl)md).ModuleDef;
-          mdef.Height = h;
-          prog.ModuleSigs.Add(mdef, null);
-        }
-        h++;
-      }
-
-      prog.Rewriters = Rewriters.GetRewriters(prog, defaultTempVarIdGenerator);
-      refinementTransformer = new RefinementTransformer(prog);
-      prog.Rewriters.Insert(0, refinementTransformer);
-
-      systemNameInfo = RegisterTopLevelDecls(prog.BuiltIns.SystemModule, false);
-      RevealAllInScope(prog.BuiltIns.SystemModule.TopLevelDecls, systemNameInfo.VisibilityScope);
-      ResolveValuetypeDecls();
-
-      // The SystemModule is constructed with all its members already being resolved. Except for
-      // the non-null type corresponding to class types.  They are resolved here:
-      var systemModuleClassesWithNonNullTypes =
-        prog.BuiltIns.SystemModule.TopLevelDecls.Where(d => (d as ClassLikeDecl)?.NonNullTypeDecl != null).ToList();
-      foreach (var cl in systemModuleClassesWithNonNullTypes) {
-        var d = ((ClassLikeDecl)cl).NonNullTypeDecl;
-        allTypeParameters.PushMarker();
-        ResolveTypeParameters(d.TypeArgs, true, d);
-        ResolveType(d.tok, d.Rhs, d, ResolveTypeOptionEnum.AllowPrefix, d.TypeArgs);
-        allTypeParameters.PopMarker();
-      }
-      ResolveTopLevelDecls_Core(ModuleDefinition.AllDeclarationsAndNonNullTypeDecls(systemModuleClassesWithNonNullTypes).ToList(),
-        new Graph<IndDatatypeDecl>(), new Graph<CoDatatypeDecl>(), prog.BuiltIns.SystemModule.Name);
-
-
-      foreach (var rewriter in prog.Rewriters) {
-        cancellationToken.ThrowIfCancellationRequested();
-        rewriter.PreResolve(prog);
-      }
-
-      foreach (var decl in sortedDecls) {
-        cancellationToken.ThrowIfCancellationRequested();
-        ResolveModuleDeclaration(prog, decl, origErrorCount);
-      }
-
-      if (reporter.ErrorCount != origErrorCount) {
-        return;
-      }
-
-      Type.DisableScopes();
-      CheckDupModuleNames(prog);
-
-      foreach (var module in prog.Modules()) {
-        foreach (var rewriter in prog.Rewriters) {
-          cancellationToken.ThrowIfCancellationRequested();
-          rewriter.PostResolve(module);
-        }
-      }
-
-
-      foreach (var rewriter in prog.Rewriters) {
-        cancellationToken.ThrowIfCancellationRequested();
-        rewriter.PostResolve(prog);
-      }
->>>>>>> b2bb2341
     }
 
     public void FillInAdditionalInformation(ModuleDefinition module) {
