#define TI_DEBUG_PRINT
//-----------------------------------------------------------------------------
//
// Copyright (C) Microsoft Corporation.  All Rights Reserved.
// Copyright by the contributors to the Dafny Project
// SPDX-License-Identifier: MIT
//
//-----------------------------------------------------------------------------
using System;
using System.Collections.Generic;
using System.Linq;
using System.Numerics;
using System.Diagnostics.Contracts;
using System.IO;
using System.Reflection;
using JetBrains.Annotations;
using Microsoft.BaseTypes;
using Microsoft.Boogie;
using Microsoft.CodeAnalysis.CSharp.Syntax;
using Microsoft.Dafny.Plugins;
using static Microsoft.Dafny.ErrorDetail;

namespace Microsoft.Dafny {
  public partial class Resolver {
    public DafnyOptions Options { get; }
    public readonly BuiltIns builtIns;

    public ErrorReporter reporter;
    ModuleSignature moduleInfo = null;

    public ErrorReporter Reporter => reporter;
    public List<TypeConstraint.ErrorMsg> TypeConstraintErrorsToBeReported { get; } = new();

    private bool RevealedInScope(Declaration d) {
      Contract.Requires(d != null);
      Contract.Requires(moduleInfo != null);
      Contract.Requires(moduleInfo.VisibilityScope != null);

      return useCompileSignatures || d.IsRevealedInScope(moduleInfo.VisibilityScope);
    }

    private bool VisibleInScope(Declaration d) {
      Contract.Requires(d != null);
      Contract.Requires(moduleInfo != null);
      Contract.Requires(moduleInfo.VisibilityScope != null);

      return useCompileSignatures || d.IsVisibleInScope(moduleInfo.VisibilityScope);
    }

    public static FreshIdGenerator defaultTempVarIdGenerator = new FreshIdGenerator();

    public string FreshTempVarName(string prefix, ICodeContext context) {
      var gen = context is Declaration decl ? decl.IdGenerator : defaultTempVarIdGenerator;
      var freshTempVarName = gen.FreshId(prefix);
      return freshTempVarName;
    }

    interface IAmbiguousThing<Thing> {
      /// <summary>
      /// Returns a plural number of non-null Thing's
      /// </summary>
      ISet<Thing> Pool { get; }
    }

    class AmbiguousThingHelper<Thing> where Thing : class {
      public static Thing Create(ModuleDefinition m, Thing a, Thing b, IEqualityComparer<Thing> eq, out ISet<Thing> s) {
        Contract.Requires(a != null);
        Contract.Requires(b != null);
        Contract.Requires(eq != null);
        Contract.Ensures(Contract.Result<Thing>() != null ||
                         Contract.ValueAtReturn(out s) != null || 2 <= Contract.ValueAtReturn(out s).Count);
        s = null;
        if (eq.Equals(a, b)) {
          return a;
        }

        ISet<Thing> sa = a is IAmbiguousThing<Thing> ? ((IAmbiguousThing<Thing>)a).Pool : new HashSet<Thing>() { a };
        ISet<Thing> sb = b is IAmbiguousThing<Thing> ? ((IAmbiguousThing<Thing>)b).Pool : new HashSet<Thing>() { b };
        var union = new HashSet<Thing>(sa.Union(sb, eq));
        if (sa.Count == union.Count) {
          // sb is a subset of sa
          return a;
        } else if (sb.Count == union.Count) {
          // sa is a subset of sb
          return b;
        } else {
          s = union;
          Contract.Assert(2 <= s.Count);
          return null;
        }
      }

      public static string Name(ISet<Thing> s, Func<Thing, string> name) {
        Contract.Requires(s != null);
        Contract.Requires(s.Count != 0);
        string nm = null;
        foreach (var thing in s) {
          string n = name(thing);
          if (nm == null) {
            nm = n;
          } else {
            nm += "/" + n;
          }
        }

        return nm;
      }

      public static string ModuleNames(IAmbiguousThing<Thing> amb, Func<Thing, string> moduleName) {
        Contract.Requires(amb != null);
        Contract.Ensures(Contract.Result<string>() != null);
        string nm = null;
        foreach (var d in amb.Pool) {
          if (nm == null) {
            nm = moduleName(d);
          } else {
            nm += ", " + moduleName(d);
          }
        }

        return nm;
      }
    }

    public class AmbiguousTopLevelDecl : TopLevelDecl, IAmbiguousThing<TopLevelDecl> // only used with "classes"
    {
      public static TopLevelDecl Create(ModuleDefinition m, TopLevelDecl a, TopLevelDecl b) {
        ISet<TopLevelDecl> s;
        var t = AmbiguousThingHelper<TopLevelDecl>.Create(m, a, b, new Eq(), out s);
        return t ?? new AmbiguousTopLevelDecl(m, AmbiguousThingHelper<TopLevelDecl>.Name(s, tld => tld.Name), s);
      }

      class Eq : IEqualityComparer<TopLevelDecl> {
        public bool Equals(TopLevelDecl d0, TopLevelDecl d1) {
          // We'd like to resolve any AliasModuleDecl to whatever module they refer to.
          // It seems that the only way to do that is to look at alias.Signature.ModuleDef,
          // but that is a ModuleDefinition, which is not a TopLevelDecl.  Therefore, we
          // convert to a ModuleDefinition anything that might refer to something that an
          // AliasModuleDecl can refer to; this is AliasModuleDecl and LiteralModuleDecl.
          object a = d0 is ModuleDecl ? ((ModuleDecl)d0).Dereference() : d0;
          object b = d1 is ModuleDecl ? ((ModuleDecl)d1).Dereference() : d1;
          return a == b;
        }

        public int GetHashCode(TopLevelDecl d) {
          object a = d is ModuleDecl ? ((ModuleDecl)d).Dereference() : d;
          return a.GetHashCode();
        }
      }

      public override string WhatKind {
        get { return Pool.First().WhatKind; }
      }

      readonly ISet<TopLevelDecl> Pool = new HashSet<TopLevelDecl>();

      ISet<TopLevelDecl> IAmbiguousThing<TopLevelDecl>.Pool {
        get { return Pool; }
      }

      private AmbiguousTopLevelDecl(ModuleDefinition m, string name, ISet<TopLevelDecl> pool)
        : base(pool.First().RangeToken, new Name(pool.First().RangeToken, name), m, new List<TypeParameter>(), null, false) {
        Contract.Requires(name != null);
        Contract.Requires(pool != null && 2 <= pool.Count);
        Pool = pool;
      }

      public string ModuleNames() {
        return AmbiguousThingHelper<TopLevelDecl>.ModuleNames(this, d => d.EnclosingModuleDefinition.Name);
      }
    }

    class AmbiguousMemberDecl : MemberDecl, IAmbiguousThing<MemberDecl> // only used with "classes"
    {
      public static MemberDecl Create(ModuleDefinition m, MemberDecl a, MemberDecl b) {
        ISet<MemberDecl> s;
        var t = AmbiguousThingHelper<MemberDecl>.Create(m, a, b, new Eq(), out s);
        return t ?? new AmbiguousMemberDecl(m, AmbiguousThingHelper<MemberDecl>.Name(s, member => member.Name), s);
      }

      class Eq : IEqualityComparer<MemberDecl> {
        public bool Equals(MemberDecl d0, MemberDecl d1) {
          return d0 == d1;
        }

        public int GetHashCode(MemberDecl d) {
          return d.GetHashCode();
        }
      }

      public override string WhatKind {
        get { return Pool.First().WhatKind; }
      }

      readonly ISet<MemberDecl> Pool = new HashSet<MemberDecl>();

      ISet<MemberDecl> IAmbiguousThing<MemberDecl>.Pool {
        get { return Pool; }
      }

      private AmbiguousMemberDecl(ModuleDefinition m, string name, ISet<MemberDecl> pool)
        : base(pool.First().RangeToken, new Name(pool.First().RangeToken, name), true, pool.First().IsGhost, null, false) {
        Contract.Requires(name != null);
        Contract.Requires(pool != null && 2 <= pool.Count);
        Pool = pool;
      }

      public string ModuleNames() {
        return AmbiguousThingHelper<MemberDecl>.ModuleNames(this, d => d.EnclosingClass.EnclosingModuleDefinition.Name);
      }
    }

    readonly HashSet<RevealableTypeDecl> revealableTypes = new HashSet<RevealableTypeDecl>();
    //types that have been seen by the resolver - used for constraining type inference during exports

    readonly Dictionary<TopLevelDeclWithMembers, Dictionary<string, MemberDecl>> classMembers =
      new Dictionary<TopLevelDeclWithMembers, Dictionary<string, MemberDecl>>();

    enum ValuetypeVariety {
      Bool = 0,
      Int,
      Real,
      BigOrdinal,
      Bitvector,
      Map,
      IMap,
      None
    } // note, these are ordered, so they can be used as indices into valuetypeDecls

    readonly ValuetypeDecl[] valuetypeDecls;
    private Dictionary<TypeParameter, Type> SelfTypeSubstitution;
    readonly Graph<ModuleDecl> dependencies = new Graph<ModuleDecl>();
    private ModuleSignature systemNameInfo = null;
    private bool useCompileSignatures = false;

    private List<IRewriter> rewriters;
    private RefinementTransformer refinementTransformer;

    public Resolver(DafnyOptions options) {
      Options = options;
    }

    public Resolver(Program prog) {
      Options = prog.Options;
      Contract.Requires(prog != null);

      builtIns = prog.BuiltIns;
      reporter = prog.Reporter;

      // Map#Items relies on the two destructors for 2-tuples
      builtIns.TupleType(Token.NoToken, 2, true);
      // Several methods and fields rely on 1-argument arrow types
      builtIns.CreateArrowTypeDecl(1);

      valuetypeDecls = new ValuetypeDecl[] {
        new ValuetypeDecl("bool", builtIns.SystemModule, 0, t => t.IsBoolType, typeArgs => Type.Bool),
        new ValuetypeDecl("int", builtIns.SystemModule, 0, t => t.IsNumericBased(Type.NumericPersuasion.Int), typeArgs => Type.Int),
        new ValuetypeDecl("real", builtIns.SystemModule, 0, t => t.IsNumericBased(Type.NumericPersuasion.Real), typeArgs => Type.Real),
        new ValuetypeDecl("ORDINAL", builtIns.SystemModule, 0, t => t.IsBigOrdinalType, typeArgs => Type.BigOrdinal),
        new ValuetypeDecl("_bv", builtIns.SystemModule, 0, t => t.IsBitVectorType, null), // "_bv" represents a family of classes, so no typeTester or type creator is supplied
        new ValuetypeDecl("map", builtIns.SystemModule, 2, t => t.IsMapType, typeArgs => new MapType(true, typeArgs[0], typeArgs[1])),
        new ValuetypeDecl("imap", builtIns.SystemModule, 2, t => t.IsIMapType, typeArgs => new MapType(false, typeArgs[0], typeArgs[1]))
      };
      builtIns.SystemModule.TopLevelDecls.AddRange(valuetypeDecls);
      // Resolution error handling relies on being able to get to the 0-tuple declaration
      builtIns.TupleType(Token.NoToken, 0, true);

      // Populate the members of the basic types
      var floor = new SpecialField(RangeToken.NoToken, "Floor", SpecialField.ID.Floor, null, false, false, false, Type.Int, null);
      floor.AddVisibilityScope(prog.BuiltIns.SystemModule.VisibilityScope, false);
      valuetypeDecls[(int)ValuetypeVariety.Real].Members.Add(floor.Name, floor);

      var isLimit = new SpecialField(RangeToken.NoToken, "IsLimit", SpecialField.ID.IsLimit, null, false, false, false,
        Type.Bool, null);
      isLimit.AddVisibilityScope(prog.BuiltIns.SystemModule.VisibilityScope, false);
      valuetypeDecls[(int)ValuetypeVariety.BigOrdinal].Members.Add(isLimit.Name, isLimit);

      var isSucc = new SpecialField(RangeToken.NoToken, "IsSucc", SpecialField.ID.IsSucc, null, false, false, false,
        Type.Bool, null);
      isSucc.AddVisibilityScope(prog.BuiltIns.SystemModule.VisibilityScope, false);
      valuetypeDecls[(int)ValuetypeVariety.BigOrdinal].Members.Add(isSucc.Name, isSucc);

      var limitOffset = new SpecialField(RangeToken.NoToken, "Offset", SpecialField.ID.Offset, null, false, false, false,
        Type.Int, null);
      limitOffset.AddVisibilityScope(prog.BuiltIns.SystemModule.VisibilityScope, false);
      valuetypeDecls[(int)ValuetypeVariety.BigOrdinal].Members.Add(limitOffset.Name, limitOffset);
      builtIns.ORDINAL_Offset = limitOffset;

      var isNat = new SpecialField(RangeToken.NoToken, "IsNat", SpecialField.ID.IsNat, null, false, false, false, Type.Bool, null);
      isNat.AddVisibilityScope(prog.BuiltIns.SystemModule.VisibilityScope, false);
      valuetypeDecls[(int)ValuetypeVariety.BigOrdinal].Members.Add(isNat.Name, isNat);

      // Add "Keys", "Values", and "Items" to map, imap
      foreach (var typeVariety in new[] { ValuetypeVariety.Map, ValuetypeVariety.IMap }) {
        var vtd = valuetypeDecls[(int)typeVariety];
        var isFinite = typeVariety == ValuetypeVariety.Map;

        var r = new SetType(isFinite, new UserDefinedType(vtd.TypeArgs[0]));
        var keys = new SpecialField(RangeToken.NoToken, "Keys", SpecialField.ID.Keys, null, false, false, false, r, null);

        r = new SetType(isFinite, new UserDefinedType(vtd.TypeArgs[1]));
        var values = new SpecialField(RangeToken.NoToken, "Values", SpecialField.ID.Values, null, false, false, false, r, null);

        var gt = vtd.TypeArgs.ConvertAll(tp => (Type)new UserDefinedType(tp));
        var dt = builtIns.TupleType(Token.NoToken, 2, true);
        var tupleType = new UserDefinedType(Token.NoToken, dt.Name, dt, gt);
        r = new SetType(isFinite, tupleType);
        var items = new SpecialField(RangeToken.NoToken, "Items", SpecialField.ID.Items, null, false, false, false, r, null);

        foreach (var memb in new[] { keys, values, items }) {
          memb.EnclosingClass = vtd;
          memb.AddVisibilityScope(prog.BuiltIns.SystemModule.VisibilityScope, false);
          vtd.Members.Add(memb.Name, memb);
        }
      }

      // The result type of the following bitvector methods is the type of the bitvector itself. However, we're representing all bitvector types as
      // a family of types rolled up in one ValuetypeDecl. Therefore, we use the special SelfType as the result type.
      List<Formal> formals = new List<Formal> { new Formal(Token.NoToken, "w", Type.Nat(), true, false, null, false) };
      var rotateLeft = new SpecialFunction(RangeToken.NoToken, "RotateLeft", prog.BuiltIns.SystemModule, false, false,
        new List<TypeParameter>(), formals, new SelfType(),
        new List<AttributedExpression>(), new List<FrameExpression>(), new List<AttributedExpression>(),
        new Specification<Expression>(new List<Expression>(), null), null, null, null);
      rotateLeft.EnclosingClass = valuetypeDecls[(int)ValuetypeVariety.Bitvector];
      rotateLeft.AddVisibilityScope(prog.BuiltIns.SystemModule.VisibilityScope, false);
      valuetypeDecls[(int)ValuetypeVariety.Bitvector].Members.Add(rotateLeft.Name, rotateLeft);

      formals = new List<Formal> { new Formal(Token.NoToken, "w", Type.Nat(), true, false, null, false) };
      var rotateRight = new SpecialFunction(RangeToken.NoToken, "RotateRight", prog.BuiltIns.SystemModule, false, false,
        new List<TypeParameter>(), formals, new SelfType(),
        new List<AttributedExpression>(), new List<FrameExpression>(), new List<AttributedExpression>(),
        new Specification<Expression>(new List<Expression>(), null), null, null, null);
      rotateRight.EnclosingClass = valuetypeDecls[(int)ValuetypeVariety.Bitvector];
      rotateRight.AddVisibilityScope(prog.BuiltIns.SystemModule.VisibilityScope, false);
      valuetypeDecls[(int)ValuetypeVariety.Bitvector].Members.Add(rotateRight.Name, rotateRight);
    }

    [ContractInvariantMethod]
    void ObjectInvariant() {
      Contract.Invariant(builtIns != null);
      Contract.Invariant(cce.NonNullElements(dependencies.GetVertices()));
      Contract.Invariant(cce.NonNullDictionaryAndValues(classMembers) && Contract.ForAll(classMembers.Values, v => cce.NonNullDictionaryAndValues(v)));
    }

    public ValuetypeDecl AsValuetypeDecl(Type t) {
      Contract.Requires(t != null);
      foreach (var vtd in valuetypeDecls) {
        if (vtd.IsThisType(t)) {
          return vtd;
        }
      }
      return null;
    }

    /// <summary>
    /// Check that now two modules that are being compiled have the same CompileName.
    ///
    /// This could happen if they are given the same name using the 'extern' declaration modifier.
    /// </summary>
    /// <param name="prog">The Dafny program being compiled.</param>
    void CheckDupModuleNames(Program prog) {
      // Check that none of the modules have the same CompileName.
      Dictionary<string, ModuleDefinition> compileNameMap = new Dictionary<string, ModuleDefinition>();
      foreach (ModuleDefinition m in prog.CompileModules) {
        var compileIt = true;
        Attributes.ContainsBool(m.Attributes, "compile", ref compileIt);
        if (m.IsAbstract || !compileIt) {
          // the purpose of an abstract module is to skip compilation
          continue;
        }
        string compileName = m.CompileName;
        ModuleDefinition priorModDef;
        if (compileNameMap.TryGetValue(compileName, out priorModDef)) {
          reporter.Error(MessageSource.Resolver, m.tok,
            "modules '{0}' and '{1}' both have CompileName '{2}'",
            priorModDef.tok.val, m.tok.val, compileName);
        } else {
          compileNameMap.Add(compileName, m);
        }
      }
    }

    public void ResolveProgram(Program prog) {
      Contract.Requires(prog != null);
      Type.ResetScopes();

      Type.EnableScopes();
      var origErrorCount = reporter.ErrorCount; //TODO: This is used further below, but not in the >0 comparisons in the next few lines. Is that right?
      var bindings = new ModuleBindings(prog.DefaultModule.Name, null, prog.Reporter);
      var b = BindModuleNames(prog.DefaultModuleDef, bindings);
      bindings.BindName(prog.DefaultModule.Name, prog.DefaultModule, b);
      if (reporter.ErrorCount > 0) {
        return;
      } // if there were errors, then the implict ModuleBindings data structure invariant

      // is violated, so Processing dependencies will not succeed.
      ProcessDependencies(prog.DefaultModule, b, dependencies);
      // check for cycles in the import graph
      foreach (var cycle in dependencies.AllCycles()) {
        ReportCycleError(cycle, m => m.tok,
          m => (m is AliasModuleDecl ? "import " : "module ") + m.Name,
          "module definition contains a cycle (note: parent modules implicitly depend on submodules)");
      }

      if (reporter.ErrorCount > 0) {
        return;
      } // give up on trying to resolve anything else

      // fill in module heights
      List<ModuleDecl> sortedDecls = dependencies.TopologicallySortedComponents();
      int h = 0;
      foreach (ModuleDecl md in sortedDecls) {
        md.Height = h;
        if (md is LiteralModuleDecl) {
          var mdef = ((LiteralModuleDecl)md).ModuleDef;
          mdef.Height = h;
          prog.ModuleSigs.Add(mdef, null);
        }
        h++;
      }

      rewriters = new List<IRewriter>();

      if (Options.AuditProgram) {
        rewriters.Add(new Auditor.Auditor(reporter));
      }

      refinementTransformer = new RefinementTransformer(prog);
      rewriters.Add(refinementTransformer);
      rewriters.Add(new AutoContractsRewriter(reporter, builtIns));
      rewriters.Add(new OpaqueMemberRewriter(this.reporter));
      rewriters.Add(new AutoReqFunctionRewriter(this.reporter));
      rewriters.Add(new TimeLimitRewriter(reporter));
      rewriters.Add(new ForallStmtRewriter(reporter));
      rewriters.Add(new ProvideRevealAllRewriter(this.reporter));
      rewriters.Add(new MatchFlattener(this.reporter, Resolver.defaultTempVarIdGenerator));

      if (Options.AutoTriggers) {
        rewriters.Add(new QuantifierSplittingRewriter(reporter));
        rewriters.Add(new TriggerGeneratingRewriter(reporter));
      }

      if (Options.TestContracts != DafnyOptions.ContractTestingMode.None) {
        rewriters.Add(new ExpectContracts(reporter));
      }

      if (Options.RunAllTests) {
        rewriters.Add(new RunAllTestsMainMethod(reporter));
      }

      rewriters.Add(new InductionRewriter(reporter));
      rewriters.Add(new PrintEffectEnforcement(reporter));
      rewriters.Add(new BitvectorOptimization(reporter));

      if (Options.DisallowConstructorCaseWithoutParentheses) {
        rewriters.Add(new ConstructorWarning(reporter));
      }
      rewriters.Add(new UselessOldLinter(reporter));
      rewriters.Add(new PrecedenceLinter(reporter));

      foreach (var plugin in Options.Plugins) {
        rewriters.AddRange(plugin.GetRewriters(reporter));
      }

      systemNameInfo = RegisterTopLevelDecls(prog.BuiltIns.SystemModule, false);
      prog.CompileModules.Add(prog.BuiltIns.SystemModule);
      RevealAllInScope(prog.BuiltIns.SystemModule.TopLevelDecls, systemNameInfo.VisibilityScope);
      ResolveValuetypeDecls();
      // The SystemModule is constructed with all its members already being resolved. Except for
      // the non-null type corresponding to class types.  They are resolved here:
      var systemModuleClassesWithNonNullTypes =
        prog.BuiltIns.SystemModule.TopLevelDecls.Where(d => (d as ClassDecl)?.NonNullTypeDecl != null).ToList();
      foreach (var cl in systemModuleClassesWithNonNullTypes) {
        var d = ((ClassDecl)cl).NonNullTypeDecl;
        allTypeParameters.PushMarker();
        ResolveTypeParameters(d.TypeArgs, true, d);
        ResolveType(d.tok, d.Rhs, d, ResolveTypeOptionEnum.AllowPrefix, d.TypeArgs);
        allTypeParameters.PopMarker();
      }
      ResolveTopLevelDecls_Core(ModuleDefinition.AllDeclarationsAndNonNullTypeDecls(systemModuleClassesWithNonNullTypes).ToList(),
        new Graph<IndDatatypeDecl>(), new Graph<CoDatatypeDecl>());

      foreach (var rewriter in rewriters) {
        rewriter.PreResolve(prog);
      }

      var compilationModuleClones = new Dictionary<ModuleDefinition, ModuleDefinition>();
      foreach (var decl in sortedDecls) {
        if (decl is LiteralModuleDecl) {
          // The declaration is a literal module, so it has members and such that we need
          // to resolve. First we do refinement transformation. Then we construct the signature
          // of the module. This is the public, externally visible signature. Then we add in
          // everything that the system defines, as well as any "import" (i.e. "opened" modules)
          // directives (currently not supported, but this is where we would do it.) This signature,
          // which is only used while resolving the members of the module is stored in the (basically)
          // global variable moduleInfo. Then the signatures of the module members are resolved, followed
          // by the bodies.
          var literalDecl = (LiteralModuleDecl)decl;
          var m = literalDecl.ModuleDef;

          var errorCount = reporter.ErrorCount;
          if (m.RefinementQId != null) {
            ModuleDecl md = ResolveModuleQualifiedId(m.RefinementQId.Root, m.RefinementQId, reporter);
            m.RefinementQId.Set(md); // If module is not found, md is null and an error message has been emitted
          }

          foreach (var rewriter in rewriters) {
            rewriter.PreResolve(m);
          }

          literalDecl.Signature = RegisterTopLevelDecls(m, true);
          literalDecl.Signature.Refines = refinementTransformer.RefinedSig;

          var sig = literalDecl.Signature;
          // set up environment
          var preResolveErrorCount = reporter.ErrorCount;

          ResolveModuleExport(literalDecl, sig);
          var good = ResolveModuleDefinition(m, sig);

          if (good && reporter.ErrorCount == preResolveErrorCount) {
            // Check that the module export gives a self-contained view of the module.
            CheckModuleExportConsistency(m);
          }

          var tempVis = new VisibilityScope();
          tempVis.Augment(sig.VisibilityScope);
          tempVis.Augment(systemNameInfo.VisibilityScope);
          Type.PushScope(tempVis);

          prog.ModuleSigs[m] = sig;

          foreach (var rewriter in rewriters) {
            if (!good || reporter.ErrorCount != preResolveErrorCount) {
              break;
            }
            rewriter.PostResolveIntermediate(m);
          }
          if (good && reporter.ErrorCount == errorCount) {
            m.SuccessfullyResolved = true;
          }
          Type.PopScope(tempVis);

          if (reporter.ErrorCount == errorCount && !m.IsAbstract) {
            // compilation should only proceed if everything is good, including the signature (which preResolveErrorCount does not include);
            CompilationCloner cloner = new CompilationCloner(compilationModuleClones);
            var nw = cloner.CloneModuleDefinition(m, new Name(m.NameNode.RangeToken, m.CompileName + "_Compile"));
            compilationModuleClones.Add(m, nw);
            var oldErrorsOnly = reporter.ErrorsOnly;
            reporter.ErrorsOnly = true; // turn off warning reporting for the clone
            // Next, compute the compile signature
            Contract.Assert(!useCompileSignatures);
            useCompileSignatures = true; // set Resolver-global flag to indicate that Signatures should be followed to their CompiledSignature
            Type.DisableScopes();
            var compileSig = RegisterTopLevelDecls(nw, true);
            compileSig.Refines = refinementTransformer.RefinedSig;
            sig.CompileSignature = compileSig;
            foreach (var exportDecl in sig.ExportSets.Values) {
              exportDecl.Signature.CompileSignature = cloner.CloneModuleSignature(exportDecl.Signature, compileSig);
            }
            // Now we're ready to resolve the cloned module definition, using the compile signature

            ResolveModuleDefinition(nw, compileSig);

            foreach (var rewriter in rewriters) {
              rewriter.PostCompileCloneAndResolve(nw);
            }

            prog.CompileModules.Add(nw);
            useCompileSignatures = false; // reset the flag
            Type.EnableScopes();
            reporter.ErrorsOnly = oldErrorsOnly;
          }
        } else if (decl is AliasModuleDecl alias) {
          // resolve the path
          ModuleSignature p;
          if (ResolveExport(alias, alias.EnclosingModuleDefinition, alias.TargetQId, alias.Exports, out p, reporter)) {
            if (alias.Signature == null) {
              alias.Signature = p;
            }
          } else {
            alias.Signature = new ModuleSignature(); // there was an error, give it a valid but empty signature
          }
        } else if (decl is AbstractModuleDecl abs) {
          ModuleSignature p;
          if (ResolveExport(abs, abs.EnclosingModuleDefinition, abs.QId, abs.Exports, out p, reporter)) {
            abs.OriginalSignature = p;
            abs.Signature = MakeAbstractSignature(p, abs.FullSanitizedName, abs.Height, prog.ModuleSigs, compilationModuleClones);
          } else {
            abs.Signature = new ModuleSignature(); // there was an error, give it a valid but empty signature
          }
        } else if (decl is ModuleExportDecl) {
          ((ModuleExportDecl)decl).SetupDefaultSignature();

          Contract.Assert(decl.Signature != null);
          Contract.Assert(decl.Signature.VisibilityScope != null);

        } else {
          Contract.Assert(false); // Unknown kind of ModuleDecl
        }

        Contract.Assert(decl.Signature != null);
      }

      if (reporter.ErrorCount != origErrorCount) {
        // do nothing else
        return;
      }

      // compute IsRecursive bit for mutually recursive functions and methods
      foreach (var module in prog.Modules()) {
        foreach (var clbl in ModuleDefinition.AllCallables(module.TopLevelDecls)) {
          if (clbl is Function) {
            var fn = (Function)clbl;
            if (!fn.IsRecursive) { // note, self-recursion has already been determined
              int n = module.CallGraph.GetSCCSize(fn);
              if (2 <= n) {
                // the function is mutually recursive (note, the SCC does not determine self recursion)
                fn.IsRecursive = true;
              }
            }
            if (fn.IsRecursive && fn is ExtremePredicate) {
              // this means the corresponding prefix predicate is also recursive
              var prefixPred = ((ExtremePredicate)fn).PrefixPredicate;
              if (prefixPred != null) {
                prefixPred.IsRecursive = true;
              }
            }
          } else {
            var m = (Method)clbl;
            if (!m.IsRecursive) {
              // note, self-recursion has already been determined
              int n = module.CallGraph.GetSCCSize(m);
              if (2 <= n) {
                // the function is mutually recursive (note, the SCC does not determine self recursion)
              }
            }
          }
        }

        foreach (var rewriter in rewriters) {
          rewriter.PostCyclicityResolve(module);
        }
      }

      // fill in default decreases clauses:  for functions and methods, and for loops
      new InferDecreasesClause(this).FillInDefaultDecreasesClauses(prog);
      foreach (var module in prog.Modules()) {
        foreach (var clbl in ModuleDefinition.AllItersAndCallables(module.TopLevelDecls)) {
          Statement body = null;
          if (clbl is Method) {
            body = ((Method)clbl).Body;
          } else if (clbl is IteratorDecl) {
            body = ((IteratorDecl)clbl).Body;
          }

          if (body != null) {
            var c = new FillInDefaultLoopDecreases_Visitor(this, clbl);
            c.Visit(body);
          }
        }
      }

      foreach (var module in prog.Modules()) {
        foreach (var iter in ModuleDefinition.AllIteratorDecls(module.TopLevelDecls)) {
          reporter.Info(MessageSource.Resolver, iter.tok, Printer.IteratorClassToString(iter));
        }
      }

      foreach (var module in prog.Modules()) {
        foreach (var rewriter in rewriters) {
          rewriter.PostDecreasesResolve(module);
        }
      }

      // fill in other additional information
      foreach (var module in prog.Modules()) {
        foreach (var clbl in ModuleDefinition.AllItersAndCallables(module.TopLevelDecls)) {
          Statement body = null;
          if (clbl is ExtremeLemma) {
            body = ((ExtremeLemma)clbl).PrefixLemma.Body;
          } else if (clbl is Method) {
            body = ((Method)clbl).Body;
          } else if (clbl is IteratorDecl) {
            body = ((IteratorDecl)clbl).Body;
          }

          if (body != null) {
            var c = new ReportOtherAdditionalInformation_Visitor(this);
            c.Visit(body);
          }
        }
      }

      // Determine, for each function, whether someone tries to adjust its fuel parameter
      foreach (var module in prog.Modules()) {
        CheckForFuelAdjustments(module.tok, module.Attributes, module);
        foreach (var clbl in ModuleDefinition.AllItersAndCallables(module.TopLevelDecls)) {
          Statement body = null;
          if (clbl is Method) {
            body = ((Method)clbl).Body;
            CheckForFuelAdjustments(clbl.Tok, ((Method)clbl).Attributes, module);
          } else if (clbl is IteratorDecl) {
            body = ((IteratorDecl)clbl).Body;
            CheckForFuelAdjustments(clbl.Tok, ((IteratorDecl)clbl).Attributes, module);
          } else if (clbl is Function) {
            CheckForFuelAdjustments(clbl.Tok, ((Function)clbl).Attributes, module);
            var c = new FuelAdjustment_Visitor(this);
            var bodyExpr = ((Function)clbl).Body;
            if (bodyExpr != null) {
              c.Visit(bodyExpr, new FuelAdjustment_Context(module));
            }
          }

          if (body != null) {
            var c = new FuelAdjustment_Visitor(this);
            c.Visit(body, new FuelAdjustment_Context(module));
          }
        }
      }

      Type.DisableScopes();
      CheckDupModuleNames(prog);

      foreach (var module in prog.Modules()) {
        foreach (var rewriter in rewriters) {
          rewriter.PostResolve(module);
        }
      }

      foreach (var rewriter in rewriters) {
        rewriter.PostResolve(prog);
      }
    }



    private void ResolveValuetypeDecls() {
      moduleInfo = systemNameInfo;
      foreach (var valueTypeDecl in valuetypeDecls) {
        foreach (var kv in valueTypeDecl.Members) {
          if (kv.Value is Function function) {
            ResolveFunctionSignature(function);
            CallGraphBuilder.VisitFunction(function, reporter);
          } else if (kv.Value is Method method) {
            ResolveMethodSignature(method);
            CallGraphBuilder.VisitMethod(method, reporter);
          }
        }
      }
    }

    /// <summary>
    /// Resolves the module definition.
    /// A return code of "false" is an indication of an error that may or may not have
    /// been reported in an error message. So, in order to figure out if m was successfully
    /// resolved, a caller has to check for both a change in error count and a "false"
    /// return value.
    /// </summary>
    private bool ResolveModuleDefinition(ModuleDefinition m, ModuleSignature sig, bool isAnExport = false) {
      Contract.Requires(AllTypeConstraints.Count == 0);
      Contract.Ensures(AllTypeConstraints.Count == 0);

      sig.VisibilityScope.Augment(systemNameInfo.VisibilityScope);
      // make sure all imported modules were successfully resolved
      foreach (var d in m.TopLevelDecls) {
        if (d is AliasModuleDecl || d is AbstractModuleDecl) {
          ModuleSignature importSig;
          if (d is AliasModuleDecl) {
            var alias = (AliasModuleDecl)d;
            importSig = alias.TargetQId.Root != null ? alias.TargetQId.Root.Signature : alias.Signature;
          } else {
            importSig = ((AbstractModuleDecl)d).OriginalSignature;
          }

          if (importSig.ModuleDef == null || !importSig.ModuleDef.SuccessfullyResolved) {
            if (!m.IsEssentiallyEmptyModuleBody()) {
              // say something only if this will cause any testing to be omitted
              reporter.Error(MessageSource.Resolver, d,
                "not resolving module '{0}' because there were errors in resolving its import '{1}'", m.Name, d.Name);
            }

            return false;
          }
        } else if (d is LiteralModuleDecl) {
          var nested = (LiteralModuleDecl)d;
          if (!nested.ModuleDef.SuccessfullyResolved) {
            if (!m.IsEssentiallyEmptyModuleBody()) {
              // say something only if this will cause any testing to be omitted
              reporter.Error(MessageSource.Resolver, nested,
                "not resolving module '{0}' because there were errors in resolving its nested module '{1}'", m.Name,
                nested.Name);
            }

            return false;
          }
        }
      }

      // resolve
      var oldModuleInfo = moduleInfo;
      moduleInfo = MergeSignature(sig, systemNameInfo);
      Type.PushScope(moduleInfo.VisibilityScope);
      ResolveOpenedImports(moduleInfo, m, useCompileSignatures, this); // opened imports do not persist
      var datatypeDependencies = new Graph<IndDatatypeDecl>();
      var codatatypeDependencies = new Graph<CoDatatypeDecl>();
      var allDeclarations = ModuleDefinition.AllDeclarationsAndNonNullTypeDecls(m.TopLevelDecls).ToList();
      int prevErrorCount = reporter.Count(ErrorLevel.Error);
      ResolveTopLevelDecls_Signatures(m, sig, allDeclarations, datatypeDependencies, codatatypeDependencies);
      Contract.Assert(AllTypeConstraints.Count == 0); // signature resolution does not add any type constraints

      scope.PushMarker();
      scope.AllowInstance = false;
      ResolveAttributes(m, new ResolutionContext(new NoContext(m.EnclosingModule), false), true); // Must follow ResolveTopLevelDecls_Signatures, in case attributes refer to members
      scope.PopMarker();

      if (reporter.Count(ErrorLevel.Error) == prevErrorCount) {
        ResolveTopLevelDecls_Core(allDeclarations, datatypeDependencies, codatatypeDependencies, isAnExport);
      }

      Type.PopScope(moduleInfo.VisibilityScope);
      moduleInfo = oldModuleInfo;
      return true;
    }

    // Resolve the exports and detect cycles.
    private void ResolveModuleExport(LiteralModuleDecl literalDecl, ModuleSignature sig) {
      ModuleDefinition m = literalDecl.ModuleDef;
      System.Console.WriteLine("RESOLVING MODULE " + m.Name + " " + m.FullDafnyName + " " + m.HasBody);
      if (!m.HasBody) return;
      literalDecl.DefaultExport = sig;
      Graph<ModuleExportDecl> exportDependencies = new Graph<ModuleExportDecl>();
      foreach (TopLevelDecl toplevel in m.TopLevelDecls) {
        if (toplevel is ModuleExportDecl) {
          ModuleExportDecl d = (ModuleExportDecl)toplevel;
          exportDependencies.AddVertex(d);
          foreach (IToken s in d.Extends) {
            ModuleExportDecl extend;
            if (sig.ExportSets.TryGetValue(s.val, out extend)) {
              d.ExtendDecls.Add(extend);
              exportDependencies.AddEdge(d, extend);
            } else {
              reporter.Error(MessageSource.Resolver, s, s.val + " must be an export of " + m.Name + " to be extended");
            }
          }
        }
      }

      // detect cycles in the extend
      var cycleError = false;
      foreach (var cycle in exportDependencies.AllCycles()) {
        ReportCycleError(cycle, m => m.tok, m => m.Name, "module export contains a cycle");
        cycleError = true;
      }

      if (cycleError) {
        return;
      } // give up on trying to resolve anything else

      // fill in the exports for the extends.
      List<ModuleExportDecl> sortedExportDecls = exportDependencies.TopologicallySortedComponents();
      ModuleExportDecl defaultExport = null;
      TopLevelDecl defaultClass;

      sig.TopLevels.TryGetValue("_default", out defaultClass);
      Contract.Assert(defaultClass is ClassDecl);
      Contract.Assert(((ClassDecl)defaultClass).IsDefaultClass);
      defaultClass.AddVisibilityScope(m.VisibilityScope, true);

      foreach (var d in sortedExportDecls) {

        defaultClass.AddVisibilityScope(d.ThisScope, true);

        foreach (var eexports in d.ExtendDecls.Select(e => e.Exports)) {
          d.Exports.AddRange(eexports);
        }

        if (d.ExtendDecls.Count == 0 && d.Exports.Count == 0) {
          // This is an empty export.  This is allowed, but unusual.  It could pop up, for example, if
          // someone temporary comments out everything that the export set provides/reveals.  However,
          // if the name of the export set coincides with something else that's declared at the top
          // level of the module, then this export declaration is more likely an error--the user probably
          // forgot the "provides" or "reveals" keyword.
          Dictionary<string, MemberDecl> members;
          MemberDecl member;
          // Top-level functions and methods are actually recorded as members of the _default class.  We look up the
          // export-set name there.  If the export-set name happens to coincide with some other top-level declaration,
          // then an error will already have been produced ("duplicate name of top-level declaration").
          if (classMembers.TryGetValue((ClassDecl)defaultClass, out members) &&
              members.TryGetValue(d.Name, out member)) {
            reporter.Warning(MessageSource.Resolver, ErrorID.None, d.tok,
              "note, this export set is empty (did you perhaps forget the 'provides' or 'reveals' keyword?)");
          }
        }

        foreach (ExportSignature export in d.Exports) {

          // check to see if it is a datatype or a member or
          // static function or method in the enclosing module or its imports
          TopLevelDecl tdecl;
          MemberDecl member;
          TopLevelDecl cldecl;

          Declaration decl = null;
          string name = export.Id;

          if (export.ClassId != null) {
            if (!sig.TopLevels.TryGetValue(export.ClassId, out cldecl)) {
              reporter.Error(MessageSource.Resolver, export.ClassIdTok, "'{0}' is not a top-level type declaration",
                export.ClassId);
              continue;
            }

            if (cldecl is ClassDecl && ((ClassDecl)cldecl).NonNullTypeDecl != null) {
              // cldecl is a possibly-null type (syntactically given with a question mark at the end)
              reporter.Error(MessageSource.Resolver, export.ClassIdTok, "'{0}' is not a type that can declare members",
                export.ClassId);
              continue;
            }

            if (cldecl is NonNullTypeDecl) {
              // cldecl was given syntactically like the name of a class, but here it's referring to the corresponding non-null subset type
              cldecl = cldecl.ViewAsClass;
            }

            var mt = cldecl as TopLevelDeclWithMembers;
            if (mt == null) {
              reporter.Error(MessageSource.Resolver, export.ClassIdTok, "'{0}' is not a type that can declare members",
                export.ClassId);
              continue;
            }

            var lmem = mt.Members.FirstOrDefault(l => l.Name == export.Id);
            if (lmem == null) {
              reporter.Error(MessageSource.Resolver, export.Tok, "No member '{0}' found in type '{1}'", export.Id,
                export.ClassId);
              continue;
            }

            decl = lmem;
          } else if (sig.TopLevels.TryGetValue(name, out tdecl)) {
            if (tdecl is ClassDecl && ((ClassDecl)tdecl).NonNullTypeDecl != null) {
              // cldecl is a possibly-null type (syntactically given with a question mark at the end)
              var nn = ((ClassDecl)tdecl).NonNullTypeDecl;
              Contract.Assert(nn != null);
              reporter.Error(MessageSource.Resolver, export.Tok,
                export.Opaque
                  ? "Type '{1}' can only be revealed, not provided"
                  : "Types '{0}' and '{1}' are exported together, which is accomplished by revealing the name '{0}'",
                nn.Name, name);
              continue;
            }

            // Member of the enclosing module
            decl = tdecl;
          } else if (sig.StaticMembers.TryGetValue(name, out member)) {
            decl = member;
          } else if (sig.ExportSets.ContainsKey(name)) {
            reporter.Error(MessageSource.Resolver, export.Tok,
              "'{0}' is an export set and cannot be provided/revealed by another export set (did you intend to list it in an \"extends\"?)",
              name);
            continue;
          } else {
            reporter.Error(MessageSource.Resolver, export.Tok, "'{0}' must be a member of '{1}' to be exported", name,
              m.Name);
            continue;
          }

          if (!decl.CanBeExported()) {
            reporter.Error(MessageSource.Resolver, export.Tok, "'{0}' is not a valid export of '{1}'", name, m.Name);
            continue;
          }

          if (!export.Opaque && !decl.CanBeRevealed()) {
            reporter.Error(MessageSource.Resolver, export.Tok,
              "'{0}' cannot be revealed in an export. Use \"provides\" instead.", name);
            continue;
          }

          export.Decl = decl;
          if (decl is NonNullTypeDecl nntd) {
            nntd.AddVisibilityScope(d.ThisScope, export.Opaque);
            if (!export.Opaque) {
              nntd.Class.AddVisibilityScope(d.ThisScope, export.Opaque);
              // add the anonymous constructor, if any
              var anonymousConstructor = nntd.Class.Members.Find(mdecl => mdecl.Name == "_ctor");
              if (anonymousConstructor != null) {
                anonymousConstructor.AddVisibilityScope(d.ThisScope, false);
              }
            }
          } else {
            decl.AddVisibilityScope(d.ThisScope, export.Opaque);
          }
        }
      }

      foreach (ModuleExportDecl decl in sortedExportDecls) {
        if (decl.IsDefault) {
          if (defaultExport == null) {
            defaultExport = decl;
          } else {
            reporter.Error(MessageSource.Resolver, m.tok, "more than one default export set declared in module {0}",
              m.Name);
          }
        }

        // fill in export signature
        ModuleSignature signature = decl.Signature;
        if (signature != null) {
          signature.ModuleDef = m;
        }

        foreach (var top in sig.TopLevels) {
          if (!top.Value.CanBeExported() || !top.Value.IsVisibleInScope(signature.VisibilityScope)) {
            continue;
          }

          if (!signature.TopLevels.ContainsKey(top.Key)) {
            signature.TopLevels.Add(top.Key, top.Value);
          }

          if (top.Value is DatatypeDecl && top.Value.IsRevealedInScope(signature.VisibilityScope)) {
            foreach (var ctor in ((DatatypeDecl)top.Value).Ctors) {
              if (!signature.Ctors.ContainsKey(ctor.Name)) {
                signature.Ctors.Add(ctor.Name, new Tuple<DatatypeCtor, bool>(ctor, false));
              }
            }
          }
        }

        foreach (var mem in sig.StaticMembers.Where(t =>
          t.Value.IsVisibleInScope(signature.VisibilityScope) && t.Value.CanBeExported())) {
          if (!signature.StaticMembers.ContainsKey(mem.Key)) {
            signature.StaticMembers.Add(mem.Key, (MemberDecl)mem.Value);
          }
        }
      }

      // set the default export set, if it exists
      if (defaultExport != null) {
        literalDecl.DefaultExport = defaultExport.Signature;
      } else if (sortedExportDecls.Count > 0) {
        literalDecl.DefaultExport = null;
      }

      // final pass to propagate visibility of exported imports
      var sigs = sortedExportDecls.Select(d => d.Signature).Concat1(sig);

      foreach (var s in sigs) {
        foreach (var decl in s.TopLevels) {
          if (decl.Value is ModuleDecl && !(decl.Value is ModuleExportDecl)) {
            var modDecl = (ModuleDecl)decl.Value;
            s.VisibilityScope.Augment(modDecl.AccessibleSignature().VisibilityScope);
          }
        }
      }

      var exported = new HashSet<Tuple<Declaration, bool>>();

      //some decls may not be set due to resolution errors
      foreach (var e in sortedExportDecls.SelectMany(e => e.Exports).Where(e => e.Decl != null)) {
        var decl = e.Decl;
        exported.Add(new Tuple<Declaration, bool>(decl, e.Opaque));
        if (!e.Opaque && decl.CanBeRevealed()) {
          exported.Add(new Tuple<Declaration, bool>(decl, true));
          if (decl is NonNullTypeDecl nntd) {
            exported.Add(new Tuple<Declaration, bool>(nntd.Class, true));
          }
        }

        if (e.Opaque && (decl is DatatypeDecl || decl is TypeSynonymDecl)) {
          // Datatypes and type synonyms are marked as _provided when they appear in any provided export.  If a
          // declaration is never provided, then either it isn't visible outside the module at all or its whole
          // definition is.  Datatype and type-synonym declarations undergo some inference from their definitions.
          // Such inference should not be done for provided declarations, since different views of the module
          // would then get different inferred properties.
          decl.Attributes = new Attributes("_provided", new List<Expression>(), decl.Attributes);
          reporter.Info(MessageSource.Resolver, decl.tok, "{:_provided}");
        }
      }

      Dictionary<RevealableTypeDecl, bool?> declScopes = new Dictionary<RevealableTypeDecl, bool?>();
      Dictionary<RevealableTypeDecl, bool?> modifies = new Dictionary<RevealableTypeDecl, bool?>();

      //of all existing types, compute the minimum visibility of them for each exported declaration's
      //body and signature
      foreach (var e in exported) {

        declScopes.Clear();
        modifies.Clear();

        foreach (var typ in revealableTypes) {
          declScopes.Add(typ, null);
        }

        foreach (var decl in sortedExportDecls) {
          if (decl.Exports.Exists(ex => ex.Decl == e.Item1 && (e.Item2 || !ex.Opaque))) {
            //if we are revealed, consider those exports where we are provided as well
            var scope = decl.Signature.VisibilityScope;

            foreach (var kv in declScopes) {
              bool? isOpaque = kv.Value;
              var typ = kv.Key;
              if (!typ.AsTopLevelDecl.IsVisibleInScope(scope)) {
                modifies[typ] = null;
                continue;
              }

              if (isOpaque.HasValue && isOpaque.Value) {
                //type is visible here, but known-opaque, so do nothing
                continue;
              }

              modifies[typ] = !typ.AsTopLevelDecl.IsRevealedInScope(scope);
            }

            foreach (var kv in modifies) {
              if (!kv.Value.HasValue) {
                declScopes.Remove(kv.Key);
              } else {
                var exvis = declScopes[kv.Key];
                if (exvis.HasValue) {
                  declScopes[kv.Key] = exvis.Value || kv.Value.Value;
                } else {
                  declScopes[kv.Key] = kv.Value;
                }
              }
            }

            modifies.Clear();
          }
        }

        VisibilityScope newscope = new VisibilityScope(e.Item1.Name);

        foreach (var rt in declScopes) {
          if (!rt.Value.HasValue) {
            continue;
          }

          rt.Key.AsTopLevelDecl.AddVisibilityScope(newscope, rt.Value.Value);
        }
      }
    }

    //check for export consistency by resolving internal modules
    //this should be effect-free, as it only operates on clones
    private void CheckModuleExportConsistency(ModuleDefinition m) {
      var oldModuleInfo = moduleInfo;
      foreach (var exportDecl in m.TopLevelDecls.OfType<ModuleExportDecl>()) {

        var prevErrors = reporter.Count(ErrorLevel.Error);

        foreach (var export in exportDecl.Exports) {
          if (export.Decl is MemberDecl member) {
            // For classes and traits, the visibility test is performed on the corresponding non-null type
            var enclosingType = member.EnclosingClass is ClassDecl cl && cl.NonNullTypeDecl != null
              ? cl.NonNullTypeDecl
              : member.EnclosingClass;
            if (!enclosingType.IsVisibleInScope(exportDecl.Signature.VisibilityScope)) {
              reporter.Error(MessageSource.Resolver, export.Tok,
                "Cannot export type member '{0}' without providing its enclosing {1} '{2}'", member.Name,
                member.EnclosingClass.WhatKind, member.EnclosingClass.Name);
            } else if (member is Constructor &&
                       !member.EnclosingClass.IsRevealedInScope(exportDecl.Signature.VisibilityScope)) {
              reporter.Error(MessageSource.Resolver, export.Tok,
                "Cannot export constructor '{0}' without revealing its enclosing {1} '{2}'", member.Name,
                member.EnclosingClass.WhatKind, member.EnclosingClass.Name);
            } else if (member is Field && !(member is ConstantField) &&
                       !member.EnclosingClass.IsRevealedInScope(exportDecl.Signature.VisibilityScope)) {
              reporter.Error(MessageSource.Resolver, export.Tok,
                "Cannot export mutable field '{0}' without revealing its enclosing {1} '{2}'", member.Name,
                member.EnclosingClass.WhatKind, member.EnclosingClass.Name);
            }
          }
        }

        var scope = exportDecl.Signature.VisibilityScope;
        Cloner cloner = new ScopeCloner(scope);
        var exportView = cloner.CloneModuleDefinition(m, m.NameNode);
        if (Options.DafnyPrintExportedViews.Contains(exportDecl.FullName)) {
          var wr = Console.Out;
          wr.WriteLine("/* ===== export set {0}", exportDecl.FullName);
          var pr = new Printer(wr);
          pr.PrintTopLevelDecls(exportView.TopLevelDecls, 0, null, null);
          wr.WriteLine("*/");
        }

        if (reporter.Count(ErrorLevel.Error) != prevErrors) {
          continue;
        }

        reporter = new ErrorReporterWrapper(reporter,
          String.Format("Raised while checking export set {0}: ", exportDecl.Name));
        var testSig = RegisterTopLevelDecls(exportView, true);
        //testSig.Refines = refinementTransformer.RefinedSig;
        ResolveModuleDefinition(exportView, testSig, true);
        var wasError = reporter.Count(ErrorLevel.Error) > 0;
        reporter = ((ErrorReporterWrapper)reporter).WrappedReporter;

        if (wasError) {
          reporter.Error(MessageSource.Resolver, exportDecl.tok, "This export set is not consistent: {0}", exportDecl.Name);
        }
      }

      moduleInfo = oldModuleInfo;
    }

    public class ModuleBindings {
      public ModuleBindings parent;
      public string selfName;
      private Dictionary<string, ModuleDecl> modules;
      private Dictionary<string, ModuleBindings> bindings;
      public ErrorReporter reporter;

      public ModuleBindings(string selfName, ModuleBindings p, ErrorReporter reporter) {
        parent = p;
        this.selfName = selfName;
        modules = new Dictionary<string, ModuleDecl>();
        bindings = new Dictionary<string, ModuleBindings>();
        this.reporter = reporter;
        System.Console.WriteLine("CREATING MODULE BINDINGS FOR " + selfName);
      }

      public bool BindName(string name, ModuleDecl subModule, ModuleBindings b) {
        if (modules.ContainsKey(name)) {
          return false;
        } else {
          modules.Add(name, subModule);
          bindings.Add(name, b);
          return true;
        }
      }

      public bool TryLookup(IToken name, out ModuleDecl m) {
        Contract.Requires(name != null);
        return TryLookupFilter(name, out m, l => true);
      }

      public bool TryGetFilter(string name, out ModuleDecl moduleFound, Func<ModuleDecl, bool> filter) {
        Contract.Requires(name != null);
        return modules.TryGetValue(name, out moduleFound) && filter(moduleFound);
      }

      public bool TryLookupFilter(IToken name, out ModuleDecl m, Func<ModuleDecl, bool> filter) {
        Contract.Requires(name != null);
        if (modules.TryGetValue(name.val, out m) && filter(m)) {
          return true;
        } else if (parent != null) {
          return parent.TryLookupFilter(name, out m, filter);
        } else {
          return false;
        }
      }
      public static String DictToString(ModuleBindings d) {
        return DictToString(d.modules);
      }

      public static String DictToString(Dictionary<String, ModuleDecl> d) {
        String s = "[";
        foreach (var k in d.Keys) {
          s = s + " " + k + ":" + d[k].FullDafnyName;
        }
        s = s + " ]";
        return s;
      }

      public static String DictToString(Dictionary<String, ModuleBindings> d) {
        String s = "[";
        foreach (var k in d.Keys) {
          s = s + " " + k;
        }
        s = s + " ]";
        return s;
      }

      public bool LookupModuleQualifiedId(ModuleDecl root, ModuleQualifiedId qname, out ModuleDecl m) {
        ModuleBindings bb = this;
        ModuleBindings b = null;
        m = null;
        var path = qname.Path;
        int i = 0;
        System.Console.WriteLine("TRYLOOKUP FIRST " + path[i].val + " " + path.Count + " " + DictToString(bb.modules) + " " + DictToString(bb.bindings));
        if (path[0].val == "_") {
          while (bb.parent != null) bb = bb.parent;
          b = bb;
          i = 1;
        } else if (path[0].val == "^") {
          while (path[i].val == "^") {
            bb = bb.parent;
            if (bb.parent == null) {
              reporter.Error(MessageSource.Resolver, path[i], "Too many parent module symbols (^) for starting in modules " + qname.ToString());
              return false;
            }
            i++;
            System.Console.WriteLine("TRYLOOKUP PARENT " + DictToString(bb.modules) + " " + DictToString(bb.bindings));
          }
          b = bb;
        } else {
          while (!bb.bindings.TryGetValue(path[0].val, out b)) {
            bb = bb.parent;
            System.Console.WriteLine("TRYLOOKUP FIRST FAILED " + (bb != null));
            if (bb.parent == null) return false;
          }
          i = 1;
        }
        while (i < path.Count) {
          System.Console.WriteLine("TRYLOOKUP " + i + " " + path[i].val + " " + (b != null) + " " + DictToString(b.modules) + " " + DictToString(b.bindings));
          //var ok = b.modules.TryGetValue(path[i - 1].val, out m);
          //System.Console.WriteLine("TRYLOOKUP RESULT " + ok);
          //System.Console.WriteLine("TRYLOOKUP RESULT " + m.FullDafnyName);
          bb = b;
          if (!b.bindings.TryGetValue(path[i].val, out b)) {
            System.Console.WriteLine("TRYLOOKUP FAILED " + path[i].val);
            return false;
          }
          i = i + 1;
        }
        bb.modules.TryGetValue(path[i - 1].val, out m);
        System.Console.WriteLine("TRYLOOKUP FINAL RESULT " + m.FullDafnyName);
        return true;
      }


      public IEnumerable<ModuleDecl> ModuleList {
        get { return modules.Values; }
      }

      public ModuleBindings SubBindings(string name) {
        ModuleBindings v = null;
        bindings.TryGetValue(name, out v);
        return v;
      }
    }

    private ModuleBindings BindModuleNames(ModuleDefinition moduleDecl, ModuleBindings parentBindings) {
      var bindings = new ModuleBindings(moduleDecl.Name, parentBindings, reporter);

      // moduleDecl.PrefixNamedModules is a list of pairs like:
      //     A.B.C  ,  module D { ... }
      // We collect these according to the first component of the prefix, like so:
      //     "A"   ->   (A.B.C  ,  module D { ... })
      var prefixNames = new Dictionary<string, List<Tuple<List<IToken>, LiteralModuleDecl>>>();
      foreach (var tup in moduleDecl.PrefixNamedModules) {
        var id = tup.Item1[0].val;
        List<Tuple<List<IToken>, LiteralModuleDecl>> prev;
        if (!prefixNames.TryGetValue(id, out prev)) {
          prev = new List<Tuple<List<IToken>, LiteralModuleDecl>>();
        }

        prev.Add(tup);
        prefixNames[id] = prev;
      }

      moduleDecl.PrefixNamedModules.Clear();

      // First, register all literal modules, and transferring their prefix-named modules downwards
      foreach (var tld in moduleDecl.TopLevelDecls) {
        if (tld is LiteralModuleDecl subdecl1) System.Console.WriteLine("TLDS " + subdecl1.Name + " IN " + subdecl1.FullDafnyName + " " + subdecl1.ModuleDef.HasBody);
        if (tld is LiteralModuleDecl subdecl && subdecl.ModuleDef.HasBody) {
          //var subdecl = (LiteralModuleDecl)tld;
          // Transfer prefix-named modules downwards into the sub-module
          List<Tuple<List<IToken>, LiteralModuleDecl>> prefixModules;
          if (prefixNames.TryGetValue(subdecl.Name, out prefixModules)) {
            prefixNames.Remove(subdecl.Name);
            prefixModules = prefixModules.ConvertAll(ShortenPrefix);
          } else {
            prefixModules = null;
          }

          BindModuleName_LiteralModuleDecl(subdecl, prefixModules, bindings);
        }
      }

      // Next, add new modules for any remaining entries in "prefixNames".
      foreach (var entry in prefixNames) {
        var name = entry.Key;
        var prefixNamedModules = entry.Value;
        var tok = prefixNamedModules.First().Item1[0];
        var modDef = new ModuleDefinition(tok.ToRange(), new Name(tok.ToRange(), name), new List<IToken>(), false, false, null, moduleDecl, null, false,
          true, true);
        // Every module is expected to have a default class, so we create and add one now
        var defaultClass = new DefaultClassDecl(modDef, new List<MemberDecl>());
        modDef.TopLevelDecls.Add(defaultClass);
        // Add the new module to the top-level declarations of its parent and then bind its names as usual
        var subdecl = new LiteralModuleDecl(modDef, moduleDecl);
        moduleDecl.TopLevelDecls.Add(subdecl);
        BindModuleName_LiteralModuleDecl(subdecl, prefixNamedModules.ConvertAll(ShortenPrefix), bindings);
      }

      // Finally, go through import declarations (that is, AbstractModuleDecl's and AliasModuleDecl's).
      foreach (var tld in moduleDecl.TopLevelDecls) {
        if (tld is AbstractModuleDecl || tld is AliasModuleDecl) {
          var subdecl = (ModuleDecl)tld;
          if (bindings.BindName(subdecl.Name, subdecl, null)) {
            // the add was successful
          } else {
            // there's already something with this name
            ModuleDecl prevDecl;
            var yes = bindings.TryLookup(subdecl.tok, out prevDecl);
            Contract.Assert(yes);
            if (prevDecl is AbstractModuleDecl || prevDecl is AliasModuleDecl) {
              reporter.Error(MessageSource.Resolver, subdecl.tok, "Duplicate name of import: {0}", subdecl.Name);
            } else if (tld is AliasModuleDecl importDecl && importDecl.Opened && importDecl.TargetQId.Path.Count == 1 &&
                       importDecl.Name == importDecl.TargetQId.rootName()) {
              importDecl.ShadowsLiteralModule = true;
            } else {
              reporter.Error(MessageSource.Resolver, subdecl.tok,
                "Import declaration uses same name as a module in the same scope: {0}", subdecl.Name);
            }
          }
        }
      }

      return bindings;
    }

    private Tuple<List<IToken>, LiteralModuleDecl> ShortenPrefix(Tuple<List<IToken>, LiteralModuleDecl> tup) {
      Contract.Requires(tup.Item1.Count != 0);
      var rest = tup.Item1.GetRange(1, tup.Item1.Count - 1);
      return new Tuple<List<IToken>, LiteralModuleDecl>(rest, tup.Item2);
    }

    private void BindModuleName_LiteralModuleDecl(LiteralModuleDecl litmod,
      List<Tuple<List<IToken>, LiteralModuleDecl>> /*?*/ prefixModules, ModuleBindings parentBindings) {
      Contract.Requires(litmod != null);
      Contract.Requires(parentBindings != null);

      // Transfer prefix-named modules downwards into the sub-module
      if (prefixModules != null) {
        foreach (var tup in prefixModules) {
          if (tup.Item1.Count == 0) {
            tup.Item2.ModuleDef.EnclosingModule =
              litmod.ModuleDef; // change the parent, now that we have found the right parent module for the prefix-named module
            var sm = new LiteralModuleDecl(tup.Item2.ModuleDef,
              litmod.ModuleDef); // this will create a ModuleDecl with the right parent
            litmod.ModuleDef.TopLevelDecls.Add(sm);
          } else {
            litmod.ModuleDef.PrefixNamedModules.Add(tup);
          }
        }
      }

      var bindings = BindModuleNames(litmod.ModuleDef, parentBindings);
      if (!parentBindings.BindName(litmod.Name, litmod, bindings)) {
        reporter.Error(MessageSource.Resolver, litmod.tok, "Duplicate module name: {0}", litmod.Name);
      }
    }

    private bool ResolveQualifiedModuleIdRootRefines(ModuleDefinition context, ModuleBindings bindings, ModuleQualifiedId qid,
      out ModuleDecl result) {
      Contract.Assert(qid != null);
      IToken root = qid.Path[0].StartToken;
      result = null;
      bool res = bindings.TryLookupFilter(root, out result, m => m.EnclosingModuleDefinition != context);
      qid.Root = result;
      return res;
    }

    // Find a matching module for the root of the QualifiedId, ignoring
    // (a) the module (context) itself and (b) any local imports
    // The latter is so that if one writes 'import A`E  import F = A`F' the second A does not
    // resolve to the alias produced by the first import
    // Returns -1 if OK; if error, return value is the position of the module name that could not be found
    private int ResolveQualifiedModuleIdRootImport(AliasModuleDecl context, ModuleBindings bindings, ModuleQualifiedId qid,
      out ModuleDecl first, out ModuleDecl leaf) {
      Func<ModuleDecl, bool> filter = m => context != m && ((context.EnclosingModuleDefinition == m.EnclosingModuleDefinition && context.Exports.Count == 0) || m is LiteralModuleDecl);
      var bb = bindings;
      Contract.Assert(qid != null);
<<<<<<< HEAD
      IToken root = qid.Path[0];
      ModuleDecl result = null;
      leaf = null;
      int i = 0;
      if (root.val == "^") {
        while (qid.Path[i].val == "^") {
          System.Console.WriteLine("BINDINGS " + i + " " + ModuleBindings.DictToString(bb));
          bb = bb.parent;
          if (bb.parent == null) {
            System.Console.WriteLine("BINDINGS " + i + " " + "NULL");
            //reporter.Error(MessageSource.Resolver, qid.Path[i], "Too many parent module symbols (^) for starting in module " + qid.ToString());
            first = null;
            leaf = null;
            return i;
          }
          System.Console.WriteLine("BINDINGS " + i + " " + ModuleBindings.DictToString(bb));
          i++;
        }
        root = qid.Path[i];
        ModuleDecl moduleFound = null;
        if (bb.TryGetFilter(root.val, out moduleFound, filter)) {
          qid.Root = moduleFound;
          first = moduleFound;
        } else {
          reporter.Error(MessageSource.Resolver, root, "No module named {0} was found in {1}", root.val, bb.selfName);
          first = null;
          return i;
        }

      } else if (root.val == "_") {
        var parents = new List<string>();
        while (bb.parent != null) {
          bb = bb.parent;
          parents.Add(bb.selfName);
          System.Console.WriteLine("PARENT " + bb.selfName);
        }
        for (i = 1; i < parents.Count && i < qid.Path.Count; i++) {
          System.Console.WriteLine("ANCESTOR " + i + " " + parents[parents.Count - i] + " " + qid.Path[i].val + " " + parents.Count + " " + qid.Path.Count);
          if (parents[parents.Count - i] != qid.Path[i].val) break;
        }
        root = qid.Path[i];
        System.Console.WriteLine("ROOT " + i + " " + qid.Path[i]);
        ModuleDecl moduleFound;
        if (bb.TryGetFilter(root.val, out moduleFound, filter)) {
          qid.Root = moduleFound;
          first = moduleFound;
        } else {
          reporter.Error(MessageSource.Resolver, root, "No module named {0} was found in {1}", root.val, bb.selfName);
          first = null;
          return i;
        }
      } else {
        // no special character
        // keep values of root and i
        bool res = bb.TryLookupFilter(root, out result, filter);
        qid.Root = result;
        first = result;
        if (!res) return i;
      }
      //result = ResolveModuleQualifiedId(result, qid, reporter);
      if (!bindings.LookupModuleQualifiedId(first, qid, out leaf)) {
        // TODO - error message
        return i; // TODO - better position perhaps
      }
      return -1;
=======
      IToken root = qid.Path[0].StartToken;
      result = null;
      bool res = bindings.TryLookupFilter(root, out result,
        m => context != m && ((context.EnclosingModuleDefinition == m.EnclosingModuleDefinition && context.Exports.Count == 0) || m is LiteralModuleDecl));
      qid.Root = result;
      return res;
>>>>>>> 0d78ab50
    }

    private bool ResolveQualifiedModuleIdRootAbstract(AbstractModuleDecl context, ModuleBindings bindings, ModuleQualifiedId qid,
      out ModuleDecl result) {
      Contract.Assert(qid != null);
      IToken root = qid.Path[0].StartToken;
      result = null;
      bool res = bindings.TryLookupFilter(root, out result,
        m => context != m && ((context.EnclosingModuleDefinition == m.EnclosingModuleDefinition && context.Exports.Count == 0) || m is LiteralModuleDecl));
      qid.Root = result;
      return res;
    }

    private void ProcessDependenciesDefinition(ModuleDecl decl, ModuleDefinition m, ModuleBindings bindings,
      Graph<ModuleDecl> dependencies) {
      Contract.Assert(decl is LiteralModuleDecl);
      if (m.RefinementQId != null) {
        ModuleDecl other;
        bool res = ResolveQualifiedModuleIdRootRefines(((LiteralModuleDecl)decl).ModuleDef, bindings, m.RefinementQId, out other);
        if (!res) {
          reporter.Error(MessageSource.Resolver, m.RefinementQId.rootToken(),
            $"module {m.RefinementQId.ToString()} named as refinement base does not exist");
        } else if (other is LiteralModuleDecl && ((LiteralModuleDecl)other).ModuleDef == m) {
          reporter.Error(MessageSource.Resolver, m.RefinementQId.rootToken(), "module cannot refine itself: {0}",
            m.RefinementQId.ToString());
        } else {
          Contract.Assert(other != null); // follows from postcondition of TryGetValue
          System.Console.WriteLine("ADDEDGE-A " + decl.FullDafnyName + " " + other.FullDafnyName);
          dependencies.AddEdge(decl, other);
        }
      }

      foreach (var toplevel in m.TopLevelDecls) {
        if (toplevel is ModuleDecl) {
          var d = (ModuleDecl)toplevel;
          System.Console.WriteLine("ADDEDGE-B " + decl.FullDafnyName + " " + d.FullDafnyName);
          dependencies.AddEdge(decl, d);
          var subbindings = bindings.SubBindings(d.Name);
          ProcessDependencies(d, subbindings ?? bindings, dependencies);
          if (!m.IsAbstract && d is AbstractModuleDecl && ((AbstractModuleDecl)d).QId.Root != null) {
            reporter.Error(MessageSource.Resolver, d.tok,
              "The abstract import named {0} (using :) may only be used in an abstract module declaration",
              d.Name);
          }
        }
      }
    }

    String PathToString(List<IToken> path) {
      // String s = path[0].val;
      // int i = 1;
      // while (i < path.Count) { s = s + "." + path[i].val; i++; }
      // return s;
      return Util.Comma(".", path, x => x.val);
    }

    private void ProcessDependencies(ModuleDecl moduleDecl, ModuleBindings bindings, Graph<ModuleDecl> dependencies) {
      dependencies.AddVertex(moduleDecl);
      if (moduleDecl is LiteralModuleDecl) {
        System.Console.WriteLine("PD-LITERAL " + moduleDecl.FullDafnyName);
        ProcessDependenciesDefinition(moduleDecl, ((LiteralModuleDecl)moduleDecl).ModuleDef, bindings, dependencies);
      } else if (moduleDecl is AliasModuleDecl) {
        var alias = moduleDecl as AliasModuleDecl;
        ModuleDecl root, leaf;
        // TryLookupFilter works outward, looking for a match to the filter for
        // each enclosing module.
        System.Console.WriteLine("PD-IMPORT " + alias.FullDafnyName + " " + PathToString(alias.TargetQId.Path));
        var errorPos = ResolveQualifiedModuleIdRootImport(alias, bindings, alias.TargetQId, out root, out leaf);
        if (errorPos >= 0) {
          //        if (!bindings.TryLookupFilter(alias.TargetQId.rootToken(), out root, m => alias != m)
          System.Console.WriteLine("ADDEDGE-FAILED " + alias.FullDafnyName);
          reporter.Error(MessageSource.Resolver, alias.tok, ModuleNotFoundErrorMessage(errorPos, alias.TargetQId.Path)); // TODO 
        } else {
          System.Console.WriteLine("ADDEDGE-CN " + (moduleDecl == null));
          System.Console.WriteLine("ADDEDGE-C " + moduleDecl.FullDafnyName + " " + leaf.FullDafnyName);
          dependencies.AddEdge(moduleDecl, leaf);
        }
      } else if (moduleDecl is AbstractModuleDecl) {
        var abs = moduleDecl as AbstractModuleDecl;
        System.Console.WriteLine("PD-ABSTRACT " + abs.FullDafnyName);
        ModuleDecl root;
        if (!ResolveQualifiedModuleIdRootAbstract(abs, bindings, abs.QId, out root)) {
          //if (!bindings.TryLookupFilter(abs.QId.rootToken(), out root,
          //  m => abs != m && (((abs.EnclosingModuleDefinition == m.EnclosingModuleDefinition) && (abs.Exports.Count == 0)) || m is LiteralModuleDecl)))
          reporter.Error(MessageSource.Resolver, abs.tok, ModuleNotFoundErrorMessage(0, abs.QId.Path));
        } else {
          System.Console.WriteLine("ADDEDGE-D " + moduleDecl.FullDafnyName + " " + root.FullDafnyName);
          dependencies.AddEdge(moduleDecl, root);
        }
      }
    }

    private static string ModuleNotFoundErrorMessage(int i, List<Name> path, string tail = "") {
      Contract.Requires(path != null);
      Contract.Requires(0 <= i && i < path.Count);
<<<<<<< HEAD
      String msg = "module " + path[i].val + " does not exist" +
=======
      return "module " + path[i].Value + " does not exist" +
>>>>>>> 0d78ab50
             (1 < path.Count
               ? " (position " + i.ToString() + " in path " + Util.Comma(".", path, x => x.Value) + ")" + tail
               : "");
      return msg;
    }

    private static bool EquivIfPresent<T1, T2>(Dictionary<T1, T2> dic, T1 key, T2 val)
      where T2 : class {
      T2 val2;
      if (dic.TryGetValue(key, out val2)) {
        return val.Equals(val2);
      }

      return true;
    }

    public static ModuleSignature MergeSignature(ModuleSignature m, ModuleSignature system) {
      Contract.Requires(m != null);
      Contract.Requires(system != null);
      var info = new ModuleSignature();
      // add the system-declared information, among which we know there are no duplicates
      foreach (var kv in system.TopLevels) {
        info.TopLevels.Add(kv.Key, kv.Value);
      }

      foreach (var kv in system.Ctors) {
        info.Ctors.Add(kv.Key, kv.Value);
      }

      foreach (var kv in system.StaticMembers) {
        info.StaticMembers.Add(kv.Key, kv.Value);
      }

      // add for the module itself
      foreach (var kv in m.TopLevels) {
        if (info.TopLevels.TryGetValue(kv.Key, out var infoValue)) {
          if (infoValue != kv.Value) {
            // This only happens if one signature contains the name C as a class C (because it
            // provides C) and the other signature contains the name C as a non-null type decl
            // (because it reveals C and C?). The merge output will contain the non-null type decl
            // for the key (and we expect the mapping "C? -> class C" to be placed in the
            // merge output as well, by the end of this loop).
            if (infoValue is ClassDecl) {
              var cd = (ClassDecl)infoValue;
              Contract.Assert(cd.NonNullTypeDecl == kv.Value);
              info.TopLevels[kv.Key] = kv.Value;
            } else if (kv.Value is ClassDecl) {
              var cd = (ClassDecl)kv.Value;
              Contract.Assert(cd.NonNullTypeDecl == infoValue);
              // info.TopLevel[kv.Key] already has the right value
            } else {
              Contract.Assert(false); // unexpected
            }

            continue;
          }
        }

        info.TopLevels[kv.Key] = kv.Value;
      }

      foreach (var kv in m.Ctors) {
        Contract.Assert(EquivIfPresent(info.Ctors, kv.Key, kv.Value));
        info.Ctors[kv.Key] = kv.Value;
      }

      foreach (var kv in m.StaticMembers) {
        Contract.Assert(EquivIfPresent(info.StaticMembers, kv.Key, kv.Value));
        info.StaticMembers[kv.Key] = kv.Value;
      }

      info.IsAbstract = m.IsAbstract;
      info.VisibilityScope = new VisibilityScope();
      info.VisibilityScope.Augment(m.VisibilityScope);
      info.VisibilityScope.Augment(system.VisibilityScope);
      return info;
    }

    public static void ResolveOpenedImports(ModuleSignature sig, ModuleDefinition moduleDef, bool useCompileSignatures,
      Resolver resolver) {
      var declarations = sig.TopLevels.Values.ToList<TopLevelDecl>();
      var importedSigs = new HashSet<ModuleSignature>() { sig };

      var topLevelDeclReplacements = new List<TopLevelDecl>();
      foreach (var top in declarations) {
        if (top is ModuleDecl md && md.Opened) {
          ResolveOpenedImportsWorker(sig, moduleDef, (ModuleDecl)top, importedSigs, useCompileSignatures, out var topLevelDeclReplacement);
          if (topLevelDeclReplacement != null) {
            topLevelDeclReplacements.Add(topLevelDeclReplacement);
          }
        }
      }
      foreach (var topLevelDeclReplacement in topLevelDeclReplacements) {
        if (sig.TopLevels.GetValueOrDefault(topLevelDeclReplacement.Name) is ModuleDecl moduleDecl) {
          sig.ShadowedImportedModules[topLevelDeclReplacement.Name] = moduleDecl;
        }
        sig.TopLevels[topLevelDeclReplacement.Name] = topLevelDeclReplacement;
      }

      if (resolver != null) {
        //needed because ResolveOpenedImports is used statically for a refinement check
        if (sig.TopLevels["_default"] is AmbiguousTopLevelDecl) {
          Contract.Assert(sig.TopLevels["_default"].WhatKind == "class");
          var cl = new DefaultClassDecl(moduleDef, sig.StaticMembers.Values.ToList());
          sig.TopLevels["_default"] = cl;
          resolver.classMembers[cl] = cl.Members.ToDictionary(m => m.Name);
        }
      }
    }

    static TopLevelDecl ResolveAlias(TopLevelDecl dd) {
      while (dd is AliasModuleDecl amd) {
        dd = amd.TargetQId.Root;
      }
      return dd;
    }

    /// <summary>
    /// Further populate "sig" with the accessible symbols from "im".
    ///
    /// Symbols declared locally in "moduleDef" take priority over any opened-import symbols, with one
    /// exception:  for an "import opened M" where "M" contains a top-level symbol "M", unambiguously map the
    /// name "M" to that top-level symbol in "sig". To achieve the "unambiguously" part, return the desired mapping
    /// to the caller, and let the caller remap the symbol after all opened imports have been processed.
    /// </summary>
    static void ResolveOpenedImportsWorker(ModuleSignature sig, ModuleDefinition moduleDef, ModuleDecl im, HashSet<ModuleSignature> importedSigs,
      bool useCompileSignatures, out TopLevelDecl topLevelDeclReplacement) {

      topLevelDeclReplacement = null;
      var s = GetSignatureExt(im.AccessibleSignature(useCompileSignatures), useCompileSignatures);

      if (importedSigs.Contains(s)) {
        return; // we've already got these declarations
      }

      importedSigs.Add(s);

      // top-level declarations:
      foreach (var kv in s.TopLevels) {
        if (!kv.Value.CanBeExported()) {
          continue;
        }

        if (!sig.TopLevels.TryGetValue(kv.Key, out var d)) {
          sig.TopLevels.Add(kv.Key, kv.Value);
        } else if (d.EnclosingModuleDefinition == moduleDef) {
          if (kv.Value.EnclosingModuleDefinition.DafnyName != kv.Key) {
            // declarations in the importing module take priority over opened-import declarations
          } else {
            // As an exception to the rule, for an "import opened M" that contains a top-level symbol "M", unambiguously map the
            // name "M" to that top-level symbol in "sig". To achieve the "unambiguously" part, return the desired mapping to
            // the caller, and let the caller remap the symbol after all opened imports have been processed.
            topLevelDeclReplacement = kv.Value;
          }
        } else {
          bool unambiguous = false;
          // keep just one if they normalize to the same entity
          if (d == kv.Value) {
            unambiguous = true;
          } else if (d is ModuleDecl || kv.Value is ModuleDecl) {
            var dd = ResolveAlias(d);
            var dk = ResolveAlias(kv.Value);
            unambiguous = dd == dk;
          } else {
            // It's okay if "d" and "kv.Value" denote the same type. This can happen, for example,
            // if both are type synonyms for "int".
            var scope = Type.GetScope();
            if (d.IsVisibleInScope(scope) && kv.Value.IsVisibleInScope(scope)) {
              var dType = UserDefinedType.FromTopLevelDecl(d.tok, d);
              var vType = UserDefinedType.FromTopLevelDecl(kv.Value.tok, kv.Value);
              unambiguous = dType.Equals(vType, true);
            }
          }
          if (!unambiguous) {
            sig.TopLevels[kv.Key] = AmbiguousTopLevelDecl.Create(moduleDef, d, kv.Value);
          }
        }
      }

      // constructors:
      foreach (var kv in s.Ctors) {
        if (sig.Ctors.TryGetValue(kv.Key, out var pair)) {
          // The same ctor can be imported from two different imports (e.g "diamond" imports), in which case,
          // they are not duplicates.
          if (!Object.ReferenceEquals(kv.Value.Item1, pair.Item1)) {
            // mark it as a duplicate
            sig.Ctors[kv.Key] = new Tuple<DatatypeCtor, bool>(pair.Item1, true);
          }
        } else {
          // add new
          sig.Ctors.Add(kv.Key, kv.Value);
        }
      }

      // static members:
      foreach (var kv in s.StaticMembers) {
        if (!kv.Value.CanBeExported()) {
          continue;
        }

        if (sig.StaticMembers.TryGetValue(kv.Key, out var md)) {
          sig.StaticMembers[kv.Key] = AmbiguousMemberDecl.Create(moduleDef, md, kv.Value);
        } else {
          // add new
          sig.StaticMembers.Add(kv.Key, kv.Value);
        }
      }
    }

    ModuleSignature RegisterTopLevelDecls(ModuleDefinition moduleDef, bool useImports) {
      Contract.Requires(moduleDef != null);
      var sig = new ModuleSignature();
      sig.ModuleDef = moduleDef;
      sig.IsAbstract = moduleDef.IsAbstract;
      sig.VisibilityScope = new VisibilityScope();
      sig.VisibilityScope.Augment(moduleDef.VisibilityScope);

      List<TopLevelDecl> declarations = moduleDef.TopLevelDecls;

      // This is solely used to detect duplicates amongst the various e
      Dictionary<string, TopLevelDecl> toplevels = new Dictionary<string, TopLevelDecl>();
      // Now add the things present
      var anonymousImportCount = 0;
      foreach (TopLevelDecl d in declarations) {
        Contract.Assert(d != null);

        if (d is RevealableTypeDecl) {
          revealableTypes.Add((RevealableTypeDecl)d);
        }

        // register the class/datatype/module name
        {
          TopLevelDecl registerThisDecl = null;
          string registerUnderThisName = null;
          if (d is ModuleExportDecl export) {
            if (sig.ExportSets.ContainsKey(d.Name)) {
              reporter.Error(MessageSource.Resolver, d, "duplicate name of export set: {0}", d.Name);
            } else {
              sig.ExportSets[d.Name] = export;
            }
          } else if (d is AliasModuleDecl importDecl && importDecl.ShadowsLiteralModule) {
            // add under an anonymous name
            registerThisDecl = d;
            registerUnderThisName = string.Format("{0}#{1}", d.Name, anonymousImportCount);
            anonymousImportCount++;
          } else if (toplevels.ContainsKey(d.Name)) {
            reporter.Error(MessageSource.Resolver, d, "duplicate name of top-level declaration: {0}", d.Name);
          } else if (d is ClassDecl cl && cl.NonNullTypeDecl != null) {
            registerThisDecl = cl.NonNullTypeDecl;
            registerUnderThisName = d.Name;
          } else {
            registerThisDecl = d;
            registerUnderThisName = d.Name;
          }

          if (registerThisDecl != null) {
            toplevels[registerUnderThisName] = registerThisDecl;
            sig.TopLevels[registerUnderThisName] = registerThisDecl;
          }
        }
        if (d is ModuleDecl) {
          // nothing to do
        } else if (d is TypeSynonymDecl) {
          // nothing more to register
        } else if (d is NewtypeDecl || d is OpaqueTypeDecl) {
          var cl = (TopLevelDeclWithMembers)d;
          // register the names of the type members
          var members = new Dictionary<string, MemberDecl>();
          classMembers.Add(cl, members);
          RegisterMembers(moduleDef, cl, members);
        } else if (d is IteratorDecl) {
          var iter = (IteratorDecl)d;

          // register the names of the implicit members
          var members = new Dictionary<string, MemberDecl>();
          classMembers.Add(iter, members);

          // First, register the iterator's in- and out-parameters as readonly fields
          foreach (var p in iter.Ins) {
            if (members.ContainsKey(p.Name)) {
              reporter.Error(MessageSource.Resolver, p,
                "Name of in-parameter is used by another member of the iterator: {0}", p.Name);
            } else {
              var field = new SpecialField(p.RangeToken, p.Name, SpecialField.ID.UseIdParam, p.CompileName, p.IsGhost, false,
                false, p.Type, null);
              field.EnclosingClass = iter; // resolve here
              field.InheritVisibility(iter);
              members.Add(p.Name, field);
              iter.Members.Add(field);
            }
          }

          var nonDuplicateOuts = new List<Formal>();
          foreach (var p in iter.Outs) {
            if (members.ContainsKey(p.Name)) {
              reporter.Error(MessageSource.Resolver, p,
                "Name of yield-parameter is used by another member of the iterator: {0}", p.Name);
            } else {
              nonDuplicateOuts.Add(p);
              var field = new SpecialField(p.RangeToken, p.Name, SpecialField.ID.UseIdParam, p.CompileName, p.IsGhost, true,
                true, p.Type, null);
              field.EnclosingClass = iter; // resolve here
              field.InheritVisibility(iter);
              iter.OutsFields.Add(field);
              members.Add(p.Name, field);
              iter.Members.Add(field);
            }
          }

          foreach (var p in nonDuplicateOuts) {
            var nm = p.Name + "s";
            if (members.ContainsKey(nm)) {
              reporter.Error(MessageSource.Resolver, p.tok,
                "Name of implicit yield-history variable '{0}' is already used by another member of the iterator",
                p.Name);
              nm = p.Name + "*"; // bogus name, but at least it'll be unique
            }

            // we add some field to OutsHistoryFields, even if there was an error; the name of the field, in case of error, is not so important
            var tp = new SeqType(p.Type.NormalizeExpand());
            var field = new SpecialField(p.RangeToken, nm, SpecialField.ID.UseIdParam, nm, true, true, false, tp, null);
            field.EnclosingClass = iter; // resolve here
            field.InheritVisibility(iter);
            iter.OutsHistoryFields
              .Add(field); // for now, just record this field (until all parameters have been added as members)
          }

          Contract.Assert(iter.OutsFields.Count ==
                          iter.OutsHistoryFields
                            .Count); // the code above makes sure this holds, even in the face of errors
          // now that already-used 'ys' names have been checked for, add these yield-history variables
          iter.OutsHistoryFields.ForEach(f => {
            members.Add(f.Name, f);
            iter.Members.Add(f);
          });
          // add the additional special variables as fields
          iter.Member_Reads = new SpecialField(iter.RangeToken, "_reads", SpecialField.ID.Reads, null, true, false, false,
            new SetType(true, builtIns.ObjectQ()), null);
          iter.Member_Modifies = new SpecialField(iter.RangeToken, "_modifies", SpecialField.ID.Modifies, null, true, false,
            false, new SetType(true, builtIns.ObjectQ()), null);
          iter.Member_New = new SpecialField(iter.RangeToken, "_new", SpecialField.ID.New, null, true, true, true,
            new SetType(true, builtIns.ObjectQ()), null);
          foreach (var field in new List<Field>() { iter.Member_Reads, iter.Member_Modifies, iter.Member_New }) {
            field.EnclosingClass = iter; // resolve here
            field.InheritVisibility(iter);
            members.Add(field.Name, field);
            iter.Members.Add(field);
          }

          // finally, add special variables to hold the components of the (explicit or implicit) decreases clause
          new InferDecreasesClause(this).FillInDefaultDecreases(iter, false);
          // create the fields; unfortunately, we don't know their types yet, so we'll just insert type proxies for now
          var i = 0;
          foreach (var p in iter.Decreases.Expressions) {
            var nm = "_decreases" + i;
            var field = new SpecialField(p.RangeToken, nm, SpecialField.ID.UseIdParam, nm, true, false, false,
              new InferredTypeProxy(), null);
            field.EnclosingClass = iter; // resolve here
            field.InheritVisibility(iter);
            iter.DecreasesFields.Add(field);
            members.Add(field.Name, field);
            iter.Members.Add(field);
            i++;
          }

          // Note, the typeArgs parameter to the following Method/Predicate constructors is passed in as the empty list.  What that is
          // saying is that the Method/Predicate does not take any type parameters over and beyond what the enclosing type (namely, the
          // iterator type) does.
          // --- here comes the constructor
          var init = new Constructor(iter.RangeToken, new Name(iter.NameNode.RangeToken, "_ctor"), false, new List<TypeParameter>(), iter.Ins,
            new List<AttributedExpression>(),
            new Specification<FrameExpression>(new List<FrameExpression>(), null),
            new List<AttributedExpression>(),
            new Specification<Expression>(new List<Expression>(), null),
            null, null, null);
          // --- here comes predicate Valid()
          var valid = new Predicate(iter.RangeToken, new Name(iter.NameNode.RangeToken, "Valid"), false, true, false, new List<TypeParameter>(),
            new List<Formal>(),
            null,
            new List<AttributedExpression>(),
            new List<FrameExpression>(),
            new List<AttributedExpression>(),
            new Specification<Expression>(new List<Expression>(), null),
            null, Predicate.BodyOriginKind.OriginalOrInherited, null, null, null, null);
          // --- here comes method MoveNext
          var moveNext = new Method(iter.RangeToken, new Name(iter.NameNode.RangeToken, "MoveNext"), false, false, new List<TypeParameter>(),
            new List<Formal>(), new List<Formal>() { new Formal(iter.tok, "more", Type.Bool, false, false, null) },
            new List<AttributedExpression>(),
            new Specification<FrameExpression>(new List<FrameExpression>(), null),
            new List<AttributedExpression>(),
            new Specification<Expression>(new List<Expression>(), null),
            null, Attributes.Find(iter.Attributes, "print"), null);
          // add these implicit members to the class
          init.EnclosingClass = iter;
          init.InheritVisibility(iter);
          valid.EnclosingClass = iter;
          valid.InheritVisibility(iter);
          moveNext.EnclosingClass = iter;
          moveNext.InheritVisibility(iter);
          iter.HasConstructor = true;
          iter.Member_Init = init;
          iter.Member_Valid = valid;
          iter.Member_MoveNext = moveNext;
          MemberDecl member;
          if (members.TryGetValue(init.Name, out member)) {
            reporter.Error(MessageSource.Resolver, member.tok,
              "member name '{0}' is already predefined for this iterator", init.Name);
          } else {
            members.Add(init.Name, init);
            iter.Members.Add(init);
          }

          // If the name of the iterator is "Valid" or "MoveNext", one of the following will produce an error message.  That
          // error message may not be as clear as it could be, but the situation also seems unlikely to ever occur in practice.
          if (members.TryGetValue("Valid", out member)) {
            reporter.Error(MessageSource.Resolver, member.tok,
              "member name 'Valid' is already predefined for iterators");
          } else {
            members.Add(valid.Name, valid);
            iter.Members.Add(valid);
          }

          if (members.TryGetValue("MoveNext", out member)) {
            reporter.Error(MessageSource.Resolver, member.tok,
              "member name 'MoveNext' is already predefined for iterators");
          } else {
            members.Add(moveNext.Name, moveNext);
            iter.Members.Add(moveNext);
          }

        } else if (d is ClassDecl) {
          var cl = (ClassDecl)d;
          var preMemberErrs = reporter.Count(ErrorLevel.Error);

          // register the names of the class members
          var members = new Dictionary<string, MemberDecl>();
          classMembers.Add(cl, members);
          RegisterMembers(moduleDef, cl, members);

          Contract.Assert(preMemberErrs != reporter.Count(ErrorLevel.Error) ||
                          !cl.Members.Except(members.Values).Any());

          if (cl.IsDefaultClass) {
            foreach (MemberDecl m in members.Values) {
              Contract.Assert(!m.HasStaticKeyword || m is ConstantField ||
                              Options
                                .AllowGlobals); // note, the IsStatic value isn't available yet; when it becomes available, we expect it will have the value 'true'
              if (m is Function || m is Method || m is ConstantField) {
                sig.StaticMembers[m.Name] = m;
              }

              if (toplevels.ContainsKey(m.Name)) {
                reporter.Error(MessageSource.Resolver, m.tok,
                  $"duplicate declaration for name {m.Name}");
              }
            }
          }

        } else if (d is DatatypeDecl) {
          var dt = (DatatypeDecl)d;

          // register the names of the constructors
          dt.ConstructorsByName = new();
          // ... and of the other members
          var members = new Dictionary<string, MemberDecl>();
          classMembers.Add(dt, members);

          foreach (DatatypeCtor ctor in dt.Ctors) {
            if (ctor.Name.EndsWith("?")) {
              reporter.Error(MessageSource.Resolver, ctor,
                "a datatype constructor name is not allowed to end with '?'");
            } else if (dt.ConstructorsByName.ContainsKey(ctor.Name)) {
              reporter.Error(MessageSource.Resolver, ctor, "Duplicate datatype constructor name: {0}", ctor.Name);
            } else {
              dt.ConstructorsByName.Add(ctor.Name, ctor);
              ctor.InheritVisibility(dt);

              // create and add the query "method" (field, really)
              var queryName = ctor.NameNode.Append("?");
              var query = new DatatypeDiscriminator(ctor.RangeToken, queryName, SpecialField.ID.UseIdParam, "is_" + ctor.CompileName,
                ctor.IsGhost, Type.Bool, null);
              query.InheritVisibility(dt);
              query.EnclosingClass = dt; // resolve here
              members.Add(queryName.Value, query);
              ctor.QueryField = query;

              // also register the constructor name globally
              Tuple<DatatypeCtor, bool> pair;
              if (sig.Ctors.TryGetValue(ctor.Name, out pair)) {
                // mark it as a duplicate
                sig.Ctors[ctor.Name] = new Tuple<DatatypeCtor, bool>(pair.Item1, true);
              } else {
                // add new
                sig.Ctors.Add(ctor.Name, new Tuple<DatatypeCtor, bool>(ctor, false));
              }
            }
          }

          // add deconstructors now (that is, after the query methods have been added)
          foreach (DatatypeCtor ctor in dt.Ctors) {
            var formalsUsedInThisCtor = new HashSet<string>();
            foreach (var formal in ctor.Formals) {
              MemberDecl previousMember = null;
              var localDuplicate = false;
              if (formal.HasName) {
                if (members.TryGetValue(formal.Name, out previousMember)) {
                  localDuplicate = formalsUsedInThisCtor.Contains(formal.Name);
                  if (localDuplicate) {
                    reporter.Error(MessageSource.Resolver, ctor,
                      "Duplicate use of deconstructor name in the same constructor: {0}", formal.Name);
                  } else if (previousMember is DatatypeDestructor) {
                    // this is okay, if the destructor has the appropriate type; this will be checked later, after type checking
                  } else {
                    reporter.Error(MessageSource.Resolver, ctor,
                      "Name of deconstructor is used by another member of the datatype: {0}", formal.Name);
                  }
                }

                formalsUsedInThisCtor.Add(formal.Name);
              }

              DatatypeDestructor dtor;
              if (!localDuplicate && previousMember is DatatypeDestructor) {
                // a destructor with this name already existed in (a different constructor in) the datatype
                dtor = (DatatypeDestructor)previousMember;
                dtor.AddAnotherEnclosingCtor(ctor, formal);
              } else {
                // either the destructor has no explicit name, or this constructor declared another destructor with this name, or no previous destructor had this name
                dtor = new DatatypeDestructor(formal.RangeToken, ctor, formal, new Name(formal.RangeToken, formal.Name), "dtor_" + formal.CompileName,
                  formal.IsGhost, formal.Type, null);
                dtor.InheritVisibility(dt);
                dtor.EnclosingClass = dt; // resolve here
                if (formal.HasName && !localDuplicate && previousMember == null) {
                  // the destructor has an explict name and there was no member at all with this name before
                  members.Add(formal.Name, dtor);
                }
              }

              ctor.Destructors.Add(dtor);
            }
          }

          // finally, add any additional user-defined members
          RegisterMembers(moduleDef, dt, members);
        } else {
          Contract.Assert(d is ValuetypeDecl);
        }
      }

      // Now, for each class, register its possibly-null type
      foreach (TopLevelDecl d in declarations) {
        if ((d as ClassDecl)?.NonNullTypeDecl != null) {
          var name = d.Name + "?";
          TopLevelDecl prev;
          if (toplevels.TryGetValue(name, out prev)) {
            reporter.Error(MessageSource.Resolver, d,
              "a module that already contains a top-level declaration '{0}' is not allowed to declare a {1} '{2}'",
              name, d.WhatKind, d.Name);
          } else {
            toplevels[name] = d;
            sig.TopLevels[name] = d;
          }
        }
      }

      return sig;
    }

    void RegisterMembers(ModuleDefinition moduleDef, TopLevelDeclWithMembers cl,
      Dictionary<string, MemberDecl> members) {
      Contract.Requires(moduleDef != null);
      Contract.Requires(cl != null);
      Contract.Requires(members != null);

      foreach (MemberDecl m in cl.Members) {
        if (!members.ContainsKey(m.Name)) {
          members.Add(m.Name, m);
          if (m is Constructor) {
            Contract.Assert(cl is ClassDecl); // the parser ensures this condition
            if (cl is TraitDecl) {
              reporter.Error(MessageSource.Resolver, m.tok, "a trait is not allowed to declare a constructor");
            } else {
              ((ClassDecl)cl).HasConstructor = true;
            }
          } else if (m is ExtremePredicate || m is ExtremeLemma) {
            var extraName = m.NameNode.Append("#");
            MemberDecl extraMember;
            var cloner = new Cloner();
            var formals = new List<Formal>();
            Type typeOfK;
            if ((m is ExtremePredicate && ((ExtremePredicate)m).KNat) ||
                (m is ExtremeLemma && ((ExtremeLemma)m).KNat)) {
              typeOfK = new UserDefinedType(m.tok, "nat", (List<Type>)null);
            } else {
              typeOfK = new BigOrdinalType();
            }

            var k = new ImplicitFormal(m.tok, "_k", typeOfK, true, false);
            reporter.Info(MessageSource.Resolver, m.tok, string.Format("_k: {0}", k.Type));
            formals.Add(k);
            if (m is ExtremePredicate extremePredicate) {
              formals.AddRange(extremePredicate.Formals.ConvertAll(f => cloner.CloneFormal(f, false)));

              List<TypeParameter> tyvars = extremePredicate.TypeArgs.ConvertAll(cloner.CloneTypeParam);

              // create prefix predicate
              extremePredicate.PrefixPredicate = new PrefixPredicate(extremePredicate.RangeToken, extraName, extremePredicate.HasStaticKeyword,
                tyvars, k, formals,
                extremePredicate.Req.ConvertAll(cloner.CloneAttributedExpr),
                extremePredicate.Reads.ConvertAll(cloner.CloneFrameExpr),
                extremePredicate.Ens.ConvertAll(cloner.CloneAttributedExpr),
                new Specification<Expression>(new List<Expression>() { new IdentifierExpr(extremePredicate.tok, k.Name) }, null),
                cloner.CloneExpr(extremePredicate.Body),
                null,
                extremePredicate);
              extraMember = extremePredicate.PrefixPredicate;
            } else {
              var extremeLemma = (ExtremeLemma)m;
              // _k has already been added to 'formals', so append the original formals
              formals.AddRange(extremeLemma.Ins.ConvertAll(f => cloner.CloneFormal(f, false)));
              // prepend _k to the given decreases clause
              var decr = new List<Expression>();
              decr.Add(new IdentifierExpr(extremeLemma.tok, k.Name));
              decr.AddRange(extremeLemma.Decreases.Expressions.ConvertAll(cloner.CloneExpr));
              // Create prefix lemma.  Note that the body is not cloned, but simply shared.
              // For a greatest lemma, the postconditions are filled in after the greatest lemma's postconditions have been resolved.
              // For a least lemma, the preconditions are filled in after the least lemma's preconditions have been resolved.
              var req = extremeLemma is GreatestLemma
                ? extremeLemma.Req.ConvertAll(cloner.CloneAttributedExpr)
                : new List<AttributedExpression>();
              var ens = extremeLemma is GreatestLemma
                ? new List<AttributedExpression>()
                : extremeLemma.Ens.ConvertAll(cloner.CloneAttributedExpr);
              extremeLemma.PrefixLemma = new PrefixLemma(extremeLemma.RangeToken, extraName, extremeLemma.HasStaticKeyword,
                extremeLemma.TypeArgs.ConvertAll(cloner.CloneTypeParam), k, formals, extremeLemma.Outs.ConvertAll(f => cloner.CloneFormal(f, false)),
                req, cloner.CloneSpecFrameExpr(extremeLemma.Mod), ens,
                new Specification<Expression>(decr, null),
                null, // Note, the body for the prefix method will be created once the call graph has been computed and the SCC for the greatest lemma is known
                cloner.CloneAttributes(extremeLemma.Attributes), extremeLemma);
              extraMember = extremeLemma.PrefixLemma;
            }

            extraMember.InheritVisibility(m, false);
            members.Add(extraName.Value, extraMember);
          } else if (m is Function f && f.ByMethodBody != null) {
            RegisterByMethod(f, cl);
          }
        } else if (m is Constructor && !((Constructor)m).HasName) {
          reporter.Error(MessageSource.Resolver, m, "More than one anonymous constructor");
        } else {
          reporter.Error(MessageSource.Resolver, m, "Duplicate member name: {0}", m.Name);
        }
      }
    }

    void RegisterByMethod(Function f, TopLevelDeclWithMembers cl) {
      Contract.Requires(f != null && f.ByMethodBody != null);

      var tok = f.ByMethodTok;
      var resultVar = f.Result ?? new Formal(tok, "#result", f.ResultType, false, false, null);
      var r = Expression.CreateIdentExpr(resultVar);
      var receiver = f.IsStatic ? (Expression)new StaticReceiverExpr(tok, cl, true) : new ImplicitThisExpr(tok);
      var fn = new FunctionCallExpr(tok, f.Name, receiver, tok, tok, f.Formals.ConvertAll(Expression.CreateIdentExpr));
      var post = new AttributedExpression(new BinaryExpr(tok, BinaryExpr.Opcode.Eq, r, fn));
      var method = new Method(f.RangeToken, f.NameNode, f.HasStaticKeyword, false, f.TypeArgs,
        f.Formals, new List<Formal>() { resultVar },
        f.Req, new Specification<FrameExpression>(new List<FrameExpression>(), null), new List<AttributedExpression>() { post }, f.Decreases,
        f.ByMethodBody, f.Attributes, null, true);
      Contract.Assert(f.ByMethodDecl == null);
      method.InheritVisibility(f);
      f.ByMethodDecl = method;
    }

    private ModuleSignature MakeAbstractSignature(ModuleSignature p, string Name, int Height,
      Dictionary<ModuleDefinition, ModuleSignature> mods,
      Dictionary<ModuleDefinition, ModuleDefinition> compilationModuleClones) {
      Contract.Requires(p != null);
      Contract.Requires(Name != null);
      Contract.Requires(mods != null);
      Contract.Requires(compilationModuleClones != null);
      var errCount = reporter.Count(ErrorLevel.Error);

      var mod = new ModuleDefinition(RangeToken.NoToken, new Name(Name + ".Abs"), new List<IToken>(), true, true, null, null, null,
        false,
        p.ModuleDef.IsToBeVerified, p.ModuleDef.IsToBeCompiled);
      mod.Height = Height;
      bool hasDefaultClass = false;
      foreach (var kv in p.TopLevels) {
        hasDefaultClass = kv.Value is DefaultClassDecl || hasDefaultClass;
        if (!(kv.Value is NonNullTypeDecl)) {
          var clone = CloneDeclaration(p.VisibilityScope, kv.Value, mod, mods, Name, compilationModuleClones);
          mod.TopLevelDecls.Add(clone);
        }
      }

      if (!hasDefaultClass) {
        DefaultClassDecl cl = new DefaultClassDecl(mod, p.StaticMembers.Values.ToList());
        mod.TopLevelDecls.Add(CloneDeclaration(p.VisibilityScope, cl, mod, mods, Name, compilationModuleClones));
      }

      var sig = RegisterTopLevelDecls(mod, true);
      sig.Refines = p.Refines;
      sig.CompileSignature = p;
      sig.IsAbstract = p.IsAbstract;
      mods.Add(mod, sig);
      var good = ResolveModuleDefinition(mod, sig);
      if (good && reporter.Count(ErrorLevel.Error) == errCount) {
        mod.SuccessfullyResolved = true;
      }

      return sig;
    }

    TopLevelDecl CloneDeclaration(VisibilityScope scope, TopLevelDecl d, ModuleDefinition m,
      Dictionary<ModuleDefinition, ModuleSignature> mods, string Name,
      Dictionary<ModuleDefinition, ModuleDefinition> compilationModuleClones) {
      Contract.Requires(d != null);
      Contract.Requires(m != null);
      Contract.Requires(mods != null);
      Contract.Requires(Name != null);
      Contract.Requires(compilationModuleClones != null);

      if (d is AbstractModuleDecl) {
        var abs = (AbstractModuleDecl)d;
        var sig = MakeAbstractSignature(abs.OriginalSignature, Name + "." + abs.Name, abs.Height, mods,
          compilationModuleClones);
        var a = new AbstractModuleDecl(abs.RangeToken, abs.QId, abs.NameNode, m, abs.Opened, abs.Exports);
        a.Signature = sig;
        a.OriginalSignature = abs.OriginalSignature;
        return a;
      } else {
        return new AbstractSignatureCloner(scope).CloneDeclaration(d, m);
      }
    }

    // Returns the resolved Module declaration corresponding to the qualified module id
    // Requires the root to have been resolved
    // Issues an error and returns null if the path is not valid
    public ModuleDecl ResolveModuleQualifiedId(ModuleDecl root, ModuleQualifiedId qid, ErrorReporter reporter) {

      Contract.Requires(qid != null);
      Contract.Requires(qid.Path.Count > 0);

      List<Name> Path = qid.Path;
      ModuleDecl decl = root;
      ModuleSignature p;
      for (int k = 1; k < Path.Count; k++) {
        if (Path[k - 1].val == "^") continue;
        if (decl is LiteralModuleDecl) {
          p = ((LiteralModuleDecl)decl).DefaultExport;
          if (p == null) {
            reporter.Error(MessageSource.Resolver, Path[k],
              ModuleNotFoundErrorMessage(k, Path, $" because {decl.Name} does not have a default export"));
            return null;
          }
        } else {
          p = decl.Signature;
        }

        var tld = p.TopLevels.GetValueOrDefault(Path[k].Value, null);
        if (!(tld is ModuleDecl dd)) {
          if (decl.Signature.ModuleDef == null) {
            reporter.Error(MessageSource.Resolver, Path[k],
              ModuleNotFoundErrorMessage(k, Path, " because of previous error"));
          } else {
            reporter.Error(MessageSource.Resolver, Path[k], ModuleNotFoundErrorMessage(k, Path));
          }
          return null;
        }

        // Any aliases along the qualified path ought to be already resolved,
        // else the modules are not being resolved in the right order
        if (dd is AliasModuleDecl amd) {
          Contract.Assert(amd.Signature != null);
        }
        decl = dd;
      }

      return decl;
    }


    public bool ResolveExport(ModuleDecl alias, ModuleDefinition parent, ModuleQualifiedId qid,
      List<IToken> Exports, out ModuleSignature p, ErrorReporter reporter) {
      Contract.Requires(qid != null);
      Contract.Requires(qid.Path.Count > 0);
      Contract.Requires(Exports != null);

      ModuleDecl root = qid.Root;
      ModuleDecl decl = ResolveModuleQualifiedId(root, qid, reporter);
      if (decl == null) {
        p = null;
        return false;
      }
      p = decl.Signature;
      if (Exports.Count == 0) {
        if (p.ExportSets.Count == 0) {
          if (decl is LiteralModuleDecl) {
            p = ((LiteralModuleDecl)decl).DefaultExport;
          } else {
            // p is OK
          }
        } else {
          var m = p.ExportSets.GetValueOrDefault(decl.Name, null);
          if (m == null) {
            // no default view is specified.
            reporter.Error(MessageSource.Resolver, qid.rootToken(), "no default export set declared in module: {0}", decl.Name);
            return false;
          }
          p = m.AccessibleSignature();
        }
      } else {
        ModuleExportDecl pp;
        if (decl.Signature.ExportSets.TryGetValue(Exports[0].val, out pp)) {
          p = pp.AccessibleSignature();
        } else {
          reporter.Error(MessageSource.Resolver, Exports[0], "no export set '{0}' in module '{1}'", Exports[0].val, decl.Name);
          p = null;
          return false;
        }

        foreach (IToken export in Exports.Skip(1)) {
          if (decl.Signature.ExportSets.TryGetValue(export.val, out pp)) {
            Contract.Assert(Object.ReferenceEquals(p.ModuleDef, pp.Signature.ModuleDef));
            ModuleSignature merged = MergeSignature(p, pp.Signature);
            merged.ModuleDef = pp.Signature.ModuleDef;
            if (p.CompileSignature != null) {
              Contract.Assert(pp.Signature.CompileSignature != null);
              merged.CompileSignature = MergeSignature(p.CompileSignature, pp.Signature.CompileSignature);
            } else {
              Contract.Assert(pp.Signature.CompileSignature == null);
            }
            p = merged;
          } else {
            reporter.Error(MessageSource.Resolver, export, "no export set {0} in module {1}", export.val, decl.Name);
            p = null;
            return false;
          }
        }
      }
      return true;
    }

    public void RevealAllInScope(List<TopLevelDecl> declarations, VisibilityScope scope) {
      foreach (TopLevelDecl d in declarations) {
        d.AddVisibilityScope(scope, false);
        if (d is TopLevelDeclWithMembers) {
          var cl = (TopLevelDeclWithMembers)d;
          foreach (var mem in cl.Members) {
            if (!mem.ScopeIsInherited) {
              mem.AddVisibilityScope(scope, false);
            }
          }
          var nnd = (cl as ClassDecl)?.NonNullTypeDecl;
          if (nnd != null) {
            nnd.AddVisibilityScope(scope, false);
          }
        }
      }
    }

    public void ResolveTopLevelDecls_Signatures(ModuleDefinition def, ModuleSignature sig, List<TopLevelDecl/*!*/>/*!*/ declarations, Graph<IndDatatypeDecl/*!*/>/*!*/ datatypeDependencies, Graph<CoDatatypeDecl/*!*/>/*!*/ codatatypeDependencies) {
      Contract.Requires(declarations != null);
      Contract.Requires(datatypeDependencies != null);
      Contract.Requires(codatatypeDependencies != null);
      RevealAllInScope(declarations, def.VisibilityScope);

      /* Augment the scoping environment for the current module*/
      foreach (TopLevelDecl d in declarations) {
        if (d is ModuleDecl && !(d is ModuleExportDecl)) {
          var decl = (ModuleDecl)d;
          moduleInfo.VisibilityScope.Augment(decl.AccessibleSignature().VisibilityScope);
          sig.VisibilityScope.Augment(decl.AccessibleSignature().VisibilityScope);
        }
      }
      /*if (sig.Refines != null) {
        moduleInfo.VisibilityScope.Augment(sig.Refines.VisibilityScope);
        sig.VisibilityScope.Augment(sig.Refines.VisibilityScope);
      }*/

      var typeRedirectionDependencies = new Graph<RedirectingTypeDecl>();  // this concerns the type directions, not their constraints (which are checked for cyclic dependencies later)
      foreach (TopLevelDecl d in declarations) {
        Contract.Assert(d != null);
        allTypeParameters.PushMarker();
        ResolveTypeParameters(d.TypeArgs, true, d);
        if (d is TypeSynonymDecl) {
          var dd = (TypeSynonymDecl)d;
          ResolveType(dd.tok, dd.Rhs, dd, ResolveTypeOptionEnum.AllowPrefix, dd.TypeArgs);
          dd.Rhs.ForeachTypeComponent(ty => {
            var s = ty.AsRedirectingType;
            if (s != null && s != dd) {
              typeRedirectionDependencies.AddEdge(dd, s);
            }
          });
        } else if (d is NewtypeDecl) {
          var dd = (NewtypeDecl)d;
          ResolveType(dd.tok, dd.BaseType, dd, ResolveTypeOptionEnum.DontInfer, null);
          dd.BaseType.ForeachTypeComponent(ty => {
            var s = ty.AsRedirectingType;
            if (s != null && s != dd) {
              typeRedirectionDependencies.AddEdge(dd, s);
            }
          });
          ResolveClassMemberTypes(dd);
        } else if (d is IteratorDecl) {
          ResolveIteratorSignature((IteratorDecl)d);
        } else if (d is ModuleDecl) {
          var decl = (ModuleDecl)d;
          if (!def.IsAbstract && decl is AliasModuleDecl am && decl.Signature.IsAbstract) {
            reporter.Error(MessageSource.Resolver, am.TargetQId.rootToken(), "a compiled module ({0}) is not allowed to import an abstract module ({1})", def.Name, am.TargetQId.ToString());
          }
        } else if (d is DatatypeDecl) {
          var dd = (DatatypeDecl)d;
          ResolveCtorTypes(dd, datatypeDependencies, codatatypeDependencies);
          ResolveClassMemberTypes(dd);
        } else {
          ResolveClassMemberTypes((TopLevelDeclWithMembers)d);
        }
        allTypeParameters.PopMarker();
      }

      // Resolve the parent-trait types and fill in .ParentTraitHeads
      var prevErrorCount = reporter.Count(ErrorLevel.Error);
      var parentRelation = new Graph<TopLevelDeclWithMembers>();
      foreach (TopLevelDecl d in declarations) {
        if (d is TopLevelDeclWithMembers cl) {
          ResolveParentTraitTypes(cl, parentRelation);
        }
      }
      // Check for cycles among parent traits
      foreach (var cycle in parentRelation.AllCycles()) {
        ReportCycleError(cycle, m => m.tok, m => m.Name, "trait definitions contain a cycle");
      }
      if (prevErrorCount == reporter.Count(ErrorLevel.Error)) {
        // Register the trait members in the classes that inherit them
        foreach (TopLevelDecl d in declarations) {
          if (d is TopLevelDeclWithMembers cl) {
            RegisterInheritedMembers(cl);
          }
        }
      }
      if (prevErrorCount == reporter.Count(ErrorLevel.Error)) {
        // Now that all traits have been resolved, let classes inherit the trait members
        foreach (var d in declarations) {
          if (d is TopLevelDeclWithMembers cl) {
            InheritedTraitMembers(cl);
          }
        }
      }

      // perform acyclicity test on type synonyms
      foreach (var cycle in typeRedirectionDependencies.AllCycles()) {
        ReportCycleError(cycle, rtd => rtd.tok, rtd => rtd.Name, "cycle among redirecting types (newtypes, subset types, type synonyms)");
      }
    }

    public static readonly List<NativeType> NativeTypes = new List<NativeType>() {
      new NativeType("byte", 0, 0x100, 8, NativeType.Selection.Byte),
      new NativeType("sbyte", -0x80, 0x80, 0, NativeType.Selection.SByte),
      new NativeType("ushort", 0, 0x1_0000, 16, NativeType.Selection.UShort),
      new NativeType("short", -0x8000, 0x8000, 0, NativeType.Selection.Short),
      new NativeType("uint", 0, 0x1_0000_0000, 32, NativeType.Selection.UInt),
      new NativeType("int", -0x8000_0000, 0x8000_0000, 0, NativeType.Selection.Int),
      new NativeType("number", -0x1f_ffff_ffff_ffff, 0x20_0000_0000_0000, 0, NativeType.Selection.Number),  // JavaScript integers
      new NativeType("ulong", 0, new BigInteger(0x1_0000_0000) * new BigInteger(0x1_0000_0000), 64, NativeType.Selection.ULong),
      new NativeType("long", Int64.MinValue, 0x8000_0000_0000_0000, 0, NativeType.Selection.Long),
    };

    public void ResolveTopLevelDecls_Core(List<TopLevelDecl/*!*/>/*!*/ declarations, Graph<IndDatatypeDecl/*!*/>/*!*/ datatypeDependencies, Graph<CoDatatypeDecl/*!*/>/*!*/ codatatypeDependencies, bool isAnExport = false) {
      Contract.Requires(declarations != null);
      Contract.Requires(cce.NonNullElements(datatypeDependencies.GetVertices()));
      Contract.Requires(cce.NonNullElements(codatatypeDependencies.GetVertices()));
      Contract.Requires(AllTypeConstraints.Count == 0);

      Contract.Ensures(AllTypeConstraints.Count == 0);

      int prevErrorCount = reporter.Count(ErrorLevel.Error);

      // ---------------------------------- Pass 0 ----------------------------------
      // This pass:
      // * resolves names, introduces (and may solve) type constraints
      // * checks that all types were properly inferred
      // * fills in .ResolvedOp fields
      // * perform substitution for DefaultValueExpression's
      // ----------------------------------------------------------------------------

      // Resolve all names and infer types. These two are done together, because name resolution depends on having type information
      // and type inference depends on having resolved names.
      // The task is first performed for (the constraints of) newtype declarations, (the constraints of) subset type declarations, and
      // (the right-hand sides of) const declarations, because type resolution sometimes needs to know the base type of newtypes and subset types
      // and needs to know the type of const fields. Doing these declarations increases the chances the right information will be provided
      // in time.
      // Once the task is done for these newtype/subset-type/const parts, the task continues with everything else.
      ResolveNamesAndInferTypes(declarations, true);
      ResolveNamesAndInferTypes(declarations, false);

      // Check that all types have been determined. During this process, fill in all .ResolvedOp fields.
      if (reporter.Count(ErrorLevel.Error) == prevErrorCount) {
        var checkTypeInferenceVisitor = new CheckTypeInferenceVisitor(this);
        checkTypeInferenceVisitor.VisitDeclarations(declarations);
      }

      // Substitute for DefaultValueExpression's
      FillInDefaultValueExpressions();

      // ---------------------------------- Pass 1 ----------------------------------
      // This pass does the following:
      // * discovers bounds
      // * builds the module's call graph.
      // * compute and checks ghosts (this makes use of bounds discovery, as done above)
      // * for newtypes, figure out native types
      // * for datatypes, check that shared destructors are in agreement in ghost matters
      // * for functions and methods, determine tail recursion
      // ----------------------------------------------------------------------------

      // Discover bounds. These are needed later to determine if certain things are ghost or compiled, and thus this should
      // be done before building the call graph.
      if (reporter.Count(ErrorLevel.Error) == prevErrorCount) {
        var boundsDiscoveryVisitor = new BoundsDiscoveryVisitor(reporter);
        boundsDiscoveryVisitor.VisitDeclarations(declarations);
      }

      if (reporter.Count(ErrorLevel.Error) == prevErrorCount) {
        CallGraphBuilder.Build(declarations, reporter);
      }

      // Compute ghost interests, figure out native types, check agreement among datatype destructors, and determine tail calls.
      if (reporter.Count(ErrorLevel.Error) == prevErrorCount) {
        foreach (TopLevelDecl d in declarations) {
          if (d is IteratorDecl) {
            var iter = (IteratorDecl)d;
            iter.SubExpressions.Iter(e => CheckExpression(e, this, iter));
            if (iter.Body != null) {
              ComputeGhostInterest(iter.Body, false, null, iter);
              CheckExpression(iter.Body, this, iter);
            }

          } else if (d is SubsetTypeDecl subsetTypeDecl) {
            Contract.Assert(subsetTypeDecl.Constraint != null);
            CheckExpression(subsetTypeDecl.Constraint, this, new CodeContextWrapper(subsetTypeDecl, true));
            subsetTypeDecl.ConstraintIsCompilable =
              ExpressionTester.CheckIsCompilable(null, subsetTypeDecl.Constraint, new CodeContextWrapper(subsetTypeDecl, true));
            subsetTypeDecl.CheckedIfConstraintIsCompilable = true;

            if (subsetTypeDecl.Witness != null) {
              CheckExpression(subsetTypeDecl.Witness, this, new CodeContextWrapper(subsetTypeDecl, subsetTypeDecl.WitnessKind == SubsetTypeDecl.WKind.Ghost));
              if (subsetTypeDecl.WitnessKind == SubsetTypeDecl.WKind.Compiled) {
                var codeContext = new CodeContextWrapper(subsetTypeDecl, subsetTypeDecl.WitnessKind == SubsetTypeDecl.WKind.Ghost);
                ExpressionTester.CheckIsCompilable(this, subsetTypeDecl.Witness, codeContext);
              }
            }

          } else if (d is NewtypeDecl newtypeDecl) {
            if (newtypeDecl.Var != null) {
              Contract.Assert(newtypeDecl.Constraint != null);
              CheckExpression(newtypeDecl.Constraint, this, new CodeContextWrapper(newtypeDecl, true));
              if (newtypeDecl.Witness != null) {
                CheckExpression(newtypeDecl.Witness, this, new CodeContextWrapper(newtypeDecl, newtypeDecl.WitnessKind == SubsetTypeDecl.WKind.Ghost));
              }
            }
            if (newtypeDecl.Witness != null && newtypeDecl.WitnessKind == SubsetTypeDecl.WKind.Compiled) {
              var codeContext = new CodeContextWrapper(newtypeDecl, newtypeDecl.WitnessKind == SubsetTypeDecl.WKind.Ghost);
              ExpressionTester.CheckIsCompilable(this, newtypeDecl.Witness, codeContext);
            }

            FigureOutNativeType(newtypeDecl);

          } else if (d is DatatypeDecl) {
            var dd = (DatatypeDecl)d;
            foreach (var member in classMembers[dd].Values) {
              var dtor = member as DatatypeDestructor;
              if (dtor != null) {
                var rolemodel = dtor.CorrespondingFormals[0];
                for (int i = 1; i < dtor.CorrespondingFormals.Count; i++) {
                  var other = dtor.CorrespondingFormals[i];
                  if (rolemodel.IsGhost != other.IsGhost) {
                    reporter.Error(MessageSource.Resolver, other,
                      "shared destructors must agree on whether or not they are ghost, but '{0}' is {1} in constructor '{2}' and {3} in constructor '{4}'",
                      rolemodel.Name,
                      rolemodel.IsGhost ? "ghost" : "non-ghost", dtor.EnclosingCtors[0].Name,
                      other.IsGhost ? "ghost" : "non-ghost", dtor.EnclosingCtors[i].Name);
                  }
                }
              }
            }
            foreach (var ctor in dd.Ctors) {
              CheckParameterDefaultValuesAreCompilable(ctor.Formals, dd);
            }
          }

          if (d is TopLevelDeclWithMembers cl) {
            ResolveClassMembers_Pass1(cl);
          }
        }
      }

      // ---------------------------------- Pass 2 ----------------------------------
      // This pass fills in various additional information.
      // * Subset type in comprehensions have a compilable constraint 
      // * Postconditions and bodies of prefix lemmas
      // * Compute postconditions and statement body of prefix lemmas
      // * Perform the stratosphere check on inductive datatypes, and compute to what extent the inductive datatypes require equality support
      // * Set the SccRepr field of codatatypes
      // * Perform the guardedness check on co-datatypes
      // * Do datatypes and type synonyms until a fixpoint is reached, same for functions and methods	
      // * Check that functions claiming to be abstemious really are
      // * Check that all == and != operators in non-ghost contexts are applied to equality-supporting types.
      // * Extreme predicate recursivity checks
      // * Verify that subset constraints are compilable if necessary
      // ----------------------------------------------------------------------------

      if (reporter.Count(ErrorLevel.Error) == prevErrorCount) {
        // fill in the postconditions and bodies of prefix lemmas
        foreach (var com in ModuleDefinition.AllExtremeLemmas(declarations)) {
          var prefixLemma = com.PrefixLemma;
          if (prefixLemma == null) {
            continue;  // something went wrong during registration of the prefix lemma (probably a duplicated extreme lemma name)
          }
          var k = prefixLemma.Ins[0];
          var focalPredicates = new HashSet<ExtremePredicate>();
          if (com is GreatestLemma) {
            // compute the postconditions of the prefix lemma
            Contract.Assume(prefixLemma.Ens.Count == 0);  // these are not supposed to have been filled in before
            foreach (var p in com.Ens) {
              var coConclusions = new HashSet<Expression>();
              CollectFriendlyCallsInExtremeLemmaSpecification(p.E, true, coConclusions, true, com);
              var subst = new ExtremeLemmaSpecificationSubstituter(coConclusions, new IdentifierExpr(k.tok, k.Name), this.reporter, true);
              var post = subst.CloneExpr(p.E);
              prefixLemma.Ens.Add(new AttributedExpression(post));
              foreach (var e in coConclusions) {
                var fce = e as FunctionCallExpr;
                if (fce != null) {  // the other possibility is that "e" is a BinaryExpr
                  GreatestPredicate predicate = (GreatestPredicate)fce.Function;
                  focalPredicates.Add(predicate);
                  // For every focal predicate P in S, add to S all greatest predicates in the same strongly connected
                  // component (in the call graph) as P
                  foreach (var node in predicate.EnclosingClass.EnclosingModuleDefinition.CallGraph.GetSCC(predicate)) {
                    if (node is GreatestPredicate) {
                      focalPredicates.Add((GreatestPredicate)node);
                    }
                  }
                }
              }
            }
          } else {
            // compute the preconditions of the prefix lemma
            Contract.Assume(prefixLemma.Req.Count == 0);  // these are not supposed to have been filled in before
            foreach (var p in com.Req) {
              var antecedents = new HashSet<Expression>();
              CollectFriendlyCallsInExtremeLemmaSpecification(p.E, true, antecedents, false, com);
              var subst = new ExtremeLemmaSpecificationSubstituter(antecedents, new IdentifierExpr(k.tok, k.Name), this.reporter, false);
              var pre = subst.CloneExpr(p.E);
              prefixLemma.Req.Add(new AttributedExpression(pre, p.Label, null));
              foreach (var e in antecedents) {
                var fce = (FunctionCallExpr)e;  // we expect "antecedents" to contain only FunctionCallExpr's
                LeastPredicate predicate = (LeastPredicate)fce.Function;
                focalPredicates.Add(predicate);
                // For every focal predicate P in S, add to S all least predicates in the same strongly connected
                // component (in the call graph) as P
                foreach (var node in predicate.EnclosingClass.EnclosingModuleDefinition.CallGraph.GetSCC(predicate)) {
                  if (node is LeastPredicate) {
                    focalPredicates.Add((LeastPredicate)node);
                  }
                }
              }
            }
          }
          reporter.Info(MessageSource.Resolver, com.tok,
            focalPredicates.Count == 0 ?
              $"{com.PrefixLemma.Name} has no focal predicates" :
              $"{com.PrefixLemma.Name} with focal predicate{Util.Plural(focalPredicates.Count)} {Util.Comma(focalPredicates, p => p.Name)}");
          // Compute the statement body of the prefix lemma
          Contract.Assume(prefixLemma.Body == null);  // this is not supposed to have been filled in before
          if (com.Body != null) {
            var kMinusOne = new BinaryExpr(com.tok, BinaryExpr.Opcode.Sub, new IdentifierExpr(k.tok, k.Name), new LiteralExpr(com.tok, 1));
            var subst = new ExtremeLemmaBodyCloner(com, kMinusOne, focalPredicates, this.reporter);
            var mainBody = subst.CloneBlockStmt(com.Body);
            Expression kk;
            Statement els;
            if (k.Type.IsBigOrdinalType) {
              kk = new MemberSelectExpr(k.tok, new IdentifierExpr(k.tok, k.Name), "Offset");
              // As an "else" branch, we add recursive calls for the limit case.  When automatic induction is on,
              // this get handled automatically, but we still want it in the case when automatic induction has been
              // turned off.
              //     forall k', params | k' < _k && Precondition {
              //       pp(k', params);
              //     }
              Contract.Assume(builtIns.ORDINAL_Offset != null);  // should have been filled in earlier
              var kId = new IdentifierExpr(com.tok, k);
              var kprimeVar = new BoundVar(com.tok, "_k'", Type.BigOrdinal);
              var kprime = new IdentifierExpr(com.tok, kprimeVar);
              var smaller = Expression.CreateLess(kprime, kId);

              var bvs = new List<BoundVar>();  // TODO: populate with k', params
              var substMap = new Dictionary<IVariable, Expression>();
              foreach (var inFormal in prefixLemma.Ins) {
                if (inFormal == k) {
                  bvs.Add(kprimeVar);
                  substMap.Add(k, kprime);
                } else {
                  var bv = new BoundVar(inFormal.tok, inFormal.Name, inFormal.Type);
                  bvs.Add(bv);
                  substMap.Add(inFormal, new IdentifierExpr(com.tok, bv));
                }
              }

              Expression recursiveCallReceiver;
              List<Expression> recursiveCallArgs;
              Translator.RecursiveCallParameters(com.tok, prefixLemma, prefixLemma.TypeArgs, prefixLemma.Ins, null, substMap, out recursiveCallReceiver, out recursiveCallArgs);
              var methodSel = new MemberSelectExpr(com.tok, recursiveCallReceiver, prefixLemma.Name);
              methodSel.Member = prefixLemma;  // resolve here
              methodSel.TypeApplication_AtEnclosingClass = prefixLemma.EnclosingClass.TypeArgs.ConvertAll(tp => (Type)new UserDefinedType(tp.tok, tp));
              methodSel.TypeApplication_JustMember = prefixLemma.TypeArgs.ConvertAll(tp => (Type)new UserDefinedType(tp.tok, tp));
              methodSel.Type = new InferredTypeProxy();
              var recursiveCall = new CallStmt(com.RangeToken, new List<Expression>(), methodSel, recursiveCallArgs.ConvertAll(e => new ActualBinding(null, e)));
              recursiveCall.IsGhost = prefixLemma.IsGhost;  // resolve here

              var range = smaller;  // The range will be strengthened later with the call's precondition, substituted
                                    // appropriately (which can only be done once the precondition has been resolved).
              var attrs = new Attributes("_autorequires", new List<Expression>(), null);
#if VERIFY_CORRECTNESS_OF_TRANSLATION_FORALL_STATEMENT_RANGE
              // don't add the :_trustWellformed attribute
#else
              attrs = new Attributes("_trustWellformed", new List<Expression>(), attrs);
#endif
              attrs = new Attributes("auto_generated", new List<Expression>(), attrs);
              var forallBody = new BlockStmt(mainBody.RangeToken, new List<Statement>() { recursiveCall });
              var forallStmt = new ForallStmt(mainBody.RangeToken, bvs, attrs, range, new List<AttributedExpression>(), forallBody);
              els = new BlockStmt(mainBody.RangeToken, new List<Statement>() { forallStmt });
            } else {
              kk = new IdentifierExpr(k.tok, k.Name);
              els = null;
            }
            var kPositive = new BinaryExpr(com.tok, BinaryExpr.Opcode.Lt, new LiteralExpr(com.tok, 0), kk);
            var condBody = new IfStmt(mainBody.RangeToken, false, kPositive, mainBody, els);
            prefixLemma.Body = new BlockStmt(mainBody.RangeToken, new List<Statement>() { condBody });
          }
          // The prefix lemma now has all its components, so it's finally time we resolve it
          currentClass = (TopLevelDeclWithMembers)prefixLemma.EnclosingClass;
          allTypeParameters.PushMarker();
          ResolveTypeParameters(currentClass.TypeArgs, false, currentClass);
          ResolveTypeParameters(prefixLemma.TypeArgs, false, prefixLemma);
          ResolveMethod(prefixLemma);
          allTypeParameters.PopMarker();
          currentClass = null;
          new CheckTypeInferenceVisitor(this).VisitMethod(prefixLemma);
          CallGraphBuilder.VisitMethod(prefixLemma, reporter);
        }
      }

      // Perform the stratosphere check on inductive datatypes, and compute to what extent the inductive datatypes require equality support
      foreach (var dtd in datatypeDependencies.TopologicallySortedComponents()) {
        if (datatypeDependencies.GetSCCRepresentative(dtd) == dtd) {
          // do the following check once per SCC, so call it on each SCC representative
          SccStratosphereCheck(dtd, datatypeDependencies);
          DetermineEqualitySupport(dtd, datatypeDependencies);
        }
      }

      // Set the SccRepr field of codatatypes
      foreach (var repr in codatatypeDependencies.TopologicallySortedComponents()) {
        foreach (var codt in codatatypeDependencies.GetSCC(repr)) {
          codt.SscRepr = repr;
        }
      }

      if (reporter.Count(ErrorLevel.Error) == prevErrorCount) {  // because CheckCoCalls requires the given expression to have been successfully resolved
        // Perform the guardedness check on co-datatypes
        foreach (var repr in ModuleDefinition.AllFunctionSCCs(declarations)) {
          var module = repr.EnclosingModule;
          bool dealsWithCodatatypes = false;
          foreach (var m in module.CallGraph.GetSCC(repr)) {
            var f = m as Function;
            if (f != null && f.ResultType.InvolvesCoDatatype) {
              dealsWithCodatatypes = true;
              break;
            }
          }
          var coCandidates = new List<CoCallResolution.CoCallInfo>();
          var hasIntraClusterCallsInDestructiveContexts = false;
          foreach (var m in module.CallGraph.GetSCC(repr)) {
            var f = m as Function;
            if (f != null && f.Body != null) {
              var checker = new CoCallResolution(f, dealsWithCodatatypes);
              checker.CheckCoCalls(f.Body);
              coCandidates.AddRange(checker.FinalCandidates);
              hasIntraClusterCallsInDestructiveContexts |= checker.HasIntraClusterCallsInDestructiveContexts;
            } else if (f == null) {
              // the SCC contains a method, which we always consider to be a destructive context
              hasIntraClusterCallsInDestructiveContexts = true;
            }
          }
          if (coCandidates.Count != 0) {
            if (hasIntraClusterCallsInDestructiveContexts) {
              foreach (var c in coCandidates) {
                c.CandidateCall.CoCall = FunctionCallExpr.CoCallResolution.NoBecauseRecursiveCallsInDestructiveContext;
              }
            } else {
              foreach (var c in coCandidates) {
                c.CandidateCall.CoCall = FunctionCallExpr.CoCallResolution.Yes;
                c.EnclosingCoConstructor.IsCoCall = true;
                reporter.Info(MessageSource.Resolver, c.CandidateCall.tok, "co-recursive call");
              }
              // Finally, fill in the CoClusterTarget field
              // Start by setting all the CoClusterTarget fields to CoRecursiveTargetAllTheWay.
              foreach (var m in module.CallGraph.GetSCC(repr)) {
                var f = (Function)m;  // the cast is justified on account of that we allow co-recursive calls only in clusters that have no methods at all
                f.CoClusterTarget = Function.CoCallClusterInvolvement.CoRecursiveTargetAllTheWay;
              }
              // Then change the field to IsMutuallyRecursiveTarget whenever we see a non-self recursive non-co-recursive call
              foreach (var m in module.CallGraph.GetSCC(repr)) {
                var f = (Function)m;  // cast is justified just like above
                foreach (var call in f.AllCalls) {
                  if (call.CoCall != FunctionCallExpr.CoCallResolution.Yes && call.Function != f && ModuleDefinition.InSameSCC(f, call.Function)) {
                    call.Function.CoClusterTarget = Function.CoCallClusterInvolvement.IsMutuallyRecursiveTarget;
                  }
                }
              }
            }
          }
        }
        // Inferred required equality support for datatypes and type synonyms, and for Function and Method signatures.
        // First, do datatypes and type synonyms until a fixpoint is reached.
        bool inferredSomething;
        do {
          inferredSomething = false;
          foreach (var d in declarations) {
            if (Attributes.Contains(d.Attributes, "_provided")) {
              // Don't infer required-equality-support for the type parameters, since there are
              // scopes that see the name of the declaration but not its body.
            } else if (d is DatatypeDecl) {
              var dt = (DatatypeDecl)d;
              foreach (var tp in dt.TypeArgs) {
                if (tp.Characteristics.EqualitySupport == TypeParameter.EqualitySupportValue.Unspecified) {
                  // here's our chance to infer the need for equality support
                  foreach (var ctor in dt.Ctors) {
                    foreach (var arg in ctor.Formals) {
                      if (InferRequiredEqualitySupport(tp, arg.Type)) {
                        tp.Characteristics.EqualitySupport = TypeParameter.EqualitySupportValue.InferredRequired;
                        inferredSomething = true;
                        goto DONE_DT;  // break out of the doubly-nested loop
                      }
                    }
                  }
                DONE_DT:;
                }
              }
            } else if (d is TypeSynonymDecl) {
              var syn = (TypeSynonymDecl)d;
              foreach (var tp in syn.TypeArgs) {
                if (tp.Characteristics.EqualitySupport == TypeParameter.EqualitySupportValue.Unspecified) {
                  // here's our chance to infer the need for equality support
                  if (InferRequiredEqualitySupport(tp, syn.Rhs)) {
                    tp.Characteristics.EqualitySupport = TypeParameter.EqualitySupportValue.InferredRequired;
                    inferredSomething = true;
                  }
                }
              }
            }
          }
        } while (inferredSomething);
        // Now do it for Function and Method signatures.
        foreach (var d in declarations) {
          if (d is IteratorDecl) {
            var iter = (IteratorDecl)d;
            var done = false;
            var nonnullIter = iter.NonNullTypeDecl;
            Contract.Assert(nonnullIter.TypeArgs.Count == iter.TypeArgs.Count);
            for (var i = 0; i < iter.TypeArgs.Count; i++) {
              var tp = iter.TypeArgs[i];
              var correspondingNonnullIterTypeParameter = nonnullIter.TypeArgs[i];
              if (tp.Characteristics.EqualitySupport == TypeParameter.EqualitySupportValue.Unspecified) {
                // here's our chance to infer the need for equality support
                foreach (var p in iter.Ins) {
                  if (InferRequiredEqualitySupport(tp, p.Type)) {
                    tp.Characteristics.EqualitySupport = TypeParameter.EqualitySupportValue.InferredRequired;
                    correspondingNonnullIterTypeParameter.Characteristics.EqualitySupport = TypeParameter.EqualitySupportValue.InferredRequired;
                    done = true;
                    break;
                  }
                }
                foreach (var p in iter.Outs) {
                  if (done) {
                    break;
                  }

                  if (InferRequiredEqualitySupport(tp, p.Type)) {
                    tp.Characteristics.EqualitySupport = TypeParameter.EqualitySupportValue.InferredRequired;
                    correspondingNonnullIterTypeParameter.Characteristics.EqualitySupport = TypeParameter.EqualitySupportValue.InferredRequired;
                    break;
                  }
                }
              }
            }
          } else if (d is ClassDecl) {
            var cl = (ClassDecl)d;
            foreach (var member in cl.Members) {
              if (!member.IsGhost) {
                if (member is Function) {
                  var f = (Function)member;
                  foreach (var tp in f.TypeArgs) {
                    if (tp.Characteristics.EqualitySupport == TypeParameter.EqualitySupportValue.Unspecified) {
                      // here's our chance to infer the need for equality support
                      if (InferRequiredEqualitySupport(tp, f.ResultType)) {
                        tp.Characteristics.EqualitySupport = TypeParameter.EqualitySupportValue.InferredRequired;
                      } else {
                        foreach (var p in f.Formals) {
                          if (InferRequiredEqualitySupport(tp, p.Type)) {
                            tp.Characteristics.EqualitySupport = TypeParameter.EqualitySupportValue.InferredRequired;
                            break;
                          }
                        }
                      }
                    }
                  }
                } else if (member is Method) {
                  var m = (Method)member;
                  bool done = false;
                  foreach (var tp in m.TypeArgs) {
                    if (tp.Characteristics.EqualitySupport == TypeParameter.EqualitySupportValue.Unspecified) {
                      // here's our chance to infer the need for equality support
                      foreach (var p in m.Ins) {
                        if (InferRequiredEqualitySupport(tp, p.Type)) {
                          tp.Characteristics.EqualitySupport = TypeParameter.EqualitySupportValue.InferredRequired;
                          done = true;
                          break;
                        }
                      }
                      foreach (var p in m.Outs) {
                        if (done) {
                          break;
                        }

                        if (InferRequiredEqualitySupport(tp, p.Type)) {
                          tp.Characteristics.EqualitySupport = TypeParameter.EqualitySupportValue.InferredRequired;
                          break;
                        }
                      }
                    }
                  }
                }
              }
            }
          }
        }
        // Check that functions claiming to be abstemious really are, and check that 'older' parameters are used only when allowed
        foreach (var fn in ModuleDefinition.AllFunctions(declarations)) {
          new Abstemious(reporter).Check(fn);
          CheckOlderParameters(fn);
        }
        // Check that all == and != operators in non-ghost contexts are applied to equality-supporting types.
        // Note that this check can only be done after determining which expressions are ghosts.
        foreach (var d in declarations) {
          for (var attr = d.Attributes; attr != null; attr = attr.Prev) {
            attr.Args.Iter(e => CheckTypeCharacteristics_Expr(e, true));
          }

          if (d is IteratorDecl) {
            var iter = (IteratorDecl)d;
            foreach (var p in iter.Ins) {
              CheckTypeCharacteristics_Type(p.tok, p.Type, p.IsGhost);
            }
            foreach (var p in iter.Outs) {
              CheckTypeCharacteristics_Type(p.tok, p.Type, p.IsGhost);
            }
            if (iter.Body != null) {
              CheckTypeCharacteristics_Stmt(iter.Body, false);
            }
          } else if (d is ClassDecl) {
            var cl = (ClassDecl)d;
            foreach (var parentTrait in cl.ParentTraits) {
              CheckTypeCharacteristics_Type(cl.tok, parentTrait, false);
            }
          } else if (d is DatatypeDecl) {
            var dt = (DatatypeDecl)d;
            foreach (var ctor in dt.Ctors) {
              foreach (var p in ctor.Formals) {
                CheckTypeCharacteristics_Type(p.tok, p.Type, p.IsGhost);
              }
            }
          } else if (d is TypeSynonymDecl) {
            var syn = (TypeSynonymDecl)d;
            CheckTypeCharacteristics_Type(syn.tok, syn.Rhs, false);
            if (!isAnExport) {
              if (syn.SupportsEquality && !syn.Rhs.SupportsEquality) {
                reporter.Error(MessageSource.Resolver, syn.tok, "type '{0}' declared as supporting equality, but the RHS type ({1}) might not",
                  syn.Name, syn.Rhs);
              }
              if (syn.Characteristics.IsNonempty && !syn.Rhs.IsNonempty) {
                reporter.Error(MessageSource.Resolver, syn.tok, "type '{0}' declared as being nonempty, but the RHS type ({1}) may be empty",
                  syn.Name, syn.Rhs);
              } else if (syn.Characteristics.HasCompiledValue && !syn.Rhs.HasCompilableValue) {
                reporter.Error(MessageSource.Resolver, syn.tok,
                  "type '{0}' declared as auto-initialization type, but the RHS type ({1}) does not support auto-initialization", syn.Name, syn.Rhs);
              }
              if (syn.Characteristics.ContainsNoReferenceTypes && syn.Rhs.MayInvolveReferences) {
                reporter.Error(MessageSource.Resolver, syn.tok,
                  "type '{0}' declared as containing no reference types, but the RHS type ({1}) may contain reference types", syn.Name, syn.Rhs);
              }
            }
          }

          if (d is RedirectingTypeDecl) {
            var rtd = (RedirectingTypeDecl)d;
            if (rtd.Constraint != null) {
              CheckTypeCharacteristics_Expr(rtd.Constraint, true);
            }
            if (rtd.Witness != null) {
              CheckTypeCharacteristics_Expr(rtd.Witness, rtd.WitnessKind == SubsetTypeDecl.WKind.Ghost);
            }
          }

          if (d is TopLevelDeclWithMembers) {
            var cl = (TopLevelDeclWithMembers)d;
            foreach (var member in cl.Members) {
              if (member is Field) {
                var f = (Field)member;
                CheckTypeCharacteristics_Type(f.tok, f.Type, f.IsGhost);
                if (f is ConstantField cf && cf.Rhs != null) {
                  CheckTypeCharacteristics_Expr(cf.Rhs, cf.IsGhost);
                }
              } else if (member is Function) {
                var f = (Function)member;
                foreach (var p in f.Formals) {
                  CheckTypeCharacteristics_Type(p.tok, p.Type, f.IsGhost || p.IsGhost);
                }
                if (f.Body != null) {
                  CheckTypeCharacteristics_Expr(f.Body, f.IsGhost);
                }
              } else if (member is Method) {
                var m = (Method)member;
                foreach (var p in m.Ins) {
                  CheckTypeCharacteristics_Type(p.tok, p.Type, m.IsGhost || p.IsGhost);
                }
                foreach (var p in m.Outs) {
                  CheckTypeCharacteristics_Type(p.tok, p.Type, m.IsGhost || p.IsGhost);
                }
                if (m.Body != null) {
                  CheckTypeCharacteristics_Stmt(m.Body, m.IsGhost);
                }
              }
            }
          }
        }
        // Check that extreme predicates are not recursive with non-extreme-predicate functions (and only
        // with extreme predicates of the same polarity), and
        // check that greatest lemmas are not recursive with non-greatest-lemma methods.
        // Also, check that the constraints of newtypes/subset-types do not depend on the type itself.
        // And check that const initializers are not cyclic.
        var cycleErrorHasBeenReported = new HashSet<ICallable>();
        foreach (var d in declarations) {
          if (d is TopLevelDeclWithMembers { Members: var members }) {
            foreach (var member in members) {
              if (member is ExtremePredicate) {
                var fn = (ExtremePredicate)member;
                // Check here for the presence of any 'ensures' clauses, which are not allowed (because we're not sure
                // of their soundness)
                fn.Req.ForEach(e => ExtremePredicateChecks(e.E, fn, CallingPosition.Positive));
                fn.Decreases.Expressions.ForEach(e => ExtremePredicateChecks(e, fn, CallingPosition.Positive));
                fn.Reads.ForEach(e => ExtremePredicateChecks(e.E, fn, CallingPosition.Positive));
                if (fn.Ens.Count != 0) {
                  reporter.Error(MessageSource.Resolver, fn.Ens[0].E.tok, "a {0} is not allowed to declare any ensures clause", member.WhatKind);
                }
                if (fn.Body != null) {
                  ExtremePredicateChecks(fn.Body, fn, CallingPosition.Positive);
                }
              } else if (member is ExtremeLemma) {
                var m = (ExtremeLemma)member;
                m.Req.ForEach(e => ExtremeLemmaChecks(e.E, m));
                m.Ens.ForEach(e => ExtremeLemmaChecks(e.E, m));
                m.Decreases.Expressions.ForEach(e => ExtremeLemmaChecks(e, m));

                if (m.Body != null) {
                  ExtremeLemmaChecks(m.Body, m);
                }
              } else if (member is ConstantField) {
                var cf = (ConstantField)member;
                if (cf.EnclosingModule.CallGraph.GetSCCSize(cf) != 1) {
                  var r = cf.EnclosingModule.CallGraph.GetSCCRepresentative(cf);
                  if (cycleErrorHasBeenReported.Contains(r)) {
                    // An error has already been reported for this cycle, so don't report another.
                    // Note, the representative, "r", may itself not be a const.
                  } else {
                    ReportCallGraphCycleError(cf, "const definition contains a cycle");
                    cycleErrorHasBeenReported.Add(r);
                  }
                }
              }
            }
          }

          if (d is RedirectingTypeDecl dd) {
            if (d.EnclosingModuleDefinition.CallGraph.GetSCCSize(dd) != 1) {
              var r = d.EnclosingModuleDefinition.CallGraph.GetSCCRepresentative(dd);
              if (cycleErrorHasBeenReported.Contains(r)) {
                // An error has already been reported for this cycle, so don't report another.
                // Note, the representative, "r", may itself not be a const.
              } else if (dd is NewtypeDecl || dd is SubsetTypeDecl) {
                ReportCallGraphCycleError(dd, $"recursive constraint dependency involving a {dd.WhatKind}");
                cycleErrorHasBeenReported.Add(r);
              }
            }
          }
        }
      }

      // ---------------------------------- Pass 3 ----------------------------------
      // Further checks
      // ----------------------------------------------------------------------------

      if (reporter.Count(ErrorLevel.Error) == prevErrorCount) {
        // Check that type-parameter variance is respected in type definitions
        foreach (TopLevelDecl d in declarations) {
          if (d is IteratorDecl || d is ClassDecl) {
            foreach (var tp in d.TypeArgs) {
              if (tp.Variance != TypeParameter.TPVariance.Non) {
                reporter.Error(MessageSource.Resolver, tp.tok, "{0} declarations only support non-variant type parameters", d.WhatKind);
              }
            }
          } else if (d is TypeSynonymDecl) {
            var dd = (TypeSynonymDecl)d;
            CheckVariance(dd.Rhs, dd, TypeParameter.TPVariance.Co, false);
          } else if (d is NewtypeDecl) {
            var dd = (NewtypeDecl)d;
            CheckVariance(dd.BaseType, dd, TypeParameter.TPVariance.Co, false);
          } else if (d is DatatypeDecl) {
            var dd = (DatatypeDecl)d;
            foreach (var ctor in dd.Ctors) {
              ctor.Formals.Iter(formal => CheckVariance(formal.Type, dd, TypeParameter.TPVariance.Co, false));
            }
          }
        }
      }

      if (reporter.Count(ErrorLevel.Error) == prevErrorCount) {
        // Check that usage of "this" is restricted before "new;" in constructor bodies,
        // and that a class without any constructor only has fields with known initializers.
        // Also check that static fields (which are necessarily const) have initializers.
        var cdci = new CheckDividedConstructorInit_Visitor(this);
        foreach (var cl in ModuleDefinition.AllTypesWithMembers(declarations)) {
          if (!(cl is ClassDecl)) {
            if (!isAnExport && !cl.EnclosingModuleDefinition.IsAbstract) {
              // non-reference types (datatype, newtype, opaque) don't have constructors that can initialize fields
              foreach (var member in cl.Members) {
                if (member is ConstantField f && f.Rhs == null && !f.IsExtern(out _, out _)) {
                  CheckIsOkayWithoutRHS(f);
                }
              }
            }
            continue;
          }
          if (cl is TraitDecl) {
            if (!isAnExport && !cl.EnclosingModuleDefinition.IsAbstract) {
              // traits never have constructors, but check for static consts
              foreach (var member in cl.Members) {
                if (member is ConstantField f && f.IsStatic && f.Rhs == null && !f.IsExtern(out _, out _)) {
                  CheckIsOkayWithoutRHS(f);
                }
              }
            }
            continue;
          }
          var hasConstructor = false;
          Field fieldWithoutKnownInitializer = null;
          foreach (var member in cl.Members) {
            if (member is Constructor) {
              hasConstructor = true;
              var constructor = (Constructor)member;
              if (constructor.BodyInit != null) {
                cdci.CheckInit(constructor.BodyInit);
              }
            } else if (member is ConstantField && member.IsStatic) {
              var f = (ConstantField)member;
              if (!isAnExport && !cl.EnclosingModuleDefinition.IsAbstract && f.Rhs == null && !f.IsExtern(out _, out _)) {
                CheckIsOkayWithoutRHS(f);
              }
            } else if (member is Field && fieldWithoutKnownInitializer == null) {
              var f = (Field)member;
              if (f is ConstantField && ((ConstantField)f).Rhs != null) {
                // fine
              } else if (!f.Type.KnownToHaveToAValue(f.IsGhost)) {
                fieldWithoutKnownInitializer = f;
              }
            }
          }
          if (!hasConstructor) {
            if (fieldWithoutKnownInitializer == null) {
              // time to check inherited members
              foreach (var member in cl.InheritedMembers) {
                if (member is Field) {
                  var f = (Field)member;
                  if (f is ConstantField && ((ConstantField)f).Rhs != null) {
                    // fine
                  } else if (!f.Type.Subst(cl.ParentFormalTypeParametersToActuals).KnownToHaveToAValue(f.IsGhost)) {
                    fieldWithoutKnownInitializer = f;
                    break;
                  }
                }
              }
            }
            // go through inherited members...
            if (fieldWithoutKnownInitializer != null) {
              reporter.Error(MessageSource.Resolver, cl.tok, "class '{0}' with fields without known initializers, like '{1}' of type '{2}', must declare a constructor",
                cl.Name, fieldWithoutKnownInitializer.Name, fieldWithoutKnownInitializer.Type.Subst(cl.ParentFormalTypeParametersToActuals));
            }
          }
        }
      }
      // Verifies that, in all compiled places, subset types in comprehensions have a compilable constraint
      new SubsetConstraintGhostChecker(this.Reporter).Traverse(declarations);
    }

    private void CheckIsOkayWithoutRHS(ConstantField f) {
      if (f.IsGhost && !f.Type.IsNonempty) {
        reporter.Error(MessageSource.Resolver, f.tok,
          "{0}ghost const field '{1}' of type '{2}' (which may be empty) must give a defining value",
          f.IsStatic ? "static " : "", f.Name, f.Type);
      } else if (!f.IsGhost && !f.Type.HasCompilableValue) {
        reporter.Error(MessageSource.Resolver, f.tok,
          "{0}non-ghost const field '{1}' of type '{2}' (which does not have a default compiled value) must give a defining value",
          f.IsStatic ? "static " : "", f.Name, f.Type);
      }
    }

    private void ResolveClassMembers_Pass1(TopLevelDeclWithMembers cl) {
      foreach (var member in cl.Members) {
        var prevErrCnt = reporter.Count(ErrorLevel.Error);
        if (prevErrCnt == reporter.Count(ErrorLevel.Error)) {
          if (member is Method method) {
            CheckForUnnecessaryEqualitySupportDeclarations(method, method.TypeArgs);
            CheckParameterDefaultValuesAreCompilable(method.Ins, method);
            if (method.Body != null) {
              ComputeGhostInterest(method.Body, method.IsGhost, method.IsLemmaLike ? "a " + method.WhatKind : null, method);
              CheckExpression(method.Body, this, method);
              new TailRecursion(reporter).DetermineTailRecursion(method);
            }

          } else if (member is Function function) {
            CheckForUnnecessaryEqualitySupportDeclarations(function, function.TypeArgs);
            CheckParameterDefaultValuesAreCompilable(function.Formals, function);
            if (function.ByMethodBody == null) {
              if (!function.IsGhost && function.Body != null) {
                ExpressionTester.CheckIsCompilable(this, function.Body, function);
              }
              if (function.Body != null) {
                new TailRecursion(reporter).DetermineTailRecursion(function);
              }
            } else {
              var m = function.ByMethodDecl;
              if (m != null) {
                Contract.Assert(!m.IsGhost);
                ComputeGhostInterest(m.Body, false, null, m);
                CheckExpression(m.Body, this, m);
                new TailRecursion(reporter).DetermineTailRecursion(m);
              } else {
                // m should not be null, unless an error has been reported
                // (e.g. function-by-method and method with the same name) 
                Contract.Assert(reporter.ErrorCount > 0);
              }
            }

          } else if (member is ConstantField field && field.Rhs != null && !field.IsGhost) {
            ExpressionTester.CheckIsCompilable(this, field.Rhs, field);
          }

          if (prevErrCnt == reporter.Count(ErrorLevel.Error) && member is ICodeContext) {
            member.SubExpressions.Iter(e => CheckExpression(e, this, (ICodeContext)member));
          }
        }
      }
    }

    void CheckForUnnecessaryEqualitySupportDeclarations(MemberDecl member, List<TypeParameter> typeParameters) {
      if (member.IsGhost) {
        foreach (var p in typeParameters.Where(p => p.SupportsEquality)) {
          reporter.Warning(MessageSource.Resolver, ErrorID.None, p.tok,
            $"type parameter {p.Name} of ghost {member.WhatKind} {member.Name} is declared (==), which is unnecessary because the {member.WhatKind} doesn't contain any compiled code");
        }
      }
    }

    /// <summary>
    /// Check that default-value expressions are compilable, for non-ghost formals.
    /// </summary>
    void CheckParameterDefaultValuesAreCompilable(List<Formal> formals, ICodeContext codeContext) {
      Contract.Requires(formals != null);

      foreach (var formal in formals.Where(f => f.DefaultValue != null)) {
        if ((!codeContext.IsGhost || codeContext is DatatypeDecl) && !formal.IsGhost) {
          ExpressionTester.CheckIsCompilable(this, formal.DefaultValue, codeContext);
        }
        CheckExpression(formal.DefaultValue, this, codeContext);
      }
    }

    void ReportCallGraphCycleError(ICallable start, string msg) {
      Contract.Requires(start != null);
      Contract.Requires(msg != null);
      var scc = start.EnclosingModule.CallGraph.GetSCC(start);
      scc.Reverse();
      var startIndex = scc.IndexOf(start);
      Contract.Assert(0 <= startIndex);
      scc = Util.Concat(scc.GetRange(startIndex, scc.Count - startIndex), scc.GetRange(0, startIndex));
      ReportCycleError(scc, c => c.Tok, c => c.NameRelativeToModule, msg);
    }

    void ReportCycleError<X>(List<X> cycle, Func<X, IToken> toTok, Func<X, string> toString, string msg) {
      Contract.Requires(cycle != null);
      Contract.Requires(cycle.Count != 0);
      Contract.Requires(toTok != null);
      Contract.Requires(toString != null);
      Contract.Requires(msg != null);

      var start = cycle[0];
      var cy = Util.Comma(" -> ", cycle, toString);
      reporter.Error(MessageSource.Resolver, toTok(start), $"{msg}: {cy} -> {toString(start)}");
    }

    public BigInteger MaxBV(Type t) {
      Contract.Requires(t != null);
      Contract.Requires(t.IsBitVectorType);
      return MaxBV(t.AsBitVectorType.Width);
    }

    public BigInteger MaxBV(int bits) {
      Contract.Requires(0 <= bits);
      return BigInteger.Pow(new BigInteger(2), bits) - BigInteger.One;
    }

    private void FigureOutNativeType(NewtypeDecl dd) {
      Contract.Requires(dd != null);

      // Look at the :nativeType attribute, if any
      bool mustUseNativeType;
      List<NativeType> nativeTypeChoices = null;  // null means "no preference"
      var args = Attributes.FindExpressions(dd.Attributes, "nativeType");
      if (args != null && !dd.BaseType.IsNumericBased(Type.NumericPersuasion.Int)) {
        reporter.Error(MessageSource.Resolver, dd, ":nativeType can only be used on integral types");
        return;
      } else if (args == null) {
        // There was no :nativeType attribute
        mustUseNativeType = false;
      } else if (args.Count == 0) {
        mustUseNativeType = true;
      } else {
        var arg0Lit = args[0] as LiteralExpr;
        if (arg0Lit != null && arg0Lit.Value is bool) {
          if (!(bool)arg0Lit.Value) {
            // {:nativeType false} says "don't use native type", so our work here is done
            return;
          }
          mustUseNativeType = true;
        } else {
          mustUseNativeType = true;
          nativeTypeChoices = new List<NativeType>();
          foreach (var arg in args) {
            if (arg is LiteralExpr lit && lit.Value is string s) {
              // Get the NativeType for "s"
              foreach (var nativeT in NativeTypes) {
                if (nativeT.Name == s) {
                  nativeTypeChoices.Add(nativeT);
                  goto FoundNativeType;
                }
              }
              reporter.Error(MessageSource.Resolver, dd, ":nativeType '{0}' not known", s);
              return;
            FoundNativeType:;
            } else {
              reporter.Error(MessageSource.Resolver, arg, "unexpected :nativeType argument");
              return;
            }
          }
        }
      }

      // Figure out the variable and constraint.  Usually, these would be just .Var and .Constraint, but
      // in the case .Var is null, these can be computed from the .BaseType recursively.
      var ddVar = dd.Var;
      var ddConstraint = dd.Constraint;
      for (var ddWhereConstraintsAre = dd; ddVar == null;) {
        ddWhereConstraintsAre = ddWhereConstraintsAre.BaseType.AsNewtype;
        if (ddWhereConstraintsAre == null) {
          break;
        }
        ddVar = ddWhereConstraintsAre.Var;
        ddConstraint = ddWhereConstraintsAre.Constraint;
      }
      List<ComprehensionExpr.BoundedPool> bounds;
      if (ddVar == null) {
        // There are no bounds at all
        bounds = new List<ComprehensionExpr.BoundedPool>();
      } else {
        bounds = DiscoverAllBounds_SingleVar(ddVar, ddConstraint);
      }

      // Returns null if the argument is a constrained newtype (recursively)
      // Returns the transitive base type if the argument is recusively unconstrained
      Type AsUnconstrainedType(Type t) {
        while (true) {
          if (t.AsNewtype == null) {
            return t;
          }

          if (t.AsNewtype.Constraint != null) {
            return null;
          }

          t = t.AsNewtype.BaseType;
        }
      }

      // Find which among the allowable native types can hold "dd". Give an
      // error for any user-specified native type that's not big enough.
      var bigEnoughNativeTypes = new List<NativeType>();
      // But first, define a local, recursive function GetConst/GetAnyConst:
      // These fold any constant computations, including symbolic constants,
      // returning null if folding is not possible. If an operation is undefined
      // (divide by zero, conversion out of range, etc.), then null is returned.
      Func<Expression, BigInteger?> GetConst = null;
      Func<Expression, Stack<ConstantField>, Object> GetAnyConst = null;
      GetAnyConst = (Expression e, Stack<ConstantField> consts) => {
        if (e is LiteralExpr l) {
          return l.Value;
        } else if (e is UnaryOpExpr un) {
          if (un.ResolvedOp == UnaryOpExpr.ResolvedOpcode.BoolNot && GetAnyConst(un.E, consts) is bool b) {
            return !b;
          }
          if (un.ResolvedOp == UnaryOpExpr.ResolvedOpcode.BVNot && GetAnyConst(un.E, consts) is BigInteger i) {
            return ((BigInteger.One << un.Type.AsBitVectorType.Width) - 1) ^ i;
          }
          // TODO: This only handles strings; generalize to other collections?
          if (un.ResolvedOp == UnaryOpExpr.ResolvedOpcode.SeqLength && GetAnyConst(un.E, consts) is string ss) {
            return (BigInteger)(ss.Length);
          }
        } else if (e is MemberSelectExpr m) {
          if (m.Member is ConstantField c && c.IsStatic && c.Rhs != null) {
            // This aspect of type resolution happens before the check for cyclic references
            // so we have to do a check here as well. If cyclic, null is silently returned,
            // counting on the later error message to alert the user.
            if (consts.Contains(c)) { return null; }
            consts.Push(c);
            Object o = GetAnyConst(c.Rhs, consts);
            consts.Pop();
            return o;
          } else if (m.Member is SpecialField sf) {
            string nm = sf.Name;
            if (nm == "Floor") {
              Object ee = GetAnyConst(m.Obj, consts);
              if (ee != null && m.Obj.Type.IsNumericBased(Type.NumericPersuasion.Real)) {
                ((BaseTypes.BigDec)ee).FloorCeiling(out var f, out _);
                return f;
              }
            }
          }
        } else if (e is BinaryExpr bin) {
          Object e0 = GetAnyConst(bin.E0, consts);
          Object e1 = GetAnyConst(bin.E1, consts);
          bool isBool = bin.E0.Type == Type.Bool && bin.E1.Type == Type.Bool;
          bool shortCircuit = isBool && (bin.ResolvedOp == BinaryExpr.ResolvedOpcode.And
                                         || bin.ResolvedOp == BinaryExpr.ResolvedOpcode.Or
                                         || bin.ResolvedOp == BinaryExpr.ResolvedOpcode.Imp);

          if (e0 == null || (!shortCircuit && e1 == null)) { return null; }
          bool isAnyReal = bin.E0.Type.IsNumericBased(Type.NumericPersuasion.Real)
                        && bin.E1.Type.IsNumericBased(Type.NumericPersuasion.Real);
          bool isAnyInt = bin.E0.Type.IsNumericBased(Type.NumericPersuasion.Int)
                       && bin.E1.Type.IsNumericBased(Type.NumericPersuasion.Int);
          bool isReal = bin.Type.IsRealType;
          bool isInt = bin.Type.IsIntegerType;
          bool isBV = bin.E0.Type.IsBitVectorType;
          int width = isBV ? bin.E0.Type.AsBitVectorType.Width : 0;
          bool isString = e0 is string && e1 is string;
          switch (bin.ResolvedOp) {
            case BinaryExpr.ResolvedOpcode.Add:
              if (isInt) {
                return (BigInteger)e0 + (BigInteger)e1;
              }

              if (isBV) {
                return ((BigInteger)e0 + (BigInteger)e1) & MaxBV(bin.Type);
              }

              if (isReal) {
                return (BaseTypes.BigDec)e0 + (BaseTypes.BigDec)e1;
              }

              break;
            case BinaryExpr.ResolvedOpcode.Concat:
              if (isString) {
                return (string)e0 + (string)e1;
              }

              break;
            case BinaryExpr.ResolvedOpcode.Sub:
              if (isInt) {
                return (BigInteger)e0 - (BigInteger)e1;
              }

              if (isBV) {
                return ((BigInteger)e0 - (BigInteger)e1) & MaxBV(bin.Type);
              }

              if (isReal) {
                return (BaseTypes.BigDec)e0 - (BaseTypes.BigDec)e1;
              }
              // Allow a special case: If the result type is a newtype that is integer-based (i.e., isInt && !isInteger)
              // then we generally do not fold the operations, because we do not determine whether the
              // result of the operation satisfies the new type constraint. However, on the occasion that
              // a newtype aliases int without a constraint, it occurs that a value of the newtype is initialized
              // with a negative value, which is represented as "0 - N", that is, it comes to this case. It
              // is a nuisance not to constant-fold the result, as not doing so can alter the determination
              // of the representation type.
              if (isAnyInt && AsUnconstrainedType(bin.Type) != null) {
                return ((BigInteger)e0) - ((BigInteger)e1);
              }
              break;
            case BinaryExpr.ResolvedOpcode.Mul:
              if (isInt) {
                return (BigInteger)e0 * (BigInteger)e1;
              }

              if (isBV) {
                return ((BigInteger)e0 * (BigInteger)e1) & MaxBV(bin.Type);
              }

              if (isReal) {
                return (BaseTypes.BigDec)e0 * (BaseTypes.BigDec)e1;
              }

              break;
            case BinaryExpr.ResolvedOpcode.BitwiseAnd:
              Contract.Assert(isBV);
              return (BigInteger)e0 & (BigInteger)e1;
            case BinaryExpr.ResolvedOpcode.BitwiseOr:
              Contract.Assert(isBV);
              return (BigInteger)e0 | (BigInteger)e1;
            case BinaryExpr.ResolvedOpcode.BitwiseXor:
              Contract.Assert(isBV);
              return (BigInteger)e0 ^ (BigInteger)e1;
            case BinaryExpr.ResolvedOpcode.Div:
              if (isInt) {
                if ((BigInteger)e1 == 0) {
                  return null; // Divide by zero
                } else {
                  BigInteger a0 = (BigInteger)e0;
                  BigInteger a1 = (BigInteger)e1;
                  BigInteger d = a0 / a1;
                  return a0 >= 0 || a0 == d * a1 ? d : a1 > 0 ? d - 1 : d + 1;
                }
              }
              if (isBV) {
                if ((BigInteger)e1 == 0) {
                  return null; // Divide by zero
                } else {
                  return ((BigInteger)e0) / ((BigInteger)e1);
                }
              }
              if (isReal) {
                if ((BaseTypes.BigDec)e1 == BaseTypes.BigDec.ZERO) {
                  return null; // Divide by zero
                } else {
                  // BigDec does not have divide and is not a representation of rationals, so we don't do constant folding
                  return null;
                }
              }

              break;
            case BinaryExpr.ResolvedOpcode.Mod:
              if (isInt) {
                if ((BigInteger)e1 == 0) {
                  return null; // Mod by zero
                } else {
                  BigInteger a = BigInteger.Abs((BigInteger)e1);
                  BigInteger d = (BigInteger)e0 % a;
                  return (BigInteger)e0 >= 0 ? d : d + a;
                }
              }
              if (isBV) {
                if ((BigInteger)e1 == 0) {
                  return null; // Mod by zero
                } else {
                  return (BigInteger)e0 % (BigInteger)e1;
                }
              }
              break;
            case BinaryExpr.ResolvedOpcode.LeftShift: {
                if ((BigInteger)e1 < 0) {
                  return null; // Negative shift
                }
                if ((BigInteger)e1 > bin.Type.AsBitVectorType.Width) {
                  return null; // Shift is too large
                }
                return ((BigInteger)e0 << (int)(BigInteger)e1) & MaxBV(bin.E0.Type);
              }
            case BinaryExpr.ResolvedOpcode.RightShift: {
                if ((BigInteger)e1 < 0) {
                  return null; // Negative shift
                }
                if ((BigInteger)e1 > bin.Type.AsBitVectorType.Width) {
                  return null; // Shift too large
                }
                return (BigInteger)e0 >> (int)(BigInteger)e1;
              }
            case BinaryExpr.ResolvedOpcode.And: {
                if ((bool)e0 && e1 == null) {
                  return null;
                }

                return (bool)e0 && (bool)e1;
              }
            case BinaryExpr.ResolvedOpcode.Or: {
                if (!(bool)e0 && e1 == null) {
                  return null;
                }

                return (bool)e0 || (bool)e1;
              }
            case BinaryExpr.ResolvedOpcode.Imp: { // ==> and <==
                if ((bool)e0 && e1 == null) {
                  return null;
                }

                return !(bool)e0 || (bool)e1;
              }
            case BinaryExpr.ResolvedOpcode.Iff: return (bool)e0 == (bool)e1; // <==>
            case BinaryExpr.ResolvedOpcode.Gt:
              if (isAnyInt) {
                return (BigInteger)e0 > (BigInteger)e1;
              }

              if (isBV) {
                return (BigInteger)e0 > (BigInteger)e1;
              }

              if (isAnyReal) {
                return (BaseTypes.BigDec)e0 > (BaseTypes.BigDec)e1;
              }

              break;
            case BinaryExpr.ResolvedOpcode.GtChar:
              if (bin.E0.Type.IsCharType) {
                return ((string)e0)[0] > ((string)e1)[0];
              }

              break;
            case BinaryExpr.ResolvedOpcode.Ge:
              if (isAnyInt) {
                return (BigInteger)e0 >= (BigInteger)e1;
              }

              if (isBV) {
                return (BigInteger)e0 >= (BigInteger)e1;
              }

              if (isAnyReal) {
                return (BaseTypes.BigDec)e0 >= (BaseTypes.BigDec)e1;
              }

              break;
            case BinaryExpr.ResolvedOpcode.GeChar:
              if (bin.E0.Type.IsCharType) {
                return ((string)e0)[0] >= ((string)e1)[0];
              }

              break;
            case BinaryExpr.ResolvedOpcode.Lt:
              if (isAnyInt) {
                return (BigInteger)e0 < (BigInteger)e1;
              }

              if (isBV) {
                return (BigInteger)e0 < (BigInteger)e1;
              }

              if (isAnyReal) {
                return (BaseTypes.BigDec)e0 < (BaseTypes.BigDec)e1;
              }

              break;
            case BinaryExpr.ResolvedOpcode.LtChar:
              if (bin.E0.Type.IsCharType) {
                return ((string)e0)[0] < ((string)e1)[0];
              }

              break;
            case BinaryExpr.ResolvedOpcode.ProperPrefix:
              if (isString) {
                return ((string)e1).StartsWith((string)e0) && !((string)e1).Equals((string)e0);
              }

              break;
            case BinaryExpr.ResolvedOpcode.Le:
              if (isAnyInt) {
                return (BigInteger)e0 <= (BigInteger)e1;
              }

              if (isBV) {
                return (BigInteger)e0 <= (BigInteger)e1;
              }

              if (isAnyReal) {
                return (BaseTypes.BigDec)e0 <= (BaseTypes.BigDec)e1;
              }

              break;
            case BinaryExpr.ResolvedOpcode.LeChar:
              if (bin.E0.Type.IsCharType) {
                return ((string)e0)[0] <= ((string)e1)[0];
              }

              break;
            case BinaryExpr.ResolvedOpcode.Prefix:
              if (isString) {
                return ((string)e1).StartsWith((string)e0);
              }

              break;
            case BinaryExpr.ResolvedOpcode.EqCommon: {
                if (isBool) {
                  return (bool)e0 == (bool)e1;
                } else if (isAnyInt || isBV) {
                  return (BigInteger)e0 == (BigInteger)e1;
                } else if (isAnyReal) {
                  return (BaseTypes.BigDec)e0 == (BaseTypes.BigDec)e1;
                } else if (bin.E0.Type.IsCharType) {
                  return ((string)e0)[0] == ((string)e1)[0];
                }
                break;
              }
            case BinaryExpr.ResolvedOpcode.SeqEq:
              if (isString) {
                return (string)e0 == (string)e1;
              }
              break;
            case BinaryExpr.ResolvedOpcode.SeqNeq:
              if (isString) {
                return (string)e0 != (string)e1;
              }
              break;
            case BinaryExpr.ResolvedOpcode.NeqCommon: {
                if (isBool) {
                  return (bool)e0 != (bool)e1;
                } else if (isAnyInt || isBV) {
                  return (BigInteger)e0 != (BigInteger)e1;
                } else if (isAnyReal) {
                  return (BaseTypes.BigDec)e0 != (BaseTypes.BigDec)e1;
                } else if (bin.E0.Type.IsCharType) {
                  return ((string)e0)[0] != ((string)e1)[0];
                } else if (isString) {
                  return (string)e0 != (string)e1;
                }
                break;
              }
          }
        } else if (e is ConversionExpr ce) {
          object o = GetAnyConst(ce.E, consts);
          if (o == null || ce.E.Type == ce.Type) {
            return o;
          }

          if (ce.E.Type.IsNumericBased(Type.NumericPersuasion.Real) &&
                ce.Type.IsBitVectorType) {
            ((BaseTypes.BigDec)o).FloorCeiling(out var ff, out _);
            if (ff < 0 || ff > MaxBV(ce.Type)) {
              return null; // Out of range
            }
            if (((BaseTypes.BigDec)o) != BaseTypes.BigDec.FromBigInt(ff)) {
              return null; // Out of range
            }
            return ff;
          }

          if (ce.E.Type.IsNumericBased(Type.NumericPersuasion.Real) &&
                ce.Type.IsNumericBased(Type.NumericPersuasion.Int)) {
            ((BaseTypes.BigDec)o).FloorCeiling(out var ff, out _);
            if (AsUnconstrainedType(ce.Type) == null) {
              return null;
            }

            if (((BaseTypes.BigDec)o) != BaseTypes.BigDec.FromBigInt(ff)) {
              return null; // Argument not an integer
            }
            return ff;
          }

          if (ce.E.Type.IsBitVectorType &&
                ce.Type.IsNumericBased(Type.NumericPersuasion.Int)) {
            if (AsUnconstrainedType(ce.Type) == null) {
              return null;
            }

            return o;
          }

          if (ce.E.Type.IsBitVectorType &&
                ce.Type.IsNumericBased(Type.NumericPersuasion.Real)) {
            if (AsUnconstrainedType(ce.Type) == null) {
              return null;
            }

            return BaseTypes.BigDec.FromBigInt((BigInteger)o);
          }

          if (ce.E.Type.IsNumericBased(Type.NumericPersuasion.Int) &&
                ce.Type.IsBitVectorType) {
            BigInteger b = (BigInteger)o;
            if (b < 0 || b > MaxBV(ce.Type)) {
              return null; // Argument out of range
            }
            return o;
          }

          if (ce.E.Type.IsNumericBased(Type.NumericPersuasion.Int) &&
                ce.Type.IsNumericBased(Type.NumericPersuasion.Int)) {
            // This case includes int-based newtypes to int-based new types
            if (AsUnconstrainedType(ce.Type) == null) {
              return null;
            }

            return o;
          }

          if (ce.E.Type.IsNumericBased(Type.NumericPersuasion.Real) &&
                ce.Type.IsNumericBased(Type.NumericPersuasion.Real)) {
            // This case includes real-based newtypes to real-based new types
            if (AsUnconstrainedType(ce.Type) == null) {
              return null;
            }

            return o;
          }

          if (ce.E.Type.IsBitVectorType && ce.Type.IsBitVectorType) {
            BigInteger b = (BigInteger)o;
            if (b < 0 || b > MaxBV(ce.Type)) {
              return null; // Argument out of range
            }
            return o;
          }

          if (ce.E.Type.IsNumericBased(Type.NumericPersuasion.Int) &&
                ce.Type.IsNumericBased(Type.NumericPersuasion.Real)) {
            if (AsUnconstrainedType(ce.Type) == null) {
              return null;
            }

            return BaseTypes.BigDec.FromBigInt((BigInteger)o);
          }

          if (ce.E.Type.IsCharType && ce.Type.IsNumericBased(Type.NumericPersuasion.Int)) {
            char c = ((String)o)[0];
            if (AsUnconstrainedType(ce.Type) == null) {
              return null;
            }

            return new BigInteger(((string)o)[0]);
          }

          if (ce.E.Type.IsCharType && ce.Type.IsBitVectorType) {
            char c = ((String)o)[0];
            if ((int)c > MaxBV(ce.Type)) {
              return null; // Argument out of range
            }
            return new BigInteger(((string)o)[0]);
          }

          if ((ce.E.Type.IsNumericBased(Type.NumericPersuasion.Int) || ce.E.Type.IsBitVectorType) &&
                ce.Type.IsCharType) {
            BigInteger b = (BigInteger)o;
            if (b < BigInteger.Zero || b > new BigInteger(65535)) {
              return null; // Argument out of range
            }
            return ((char)(int)b).ToString();
          }

          if (ce.E.Type.IsCharType &&
              ce.Type.IsNumericBased(Type.NumericPersuasion.Real)) {
            if (AsUnconstrainedType(ce.Type) == null) {
              return null;
            }

            return BaseTypes.BigDec.FromInt(((string)o)[0]);
          }

          if (ce.E.Type.IsNumericBased(Type.NumericPersuasion.Real) &&
                ce.Type.IsCharType) {
            ((BaseTypes.BigDec)o).FloorCeiling(out var ff, out _);
            if (((BaseTypes.BigDec)o) != BaseTypes.BigDec.FromBigInt(ff)) {
              return null; // Argument not an integer
            }
            if (ff < BigInteger.Zero || ff > new BigInteger(65535)) {
              return null; // Argument out of range
            }
            return ((char)(int)ff).ToString();
          }

        } else if (e is SeqSelectExpr sse) {
          var b = GetAnyConst(sse.Seq, consts) as string;
          BigInteger index = (BigInteger)GetAnyConst(sse.E0, consts);
          if (b == null) {
            return null;
          }

          if (index < 0 || index >= b.Length || index > Int32.MaxValue) {
            return null; // Index out of range
          }
          return b[(int)index].ToString();
        } else if (e is ITEExpr ite) {
          Object b = GetAnyConst(ite.Test, consts);
          if (b == null) {
            return null;
          }

          return ((bool)b) ? GetAnyConst(ite.Thn, consts) : GetAnyConst(ite.Els, consts);
        } else if (e is ConcreteSyntaxExpression n) {
          return GetAnyConst(n.ResolvedExpression, consts);
        } else {
          return null;
        }
        return null;
      };
      GetConst = (Expression e) => {
        Object ee = GetAnyConst(e.Resolved ?? e, new Stack<ConstantField>());
        return ee as BigInteger?;
      };
      // Now, then, let's go through them types.
      // FIXME - should first go through the bounds to find the most constraining values
      // then check those values against the possible types. Note that also presumes the types are in order.
      BigInteger? lowest = null;
      BigInteger? highest = null;
      foreach (var bound in bounds) {
        if (bound is ComprehensionExpr.IntBoundedPool) {
          var bnd = (ComprehensionExpr.IntBoundedPool)bound;
          if (bnd.LowerBound != null) {
            BigInteger? lower = GetConst(bnd.LowerBound);
            if (lower != null && (lowest == null || lower < lowest)) {
              lowest = lower;
            }
          }
          if (bnd.UpperBound != null) {
            BigInteger? upper = GetConst(bnd.UpperBound);
            if (upper != null && (highest == null || upper > highest)) {
              highest = upper;
            }
          }
        }
      }
      foreach (var nativeT in nativeTypeChoices ?? NativeTypes) {
        bool lowerOk = (lowest != null && nativeT.LowerBound <= lowest);
        bool upperOk = (highest != null && nativeT.UpperBound >= highest);
        if (lowerOk && upperOk) {
          bigEnoughNativeTypes.Add(nativeT);
        } else if (nativeTypeChoices != null) {
          reporter.Error(MessageSource.Resolver, dd,
            "Dafny's heuristics failed to confirm '{0}' to be a compatible native type.  " +
            "Hint: try writing a newtype constraint of the form 'i:int | lowerBound <= i < upperBound && (...any additional constraints...)'",
            nativeT.Name);
          return;
        }
      }

      // Finally, of the big-enough native types, pick the first one that is
      // supported by the selected target compiler.
      foreach (var nativeT in bigEnoughNativeTypes) {
        if (Options.Backend.SupportedNativeTypes.Contains(nativeT.Name)) {
          dd.NativeType = nativeT;
          break;
        }
      }
      if (dd.NativeType != null) {
        // Give an info message saying which type was selected--unless the user requested
        // one particular native type, in which case that must have been the one picked.
        if (nativeTypeChoices != null && nativeTypeChoices.Count == 1) {
          Contract.Assert(dd.NativeType == nativeTypeChoices[0]);
        } else {
          reporter.Info(MessageSource.Resolver, dd.tok, "newtype " + dd.Name + " resolves as {:nativeType \"" + dd.NativeType.Name + "\"} (Detected Range: " + lowest + " .. " + highest + ")");
        }
      } else if (nativeTypeChoices != null) {
        reporter.Error(MessageSource.Resolver, dd,
          "None of the types given in :nativeType arguments is supported by the current compilation target. Try supplying others.");
      } else if (mustUseNativeType) {
        reporter.Error(MessageSource.Resolver, dd,
          "Dafny's heuristics cannot find a compatible native type.  " +
          "Hint: try writing a newtype constraint of the form 'i:int | lowerBound <= i < upperBound && (...any additional constraints...)'");
      }
    }

    /// <summary>
    /// Check that the 'older' modifier on parameters is used correctly and report any errors of the contrary.
    /// </summary>
    void CheckOlderParameters(Function f) {
      Contract.Requires(f != null);

      if (!f.ResultType.IsBoolType || f is PrefixPredicate || f is ExtremePredicate) {
        // parameters are not allowed to be marked 'older'
        foreach (var formal in f.Formals) {
          if (formal.IsOlder) {
            reporter.Error(MessageSource.Resolver, formal.tok, "only predicates and two-state predicates are allowed 'older' parameters");
          }
        }
      }
    }

    // ------------------------------------------------------------------------------------------------------
    // ----- CheckExpression --------------------------------------------------------------------------------
    // ------------------------------------------------------------------------------------------------------
    #region CheckExpression
    /// <summary>
    /// This method computes ghost interests in the statement portion of StmtExpr's and
    /// checks for hint restrictions in any CalcStmt.
    /// </summary>
    void CheckExpression(Expression expr, Resolver resolver, ICodeContext codeContext) {
      Contract.Requires(expr != null);
      Contract.Requires(resolver != null);
      Contract.Requires(codeContext != null);
      var v = new CheckExpression_Visitor(resolver, codeContext);
      v.Visit(expr);
    }
    /// <summary>
    /// This method computes ghost interests in the statement portion of StmtExpr's and
    /// checks for hint restrictions in any CalcStmt. In any ghost context, it also
    /// changes the bound variables of all let- and let-such-that expressions to ghost.
    /// It also performs substitutions in DefaultValueExpression's.
    /// </summary>
    void CheckExpression(Statement stmt, Resolver resolver, ICodeContext codeContext) {
      Contract.Requires(stmt != null);
      Contract.Requires(resolver != null);
      Contract.Requires(codeContext != null);
      var v = new CheckExpression_Visitor(resolver, codeContext);
      v.Visit(stmt);
    }
    class CheckExpression_Visitor : ResolverBottomUpVisitor {
      readonly ICodeContext CodeContext;
      public CheckExpression_Visitor(Resolver resolver, ICodeContext codeContext)
        : base(resolver) {
        Contract.Requires(resolver != null);
        Contract.Requires(codeContext != null);
        CodeContext = codeContext;
      }
      protected override void VisitOneExpr(Expression expr) {
        if (expr is StmtExpr) {
          var e = (StmtExpr)expr;
          resolver.ComputeGhostInterest(e.S, true, "a statement expression", CodeContext);
        } else if (expr is LetExpr) {
          var e = (LetExpr)expr;
          if (CodeContext.IsGhost) {
            foreach (var bv in e.BoundVars) {
              bv.MakeGhost();
            }
          }
        }
      }

      protected override void VisitOneStmt(Statement stmt) {
        if (stmt is CalcStmt calc) {
          foreach (var h in calc.Hints) {
            resolver.CheckLocalityUpdates(h, new HashSet<LocalVariable>(), "a hint");
          }
        } else if (stmt is AssertStmt astmt && astmt.Proof != null) {
          resolver.CheckLocalityUpdates(astmt.Proof, new HashSet<LocalVariable>(), "an assert-by body");
        } else if (stmt is ForallStmt forall && forall.Body != null) {
          resolver.CheckLocalityUpdates(forall.Body, new HashSet<LocalVariable>(), "a forall statement");
        }
      }
    }
    #endregion

    // ------------------------------------------------------------------------------------------------------
    // ----- FuelAdjustmentChecks ---------------------------------------------------------------------------
    // ------------------------------------------------------------------------------------------------------
    #region FuelAdjustmentChecks

    protected void CheckForFuelAdjustments(IToken tok, Attributes attrs, ModuleDefinition currentModule) {
      List<List<Expression>> results = Attributes.FindAllExpressions(attrs, "fuel");

      if (results != null) {
        foreach (List<Expression> args in results) {
          if (args != null && args.Count >= 2) {
            // Try to extract the function from the first argument
            MemberSelectExpr selectExpr = args[0].Resolved as MemberSelectExpr;
            if (selectExpr != null) {
              Function f = selectExpr.Member as Function;
              if (f != null) {
                f.IsFueled = true;
                if (args.Count >= 3) {
                  LiteralExpr literalLow = args[1] as LiteralExpr;
                  LiteralExpr literalHigh = args[2] as LiteralExpr;
                  if (literalLow != null && literalLow.Value is BigInteger && literalHigh != null && literalHigh.Value is BigInteger) {
                    BigInteger low = (BigInteger)literalLow.Value;
                    BigInteger high = (BigInteger)literalHigh.Value;
                    if (!(high == low + 1 || (low == 0 && high == 0))) {
                      reporter.Error(MessageSource.Resolver, tok, "fuel setting for function {0} must have high value == 1 + low value", f.Name);
                    }
                  }
                }
              }
            }
          }
        }
      }
    }

    public class FuelAdjustment_Context {
      public ModuleDefinition currentModule;
      public FuelAdjustment_Context(ModuleDefinition currentModule) {
        this.currentModule = currentModule;
      }
    }

    class FuelAdjustment_Visitor : ResolverTopDownVisitor<FuelAdjustment_Context> {
      public FuelAdjustment_Visitor(Resolver resolver)
        : base(resolver) {
        Contract.Requires(resolver != null);
      }

      protected override bool VisitOneStmt(Statement stmt, ref FuelAdjustment_Context st) {
        resolver.CheckForFuelAdjustments(stmt.Tok, stmt.Attributes, st.currentModule);
        return true;
      }
    }

    #endregion FuelAdjustmentChecks

    // ------------------------------------------------------------------------------------------------------
    // ----- ExtremePredicateChecks -------------------------------------------------------------------------
    // ------------------------------------------------------------------------------------------------------
    #region ExtremePredicateChecks
    enum CallingPosition { Positive, Negative, Neither }
    static CallingPosition Invert(CallingPosition cp) {
      switch (cp) {
        case CallingPosition.Positive: return CallingPosition.Negative;
        case CallingPosition.Negative: return CallingPosition.Positive;
        default: return CallingPosition.Neither;
      }
    }

    class FindFriendlyCalls_Visitor : ResolverTopDownVisitor<CallingPosition> {
      public readonly bool IsCoContext;
      public readonly bool ContinuityIsImportant;
      public FindFriendlyCalls_Visitor(Resolver resolver, bool co, bool continuityIsImportant)
        : base(resolver) {
        Contract.Requires(resolver != null);
        this.IsCoContext = co;
        this.ContinuityIsImportant = continuityIsImportant;
      }

      protected override bool VisitOneExpr(Expression expr, ref CallingPosition cp) {
        if (expr is UnaryOpExpr) {
          var e = (UnaryOpExpr)expr;
          if (e.Op == UnaryOpExpr.Opcode.Not) {
            // for the sub-parts, use Invert(cp)
            cp = Invert(cp);
            return true;
          }
        } else if (expr is BinaryExpr) {
          var e = (BinaryExpr)expr;
          switch (e.ResolvedOp) {
            case BinaryExpr.ResolvedOpcode.And:
            case BinaryExpr.ResolvedOpcode.Or:
              return true;  // do the sub-parts with the same "cp"
            case BinaryExpr.ResolvedOpcode.Imp:
              Visit(e.E0, Invert(cp));
              Visit(e.E1, cp);
              return false;  // don't recurse (again) on the sub-parts
            default:
              break;
          }
        } else if (expr is NestedMatchExpr) {
          var e = (NestedMatchExpr)expr;
          Visit(e.Source, CallingPosition.Neither);
          var theCp = cp;
          e.Cases.Iter(kase => Visit(kase.Body, theCp));
          return false;
        } else if (expr is MatchExpr) {
          var e = (MatchExpr)expr;
          Visit(e.Source, CallingPosition.Neither);
          var theCp = cp;
          e.Cases.Iter(kase => Visit(kase.Body, theCp));
          return false;
        } else if (expr is ITEExpr) {
          var e = (ITEExpr)expr;
          Visit(e.Test, CallingPosition.Neither);
          Visit(e.Thn, cp);
          Visit(e.Els, cp);
          return false;
        } else if (expr is LetExpr) {
          var e = (LetExpr)expr;
          foreach (var rhs in e.RHSs) {
            Visit(rhs, CallingPosition.Neither);
          }
          var cpBody = cp;
          if (!e.Exact) {
            // a let-such-that expression introduces an existential that may depend on the _k in a least/greatest predicate, so we disallow recursive calls in the body of the let-such-that
            if (IsCoContext && cp == CallingPosition.Positive) {
              cpBody = CallingPosition.Neither;
            } else if (!IsCoContext && cp == CallingPosition.Negative) {
              cpBody = CallingPosition.Neither;
            }
          }
          Visit(e.Body, cpBody);
          return false;
        } else if (expr is QuantifierExpr) {
          var e = (QuantifierExpr)expr;
          Contract.Assert(e.SplitQuantifier == null); // No split quantifiers during resolution
          var cpos = IsCoContext ? cp : Invert(cp);
          if (ContinuityIsImportant) {
            if ((cpos == CallingPosition.Positive && e is ExistsExpr) || (cpos == CallingPosition.Negative && e is ForallExpr)) {
              if (e.Bounds.Exists(bnd => bnd == null || (bnd.Virtues & ComprehensionExpr.BoundedPool.PoolVirtues.Finite) == 0)) {
                // To ensure continuity of extreme predicates, don't allow calls under an existential (resp. universal) quantifier
                // for greatest (resp. least) predicates).
                cp = CallingPosition.Neither;
              }
            }
          }
          Visit(e.LogicalBody(), cp);
          return false;
        } else if (expr is StmtExpr) {
          var e = (StmtExpr)expr;
          Visit(e.E, cp);
          Visit(e.S, CallingPosition.Neither);
          return false;
        } else if (expr is ConcreteSyntaxExpression) {
          // do the sub-parts with the same "cp"
          return true;
        }
        // do the sub-parts with cp := Neither
        cp = CallingPosition.Neither;
        return true;
      }
    }

    void KNatMismatchError(IToken tok, string contextName, ExtremePredicate.KType contextK, ExtremePredicate.KType calleeK) {
      var hint = contextK == ExtremePredicate.KType.Unspecified ? string.Format(" (perhaps try declaring '{0}' as '{0}[nat]')", contextName) : "";
      reporter.Error(MessageSource.Resolver, tok,
        "this call does not type check, because the context uses a _k parameter of type {0} whereas the callee uses a _k parameter of type {1}{2}",
        contextK == ExtremePredicate.KType.Nat ? "nat" : "ORDINAL",
        calleeK == ExtremePredicate.KType.Nat ? "nat" : "ORDINAL",
        hint);
    }

    class ExtremePredicateChecks_Visitor : FindFriendlyCalls_Visitor {
      readonly ExtremePredicate context;
      public ExtremePredicateChecks_Visitor(Resolver resolver, ExtremePredicate context)
        : base(resolver, context is GreatestPredicate, context.KNat) {
        Contract.Requires(resolver != null);
        Contract.Requires(context != null);
        this.context = context;
      }
      protected override bool VisitOneExpr(Expression expr, ref CallingPosition cp) {
        if (expr is FunctionCallExpr) {
          var e = (FunctionCallExpr)expr;
          if (ModuleDefinition.InSameSCC(context, e.Function)) {
            // we're looking at a recursive call
            if (!(context is LeastPredicate ? e.Function is LeastPredicate : e.Function is GreatestPredicate)) {
              resolver.reporter.Error(MessageSource.Resolver, e, "a recursive call from a {0} can go only to other {0}s", context.WhatKind);
            } else if (context.KNat != ((ExtremePredicate)e.Function).KNat) {
              resolver.KNatMismatchError(e.tok, context.Name, context.TypeOfK, ((ExtremePredicate)e.Function).TypeOfK);
            } else if (cp != CallingPosition.Positive) {
              var msg = string.Format("a {0} can be called recursively only in positive positions", context.WhatKind);
              if (ContinuityIsImportant && cp == CallingPosition.Neither) {
                // this may be inside an non-friendly quantifier
                msg += string.Format(" and cannot sit inside an unbounded {0} quantifier", context is LeastPredicate ? "universal" : "existential");
              } else {
                // we don't care about the continuity restriction or
                // the extreme-call is not inside an quantifier, so don't bother mentioning the part of existentials/universals in the error message
              }
              resolver.reporter.Error(MessageSource.Resolver, e, msg);
            } else {
              e.CoCall = FunctionCallExpr.CoCallResolution.Yes;
              resolver.reporter.Info(MessageSource.Resolver, e.tok, e.Function.Name + "#[_k - 1]");
            }
          }
          // do the sub-parts with cp := Neither
          cp = CallingPosition.Neither;
          return true;
        }
        return base.VisitOneExpr(expr, ref cp);
      }
      protected override bool VisitOneStmt(Statement stmt, ref CallingPosition st) {
        if (stmt is CallStmt) {
          var s = (CallStmt)stmt;
          if (ModuleDefinition.InSameSCC(context, s.Method)) {
            // we're looking at a recursive call
            resolver.reporter.Error(MessageSource.Resolver, stmt.Tok, "a recursive call from a {0} can go only to other {0}s", context.WhatKind);
          }
          // do the sub-parts with the same "cp"
          return true;
        } else {
          return base.VisitOneStmt(stmt, ref st);
        }
      }
    }

    void ExtremePredicateChecks(Expression expr, ExtremePredicate context, CallingPosition cp) {
      Contract.Requires(expr != null);
      Contract.Requires(context != null);
      var v = new ExtremePredicateChecks_Visitor(this, context);
      v.Visit(expr, cp);
    }
    #endregion ExtremePredicateChecks

    // ------------------------------------------------------------------------------------------------------
    // ----- ExtremeLemmaChecks -----------------------------------------------------------------------------
    // ------------------------------------------------------------------------------------------------------
    #region ExtremeLemmaChecks
    class ExtremeLemmaChecks_Visitor : ResolverBottomUpVisitor {
      ExtremeLemma context;
      public ExtremeLemmaChecks_Visitor(Resolver resolver, ExtremeLemma context)
        : base(resolver) {
        Contract.Requires(resolver != null);
        Contract.Requires(context != null);
        this.context = context;
      }
      protected override void VisitOneStmt(Statement stmt) {
        if (stmt is CallStmt) {
          var s = (CallStmt)stmt;
          if (s.Method is ExtremeLemma || s.Method is PrefixLemma) {
            // all is cool
          } else {
            // the call goes from an extreme lemma context to a non-extreme-lemma callee
            if (ModuleDefinition.InSameSCC(context, s.Method)) {
              // we're looking at a recursive call (to a non-extreme-lemma)
              resolver.reporter.Error(MessageSource.Resolver, s.Tok, "a recursive call from a {0} can go only to other {0}s and prefix lemmas", context.WhatKind);
            }
          }
        }
      }
      protected override void VisitOneExpr(Expression expr) {
        if (expr is FunctionCallExpr) {
          var e = (FunctionCallExpr)expr;
          // the call goes from a greatest lemma context to a non-greatest-lemma callee
          if (ModuleDefinition.InSameSCC(context, e.Function)) {
            // we're looking at a recursive call (to a non-greatest-lemma)
            resolver.reporter.Error(MessageSource.Resolver, e.tok, "a recursive call from a greatest lemma can go only to other greatest lemmas and prefix lemmas");
          }
        }
      }
    }
    void ExtremeLemmaChecks(Statement stmt, ExtremeLemma context) {
      Contract.Requires(stmt != null);
      Contract.Requires(context != null);
      var v = new ExtremeLemmaChecks_Visitor(this, context);
      v.Visit(stmt);
    }
    void ExtremeLemmaChecks(Expression expr, ExtremeLemma context) {
      Contract.Requires(context != null);
      if (expr == null) {
        return;
      }

      var v = new ExtremeLemmaChecks_Visitor(this, context);
      v.Visit(expr);
    }
    #endregion ExtremeLemmaChecks

    // ------------------------------------------------------------------------------------------------------
    // ----- CheckTypeCharacteristics -----------------------------------------------------------------------
    // ------------------------------------------------------------------------------------------------------
    #region CheckTypeCharacteristics
    void CheckTypeCharacteristics_Stmt(Statement stmt, bool isGhost) {
      Contract.Requires(stmt != null);
      var v = new CheckTypeCharacteristics_Visitor(this);
      v.Visit(stmt, isGhost);
    }
    void CheckTypeCharacteristics_Expr(Expression expr, bool isGhost) {
      Contract.Requires(expr != null);
      var v = new CheckTypeCharacteristics_Visitor(this);
      v.Visit(expr, isGhost);
    }
    public void CheckTypeCharacteristics_Type(IToken tok, Type type, bool isGhost) {
      Contract.Requires(tok != null);
      Contract.Requires(type != null);
      var v = new CheckTypeCharacteristics_Visitor(this);
      v.VisitType(tok, type, isGhost);
    }

    /// <summary>
    /// This visitor checks that type characteristics are respected in all (implicitly or explicitly)
    /// declared types. Note that equality-support is checked only in compiled contexts.
    /// In addition, this visitor checks that operations that require equality are applied to
    /// types that really do support equality; this, too, is checked only in compiled contexts.
    /// </summary>
    class CheckTypeCharacteristics_Visitor : ResolverTopDownVisitor<bool> {
      public CheckTypeCharacteristics_Visitor(Resolver resolver)
        : base(resolver) {
        Contract.Requires(resolver != null);
      }
      protected override bool VisitOneStmt(Statement stmt, ref bool inGhostContext) {
        if (stmt.IsGhost) {
          inGhostContext = true;
        }
        // In the sequel, do two things:
        //  * Call VisitType on any type that occurs in the statement
        //  * If the statement introduces ghost components, handle those components here
        //    rather than letting the default visitor handle them
        if (stmt is VarDeclStmt) {
          var s = (VarDeclStmt)stmt;
          foreach (var v in s.Locals) {
            VisitType(v.Tok, v.Type, inGhostContext || v.IsGhost);
          }
        } else if (stmt is VarDeclPattern) {
          var s = (VarDeclPattern)stmt;
          foreach (var v in s.LocalVars) {
            VisitType(v.Tok, v.Type, inGhostContext || v.IsGhost);
          }
        } else if (stmt is AssignStmt) {
          var s = (AssignStmt)stmt;
          if (s.Rhs is TypeRhs tRhs) {
            VisitType(tRhs.Tok, tRhs.Type, inGhostContext);
          }
        } else if (stmt is AssignSuchThatStmt) {
          var s = (AssignSuchThatStmt)stmt;
          Visit(Attributes.SubExpressions(s.Attributes), true);
          Visit(s.Expr, inGhostContext);
          foreach (var lhs in s.Lhss) {
            Visit(lhs, inGhostContext);
          }
          return false;
        } else if (stmt is WhileStmt) {
          var s = (WhileStmt)stmt;
          // all subexpressions are ghost, except the guard
          Visit(s.LoopSpecificationExpressions, true);
          if (s.Guard != null) {
            Visit(s.Guard, inGhostContext);
          }
          Visit(s.SubStatements, inGhostContext);
          return false;
        } else if (stmt is AlternativeLoopStmt) {
          var s = (AlternativeLoopStmt)stmt;
          // all subexpressions are ghost, except the guards
          Visit(s.LoopSpecificationExpressions, true);
          foreach (var alt in s.Alternatives) {
            Visit(alt.Guard, inGhostContext);
          }
          Visit(s.SubStatements, inGhostContext);
          return false;
        } else if (stmt is ForLoopStmt) {
          var s = (ForLoopStmt)stmt;
          // all subexpressions are ghost, except the bounds
          Visit(s.LoopSpecificationExpressions, true);
          Visit(s.Start, inGhostContext);
          if (s.End != null) {
            Visit(s.End, inGhostContext);
          }
          Visit(s.SubStatements, inGhostContext);
          return false;
        } else if (stmt is CallStmt) {
          var s = (CallStmt)stmt;
          CheckTypeInstantiation(s.Tok, s.Method.WhatKind, s.Method.Name, s.Method.TypeArgs, s.MethodSelect.TypeApplication_JustMember, inGhostContext);
          // recursively visit all subexpressions, noting that some of them may correspond to ghost formal parameters
          Contract.Assert(s.Lhs.Count == s.Method.Outs.Count);
          for (var i = 0; i < s.Method.Outs.Count; i++) {
            Visit(s.Lhs[i], inGhostContext || s.Method.Outs[i].IsGhost);
          }
          Visit(s.Receiver, inGhostContext);
          Contract.Assert(s.Args.Count == s.Method.Ins.Count);
          for (var i = 0; i < s.Method.Ins.Count; i++) {
            Visit(s.Args[i], inGhostContext || s.Method.Ins[i].IsGhost);
          }
          return false;
        } else if (stmt is ForallStmt) {
          var s = (ForallStmt)stmt;
          foreach (var v in s.BoundVars) {
            VisitType(v.Tok, v.Type, inGhostContext);
          }
          // do substatements and subexpressions, noting that ensures clauses are ghost
          Visit(Attributes.SubExpressions(s.Attributes), true);
          if (s.Range != null) {
            Visit(s.Range, inGhostContext);
          }
          foreach (var ee in s.Ens) {
            Visit(Attributes.SubExpressions(ee.Attributes), true);
            Visit(ee.E, true);
          }
          Visit(s.SubStatements, inGhostContext);
          return false;
        } else if (stmt is ExpectStmt) {
          var s = (ExpectStmt)stmt;
          Visit(Attributes.SubExpressions(s.Attributes), true);
          Visit(s.Expr, inGhostContext);
          if (s.Message != null) {
            Visit(s.Message, inGhostContext);
          }
          return false;
        }
        return true;
      }

      protected override bool VisitOneExpr(Expression expr, ref bool inGhostContext) {
        // Do two things:
        //  * Call VisitType on any type that occurs in the statement
        //  * If the expression introduces ghost components, handle those components here
        //    rather than letting the default visitor handle them
        if (expr is BinaryExpr && !inGhostContext) {
          var e = (BinaryExpr)expr;
          var t0 = e.E0.Type.NormalizeExpand();
          var t1 = e.E1.Type.NormalizeExpand();
          switch (e.Op) {
            case BinaryExpr.Opcode.Eq:
            case BinaryExpr.Opcode.Neq:
              // First, check some special cases that can always be compared against--for example, a datatype value (like Nil) that takes no parameters
              if (CanCompareWith(e.E0)) {
                // that's cool
              } else if (CanCompareWith(e.E1)) {
                // oh yeah!
              } else if (!t0.PartiallySupportsEquality) {
                resolver.reporter.Error(MessageSource.Resolver, e.E0, "{0} can only be applied to expressions of types that support equality (got {1}){2}", BinaryExpr.OpcodeString(e.Op), t0, TypeEqualityErrorMessageHint(t0));
              } else if (!t1.PartiallySupportsEquality) {
                resolver.reporter.Error(MessageSource.Resolver, e.E1, "{0} can only be applied to expressions of types that support equality (got {1}){2}", BinaryExpr.OpcodeString(e.Op), t1, TypeEqualityErrorMessageHint(t1));
              }
              break;
            default:
              switch (e.ResolvedOp) {
                // Note, all operations on sets, multisets, and maps are guaranteed to work because of restrictions placed on how
                // these types are instantiated.  (Except: This guarantee does not apply to equality on maps, because the Range type
                // of maps is not restricted, only the Domain type.  However, the equality operator is checked above.)
                case BinaryExpr.ResolvedOpcode.InSeq:
                case BinaryExpr.ResolvedOpcode.NotInSeq:
                case BinaryExpr.ResolvedOpcode.Prefix:
                case BinaryExpr.ResolvedOpcode.ProperPrefix:
                  if (!t1.SupportsEquality) {
                    resolver.reporter.Error(MessageSource.Resolver, e.E1, "{0} can only be applied to expressions of sequence types that support equality (got {1}){2}", BinaryExpr.OpcodeString(e.Op), t1, TypeEqualityErrorMessageHint(t1));
                  } else if (!t0.SupportsEquality) {
                    if (e.ResolvedOp == BinaryExpr.ResolvedOpcode.InSet || e.ResolvedOp == BinaryExpr.ResolvedOpcode.NotInSeq) {
                      resolver.reporter.Error(MessageSource.Resolver, e.E0, "{0} can only be applied to expressions of types that support equality (got {1}){2}", BinaryExpr.OpcodeString(e.Op), t0, TypeEqualityErrorMessageHint(t0));
                    } else {
                      resolver.reporter.Error(MessageSource.Resolver, e.E0, "{0} can only be applied to expressions of sequence types that support equality (got {1}){2}", BinaryExpr.OpcodeString(e.Op), t0, TypeEqualityErrorMessageHint(t0));
                    }
                  }
                  break;
                default:
                  break;
              }
              break;
          }
        } else if (expr is ComprehensionExpr) {
          var e = (ComprehensionExpr)expr;
          foreach (var bv in e.BoundVars) {
            VisitType(bv.tok, bv.Type, inGhostContext);
          }
        } else if (expr is LetExpr) {
          var e = (LetExpr)expr;
          Visit(Attributes.SubExpressions(e.Attributes), true);
          if (e.Exact) {
            Contract.Assert(e.LHSs.Count == e.RHSs.Count);
            for (var i = 0; i < e.LHSs.Count; i++) {
              // The VisitPattern function visits all BoundVar's in a pattern and returns
              // "true" if all variables are ghost.
              bool VisitPattern(CasePattern<BoundVar> pat, bool patternGhostContext) {
                if (pat.Var != null) {
                  VisitType(pat.tok, pat.Var.Type, patternGhostContext || pat.Var.IsGhost);
                  return pat.Var.IsGhost;
                } else {
                  var allGhost = true;
                  Contract.Assert(pat.Ctor != null);
                  Contract.Assert(pat.Ctor.Formals.Count == pat.Arguments.Count);
                  for (var i = 0; i < pat.Ctor.Formals.Count; i++) {
                    var formal = pat.Ctor.Formals[i];
                    var arg = pat.Arguments[i];
                    // don't use short-circuit booleans in the following line, because we want to visit all nested patterns
                    allGhost &= VisitPattern(arg, patternGhostContext || formal.IsGhost);
                  }
                  return allGhost;
                }
              }

              var allGhosts = VisitPattern(e.LHSs[i], inGhostContext);
              Visit(e.RHSs[i], inGhostContext || allGhosts);
            }
          } else {
            Contract.Assert(e.RHSs.Count == 1);
            var allGhost = true;
            foreach (var bv in e.BoundVars) {
              if (!bv.IsGhost) {
                allGhost = false;
              }
              VisitType(bv.tok, bv.Type, inGhostContext || bv.IsGhost);
            }
            Visit(e.RHSs[0], inGhostContext || allGhost);
          }
          Visit(e.Body, inGhostContext);
          return false;
        } else if (expr is MemberSelectExpr) {
          var e = (MemberSelectExpr)expr;
          if (e.Member is Function || e.Member is Method) {
            CheckTypeInstantiation(e.tok, e.Member.WhatKind, e.Member.Name, ((ICallable)e.Member).TypeArgs, e.TypeApplication_JustMember, inGhostContext);
          }
        } else if (expr is FunctionCallExpr) {
          var e = (FunctionCallExpr)expr;
          CheckTypeInstantiation(e.tok, e.Function.WhatKind, e.Function.Name, e.Function.TypeArgs, e.TypeApplication_JustFunction, inGhostContext);
          // recursively visit all subexpressions (all actual parameters), noting which ones correspond to ghost formal parameters
          Visit(e.Receiver, inGhostContext);
          Contract.Assert(e.Args.Count == e.Function.Formals.Count);
          for (var i = 0; i < e.Args.Count; i++) {
            Visit(e.Args[i], inGhostContext || e.Function.Formals[i].IsGhost);
          }
          return false;  // we've done what there is to be done
        } else if (expr is DatatypeValue) {
          var e = (DatatypeValue)expr;
          // recursively visit all subexpressions (all actual parameters), noting which ones correspond to ghost formal parameters
          Contract.Assert(e.Arguments.Count == e.Ctor.Formals.Count);
          for (var i = 0; i < e.Arguments.Count; i++) {
            Visit(e.Arguments[i], inGhostContext || e.Ctor.Formals[i].IsGhost);
          }
          return false;  // we've done what there is to be done
        } else if (expr is SetDisplayExpr || expr is MultiSetDisplayExpr || expr is MapDisplayExpr || expr is SeqConstructionExpr ||
                   expr is MultiSetFormingExpr || expr is StaticReceiverExpr) {
          // This catches other expressions whose type may potentially be illegal
          VisitType(expr.tok, expr.Type, inGhostContext);
        } else if (expr is StmtExpr) {
          var e = (StmtExpr)expr;
          Visit(e.S, true);
          Visit(e.E, inGhostContext);
          return false;
        }
        return true;
      }

      public void VisitType(IToken tok, Type type, bool inGhostContext) {
        Contract.Requires(tok != null);
        Contract.Requires(type != null);
        type = type.Normalize();  // we only do a .Normalize() here, because we want to keep stop at any type synonym or subset type
        if (type is BasicType) {
          // fine
        } else if (type is SetType) {
          var st = (SetType)type;
          var argType = st.Arg;
          if (!inGhostContext && !argType.SupportsEquality) {
            resolver.reporter.Error(MessageSource.Resolver, tok, "{2}set argument type must support equality (got {0}){1}", argType, TypeEqualityErrorMessageHint(argType), st.Finite ? "" : "i");
          }
          VisitType(tok, argType, inGhostContext);

        } else if (type is MultiSetType) {
          var argType = ((MultiSetType)type).Arg;
          if (!inGhostContext && !argType.SupportsEquality) {
            resolver.reporter.Error(MessageSource.Resolver, tok, "multiset argument type must support equality (got {0}){1}", argType, TypeEqualityErrorMessageHint(argType));

          }
          VisitType(tok, argType, inGhostContext);
        } else if (type is MapType) {
          var mt = (MapType)type;
          if (!inGhostContext && !mt.Domain.SupportsEquality) {
            resolver.reporter.Error(MessageSource.Resolver, tok, "{2}map domain type must support equality (got {0}){1}", mt.Domain, TypeEqualityErrorMessageHint(mt.Domain), mt.Finite ? "" : "i");
          }
          VisitType(tok, mt.Domain, inGhostContext);
          VisitType(tok, mt.Range, inGhostContext);

        } else if (type is SeqType) {
          Type argType = ((SeqType)type).Arg;
          VisitType(tok, argType, inGhostContext);

        } else if (type is UserDefinedType) {
          var udt = (UserDefinedType)type;
          Contract.Assert(udt.ResolvedClass != null);
          var formalTypeArgs = udt.ResolvedClass.TypeArgs;
          Contract.Assert(formalTypeArgs != null);
          CheckTypeInstantiation(udt.tok, "type", udt.ResolvedClass.Name, formalTypeArgs, udt.TypeArgs, inGhostContext);

        } else if (type is TypeProxy) {
          // the type was underconstrained; this is checked elsewhere, but it is not in violation of the equality-type test
        } else {
          Contract.Assert(false); throw new cce.UnreachableException();  // unexpected type
        }
      }

      void CheckTypeInstantiation(IToken tok, string what, string className, List<TypeParameter> formalTypeArgs, List<Type> actualTypeArgs, bool inGhostContext) {
        Contract.Requires(tok != null);
        Contract.Requires(what != null);
        Contract.Requires(className != null);
        Contract.Requires(formalTypeArgs != null);
        Contract.Requires(actualTypeArgs != null);
        Contract.Requires(formalTypeArgs.Count == actualTypeArgs.Count);

        for (var i = 0; i < formalTypeArgs.Count; i++) {
          var formal = formalTypeArgs[i];
          var actual = actualTypeArgs[i];
          if (!CheckCharacteristics(formal.Characteristics, actual, inGhostContext, out var whatIsWrong, out var hint)) {
            resolver.reporter.Error(MessageSource.Resolver, tok, "type parameter{0} ({1}) passed to {2} {3} must support {4} (got {5}){6}",
              actualTypeArgs.Count == 1 ? "" : " " + i, formal.Name, what, className, whatIsWrong, actual, hint);
          }
          VisitType(tok, actual, inGhostContext);
        }
      }

      bool CheckCharacteristics(TypeParameter.TypeParameterCharacteristics formal, Type actual, bool inGhostContext, out string whatIsWrong, out string hint) {
        Contract.Ensures(Contract.Result<bool>() || (Contract.ValueAtReturn(out whatIsWrong) != null && Contract.ValueAtReturn(out hint) != null));
        if (!inGhostContext && formal.EqualitySupport != TypeParameter.EqualitySupportValue.Unspecified && !actual.SupportsEquality) {
          whatIsWrong = "equality";
          hint = TypeEqualityErrorMessageHint(actual);
          return false;
        }
        var cl = (actual.Normalize() as UserDefinedType)?.ResolvedClass;
        var tp = (TopLevelDecl)(cl as TypeParameter) ?? cl as OpaqueTypeDecl;
        if (formal.HasCompiledValue && (inGhostContext ? !actual.IsNonempty : !actual.HasCompilableValue)) {
          whatIsWrong = "auto-initialization";
          hint = tp == null ? "" :
            string.Format(" (perhaps try declaring {2} '{0}' on line {1} as '{0}(0)', which says it can only be instantiated with a type that supports auto-initialization)", tp.Name, tp.tok.line, tp.WhatKind);
          return false;
        }
        if (formal.IsNonempty && !actual.IsNonempty) {
          whatIsWrong = "nonempty";
          hint = tp == null ? "" :
            string.Format(" (perhaps try declaring {2} '{0}' on line {1} as '{0}(00)', which says it can only be instantiated with a nonempty type)", tp.Name, tp.tok.line, tp.WhatKind);
          return false;
        }
        if (formal.ContainsNoReferenceTypes && actual.MayInvolveReferences) {
          whatIsWrong = "no references";
          hint = tp == null ? "" :
            string.Format(" (perhaps try declaring {2} '{0}' on line {1} as '{0}(!new)', which says it can only be instantiated with a type that contains no references)", tp.Name, tp.tok.line, tp.WhatKind);
          return false;
        }
        whatIsWrong = null;
        hint = null;
        return true;
      }

      string TypeEqualityErrorMessageHint(Type argType) {
        Contract.Requires(argType != null);
        var cl = (argType.Normalize() as UserDefinedType)?.ResolvedClass;
        var tp = (TopLevelDecl)(cl as TypeParameter) ?? cl as OpaqueTypeDecl;
        if (tp != null) {
          return string.Format(" (perhaps try declaring {2} '{0}' on line {1} as '{0}(==)', which says it can only be instantiated with a type that supports equality)", tp.Name, tp.tok.line, tp.WhatKind);
        }
        return "";
      }
    }

    public static bool CanCompareWith(Expression expr) {
      Contract.Requires(expr != null);
      if (expr.Type.SupportsEquality) {
        return true;
      }
      expr = expr.Resolved;
      if (expr is DatatypeValue datatypeValue && !datatypeValue.Ctor.EnclosingDatatype.HasGhostVariant) {
        for (var i = 0; i < datatypeValue.Ctor.Formals.Count; i++) {
          if (datatypeValue.Ctor.Formals[i].IsGhost) {
            return false;
          } else if (!CanCompareWith(datatypeValue.Arguments[i])) {
            return false;
          }
        }
        return true;
      } else if (expr is DisplayExpression) {
        var e = (DisplayExpression)expr;
        return e.Elements.Count == 0;
      } else if (expr is MapDisplayExpr) {
        var e = (MapDisplayExpr)expr;
        return e.Elements.Count == 0;
      }
      return false;
    }

    #endregion CheckTypeCharacteristics

    // ------------------------------------------------------------------------------------------------------
    // ----- ComputeGhostInterest ---------------------------------------------------------------------------
    // ------------------------------------------------------------------------------------------------------
    #region ComputeGhostInterest
    public void ComputeGhostInterest(Statement stmt, bool mustBeErasable, [CanBeNull] string proofContext, ICodeContext codeContext) {
      Contract.Requires(stmt != null);
      Contract.Requires(codeContext != null);
      var visitor = new GhostInterestVisitor(codeContext, this, reporter, false);
      visitor.Visit(stmt, mustBeErasable, proofContext);
    }

    #endregion

    // ------------------------------------------------------------------------------------------------------
    // ----- FillInDefaultLoopDecreases ---------------------------------------------------------------------
    // ------------------------------------------------------------------------------------------------------
    #region FillInDefaultLoopDecreases
    class FillInDefaultLoopDecreases_Visitor : ResolverBottomUpVisitor {
      readonly ICallable EnclosingMethod;
      public FillInDefaultLoopDecreases_Visitor(Resolver resolver, ICallable enclosingMethod)
        : base(resolver) {
        Contract.Requires(resolver != null);
        Contract.Requires(enclosingMethod != null);
        EnclosingMethod = enclosingMethod;
      }
      protected override void VisitOneStmt(Statement stmt) {
        if (stmt is WhileStmt) {
          var s = (WhileStmt)stmt;
          resolver.FillInDefaultLoopDecreases(s, s.Guard, s.Decreases.Expressions, EnclosingMethod);
        } else if (stmt is AlternativeLoopStmt) {
          var s = (AlternativeLoopStmt)stmt;
          resolver.FillInDefaultLoopDecreases(s, null, s.Decreases.Expressions, EnclosingMethod);
        }
      }
    }
    #endregion FillInDefaultLoopDecreases

    // ------------------------------------------------------------------------------------------------------
    // ----- ReportMoreAdditionalInformation ----------------------------------------------------------------
    // ------------------------------------------------------------------------------------------------------
    #region ReportOtherAdditionalInformation_Visitor
    class ReportOtherAdditionalInformation_Visitor : ResolverBottomUpVisitor {
      public ReportOtherAdditionalInformation_Visitor(Resolver resolver)
        : base(resolver) {
        Contract.Requires(resolver != null);
      }
      protected override void VisitOneStmt(Statement stmt) {
        if (stmt is ForallStmt) {
          var s = (ForallStmt)stmt;
          if (s.Kind == ForallStmt.BodyKind.Call) {
            var cs = (CallStmt)s.S0;
            // show the callee's postcondition as the postcondition of the 'forall' statement
            // TODO:  The following substitutions do not correctly take into consideration variable capture; hence, what the hover text displays may be misleading
            var argsSubstMap = new Dictionary<IVariable, Expression>();  // maps formal arguments to actuals
            Contract.Assert(cs.Method.Ins.Count == cs.Args.Count);
            for (int i = 0; i < cs.Method.Ins.Count; i++) {
              argsSubstMap.Add(cs.Method.Ins[i], cs.Args[i]);
            }
            var substituter = new AlphaConvertingSubstituter(cs.Receiver, argsSubstMap, new Dictionary<TypeParameter, Type>());
            if (!Attributes.Contains(s.Attributes, "auto_generated")) {
              foreach (var ens in cs.Method.Ens) {
                var p = substituter.Substitute(ens.E);  // substitute the call's actuals for the method's formals
                resolver.reporter.Info(MessageSource.Resolver, s.Tok, "ensures " + Printer.ExprToString(p));
              }
            }
          }
        }
      }
    }
    #endregion ReportOtherAdditionalInformation_Visitor

    // ------------------------------------------------------------------------------------------------------
    // ----- ReportMoreAdditionalInformation ----------------------------------------------------------------
    // ------------------------------------------------------------------------------------------------------
    #region CheckDividedConstructorInit
    class CheckDividedConstructorInit_Visitor : ResolverTopDownVisitor<int> {
      public CheckDividedConstructorInit_Visitor(Resolver resolver)
        : base(resolver) {
        Contract.Requires(resolver != null);
      }
      public void CheckInit(List<Statement> initStmts) {
        Contract.Requires(initStmts != null);
        initStmts.Iter(CheckInit);
      }
      /// <summary>
      /// This method almost does what Visit(Statement) does, except that it handles assignments to
      /// fields differently.
      /// </summary>
      void CheckInit(Statement stmt) {
        Contract.Requires(stmt != null);
        // Visit(stmt) would do:
        //     stmt.SubExpressions.Iter(Visit);    (*)
        //     stmt.SubStatements.Iter(Visit);     (**)
        //     VisitOneStmt(stmt);                 (***)
        // We may do less for (*), we always use CheckInit instead of Visit in (**), and we do (***) the same.
        if (stmt is AssignStmt) {
          var s = stmt as AssignStmt;
          // The usual visitation of s.SubExpressions.Iter(Visit) would do the following:
          //   Attributes.SubExpressions(s.Attributes).Iter(Visit);  (+)
          //   Visit(s.Lhs);                                         (++)
          //   s.Rhs.SubExpressions.Iter(Visit);                     (+++)
          // Here, we may do less; in particular, we may omit (++).
          Attributes.SubExpressions(s.Attributes).Iter(VisitExpr);  // (+)
          var mse = s.Lhs as MemberSelectExpr;
          if (mse != null && Expression.AsThis(mse.Obj) != null) {
            if (s.Rhs is ExprRhs) {
              // This is a special case we allow.  Omit s.Lhs in the recursive visits.  That is, we omit (++).
              // Furthermore, because the assignment goes to a field of "this" and won't be available until after
              // the "new;", we can allow certain specific (and useful) uses of "this" in the RHS.
              s.Rhs.SubExpressions.Iter(LiberalRHSVisit);  // (+++)
            } else {
              s.Rhs.SubExpressions.Iter(VisitExpr);  // (+++)
            }
          } else {
            VisitExpr(s.Lhs);  // (++)
            s.Rhs.SubExpressions.Iter(VisitExpr);  // (+++)
          }
        } else {
          stmt.SubExpressions.Iter(VisitExpr);  // (*)
        }
        stmt.SubStatements.Iter(CheckInit);  // (**)
        int dummy = 0;
        VisitOneStmt(stmt, ref dummy);  // (***)
      }
      void VisitExpr(Expression expr) {
        Contract.Requires(expr != null);
        Visit(expr, 0);
      }
      protected override bool VisitOneExpr(Expression expr, ref int unused) {
        if (expr is MemberSelectExpr) {
          var e = (MemberSelectExpr)expr;
          if (e.Member.IsInstanceIndependentConstant && Expression.AsThis(e.Obj) != null) {
            return false;  // don't continue the recursion
          }
        } else if (expr is ThisExpr && !(expr is ImplicitThisExpr_ConstructorCall)) {
          resolver.reporter.Error(MessageSource.Resolver, expr.tok, "in the first division of the constructor body (before 'new;'), 'this' can only be used to assign to its fields");
        }
        return base.VisitOneExpr(expr, ref unused);
      }
      void LiberalRHSVisit(Expression expr) {
        Contract.Requires(expr != null);
        // It is important not to allow "this" to flow into something that can be used (for compilation or
        // verification purposes) before the "new;", because, to the verifier, "this" has not yet been allocated.
        // The verifier is told that everything reachable from the heap is expected to be allocated and satisfy all
        // the usual properties, so "this" had better not become reachable from the heap until after the "new;"
        // that does the actual allocation of "this".
        // Within these restrictions, we can allow the (not yet fully available) value "this" to flow into values
        // stored in fields of "this".  Such values are naked occurrences of "this" and "this" occurring
        // as part of constructing a value type.  Since by this rule, "this" may be part of the value stored in
        // a field of "this", we must apply the same rules to uses of the values of fields of "this".
        if (expr is ConcreteSyntaxExpression) {
        } else if (expr is ThisExpr) {
        } else if (expr is MemberSelectExpr && IsThisDotField((MemberSelectExpr)expr)) {
        } else if (expr is SetDisplayExpr) {
        } else if (expr is MultiSetDisplayExpr) {
        } else if (expr is SeqDisplayExpr) {
        } else if (expr is MapDisplayExpr) {
        } else if (expr is BinaryExpr && IsCollectionOperator(((BinaryExpr)expr).ResolvedOp)) {
        } else if (expr is DatatypeValue) {
        } else if (expr is ITEExpr) {
          var e = (ITEExpr)expr;
          VisitExpr(e.Test);
          LiberalRHSVisit(e.Thn);
          LiberalRHSVisit(e.Els);
          return;
        } else {
          // defer to the usual Visit
          VisitExpr(expr);
          return;
        }
        expr.SubExpressions.Iter(LiberalRHSVisit);
      }
      static bool IsThisDotField(MemberSelectExpr expr) {
        Contract.Requires(expr != null);
        return Expression.AsThis(expr.Obj) != null && expr.Member is Field;
      }
      static bool IsCollectionOperator(BinaryExpr.ResolvedOpcode op) {
        switch (op) {
          // sets:  +, *, -
          case BinaryExpr.ResolvedOpcode.Union:
          case BinaryExpr.ResolvedOpcode.Intersection:
          case BinaryExpr.ResolvedOpcode.SetDifference:
          // multisets: +, *, -
          case BinaryExpr.ResolvedOpcode.MultiSetUnion:
          case BinaryExpr.ResolvedOpcode.MultiSetIntersection:
          case BinaryExpr.ResolvedOpcode.MultiSetDifference:
          // sequences: +
          case BinaryExpr.ResolvedOpcode.Concat:
          // maps: +, -
          case BinaryExpr.ResolvedOpcode.MapMerge:
          case BinaryExpr.ResolvedOpcode.MapSubtraction:
            return true;
          default:
            return false;
        }
      }
    }
    #endregion

    // ------------------------------------------------------------------------------------------------------
    // ------------------------------------------------------------------------------------------------------
    // ------------------------------------------------------------------------------------------------------

    bool InferRequiredEqualitySupport(TypeParameter tp, Type type) {
      Contract.Requires(tp != null);
      Contract.Requires(type != null);

      type = type.Normalize();  // we only do a .Normalize() here, because we want to keep stop at any type synonym or subset type
      if (type is BasicType) {
      } else if (type is SetType) {
        var st = (SetType)type;
        return st.Arg.AsTypeParameter == tp || InferRequiredEqualitySupport(tp, st.Arg);
      } else if (type is MultiSetType) {
        var ms = (MultiSetType)type;
        return ms.Arg.AsTypeParameter == tp || InferRequiredEqualitySupport(tp, ms.Arg);
      } else if (type is MapType) {
        var mt = (MapType)type;
        return mt.Domain.AsTypeParameter == tp || InferRequiredEqualitySupport(tp, mt.Domain) || InferRequiredEqualitySupport(tp, mt.Range);
      } else if (type is SeqType) {
        var sq = (SeqType)type;
        return InferRequiredEqualitySupport(tp, sq.Arg);
      } else if (type is UserDefinedType) {
        var udt = (UserDefinedType)type;
        List<TypeParameter> formalTypeArgs = udt.ResolvedClass.TypeArgs;
        Contract.Assert(formalTypeArgs != null);
        Contract.Assert(formalTypeArgs.Count == udt.TypeArgs.Count);
        var i = 0;
        foreach (var argType in udt.TypeArgs) {
          var formalTypeArg = formalTypeArgs[i];
          if ((formalTypeArg.SupportsEquality && argType.AsTypeParameter == tp) || InferRequiredEqualitySupport(tp, argType)) {
            return true;
          }
          i++;
        }
        if (udt.ResolvedClass is TypeSynonymDecl) {
          var syn = (TypeSynonymDecl)udt.ResolvedClass;
          if (syn.IsRevealedInScope(Type.GetScope())) {
            return InferRequiredEqualitySupport(tp, syn.RhsWithArgument(udt.TypeArgs));
          }
        }
      } else {
        Contract.Assert(false); throw new cce.UnreachableException();  // unexpected type
      }
      return false;
    }

    TopLevelDeclWithMembers currentClass;
    Method currentMethod;
    readonly Scope<TypeParameter>/*!*/ allTypeParameters = new Scope<TypeParameter>();
    public readonly Scope<IVariable>/*!*/ scope = new Scope<IVariable>();
    Scope<Statement>/*!*/ enclosingStatementLabels = new Scope<Statement>();
    public readonly Scope<Label>/*!*/ DominatingStatementLabels = new Scope<Label>();
    List<Statement> loopStack = new List<Statement>();  // the enclosing loops (from which it is possible to break out)

    /// <summary>
    /// Resolves the types along .ParentTraits and fills in .ParentTraitHeads
    /// </summary>
    void ResolveParentTraitTypes(TopLevelDeclWithMembers cl, Graph<TopLevelDeclWithMembers> parentRelation) {
      Contract.Requires(cl != null);
      Contract.Requires(currentClass == null);
      Contract.Ensures(currentClass == null);

      currentClass = cl;
      allTypeParameters.PushMarker();
      ResolveTypeParameters(cl.TypeArgs, false, cl);
      foreach (var tt in cl.ParentTraits) {
        var prevErrorCount = reporter.Count(ErrorLevel.Error);
        ResolveType(cl.tok, tt, new NoContext(cl.EnclosingModuleDefinition), ResolveTypeOptionEnum.DontInfer, null);
        if (prevErrorCount == reporter.Count(ErrorLevel.Error)) {
          var udt = tt as UserDefinedType;
          if (udt != null && udt.ResolvedClass is NonNullTypeDecl nntd && nntd.ViewAsClass is TraitDecl trait) {
            // disallowing inheritance in multi module case
            bool termination = true;
            if (cl.EnclosingModuleDefinition == trait.EnclosingModuleDefinition || trait.IsObjectTrait || (Attributes.ContainsBool(trait.Attributes, "termination", ref termination) && !termination)) {
              // all is good (or the user takes responsibility for the lack of termination checking)
              if (!cl.ParentTraitHeads.Contains(trait)) {
                cl.ParentTraitHeads.Add(trait);
                parentRelation.AddEdge(cl, trait);
              }
            } else {
              reporter.Error(MessageSource.Resolver, udt.tok, "{0} '{1}' is in a different module than trait '{2}'. A {0} may only extend a trait in the same module, unless the parent trait is annotated with {{:termination false}}.", cl.WhatKind, cl.Name, trait.FullName);
            }
          } else {
            reporter.Error(MessageSource.Resolver, udt != null ? udt.tok : cl.tok, "a {0} can only extend traits (found '{1}')", cl.WhatKind, tt);
          }
        }
      }
      allTypeParameters.PopMarker();
      currentClass = null;
    }

    /// <summary>
    /// This method idempotently fills in .InheritanceInformation, .ParentFormalTypeParametersToActuals, and the
    /// name->MemberDecl table for "cl" and the transitive parent traits of "cl". It also checks that every (transitive)
    /// parent trait is instantiated with the same type parameters
    /// The method assumes that all types along .ParentTraits have been successfully resolved and .ParentTraitHeads been filled in.
    /// </summary>
    void RegisterInheritedMembers(TopLevelDeclWithMembers cl) {
      Contract.Requires(cl != null);

      if (cl.ParentTypeInformation != null) {
        return;
      }
      cl.ParentTypeInformation = new TopLevelDeclWithMembers.InheritanceInformationClass();

      // populate .ParentTypeInformation and .ParentFormalTypeParametersToActuals for the immediate parent traits
      foreach (var tt in cl.ParentTraits) {
        var udt = (UserDefinedType)tt;
        var nntd = (NonNullTypeDecl)udt.ResolvedClass;
        var trait = (TraitDecl)nntd.ViewAsClass;
        cl.ParentTypeInformation.Record(trait, udt);
        Contract.Assert(trait.TypeArgs.Count == udt.TypeArgs.Count);
        for (var i = 0; i < trait.TypeArgs.Count; i++) {
          // there may be duplciate parent traits, which haven't been checked for yet, so add mapping only for the first occurrence of each type parameter
          if (!cl.ParentFormalTypeParametersToActuals.ContainsKey(trait.TypeArgs[i])) {
            cl.ParentFormalTypeParametersToActuals.Add(trait.TypeArgs[i], udt.TypeArgs[i]);
          }
        }
      }

      // populate .ParentTypeInformation and .ParentFormalTypeParametersToActuals for the transitive parent traits
      foreach (var trait in cl.ParentTraitHeads) {
        // make sure the parent trait has been processed; then, incorporate its inheritance information
        RegisterInheritedMembers(trait);
        cl.ParentTypeInformation.Extend(trait, trait.ParentTypeInformation, cl.ParentFormalTypeParametersToActuals);
        foreach (var entry in trait.ParentFormalTypeParametersToActuals) {
          var v = entry.Value.Subst(cl.ParentFormalTypeParametersToActuals);
          if (!cl.ParentFormalTypeParametersToActuals.ContainsKey(entry.Key)) {
            cl.ParentFormalTypeParametersToActuals.Add(entry.Key, v);
          }
        }
      }

      // Check that every (transitive) parent trait is instantiated with the same type parameters
      foreach (var group in cl.ParentTypeInformation.GetTypeInstantiationGroups()) {
        Contract.Assert(1 <= group.Count);
        var ty = group[0].Item1;
        for (var i = 1; i < group.Count; i++) {
          if (!group.GetRange(0, i).Exists(pair => pair.Item1.Equals(group[i].Item1))) {
            var via0 = group[0].Item2.Count == 0 ? "" : " (via " + Util.Comma(group[0].Item2, traitDecl => traitDecl.Name) + ")";
            var via1 = group[i].Item2.Count == 0 ? "" : " (via " + Util.Comma(group[i].Item2, traitDecl => traitDecl.Name) + ")";
            reporter.Error(MessageSource.Resolver, cl.tok,
              "duplicate trait parents with the same head type must also have the same type arguments; got {0}{1} and {2}{3}",
              ty, via0, group[i].Item1, via1);
          }
        }
      }

      // Update the name->MemberDecl table for the class. Report an error if the same name refers to more than one member,
      // except when such duplication is purely that one member, say X, is inherited and the other is an override of X.
      var inheritedMembers = new Dictionary<string, MemberDecl>();
      foreach (var trait in cl.ParentTraitHeads) {
        foreach (var traitMember in classMembers[trait].Values) {  // TODO: rather than using .Values, it would be nice to use something that gave a deterministic order
          if (!inheritedMembers.TryGetValue(traitMember.Name, out var prevMember)) {
            // record "traitMember" as an inherited member
            inheritedMembers.Add(traitMember.Name, traitMember);
          } else if (traitMember == prevMember) {
            // same member, inherited two different ways
          } else if (traitMember.Overrides(prevMember)) {
            // we're inheriting "prevMember" and "traitMember" from different parent traits, where "traitMember" is an override of "prevMember"
            Contract.Assert(traitMember.EnclosingClass != cl && prevMember.EnclosingClass != cl && traitMember.EnclosingClass != prevMember.EnclosingClass); // sanity checks
            // re-map "traitMember.Name" to point to the overriding member
            inheritedMembers[traitMember.Name] = traitMember;
          } else if (prevMember.Overrides(traitMember)) {
            // we're inheriting "prevMember" and "traitMember" from different parent traits, where "prevMember" is an override of "traitMember"
            Contract.Assert(traitMember.EnclosingClass != cl && prevMember.EnclosingClass != cl && traitMember.EnclosingClass != prevMember.EnclosingClass); // sanity checks
            // keep the mapping to "prevMember"
          } else {
            // "prevMember" and "traitMember" refer to different members (with the same name)
            reporter.Error(MessageSource.Resolver, cl.tok, "{0} '{1}' inherits a member named '{2}' from both traits '{3}' and '{4}'",
              cl.WhatKind, cl.Name, traitMember.Name, prevMember.EnclosingClass.Name, traitMember.EnclosingClass.Name);
          }
        }
      }
      // Incorporate the inherited members into the name->MemberDecl mapping of "cl"
      var members = classMembers[cl];
      foreach (var entry in inheritedMembers) {
        var name = entry.Key;
        var traitMember = entry.Value;
        if (!members.TryGetValue(name, out var clMember)) {
          members.Add(name, traitMember);
        } else {
          Contract.Assert(clMember.EnclosingClass == cl);  // sanity check
          Contract.Assert(clMember.OverriddenMember == null);  // sanity check
          clMember.OverriddenMember = traitMember;
        }
      }
    }

    /// <summary>
    /// Assumes type parameters have already been pushed
    /// </summary>
    void ResolveClassMemberTypes(TopLevelDeclWithMembers cl) {
      Contract.Requires(cl != null);
      Contract.Requires(currentClass == null);
      Contract.Ensures(currentClass == null);
      currentClass = cl;

      foreach (MemberDecl member in cl.Members) {
        member.EnclosingClass = cl;
        if (member is Field) {
          if (member is ConstantField) {
            var m = (ConstantField)member;
            ResolveType(member.tok, ((Field)member).Type, m, ResolveTypeOptionEnum.DontInfer, null);
          } else {
            // In the following, we pass in a NoContext, because any cycle formed by a redirecting-type constraints would have to
            // dereference the heap, and such constraints are not allowed to dereference the heap so an error will be produced
            // even if we don't detect this cycle.
            ResolveType(member.tok, ((Field)member).Type, new NoContext(cl.EnclosingModuleDefinition), ResolveTypeOptionEnum.DontInfer, null);
          }
        } else if (member is Function) {
          var f = (Function)member;
          var ec = reporter.Count(ErrorLevel.Error);
          allTypeParameters.PushMarker();
          ResolveTypeParameters(f.TypeArgs, true, f);
          ResolveFunctionSignature(f);
          allTypeParameters.PopMarker();
          if (f is ExtremePredicate && ec == reporter.Count(ErrorLevel.Error)) {
            var ff = ((ExtremePredicate)f).PrefixPredicate;  // note, may be null if there was an error before the prefix predicate was generated
            if (ff != null) {
              ff.EnclosingClass = cl;
              allTypeParameters.PushMarker();
              ResolveTypeParameters(ff.TypeArgs, true, ff);
              ResolveFunctionSignature(ff);
              allTypeParameters.PopMarker();
            }
          }
          if (f.ByMethodDecl != null) {
            f.ByMethodDecl.EnclosingClass = cl;
          }

        } else if (member is Method) {
          var m = (Method)member;
          var ec = reporter.Count(ErrorLevel.Error);
          allTypeParameters.PushMarker();
          ResolveTypeParameters(m.TypeArgs, true, m);
          ResolveMethodSignature(m);
          allTypeParameters.PopMarker();
          if (m is ExtremeLemma com && com.PrefixLemma != null && ec == reporter.Count(ErrorLevel.Error)) {
            var mm = com.PrefixLemma;
            // resolve signature of the prefix lemma
            mm.EnclosingClass = cl;
            allTypeParameters.PushMarker();
            ResolveTypeParameters(mm.TypeArgs, true, mm);
            ResolveMethodSignature(mm);
            allTypeParameters.PopMarker();
          }

        } else {
          Contract.Assert(false); throw new cce.UnreachableException();  // unexpected member type
        }
      }

      currentClass = null;
    }

    /// <summary>
    /// This method checks the rules for inherited and overridden members. It also populates .InheritedMembers with the
    /// non-static members that are inherited from parent traits.
    /// </summary>
    void InheritedTraitMembers(TopLevelDeclWithMembers cl) {
      Contract.Requires(cl != null);
      Contract.Requires(cl.ParentTypeInformation != null);

      foreach (var member in classMembers[cl].Values) {
        if (member is PrefixPredicate || member is PrefixLemma) {
          // these are handled with the corresponding extreme predicate/lemma
          continue;
        }
        if (member.EnclosingClass != cl) {
          // The member is the one inherited from a trait (and the class does not itself define a member with this name).  This
          // is fine for fields and for functions and methods with bodies. However, if "cl" is not itself a trait, then for a body-less function
          // or method, "cl" is required to at least redeclare the member with its signature.  (It should also provide a stronger specification,
          // but that will be checked by the verifier.  And it should also have a body, but that will be checked by the compiler.)
          if (member.IsStatic) {
            // nothing to do
          } else {
            cl.InheritedMembers.Add(member);
            if (member is Field || (member as Function)?.Body != null || (member as Method)?.Body != null) {
              // member is a field or a fully defined function or method
            } else if (cl is TraitDecl) {
              // there are no expectations that a field needs to repeat the signature of inherited body-less members
            } else if (Attributes.Contains(member.Attributes, "extern")) {
              // Extern functions do not need to be reimplemented.
              // TODO: When `:extern` is separated from `:compile false`, this should become `:compile false`.
            } else if (member is Lemma && Attributes.Contains(member.Attributes, "opaque_reveal")) {
              // reveal lemmas do not need to be reimplemented
            } else {
              reporter.Error(MessageSource.Resolver, cl.tok, "{0} '{1}' does not implement trait {2} '{3}.{4}'", cl.WhatKind, cl.Name, member.WhatKind, member.EnclosingClass.Name, member.Name);
            }
          }
          continue;
        }
        if (member.OverriddenMember == null) {
          // this member has nothing to do with the parent traits
          continue;
        }

        var traitMember = member.OverriddenMember;
        var trait = traitMember.EnclosingClass;
        if (traitMember.IsStatic) {
          reporter.Error(MessageSource.Resolver, member.tok, "static {0} '{1}' is inherited from trait '{2}' and is not allowed to be re-declared",
            traitMember.WhatKind, traitMember.Name, trait.Name);
        } else if (member.IsStatic) {
          reporter.Error(MessageSource.Resolver, member.tok, "static member '{0}' overrides non-static member in trait '{1}'", member.Name, trait.Name);
        } else if (traitMember is Field) {
          // The class is not allowed to do anything with the field other than silently inherit it.
          reporter.Error(MessageSource.Resolver, member.tok, "{0} '{1}' is inherited from trait '{2}' and is not allowed to be re-declared", traitMember.WhatKind, traitMember.Name, trait.Name);
        } else if ((traitMember as Function)?.Body != null || (traitMember as Method)?.Body != null) {
          // the overridden member is a fully defined function or method, so the class is not allowed to do anything with it other than silently inherit it
          reporter.Error(MessageSource.Resolver, member.tok, "fully defined {0} '{1}' is inherited from trait '{2}' and is not allowed to be re-declared",
            traitMember.WhatKind, traitMember.Name, trait.Name);
        } else if (member is Method != traitMember is Method ||
                   member is Lemma != traitMember is Lemma ||
                   member is TwoStateLemma != traitMember is TwoStateLemma ||
                   member is LeastLemma != traitMember is LeastLemma ||
                   member is GreatestLemma != traitMember is GreatestLemma ||
                   member is Function != traitMember is Function ||
                   member is TwoStateFunction != traitMember is TwoStateFunction ||
                   member is LeastPredicate != traitMember is LeastPredicate ||
                   member is GreatestPredicate != traitMember is GreatestPredicate) {
          reporter.Error(MessageSource.Resolver, member.tok, "{0} '{1}' in '{2}' can only be overridden by a {0} (got {3})", traitMember.WhatKind, traitMember.Name, trait.Name, member.WhatKind);
        } else if (member.IsGhost != traitMember.IsGhost) {
          reporter.Error(MessageSource.Resolver, member.tok, "overridden {0} '{1}' in '{2}' has different ghost/compiled status than in trait '{3}'",
            traitMember.WhatKind, traitMember.Name, cl.Name, trait.Name);
        } else {
          // Copy trait member's extern attribute onto class member if class does not provide one
          if (!Attributes.Contains(member.Attributes, "extern") && Attributes.Contains(traitMember.Attributes, "extern")) {
            var traitExternArgs = Attributes.FindExpressions(traitMember.Attributes, "extern");
            member.Attributes = new Attributes("extern", traitExternArgs, member.Attributes);
          }

          if (traitMember is Method) {
            var classMethod = (Method)member;
            var traitMethod = (Method)traitMember;
            classMethod.OverriddenMethod = traitMethod;

            CheckOverride_MethodParameters(classMethod, traitMethod, cl.ParentFormalTypeParametersToActuals);

            var traitMethodAllowsNonTermination = Contract.Exists(traitMethod.Decreases.Expressions, e => e is WildcardExpr);
            var classMethodAllowsNonTermination = Contract.Exists(classMethod.Decreases.Expressions, e => e is WildcardExpr);
            if (classMethodAllowsNonTermination && !traitMethodAllowsNonTermination) {
              reporter.Error(MessageSource.Resolver, classMethod.tok, "not allowed to override a terminating method with a possibly non-terminating method ('{0}')", classMethod.Name);
            }

          } else if (traitMember is Function) {
            var classFunction = (Function)member;
            var traitFunction = (Function)traitMember;
            classFunction.OverriddenFunction = traitFunction;

            CheckOverride_FunctionParameters(classFunction, traitFunction, cl.ParentFormalTypeParametersToActuals);

          } else {
            Contract.Assert(false); // unexpected member
          }
        }
      }
    }

    public void CheckOverride_FunctionParameters(Function nw, Function old, Dictionary<TypeParameter, Type> classTypeMap) {
      Contract.Requires(nw != null);
      Contract.Requires(old != null);
      Contract.Requires(classTypeMap != null);

      var typeMap = CheckOverride_TypeParameters(nw.tok, old.TypeArgs, nw.TypeArgs, nw.Name, "function", classTypeMap);
      if (nw is ExtremePredicate nwFix && old is ExtremePredicate oldFix && nwFix.KNat != oldFix.KNat) {
        reporter.Error(MessageSource.Resolver, nw,
          "the type of special parameter '_k' of {0} '{1}' ({2}) must be the same as in the overridden {0} ({3})",
          nw.WhatKind, nw.Name, nwFix.KNat ? "nat" : "ORDINAL", oldFix.KNat ? "nat" : "ORDINAL");
      }
      CheckOverride_ResolvedParameters(nw.tok, old.Formals, nw.Formals, nw.Name, "function", "parameter", typeMap);
      var oldResultType = old.ResultType.Subst(typeMap);
      if (!nw.ResultType.Equals(oldResultType, true)) {
        reporter.Error(MessageSource.Resolver, nw, "the result type of function '{0}' ({1}) differs from that in the overridden function ({2})",
          nw.Name, nw.ResultType, oldResultType);
      }
    }

    public void CheckOverride_MethodParameters(Method nw, Method old, Dictionary<TypeParameter, Type> classTypeMap) {
      Contract.Requires(nw != null);
      Contract.Requires(old != null);
      Contract.Requires(classTypeMap != null);
      var typeMap = CheckOverride_TypeParameters(nw.tok, old.TypeArgs, nw.TypeArgs, nw.Name, "method", classTypeMap);
      if (nw is ExtremeLemma nwFix && old is ExtremeLemma oldFix && nwFix.KNat != oldFix.KNat) {
        reporter.Error(MessageSource.Resolver, nw,
          "the type of special parameter '_k' of {0} '{1}' ({2}) must be the same as in the overridden {0} ({3})",
          nw.WhatKind, nw.Name, nwFix.KNat ? "nat" : "ORDINAL", oldFix.KNat ? "nat" : "ORDINAL");
      }
      CheckOverride_ResolvedParameters(nw.tok, old.Ins, nw.Ins, nw.Name, "method", "in-parameter", typeMap);
      CheckOverride_ResolvedParameters(nw.tok, old.Outs, nw.Outs, nw.Name, "method", "out-parameter", typeMap);
    }

    private Dictionary<TypeParameter, Type> CheckOverride_TypeParameters(IToken tok, List<TypeParameter> old, List<TypeParameter> nw, string name, string thing, Dictionary<TypeParameter, Type> classTypeMap) {
      Contract.Requires(tok != null);
      Contract.Requires(old != null);
      Contract.Requires(nw != null);
      Contract.Requires(name != null);
      Contract.Requires(thing != null);
      var typeMap = old.Count == 0 ? classTypeMap : new Dictionary<TypeParameter, Type>(classTypeMap);
      if (old.Count != nw.Count) {
        reporter.Error(MessageSource.Resolver, tok,
          "{0} '{1}' is declared with a different number of type parameters ({2} instead of {3}) than in the overridden {0}", thing, name, nw.Count, old.Count);
      } else {
        for (int i = 0; i < old.Count; i++) {
          var o = old[i];
          var n = nw[i];
          typeMap.Add(o, new UserDefinedType(tok, n));
          // Check type characteristics
          if (o.Characteristics.EqualitySupport != TypeParameter.EqualitySupportValue.InferredRequired && o.Characteristics.EqualitySupport != n.Characteristics.EqualitySupport) {
            reporter.Error(MessageSource.Resolver, n.tok, "type parameter '{0}' is not allowed to change the requirement of supporting equality", n.Name);
          }
          if (o.Characteristics.HasCompiledValue != n.Characteristics.HasCompiledValue) {
            reporter.Error(MessageSource.Resolver, n.tok, "type parameter '{0}' is not allowed to change the requirement of supporting auto-initialization", n.Name);
          } else if (o.Characteristics.IsNonempty != n.Characteristics.IsNonempty) {
            reporter.Error(MessageSource.Resolver, n.tok, "type parameter '{0}' is not allowed to change the requirement of being nonempty", n.Name);
          }
          if (o.Characteristics.ContainsNoReferenceTypes != n.Characteristics.ContainsNoReferenceTypes) {
            reporter.Error(MessageSource.Resolver, n.tok, "type parameter '{0}' is not allowed to change the no-reference-type requirement", n.Name);
          }

        }
      }
      return typeMap;
    }

    private void CheckOverride_ResolvedParameters(IToken tok, List<Formal> old, List<Formal> nw, string name, string thing, string parameterKind, Dictionary<TypeParameter, Type> typeMap) {
      Contract.Requires(tok != null);
      Contract.Requires(old != null);
      Contract.Requires(nw != null);
      Contract.Requires(name != null);
      Contract.Requires(thing != null);
      Contract.Requires(parameterKind != null);
      Contract.Requires(typeMap != null);
      if (old.Count != nw.Count) {
        reporter.Error(MessageSource.Resolver, tok, "{0} '{1}' is declared with a different number of {2} ({3} instead of {4}) than in the overridden {0}",
          thing, name, parameterKind, nw.Count, old.Count);
      } else {
        for (int i = 0; i < old.Count; i++) {
          var o = old[i];
          var n = nw[i];
          if (!o.IsGhost && n.IsGhost) {
            reporter.Error(MessageSource.Resolver, n.tok, "{0} '{1}' of {2} {3} cannot be changed, compared to in the overridden {2}, from non-ghost to ghost",
              parameterKind, n.Name, thing, name);
          } else if (o.IsGhost && !n.IsGhost) {
            reporter.Error(MessageSource.Resolver, n.tok, "{0} '{1}' of {2} {3} cannot be changed, compared to in the overridden {2}, from ghost to non-ghost",
              parameterKind, n.Name, thing, name);
          } else if (!o.IsOld && n.IsOld) {
            reporter.Error(MessageSource.Resolver, n.tok, "{0} '{1}' of {2} {3} cannot be changed, compared to in the overridden {2}, from new to non-new",
              parameterKind, n.Name, thing, name);
          } else if (o.IsOld && !n.IsOld) {
            reporter.Error(MessageSource.Resolver, n.tok, "{0} '{1}' of {2} {3} cannot be changed, compared to in the overridden {2}, from non-new to new",
              parameterKind, n.Name, thing, name);
          } else if (!o.IsOlder && n.IsOlder) {
            reporter.Error(MessageSource.Resolver, n.tok, "{0} '{1}' of {2} {3} cannot be changed, compared to in the overridden {2}, from non-older to older",
              parameterKind, n.Name, thing, name);
          } else if (o.IsOlder && !n.IsOlder) {
            reporter.Error(MessageSource.Resolver, n.tok, "{0} '{1}' of {2} {3} cannot be changed, compared to in the overridden {2}, from older to non-older",
              parameterKind, n.Name, thing, name);
          } else {
            var oo = o.Type.Subst(typeMap);
            if (!n.Type.Equals(oo, true)) {
              reporter.Error(MessageSource.Resolver, n.tok,
                "the type of {0} '{1}' is different from the type of the corresponding {0} in trait {2} ('{3}' instead of '{4}')",
                parameterKind, n.Name, thing, n.Type, oo);
            }
          }
        }
      }
    }

    /// <summary>
    /// Check that the SCC of 'startingPoint' can be carved up into stratospheres in such a way that each
    /// datatype has some value that can be constructed from datatypes in lower stratospheres only.
    /// The algorithm used here is quadratic in the number of datatypes in the SCC.  Since that number is
    /// deemed to be rather small, this seems okay.
    ///
    /// As a side effect of this checking, the GroundingCtor field is filled in (for every inductive datatype
    /// that passes the check).  It may be that several constructors could be used as the default, but
    /// only the first one encountered as recorded.  This particular choice is slightly more than an
    /// implementation detail, because it affects how certain cycles among inductive datatypes (having
    /// to do with the types used to instantiate type parameters of datatypes) are used.
    ///
    /// The role of the SCC here is simply to speed up this method.  It would still be correct if the
    /// equivalence classes in the given SCC were unions of actual SCC's.  In particular, this method
    /// would still work if "dependencies" consisted of one large SCC containing all the inductive
    /// datatypes in the module.
    /// </summary>
    void SccStratosphereCheck(IndDatatypeDecl startingPoint, Graph<IndDatatypeDecl/*!*/>/*!*/ dependencies) {
      Contract.Requires(startingPoint != null);
      Contract.Requires(dependencies != null);  // more expensive check: Contract.Requires(cce.NonNullElements(dependencies));

      var scc = dependencies.GetSCC(startingPoint);
      int totalCleared = 0;
      while (true) {
        int clearedThisRound = 0;
        foreach (var dt in scc) {
          if (dt.GroundingCtor != null) {
            // previously cleared
          } else if (ComputeGroundingCtor(dt)) {
            Contract.Assert(dt.GroundingCtor != null);  // should have been set by the successful call to StratosphereCheck)
            clearedThisRound++;
            totalCleared++;
          }
        }
        if (totalCleared == scc.Count) {
          // all is good
          return;
        } else if (clearedThisRound != 0) {
          // some progress was made, so let's keep going
        } else {
          // whatever is in scc-cleared now failed to pass the test
          foreach (var dt in scc) {
            if (dt.GroundingCtor == null) {
              reporter.Error(MessageSource.Resolver, dt, "because of cyclic dependencies among constructor argument types, no instances of datatype '{0}' can be constructed", dt.Name);
            }
          }
          return;
        }
      }
    }

    /// <summary>
    /// Check that the datatype has some constructor all whose argument types can be constructed.
    /// Returns 'true' and sets dt.GroundingCtor if that is the case.
    /// </summary>
    bool ComputeGroundingCtor(IndDatatypeDecl dt) {
      Contract.Requires(dt != null);
      Contract.Requires(dt.GroundingCtor == null);  // the intention is that this method be called only when GroundingCtor hasn't already been set
      Contract.Ensures(!Contract.Result<bool>() || dt.GroundingCtor != null);

      // Stated differently, check that there is some constuctor where no argument type goes to the same stratum.
      DatatypeCtor groundingCtor = null;
      ISet<TypeParameter> lastTypeParametersUsed = null;
      foreach (DatatypeCtor ctor in dt.Ctors) {
        var typeParametersUsed = new HashSet<TypeParameter>();
        foreach (Formal p in ctor.Formals) {
          if (!CheckCanBeConstructed(p.Type, typeParametersUsed)) {
            // the argument type (has a component which) is not yet known to be constructable
            goto NEXT_OUTER_ITERATION;
          }
        }
        // this constructor satisfies the requirements, check to see if it is a better fit than the
        // one found so far. Here, "better" means
        //   * a ghost constructor is better than a non-ghost constructor
        //   * among those, a constructor with fewer type arguments is better
        //   * among those, the first one is preferred.
        if (groundingCtor == null || (!groundingCtor.IsGhost && ctor.IsGhost) || typeParametersUsed.Count < lastTypeParametersUsed.Count) {
          groundingCtor = ctor;
          lastTypeParametersUsed = typeParametersUsed;
        }

      NEXT_OUTER_ITERATION: { }
      }

      if (groundingCtor != null) {
        dt.GroundingCtor = groundingCtor;
        dt.TypeParametersUsedInConstructionByGroundingCtor = new bool[dt.TypeArgs.Count];
        for (int i = 0; i < dt.TypeArgs.Count; i++) {
          dt.TypeParametersUsedInConstructionByGroundingCtor[i] = lastTypeParametersUsed.Contains(dt.TypeArgs[i]);
        }
        return true;
      }

      // no constructor satisfied the requirements, so this is an illegal datatype declaration
      return false;
    }

    bool CheckCanBeConstructed(Type type, ISet<TypeParameter> typeParametersUsed) {
      type = type.NormalizeExpandKeepConstraints();
      if (type is BasicType) {
        // values of primitive types can always be constructed
        return true;
      } else if (type is CollectionType) {
        // values of collection types can always be constructed
        return true;
      }

      var udt = (UserDefinedType)type;
      var cl = udt.ResolvedClass;
      Contract.Assert(cl != null);
      if (cl is TypeParameter) {
        // treat a type parameter like a ground type
        typeParametersUsed.Add((TypeParameter)cl);
        return true;
      } else if (cl is OpaqueTypeDecl) {
        // an opaque is like a ground type
        return true;
      } else if (cl is InternalTypeSynonymDecl) {
        // a type exported as opaque from another module is like a ground type
        return true;
      } else if (cl is NewtypeDecl) {
        // values of a newtype can be constructed
        return true;
      } else if (cl is SubsetTypeDecl) {
        var td = (SubsetTypeDecl)cl;
        if (td.Witness != null) {
          // a witness exists, but may depend on type parameters
          type.AddFreeTypeParameters(typeParametersUsed);
          return true;
        } else if (td.WitnessKind == SubsetTypeDecl.WKind.Special) {
          // WKind.Special is only used with -->, ->, and non-null types:
          Contract.Assert(ArrowType.IsPartialArrowTypeName(td.Name) || ArrowType.IsTotalArrowTypeName(td.Name) || td is NonNullTypeDecl);
          if (ArrowType.IsTotalArrowTypeName(td.Name)) {
            return CheckCanBeConstructed(udt.TypeArgs.Last(), typeParametersUsed);
          } else {
            return true;
          }
        } else {
          return CheckCanBeConstructed(td.RhsWithArgument(udt.TypeArgs), typeParametersUsed);
        }
      } else if (cl is ClassDecl) {
        // null is a value for this possibly-null type
        return true;
      } else if (cl is CoDatatypeDecl) {
        // may depend on type parameters
        type.AddFreeTypeParameters(typeParametersUsed);
        return true;
      }

      var dependee = type.AsIndDatatype;
      Contract.Assert(dependee != null);
      if (dependee.GroundingCtor == null) {
        // the type is an inductive datatype that we don't yet know how to construct
        return false;
      }
      // also check the type arguments of the inductive datatype
      Contract.Assert(udt.TypeArgs.Count == dependee.TypeParametersUsedInConstructionByGroundingCtor.Length);
      var i = 0;
      foreach (var ta in udt.TypeArgs) {
        if (dependee.TypeParametersUsedInConstructionByGroundingCtor[i] && !CheckCanBeConstructed(ta, typeParametersUsed)) {
          return false;
        }
        i++;
      }
      return true;
    }

    void DetermineEqualitySupport(IndDatatypeDecl startingPoint, Graph<IndDatatypeDecl/*!*/>/*!*/ dependencies) {
      Contract.Requires(startingPoint != null);
      Contract.Requires(dependencies != null);  // more expensive check: Contract.Requires(cce.NonNullElements(dependencies));

      var scc = dependencies.GetSCC(startingPoint);

      void MarkSCCAsNotSupportingEquality() {
        foreach (var ddtt in scc) {
          ddtt.EqualitySupport = IndDatatypeDecl.ES.Never;
        }
      }

      // Look for conditions that make the whole SCC incapable of providing the equality operation:
      //   * a datatype in the SCC has a ghost constructor
      //   * a parameter of an inductive datatype in the SCC is ghost
      //   * the type of a parameter of an inductive datatype in the SCC does not support equality
      foreach (var dt in scc) {
        Contract.Assume(dt.EqualitySupport == IndDatatypeDecl.ES.NotYetComputed);
        foreach (var ctor in dt.Ctors) {
          if (ctor.IsGhost) {
            MarkSCCAsNotSupportingEquality();
            return;  // we are done
          }
          foreach (var arg in ctor.Formals) {
            var anotherIndDt = arg.Type.AsIndDatatype;
            if (arg.IsGhost ||
                (anotherIndDt != null && anotherIndDt.EqualitySupport == IndDatatypeDecl.ES.Never) ||
                arg.Type.IsCoDatatype ||
                arg.Type.IsArrowType) {
              // arg.Type is known never to support equality
              MarkSCCAsNotSupportingEquality();
              return;  // we are done
            }
          }
        }
      }

      // Now for the more involved case:  we need to determine which type parameters determine equality support for each datatype in the SCC
      // We start by seeing where each datatype's type parameters are used in a place known to determine equality support.
      bool thingsChanged = false;
      foreach (var dt in scc) {
        if (dt.TypeArgs.Count == 0) {
          // if the datatype has no type parameters, we certainly won't find any type parameters being used in the arguments types to the constructors
          continue;
        }
        foreach (var ctor in dt.Ctors) {
          foreach (var arg in ctor.Formals) {
            var typeArg = arg.Type.AsTypeParameter;
            if (typeArg != null) {
              typeArg.NecessaryForEqualitySupportOfSurroundingInductiveDatatype = true;
              thingsChanged = true;
            } else {
              var otherDt = arg.Type.AsIndDatatype;
              if (otherDt != null && otherDt.EqualitySupport == IndDatatypeDecl.ES.ConsultTypeArguments) {  // datatype is in a different SCC
                var otherUdt = (UserDefinedType)arg.Type.NormalizeExpand();
                var i = 0;
                foreach (var otherTp in otherDt.TypeArgs) {
                  if (otherTp.NecessaryForEqualitySupportOfSurroundingInductiveDatatype) {
                    var tp = otherUdt.TypeArgs[i].AsTypeParameter;
                    if (tp != null) {
                      tp.NecessaryForEqualitySupportOfSurroundingInductiveDatatype = true;
                      thingsChanged = true;
                    }
                  }
                }
              }
            }
          }
        }
      }
      // Then we propagate this information up through the SCC
      while (thingsChanged) {
        thingsChanged = false;
        foreach (var dt in scc) {
          if (dt.TypeArgs.Count == 0) {
            // if the datatype has no type parameters, we certainly won't find any type parameters being used in the arguments types to the constructors
            continue;
          }
          foreach (var ctor in dt.Ctors) {
            foreach (var arg in ctor.Formals) {
              var otherDt = arg.Type.AsIndDatatype;
              if (otherDt != null && otherDt.EqualitySupport == IndDatatypeDecl.ES.NotYetComputed) { // otherDt lives in the same SCC
                var otherUdt = (UserDefinedType)arg.Type.NormalizeExpand();
                var i = 0;
                foreach (var otherTp in otherDt.TypeArgs) {
                  if (otherTp.NecessaryForEqualitySupportOfSurroundingInductiveDatatype) {
                    var tp = otherUdt.TypeArgs[i].AsTypeParameter;
                    if (tp != null && !tp.NecessaryForEqualitySupportOfSurroundingInductiveDatatype) {
                      tp.NecessaryForEqualitySupportOfSurroundingInductiveDatatype = true;
                      thingsChanged = true;
                    }
                  }
                  i++;
                }
              }
            }
          }
        }
      }
      // Now that we have computed the .NecessaryForEqualitySupportOfSurroundingInductiveDatatype values, mark the datatypes as ones
      // where equality support should be checked by looking at the type arguments.
      foreach (var dt in scc) {
        dt.EqualitySupport = IndDatatypeDecl.ES.ConsultTypeArguments;
      }
    }

    /// <summary>
    /// Check to see if the attribute is one that is supported by Dafny.  What check performed here is,
    /// unfortunately, just an approximation, since the usage rules of a particular attribute is checked
    /// elsewhere (for example, in the compiler or verifier).  It would be nice to improve this.
    /// </summary>
    bool IsRecognizedAttribute(UserSuppliedAttributes a, IAttributeBearingDeclaration host) {
      Contract.Requires(a != null);
      Contract.Requires(host != null);
      switch (a.Name) {
        case "opaque":
          return host is Function && !(host is ExtremePredicate);
        case "trigger":
          return host is ComprehensionExpr || host is SetComprehension || host is MapComprehension;
        case "timeLimit":
        case "timeLimitMultiplier":
          return host is TopLevelDecl;
        case "tailrecursive":
          return host is Method && !((Method)host).IsGhost;
        case "autocontracts":
          return host is ClassDecl;
        case "autoreq":
          return host is Function;
        case "abstemious":
          return host is Function;
        case "options":
          return host is ModuleDefinition;
        default:
          return false;
      }
    }

    public void ScopePushAndReport(Scope<IVariable> scope, IVariable v, string kind) {
      Contract.Requires(scope != null);
      Contract.Requires(v != null);
      Contract.Requires(kind != null);
      ScopePushAndReport(scope, v.Name, v, v.Tok, kind);
    }

    void ScopePushAndReport<Thing>(Scope<Thing> scope, string name, Thing thing, IToken tok, string kind) where Thing : class {
      Contract.Requires(scope != null);
      Contract.Requires(name != null);
      Contract.Requires(thing != null);
      Contract.Requires(tok != null);
      Contract.Requires(kind != null);
      var r = scope.Push(name, thing);
      switch (r) {
        case Scope<Thing>.PushResult.Success:
          break;
        case Scope<Thing>.PushResult.Duplicate:
          reporter.Error(MessageSource.Resolver, ErrorID.None, tok, "Duplicate {0} name: {1}", kind, name);
          break;
        case Scope<Thing>.PushResult.Shadow:
          reporter.Warning(MessageSource.Resolver, ErrorID.None, tok, "Shadowed {0} name: {1}", kind, name);
          break;
      }
    }

    /// <summary>
    /// Assumes type parameters have already been pushed
    /// </summary>
    void ResolveFunctionSignature(Function f) {
      Contract.Requires(f != null);
      scope.PushMarker();
      if (f.SignatureIsOmitted) {
        reporter.Error(MessageSource.Resolver, f, "function signature can be omitted only in refining functions");
      }
      var option = f.TypeArgs.Count == 0 ? new ResolveTypeOption(f) : new ResolveTypeOption(ResolveTypeOptionEnum.AllowPrefix);
      foreach (Formal p in f.Formals) {
        ScopePushAndReport(scope, p, "parameter");
        ResolveType(p.tok, p.Type, f, option, f.TypeArgs);
      }
      if (f.Result != null) {
        ScopePushAndReport(scope, f.Result, "parameter/return");
        ResolveType(f.Result.tok, f.Result.Type, f, option, f.TypeArgs);
      } else {
        ResolveType(f.tok, f.ResultType, f, option, f.TypeArgs);
      }
      scope.PopMarker();
    }

    public enum FrameExpressionUse { Reads, Modifies, Unchanged }

    /// <summary>
    /// This method can be called even if the resolution of "fe" failed; in that case, this method will
    /// not issue any error message.
    /// </summary>
    public void DisallowNonGhostFieldSpecifiers(FrameExpression fe) {
      Contract.Requires(fe != null);
      if (fe.Field != null && !fe.Field.IsGhost) {
        reporter.Error(MessageSource.Resolver, fe.E, "in a ghost context, only ghost fields can be mentioned as modifies frame targets ({0})", fe.FieldName);
      }
    }

    /// <summary>
    /// Assumes type parameters have already been pushed
    /// </summary>
    void ResolveMethodSignature(Method m) {
      Contract.Requires(m != null);

      scope.PushMarker();
      if (m.SignatureIsOmitted) {
        reporter.Error(MessageSource.Resolver, m, "method signature can be omitted only in refining methods");
      }
      var option = m.TypeArgs.Count == 0 ? new ResolveTypeOption(m) : new ResolveTypeOption(ResolveTypeOptionEnum.AllowPrefix);
      // resolve in-parameters
      foreach (Formal p in m.Ins) {
        ScopePushAndReport(scope, p, "parameter");
        ResolveType(p.tok, p.Type, m, option, m.TypeArgs);
      }
      // resolve out-parameters
      foreach (Formal p in m.Outs) {
        ScopePushAndReport(scope, p, "parameter");
        ResolveType(p.tok, p.Type, m, option, m.TypeArgs);
      }
      scope.PopMarker();
    }

    /// <summary>
    /// Assumes type parameters have already been pushed
    /// </summary>
    void ResolveIteratorSignature(IteratorDecl iter) {
      Contract.Requires(iter != null);
      scope.PushMarker();
      if (iter.SignatureIsOmitted) {
        reporter.Error(MessageSource.Resolver, iter, "iterator signature can be omitted only in refining methods");
      }
      var initiallyNoTypeArguments = iter.TypeArgs.Count == 0;
      var option = initiallyNoTypeArguments ? new ResolveTypeOption(iter) : new ResolveTypeOption(ResolveTypeOptionEnum.AllowPrefix);
      // resolve the types of the parameters
      var prevErrorCount = reporter.Count(ErrorLevel.Error);
      foreach (var p in iter.Ins) {
        ResolveType(p.tok, p.Type, iter, option, iter.TypeArgs);
      }
      foreach (var p in iter.Outs) {
        ResolveType(p.tok, p.Type, iter, option, iter.TypeArgs);
        if (!p.Type.KnownToHaveToAValue(p.IsGhost)) {
          reporter.Error(MessageSource.Resolver, p.tok, "type of yield-parameter must support auto-initialization (got '{0}')", p.Type);
        }
      }
      // resolve the types of the added fields (in case some of these types would cause the addition of default type arguments)
      if (prevErrorCount == reporter.Count(ErrorLevel.Error)) {
        foreach (var p in iter.OutsHistoryFields) {
          ResolveType(p.tok, p.Type, iter, option, iter.TypeArgs);
        }
      }
      if (iter.TypeArgs.Count != iter.NonNullTypeDecl.TypeArgs.Count) {
        // Apparently, the type resolution automatically added type arguments to the iterator. We'll add these to the
        // corresponding non-null type as well.
        Contract.Assert(initiallyNoTypeArguments);
        Contract.Assert(iter.NonNullTypeDecl.TypeArgs.Count == 0);
        var nnt = iter.NonNullTypeDecl;
        nnt.TypeArgs.AddRange(iter.TypeArgs.ConvertAll(tp => new TypeParameter(tp.RangeToken, tp.NameNode, tp.VarianceSyntax, tp.Characteristics)));
        var varUdt = (UserDefinedType)nnt.Var.Type;
        Contract.Assert(varUdt.TypeArgs.Count == 0);
        varUdt.TypeArgs = nnt.TypeArgs.ConvertAll(tp => (Type)new UserDefinedType(tp));
      }
      scope.PopMarker();
    }

    /// <summary>
    /// Assumes the specification of the iterator itself has been successfully resolved.
    /// </summary>
    void CreateIteratorMethodSpecs(IteratorDecl iter) {
      Contract.Requires(iter != null);

      var tok = new AutoGeneratedToken(iter.tok);

      // ---------- here comes the constructor ----------
      // same requires clause as the iterator itself
      iter.Member_Init.Req.AddRange(iter.Requires);
      var ens = iter.Member_Init.Ens;
      foreach (var p in iter.Ins) {
        // ensures this.x == x;
        ens.Add(new AttributedExpression(new BinaryExpr(p.tok, BinaryExpr.Opcode.Eq,
          new MemberSelectExpr(p.tok, new ThisExpr(p.tok), p.Name), new IdentifierExpr(p.tok, p.Name))));
      }
      foreach (var p in iter.OutsHistoryFields) {
        // ensures this.ys == [];
        ens.Add(new AttributedExpression(new BinaryExpr(p.tok, BinaryExpr.Opcode.Eq,
          new MemberSelectExpr(p.tok, new ThisExpr(p.tok), p.Name), new SeqDisplayExpr(p.tok, new List<Expression>()))));
      }
      // ensures this.Valid();
      var valid_call = new FunctionCallExpr(iter.tok, "Valid", new ThisExpr(iter.tok), iter.tok, iter.tok, new List<ActualBinding>());
      ens.Add(new AttributedExpression(valid_call));
      // ensures this._reads == old(ReadsClause);
      var modSetSingletons = new List<Expression>();
      Expression frameSet = new SetDisplayExpr(iter.tok, true, modSetSingletons);
      foreach (var fr in iter.Reads.Expressions) {
        if (fr.FieldName != null) {
          reporter.Error(MessageSource.Resolver, fr.tok, "sorry, a reads clause for an iterator is not allowed to designate specific fields");
        } else if (fr.E.Type.IsRefType) {
          modSetSingletons.Add(fr.E);
        } else {
          frameSet = new BinaryExpr(fr.tok, BinaryExpr.Opcode.Add, frameSet, fr.E);
        }
      }
      ens.Add(new AttributedExpression(new BinaryExpr(iter.tok, BinaryExpr.Opcode.Eq,
        new MemberSelectExpr(iter.tok, new ThisExpr(iter.tok), "_reads"),
        new OldExpr(tok, frameSet))));
      // ensures this._modifies == old(ModifiesClause);
      modSetSingletons = new List<Expression>();
      frameSet = new SetDisplayExpr(iter.tok, true, modSetSingletons);
      foreach (var fr in iter.Modifies.Expressions) {
        if (fr.FieldName != null) {
          reporter.Error(MessageSource.Resolver, fr.tok, "sorry, a modifies clause for an iterator is not allowed to designate specific fields");
        } else if (fr.E.Type.IsRefType) {
          modSetSingletons.Add(fr.E);
        } else {
          frameSet = new BinaryExpr(fr.tok, BinaryExpr.Opcode.Add, frameSet, fr.E);
        }
      }
      ens.Add(new AttributedExpression(new BinaryExpr(iter.tok, BinaryExpr.Opcode.Eq,
        new MemberSelectExpr(iter.tok, new ThisExpr(iter.tok), "_modifies"),
        new OldExpr(tok, frameSet))));
      // ensures this._new == {};
      ens.Add(new AttributedExpression(new BinaryExpr(iter.tok, BinaryExpr.Opcode.Eq,
        new MemberSelectExpr(iter.tok, new ThisExpr(iter.tok), "_new"),
        new SetDisplayExpr(iter.tok, true, new List<Expression>()))));
      // ensures this._decreases0 == old(DecreasesClause[0]) && ...;
      Contract.Assert(iter.Decreases.Expressions.Count == iter.DecreasesFields.Count);
      for (int i = 0; i < iter.Decreases.Expressions.Count; i++) {
        var p = iter.Decreases.Expressions[i];
        ens.Add(new AttributedExpression(new BinaryExpr(iter.tok, BinaryExpr.Opcode.Eq,
          new MemberSelectExpr(iter.tok, new ThisExpr(iter.tok), iter.DecreasesFields[i].Name),
          new OldExpr(tok, p))));
      }

      // ---------- here comes predicate Valid() ----------
      var reads = iter.Member_Valid.Reads;
      reads.Add(new FrameExpression(iter.tok, new ThisExpr(iter.tok), null));  // reads this;
      reads.Add(new FrameExpression(iter.tok, new MemberSelectExpr(iter.tok, new ThisExpr(iter.tok), "_reads"), null));  // reads this._reads;
      reads.Add(new FrameExpression(iter.tok, new MemberSelectExpr(iter.tok, new ThisExpr(iter.tok), "_new"), null));  // reads this._new;

      // ---------- here comes method MoveNext() ----------
      // requires this.Valid();
      var req = iter.Member_MoveNext.Req;
      valid_call = new FunctionCallExpr(iter.tok, "Valid", new ThisExpr(iter.tok), iter.tok, iter.tok, new List<ActualBinding>());
      req.Add(new AttributedExpression(valid_call));
      // requires YieldRequires;
      req.AddRange(iter.YieldRequires);
      // modifies this, this._modifies, this._new;
      var mod = iter.Member_MoveNext.Mod.Expressions;
      mod.Add(new FrameExpression(iter.tok, new ThisExpr(iter.tok), null));
      mod.Add(new FrameExpression(iter.tok, new MemberSelectExpr(iter.tok, new ThisExpr(iter.tok), "_modifies"), null));
      mod.Add(new FrameExpression(iter.tok, new MemberSelectExpr(iter.tok, new ThisExpr(iter.tok), "_new"), null));
      // ensures fresh(_new - old(_new));
      ens = iter.Member_MoveNext.Ens;
      ens.Add(new AttributedExpression(new FreshExpr(iter.tok,
        new BinaryExpr(iter.tok, BinaryExpr.Opcode.Sub,
          new MemberSelectExpr(iter.tok, new ThisExpr(iter.tok), "_new"),
          new OldExpr(tok, new MemberSelectExpr(iter.tok, new ThisExpr(iter.tok), "_new"))))));
      // ensures null !in _new
      ens.Add(new AttributedExpression(new BinaryExpr(iter.tok, BinaryExpr.Opcode.NotIn,
        new LiteralExpr(iter.tok),
        new MemberSelectExpr(iter.tok, new ThisExpr(iter.tok), "_new"))));
      // ensures more ==> this.Valid();
      valid_call = new FunctionCallExpr(iter.tok, "Valid", new ThisExpr(iter.tok), iter.tok, iter.tok, new List<ActualBinding>());
      ens.Add(new AttributedExpression(new BinaryExpr(iter.tok, BinaryExpr.Opcode.Imp,
        new IdentifierExpr(iter.tok, "more"),
        valid_call)));
      // ensures this.ys == if more then old(this.ys) + [this.y] else old(this.ys);
      Contract.Assert(iter.OutsFields.Count == iter.OutsHistoryFields.Count);
      for (int i = 0; i < iter.OutsFields.Count; i++) {
        var y = iter.OutsFields[i];
        var ys = iter.OutsHistoryFields[i];
        var ite = new ITEExpr(iter.tok, false, new IdentifierExpr(iter.tok, "more"),
          new BinaryExpr(iter.tok, BinaryExpr.Opcode.Add,
            new OldExpr(tok, new MemberSelectExpr(iter.tok, new ThisExpr(iter.tok), ys.Name)),
            new SeqDisplayExpr(iter.tok, new List<Expression>() { new MemberSelectExpr(iter.tok, new ThisExpr(iter.tok), y.Name) })),
          new OldExpr(tok, new MemberSelectExpr(iter.tok, new ThisExpr(iter.tok), ys.Name)));
        var eq = new BinaryExpr(iter.tok, BinaryExpr.Opcode.Eq, new MemberSelectExpr(iter.tok, new ThisExpr(iter.tok), ys.Name), ite);
        ens.Add(new AttributedExpression(eq));
      }
      // ensures more ==> YieldEnsures;
      foreach (var ye in iter.YieldEnsures) {
        ens.Add(new AttributedExpression(
          new BinaryExpr(iter.tok, BinaryExpr.Opcode.Imp, new IdentifierExpr(iter.tok, "more"), ye.E)
          ));
      }
      // ensures !more ==> Ensures;
      foreach (var e in iter.Ensures) {
        ens.Add(new AttributedExpression(new BinaryExpr(iter.tok, BinaryExpr.Opcode.Imp,
          new UnaryOpExpr(iter.tok, UnaryOpExpr.Opcode.Not, new IdentifierExpr(iter.tok, "more")),
          e.E)
        ));
      }
      // decreases this._decreases0, this._decreases1, ...;
      Contract.Assert(iter.Decreases.Expressions.Count == iter.DecreasesFields.Count);
      for (int i = 0; i < iter.Decreases.Expressions.Count; i++) {
        var p = iter.Decreases.Expressions[i];
        iter.Member_MoveNext.Decreases.Expressions.Add(new MemberSelectExpr(p.tok, new ThisExpr(p.tok), iter.DecreasesFields[i].Name));
      }
      iter.Member_MoveNext.Decreases.Attributes = iter.Decreases.Attributes;
    }

    // Like the ResolveTypeOptionEnum, but iff the case of AllowPrefixExtend, it also
    // contains a pointer to its Parent class, to fill in default type parameters properly.
    public class ResolveTypeOption {
      public readonly ResolveTypeOptionEnum Opt;
      public readonly TypeParameter.ParentType Parent;
      [ContractInvariantMethod]
      void ObjectInvariant() {
        Contract.Invariant((Opt == ResolveTypeOptionEnum.AllowPrefixExtend) == (Parent != null));
      }

      public ResolveTypeOption(ResolveTypeOptionEnum opt) {
        Contract.Requires(opt != ResolveTypeOptionEnum.AllowPrefixExtend);
        Parent = null;
        Opt = opt;
      }

      public ResolveTypeOption(TypeParameter.ParentType parent) {
        Contract.Requires(parent != null);
        Opt = ResolveTypeOptionEnum.AllowPrefixExtend;
        Parent = parent;
      }
    }

    /// <summary>
    /// Returns a resolved type denoting an array type with dimension "dims" and element type "arg".
    /// Callers are expected to provide "arg" as an already resolved type.  (Note, a proxy type is resolved--
    /// only types that contain identifiers stand the possibility of not being resolved.)
    /// </summary>
    Type ResolvedArrayType(IToken tok, int dims, Type arg, ResolutionContext resolutionContext, bool useClassNameType) {
      Contract.Requires(tok != null);
      Contract.Requires(1 <= dims);
      Contract.Requires(arg != null);
      var at = builtIns.ArrayType(tok, dims, new List<Type> { arg }, false, useClassNameType);
      ResolveType(tok, at, resolutionContext, ResolveTypeOptionEnum.DontInfer, null);
      return at;
    }

    /// <summary>
    /// Resolves a NestedMatchStmt by
    /// 1 - checking that all of its patterns are linear
    /// 2 - desugaring it into a decision tree of MatchStmt and IfStmt (for constant matching)
    /// 3 - resolving the generated (sub)statement.
    /// </summary>
    void ResolveNestedMatchStmt(NestedMatchStmt s, ResolutionContext resolutionContext) {
      Contract.Requires(s != null);

      var errorCount = reporter.Count(ErrorLevel.Error);
      s.Resolve(this, resolutionContext);
      this.SolveAllTypeConstraints();
    }



    void FillInDefaultLoopDecreases(LoopStmt loopStmt, Expression guard, List<Expression> theDecreases, ICallable enclosingMethod) {
      Contract.Requires(loopStmt != null);
      Contract.Requires(theDecreases != null);

      if (theDecreases.Count == 0 && guard != null) {
        loopStmt.InferredDecreases = true;
        Expression prefix = null;
        foreach (Expression guardConjunct in Expression.Conjuncts(guard)) {
          Expression guess = null;
          var neutralValue = Expression.CreateIntLiteral(guardConjunct.tok, -1);
          if (guardConjunct is BinaryExpr bin) {
            switch (bin.ResolvedOp) {
              case BinaryExpr.ResolvedOpcode.Lt:
              case BinaryExpr.ResolvedOpcode.Le:
              case BinaryExpr.ResolvedOpcode.LtChar:
              case BinaryExpr.ResolvedOpcode.LeChar:
                if (bin.E0.Type.IsBigOrdinalType) {
                  // we can't rely on subtracting ORDINALs, so let's just pick the upper bound and hope that works
                  guess = bin.E1;
                } else {
                  // for A < B and A <= B, use the decreases B - A
                  guess = Expression.CreateSubtract_TypeConvert(bin.E1, bin.E0);
                }
                break;
              case BinaryExpr.ResolvedOpcode.Ge:
              case BinaryExpr.ResolvedOpcode.Gt:
              case BinaryExpr.ResolvedOpcode.GeChar:
              case BinaryExpr.ResolvedOpcode.GtChar:
                if (bin.E0.Type.IsBigOrdinalType) {
                  // we can't rely on subtracting ORDINALs, so let's just pick the upper bound and hope that works
                  guess = bin.E0;
                } else {
                  // for A >= B and A > B, use the decreases A - B
                  guess = Expression.CreateSubtract_TypeConvert(bin.E0, bin.E1);
                }
                break;
              case BinaryExpr.ResolvedOpcode.ProperSubset:
              case BinaryExpr.ResolvedOpcode.Subset:
                if (bin.E0.Type.AsSetType.Finite) {
                  // for A < B and A <= B, use the decreases |B - A|
                  guess = Expression.CreateCardinality(Expression.CreateSetDifference(bin.E1, bin.E0), builtIns);
                }
                break;
              case BinaryExpr.ResolvedOpcode.Superset:
              case BinaryExpr.ResolvedOpcode.ProperSuperset:
                if (bin.E0.Type.AsSetType.Finite) {
                  // for A >= B and A > B, use the decreases |A - B|
                  guess = Expression.CreateCardinality(Expression.CreateSetDifference(bin.E0, bin.E1), builtIns);
                }
                break;
              case BinaryExpr.ResolvedOpcode.ProperMultiSubset:
              case BinaryExpr.ResolvedOpcode.MultiSubset:
                // for A < B and A <= B, use the decreases |B - A|
                guess = Expression.CreateCardinality(Expression.CreateMultisetDifference(bin.E1, bin.E0), builtIns);
                break;
              case BinaryExpr.ResolvedOpcode.MultiSuperset:
              case BinaryExpr.ResolvedOpcode.ProperMultiSuperset:
                // for A >= B and A > B, use the decreases |A - B|
                guess = Expression.CreateCardinality(Expression.CreateMultisetDifference(bin.E0, bin.E1), builtIns);
                break;
              case BinaryExpr.ResolvedOpcode.Prefix:
              case BinaryExpr.ResolvedOpcode.ProperPrefix:
                // for "[] < B" and "[] <= B", use B
                if (LiteralExpr.IsEmptySequence(bin.E0)) {
                  guess = bin.E1;
                }
                break;
              case BinaryExpr.ResolvedOpcode.NeqCommon:
                if (bin.E0.Type.IsNumericBased() || bin.E0.Type.IsBitVectorType || bin.E0.Type.IsCharType) {
                  // for A != B where A and B are numeric, use the absolute difference between A and B (that is: if A <= B then B-A else A-B)
                  var AminusB = Expression.CreateSubtract_TypeConvert(bin.E0, bin.E1);
                  var BminusA = Expression.CreateSubtract_TypeConvert(bin.E1, bin.E0);
                  var test = Expression.CreateAtMost(bin.E0, bin.E1);
                  guess = Expression.CreateITE(test, BminusA, AminusB);
                } else if (bin.E0.Type.IsBigOrdinalType) {
                  // if either of the operands is a literal, pick the other; otherwise, don't make any guess
                  if (Expression.StripParens(bin.E0) is LiteralExpr) {
                    guess = bin.E1;
                  } else if (Expression.StripParens(bin.E1) is LiteralExpr) {
                    guess = bin.E0;
                  }
                }
                break;
              case BinaryExpr.ResolvedOpcode.SetNeq:
                if (bin.E0.Type.AsSetType.Finite) {
                  // use |A - B| + |B - A|, but specialize it for the case where A or B is the empty set
                  if (LiteralExpr.IsEmptySet(bin.E0)) {
                    guess = bin.E1;
                  } else if (LiteralExpr.IsEmptySet(bin.E1)) {
                    guess = bin.E0;
                  } else {
                    var x = Expression.CreateCardinality(Expression.CreateSetDifference(bin.E0, bin.E1), builtIns);
                    var y = Expression.CreateCardinality(Expression.CreateSetDifference(bin.E1, bin.E0), builtIns);
                    guess = Expression.CreateAdd(x, y);
                  }
                }
                break;
              case BinaryExpr.ResolvedOpcode.MultiSetNeq:
                // use |A - B| + |B - A|, but specialize it for the case where A or B is the empty multiset
                if (LiteralExpr.IsEmptyMultiset(bin.E0)) {
                  guess = bin.E1;
                } else if (LiteralExpr.IsEmptyMultiset(bin.E1)) {
                  guess = bin.E0;
                } else {
                  var x = Expression.CreateCardinality(Expression.CreateMultisetDifference(bin.E0, bin.E1), builtIns);
                  var y = Expression.CreateCardinality(Expression.CreateMultisetDifference(bin.E1, bin.E0), builtIns);
                  guess = Expression.CreateAdd(x, y);
                }
                break;
              case BinaryExpr.ResolvedOpcode.SeqNeq:
                // if either operand is [], then use the other
                if (LiteralExpr.IsEmptySequence(bin.E0)) {
                  guess = bin.E1;
                } else if (LiteralExpr.IsEmptySequence(bin.E1)) {
                  guess = bin.E0;
                }
                break;
              default:
                break;
            }
            if (bin.E0.Type.AsSetType != null) {
              neutralValue = new SetDisplayExpr(bin.tok, bin.E0.Type.AsSetType.Finite, new List<Expression>()) {
                Type = bin.E0.Type.NormalizeExpand()
              };
            } else if (bin.E0.Type.AsMultiSetType != null) {
              neutralValue = new MultiSetDisplayExpr(bin.tok, new List<Expression>()) {
                Type = bin.E0.Type.NormalizeExpand()
              };
            } else if (bin.E0.Type.AsSeqType != null) {
              neutralValue = new SeqDisplayExpr(bin.tok, new List<Expression>()) {
                Type = bin.E0.Type.NormalizeExpand()
              };
            } else if (bin.E0.Type.IsNumericBased(Type.NumericPersuasion.Real)) {
              neutralValue = Expression.CreateRealLiteral(bin.tok, BaseTypes.BigDec.FromInt(-1));
            }
          }
          if (guess != null) {
            if (prefix != null) {
              // Make the following guess:  if prefix then guess else neutralValue
              guess = Expression.CreateITE(prefix, guess, neutralValue);
            }
            theDecreases.Add(AutoGeneratedExpression.Create(guess));
          }
          if (prefix == null) {
            prefix = guardConjunct;
          } else {
            prefix = Expression.CreateAnd(prefix, guardConjunct);
          }
        }
      }
      if (enclosingMethod is IteratorDecl) {
        var iter = (IteratorDecl)enclosingMethod;
        var ie = new IdentifierExpr(loopStmt.Tok, iter.YieldCountVariable.Name);
        ie.Var = iter.YieldCountVariable;  // resolve here
        ie.Type = iter.YieldCountVariable.Type;  // resolve here
        theDecreases.Insert(0, AutoGeneratedExpression.Create(ie));
        loopStmt.InferredDecreases = true;
      }
      if (loopStmt.InferredDecreases && theDecreases.Count != 0) {
        string s = "decreases " + Util.Comma(theDecreases, Printer.ExprToString);
        reporter.Info(MessageSource.Resolver, loopStmt.Tok, s);
      }
    }
    private Expression VarDotMethod(IToken tok, string varname, string methodname) {
      return new ApplySuffix(tok, null, new ExprDotName(tok, new IdentifierExpr(tok, varname), methodname, null), new List<ActualBinding>(), tok);
    }

    private Expression makeTemp(String prefix, AssignOrReturnStmt s, ResolutionContext resolutionContext, Expression ex) {
      var temp = FreshTempVarName(prefix, resolutionContext.CodeContext);
      var locvar = new LocalVariable(s.RangeToken, temp, ex.Type, false);
      var id = new IdentifierExpr(s.Tok, temp);
      var idlist = new List<Expression>() { id };
      var lhss = new List<LocalVariable>() { locvar };
      var rhss = new List<AssignmentRhs>() { new ExprRhs(ex) };
      var up = new UpdateStmt(s.RangeToken, idlist, rhss);
      s.ResolvedStatements.Add(new VarDeclStmt(s.RangeToken, lhss, up));
      return id;
    }

    /// <summary>
    /// Desugars "y, ... :- MethodOrExpression" into
    /// var temp;
    /// temp, ... := MethodOrExpression;
    /// if temp.IsFailure() { return temp.PropagateFailure(); }
    /// y := temp.Extract();
    ///
    /// If the type of MethodExpression does not have an Extract, then the desugaring is
    /// var temp;
    /// temp, y, ... := MethodOrExpression;
    /// if temp.IsFailure() { return temp.PropagateFailure(); }
    ///
    /// If there are multiple RHSs then "y, ... :- Expression, ..." becomes
    /// var temp;
    /// temp, ... := Expression, ...;
    /// if temp.IsFailure() { return temp.PropagateFailure(); }
    /// y := temp.Extract();
    /// OR
    /// var temp;
    /// temp, y, ... := Expression, ...;
    /// if temp.IsFailure() { return temp.PropagateFailure(); }
    ///
    /// and "y, ... :- expect MethodOrExpression, ..." into
    /// var temp, [y, ] ... := MethodOrExpression, ...;
    /// expect !temp.IsFailure(), temp.PropagateFailure();
    /// [y := temp.Extract();]
    ///
    /// and saves the result into s.ResolvedStatements.
    /// This is also known as the "elephant operator"
    /// </summary>
    private void ResolveAssignOrReturnStmt(AssignOrReturnStmt s, ResolutionContext resolutionContext) {
      // TODO Do I have any responsibilities regarding the use of resolutionContext? Is it mutable?

      // We need to figure out whether we are using a status type that has Extract or not,
      // as that determines how the AssignOrReturnStmt is desugared. Thus if the Rhs is a
      // method call we need to know which one (to inspect its first output); if RHs is a
      // list of expressions, we need to know the type of the first one. For all of this we have
      // to do some partial type resolution.

      bool expectExtract = s.Lhss.Count != 0; // default value if we cannot determine and inspect the type
      Type firstType = null;
      Method call = null;
      if ((s.Rhss == null || s.Rhss.Count == 0) && s.Rhs.Expr is ApplySuffix asx) {
        ResolveApplySuffix(asx, resolutionContext, true);
        call = (asx.Lhs.Resolved as MemberSelectExpr)?.Member as Method;
        if (call != null) {
          // We're looking at a method call
          var typeMap = (asx.Lhs.Resolved as MemberSelectExpr)?.TypeArgumentSubstitutionsWithParents();
          if (call.Outs.Count != 0) {
            firstType = call.Outs[0].Type.Subst(typeMap);
          } else {
            reporter.Error(MessageSource.Resolver, s.Rhs.tok, "Expected {0} to have a Success/Failure output value, but the method returns nothing.", call.Name);
          }
        } else {
          // We're looking at a call to a function. Treat it like any other expression.
          firstType = asx.Type;
        }
      } else {
        ResolveExpression(s.Rhs.Expr, resolutionContext);
        firstType = s.Rhs.Expr.Type;
      }

      var method = (Method)resolutionContext.CodeContext;
      if (method.Outs.Count == 0 && s.KeywordToken == null) {
        reporter.Error(MessageSource.Resolver, s.Tok, "A method containing a :- statement must have an out-parameter ({0})", method.Name);
        return;
      }
      if (firstType != null) {
        firstType = PartiallyResolveTypeForMemberSelection(s.Rhs.tok, firstType);
        if (firstType.AsTopLevelTypeWithMembers != null) {
          if (firstType.AsTopLevelTypeWithMembers.Members.Find(x => x.Name == "IsFailure") == null) {
            reporter.Error(MessageSource.Resolver, s.Tok,
              "member IsFailure does not exist in {0}, in :- statement", firstType);
            return;
          }
          expectExtract = firstType.AsTopLevelTypeWithMembers.Members.Find(x => x.Name == "Extract") != null;
          if (expectExtract && call == null && s.Lhss.Count != 1 + s.Rhss.Count) {
            reporter.Error(MessageSource.Resolver, s.Tok,
              "number of lhs ({0}) must match number of rhs ({1}) for a rhs type ({2}) with member Extract",
              s.Lhss.Count, 1 + s.Rhss.Count, firstType);
            return;
          } else if (expectExtract && call != null && s.Lhss.Count != call.Outs.Count) {
            reporter.Error(MessageSource.Resolver, s.Tok,
              "wrong number of method result arguments (got {0}, expected {1}) for a rhs type ({2}) with member Extract",
              s.Lhss.Count, call.Outs.Count, firstType);
            return;

          } else if (!expectExtract && call == null && s.Lhss.Count != s.Rhss.Count) {
            reporter.Error(MessageSource.Resolver, s.Tok,
              "number of lhs ({0}) must be one less than number of rhs ({1}) for a rhs type ({2}) without member Extract", s.Lhss.Count, 1 + s.Rhss.Count, firstType);
            return;

          } else if (!expectExtract && call != null && s.Lhss.Count != call.Outs.Count - 1) {
            reporter.Error(MessageSource.Resolver, s.Tok,
              "wrong number of method result arguments (got {0}, expected {1}) for a rhs type ({2}) without member Extract", s.Lhss.Count, call.Outs.Count - 1, firstType);
            return;
          }
        } else {
          reporter.Error(MessageSource.Resolver, s.Tok,
            $"The type of the first expression to the right of ':-' could not be determined to be a failure type (got '{firstType}')");
          return;
        }
      } else {
        reporter.Error(MessageSource.Resolver, s.Tok,
          "Internal Error: Unknown failure type in :- statement");
        return;
      }

      Expression lhsExtract = null;
      if (expectExtract) {
        if (resolutionContext.CodeContext is Method caller && caller.Outs.Count == 0 && s.KeywordToken == null) {
          reporter.Error(MessageSource.Resolver, s.Rhs.tok, "Expected {0} to have a Success/Failure output value", caller.Name);
          return;
        }

        lhsExtract = s.Lhss[0];
        var lhsResolved = s.Lhss[0].Resolved;
        // Make a new unresolved expression
        if (lhsResolved is MemberSelectExpr lexr) {
          Expression id = Expression.AsThis(lexr.Obj) != null ? lexr.Obj : makeTemp("recv", s, resolutionContext, lexr.Obj);
          var lex = lhsExtract as ExprDotName; // might be just a NameSegment
          lhsExtract = new ExprDotName(lexr.tok, id, lexr.MemberName, lex == null ? null : lex.OptTypeArguments);
        } else if (lhsResolved is SeqSelectExpr lseq) {
          if (!lseq.SelectOne || lseq.E0 == null) {
            reporter.Error(MessageSource.Resolver, s.Tok,
              "Element ranges not allowed as l-values");
            return;
          }
          Expression id = makeTemp("recv", s, resolutionContext, lseq.Seq);
          Expression id0 = id0 = makeTemp("idx", s, resolutionContext, lseq.E0);
          lhsExtract = new SeqSelectExpr(lseq.tok, lseq.SelectOne, id, id0, null, lseq.CloseParen);
          lhsExtract.Type = lseq.Type;
        } else if (lhsResolved is MultiSelectExpr lmulti) {
          Expression id = makeTemp("recv", s, resolutionContext, lmulti.Array);
          var idxs = new List<Expression>();
          foreach (var i in lmulti.Indices) {
            Expression idx = makeTemp("idx", s, resolutionContext, i);
            idxs.Add(idx);
          }
          lhsExtract = new MultiSelectExpr(lmulti.tok, id, idxs);
          lhsExtract.Type = lmulti.Type;
        } else if (lhsResolved is IdentifierExpr) {
          // do nothing
        } else if (lhsResolved == null) {
          // LHS failed to resolve. Abort trying to resolve assign or return stmt
          return;
        } else {
          throw new InvalidOperationException("Internal error: unexpected option in ResolveAssignOrReturnStmt");
        }
      }
      var temp = FreshTempVarName("valueOrError", resolutionContext.CodeContext);
      var lhss = new List<LocalVariable>() { new LocalVariable(s.RangeToken, temp, new InferredTypeProxy(), false) };
      // "var temp ;"
      s.ResolvedStatements.Add(new VarDeclStmt(s.RangeToken, lhss, null));
      var lhss2 = new List<Expression>() { new IdentifierExpr(s.Tok, temp) };
      for (int k = (expectExtract ? 1 : 0); k < s.Lhss.Count; ++k) {
        lhss2.Add(s.Lhss[k]);
      }
      List<AssignmentRhs> rhss2 = new List<AssignmentRhs>() { s.Rhs };
      if (s.Rhss != null) {
        s.Rhss.ForEach(e => rhss2.Add(e));
      }
      if (s.Rhss != null && s.Rhss.Count > 0) {
        if (lhss2.Count != rhss2.Count) {
          reporter.Error(MessageSource.Resolver, s.Tok,
            "Mismatch in expected number of LHSs and RHSs");
          if (lhss2.Count < rhss2.Count) {
            rhss2.RemoveRange(lhss2.Count, rhss2.Count - lhss2.Count);
          } else {
            lhss2.RemoveRange(rhss2.Count, lhss2.Count - rhss2.Count);
          }
        }
      }
      // " temp, ... := MethodOrExpression, ...;"
      UpdateStmt up = new UpdateStmt(s.RangeToken, lhss2, rhss2);
      if (expectExtract) {
        up.OriginalInitialLhs = s.Lhss.Count == 0 ? null : s.Lhss[0];
      }
      s.ResolvedStatements.Add(up);

      if (s.KeywordToken != null) {
        var notFailureExpr = new UnaryOpExpr(s.Tok, UnaryOpExpr.Opcode.Not, VarDotMethod(s.Tok, temp, "IsFailure"));
        Statement ss = null;
        if (s.KeywordToken.Token.val == "expect") {
          // "expect !temp.IsFailure(), temp"
          ss = new ExpectStmt(new RangeToken(s.Tok, s.EndToken), notFailureExpr, new IdentifierExpr(s.Tok, temp), s.KeywordToken.Attrs);
        } else if (s.KeywordToken.Token.val == "assume") {
          ss = new AssumeStmt(new RangeToken(s.Tok, s.EndToken), notFailureExpr, s.KeywordToken.Attrs);
        } else if (s.KeywordToken.Token.val == "assert") {
          ss = new AssertStmt(new RangeToken(s.Tok, s.EndToken), notFailureExpr, null, null, s.KeywordToken.Attrs);
        } else {
          Contract.Assert(false, $"Invalid token in :- statement: {s.KeywordToken.Token.val}");
        }
        s.ResolvedStatements.Add(ss);
      } else {
        var enclosingOutParameter = ((Method)resolutionContext.CodeContext).Outs[0];
        var ident = new IdentifierExpr(s.Tok, enclosingOutParameter.Name);
        // resolve it here to avoid capture into more closely declared local variables
        Contract.Assert(enclosingOutParameter.Type != null);  // this confirms our belief that the out-parameter has already been resolved
        ident.Var = enclosingOutParameter;
        ident.Type = ident.Var.Type;

        s.ResolvedStatements.Add(
          // "if temp.IsFailure()"
          new IfStmt(s.RangeToken, false, VarDotMethod(s.Tok, temp, "IsFailure"),
            // THEN: { out := temp.PropagateFailure(); return; }
            new BlockStmt(s.RangeToken, new List<Statement>() {
              new UpdateStmt(s.RangeToken,
                new List<Expression>() { ident },
                new List<AssignmentRhs>() {new ExprRhs(VarDotMethod(s.Tok, temp, "PropagateFailure"))}
                ),
              new ReturnStmt(s.RangeToken, null),
            }),
            // ELSE: no else block
            null
          ));
      }

      if (expectExtract) {
        // "y := temp.Extract();"
        var lhs = s.Lhss[0];
        s.ResolvedStatements.Add(
          new UpdateStmt(s.RangeToken,
            new List<Expression>() { lhsExtract },
            new List<AssignmentRhs>() { new ExprRhs(VarDotMethod(s.Tok, temp, "Extract")) }
          ));
        // The following check is not necessary, because the ghost mismatch is caught later.
        // However the error message here is much clearer.
        var m = ResolveMember(s.Tok, firstType, "Extract", out _);
        if (m != null && m.IsGhost && !AssignStmt.LhsIsToGhostOrAutoGhost(lhs)) {
          reporter.Error(MessageSource.Resolver, lhs.tok,
            "The Extract member may not be ghost unless the initial LHS is ghost");
        }
      }

      s.ResolvedStatements.ForEach(a => ResolveStatement(a, resolutionContext));
      EnsureSupportsErrorHandling(s.Tok, firstType, expectExtract, s.KeywordToken != null);
    }

    private void EnsureSupportsErrorHandling(IToken tok, Type tp, bool expectExtract, bool hasKeywordToken) {
      // The "method not found" errors which will be generated here were already reported while
      // resolving the statement, so we don't want them to reappear and redirect them into a sink.
      var origReporter = this.reporter;
      this.reporter = new ErrorReporterSink();

      var isFailure = ResolveMember(tok, tp, "IsFailure", out _);
      var propagateFailure = ResolveMember(tok, tp, "PropagateFailure", out _);
      var extract = ResolveMember(tok, tp, "Extract", out _);

      if (hasKeywordToken) {
        if (isFailure == null || (extract != null) != expectExtract) {
          // more details regarding which methods are missing have already been reported by regular resolution
          origReporter.Error(MessageSource.Resolver, tok,
            "The right-hand side of ':-', which is of type '{0}', with a keyword token must have functions 'IsFailure()', {1} 'Extract()'",
            tp, expectExtract ? "and" : "but not");
        }
      } else {
        if (isFailure == null || propagateFailure == null || (extract != null) != expectExtract) {
          // more details regarding which methods are missing have already been reported by regular resolution
          origReporter.Error(MessageSource.Resolver, tok,
            "The right-hand side of ':-', which is of type '{0}', must have functions 'IsFailure()', 'PropagateFailure()', {1} 'Extract()'",
            tp, expectExtract ? "and" : "but not");
        }
      }

      void checkIsFunction([CanBeNull] MemberDecl memberDecl, bool allowMethod) {
        if (memberDecl == null || memberDecl is Function) {
          // fine
        } else if (allowMethod && memberDecl is Method) {
          // give a deprecation warning, so we will remove this language feature around the Dafny 4 time frame
          origReporter.Deprecated(MessageSource.Resolver, ErrorID.None, tok,
            $"Support for member '{memberDecl.Name}' in type '{tp}' (used indirectly via a :- statement) being a method is deprecated;" +
            " declare it to be a function instead");
        } else {
          // not allowed
          origReporter.Error(MessageSource.Resolver, tok,
            $"Member '{memberDecl.Name}' in type '{tp}' (used indirectly via a :- statement) is expected to be a function");
        }
      }

      checkIsFunction(isFailure, false);
      if (!hasKeywordToken) {
        checkIsFunction(propagateFailure, true);
      }
      if (expectExtract) {
        checkIsFunction(extract, true);
      }

      this.reporter = origReporter;
    }

    /// <summary>
    /// Check that "stmt" is a valid statment for the body of an assert-by, forall,
    /// or calc-hint statement. In particular, check that the local variables assigned in
    /// the bodies of these statements are declared in the statements, not in some enclosing
    /// context. 
    /// </summary>
    public void CheckLocalityUpdates(Statement stmt, ISet<LocalVariable> localsAllowedInUpdates, string where) {
      Contract.Requires(stmt != null);
      Contract.Requires(localsAllowedInUpdates != null);
      Contract.Requires(where != null);

      if (stmt is AssertStmt || stmt is ForallStmt || stmt is CalcStmt || stmt is ModifyStmt) {
        // don't recurse, since CheckHintRestrictions will be called on that assert-by separately
        return;
      } else if (stmt is AssignSuchThatStmt) {
        var s = (AssignSuchThatStmt)stmt;
        foreach (var lhs in s.Lhss) {
          CheckLocalityUpdatesLhs(lhs, localsAllowedInUpdates, @where);
        }
      } else if (stmt is AssignStmt) {
        var s = (AssignStmt)stmt;
        CheckLocalityUpdatesLhs(s.Lhs, localsAllowedInUpdates, @where);
      } else if (stmt is CallStmt) {
        var s = (CallStmt)stmt;
        foreach (var lhs in s.Lhs) {
          CheckLocalityUpdatesLhs(lhs, localsAllowedInUpdates, @where);
        }
      } else if (stmt is VarDeclStmt) {
        var s = (VarDeclStmt)stmt;
        s.Locals.Iter(local => localsAllowedInUpdates.Add(local));
      } else if (stmt is ModifyStmt) {
        // no further complaints (note, ghost interests have already checked for 'modify' statements)
      } else if (stmt is BlockStmt) {
        localsAllowedInUpdates = new HashSet<LocalVariable>(localsAllowedInUpdates);
        // use this new set for the recursive calls
      }

      foreach (var ss in stmt.SubStatements) {
        CheckLocalityUpdates(ss, localsAllowedInUpdates, where);
      }
    }

    void CheckLocalityUpdatesLhs(Expression lhs, ISet<LocalVariable> localsAllowedInUpdates, string @where) {
      Contract.Requires(lhs != null);
      Contract.Requires(localsAllowedInUpdates != null);
      Contract.Requires(where != null);

      lhs = lhs.Resolved;
      if (lhs is IdentifierExpr idExpr && !localsAllowedInUpdates.Contains(idExpr.Var)) {
        reporter.Error(MessageSource.Resolver, lhs.tok, "{0} is not allowed to update a variable it doesn't declare", where);
      }
    }

    class LazyString_OnTypeEquals {
      Type t0;
      Type t1;
      string s;
      public LazyString_OnTypeEquals(Type t0, Type t1, string s) {
        Contract.Requires(t0 != null);
        Contract.Requires(t1 != null);
        Contract.Requires(s != null);
        this.t0 = t0;
        this.t1 = t1;
        this.s = s;
      }
      public override string ToString() {
        return t0.Equals(t1) ? s : "";
      }
    }

    void FindAllMembers(ClassDecl cl, string memberName, ISet<MemberDecl> foundSoFar) {
      Contract.Requires(cl != null);
      Contract.Requires(memberName != null);
      Contract.Requires(foundSoFar != null);
      MemberDecl member;
      if (classMembers[cl].TryGetValue(memberName, out member)) {
        foundSoFar.Add(member);
      }
      cl.ParentTraitHeads.ForEach(trait => FindAllMembers(trait, memberName, foundSoFar));
    }

    // TODO move
    public static UserDefinedType GetThisType(IToken tok, TopLevelDeclWithMembers cl) {
      Contract.Requires(tok != null);
      Contract.Requires(cl != null);
      Contract.Ensures(Contract.Result<UserDefinedType>() != null);

      if (cl is ClassDecl cls && cls.NonNullTypeDecl != null) {
        return UserDefinedType.FromTopLevelDecl(tok, cls.NonNullTypeDecl, cls.TypeArgs);
      } else {
        return UserDefinedType.FromTopLevelDecl(tok, cl, cl.TypeArgs);
      }
    }

    // TODO move
    public static UserDefinedType GetReceiverType(IToken tok, MemberDecl member) {
      Contract.Requires(tok != null);
      Contract.Requires(member != null);
      Contract.Ensures(Contract.Result<UserDefinedType>() != null);

      return GetThisType(tok, (TopLevelDeclWithMembers)member.EnclosingClass);
    }

    Label/*?*/ ResolveDominatingLabelInExpr(IToken tok, string/*?*/ labelName, string expressionDescription, ResolutionContext resolutionContext) {
      Contract.Requires(tok != null);
      Contract.Requires(expressionDescription != null);
      Contract.Requires(resolutionContext != null);

      Label label = null;
      if (!resolutionContext.IsTwoState) {
        reporter.Error(MessageSource.Resolver, tok, $"{expressionDescription} expressions are not allowed in this context");
      } else if (labelName != null) {
        label = DominatingStatementLabels.Find(labelName);
        if (label == null) {
          reporter.Error(MessageSource.Resolver, tok, $"no label '{labelName}' in scope at this time");
        }
      }
      return label;
    }

    private Expression VarDotFunction(IToken tok, string varname, string functionname) {
      return new ApplySuffix(tok, null, new ExprDotName(tok, new IdentifierExpr(tok, varname), functionname, null), new List<ActualBinding>(), tok);
    }

    // TODO search for occurrences of "new LetExpr" which could benefit from this helper
    private LetExpr LetPatIn(IToken tok, CasePattern<BoundVar> lhs, Expression rhs, Expression body) {
      return new LetExpr(tok, new List<CasePattern<BoundVar>>() { lhs }, new List<Expression>() { rhs }, body, true);
    }

    private LetExpr LetVarIn(IToken tok, string name, Type tp, Expression rhs, Expression body) {
      var lhs = new CasePattern<BoundVar>(tok, new BoundVar(tok, name, tp));
      return LetPatIn(tok, lhs, rhs, body);
    }

    /// <summary>
    ///  If expr.Lhs != null: Desugars "var x: T :- E; F" into "var temp := E; if temp.IsFailure() then temp.PropagateFailure() else var x: T := temp.Extract(); F"
    ///  If expr.Lhs == null: Desugars "         :- E; F" into "var temp := E; if temp.IsFailure() then temp.PropagateFailure() else                             F"
    /// </summary>
    public void ResolveLetOrFailExpr(LetOrFailExpr expr, ResolutionContext resolutionContext) {
      var temp = FreshTempVarName("valueOrError", resolutionContext.CodeContext);
      var tempType = new InferredTypeProxy();
      // "var temp := E;"
      expr.ResolvedExpression = LetVarIn(expr.tok, temp, tempType, expr.Rhs,
        // "if temp.IsFailure()"
        new ITEExpr(expr.tok, false, VarDotFunction(expr.tok, temp, "IsFailure"),
          // "then temp.PropagateFailure()"
          VarDotFunction(expr.tok, temp, "PropagateFailure"),
          // "else"
          expr.Lhs == null
            // "F"
            ? expr.Body
            // "var x: T := temp.Extract(); F"
            : LetPatIn(expr.tok, expr.Lhs, VarDotFunction(expr.tok, temp, "Extract"), expr.Body)));

      ResolveExpression(expr.ResolvedExpression, resolutionContext);
      expr.Type = expr.ResolvedExpression.Type;
      bool expectExtract = (expr.Lhs != null);
      EnsureSupportsErrorHandling(expr.tok, PartiallyResolveTypeForMemberSelection(expr.tok, tempType), expectExtract, false);
    }

    private Type SelectAppropriateArrowType(IToken tok, List<Type> typeArgs, Type resultType, bool hasReads, bool hasReq) {
      Contract.Requires(tok != null);
      Contract.Requires(typeArgs != null);
      Contract.Requires(resultType != null);
      var arity = typeArgs.Count;
      var typeArgsAndResult = Util.Snoc(typeArgs, resultType);
      if (hasReads) {
        // any arrow
        return new ArrowType(tok, builtIns.ArrowTypeDecls[arity], typeArgsAndResult);
      } else if (hasReq) {
        // partial arrow
        return new UserDefinedType(tok, ArrowType.PartialArrowTypeName(arity), builtIns.PartialArrowTypeDecls[arity], typeArgsAndResult);
      } else {
        // total arrow
        return new UserDefinedType(tok, ArrowType.TotalArrowTypeName(arity), builtIns.TotalArrowTypeDecls[arity], typeArgsAndResult);
      }
    }

    /// <summary>
    /// Adds appropriate type constraints that says "expr" evaluates to an integer or (if "allowBitVector" is true) a
    /// a bitvector.  The "errFormat" string can contain a "{0}", referring to the name of the type of "expr".
    /// </summary>
    void ConstrainToIntegerType(Expression expr, bool allowBitVector, string errFormat) {
      Contract.Requires(expr != null);
      Contract.Requires(errFormat != null);
      var err = new TypeConstraint.ErrorMsgWithToken(expr.tok, errFormat, expr.Type);
      ConstrainToIntegerType(expr.tok, expr.Type, allowBitVector, err);
    }

    /// <summary>
    /// Resolves a NestedMatchExpr by
    /// 1 - checking that all of its patterns are linear
    /// 2 - desugaring it into a decision tree of MatchExpr and ITEEXpr (for constant matching)
    /// 3 - resolving the generated (sub)expression.
    /// </summary>
    void ResolveNestedMatchExpr(NestedMatchExpr nestedMatchExpr, ResolutionContext resolutionContext) {
      Contract.Requires(nestedMatchExpr != null);
      Contract.Requires(resolutionContext != null);

      nestedMatchExpr.Resolve(this, resolutionContext);
    }

    void ResolveCasePattern<VT>(CasePattern<VT> pat, Type sourceType, ResolutionContext resolutionContext)
      where VT : class, IVariable {
      Contract.Requires(pat != null);
      Contract.Requires(sourceType != null);
      Contract.Requires(resolutionContext != null);

      DatatypeDecl dtd = null;
      UserDefinedType udt = null;
      if (sourceType.IsDatatype) {
        udt = (UserDefinedType)sourceType.NormalizeExpand();
        dtd = (DatatypeDecl)udt.ResolvedClass;
      }
      // Find the constructor in the given datatype
      // If what was parsed was just an identifier, we will interpret it as a datatype constructor, if possible
      DatatypeCtor ctor = null;
      if (dtd != null) {
        if (pat.Var == null || (pat.Var != null && pat.Var.Type is TypeProxy)) {
          if (dtd.ConstructorsByName.TryGetValue(pat.Id, out ctor)) {
            if (pat.Arguments == null) {
              if (ctor.Formals.Count != 0) {
                // Leave this as a variable
              } else {
                // Convert to a constructor
                pat.MakeAConstructor();
                pat.Ctor = ctor;
                pat.Var = default(VT);
              }
            } else {
              pat.Ctor = ctor;
              pat.Var = default(VT);
            }
          }
        }
      }

      if (pat.Var != null) {
        // this is a simple resolution
        var v = pat.Var;
        if (resolutionContext.IsGhost) {
          v.MakeGhost();
        }
        ResolveType(v.Tok, v.Type, resolutionContext, ResolveTypeOptionEnum.InferTypeProxies, null);
        // Note, the following type constraint checks that the RHS type can be assigned to the new variable on the left. In particular, it
        // does not check that the entire RHS can be assigned to something of the type of the pattern on the left.  For example, consider
        // a type declared as "datatype Atom<T> = MakeAtom(T)", where T is a non-variant type argument.  Suppose the RHS has type Atom<nat>
        // and that the LHS is the pattern MakeAtom(x: int).  This is okay, despite the fact that Atom<nat> is not assignable to Atom<int>.
        // The reason is that the purpose of the pattern on the left is really just to provide a skeleton to introduce bound variables in.
        EagerAddAssignableConstraint(v.Tok, v.Type, sourceType, "type of corresponding source/RHS ({1}) does not match type of bound variable ({0})");
        pat.AssembleExpr(null);
        return;
      }
      if (dtd == null) {
        // look up the name of the pattern's constructor
        Tuple<DatatypeCtor, bool> pair;
        if (moduleInfo.Ctors.TryGetValue(pat.Id, out pair) && !pair.Item2) {
          ctor = pair.Item1;
          pat.Ctor = ctor;
          dtd = ctor.EnclosingDatatype;
          var typeArgs = new List<Type>();
          foreach (var xt in dtd.TypeArgs) {
            typeArgs.Add(new InferredTypeProxy());
          }
          udt = new UserDefinedType(pat.tok, dtd.Name, dtd, typeArgs);
          ConstrainSubtypeRelation(udt, sourceType, pat.tok, "type of RHS ({0}) does not match type of bound variable '{1}'", sourceType, pat.Id);
        }
      }
      if (dtd == null && ctor == null) {
        reporter.Error(MessageSource.Resolver, pat.tok, "to use a pattern, the type of the source/RHS expression must be a datatype (instead found {0})", sourceType);
      } else if (ctor == null) {
        reporter.Error(MessageSource.Resolver, pat.tok, "constructor {0} does not exist in datatype {1}", pat.Id, dtd.Name);
      } else {
        if (pat.Arguments == null) {
          if (ctor.Formals.Count == 0) {
            // The Id matches a constructor of the correct type and 0 arguments,
            // so make it a nullary constructor, not a variable
            pat.MakeAConstructor();
          }
        } else {
          if (ctor.Formals.Count != pat.Arguments.Count) {
            reporter.Error(MessageSource.Resolver, pat.tok, "pattern for constructor {0} has wrong number of formals (found {1}, expected {2})", pat.Id, pat.Arguments.Count, ctor.Formals.Count);
          }
        }
        // build the type-parameter substitution map for this use of the datatype
        Contract.Assert(dtd.TypeArgs.Count == udt.TypeArgs.Count);  // follows from the type previously having been successfully resolved
        var subst = TypeParameter.SubstitutionMap(dtd.TypeArgs, udt.TypeArgs);
        // recursively call ResolveCasePattern on each of the arguments
        var j = 0;
        if (pat.Arguments != null) {
          foreach (var arg in pat.Arguments) {
            if (j < ctor.Formals.Count) {
              var formal = ctor.Formals[j];
              Type st = formal.Type.Subst(subst);
              ResolveCasePattern(arg, st, resolutionContext.WithGhost(resolutionContext.IsGhost || formal.IsGhost));
            }
            j++;
          }
        }
        if (j == ctor.Formals.Count) {
          pat.AssembleExpr(udt.TypeArgs);
        }
      }
    }

    private List<DefaultValueExpression> allDefaultValueExpressions = new List<DefaultValueExpression>();

    /// <summary>
    /// This method is called at the tail end of Pass1 of the Resolver.
    /// </summary>
    void FillInDefaultValueExpressions() {
      var visited = new Dictionary<DefaultValueExpression, WorkProgress>();
      foreach (var e in allDefaultValueExpressions) {
        FillInDefaultValueExpression(e, visited);
      }
      allDefaultValueExpressions.Clear();
    }

    enum WorkProgress { BeingVisited, Done }

    void FillInDefaultValueExpression(DefaultValueExpression expr, Dictionary<DefaultValueExpression, WorkProgress> visited) {
      Contract.Requires(expr != null);
      Contract.Requires(visited != null);
      Contract.Ensures(expr.ResolvedExpression != null);

      if (visited.TryGetValue(expr, out var p)) {
        if (p == WorkProgress.Done) {
          Contract.Assert(expr.ResolvedExpression != null);
        } else {
          // there is a cycle
          reporter.Error(MessageSource.Resolver, expr, "default-valued expressions are cyclicly dependent; this is not allowed, since it would cause infinite expansion");
          // nevertheless, to avoid any issues in the resolver, fill in the .ResolvedExpression field with something
          expr.ResolvedExpression = Expression.CreateBoolLiteral(expr.tok, false);
        }
        return;
      }
      Contract.Assert(expr.ResolvedExpression == null);

      visited.Add(expr, WorkProgress.BeingVisited);
      var s = new DefaultValueSubstituter(this, visited, expr.Receiver, expr.SubstMap, expr.TypeMap);
      expr.ResolvedExpression = s.Substitute(expr.Formal.DefaultValue);
      visited[expr] = WorkProgress.Done;
    }

    class DefaultValueSubstituter : Substituter {
      private readonly Resolver resolver;
      private readonly Dictionary<DefaultValueExpression, WorkProgress> visited;
      public DefaultValueSubstituter(Resolver resolver, Dictionary<DefaultValueExpression, WorkProgress> visited,
        Expression /*?*/ receiverReplacement, Dictionary<IVariable, Expression> substMap, Dictionary<TypeParameter, Type> typeMap)
        : base(receiverReplacement, substMap, typeMap) {
        Contract.Requires(resolver != null);
        Contract.Requires(visited != null);
        this.resolver = resolver;
        this.visited = visited;
      }

      public override Expression Substitute(Expression expr) {
        if (expr is DefaultValueExpression dve) {
          resolver.FillInDefaultValueExpression(dve, visited);
          Contract.Assert(dve.ResolvedExpression != null); // postcondition of FillInDefaultValueExpression
        }
        return base.Substitute(expr);
      }
    }

    private Dictionary<TypeParameter, Type> BuildTypeArgumentSubstitute(Dictionary<TypeParameter, Type> typeArgumentSubstitutions, Type/*?*/ receiverTypeBound = null) {
      Contract.Requires(typeArgumentSubstitutions != null);

      var subst = new Dictionary<TypeParameter, Type>();
      foreach (var entry in typeArgumentSubstitutions) {
        subst.Add(entry.Key, entry.Value);
      }

      if (SelfTypeSubstitution != null) {
        foreach (var entry in SelfTypeSubstitution) {
          subst.Add(entry.Key, entry.Value);
        }
      }

      if (receiverTypeBound != null) {
        TopLevelDeclWithMembers cl;
        var udt = receiverTypeBound?.AsNonNullRefType;
        if (udt != null) {
          cl = (TopLevelDeclWithMembers)((NonNullTypeDecl)udt.ResolvedClass).ViewAsClass;
        } else {
          udt = receiverTypeBound.NormalizeExpand() as UserDefinedType;
          cl = udt?.ResolvedClass as TopLevelDeclWithMembers;
        }
        if (cl != null) {
          foreach (var entry in cl.ParentFormalTypeParametersToActuals) {
            var v = entry.Value.Subst(subst);
            subst.Add(entry.Key, v);
          }
        }
      }

      return subst;
    }

    public static string GhostPrefix(bool isGhost) {
      return isGhost ? "ghost " : "";
    }

    private static ModuleSignature GetSignatureExt(ModuleSignature sig, bool useCompileSignatures) {
      Contract.Requires(sig != null);
      Contract.Ensures(Contract.Result<ModuleSignature>() != null);
      if (useCompileSignatures) {
        while (sig.CompileSignature != null) {
          sig = sig.CompileSignature;
        }
      }
      return sig;
    }

    private ModuleSignature GetSignature(ModuleSignature sig) {
      return GetSignatureExt(sig, useCompileSignatures);
    }

    public static Expression GetImpliedTypeConstraint(IVariable bv, Type ty) {
      return GetImpliedTypeConstraint(Expression.CreateIdentExpr(bv), ty);
    }

    public static Expression GetImpliedTypeConstraint(Expression e, Type ty) {
      Contract.Requires(e != null);
      Contract.Requires(ty != null);
      ty = ty.NormalizeExpandKeepConstraints();
      var udt = ty as UserDefinedType;
      if (udt != null) {
        if (udt.ResolvedClass is NewtypeDecl) {
          var dd = (NewtypeDecl)udt.ResolvedClass;
          var c = GetImpliedTypeConstraint(e, dd.BaseType);
          if (dd.Var != null) {
            Dictionary<IVariable, Expression/*!*/> substMap = new Dictionary<IVariable, Expression>();
            substMap.Add(dd.Var, e);
            Substituter sub = new Substituter(null, substMap, new Dictionary<TypeParameter, Type>());
            c = Expression.CreateAnd(c, sub.Substitute(dd.Constraint));
          }
          return c;
        } else if (udt.ResolvedClass is SubsetTypeDecl) {
          var dd = (SubsetTypeDecl)udt.ResolvedClass;
          var c = GetImpliedTypeConstraint(e, dd.RhsWithArgument(udt.TypeArgs));
          Dictionary<IVariable, Expression/*!*/> substMap = new Dictionary<IVariable, Expression>();
          substMap.Add(dd.Var, e);
          Substituter sub = new Substituter(null, substMap, new Dictionary<TypeParameter, Type>());
          c = Expression.CreateAnd(c, sub.Substitute(dd.Constraint));
          return c;
        }
      }
      return Expression.CreateBoolLiteral(e.tok, true);
    }

    /// <summary>
    /// Returns the set of free variables in "expr".
    /// Requires "expr" to be successfully resolved.
    /// Ensures that the set returned has no aliases.
    /// </summary>
    static ISet<IVariable> FreeVariables(Expression expr) {
      Contract.Requires(expr != null);
      Contract.Ensures(expr.Type != null);

      if (expr is IdentifierExpr) {
        var e = (IdentifierExpr)expr;
        return new HashSet<IVariable>() { e.Var };

      } else if (expr is QuantifierExpr) {
        var e = (QuantifierExpr)expr;
        Contract.Assert(e.SplitQuantifier == null); // No split quantifiers during resolution

        var s = FreeVariables(e.LogicalBody());
        foreach (var bv in e.BoundVars) {
          s.Remove(bv);
        }
        return s;
      } else if (expr is NestedMatchExpr) {
        var e = (NestedMatchExpr)expr;
        var s = FreeVariables(e.Source);
        foreach (NestedMatchCaseExpr mc in e.Cases) {
          var t = FreeVariables(mc.Body);
          foreach (var bv in mc.Pat.Children.OfType<IdPattern>()) {
            if (bv.BoundVar != null) {
              t.Remove(bv.BoundVar);
            }
          }
          s.UnionWith(t);
        }
        return s;
      } else if (expr is MatchExpr) {
        var e = (MatchExpr)expr;
        var s = FreeVariables(e.Source);
        foreach (MatchCaseExpr mc in e.Cases) {
          var t = FreeVariables(mc.Body);
          foreach (var bv in mc.Arguments) {
            t.Remove(bv);
          }
          s.UnionWith(t);
        }
        return s;

      } else if (expr is LambdaExpr) {
        var e = (LambdaExpr)expr;
        var s = FreeVariables(e.Term);
        if (e.Range != null) {
          s.UnionWith(FreeVariables(e.Range));
        }
        foreach (var fe in e.Reads) {
          s.UnionWith(FreeVariables(fe.E));
        }
        foreach (var bv in e.BoundVars) {
          s.Remove(bv);
        }
        return s;

      } else {
        ISet<IVariable> s = null;
        foreach (var e in expr.SubExpressions) {
          var t = FreeVariables(e);
          if (s == null) {
            s = t;
          } else {
            s.UnionWith(t);
          }
        }
        return s == null ? new HashSet<IVariable>() : s;
      }
    }

    /// <summary>
    /// An error message for the type constraint for between a sequence select expression's actual and expected types.
    /// If resolution successfully determines the sequences' element types, then this derived class mentions those
    /// element types as clarifying context to the user.
    /// </summary>
    private class SeqSelectOneErrorMsg : TypeConstraint.ErrorMsgWithToken {
      private static readonly string BASE_MESSAGE_FORMAT = "sequence has type {0} which is incompatible with expected type {1}";
      private static readonly string ELEMENT_DETAIL_MESSAGE_FORMAT = " (element type {0} is incompatible with {1})";

      private readonly Type exprSeqType;
      private readonly Type expectedSeqType;

      public override string Msg {
        get {
          // Resolution might resolve exprSeqType/expectedSeqType to not be sequences at all.
          // In that case, it isn't possible to get the corresponding element types.
          var rawExprElementType = exprSeqType.AsSeqType?.Arg;
          var rawExpectedElementType = expectedSeqType.AsSeqType?.Arg;
          if (rawExprElementType == null || rawExpectedElementType == null) {
            return base.Msg;
          }

          var elementTypes = RemoveAmbiguity(new object[] { rawExprElementType, rawExpectedElementType });
          Contract.Assert(elementTypes.Length == 2);
          var exprElementType = elementTypes[0].ToString();
          var expectedElementType = elementTypes[1].ToString();

          string detail = string.Format(ELEMENT_DETAIL_MESSAGE_FORMAT, exprElementType, expectedElementType);
          return base.Msg + detail;
        }
      }

      public SeqSelectOneErrorMsg(IToken tok, Type exprSeqType, Type expectedSeqType)
        : base(tok, BASE_MESSAGE_FORMAT, exprSeqType, expectedSeqType) {
        Contract.Requires(exprSeqType != null);
        Contract.Requires(expectedSeqType != null);
        this.exprSeqType = exprSeqType;
        this.expectedSeqType = expectedSeqType;
      }
    }

    /// <summary>
    /// Note: this method is allowed to be called even if "type" does not make sense for "op", as might be the case if
    /// resolution of the binary expression failed.  If so, an arbitrary resolved opcode is returned.
    /// Usually, the type of the right-hand operand is used to determine the resolved operator (hence, the shorter
    /// name "operandType" instead of, say, "rightOperandType").
    /// </summary>
    public static BinaryExpr.ResolvedOpcode ResolveOp(BinaryExpr.Opcode op, Type leftOperandType, Type operandType) {
      Contract.Requires(leftOperandType != null);
      Contract.Requires(operandType != null);
      leftOperandType = leftOperandType.NormalizeExpand();
      operandType = operandType.NormalizeExpand();
      switch (op) {
        case BinaryExpr.Opcode.Iff: return BinaryExpr.ResolvedOpcode.Iff;
        case BinaryExpr.Opcode.Imp: return BinaryExpr.ResolvedOpcode.Imp;
        case BinaryExpr.Opcode.Exp: return BinaryExpr.ResolvedOpcode.Imp;
        case BinaryExpr.Opcode.And: return BinaryExpr.ResolvedOpcode.And;
        case BinaryExpr.Opcode.Or: return BinaryExpr.ResolvedOpcode.Or;
        case BinaryExpr.Opcode.Eq:
          if (operandType is SetType) {
            return BinaryExpr.ResolvedOpcode.SetEq;
          } else if (operandType is MultiSetType) {
            return BinaryExpr.ResolvedOpcode.MultiSetEq;
          } else if (operandType is SeqType) {
            return BinaryExpr.ResolvedOpcode.SeqEq;
          } else if (operandType is MapType) {
            return BinaryExpr.ResolvedOpcode.MapEq;
          } else {
            return BinaryExpr.ResolvedOpcode.EqCommon;
          }
        case BinaryExpr.Opcode.Neq:
          if (operandType is SetType) {
            return BinaryExpr.ResolvedOpcode.SetNeq;
          } else if (operandType is MultiSetType) {
            return BinaryExpr.ResolvedOpcode.MultiSetNeq;
          } else if (operandType is SeqType) {
            return BinaryExpr.ResolvedOpcode.SeqNeq;
          } else if (operandType is MapType) {
            return BinaryExpr.ResolvedOpcode.MapNeq;
          } else {
            return BinaryExpr.ResolvedOpcode.NeqCommon;
          }
        case BinaryExpr.Opcode.Disjoint:
          if (operandType is MultiSetType) {
            return BinaryExpr.ResolvedOpcode.MultiSetDisjoint;
          } else {
            return BinaryExpr.ResolvedOpcode.Disjoint;
          }
        case BinaryExpr.Opcode.Lt:
          if (operandType.IsIndDatatype) {
            return BinaryExpr.ResolvedOpcode.RankLt;
          } else if (operandType is SetType) {
            return BinaryExpr.ResolvedOpcode.ProperSubset;
          } else if (operandType is MultiSetType) {
            return BinaryExpr.ResolvedOpcode.ProperMultiSubset;
          } else if (operandType is SeqType) {
            return BinaryExpr.ResolvedOpcode.ProperPrefix;
          } else if (operandType is CharType) {
            return BinaryExpr.ResolvedOpcode.LtChar;
          } else {
            return BinaryExpr.ResolvedOpcode.Lt;
          }
        case BinaryExpr.Opcode.Le:
          if (operandType is SetType) {
            return BinaryExpr.ResolvedOpcode.Subset;
          } else if (operandType is MultiSetType) {
            return BinaryExpr.ResolvedOpcode.MultiSubset;
          } else if (operandType is SeqType) {
            return BinaryExpr.ResolvedOpcode.Prefix;
          } else if (operandType is CharType) {
            return BinaryExpr.ResolvedOpcode.LeChar;
          } else {
            return BinaryExpr.ResolvedOpcode.Le;
          }
        case BinaryExpr.Opcode.LeftShift:
          return BinaryExpr.ResolvedOpcode.LeftShift;
        case BinaryExpr.Opcode.RightShift:
          return BinaryExpr.ResolvedOpcode.RightShift;
        case BinaryExpr.Opcode.Add:
          if (operandType is SetType) {
            return BinaryExpr.ResolvedOpcode.Union;
          } else if (operandType is MultiSetType) {
            return BinaryExpr.ResolvedOpcode.MultiSetUnion;
          } else if (operandType is MapType) {
            return BinaryExpr.ResolvedOpcode.MapMerge;
          } else if (operandType is SeqType) {
            return BinaryExpr.ResolvedOpcode.Concat;
          } else {
            return BinaryExpr.ResolvedOpcode.Add;
          }
        case BinaryExpr.Opcode.Sub:
          if (leftOperandType is MapType) {
            return BinaryExpr.ResolvedOpcode.MapSubtraction;
          } else if (operandType is SetType) {
            return BinaryExpr.ResolvedOpcode.SetDifference;
          } else if (operandType is MultiSetType) {
            return BinaryExpr.ResolvedOpcode.MultiSetDifference;
          } else {
            return BinaryExpr.ResolvedOpcode.Sub;
          }
        case BinaryExpr.Opcode.Mul:
          if (operandType is SetType) {
            return BinaryExpr.ResolvedOpcode.Intersection;
          } else if (operandType is MultiSetType) {
            return BinaryExpr.ResolvedOpcode.MultiSetIntersection;
          } else {
            return BinaryExpr.ResolvedOpcode.Mul;
          }
        case BinaryExpr.Opcode.Gt:
          if (operandType.IsDatatype) {
            return BinaryExpr.ResolvedOpcode.RankGt;
          } else if (operandType is SetType) {
            return BinaryExpr.ResolvedOpcode.ProperSuperset;
          } else if (operandType is MultiSetType) {
            return BinaryExpr.ResolvedOpcode.ProperMultiSuperset;
          } else if (operandType is CharType) {
            return BinaryExpr.ResolvedOpcode.GtChar;
          } else {
            return BinaryExpr.ResolvedOpcode.Gt;
          }
        case BinaryExpr.Opcode.Ge:
          if (operandType is SetType) {
            return BinaryExpr.ResolvedOpcode.Superset;
          } else if (operandType is MultiSetType) {
            return BinaryExpr.ResolvedOpcode.MultiSuperset;
          } else if (operandType is CharType) {
            return BinaryExpr.ResolvedOpcode.GeChar;
          } else {
            return BinaryExpr.ResolvedOpcode.Ge;
          }
        case BinaryExpr.Opcode.In:
          if (operandType is SetType) {
            return BinaryExpr.ResolvedOpcode.InSet;
          } else if (operandType is MultiSetType) {
            return BinaryExpr.ResolvedOpcode.InMultiSet;
          } else if (operandType is MapType) {
            return BinaryExpr.ResolvedOpcode.InMap;
          } else {
            return BinaryExpr.ResolvedOpcode.InSeq;
          }
        case BinaryExpr.Opcode.NotIn:
          if (operandType is SetType) {
            return BinaryExpr.ResolvedOpcode.NotInSet;
          } else if (operandType is MultiSetType) {
            return BinaryExpr.ResolvedOpcode.NotInMultiSet;
          } else if (operandType is MapType) {
            return BinaryExpr.ResolvedOpcode.NotInMap;
          } else {
            return BinaryExpr.ResolvedOpcode.NotInSeq;
          }
        case BinaryExpr.Opcode.Div: return BinaryExpr.ResolvedOpcode.Div;
        case BinaryExpr.Opcode.Mod: return BinaryExpr.ResolvedOpcode.Mod;
        case BinaryExpr.Opcode.BitwiseAnd: return BinaryExpr.ResolvedOpcode.BitwiseAnd;
        case BinaryExpr.Opcode.BitwiseOr: return BinaryExpr.ResolvedOpcode.BitwiseOr;
        case BinaryExpr.Opcode.BitwiseXor: return BinaryExpr.ResolvedOpcode.BitwiseXor;
        default:
          Contract.Assert(false); throw new cce.UnreachableException();  // unexpected operator
      }
    }

    /// <summary>
    /// This method adds to "friendlyCalls" all
    ///     inductive calls                                     if !co
    ///     greatest predicate calls and codatatype equalities  if co
    /// that occur in positive positions and not under
    ///     universal quantification                            if !co
    ///     existential quantification.                         if co
    /// If "expr" is the
    ///     precondition of a least lemma                       if !co
    ///     postcondition of a greatest lemma,                  if co
    /// then the "friendlyCalls" are the subexpressions that need to be replaced in order
    /// to create the
    ///     precondition                                        if !co
    ///     postcondition                                       if co
    /// of the corresponding prefix lemma.
    /// </summary>
    void CollectFriendlyCallsInExtremeLemmaSpecification(Expression expr, bool position, ISet<Expression> friendlyCalls, bool co, ExtremeLemma context) {
      Contract.Requires(expr != null);
      Contract.Requires(friendlyCalls != null);
      var visitor = new CollectFriendlyCallsInSpec_Visitor(this, friendlyCalls, co, context);
      visitor.Visit(expr, position ? CallingPosition.Positive : CallingPosition.Negative);
    }

    class CollectFriendlyCallsInSpec_Visitor : FindFriendlyCalls_Visitor {
      readonly ISet<Expression> friendlyCalls;
      readonly ExtremeLemma Context;
      public CollectFriendlyCallsInSpec_Visitor(Resolver resolver, ISet<Expression> friendlyCalls, bool co, ExtremeLemma context)
        : base(resolver, co, context.KNat) {
        Contract.Requires(resolver != null);
        Contract.Requires(friendlyCalls != null);
        Contract.Requires(context != null);
        this.friendlyCalls = friendlyCalls;
        this.Context = context;
      }
      protected override bool VisitOneExpr(Expression expr, ref CallingPosition cp) {
        if (cp == CallingPosition.Neither) {
          // no friendly calls in "expr"
          return false;  // don't recurse into subexpressions
        }
        if (expr is FunctionCallExpr) {
          if (cp == CallingPosition.Positive) {
            var fexp = (FunctionCallExpr)expr;
            if (IsCoContext ? fexp.Function is GreatestPredicate : fexp.Function is LeastPredicate) {
              if (Context.KNat != ((ExtremePredicate)fexp.Function).KNat) {
                resolver.KNatMismatchError(expr.tok, Context.Name, Context.TypeOfK, ((ExtremePredicate)fexp.Function).TypeOfK);
              } else {
                friendlyCalls.Add(fexp);
              }
            }
          }
          return false;  // don't explore subexpressions any further
        } else if (expr is BinaryExpr && IsCoContext) {
          var bin = (BinaryExpr)expr;
          if (cp == CallingPosition.Positive && bin.ResolvedOp == BinaryExpr.ResolvedOpcode.EqCommon && bin.E0.Type.IsCoDatatype) {
            friendlyCalls.Add(bin);
            return false;  // don't explore subexpressions any further
          } else if (cp == CallingPosition.Negative && bin.ResolvedOp == BinaryExpr.ResolvedOpcode.NeqCommon && bin.E0.Type.IsCoDatatype) {
            friendlyCalls.Add(bin);
            return false;  // don't explore subexpressions any further
          }
        }
        return base.VisitOneExpr(expr, ref cp);
      }
    }
  }

  abstract class ResolverTopDownVisitor<T> : TopDownVisitor<T> {
    protected Resolver resolver;
    public ResolverTopDownVisitor(Resolver resolver) {
      Contract.Requires(resolver != null);
      this.resolver = resolver;
    }
  }

  class CoCallResolution {
    readonly Function currentFunction;
    readonly bool dealsWithCodatatypes;
    public bool HasIntraClusterCallsInDestructiveContexts = false;
    public readonly List<CoCallInfo> FinalCandidates = new List<CoCallInfo>();

    public CoCallResolution(Function currentFunction, bool dealsWithCodatatypes) {
      Contract.Requires(currentFunction != null);
      this.currentFunction = currentFunction;
      this.dealsWithCodatatypes = dealsWithCodatatypes;
    }

    /// <summary>
    /// Determines which calls in "expr" can be considered to be co-calls, which co-constructor
    /// invocations host such co-calls, and which destructor operations are not allowed.
    /// Also records whether or not there are any intra-cluster calls in a destructive context.
    /// Assumes "expr" to have been successfully resolved.
    /// </summary>
    public void CheckCoCalls(Expression expr) {
      Contract.Requires(expr != null);
      CheckCoCalls(expr, 0, null, FinalCandidates);
    }

    public struct CoCallInfo {
      public readonly FunctionCallExpr CandidateCall;
      public readonly DatatypeValue EnclosingCoConstructor;
      public CoCallInfo(FunctionCallExpr candidateCall, DatatypeValue enclosingCoConstructor) {
        Contract.Requires(candidateCall != null);
        Contract.Requires(enclosingCoConstructor != null);
        CandidateCall = candidateCall;
        EnclosingCoConstructor = enclosingCoConstructor;
      }
    }

    /// <summary>
    /// Recursively goes through the entire "expr".  Every call within the same recursive cluster is a potential
    /// co-call.  If the call is determined not to be a co-recursive call, then its .CoCall field is filled in;
    /// if the situation deals with co-datatypes, then one of the NoBecause... values is chosen (rather
    /// than just No), so that any error message that may later be produced when trying to prove termination of the
    /// recursive call can include a note pointing out that the call was not selected to be a co-call.
    /// If the call looks like it is guarded, then it is added to the list "coCandicates", so that a later analysis
    /// can either set all of those .CoCall fields to Yes or to NoBecauseRecursiveCallsInDestructiveContext, depending
    /// on other intra-cluster calls.
    /// The "destructionLevel" indicates how many pending co-destructors the context has.  It may be infinity (int.MaxValue)
    /// if the enclosing context has no easy way of controlling the uses of "expr" (for example, if the enclosing context
    /// passes "expr" to a function or binds "expr" to a variable).  It is never negative -- excess co-constructors are
    /// not considered an asset, and any immediately enclosing co-constructor is passed in as a non-null "coContext" anyway.
    /// "coContext" is non-null if the immediate context is a co-constructor.
    /// </summary>
    void CheckCoCalls(Expression expr, int destructionLevel, DatatypeValue coContext, List<CoCallInfo> coCandidates, Function functionYouMayWishWereAbstemious = null) {
      Contract.Requires(expr != null);

      Contract.Requires(0 <= destructionLevel);
      Contract.Requires(coCandidates != null);
      expr = expr.Resolved;
      if (expr is DatatypeValue) {
        var e = (DatatypeValue)expr;
        if (e.Ctor.EnclosingDatatype is CoDatatypeDecl) {
          int dl = destructionLevel == int.MaxValue ? int.MaxValue : destructionLevel == 0 ? 0 : destructionLevel - 1;
          foreach (var arg in e.Arguments) {
            CheckCoCalls(arg, dl, e, coCandidates);
          }
          return;
        }
      } else if (expr is MemberSelectExpr) {
        var e = (MemberSelectExpr)expr;
        if (e.Member.EnclosingClass is CoDatatypeDecl) {
          int dl = destructionLevel == int.MaxValue ? int.MaxValue : destructionLevel + 1;
          CheckCoCalls(e.Obj, dl, coContext, coCandidates);
          return;
        }
      } else if (expr is BinaryExpr) {
        var e = (BinaryExpr)expr;
        if (e.ResolvedOp == BinaryExpr.ResolvedOpcode.EqCommon || e.ResolvedOp == BinaryExpr.ResolvedOpcode.NeqCommon) {
          // Equality and disequality (for any type that may contain a co-datatype) are as destructive as can be--in essence,
          // they destruct the values indefinitely--so don't allow any co-recursive calls in the operands.
          CheckCoCalls(e.E0, int.MaxValue, null, coCandidates);
          CheckCoCalls(e.E1, int.MaxValue, null, coCandidates);
          return;
        }
      } else if (expr is TernaryExpr) {
        var e = (TernaryExpr)expr;
        if (e.Op == TernaryExpr.Opcode.PrefixEqOp || e.Op == TernaryExpr.Opcode.PrefixNeqOp) {
          // Prefix equality and disequality (for any type that may contain a co-datatype) are destructive.
          CheckCoCalls(e.E0, int.MaxValue, null, coCandidates);
          CheckCoCalls(e.E1, int.MaxValue, null, coCandidates);
          CheckCoCalls(e.E2, int.MaxValue, null, coCandidates);
          return;
        }
      } else if (expr is NestedMatchExpr) {
        var e = (NestedMatchExpr)expr;
        foreach (var child in e.SubExpressions) {
          CheckCoCalls(child, destructionLevel, coContext, coCandidates);
        }
      } else if (expr is MatchExpr) {
        var e = (MatchExpr)expr;
        CheckCoCalls(e.Source, int.MaxValue, null, coCandidates);
        foreach (var kase in e.Cases) {
          CheckCoCalls(kase.Body, destructionLevel, coContext, coCandidates);
        }
        return;
      } else if (expr is ITEExpr) {
        var e = (ITEExpr)expr;
        CheckCoCalls(e.Test, int.MaxValue, null, coCandidates);
        CheckCoCalls(e.Thn, destructionLevel, coContext, coCandidates);
        CheckCoCalls(e.Els, destructionLevel, coContext, coCandidates);
        return;
      } else if (expr is FunctionCallExpr) {
        var e = (FunctionCallExpr)expr;
        // First, consider the arguments of the call, making sure that they do not include calls within the recursive cluster,
        // unless the callee is abstemious.
        var abstemious = true;
        if (!Attributes.ContainsBool(e.Function.Attributes, "abstemious", ref abstemious)) {
          abstemious = false;
        }
        Contract.Assert(e.Args.Count == e.Function.Formals.Count);
        for (var i = 0; i < e.Args.Count; i++) {
          var arg = e.Args[i];
          if (!e.Function.Formals[i].Type.IsCoDatatype) {
            CheckCoCalls(arg, int.MaxValue, null, coCandidates);
          } else if (abstemious) {
            CheckCoCalls(arg, 0, coContext, coCandidates);
          } else {
            // don't you wish the callee were abstemious
            CheckCoCalls(arg, int.MaxValue, null, coCandidates, e.Function);
          }
        }
        // Second, investigate the possibility that this call itself may be a candidate co-call
        if (e.Name != "requires" && ModuleDefinition.InSameSCC(currentFunction, e.Function)) {
          // This call goes to another function in the same recursive cluster
          if (destructionLevel != 0 && GuaranteedCoCtors(e.Function) <= destructionLevel) {
            // a potentially destructive context
            HasIntraClusterCallsInDestructiveContexts = true;  // this says we found an intra-cluster call unsuitable for recursion, if there were any co-recursive calls
            if (!dealsWithCodatatypes) {
              e.CoCall = FunctionCallExpr.CoCallResolution.No;
            } else {
              e.CoCall = FunctionCallExpr.CoCallResolution.NoBecauseRecursiveCallsAreNotAllowedInThisContext;
              if (functionYouMayWishWereAbstemious != null) {
                e.CoCallHint = string.Format("perhaps try declaring function '{0}' with '{{:abstemious}}'", functionYouMayWishWereAbstemious.Name);
              }
            }
          } else if (coContext == null) {
            // no immediately enclosing co-constructor
            if (!dealsWithCodatatypes) {
              e.CoCall = FunctionCallExpr.CoCallResolution.No;
            } else {
              e.CoCall = FunctionCallExpr.CoCallResolution.NoBecauseIsNotGuarded;
            }
          } else if (e.Function.Reads.Count != 0) {
            // this call is disqualified from being a co-call, because of side effects
            if (!dealsWithCodatatypes) {
              e.CoCall = FunctionCallExpr.CoCallResolution.No;
            } else {
              e.CoCall = FunctionCallExpr.CoCallResolution.NoBecauseFunctionHasSideEffects;
            }
          } else if (e.Function.Ens.Count != 0) {
            // this call is disqualified from being a co-call, because it has a postcondition
            // (a postcondition could be allowed, as long as it does not get to be used with
            // co-recursive calls, because that could be unsound; for example, consider
            // "ensures false")
            if (!dealsWithCodatatypes) {
              e.CoCall = FunctionCallExpr.CoCallResolution.No;
            } else {
              e.CoCall = FunctionCallExpr.CoCallResolution.NoBecauseFunctionHasPostcondition;
            }
          } else {
            // e.CoCall is not filled in here, but will be filled in when the list of candidates are processed
            coCandidates.Add(new CoCallInfo(e, coContext));
          }
        }
        return;
      } else if (expr is LambdaExpr) {
        var e = (LambdaExpr)expr;
        CheckCoCalls(e.Term, destructionLevel, coContext, coCandidates);
        if (e.Range != null) {
          CheckCoCalls(e.Range, int.MaxValue, null, coCandidates);
        }
        foreach (var read in e.Reads) {
          CheckCoCalls(read.E, int.MaxValue, null, coCandidates);
        }
        return;
      } else if (expr is MapComprehension) {
        var e = (MapComprehension)expr;
        foreach (var ee in Attributes.SubExpressions(e.Attributes)) {
          CheckCoCalls(ee, int.MaxValue, null, coCandidates);
        }
        if (e.Range != null) {
          CheckCoCalls(e.Range, int.MaxValue, null, coCandidates);
        }
        // allow co-calls in the term
        if (e.TermLeft != null) {
          CheckCoCalls(e.TermLeft, destructionLevel, coContext, coCandidates);
        }
        CheckCoCalls(e.Term, destructionLevel, coContext, coCandidates);
        return;
      } else if (expr is OldExpr) {
        var e = (OldExpr)expr;
        // here, "coContext" is passed along (the use of "old" says this must be ghost code, so the compiler does not need to handle this case)
        CheckCoCalls(e.E, destructionLevel, coContext, coCandidates);
        return;
      } else if (expr is LetExpr) {
        var e = (LetExpr)expr;
        foreach (var rhs in e.RHSs) {
          CheckCoCalls(rhs, int.MaxValue, null, coCandidates);
        }
        CheckCoCalls(e.Body, destructionLevel, coContext, coCandidates);
        return;
      } else if (expr is ApplyExpr) {
        var e = (ApplyExpr)expr;
        CheckCoCalls(e.Function, int.MaxValue, null, coCandidates);
        foreach (var ee in e.Args) {
          CheckCoCalls(ee, destructionLevel, null, coCandidates);
        }
        return;
      }

      // Default handling:
      foreach (var ee in expr.SubExpressions) {
        CheckCoCalls(ee, destructionLevel, null, coCandidates);
      }
    }

    public static int GuaranteedCoCtors(Function function) {
      Contract.Requires(function != null);
      return function.Body != null ? GuaranteedCoCtorsAux(function.Body) : 0;
    }

    private static int GuaranteedCoCtorsAux(Expression expr) {
      Contract.Requires(expr != null);
      expr = expr.Resolved;
      if (expr is DatatypeValue) {
        var e = (DatatypeValue)expr;
        if (e.Ctor.EnclosingDatatype is CoDatatypeDecl) {
          var minOfArgs = int.MaxValue;  // int.MaxValue means: not yet encountered a formal whose type is a co-datatype
          Contract.Assert(e.Arguments.Count == e.Ctor.Formals.Count);
          for (var i = 0; i < e.Arguments.Count; i++) {
            if (e.Ctor.Formals[i].Type.IsCoDatatype) {
              var n = GuaranteedCoCtorsAux(e.Arguments[i]);
              minOfArgs = Math.Min(minOfArgs, n);
            }
          }
          return minOfArgs == int.MaxValue ? 1 : 1 + minOfArgs;
        }
      } else if (expr is ITEExpr) {
        var e = (ITEExpr)expr;
        var thn = GuaranteedCoCtorsAux(e.Thn);
        var els = GuaranteedCoCtorsAux(e.Els);
        return thn < els ? thn : els;
      } else if (expr is NestedMatchExpr nestedMatchExpr) {
        var childValues = nestedMatchExpr.Cases.Select(child => GuaranteedCoCtorsAux(child.Body)).ToList();
        return childValues.Any() ? childValues.Min() : 0;
      } else if (expr is MatchExpr) {
        var e = (MatchExpr)expr;
        var min = int.MaxValue;
        foreach (var kase in e.Cases) {
          var n = GuaranteedCoCtorsAux(kase.Body);
          min = Math.Min(min, n);
        }
        return min == int.MaxValue ? 0 : min;
      } else if (expr is LetExpr) {
        var e = (LetExpr)expr;
        return GuaranteedCoCtorsAux(e.Body);
      } else if (expr is IdentifierExpr) {
        var e = (IdentifierExpr)expr;
        if (e.Type.IsCoDatatype && e.Var is Formal) {
          // even though this is not a co-constructor, count this as 1, since that's what we would have done if it were, e.g., "Cons(s.head, s.tail)" instead of "s"
          return 1;
        }
      }
      return 0;
    }
  }



  // Looks for every non-ghost comprehensions, and if they are using a subset type,
  // check that the subset constraint is compilable. If it is not compilable, raises an error.
  public class SubsetConstraintGhostChecker : ProgramTraverser {
    public class FirstErrorCollector : ErrorReporter {
      public string FirstCollectedMessage = "";
      public IToken FirstCollectedToken = Token.NoToken;
      public bool Collected = false;

      public bool Message(MessageSource source, ErrorLevel level, IToken tok, string msg) {
        return Message(source, level, ErrorID.None, tok, msg);
      }
      public override bool Message(MessageSource source, ErrorLevel level, ErrorID errorID, IToken tok, string msg) {
        if (!Collected && level == ErrorLevel.Error) {
          FirstCollectedMessage = msg;
          FirstCollectedToken = tok;
          Collected = true;
        }
        return true;
      }

      public override int Count(ErrorLevel level) {
        return level == ErrorLevel.Error && Collected ? 1 : 0;
      }

      public override int CountExceptVerifierAndCompiler(ErrorLevel level) {
        return Count(level);
      }
    }

    public ErrorReporter reporter;

    public SubsetConstraintGhostChecker(ErrorReporter reporter) {
      this.reporter = reporter;
    }

    protected override ContinuationStatus OnEnter(Statement stmt, string field, object parent) {
      return stmt != null && stmt.IsGhost ? skip : ok;
    }

    protected override ContinuationStatus OnEnter(MemberDecl memberDecl, string field, object parent) {
      // Includes functions and methods as well.
      // Ghost functions can have a compiled implementation.
      // We want to recurse only on the by method, not on the sub expressions of the function
      if (memberDecl == null || !memberDecl.IsGhost) { return ok; }
      if (memberDecl is Function f) {
        if (f.ByMethodDecl != null && Traverse(f.ByMethodDecl, "ByMethodDecl", f)) { return stop; }
        if (f.ByMethodDecl == null || f.ByMethodDecl.Body != f.ByMethodBody) {
          if (f.ByMethodBody != null && Traverse(f.ByMethodBody, "ByMethodBody", f)) { return stop; }
        }
      }
      return skip;
    }

    private bool IsFieldSpecification(string field, object parent) {
      return field != null && parent != null && (
        (parent is Statement && field == "SpecificationSubExpressions") ||
        (parent is Function && (field is "Req.E" or "Reads.E" or "Ens.E" or "Decreases.Expressions")) ||
        (parent is Method && (field is "Req.E" or "Mod.E" or "Ens.E" or "Decreases.Expressions"))
      );
    }

    public override bool Traverse(Expression expr, [CanBeNull] string field, [CanBeNull] object parent) {
      if (expr == null) {
        return false;
      }
      if (IsFieldSpecification(field, parent)) {
        return false;
      }
      // Since we skipped ghost code, the code has to be compiled here. 
      if (expr is not ComprehensionExpr e) {
        return base.Traverse(expr, field, parent);
      }

      string what = e.WhatKind;

      if (e is ForallExpr || e is ExistsExpr || e is SetComprehension || e is MapComprehension) {
        foreach (var boundVar in e.BoundVars) {
          if (boundVar.Type.AsSubsetType is
          {
            Constraint: var constraint,
            ConstraintIsCompilable: false and var constraintIsCompilable
          } and var subsetTypeDecl
          ) {
            if (!subsetTypeDecl.CheckedIfConstraintIsCompilable) {
              // Builtin types were never resolved.
              constraintIsCompilable =
                ExpressionTester.CheckIsCompilable(null, constraint, new CodeContextWrapper(subsetTypeDecl, true));
              subsetTypeDecl.CheckedIfConstraintIsCompilable = true;
              subsetTypeDecl.ConstraintIsCompilable = constraintIsCompilable;
            }

            if (!constraintIsCompilable) {
              IToken finalToken = boundVar.tok;
              if (constraint.tok.line != 0) {
                var errorCollector = new FirstErrorCollector();
                ExpressionTester.CheckIsCompilable(null, errorCollector, constraint, new CodeContextWrapper(subsetTypeDecl, true));
                if (errorCollector.Collected) {
                  finalToken = new NestedToken(finalToken, errorCollector.FirstCollectedToken,
                    "The constraint is not compilable because " + errorCollector.FirstCollectedMessage
                  );
                }
              }
              this.reporter.Error(MessageSource.Resolver, finalToken,
                $"{boundVar.Type} is a subset type and its constraint is not compilable, hence it cannot yet be used as the type of a bound variable in {what}.");
            }
          }
        }
      }
      return base.Traverse(e, field, parent);
    }
  }
}<|MERGE_RESOLUTION|>--- conflicted
+++ resolved
@@ -1467,7 +1467,6 @@
       Func<ModuleDecl, bool> filter = m => context != m && ((context.EnclosingModuleDefinition == m.EnclosingModuleDefinition && context.Exports.Count == 0) || m is LiteralModuleDecl);
       var bb = bindings;
       Contract.Assert(qid != null);
-<<<<<<< HEAD
       IToken root = qid.Path[0];
       ModuleDecl result = null;
       leaf = null;
@@ -1533,14 +1532,6 @@
         return i; // TODO - better position perhaps
       }
       return -1;
-=======
-      IToken root = qid.Path[0].StartToken;
-      result = null;
-      bool res = bindings.TryLookupFilter(root, out result,
-        m => context != m && ((context.EnclosingModuleDefinition == m.EnclosingModuleDefinition && context.Exports.Count == 0) || m is LiteralModuleDecl));
-      qid.Root = result;
-      return res;
->>>>>>> 0d78ab50
     }
 
     private bool ResolveQualifiedModuleIdRootAbstract(AbstractModuleDecl context, ModuleBindings bindings, ModuleQualifiedId qid,
@@ -1636,11 +1627,7 @@
     private static string ModuleNotFoundErrorMessage(int i, List<Name> path, string tail = "") {
       Contract.Requires(path != null);
       Contract.Requires(0 <= i && i < path.Count);
-<<<<<<< HEAD
       String msg = "module " + path[i].val + " does not exist" +
-=======
-      return "module " + path[i].Value + " does not exist" +
->>>>>>> 0d78ab50
              (1 < path.Count
                ? " (position " + i.ToString() + " in path " + Util.Comma(".", path, x => x.Value) + ")" + tail
                : "");
