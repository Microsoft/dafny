--- conflicted
+++ resolved
@@ -1015,314 +1015,7 @@
           importerSignature.StaticMembers[kv.Key] = AmbiguousMemberDecl.Create(importer, md, kv.Value);
         } else {
           // add new
-<<<<<<< HEAD
-          sig.StaticMembers.Add(kv.Key, kv.Value);
-        }
-      }
-    }
-
-    public ModuleSignature RegisterTopLevelDecls(ModuleDefinition moduleDef, bool useImports) {
-      Contract.Requires(moduleDef != null);
-      var sig = new ModuleSignature();
-      sig.ModuleDef = moduleDef;
-      sig.IsAbstract = moduleDef.IsAbstract;
-      sig.VisibilityScope = new VisibilityScope();
-      sig.VisibilityScope.Augment(moduleDef.VisibilityScope);
-
-      // This is solely used to detect duplicates amongst the various e
-      Dictionary<string, TopLevelDecl> toplevels = new Dictionary<string, TopLevelDecl>();
-      // Now add the things present
-      var anonymousImportCount = 0;
-      foreach (TopLevelDecl d in moduleDef.TopLevelDecls) {
-        Contract.Assert(d != null);
-
-        if (d is RevealableTypeDecl) {
-          revealableTypes.Add((RevealableTypeDecl)d);
-        }
-
-        // register the class/datatype/module name
-        {
-          TopLevelDecl registerThisDecl = null;
-          string registerUnderThisName = null;
-          if (d is ModuleExportDecl export) {
-            if (sig.ExportSets.ContainsKey(d.Name)) {
-              reporter.Error(MessageSource.Resolver, d, "duplicate name of export set: {0}", d.Name);
-            } else {
-              sig.ExportSets[d.Name] = export;
-            }
-          } else if (d is AliasModuleDecl importDecl && importDecl.ShadowsLiteralModule) {
-            // add under an anonymous name
-            registerThisDecl = d;
-            registerUnderThisName = string.Format("{0}#{1}", d.Name, anonymousImportCount);
-            anonymousImportCount++;
-          } else if (toplevels.ContainsKey(d.Name)) {
-            reporter.Error(MessageSource.Resolver, d, "duplicate name of top-level declaration: {0}", d.Name);
-          } else if (d is ClassLikeDecl { NonNullTypeDecl: { } nntd }) {
-            registerThisDecl = nntd;
-            registerUnderThisName = d.Name;
-          } else {
-            registerThisDecl = d;
-            registerUnderThisName = d.Name;
-          }
-
-          if (registerThisDecl != null) {
-            toplevels[registerUnderThisName] = registerThisDecl;
-            sig.TopLevels[registerUnderThisName] = registerThisDecl;
-          }
-        }
-        if (d is ModuleDecl) {
-          // nothing to do
-        } else if (d is TypeSynonymDecl) {
-          // nothing more to register
-        } else if (d is NewtypeDecl || d is AbstractTypeDecl) {
-          var cl = (TopLevelDeclWithMembers)d;
-          // register the names of the type members
-          var members = new Dictionary<string, MemberDecl>();
-          classMembers.Add(cl, members);
-          RegisterMembers(moduleDef, cl, members);
-        } else if (d is IteratorDecl) {
-          var iter = (IteratorDecl)d;
-          iter.Resolve(this);
-
-        } else if (d is DefaultClassDecl defaultClassDecl) {
-          var preMemberErrs = reporter.Count(ErrorLevel.Error);
-
-          // register the names of the class members
-          var members = new Dictionary<string, MemberDecl>();
-          classMembers.Add(defaultClassDecl, members);
-          RegisterMembers(moduleDef, defaultClassDecl, members);
-
-          Contract.Assert(preMemberErrs != reporter.Count(ErrorLevel.Error) || !defaultClassDecl.Members.Except(members.Values).Any());
-
-          foreach (MemberDecl m in members.Values) {
-            Contract.Assert(!m.HasStaticKeyword || Attributes.Contains(m.Attributes, "opaque_reveal"));
-            if (m is Function or Method or ConstantField) {
-              sig.StaticMembers[m.Name] = m;
-            }
-
-            if (toplevels.ContainsKey(m.Name)) {
-              reporter.Error(MessageSource.Resolver, m.tok, $"duplicate declaration for name {m.Name}");
-            }
-          }
-
-        } else if (d is ClassLikeDecl) {
-          var cl = (ClassLikeDecl)d;
-          var preMemberErrs = reporter.Count(ErrorLevel.Error);
-
-          // register the names of the class members
-          var members = new Dictionary<string, MemberDecl>();
-          classMembers.Add(cl, members);
-          RegisterMembers(moduleDef, cl, members);
-
-          Contract.Assert(preMemberErrs != reporter.Count(ErrorLevel.Error) || !cl.Members.Except(members.Values).Any());
-
-        } else if (d is DatatypeDecl) {
-          var dt = (DatatypeDecl)d;
-
-          // register the names of the constructors
-          dt.ConstructorsByName = new();
-          // ... and of the other members
-          var members = new Dictionary<string, MemberDecl>();
-          classMembers.Add(dt, members);
-
-          foreach (DatatypeCtor ctor in dt.Ctors) {
-            if (ctor.Name.EndsWith("?")) {
-              reporter.Error(MessageSource.Resolver, ctor,
-                "a datatype constructor name is not allowed to end with '?'");
-            } else if (dt.ConstructorsByName.ContainsKey(ctor.Name)) {
-              reporter.Error(MessageSource.Resolver, ctor, "Duplicate datatype constructor name: {0}", ctor.Name);
-            } else {
-              dt.ConstructorsByName.Add(ctor.Name, ctor);
-              ctor.InheritVisibility(dt);
-
-              // create and add the query "method" (field, really)
-              var queryName = ctor.NameNode.Append("?");
-              var query = new DatatypeDiscriminator(ctor.RangeToken, queryName, SpecialField.ID.UseIdParam, "is_" + ctor.GetCompileName(Options),
-                ctor.IsGhost, Type.Bool, null);
-              query.InheritVisibility(dt);
-              query.EnclosingClass = dt; // resolve here
-              members.Add(queryName.Value, query);
-              ctor.QueryField = query;
-
-              // also register the constructor name globally
-              Tuple<DatatypeCtor, bool> pair;
-              if (sig.Ctors.TryGetValue(ctor.Name, out pair)) {
-                // mark it as a duplicate
-                sig.Ctors[ctor.Name] = new Tuple<DatatypeCtor, bool>(pair.Item1, true);
-              } else {
-                // add new
-                sig.Ctors.Add(ctor.Name, new Tuple<DatatypeCtor, bool>(ctor, false));
-              }
-            }
-          }
-
-          // add deconstructors now (that is, after the query methods have been added)
-          foreach (DatatypeCtor ctor in dt.Ctors) {
-            var formalsUsedInThisCtor = new HashSet<string>();
-            var duplicates = new HashSet<Formal>();
-            foreach (var formal in ctor.Formals) {
-              MemberDecl previousMember = null;
-              var localDuplicate = false;
-              if (formal.HasName) {
-                if (members.TryGetValue(formal.Name, out previousMember)) {
-                  localDuplicate = formalsUsedInThisCtor.Contains(formal.Name);
-                  if (localDuplicate) {
-                    reporter.Error(MessageSource.Resolver, ctor,
-                      "Duplicate use of deconstructor name in the same constructor: {0}", formal.Name);
-                    duplicates.Add(formal);
-                  } else if (previousMember is DatatypeDestructor) {
-                    // this is okay, if the destructor has the appropriate type; this will be checked later, after type checking
-                  } else {
-                    reporter.Error(MessageSource.Resolver, ctor,
-                      "Name of deconstructor is used by another member of the datatype: {0}", formal.Name);
-                  }
-                }
-
-                formalsUsedInThisCtor.Add(formal.Name);
-              }
-
-              DatatypeDestructor dtor;
-              if (!localDuplicate && previousMember is DatatypeDestructor) {
-                // a destructor with this name already existed in (a different constructor in) the datatype
-                dtor = (DatatypeDestructor)previousMember;
-                dtor.AddAnotherEnclosingCtor(ctor, formal);
-              } else {
-                // either the destructor has no explicit name, or this constructor declared another destructor with this name, or no previous destructor had this name
-                dtor = new DatatypeDestructor(formal.RangeToken, ctor, formal, new Name(formal.RangeToken, formal.Name), "dtor_" + formal.CompileName,
-                  formal.IsGhost, formal.Type, null);
-                dtor.InheritVisibility(dt);
-                dtor.EnclosingClass = dt; // resolve here
-                if (formal.HasName && !localDuplicate && previousMember == null) {
-                  // the destructor has an explict name and there was no member at all with this name before
-                  members.Add(formal.Name, dtor);
-                }
-              }
-
-              ctor.Destructors.Add(dtor);
-            }
-
-            foreach (var duplicate in duplicates) {
-              ctor.Formals.Remove(duplicate);
-            }
-          }
-
-          // finally, add any additional user-defined members
-          RegisterMembers(moduleDef, dt, members);
-
-        } else {
-          var cl = (ValuetypeDecl)d;
-          // register the names of the type members
-          var members = new Dictionary<string, MemberDecl>();
-          classMembers.Add(cl, members);
-          RegisterMembers(moduleDef, cl, members);
-        }
-      }
-
-      // Now, for each class, register its possibly-null type
-      foreach (TopLevelDecl d in moduleDef.TopLevelDecls) {
-        if ((d as ClassLikeDecl)?.NonNullTypeDecl != null) {
-          var name = d.Name + "?";
-          TopLevelDecl prev;
-          if (toplevels.TryGetValue(name, out prev)) {
-            reporter.Error(MessageSource.Resolver, d,
-              "a module that already contains a top-level declaration '{0}' is not allowed to declare a {1} '{2}'",
-              name, d.WhatKind, d.Name);
-          } else {
-            toplevels[name] = d;
-            sig.TopLevels[name] = d;
-          }
-        }
-      }
-
-      return sig;
-    }
-
-    void RegisterMembers(ModuleDefinition moduleDef, TopLevelDeclWithMembers cl,
-      Dictionary<string, MemberDecl> members) {
-      Contract.Requires(moduleDef != null);
-      Contract.Requires(cl != null);
-      Contract.Requires(members != null);
-
-      foreach (MemberDecl m in cl.Members) {
-        if (!members.ContainsKey(m.Name)) {
-          members.Add(m.Name, m);
-          if (m is Constructor) {
-            Contract.Assert(cl is ClassLikeDecl); // the parser ensures this condition
-            if (cl is TraitDecl) {
-              reporter.Error(MessageSource.Resolver, m.tok, "a trait is not allowed to declare a constructor");
-            } else {
-              ((ClassDecl)cl).HasConstructor = true;
-            }
-          } else if (m is ExtremePredicate || m is ExtremeLemma) {
-            var extraName = m.NameNode.Append("#");
-            MemberDecl extraMember;
-            var cloner = new Cloner();
-            var formals = new List<Formal>();
-            Type typeOfK;
-            if ((m is ExtremePredicate && ((ExtremePredicate)m).KNat) ||
-                (m is ExtremeLemma && ((ExtremeLemma)m).KNat)) {
-              typeOfK = new UserDefinedType(m.tok, "nat", (List<Type>)null);
-            } else {
-              typeOfK = new BigOrdinalType();
-            }
-
-            var k = new ImplicitFormal(m.tok, "_k", typeOfK, true, false);
-            reporter.Info(MessageSource.Resolver, m.tok, string.Format("_k: {0}", k.Type));
-            formals.Add(k);
-            if (m is ExtremePredicate extremePredicate) {
-              formals.AddRange(extremePredicate.Formals.ConvertAll(f => cloner.CloneFormal(f, false)));
-
-              List<TypeParameter> tyvars = extremePredicate.TypeArgs.ConvertAll(cloner.CloneTypeParam);
-
-              // create prefix predicate
-              extremePredicate.PrefixPredicate = new PrefixPredicate(extremePredicate.RangeToken, extraName, extremePredicate.HasStaticKeyword,
-                tyvars, k, formals,
-                extremePredicate.Req.ConvertAll(cloner.CloneAttributedExpr),
-                extremePredicate.Reads.ConvertAll(cloner.CloneFrameExpr),
-                extremePredicate.Ens.ConvertAll(cloner.CloneAttributedExpr),
-                new Specification<Expression>(new List<Expression>() { new IdentifierExpr(extremePredicate.tok, k.Name) }, null),
-                cloner.CloneExpr(extremePredicate.Body),
-                null,
-                extremePredicate);
-              extraMember = extremePredicate.PrefixPredicate;
-            } else {
-              var extremeLemma = (ExtremeLemma)m;
-              // _k has already been added to 'formals', so append the original formals
-              formals.AddRange(extremeLemma.Ins.ConvertAll(f => cloner.CloneFormal(f, false)));
-              // prepend _k to the given decreases clause
-              var decr = new List<Expression>();
-              decr.Add(new IdentifierExpr(extremeLemma.tok, k.Name));
-              decr.AddRange(extremeLemma.Decreases.Expressions.ConvertAll(cloner.CloneExpr));
-              // Create prefix lemma.  Note that the body is not cloned, but simply shared.
-              // For a greatest lemma, the postconditions are filled in after the greatest lemma's postconditions have been resolved.
-              // For a least lemma, the preconditions are filled in after the least lemma's preconditions have been resolved.
-              var req = extremeLemma is GreatestLemma
-                ? extremeLemma.Req.ConvertAll(cloner.CloneAttributedExpr)
-                : new List<AttributedExpression>();
-              var ens = extremeLemma is GreatestLemma
-                ? new List<AttributedExpression>()
-                : extremeLemma.Ens.ConvertAll(cloner.CloneAttributedExpr);
-              extremeLemma.PrefixLemma = new PrefixLemma(extremeLemma.RangeToken, extraName, extremeLemma.HasStaticKeyword,
-                extremeLemma.TypeArgs.ConvertAll(cloner.CloneTypeParam), k, formals, extremeLemma.Outs.ConvertAll(f => cloner.CloneFormal(f, false)),
-                req, cloner.CloneSpecFrameExpr(extremeLemma.Mod), ens,
-                new Specification<Expression>(decr, null),
-                null, // Note, the body for the prefix method will be created once the call graph has been computed and the SCC for the greatest lemma is known
-                cloner.CloneAttributes(extremeLemma.Attributes), extremeLemma);
-              extraMember = extremeLemma.PrefixLemma;
-            }
-
-            extraMember.InheritVisibility(m, false);
-            members.Add(extraName.Value, extraMember);
-          } else if (m is Function f && f.ByMethodBody != null) {
-            RegisterByMethod(f, cl);
-          }
-        } else if (m is Constructor && !((Constructor)m).HasName) {
-          reporter.Error(MessageSource.Resolver, m, "More than one anonymous constructor");
-        } else {
-          reporter.Error(MessageSource.Resolver, m, "Duplicate member name: {0}", m.Name);
-=======
           importerSignature.StaticMembers.Add(kv.Key, kv.Value);
->>>>>>> 5679b3db
         }
       }
     }
