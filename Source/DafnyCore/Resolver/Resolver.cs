--- conflicted
+++ resolved
@@ -1175,13 +1175,8 @@
 
         var scope = exportDecl.Signature.VisibilityScope;
         Cloner cloner = new ScopeCloner(scope);
-<<<<<<< HEAD
         var exportView = cloner.CloneModuleDefinition(m, m.NameNode);
-        if (DafnyOptions.O.DafnyPrintExportedViews.Contains(exportDecl.FullName)) {
-=======
-        var exportView = cloner.CloneModuleDefinition(m, m.Name);
         if (Options.DafnyPrintExportedViews.Contains(exportDecl.FullName)) {
->>>>>>> 9ad5e60a
           var wr = Console.Out;
           wr.WriteLine("/* ===== export set {0}", exportDecl.FullName);
           var pr = new Printer(wr);
