--- conflicted
+++ resolved
@@ -34,11 +34,7 @@
     public SystemModuleManager SystemModuleManager;
 
     public ErrorReporter reporter;
-<<<<<<< HEAD
-    internal ModuleSignature moduleInfo = null;
-=======
     public ModuleSignature moduleInfo = null;
->>>>>>> bdad1717
 
     public ErrorReporter Reporter => reporter;
     public List<TypeConstraint.ErrorMsg> TypeConstraintErrorsToBeReported { get; } = new();
@@ -76,63 +72,14 @@
       moduleClassMembers[key] = members;
     }
 
-<<<<<<< HEAD
-    internal class AmbiguousMemberDecl : MemberDecl, IAmbiguousThing<MemberDecl> // only used with "classes"
-    {
-      public static MemberDecl Create(ModuleDefinition m, MemberDecl a, MemberDecl b) {
-        ISet<MemberDecl> s;
-        var t = AmbiguousThingHelper<MemberDecl>.Create(m, a, b, new Eq(), out s);
-        return t ?? new AmbiguousMemberDecl(m, AmbiguousThingHelper<MemberDecl>.Name(s, member => member.Name), s);
-      }
-
-      class Eq : IEqualityComparer<MemberDecl> {
-        public bool Equals(MemberDecl d0, MemberDecl d1) {
-          return d0 == d1;
-        }
-
-        public int GetHashCode(MemberDecl d) {
-          return d.GetHashCode();
-        }
-      }
-
-      public override string WhatKind {
-        get { return Pool.First().WhatKind; }
-      }
-
-      readonly ISet<MemberDecl> Pool = new HashSet<MemberDecl>();
-
-      ISet<MemberDecl> IAmbiguousThing<MemberDecl>.Pool {
-        get { return Pool; }
-      }
-
-      private AmbiguousMemberDecl(ModuleDefinition m, string name, ISet<MemberDecl> pool)
-        : base(pool.First().RangeToken, new Name(pool.First().RangeToken, name), true, pool.First().IsGhost, null, false) {
-        Contract.Requires(name != null);
-        Contract.Requires(pool != null && 2 <= pool.Count);
-        Pool = pool;
-      }
-
-      public string ModuleNames() {
-        return AmbiguousThingHelper<MemberDecl>.ModuleNames(this, d => d.EnclosingClass.EnclosingModuleDefinition.Name);
-=======
     public Dictionary<string, MemberDecl> GetClassMembers(TopLevelDeclWithMembers key) {
       if (moduleClassMembers.TryGetValue(key, out var result)) {
         return result;
->>>>>>> bdad1717
       }
       return ProgramResolver.GetClassMembers(key);
     }
 
     private Dictionary<TypeParameter, Type> SelfTypeSubstitution;
-<<<<<<< HEAD
-    readonly Graph<ModuleDecl> dependencies = new Graph<ModuleDecl>();
-    private ModuleSignature systemNameInfo = null;
-    internal bool useCompileSignatures = false;
-
-    private List<IRewriter> rewriters;
-    private RefinementTransformer refinementTransformer;
-=======
->>>>>>> bdad1717
 
     public Resolver(DafnyOptions options) {
       Options = options;
@@ -186,165 +133,9 @@
           body = ((IteratorDecl)clbl).Body;
         }
 
-<<<<<<< HEAD
-      if (Options.DisallowConstructorCaseWithoutParentheses) {
-        rewriters.Add(new ConstructorWarning(reporter));
-      }
-      rewriters.Add(new LocalLinter(reporter));
-      rewriters.Add(new PrecedenceLinter(reporter));
-
-      foreach (var plugin in Options.Plugins) {
-        rewriters.AddRange(plugin.GetRewriters(reporter));
-      }
-
-      systemNameInfo = RegisterTopLevelDecls(prog.BuiltIns.SystemModule, false);
-      prog.CompileModules.Add(prog.BuiltIns.SystemModule);
-      RevealAllInScope(prog.BuiltIns.SystemModule.TopLevelDecls, systemNameInfo.VisibilityScope);
-      ResolveValuetypeDecls();
-
-      if (Options.Get(CommonOptionBag.TypeSystemRefresh)) {
-        PreTypeResolver.ResolveDeclarations(
-          prog.BuiltIns.SystemModule.TopLevelDecls.Where(d => d is not ClassDecl).ToList(),
-          this, true);
-      }
-
-      // The SystemModule is constructed with all its members already being resolved. Except for
-      // the non-null type corresponding to class types.  They are resolved here:
-      var systemModuleClassesWithNonNullTypes =
-        prog.BuiltIns.SystemModule.TopLevelDecls.Where(d => (d as ClassLikeDecl)?.NonNullTypeDecl != null).ToList();
-      foreach (var cl in systemModuleClassesWithNonNullTypes) {
-        var d = ((ClassLikeDecl)cl).NonNullTypeDecl;
-        allTypeParameters.PushMarker();
-        ResolveTypeParameters(d.TypeArgs, true, d);
-        ResolveType(d.tok, d.Rhs, d, ResolveTypeOptionEnum.AllowPrefix, d.TypeArgs);
-        allTypeParameters.PopMarker();
-      }
-      ResolveTopLevelDecls_Core(ModuleDefinition.AllDeclarationsAndNonNullTypeDecls(systemModuleClassesWithNonNullTypes).ToList(),
-        new Graph<IndDatatypeDecl>(), new Graph<CoDatatypeDecl>(), prog.BuiltIns.SystemModule.Name);
-
-      foreach (var rewriter in rewriters) {
-        rewriter.PreResolve(prog);
-      }
-
-      var compilationModuleClones = new Dictionary<ModuleDefinition, ModuleDefinition>();
-      foreach (var decl in sortedDecls) {
-        if (decl is LiteralModuleDecl) {
-          // The declaration is a literal module, so it has members and such that we need
-          // to resolve. First we do refinement transformation. Then we construct the signature
-          // of the module. This is the public, externally visible signature. Then we add in
-          // everything that the system defines, as well as any "import" (i.e. "opened" modules)
-          // directives (currently not supported, but this is where we would do it.) This signature,
-          // which is only used while resolving the members of the module is stored in the (basically)
-          // global variable moduleInfo. Then the signatures of the module members are resolved, followed
-          // by the bodies.
-          var literalDecl = (LiteralModuleDecl)decl;
-          var m = literalDecl.ModuleDef;
-
-          var errorCount = reporter.ErrorCount;
-          if (m.RefinementQId != null) {
-            ModuleDecl md = ResolveModuleQualifiedId(m.RefinementQId.Root, m.RefinementQId, reporter);
-            m.RefinementQId.Set(md); // If module is not found, md is null and an error message has been emitted
-          }
-
-          foreach (var rewriter in rewriters) {
-            rewriter.PreResolve(m);
-          }
-
-          literalDecl.Signature = RegisterTopLevelDecls(m, true);
-          literalDecl.Signature.Refines = refinementTransformer.RefinedSig;
-
-          var sig = literalDecl.Signature;
-          // set up environment
-          var preResolveErrorCount = reporter.ErrorCount;
-
-          ResolveModuleExport(literalDecl, sig);
-          var good = ResolveModuleDefinition(m, sig);
-
-          if (good && reporter.ErrorCount == preResolveErrorCount) {
-            // Check that the module export gives a self-contained view of the module.
-            CheckModuleExportConsistency(prog, m);
-          }
-
-          var tempVis = new VisibilityScope();
-          tempVis.Augment(sig.VisibilityScope);
-          tempVis.Augment(systemNameInfo.VisibilityScope);
-          Type.PushScope(tempVis);
-
-          prog.ModuleSigs[m] = sig;
-
-          foreach (var rewriter in rewriters) {
-            if (!good || reporter.ErrorCount != preResolveErrorCount) {
-              break;
-            }
-            rewriter.PostResolveIntermediate(m);
-          }
-          if (good && reporter.ErrorCount == errorCount) {
-            m.SuccessfullyResolved = true;
-          }
-          Type.PopScope(tempVis);
-
-          if (reporter.ErrorCount == errorCount && !m.IsAbstract) {
-            // compilation should only proceed if everything is good, including the signature (which preResolveErrorCount does not include);
-            CompilationCloner cloner = new CompilationCloner(compilationModuleClones);
-            var compileName = new Name(m.NameNode.RangeToken, m.GetCompileName(Options) + "_Compile");
-            var nw = cloner.CloneModuleDefinition(m, m.EnclosingModule, compileName);
-            compilationModuleClones.Add(m, nw);
-            var oldErrorsOnly = reporter.ErrorsOnly;
-            reporter.ErrorsOnly = true; // turn off warning reporting for the clone
-            // Next, compute the compile signature
-            Contract.Assert(!useCompileSignatures);
-            useCompileSignatures = true; // set Resolver-global flag to indicate that Signatures should be followed to their CompiledSignature
-            Type.DisableScopes();
-            var compileSig = RegisterTopLevelDecls(nw, true);
-            compileSig.Refines = refinementTransformer.RefinedSig;
-            sig.CompileSignature = compileSig;
-            foreach (var exportDecl in sig.ExportSets.Values) {
-              exportDecl.Signature.CompileSignature = cloner.CloneModuleSignature(exportDecl.Signature, compileSig);
-            }
-            // Now we're ready to resolve the cloned module definition, using the compile signature
-
-            ResolveModuleDefinition(nw, compileSig);
-
-            foreach (var rewriter in rewriters) {
-              rewriter.PostCompileCloneAndResolve(nw);
-            }
-
-            prog.CompileModules.Add(nw);
-            useCompileSignatures = false; // reset the flag
-            Type.EnableScopes();
-            reporter.ErrorsOnly = oldErrorsOnly;
-          }
-        } else if (decl is AliasModuleDecl alias) {
-          // resolve the path
-          ModuleSignature p;
-          if (ResolveExport(alias, alias.EnclosingModuleDefinition, alias.TargetQId, alias.Exports, out p, reporter)) {
-            if (alias.Signature == null) {
-              alias.Signature = p;
-            }
-          } else {
-            alias.Signature = new ModuleSignature(); // there was an error, give it a valid but empty signature
-          }
-        } else if (decl is AbstractModuleDecl abs) {
-          ModuleSignature p;
-          if (ResolveExport(abs, abs.EnclosingModuleDefinition, abs.QId, abs.Exports, out p, reporter)) {
-            abs.OriginalSignature = p;
-            abs.Signature = MakeAbstractSignature(p, abs.FullSanitizedName, abs.Height, prog.ModuleSigs, compilationModuleClones);
-          } else {
-            abs.Signature = new ModuleSignature(); // there was an error, give it a valid but empty signature
-          }
-        } else if (decl is ModuleExportDecl) {
-          ((ModuleExportDecl)decl).SetupDefaultSignature();
-
-          Contract.Assert(decl.Signature != null);
-          Contract.Assert(decl.Signature.VisibilityScope != null);
-
-        } else {
-          Contract.Assert(false); // Unknown kind of ModuleDecl
-=======
         if (body != null) {
           var c = new FillInDefaultLoopDecreases_Visitor(this, clbl);
           c.Visit(body);
->>>>>>> bdad1717
         }
       }
     }
@@ -970,90 +761,11 @@
         }
       }
 
-<<<<<<< HEAD
-      return sig;
-    }
-
-    internal void RegisterMembers(ModuleDefinition moduleDef, TopLevelDeclWithMembers cl,
-      Dictionary<string, MemberDecl> members) {
-      Contract.Requires(moduleDef != null);
-      Contract.Requires(cl != null);
-      Contract.Requires(members != null);
-
-      foreach (MemberDecl m in cl.Members) {
-        if (!members.ContainsKey(m.Name)) {
-          members.Add(m.Name, m);
-          if (m is Constructor) {
-            Contract.Assert(cl is ClassLikeDecl); // the parser ensures this condition
-            if (cl is TraitDecl) {
-              reporter.Error(MessageSource.Resolver, m.tok, "a trait is not allowed to declare a constructor");
-            } else {
-              ((ClassDecl)cl).HasConstructor = true;
-            }
-          } else if (m is ExtremePredicate || m is ExtremeLemma) {
-            var extraName = m.NameNode.Append("#");
-            MemberDecl extraMember;
-            var cloner = new Cloner();
-            var formals = new List<Formal>();
-            Type typeOfK;
-            if ((m is ExtremePredicate && ((ExtremePredicate)m).KNat) ||
-                (m is ExtremeLemma && ((ExtremeLemma)m).KNat)) {
-              typeOfK = new UserDefinedType(m.tok, "nat", (List<Type>)null);
-            } else {
-              typeOfK = new BigOrdinalType();
-            }
-
-            var k = new ImplicitFormal(m.tok, "_k", typeOfK, true, false);
-            reporter.Info(MessageSource.Resolver, m.tok, string.Format("_k: {0}", k.Type));
-            formals.Add(k);
-            if (m is ExtremePredicate extremePredicate) {
-              formals.AddRange(extremePredicate.Formals.ConvertAll(f => cloner.CloneFormal(f, false)));
-
-              List<TypeParameter> tyvars = extremePredicate.TypeArgs.ConvertAll(cloner.CloneTypeParam);
-
-              // create prefix predicate
-              extremePredicate.PrefixPredicate = new PrefixPredicate(extremePredicate.RangeToken, extraName, extremePredicate.HasStaticKeyword,
-                tyvars, k, formals,
-                extremePredicate.Req.ConvertAll(cloner.CloneAttributedExpr),
-                extremePredicate.Reads.ConvertAll(cloner.CloneFrameExpr),
-                extremePredicate.Ens.ConvertAll(cloner.CloneAttributedExpr),
-                new Specification<Expression>(new List<Expression>() { new IdentifierExpr(extremePredicate.tok, k.Name) }, null),
-                cloner.CloneExpr(extremePredicate.Body),
-                null,
-                extremePredicate);
-              extraMember = extremePredicate.PrefixPredicate;
-            } else {
-              var extremeLemma = (ExtremeLemma)m;
-              // _k has already been added to 'formals', so append the original formals
-              formals.AddRange(extremeLemma.Ins.ConvertAll(f => cloner.CloneFormal(f, false)));
-              // prepend _k to the given decreases clause
-              var decr = new List<Expression>();
-              decr.Add(new IdentifierExpr(extremeLemma.tok, k.Name));
-              decr.AddRange(extremeLemma.Decreases.Expressions.ConvertAll(cloner.CloneExpr));
-              // Create prefix lemma.  Note that the body is not cloned, but simply shared.
-              // For a greatest lemma, the postconditions are filled in after the greatest lemma's postconditions have been resolved.
-              // For a least lemma, the preconditions are filled in after the least lemma's preconditions have been resolved.
-              var req = extremeLemma is GreatestLemma
-                ? extremeLemma.Req.ConvertAll(cloner.CloneAttributedExpr)
-                : new List<AttributedExpression>();
-              var ens = extremeLemma is GreatestLemma
-                ? new List<AttributedExpression>()
-                : extremeLemma.Ens.ConvertAll(cloner.CloneAttributedExpr);
-              extremeLemma.PrefixLemma = new PrefixLemma(extremeLemma.RangeToken, extraName, extremeLemma.HasStaticKeyword,
-                extremeLemma.TypeArgs.ConvertAll(cloner.CloneTypeParam), k, formals, extremeLemma.Outs.ConvertAll(f => cloner.CloneFormal(f, false)),
-                req, cloner.CloneSpecFrameExpr(extremeLemma.Mod), ens,
-                new Specification<Expression>(decr, null),
-                null, // Note, the body for the prefix method will be created once the call graph has been computed and the SCC for the greatest lemma is known
-                cloner.CloneAttributes(extremeLemma.Attributes), extremeLemma);
-              extraMember = extremeLemma.PrefixLemma;
-            }
-=======
       // static members:
       foreach (var kv in importSignature.StaticMembers) {
         if (!kv.Value.CanBeExported()) {
           continue;
         }
->>>>>>> bdad1717
 
         if (importerSignature.StaticMembers.TryGetValue(kv.Key, out var md)) {
           importerSignature.StaticMembers[kv.Key] = AmbiguousMemberDecl.Create(importer, md, kv.Value);
@@ -3151,14 +2863,8 @@
       return false;
     }
 
-<<<<<<< HEAD
-    TopLevelDeclWithMembers currentClass;
-    public Method currentMethod;
-    internal Scope<TypeParameter>/*!*/ allTypeParameters;
-=======
     private TopLevelDeclWithMembers currentClass;
     public readonly Scope<TypeParameter>/*!*/ allTypeParameters;
->>>>>>> bdad1717
     public readonly Scope<IVariable>/*!*/ scope;
 
     /// <summary>
@@ -4227,28 +3933,7 @@
       return GetThisType(tok, (TopLevelDeclWithMembers)member.EnclosingClass);
     }
 
-<<<<<<< HEAD
-    internal Label/*?*/ ResolveDominatingLabelInExpr(IToken tok, string/*?*/ labelName, string expressionDescription, ResolutionContext resolutionContext) {
-      Contract.Requires(tok != null);
-      Contract.Requires(expressionDescription != null);
-      Contract.Requires(resolutionContext != null);
-
-      Label label = null;
-      if (!resolutionContext.IsTwoState) {
-        reporter.Error(MessageSource.Resolver, tok, $"{expressionDescription} expressions are not allowed in this context");
-      } else if (labelName != null) {
-        label = DominatingStatementLabels.Find(labelName);
-        if (label == null) {
-          reporter.Error(MessageSource.Resolver, tok, $"no label '{labelName}' in scope at this time");
-        }
-      }
-      return label;
-    }
-
     internal Expression VarDotFunction(IToken tok, string varname, string functionname) {
-=======
-    private Expression VarDotFunction(IToken tok, string varname, string functionname) {
->>>>>>> bdad1717
       return new ApplySuffix(tok, null, new ExprDotName(tok, new IdentifierExpr(tok, varname), functionname, null), new List<ActualBinding>(), tok);
     }
 
@@ -4546,11 +4231,7 @@
       return isGhost ? "ghost " : "";
     }
 
-<<<<<<< HEAD
-    internal static ModuleSignature GetSignatureExt(ModuleSignature sig, bool useCompileSignatures) {
-=======
     private static ModuleSignature GetSignatureExt(ModuleSignature sig) {
->>>>>>> bdad1717
       Contract.Requires(sig != null);
       Contract.Ensures(Contract.Result<ModuleSignature>() != null);
       return sig;
