--- conflicted
+++ resolved
@@ -3641,12 +3641,7 @@
       return false;
     }
 
-<<<<<<< HEAD
-    TopLevelDeclWithMembers currentClass;
-=======
     private TopLevelDeclWithMembers currentClass;
-    public Method currentMethod;
->>>>>>> f68d25d4
     readonly Scope<TypeParameter>/*!*/ allTypeParameters;
     public readonly Scope<IVariable>/*!*/ scope;
 
