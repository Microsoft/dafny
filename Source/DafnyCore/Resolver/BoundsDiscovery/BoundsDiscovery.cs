--- conflicted
+++ resolved
@@ -162,11 +162,7 @@
         };
 
         var attributes = new Attributes("_reads", new List<Expression>(), null);
-<<<<<<< HEAD
         return new SetComprehension(e.Origin, true, boundVarDecls, inCollection, objUse, attributes) {
-=======
-        return new SetComprehension(e.Tok, e.Origin, true, boundVarDecls, inCollection, objUse, attributes) {
->>>>>>> b964908e
           Type = new SetType(true, elementType)
         };
       }
