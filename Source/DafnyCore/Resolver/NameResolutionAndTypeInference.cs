#define TI_DEBUG_PRINT
//-----------------------------------------------------------------------------
//
// Copyright (C) Microsoft Corporation.  All Rights Reserved.
// Copyright by the contributors to the Dafny Project
// SPDX-License-Identifier: MIT
//
//-----------------------------------------------------------------------------
using System;
using System.Collections.Generic;
using System.Linq;
using System.Numerics;
using System.Diagnostics.Contracts;
using System.IO;
using System.Reflection;
using JetBrains.Annotations;
using Microsoft.BaseTypes;
using Microsoft.Boogie;
using Microsoft.CodeAnalysis.CSharp.Syntax;
using Microsoft.Dafny.Plugins;

namespace Microsoft.Dafny {
  public partial class Resolver {
    /// <summary>
    /// There are two rounds of name resolution + type inference. The "initialRound" parameter says which one to do.
    /// </summary>
    void ResolveNamesAndInferTypes(List<TopLevelDecl> declarations, bool initialRound) {
      foreach (TopLevelDecl topd in declarations) {
        Contract.Assert(topd != null);
        Contract.Assert(VisibleInScope(topd));
        Contract.Assert(AllTypeConstraints.Count == 0);
        Contract.Assert(currentClass == null);

        allTypeParameters.PushMarker();
        ResolveTypeParameters(topd.TypeArgs, !initialRound, topd);

        if (initialRound) {
          ResolveNamesAndInferTypesForOneDeclarationInitial(topd);
        } else {
          ResolveNamesAndInferTypesForOneDeclaration(topd);
        }

        allTypeParameters.PopMarker();

        Contract.Assert(AllTypeConstraints.Count == 0);
        Contract.Assert(currentClass == null);
      }
    }

    /// <summary>
    /// Assumes type parameters of "topd" have already been pushed.
    /// </summary>
    void ResolveNamesAndInferTypesForOneDeclarationInitial(TopLevelDecl topd) {
      if (topd is NewtypeDecl newtypeDecl) {
        // this check can be done only after it has been determined that the redirected types do not involve cycles
        AddXConstraint(newtypeDecl.tok, "NumericType", newtypeDecl.BaseType, "newtypes must be based on some numeric type (got {0})");
        // type check the constraint, if any
        if (newtypeDecl.Var != null) {
          Contract.Assert(object.ReferenceEquals(newtypeDecl.Var.Type, newtypeDecl.BaseType));  // follows from NewtypeDecl invariant
          Contract.Assert(newtypeDecl.Constraint != null);  // follows from NewtypeDecl invariant

          scope.PushMarker();
          scope.AllowInstance = false;
          var added = scope.Push(newtypeDecl.Var.Name, newtypeDecl.Var);
          Contract.Assert(added == Scope<IVariable>.PushResult.Success);
          ResolveExpression(newtypeDecl.Constraint, new ResolutionContext(new CodeContextWrapper(newtypeDecl, true), false));
          Contract.Assert(newtypeDecl.Constraint.Type != null);  // follows from postcondition of ResolveExpression
          ConstrainTypeExprBool(newtypeDecl.Constraint, "newtype constraint must be of type bool (instead got {0})");
          scope.PopMarker();
        }
        SolveAllTypeConstraints();

      } else if (topd is SubsetTypeDecl subsetTypeDecl) {
        // type check the constraint
        Contract.Assert(object.ReferenceEquals(subsetTypeDecl.Var.Type, subsetTypeDecl.Rhs)); // follows from SubsetTypeDecl invariant
        Contract.Assert(subsetTypeDecl.Constraint != null); // follows from SubsetTypeDecl invariant
        scope.PushMarker();
        scope.AllowInstance = false;
        var added = scope.Push(subsetTypeDecl.Var.Name, subsetTypeDecl.Var);
        Contract.Assert(added == Scope<IVariable>.PushResult.Success);
        ResolveExpression(subsetTypeDecl.Constraint, new ResolutionContext(new CodeContextWrapper(subsetTypeDecl, true), false));
        Contract.Assert(subsetTypeDecl.Constraint.Type != null); // follows from postcondition of ResolveExpression
        ConstrainTypeExprBool(subsetTypeDecl.Constraint, "subset-type constraint must be of type bool (instead got {0})");
        scope.PopMarker();
        SolveAllTypeConstraints();
      }

      if (topd is TopLevelDeclWithMembers cl) {
        ResolveClassMemberBodiesInitial(cl);
      }
    }

    void ResolveNamesAndInferTypesForOneDeclaration(TopLevelDecl topd) {
      if (topd is NewtypeDecl newtypeDecl) {
        if (newtypeDecl.Witness != null) {
          var codeContext = new CodeContextWrapper(newtypeDecl, newtypeDecl.WitnessKind == SubsetTypeDecl.WKind.Ghost);
          scope.PushMarker();
          scope.AllowInstance = false;
          ResolveExpression(newtypeDecl.Witness, new ResolutionContext(codeContext, false));
          scope.PopMarker();
          ConstrainSubtypeRelation(newtypeDecl.Var.Type, newtypeDecl.Witness.Type, newtypeDecl.Witness, "witness expression must have type '{0}' (got '{1}')", newtypeDecl.Var.Type, newtypeDecl.Witness.Type);
        }
        SolveAllTypeConstraints();

      } else if (topd is SubsetTypeDecl subsetTypeDecl) {
        if (subsetTypeDecl.Witness != null) {
          var codeContext = new CodeContextWrapper(subsetTypeDecl, subsetTypeDecl.WitnessKind == SubsetTypeDecl.WKind.Ghost);
          scope.PushMarker();
          scope.AllowInstance = false;
          ResolveExpression(subsetTypeDecl.Witness, new ResolutionContext(codeContext, false));
          scope.PopMarker();
          ConstrainSubtypeRelation(subsetTypeDecl.Var.Type, subsetTypeDecl.Witness.Type, subsetTypeDecl.Witness,
            "witness expression must have type '{0}' (got '{1}')", subsetTypeDecl.Var.Type, subsetTypeDecl.Witness.Type);
        }
        SolveAllTypeConstraints();

      } else if (topd is IteratorDecl iteratorDecl) {
        ResolveIterator(iteratorDecl);

      } else if (topd is DatatypeDecl dt) {
        // resolve any default parameters
        foreach (var ctor in dt.Ctors) {
          scope.PushMarker();
          scope.AllowInstance = false;
          ctor.Formals.ForEach(p => scope.Push(p.Name, p));
          ResolveParameterDefaultValues(ctor.Formals, ResolutionContext.FromCodeContext(dt));
          ResolveAttributes(ctor, new ResolutionContext(new NoContext(topd.EnclosingModuleDefinition), false), true);
          scope.PopMarker();
        }
      }

      if (topd is TopLevelDeclWithMembers cl) {
        ResolveClassMemberBodies(cl);
      }

      // resolve attributes
      scope.PushMarker();
      Contract.Assert(currentClass == null);
      scope.AllowInstance = false;
      if (topd is IteratorDecl iter) {
        iter.Ins.ForEach(p => scope.Push(p.Name, p));
      }
      ResolveAttributes(topd, new ResolutionContext(new NoContext(topd.EnclosingModuleDefinition), false), true);
      scope.PopMarker();
    }

    void EagerAddAssignableConstraint(IToken tok, Type lhs, Type rhs, string errMsgFormat) {
      Contract.Requires(tok != null);
      Contract.Requires(lhs != null);
      Contract.Requires(rhs != null);
      Contract.Requires(errMsgFormat != null);
      var lhsNormalized = lhs.Normalize();
      var rhsNormalized = rhs.Normalize();
      if (lhsNormalized is TypeProxy lhsProxy && !(rhsNormalized is TypeProxy)) {
        Contract.Assert(lhsProxy.T == null); // otherwise, lhs.Normalize() above would have kept on going
        AssignProxyAndHandleItsConstraints(lhsProxy, rhsNormalized, true);
      } else {
        AddAssignableConstraint(tok, lhs, rhs, errMsgFormat);
      }
    }
    void AddAssignableConstraint(IToken tok, Type lhs, Type rhs, string errMsgFormat) {
      Contract.Requires(tok != null);
      Contract.Requires(lhs != null);
      Contract.Requires(rhs != null);
      Contract.Requires(errMsgFormat != null);
      AddXConstraint(tok, "Assignable", lhs, rhs, errMsgFormat);
    }
    private void AddXConstraint(IToken tok, string constraintName, Type type, string errMsgFormat) {
      Contract.Requires(tok != null);
      Contract.Requires(constraintName != null);
      Contract.Requires(type != null);
      Contract.Requires(errMsgFormat != null);
      var types = new Type[] { type };
      AllXConstraints.Add(new XConstraint(tok, constraintName, types, new TypeConstraint.ErrorMsgWithToken(tok, errMsgFormat, types)));
    }
    void AddAssignableConstraint(IToken tok, Type lhs, Type rhs, TypeConstraint.ErrorMsg errMsg) {
      Contract.Requires(tok != null);
      Contract.Requires(lhs != null);
      Contract.Requires(rhs != null);
      Contract.Requires(errMsg != null);
      AddXConstraint(tok, "Assignable", lhs, rhs, errMsg);
    }
    private void AddXConstraint(IToken tok, string constraintName, Type type, TypeConstraint.ErrorMsg errMsg) {
      Contract.Requires(tok != null);
      Contract.Requires(constraintName != null);
      Contract.Requires(type != null);
      Contract.Requires(errMsg != null);
      var types = new Type[] { type };
      AllXConstraints.Add(new XConstraint(tok, constraintName, types, errMsg));
    }
    private void AddXConstraint(IToken tok, string constraintName, Type type0, Type type1, string errMsgFormat) {
      Contract.Requires(tok != null);
      Contract.Requires(constraintName != null);
      Contract.Requires(type0 != null);
      Contract.Requires(type1 != null);
      Contract.Requires(errMsgFormat != null);
      var types = new Type[] { type0, type1 };
      AllXConstraints.Add(new XConstraint(tok, constraintName, types, new TypeConstraint.ErrorMsgWithToken(tok, errMsgFormat, types)));
    }
    private void AddXConstraint(IToken tok, string constraintName, Type type0, Type type1, TypeConstraint.ErrorMsg errMsg) {
      Contract.Requires(tok != null);
      Contract.Requires(constraintName != null);
      Contract.Requires(type0 != null);
      Contract.Requires(type1 != null);
      Contract.Requires(errMsg != null);
      var types = new Type[] { type0, type1 };
      AllXConstraints.Add(new XConstraint(tok, constraintName, types, errMsg));
    }
    private void AddXConstraint(IToken tok, string constraintName, Type type, Expression expr0, Expression expr1, string errMsgFormat) {
      Contract.Requires(tok != null);
      Contract.Requires(constraintName != null);
      Contract.Requires(type != null);
      Contract.Requires(expr0 != null);
      Contract.Requires(expr1 != null);
      Contract.Requires(errMsgFormat != null);
      var types = new Type[] { type };
      var exprs = new Expression[] { expr0, expr1 };
      AllXConstraints.Add(new XConstraintWithExprs(tok, constraintName, types, exprs, new TypeConstraint.ErrorMsgWithToken(tok, errMsgFormat, types)));
    }

    [System.Diagnostics.Conditional("TI_DEBUG_PRINT")]
    void PrintTypeConstraintState(int lbl) {
      if (!DafnyOptions.O.TypeInferenceDebug) {
        return;
      }
      Console.WriteLine("DEBUG: ---------- type constraints ---------- {0} {1}", lbl, lbl == 0 && currentMethod != null ? currentMethod.Name : "");
      foreach (var constraint in AllTypeConstraints) {
        var super = constraint.Super.Normalize();
        var sub = constraint.Sub.Normalize();
        Console.WriteLine("    {0} :> {1}", super is IntVarietiesSupertype ? "int-like" : super is RealVarietiesSupertype ? "real-like" : super.ToString(), sub);
      }
      foreach (var xc in AllXConstraints) {
        Console.WriteLine("    {0}", xc);
      }
      Console.WriteLine();
      if (lbl % 2 == 1) {
        Console.WriteLine("DEBUG: --------------------------------------");
      }
    }

    /// <summary>
    /// Attempts to fully solve all type constraints.
    /// Upon failure, reports errors.
    /// Clears all constraints.
    /// </summary>
    void SolveAllTypeConstraints() {
      PrintTypeConstraintState(0);
      PartiallySolveTypeConstraints(true);
      PrintTypeConstraintState(1);
      foreach (var constraint in AllTypeConstraints) {
        if (Type.IsSupertype(constraint.Super, constraint.Sub)) {
          // unexpected condition -- PartiallySolveTypeConstraints is supposed to have continued until no more sub-typing constraints can be satisfied
          Contract.Assume(false, string.Format("DEBUG: Unexpectedly satisfied supertype relation ({0} :> {1}) |||| ", constraint.Super, constraint.Sub));
        } else {
          constraint.FlagAsError(this);
        }
      }
      foreach (var xc in AllXConstraints) {
        bool convertedIntoOtherTypeConstraints, moreXConstraints;
        if (xc.Confirm(this, true, out convertedIntoOtherTypeConstraints, out moreXConstraints)) {
          // unexpected condition -- PartiallySolveTypeConstraints is supposed to have continued until no more XConstraints were confirmable
          Contract.Assume(false, string.Format("DEBUG: Unexpectedly confirmed XConstraint: {0} |||| ", xc));
        } else if (xc.CouldBeAnything()) {
          // suppress the error message; it will later be flagged as an underspecified type
        } else {
          xc.errorMsg.FlagAsError(this);
        }
      }
      TypeConstraint.ReportErrors(this, reporter);
      AllTypeConstraints.Clear();
      AllXConstraints.Clear();
    }

<<<<<<< HEAD
    public void ResolveAttributes(IAttributeBearingDeclaration attributeHost, ResolutionContext resolutionContext) {
=======
    /// <summary>
    /// Adds type constraints for the expressions in the given attributes.
    ///
    /// If "solveConstraints" is "true", then the constraints are also solved. In this case, it is assumed on entry that there are no
    /// prior type constraints. That is, the only type constraints being solved for are the ones in the given attributes.
    /// </summary>
    void ResolveAttributes(IAttributeBearingDeclaration attributeHost, ResolutionContext resolutionContext, bool solveConstraints = false) {
>>>>>>> b82f2816
      Contract.Requires(resolutionContext != null);
      Contract.Requires(attributeHost != null);

      Contract.Assume(!solveConstraints || AllTypeConstraints.Count == 0);

      // order does not matter much for resolution, so resolve them in reverse order
      foreach (var attr in attributeHost.Attributes.AsEnumerable()) {
        if (attr is UserSuppliedAttributes) {
          var usa = (UserSuppliedAttributes)attr;
          usa.Recognized = IsRecognizedAttribute(usa, attributeHost);
        }
        if (attr.Args != null) {
          foreach (var arg in attr.Args) {
            Contract.Assert(arg != null);
            ResolveExpression(arg, resolutionContext);
          }
        }
      }

      if (solveConstraints) {
        SolveAllTypeConstraints();
      }
    }

    /// <summary>
    /// "IsTwoState" implies that "old" and "fresh" expressions are allowed.
    /// </summary>
    public void ResolveExpression(Expression expr, ResolutionContext resolutionContext) {

#if TEST_TYPE_SYNONYM_TRANSPARENCY
      ResolveExpressionX(expr, resolutionContext);
      // For testing purposes, change the type of "expr" to a type synonym (mwo-ha-ha-ha!)
      var t = expr.Type;
      Contract.Assert(t != null);
      var sd = new TypeSynonymDecl(expr.tok, "type#synonym#transparency#test", new TypeParameter.TypeParameterCharacteristics(false),
        new List<TypeParameter>(), resolutionContext.CodeContext.EnclosingModule, t, null);
      var ts = new UserDefinedType(expr.tok, "type#synonym#transparency#test", sd, new List<Type>(), null);
      expr.DebugTest_ChangeType(ts);
    }
    public void ResolveExpressionX(Expression expr, ResolutionContext resolutionContext) {
#endif
      Contract.Requires(expr != null);
      Contract.Requires(resolutionContext != null);
      Contract.Ensures(expr.Type != null);
      if (expr.Type != null) {
        // expression has already been resolved
        return;
      }

      // The following cases will resolve the subexpressions and will attempt to assign a type of expr.  However, if errors occur
      // and it cannot be determined what the type of expr is, then it is fine to leave expr.Type as null.  In that case, the end
      // of this method will assign proxy type to the expression, which reduces the number of error messages that are produced
      // while type checking the rest of the program.

      if (expr is ParensExpression) {
        var e = (ParensExpression)expr;
        ResolveExpression(e.E, resolutionContext);
        e.ResolvedExpression = e.E;
        e.Type = e.E.Type;

      } else if (expr is ChainingExpression) {
        var e = (ChainingExpression)expr;
        ResolveExpression(e.E, resolutionContext);
        e.ResolvedExpression = e.E;
        e.Type = e.E.Type;

      } else if (expr is NegationExpression) {
        var e = (NegationExpression)expr;
        ResolveExpression(e.E, resolutionContext);
        e.Type = e.E.Type;
        AddXConstraint(e.E.tok, "NumericOrBitvector", e.E.Type, "type of unary - must be of a numeric or bitvector type (instead got {0})");
        // Note, e.ResolvedExpression will be filled in during CheckTypeInference, at which time e.Type has been determined

      } else if (expr is LiteralExpr) {
        LiteralExpr e = (LiteralExpr)expr;

        if (e is StaticReceiverExpr) {
          StaticReceiverExpr eStatic = (StaticReceiverExpr)e;
          ResolveType(eStatic.tok, eStatic.UnresolvedType, resolutionContext, ResolveTypeOptionEnum.InferTypeProxies, null);
          eStatic.Type = eStatic.UnresolvedType;
        } else {
          if (e.Value == null) {
            e.Type = new InferredTypeProxy();
            AddXConstraint(e.tok, "IsNullableRefType", e.Type, "type of 'null' is a reference type, but it is used as {0}");
          } else if (e.Value is BigInteger) {
            var proxy = new InferredTypeProxy();
            e.Type = proxy;
            ConstrainSubtypeRelation(new IntVarietiesSupertype(), e.Type, e.tok, "integer literal used as if it had type {0}", e.Type);
          } else if (e.Value is BaseTypes.BigDec) {
            var proxy = new InferredTypeProxy();
            e.Type = proxy;
            ConstrainSubtypeRelation(new RealVarietiesSupertype(), e.Type, e.tok, "type of real literal is used as {0}", e.Type);
          } else if (e.Value is bool) {
            e.Type = Type.Bool;
          } else if (e is CharLiteralExpr) {
            e.Type = Type.Char;
          } else if (e is StringLiteralExpr) {
            e.Type = Type.String();
            ResolveType(e.tok, e.Type, resolutionContext, ResolveTypeOptionEnum.DontInfer, null);
          } else {
            Contract.Assert(false); throw new cce.UnreachableException();  // unexpected literal type
          }
        }
      } else if (expr is ThisExpr) {
        if (!scope.AllowInstance) {
          reporter.Error(MessageSource.Resolver, expr, "'this' is not allowed in a 'static' context");
        }
        if (currentClass is ClassDecl cd && cd.IsDefaultClass) {
          // there's no type
        } else {
          if (currentClass == null) {
            Contract.Assert(reporter.HasErrors);
          } else {
            expr.Type = GetThisType(expr.tok, currentClass);  // do this regardless of scope.AllowInstance, for better error reporting
          }
        }

      } else if (expr is IdentifierExpr) {
        var e = (IdentifierExpr)expr;
        e.Var = scope.Find(e.Name);
        if (e.Var != null) {
          expr.Type = e.Var.Type;
        } else {
          reporter.Error(MessageSource.Resolver, expr, "Identifier does not denote a local variable, parameter, or bound variable: {0}", e.Name);
        }

      } else if (expr is DatatypeValue) {
        DatatypeValue dtv = (DatatypeValue)expr;
        TopLevelDecl d;
        if (!moduleInfo.TopLevels.TryGetValue(dtv.DatatypeName, out d)) {
          reporter.Error(MessageSource.Resolver, expr.tok, "Undeclared datatype: {0}", dtv.DatatypeName);
        } else if (d is AmbiguousTopLevelDecl) {
          var ad = (AmbiguousTopLevelDecl)d;
          reporter.Error(MessageSource.Resolver, expr.tok, "The name {0} ambiguously refers to a type in one of the modules {1} (try qualifying the type name with the module name)", dtv.DatatypeName, ad.ModuleNames());
        } else if (!(d is DatatypeDecl)) {
          reporter.Error(MessageSource.Resolver, expr.tok, "Expected datatype: {0}", dtv.DatatypeName);
        } else {
          ResolveDatatypeValue(resolutionContext, dtv, (DatatypeDecl)d, null);
        }

      } else if (expr is DisplayExpression) {
        DisplayExpression e = (DisplayExpression)expr;
        Type elementType = new InferredTypeProxy() { KeepConstraints = true };
        foreach (Expression ee in e.Elements) {
          ResolveExpression(ee, resolutionContext);
          Contract.Assert(ee.Type != null);  // follows from postcondition of ResolveExpression
          ConstrainSubtypeRelation(elementType, ee.Type, ee.tok, "All elements of display must have some common supertype (got {0}, but needed type or type of previous elements is {1})", ee.Type, elementType);
        }
        if (expr is SetDisplayExpr) {
          var se = (SetDisplayExpr)expr;
          expr.Type = new SetType(se.Finite, elementType);
        } else if (expr is MultiSetDisplayExpr) {
          expr.Type = new MultiSetType(elementType);
        } else {
          expr.Type = new SeqType(elementType);
        }
      } else if (expr is MapDisplayExpr) {
        MapDisplayExpr e = (MapDisplayExpr)expr;
        Type domainType = new InferredTypeProxy();
        Type rangeType = new InferredTypeProxy();
        foreach (ExpressionPair p in e.Elements) {
          ResolveExpression(p.A, resolutionContext);
          Contract.Assert(p.A.Type != null);  // follows from postcondition of ResolveExpression
          ConstrainSubtypeRelation(domainType, p.A.Type, p.A.tok, "All elements of display must have some common supertype (got {0}, but needed type or type of previous elements is {1})", p.A.Type, domainType);
          ResolveExpression(p.B, resolutionContext);
          Contract.Assert(p.B.Type != null);  // follows from postcondition of ResolveExpression
          ConstrainSubtypeRelation(rangeType, p.B.Type, p.B.tok, "All elements of display must have some common supertype (got {0}, but needed type or type of previous elements is {1})", p.B.Type, rangeType);
        }
        expr.Type = new MapType(e.Finite, domainType, rangeType);
      } else if (expr is NameSegment) {
        var e = (NameSegment)expr;
        ResolveNameSegment(e, true, null, resolutionContext, false);

        if (e.Type is Resolver_IdentifierExpr.ResolverType_Module) {
          reporter.Error(MessageSource.Resolver, e.tok, "name of module ({0}) is used as a variable", e.Name);
          e.ResetTypeAssignment();  // the rest of type checking assumes actual types
        } else if (e.Type is Resolver_IdentifierExpr.ResolverType_Type) {
          reporter.Error(MessageSource.Resolver, e.tok, "name of type ({0}) is used as a variable", e.Name);
          e.ResetTypeAssignment();  // the rest of type checking assumes actual types
        }

      } else if (expr is ExprDotName) {
        var e = (ExprDotName)expr;
        ResolveDotSuffix(e, true, null, resolutionContext, false);
        if (e.Type is Resolver_IdentifierExpr.ResolverType_Module) {
          reporter.Error(MessageSource.Resolver, e.tok, "name of module ({0}) is used as a variable", e.SuffixName);
          e.ResetTypeAssignment();  // the rest of type checking assumes actual types
        } else if (e.Type is Resolver_IdentifierExpr.ResolverType_Type) {
          reporter.Error(MessageSource.Resolver, e.tok, "name of type ({0}) is used as a variable", e.SuffixName);
          e.ResetTypeAssignment();  // the rest of type checking assumes actual types
        }

      } else if (expr is ApplySuffix) {
        var e = (ApplySuffix)expr;
        ResolveApplySuffix(e, resolutionContext, false);

      } else if (expr is MemberSelectExpr) {
        var e = (MemberSelectExpr)expr;
        ResolveExpression(e.Obj, resolutionContext);
        Contract.Assert(e.Obj.Type != null);  // follows from postcondition of ResolveExpression
        NonProxyType tentativeReceiverType;
        var member = ResolveMember(expr.tok, e.Obj.Type, e.MemberName, out tentativeReceiverType);
        if (member == null) {
          // error has already been reported by ResolveMember
        } else if (member is Function) {
          var fn = member as Function;
          e.Member = fn;
          if (fn is TwoStateFunction && !resolutionContext.IsTwoState) {
            reporter.Error(MessageSource.Resolver, e.tok, "a two-state function can be used only in a two-state context");
          }
          // build the type substitution map
          e.TypeApplication_AtEnclosingClass = tentativeReceiverType.TypeArgs;
          e.TypeApplication_JustMember = new List<Type>();
          Dictionary<TypeParameter, Type> subst;
          var ctype = tentativeReceiverType as UserDefinedType;
          if (ctype == null) {
            subst = new Dictionary<TypeParameter, Type>();
          } else {
            subst = TypeParameter.SubstitutionMap(ctype.ResolvedClass.TypeArgs, ctype.TypeArgs);
          }
          foreach (var tp in fn.TypeArgs) {
            Type prox = new InferredTypeProxy();
            subst[tp] = prox;
            e.TypeApplication_JustMember.Add(prox);
          }
          subst = BuildTypeArgumentSubstitute(subst);
          e.Type = SelectAppropriateArrowType(fn.tok,
            fn.Formals.ConvertAll(f => f.Type.Subst(subst)),
            fn.ResultType.Subst(subst),
            fn.Reads.Count != 0, fn.Req.Count != 0);
        } else if (member is Field) {
          var field = (Field)member;
          e.Member = field;
          e.TypeApplication_AtEnclosingClass = tentativeReceiverType.TypeArgs;
          e.TypeApplication_JustMember = new List<Type>();
          if (e.Obj is StaticReceiverExpr && !field.IsStatic) {
            reporter.Error(MessageSource.Resolver, expr, "a field must be selected via an object, not just a class name");
          }
          var ctype = tentativeReceiverType as UserDefinedType;
          if (ctype == null) {
            e.Type = field.Type;
          } else {
            Contract.Assert(ctype.ResolvedClass != null); // follows from postcondition of ResolveMember
            // build the type substitution map
            var subst = TypeParameter.SubstitutionMap(ctype.ResolvedClass.TypeArgs, ctype.TypeArgs);
            e.Type = field.Type.Subst(subst);
          }
        } else {
          reporter.Error(MessageSource.Resolver, expr, "member {0} in type {1} does not refer to a field or a function", e.MemberName, tentativeReceiverType);
        }

      } else if (expr is SeqSelectExpr) {
        SeqSelectExpr e = (SeqSelectExpr)expr;
        ResolveSeqSelectExpr(e, resolutionContext);

      } else if (expr is MultiSelectExpr) {
        MultiSelectExpr e = (MultiSelectExpr)expr;

        ResolveExpression(e.Array, resolutionContext);
        Contract.Assert(e.Array.Type != null);  // follows from postcondition of ResolveExpression
        Contract.Assert(e.Array.Type.TypeArgs != null);  // if it is null, should make a 1-element list with a Proxy
        Type elementType = e.Array.Type.TypeArgs.Count > 0 ?
          e.Array.Type.TypeArgs[0] :
          new InferredTypeProxy();
        ConstrainSubtypeRelation(ResolvedArrayType(e.Array.tok, e.Indices.Count, elementType, resolutionContext, true), e.Array.Type, e.Array,
          "array selection requires an array{0} (got {1})", e.Indices.Count, e.Array.Type);
        int i = 0;
        foreach (Expression idx in e.Indices) {
          Contract.Assert(idx != null);
          ResolveExpression(idx, resolutionContext);
          Contract.Assert(idx.Type != null);  // follows from postcondition of ResolveExpression
          ConstrainToIntegerType(idx, true, "array selection requires integer- or bitvector-based numeric indices (got {0} for index " + i + ")");
          i++;
        }
        e.Type = elementType;

      } else if (expr is SeqUpdateExpr) {
        SeqUpdateExpr e = (SeqUpdateExpr)expr;
        ResolveExpression(e.Seq, resolutionContext);
        Contract.Assert(e.Seq.Type != null);  // follows from postcondition of ResolveExpression
        ResolveExpression(e.Index, resolutionContext);
        ResolveExpression(e.Value, resolutionContext);
        AddXConstraint(expr.tok, "SeqUpdatable", e.Seq.Type, e.Index, e.Value, "update requires a sequence, map, or multiset (got {0})");
        expr.Type = new InferredTypeProxy(); // drop type constraints
        ConstrainSubtypeRelation(
          super: expr.Type, sub: e.Seq.Type, // expr.Type generalizes e.Seq.Type by dropping constraints
          exprForToken: expr,
          msg: "Update expression used with type '{0}'", e.Seq.Type);
      } else if (expr is DatatypeUpdateExpr) {
        var e = (DatatypeUpdateExpr)expr;
        ResolveExpression(e.Root, resolutionContext);
        var ty = PartiallyResolveTypeForMemberSelection(expr.tok, e.Root.Type);
        if (!ty.IsDatatype) {
          reporter.Error(MessageSource.Resolver, expr, "datatype update expression requires a root expression of a datatype (got {0})", ty);
        } else {
          var (ghostLet, compiledLet) = ResolveDatatypeUpdate(expr.tok, e.Root, ty.AsDatatype, e.Updates, resolutionContext,
            out var members, out var legalSourceConstructors);
          Contract.Assert((ghostLet == null) == (compiledLet == null));
          if (ghostLet != null) {
            e.ResolvedExpression = ghostLet; // this might be replaced by e.ResolvedCompiledExpression in CheckIsCompilable
            e.ResolvedCompiledExpression = compiledLet;
            e.Members = members;
            e.LegalSourceConstructors = legalSourceConstructors;
            expr.Type = ghostLet.Type;
          }
        }

      } else if (expr is FunctionCallExpr) {
        var e = (FunctionCallExpr)expr;
        ResolveFunctionCallExpr(e, resolutionContext);

      } else if (expr is ApplyExpr) {
        var e = (ApplyExpr)expr;
        ResolveExpression(e.Function, resolutionContext);
        foreach (var arg in e.Args) {
          ResolveExpression(arg, resolutionContext);
        }

        // TODO: the following should be replaced by a type-class constraint that constrains the types of e.Function, e.Args[*], and e.Type
        var fnType = e.Function.Type.AsArrowType;
        if (fnType == null) {
          reporter.Error(MessageSource.Resolver, e.tok,
            "non-function expression (of type {0}) is called with parameters", e.Function.Type);
        } else if (fnType.Arity != e.Args.Count) {
          reporter.Error(MessageSource.Resolver, e.tok,
            "wrong number of arguments to function application (function type '{0}' expects {1}, got {2})", fnType,
            fnType.Arity, e.Args.Count);
        } else {
          for (var i = 0; i < fnType.Arity; i++) {
            AddAssignableConstraint(e.Args[i].tok, fnType.Args[i], e.Args[i].Type,
              "type mismatch for argument" + (fnType.Arity == 1 ? "" : " " + i) + " (function expects {0}, got {1})");
          }
        }

        expr.Type = fnType == null ? new InferredTypeProxy() : fnType.Result;

      } else if (expr is SeqConstructionExpr) {
        var e = (SeqConstructionExpr)expr;
        var elementType = e.ExplicitElementType ?? new InferredTypeProxy();
        ResolveType(e.tok, elementType, resolutionContext, ResolveTypeOptionEnum.InferTypeProxies, null);
        ResolveExpression(e.N, resolutionContext);
        ConstrainToIntegerType(e.N, false, "sequence construction must use an integer-based expression for the sequence size (got {0})");
        ResolveExpression(e.Initializer, resolutionContext);
        var arrowType = new ArrowType(e.tok, builtIns.ArrowTypeDecls[1], new List<Type>() { builtIns.Nat() }, elementType);
        var hintString = " (perhaps write '_ =>' in front of the expression you gave in order to make it an arrow type)";
        ConstrainSubtypeRelation(arrowType, e.Initializer.Type, e.Initializer, "sequence-construction initializer expression expected to have type '{0}' (instead got '{1}'){2}",
          arrowType, e.Initializer.Type, new LazyString_OnTypeEquals(elementType, e.Initializer.Type, hintString));
        expr.Type = new SeqType(elementType);

      } else if (expr is MultiSetFormingExpr) {
        MultiSetFormingExpr e = (MultiSetFormingExpr)expr;
        ResolveExpression(e.E, resolutionContext);
        var elementType = new InferredTypeProxy();
        AddXConstraint(e.E.tok, "MultiSetConvertible", e.E.Type, elementType, "can only form a multiset from a seq or set (got {0})");
        expr.Type = new MultiSetType(elementType);

      } else if (expr is OldExpr) {
        var e = (OldExpr)expr;
        e.AtLabel = ResolveDominatingLabelInExpr(expr.tok, e.At, "old", resolutionContext);
        ResolveExpression(e.E, new ResolutionContext(resolutionContext.CodeContext, false) with { InOld = true });
        expr.Type = e.E.Type;

      } else if (expr is UnchangedExpr) {
        var e = (UnchangedExpr)expr;
        e.AtLabel = ResolveDominatingLabelInExpr(expr.tok, e.At, "unchanged", resolutionContext);
        foreach (var fe in e.Frame) {
          ResolveFrameExpression(fe, FrameExpressionUse.Unchanged, resolutionContext);
        }
        expr.Type = Type.Bool;

      } else if (expr is FreshExpr) {
        var e = (FreshExpr)expr;
        ResolveExpression(e.E, resolutionContext);
        e.AtLabel = ResolveDominatingLabelInExpr(expr.tok, e.At, "fresh", resolutionContext);
        // the type of e.E must be either an object or a set/seq of objects
        AddXConstraint(expr.tok, "Freshable", e.E.Type, "the argument of a fresh expression must denote an object or a set or sequence of objects (instead got {0})");
        expr.Type = Type.Bool;

      } else if (expr is UnaryOpExpr) {
        var e = (UnaryOpExpr)expr;
        ResolveExpression(e.E, resolutionContext);
        Contract.Assert(e.E.Type != null);  // follows from postcondition of ResolveExpression
        switch (e.Op) {
          case UnaryOpExpr.Opcode.Not:
            AddXConstraint(e.E.tok, "BooleanBits", e.E.Type, "logical/bitwise negation expects a boolean or bitvector argument (instead got {0})");
            expr.Type = e.E.Type;
            break;
          case UnaryOpExpr.Opcode.Cardinality:
            AddXConstraint(expr.tok, "Sizeable", e.E.Type, "size operator expects a collection argument (instead got {0})");
            expr.Type = Type.Int;
            break;
          case UnaryOpExpr.Opcode.Allocated:
            // the argument is allowed to have any type at all
            expr.Type = Type.Bool;
            if (2 <= DafnyOptions.O.Allocated &&
              ((resolutionContext.CodeContext is Function && !resolutionContext.InOld) || resolutionContext.CodeContext is ConstantField || CodeContextWrapper.Unwrap(resolutionContext.CodeContext) is RedirectingTypeDecl)) {
              var declKind = CodeContextWrapper.Unwrap(resolutionContext.CodeContext) is RedirectingTypeDecl redir ? redir.WhatKind : ((MemberDecl)resolutionContext.CodeContext).WhatKind;
              reporter.Error(MessageSource.Resolver, expr, "a {0} definition is not allowed to depend on the set of allocated references", declKind);
            }
            break;
          default:
            Contract.Assert(false); throw new cce.UnreachableException();  // unexpected unary operator
        }

        // We do not have enough information to compute `e.ResolvedOp` yet.
        // For binary operators the computation happens in `CheckTypeInference`.
        // For unary operators it happens lazily in the getter of `e.ResolvedOp`.
      } else if (expr is ConversionExpr) {
        var e = (ConversionExpr)expr;
        ResolveExpression(e.E, resolutionContext);
        var prevErrorCount = reporter.Count(ErrorLevel.Error);
        ResolveType(e.tok, e.ToType, resolutionContext, new ResolveTypeOption(ResolveTypeOptionEnum.InferTypeProxies), null);
        if (reporter.Count(ErrorLevel.Error) == prevErrorCount) {
          if (e.ToType.IsNumericBased(Type.NumericPersuasion.Int)) {
            AddXConstraint(expr.tok, "NumericOrBitvectorOrCharOrORDINAL", e.E.Type, "type conversion to an int-based type is allowed only from numeric and bitvector types, char, and ORDINAL (got {0})");
          } else if (e.ToType.IsNumericBased(Type.NumericPersuasion.Real)) {
            AddXConstraint(expr.tok, "NumericOrBitvectorOrCharOrORDINAL", e.E.Type, "type conversion to a real-based type is allowed only from numeric and bitvector types, char, and ORDINAL (got {0})");
          } else if (e.ToType.IsBitVectorType) {
            AddXConstraint(expr.tok, "NumericOrBitvectorOrCharOrORDINAL", e.E.Type, "type conversion to a bitvector-based type is allowed only from numeric and bitvector types, char, and ORDINAL (got {0})");
          } else if (e.ToType.IsCharType) {
            AddXConstraint(expr.tok, "NumericOrBitvectorOrCharOrORDINAL", e.E.Type, "type conversion to a char type is allowed only from numeric and bitvector types, char, and ORDINAL (got {0})");
          } else if (e.ToType.IsBigOrdinalType) {
            AddXConstraint(expr.tok, "NumericOrBitvectorOrCharOrORDINAL", e.E.Type, "type conversion to an ORDINAL type is allowed only from numeric and bitvector types, char, and ORDINAL (got {0})");
          } else if (e.ToType.IsRefType) {
            AddAssignableConstraint(expr.tok, e.ToType, e.E.Type, "type cast to reference type '{0}' must be from an expression assignable to it (got '{1}')");
          } else {
            reporter.Error(MessageSource.Resolver, expr, "type conversions are not supported to this type (got {0})", e.ToType);
          }
          e.Type = e.ToType;
        } else {
          e.Type = new InferredTypeProxy();
        }

      } else if (expr is TypeTestExpr) {
        var e = (TypeTestExpr)expr;
        ResolveExpression(e.E, resolutionContext);
        var prevErrorCount = reporter.Count(ErrorLevel.Error);
        ResolveType(e.tok, e.ToType, resolutionContext, new ResolveTypeOption(ResolveTypeOptionEnum.InferTypeProxies), null);
        AddAssignableConstraint(expr.tok, e.ToType, e.E.Type, "type test for type '{0}' must be from an expression assignable to it (got '{1}')");
        e.Type = Type.Bool;

      } else if (expr is BinaryExpr) {

        BinaryExpr e = (BinaryExpr)expr;
        ResolveExpression(e.E0, resolutionContext);
        Contract.Assert(e.E0.Type != null);  // follows from postcondition of ResolveExpression
        ResolveExpression(e.E1, resolutionContext);
        Contract.Assert(e.E1.Type != null);  // follows from postcondition of ResolveExpression

        switch (e.Op) {
          case BinaryExpr.Opcode.Iff:
          case BinaryExpr.Opcode.Imp:
          case BinaryExpr.Opcode.Exp:
          case BinaryExpr.Opcode.And:
          case BinaryExpr.Opcode.Or: {
              ConstrainSubtypeRelation(Type.Bool, e.E0.Type, expr, "first argument to {0} must be of type bool (instead got {1})", BinaryExpr.OpcodeString(e.Op), e.E0.Type);
              var secondArgumentDescription = e.E1.tok is QuantifiedVariableRangeToken
                ? "range of quantified variable" : "second argument to {0}";
              ConstrainSubtypeRelation(Type.Bool, e.E1.Type, expr, secondArgumentDescription + " must be of type bool (instead got {1})", BinaryExpr.OpcodeString(e.Op), e.E1.Type);
              expr.Type = Type.Bool;
              break;
            }

          case BinaryExpr.Opcode.Eq:
          case BinaryExpr.Opcode.Neq:
            AddXConstraint(expr.tok, "Equatable", e.E0.Type, e.E1.Type, "arguments must have comparable types (got {0} and {1})");
            expr.Type = Type.Bool;
            break;

          case BinaryExpr.Opcode.Disjoint:
            Type disjointArgumentsType = new InferredTypeProxy();
            ConstrainSubtypeRelation(disjointArgumentsType, e.E0.Type, expr, "arguments to {2} must have a common supertype (got {0} and {1})", e.E0.Type, e.E1.Type, BinaryExpr.OpcodeString(e.Op));
            ConstrainSubtypeRelation(disjointArgumentsType, e.E1.Type, expr, "arguments to {2} must have a common supertype (got {0} and {1})", e.E0.Type, e.E1.Type, BinaryExpr.OpcodeString(e.Op));
            AddXConstraint(expr.tok, "Disjointable", disjointArgumentsType, "arguments must be of a set or multiset type (got {0})");
            expr.Type = Type.Bool;
            break;

          case BinaryExpr.Opcode.Lt:
          case BinaryExpr.Opcode.Le: {
              if (e.Op == BinaryExpr.Opcode.Lt && (PartiallyResolveTypeForMemberSelection(e.E0.tok, e.E0.Type).IsIndDatatype || e.E0.Type.IsTypeParameter || PartiallyResolveTypeForMemberSelection(e.E1.tok, e.E1.Type).IsIndDatatype)) {
                AddXConstraint(expr.tok, "RankOrderable", e.E0.Type, e.E1.Type, "arguments to rank comparison must be datatypes (got {0} and {1})");
                e.ResolvedOp = BinaryExpr.ResolvedOpcode.RankLt;
              } else {
                var cmpType = new InferredTypeProxy();
                var err = new TypeConstraint.ErrorMsgWithToken(expr.tok, "arguments to {2} must have a common supertype (got {0} and {1})", e.E0.Type, e.E1.Type, BinaryExpr.OpcodeString(e.Op));
                ConstrainSubtypeRelation(cmpType, e.E0.Type, err);
                ConstrainSubtypeRelation(cmpType, e.E1.Type, err);
                AddXConstraint(expr.tok, "Orderable_Lt", e.E0.Type, e.E1.Type,
                  "arguments to " + BinaryExpr.OpcodeString(e.Op) + " must be of a numeric type, bitvector type, ORDINAL, char, a sequence type, or a set-like type (instead got {0} and {1})");
              }
              expr.Type = Type.Bool;
            }
            break;

          case BinaryExpr.Opcode.Gt:
          case BinaryExpr.Opcode.Ge: {
              if (e.Op == BinaryExpr.Opcode.Gt && (PartiallyResolveTypeForMemberSelection(e.E0.tok, e.E0.Type).IsIndDatatype || PartiallyResolveTypeForMemberSelection(e.E1.tok, e.E1.Type).IsIndDatatype || e.E1.Type.IsTypeParameter)) {
                AddXConstraint(expr.tok, "RankOrderable", e.E1.Type, e.E0.Type, "arguments to rank comparison must be datatypes (got {1} and {0})");
                e.ResolvedOp = BinaryExpr.ResolvedOpcode.RankGt;
              } else {
                var cmpType = new InferredTypeProxy();
                var err = new TypeConstraint.ErrorMsgWithToken(expr.tok, "arguments to {2} must have a common supertype (got {0} and {1})", e.E0.Type, e.E1.Type, BinaryExpr.OpcodeString(e.Op));
                ConstrainSubtypeRelation(cmpType, e.E0.Type, err);
                ConstrainSubtypeRelation(cmpType, e.E1.Type, err);
                AddXConstraint(expr.tok, "Orderable_Gt", e.E0.Type, e.E1.Type,
                  "arguments to " + BinaryExpr.OpcodeString(e.Op) + " must be of a numeric type, bitvector type, ORDINAL, char, or a set-like type (instead got {0} and {1})");
              }
              expr.Type = Type.Bool;
            }
            break;

          case BinaryExpr.Opcode.LeftShift:
          case BinaryExpr.Opcode.RightShift: {
              expr.Type = new InferredTypeProxy();
              AddXConstraint(e.tok, "IsBitvector", expr.Type, "type of " + BinaryExpr.OpcodeString(e.Op) + " must be a bitvector type (instead got {0})");
              ConstrainSubtypeRelation(expr.Type, e.E0.Type, expr.tok, "type of left argument to " + BinaryExpr.OpcodeString(e.Op) + " ({0}) must agree with the result type ({1})", e.E0.Type, expr.Type);
              AddXConstraint(expr.tok, "IntLikeOrBitvector", e.E1.Type, "type of right argument to " + BinaryExpr.OpcodeString(e.Op) + " ({0}) must be an integer-numeric or bitvector type");
            }
            break;

          case BinaryExpr.Opcode.Add: {
              expr.Type = new InferredTypeProxy();
              AddXConstraint(e.tok, "Plussable", expr.Type, "type of + must be of a numeric type, a bitvector type, ORDINAL, char, a sequence type, or a set-like or map-like type (instead got {0})");
              ConstrainSubtypeRelation(expr.Type, e.E0.Type, expr.tok, "type of left argument to + ({0}) must agree with the result type ({1})", e.E0.Type, expr.Type);
              ConstrainSubtypeRelation(expr.Type, e.E1.Type, expr.tok, "type of right argument to + ({0}) must agree with the result type ({1})", e.E1.Type, expr.Type);
            }
            break;

          case BinaryExpr.Opcode.Sub: {
              expr.Type = new InferredTypeProxy();
              AddXConstraint(e.tok, "Minusable", expr.Type, "type of - must be of a numeric type, bitvector type, ORDINAL, char, or a set-like or map-like type (instead got {0})");
              ConstrainSubtypeRelation(expr.Type, e.E0.Type, expr.tok, "type of left argument to - ({0}) must agree with the result type ({1})", e.E0.Type, expr.Type);
              // The following handles map subtraction, but does not in an unfortunately restrictive way.
              // First, it would be nice to delay the decision of it this is a map subtraction or not. This settles
              // for the simple way to decide based on what is currently known about the result type, which is also
              // done, for example, when deciding if "<" denotes rank ordering on datatypes.
              // Second, for map subtraction, it would be nice to allow the right-hand operand to be either a set or
              // an iset. That would also lead to further complexity in the code, so this code restricts the right-hand
              // operand to be a set.
              var eType = PartiallyResolveTypeForMemberSelection(expr.tok, expr.Type).AsMapType;
              if (eType != null) {
                // allow "map - set == map"
                var expected = new SetType(true, eType.Domain);
                ConstrainSubtypeRelation(expected, e.E1.Type, expr.tok, "map subtraction expects right-hand operand to have type {0} (instead got {1})", expected, e.E1.Type);
              } else {
                ConstrainSubtypeRelation(expr.Type, e.E1.Type, expr.tok, "type of right argument to - ({0}) must agree with the result type ({1})", e.E1.Type, expr.Type);
              }
            }
            break;

          case BinaryExpr.Opcode.Mul: {
              expr.Type = new InferredTypeProxy();
              AddXConstraint(e.tok, "Mullable", expr.Type, "type of * must be of a numeric type, bitvector type, or a set-like type (instead got {0})");
              ConstrainSubtypeRelation(expr.Type, e.E0.Type, expr.tok, "type of left argument to * ({0}) must agree with the result type ({1})", e.E0.Type, expr.Type);
              ConstrainSubtypeRelation(expr.Type, e.E1.Type, expr.tok, "type of right argument to * ({0}) must agree with the result type ({1})", e.E1.Type, expr.Type);
            }
            break;

          case BinaryExpr.Opcode.In:
          case BinaryExpr.Opcode.NotIn:
            var subjectDescription = e.E1.tok is QuantifiedVariableDomainToken
              ? "domain of quantified variable" : "second argument to \"" + BinaryExpr.OpcodeString(e.Op) + "\"";
            AddXConstraint(expr.tok, "Innable", e.E1.Type, e.E0.Type, subjectDescription + " must be a set, multiset, or sequence with elements of type {1}, or a map with domain {1} (instead got {0})");
            expr.Type = Type.Bool;
            break;

          case BinaryExpr.Opcode.Div:
            expr.Type = new InferredTypeProxy();
            AddXConstraint(expr.tok, "NumericOrBitvector", expr.Type, "arguments to " + BinaryExpr.OpcodeString(e.Op) + " must be numeric or bitvector types (got {0})");
            ConstrainSubtypeRelation(expr.Type, e.E0.Type,
              expr, "type of left argument to " + BinaryExpr.OpcodeString(e.Op) + " ({0}) must agree with the result type ({1})",
              e.E0.Type, expr.Type);
            ConstrainSubtypeRelation(expr.Type, e.E1.Type,
              expr, "type of right argument to " + BinaryExpr.OpcodeString(e.Op) + " ({0}) must agree with the result type ({1})",
              e.E1.Type, expr.Type);
            break;

          case BinaryExpr.Opcode.Mod:
            expr.Type = new InferredTypeProxy();
            AddXConstraint(expr.tok, "IntLikeOrBitvector", expr.Type, "arguments to " + BinaryExpr.OpcodeString(e.Op) + " must be integer-numeric or bitvector types (got {0})");
            ConstrainSubtypeRelation(expr.Type, e.E0.Type,
              expr, "type of left argument to " + BinaryExpr.OpcodeString(e.Op) + " ({0}) must agree with the result type ({1})",
              e.E0.Type, expr.Type);
            ConstrainSubtypeRelation(expr.Type, e.E1.Type,
              expr, "type of right argument to " + BinaryExpr.OpcodeString(e.Op) + " ({0}) must agree with the result type ({1})",
              e.E1.Type, expr.Type);
            break;

          case BinaryExpr.Opcode.BitwiseAnd:
          case BinaryExpr.Opcode.BitwiseOr:
          case BinaryExpr.Opcode.BitwiseXor:
            expr.Type = NewIntegerBasedProxy(expr.tok);
            var errFormat = "first argument to " + BinaryExpr.OpcodeString(e.Op) + " must be of a bitvector type (instead got {0})";
            ConstrainSubtypeRelation(expr.Type, e.E0.Type, expr, errFormat, e.E0.Type);
            AddXConstraint(expr.tok, "IsBitvector", e.E0.Type, errFormat);
            errFormat = "second argument to " + BinaryExpr.OpcodeString(e.Op) + " must be of a bitvector type (instead got {0})";
            ConstrainSubtypeRelation(expr.Type, e.E1.Type, expr, errFormat, e.E1.Type);
            AddXConstraint(expr.tok, "IsBitvector", e.E1.Type, errFormat);
            break;

          default:
            Contract.Assert(false); throw new cce.UnreachableException();  // unexpected operator
        }
        // We should also fill in e.ResolvedOp, but we may not have enough information for that yet.  So, instead, delay
        // setting e.ResolvedOp until inside CheckTypeInference.

      } else if (expr is TernaryExpr) {
        var e = (TernaryExpr)expr;
        ResolveExpression(e.E0, resolutionContext);
        ResolveExpression(e.E1, resolutionContext);
        ResolveExpression(e.E2, resolutionContext);
        switch (e.Op) {
          case TernaryExpr.Opcode.PrefixEqOp:
          case TernaryExpr.Opcode.PrefixNeqOp:
            AddXConstraint(expr.tok, "IntOrORDINAL", e.E0.Type, "prefix-equality limit argument must be an ORDINAL or integer expression (got {0})");
            AddXConstraint(expr.tok, "Equatable", e.E1.Type, e.E2.Type, "arguments must have the same type (got {0} and {1})");
            AddXConstraint(expr.tok, "IsCoDatatype", e.E1.Type, "arguments to prefix equality must be codatatypes (instead of {0})");
            expr.Type = Type.Bool;
            break;
          default:
            Contract.Assert(false);  // unexpected ternary operator
            break;
        }

      } else if (expr is LetExpr) {
        var e = (LetExpr)expr;
        if (e.Exact) {
          foreach (var rhs in e.RHSs) {
            ResolveExpression(rhs, resolutionContext);
          }
          scope.PushMarker();
          if (e.LHSs.Count != e.RHSs.Count) {
            reporter.Error(MessageSource.Resolver, expr, "let expression must have same number of LHSs (found {0}) as RHSs (found {1})", e.LHSs.Count, e.RHSs.Count);
          }
          var i = 0;
          foreach (var lhs in e.LHSs) {
            var rhsType = i < e.RHSs.Count ? e.RHSs[i].Type : new InferredTypeProxy();
            ResolveCasePattern(lhs, rhsType, resolutionContext);
            // Check for duplicate names now, because not until after resolving the case pattern do we know if identifiers inside it refer to bound variables or nullary constructors
            var c = 0;
            foreach (var v in lhs.Vars) {
              ScopePushAndReport(scope, v, "let-variable");
              c++;
            }
            if (c == 0) {
              // Every identifier-looking thing in the pattern resolved to a constructor; that is, this LHS is a constant literal
              reporter.Error(MessageSource.Resolver, lhs.tok, "LHS is a constant literal; to be legal, it must introduce at least one bound variable");
            }
            i++;
          }
        } else {
          // let-such-that expression
          if (e.RHSs.Count != 1) {
            reporter.Error(MessageSource.Resolver, expr, "let-such-that expression must have just one RHS (found {0})", e.RHSs.Count);
          }
          // the bound variables are in scope in the RHS of a let-such-that expression
          scope.PushMarker();
          foreach (var lhs in e.LHSs) {
            Contract.Assert(lhs.Var != null);  // the parser already checked that every LHS is a BoundVar, not a general pattern
            var v = lhs.Var;
            ScopePushAndReport(scope, v, "let-variable");
            ResolveType(v.tok, v.Type, resolutionContext, ResolveTypeOptionEnum.InferTypeProxies, null);
          }
          foreach (var rhs in e.RHSs) {
            ResolveExpression(rhs, resolutionContext);
            ConstrainTypeExprBool(rhs, "type of RHS of let-such-that expression must be boolean (got {0})");
          }
        }
        ResolveExpression(e.Body, resolutionContext);
        ResolveAttributes(e, resolutionContext);
        scope.PopMarker();
        expr.Type = e.Body.Type;
      } else if (expr is LetOrFailExpr) {
        var e = (LetOrFailExpr)expr;
        ResolveLetOrFailExpr(e, resolutionContext);
      } else if (expr is QuantifierExpr) {
        var e = (QuantifierExpr)expr;
        Contract.Assert(e.SplitQuantifier == null); // No split quantifiers during resolution
        int prevErrorCount = reporter.Count(ErrorLevel.Error);
        scope.PushMarker();
        foreach (BoundVar v in e.BoundVars) {
          ScopePushAndReport(scope, v, "bound-variable");
          var option = new ResolveTypeOption(ResolveTypeOptionEnum.InferTypeProxies);
          ResolveType(v.tok, v.Type, resolutionContext, option, null);
        }
        if (e.Range != null) {
          ResolveExpression(e.Range, resolutionContext);
          Contract.Assert(e.Range.Type != null);  // follows from postcondition of ResolveExpression
          ConstrainTypeExprBool(e.Range, "range of quantifier must be of type bool (instead got {0})");
        }
        ResolveExpression(e.Term, resolutionContext);
        Contract.Assert(e.Term.Type != null);  // follows from postcondition of ResolveExpression
        ConstrainTypeExprBool(e.Term, "body of quantifier must be of type bool (instead got {0})");
        // Since the body is more likely to infer the types of the bound variables, resolve it
        // first (above) and only then resolve the attributes (below).
        ResolveAttributes(e, resolutionContext);
        scope.PopMarker();
        expr.Type = Type.Bool;

      } else if (expr is SetComprehension) {
        var e = (SetComprehension)expr;
        int prevErrorCount = reporter.Count(ErrorLevel.Error);
        scope.PushMarker();
        foreach (BoundVar v in e.BoundVars) {
          ScopePushAndReport(scope, v, "bound-variable");
          ResolveType(v.tok, v.Type, resolutionContext, ResolveTypeOptionEnum.InferTypeProxies, null);
          var inferredProxy = v.Type as InferredTypeProxy;
          if (inferredProxy != null) {
            Contract.Assert(!inferredProxy.KeepConstraints);  // in general, this proxy is inferred to be a base type
          }
        }
        ResolveExpression(e.Range, resolutionContext);
        Contract.Assert(e.Range.Type != null);  // follows from postcondition of ResolveExpression
        ConstrainTypeExprBool(e.Range, "range of comprehension must be of type bool (instead got {0})");
        ResolveExpression(e.Term, resolutionContext);
        Contract.Assert(e.Term.Type != null);  // follows from postcondition of ResolveExpression

        ResolveAttributes(e, resolutionContext);
        scope.PopMarker();
        expr.Type = new SetType(e.Finite, e.Term.Type);

      } else if (expr is MapComprehension) {
        var e = (MapComprehension)expr;
        int prevErrorCount = reporter.Count(ErrorLevel.Error);
        scope.PushMarker();
        Contract.Assert(e.BoundVars.Count == 1 || (1 < e.BoundVars.Count && e.TermLeft != null));
        foreach (BoundVar v in e.BoundVars) {
          ScopePushAndReport(scope, v, "bound-variable");
          ResolveType(v.tok, v.Type, resolutionContext, ResolveTypeOptionEnum.InferTypeProxies, null);
          var inferredProxy = v.Type as InferredTypeProxy;
          if (inferredProxy != null) {
            Contract.Assert(!inferredProxy.KeepConstraints);  // in general, this proxy is inferred to be a base type
          }
        }
        ResolveExpression(e.Range, resolutionContext);
        Contract.Assert(e.Range.Type != null);  // follows from postcondition of ResolveExpression
        ConstrainTypeExprBool(e.Range, "range of comprehension must be of type bool (instead got {0})");
        if (e.TermLeft != null) {
          ResolveExpression(e.TermLeft, resolutionContext);
          Contract.Assert(e.TermLeft.Type != null);  // follows from postcondition of ResolveExpression
        }
        ResolveExpression(e.Term, resolutionContext);
        Contract.Assert(e.Term.Type != null);  // follows from postcondition of ResolveExpression

        ResolveAttributes(e, resolutionContext);
        scope.PopMarker();
        expr.Type = new MapType(e.Finite, e.TermLeft != null ? e.TermLeft.Type : e.BoundVars[0].Type, e.Term.Type);

      } else if (expr is LambdaExpr) {
        var e = (LambdaExpr)expr;
        int prevErrorCount = reporter.Count(ErrorLevel.Error);
        scope.PushMarker();
        foreach (BoundVar v in e.BoundVars) {
          ScopePushAndReport(scope, v, "bound-variable");
          ResolveType(v.tok, v.Type, resolutionContext, ResolveTypeOptionEnum.InferTypeProxies, null);
        }

        if (e.Range != null) {
          ResolveExpression(e.Range, resolutionContext);
          Contract.Assert(e.Range.Type != null);  // follows from postcondition of ResolveExpression
          ConstrainTypeExprBool(e.Range, "Precondition must be boolean (got {0})");
        }
        foreach (var read in e.Reads) {
          ResolveFrameExpression(read, FrameExpressionUse.Reads, resolutionContext);
        }
        ResolveExpression(e.Term, resolutionContext);
        Contract.Assert(e.Term.Type != null);
        scope.PopMarker();
        expr.Type = SelectAppropriateArrowType(e.tok, e.BoundVars.ConvertAll(v => v.Type), e.Body.Type, e.Reads.Count != 0, e.Range != null);
      } else if (expr is WildcardExpr) {
        expr.Type = new SetType(true, builtIns.ObjectQ());
      } else if (expr is StmtExpr) {
        var e = (StmtExpr)expr;
        int prevErrorCount = reporter.Count(ErrorLevel.Error);

        ResolveStatement(e.S, resolutionContext);
        if (reporter.Count(ErrorLevel.Error) == prevErrorCount) {
          var r = e.S as UpdateStmt;
          if (r != null && r.ResolvedStatements.Count == 1) {
            var call = r.ResolvedStatements[0] as CallStmt;
            if (call.Method is TwoStateLemma && !resolutionContext.IsTwoState) {
              reporter.Error(MessageSource.Resolver, call, "two-state lemmas can only be used in two-state contexts");
            }
          }
        }

        ResolveExpression(e.E, resolutionContext);
        Contract.Assert(e.E.Type != null);  // follows from postcondition of ResolveExpression
        expr.Type = e.E.Type;

      } else if (expr is ITEExpr) {
        ITEExpr e = (ITEExpr)expr;
        ResolveExpression(e.Test, resolutionContext);
        Contract.Assert(e.Test.Type != null);  // follows from postcondition of ResolveExpression
        ResolveExpression(e.Thn, resolutionContext);
        Contract.Assert(e.Thn.Type != null);  // follows from postcondition of ResolveExpression
        ResolveExpression(e.Els, resolutionContext);
        Contract.Assert(e.Els.Type != null);  // follows from postcondition of ResolveExpression
        ConstrainTypeExprBool(e.Test, "guard condition in if-then-else expression must be a boolean (instead got {0})");
        expr.Type = new InferredTypeProxy();
        ConstrainSubtypeRelation(expr.Type, e.Thn.Type, expr, "the two branches of an if-then-else expression must have the same type (got {0} and {1})", e.Thn.Type, e.Els.Type);
        ConstrainSubtypeRelation(expr.Type, e.Els.Type, expr, "the two branches of an if-then-else expression must have the same type (got {0} and {1})", e.Thn.Type, e.Els.Type);

      } else if (expr is MatchExpr) {
        // TODO remove?
        ResolveMatchExpr((MatchExpr)expr, resolutionContext);
      } else if (expr is NestedMatchExpr) {
        NestedMatchExpr e = (NestedMatchExpr)expr;
        ResolveNestedMatchExpr(e, resolutionContext);
        // if (e.ResolvedExpression != null && e.ResolvedExpression.Type != null) {
        //   // i.e. no error was thrown during compiling of the NextedMatchExpr or during resolution of the ResolvedExpression
        //   expr.Type = e.ResolvedExpression.Type;
        // }
      } else {
        Contract.Assert(false); throw new cce.UnreachableException();  // unexpected expression
      }

      if (expr.Type == null) {
        // some resolution error occurred
        expr.Type = new InferredTypeProxy();
      }
    }

    void ResolveTypeParameters(List<TypeParameter/*!*/>/*!*/ tparams, bool emitErrors, TypeParameter.ParentType/*!*/ parent) {
      Contract.Requires(tparams != null);
      Contract.Requires(parent != null);
      // push non-duplicated type parameter names
      int index = 0;
      foreach (TypeParameter tp in tparams) {
        if (emitErrors) {
          // we're seeing this TypeParameter for the first time
          tp.Parent = parent;
          tp.PositionalIndex = index;
        }
        var r = allTypeParameters.Push(tp.Name, tp);
        if (emitErrors) {
          if (r == Scope<TypeParameter>.PushResult.Duplicate) {
            reporter.Error(MessageSource.Resolver, tp, "Duplicate type-parameter name: {0}", tp.Name);
          } else if (r == Scope<TypeParameter>.PushResult.Shadow) {
            reporter.Warning(MessageSource.Resolver, tp.tok, "Shadowed type-parameter name: {0}", tp.Name);
          }
        }
      }
    }

    private bool ConstrainSubtypeRelation(Type super, Type sub, Expression exprForToken, string msg, params object[] msgArgs) {
      Contract.Requires(sub != null);
      Contract.Requires(super != null);
      Contract.Requires(exprForToken != null);
      Contract.Requires(msg != null);
      Contract.Requires(msgArgs != null);
      return ConstrainSubtypeRelation(super, sub, exprForToken.tok, msg, msgArgs);
    }
    private void ConstrainTypeExprBool(Expression e, string msg) {
      Contract.Requires(e != null);
      Contract.Requires(msg != null);  // expected to have a {0} part
      ConstrainSubtypeRelation(Type.Bool, e.Type, e, msg, e.Type);
    }

    public bool ConstrainSubtypeRelation(Type super, Type sub, IToken tok, string msg, params object[] msgArgs) {
      Contract.Requires(sub != null);
      Contract.Requires(super != null);
      Contract.Requires(tok != null);
      Contract.Requires(msg != null);
      Contract.Requires(msgArgs != null);
      return ConstrainSubtypeRelation(super, sub, new TypeConstraint.ErrorMsgWithToken(tok, msg, msgArgs));
    }

    private void ConstrainAssignable(NonProxyType lhs, Type rhs, TypeConstraint.ErrorMsg errMsg, out bool moreXConstraints, bool allowDecisions) {
      Contract.Requires(lhs != null);
      Contract.Requires(rhs != null);
      Contract.Requires(errMsg != null);

      DetermineRootLeaf(lhs, out var isRoot, out _, out _, out _);
      if (isRoot) {
        ConstrainSubtypeRelation(lhs, rhs, errMsg, true, allowDecisions);
        moreXConstraints = false;
      } else {
        var lhsWithProxyArgs = Type.HeadWithProxyArgs(lhs);
        ConstrainSubtypeRelation(lhsWithProxyArgs, rhs, errMsg, false, allowDecisions);
        ConstrainAssignableTypeArgs(lhs, lhsWithProxyArgs.TypeArgs, lhs.TypeArgs, errMsg, out moreXConstraints);
        if (lhs.AsCollectionType == null) {
          var sameHead = Type.SameHead(lhs, rhs);
          if (!sameHead && lhs is UserDefinedType udtLhs && rhs is UserDefinedType udtRhs) {
            // also allow the case where lhs is a possibly-null type and rhs is a non-null type
            sameHead = udtLhs.ResolvedClass == (udtRhs.ResolvedClass as NonNullTypeDecl)?.Class;
          }
          if (sameHead) {
            bool more2;
            ConstrainAssignableTypeArgs(lhs, lhs.TypeArgs, rhs.TypeArgs, errMsg, out more2);
            moreXConstraints = moreXConstraints || more2;
          }
        }
      }
    }

    private void ConstrainAssignableTypeArgs(Type typeHead, List<Type> A, List<Type> B, TypeConstraint.ErrorMsg errMsg, out bool moreXConstraints) {
      Contract.Requires(typeHead != null);
      Contract.Requires(A != null);
      Contract.Requires(B != null);
      Contract.Requires(A.Count == B.Count);
      Contract.Requires(errMsg != null);

      var tok = errMsg.Tok;
      if (B.Count == 0) {
        // all done
        moreXConstraints = false;
      } else if (typeHead is MapType) {
        var em = new TypeConstraint.ErrorMsgWithBase(errMsg, "covariance for type parameter at index 0 expects {1} <: {0}", A[0], B[0]);
        AddAssignableConstraint(tok, A[0], B[0], em);
        em = new TypeConstraint.ErrorMsgWithBase(errMsg, "covariance for type parameter at index 1 expects {1} <: {0}", A[1], B[1]);
        AddAssignableConstraint(tok, A[1], B[1], em);
        moreXConstraints = true;
      } else if (typeHead is CollectionType) {
        var em = new TypeConstraint.ErrorMsgWithBase(errMsg, "covariance for type parameter expects {1} <: {0}", A[0], B[0]);
        AddAssignableConstraint(tok, A[0], B[0], em);
        moreXConstraints = true;
      } else {
        var udt = (UserDefinedType)typeHead;  // note, collections, maps, and user-defined types are the only one with TypeArgs.Count != 0
        var cl = udt.ResolvedClass;
        Contract.Assert(cl != null);
        Contract.Assert(cl.TypeArgs.Count == B.Count);
        moreXConstraints = false;
        for (int i = 0; i < B.Count; i++) {
          var msgFormat = "variance for type parameter" + (B.Count == 1 ? "" : " at index " + i) + " expects {0} {1} {2}";
          if (cl.TypeArgs[i].Variance == TypeParameter.TPVariance.Co) {
            var em = new TypeConstraint.ErrorMsgWithBase(errMsg, "co" + msgFormat, A[i], ":>", B[i]);
            AddAssignableConstraint(tok, A[i], B[i], em);
            moreXConstraints = true;
          } else if (cl.TypeArgs[i].Variance == TypeParameter.TPVariance.Contra) {
            var em = new TypeConstraint.ErrorMsgWithBase(errMsg, "contra" + msgFormat, A[i], "<:", B[i]);
            AddAssignableConstraint(tok, B[i], A[i], em);
            moreXConstraints = true;
          } else {
            var em = new TypeConstraint.ErrorMsgWithBase(errMsg, "non" + msgFormat, A[i], "=", B[i]);
            ConstrainSubtypeRelation_Equal(A[i], B[i], em);
          }
        }
      }
    }

    /// <summary>
    /// Adds the subtyping constraint that "a" and "b" are the same type.
    /// </summary>
    private void ConstrainSubtypeRelation_Equal(Type a, Type b, TypeConstraint.ErrorMsg errMsg) {
      Contract.Requires(a != null);
      Contract.Requires(b != null);
      Contract.Requires(errMsg != null);

      var proxy = a.Normalize() as TypeProxy;
      if (proxy != null && proxy.T == null && !Reaches(b, proxy, 1, new HashSet<TypeProxy>())) {
        if (DafnyOptions.O.TypeInferenceDebug) {
          Console.WriteLine("DEBUG: (invariance) assigning proxy {0}.T := {1}", proxy, b);
        }
        proxy.T = b;
      }
      proxy = b.Normalize() as TypeProxy;
      if (proxy != null && proxy.T == null && !Reaches(a, proxy, 1, new HashSet<TypeProxy>())) {
        if (DafnyOptions.O.TypeInferenceDebug) {
          Console.WriteLine("DEBUG: (invariance) assigning proxy {0}.T := {1}", proxy, a);
        }
        proxy.T = a;
      }

      ConstrainSubtypeRelation(a, b, errMsg, true);
      ConstrainSubtypeRelation(b, a, errMsg, true);
    }

    /// <summary>
    /// Adds the subtyping constraint that "sub" is a subtype of "super".
    /// If this constraint seems feasible, returns "true".  Otherwise, prints error message (either "errMsg" or something
    /// more specific) and returns "false".
    /// Note, if in doubt, this method can return "true", because the constraints will be checked for sure at a later stage.
    /// </summary>
    private bool ConstrainSubtypeRelation(Type super, Type sub, TypeConstraint.ErrorMsg errMsg, bool keepConstraints = false, bool allowDecisions = false) {
      Contract.Requires(sub != null);
      Contract.Requires(super != null);
      Contract.Requires(errMsg != null);

      if (!keepConstraints && super is InferredTypeProxy) {
        var ip = (InferredTypeProxy)super;
        if (ip.KeepConstraints) {
          keepConstraints = true;
        }
      }
      if (!keepConstraints && sub is InferredTypeProxy) {
        var ip = (InferredTypeProxy)sub;
        if (ip.KeepConstraints) {
          keepConstraints = true;
        }
      }

      super = super.NormalizeExpand(keepConstraints);
      sub = sub.NormalizeExpand(keepConstraints);
      var c = new TypeConstraint(super, sub, errMsg, keepConstraints);
      AllTypeConstraints.Add(c);
      return ConstrainSubtypeRelation_Aux(super, sub, c, keepConstraints, allowDecisions);
    }
    private bool ConstrainSubtypeRelation_Aux(Type super, Type sub, TypeConstraint c, bool keepConstraints, bool allowDecisions) {
      Contract.Requires(sub != null);
      Contract.Requires(!(sub is TypeProxy) || ((TypeProxy)sub).T == null);  // caller is expected to have Normalized away proxies
      Contract.Requires(super != null);
      Contract.Requires(!(super is TypeProxy) || ((TypeProxy)super).T == null);  // caller is expected to have Normalized away proxies
      Contract.Requires(c != null);

      if (object.ReferenceEquals(super, sub)) {
        return true;
      } else if (super is TypeProxy && sub is TypeProxy) {
        // both are proxies
        ((TypeProxy)sub).AddSupertype(c);
        ((TypeProxy)super).AddSubtype(c);
        return true;
      } else if (sub is TypeProxy) {
        var proxy = (TypeProxy)sub;
        proxy.AddSupertype(c);
        AssignKnownEnd(proxy, keepConstraints, allowDecisions);
        return true;
      } else if (super is TypeProxy) {
        var proxy = (TypeProxy)super;
        proxy.AddSubtype(c);
        AssignKnownEnd(proxy, keepConstraints, allowDecisions);
        return true;
      } else {
        // two non-proxy types
        // set "headSymbolsAgree" to "false" if it's clear the head symbols couldn't be the same; "true" means they may be the same
        bool headSymbolsAgree = Type.IsHeadSupertypeOf(super.NormalizeExpand(keepConstraints), sub);
        if (!headSymbolsAgree) {
          c.FlagAsError(this);
          return false;
        }
        // TODO: inspect type parameters in order to produce some error messages sooner
        return true;
      }
    }

    /// <summary>
    /// "root" says that the type is a non-artificial type (that is, not an ArtificialType) with no proper supertypes.
    /// "leaf" says that the only possible proper subtypes are subset types of the type. Thus, the only
    /// types that are not leaf types are traits and artificial types.
    /// The "headIs" versions speak only about the head symbols, so it is possible that the given
    /// type arguments would change the root/leaf status of the entire type.
    /// </summary>
    void DetermineRootLeaf(Type t, out bool isRoot, out bool isLeaf, out bool headIsRoot, out bool headIsLeaf) {
      Contract.Requires(t != null);
      Contract.Ensures(!Contract.ValueAtReturn(out isRoot) || Contract.ValueAtReturn(out headIsRoot)); // isRoot ==> headIsRoot
      Contract.Ensures(!Contract.ValueAtReturn(out isLeaf) || Contract.ValueAtReturn(out headIsLeaf)); // isLeaf ==> headIsLeaf
      t = t.NormalizeExpandKeepConstraints();
      if (t.IsObjectQ) {
        isRoot = true; isLeaf = false;
        headIsRoot = true; headIsLeaf = false;
      } else if (t is ArrowType) {
        var arr = (ArrowType)t;
        headIsRoot = true; headIsLeaf = true;  // these are definitely true
        isRoot = true; isLeaf = true;  // set these to true until proven otherwise
        Contract.Assert(arr.Arity + 1 == arr.TypeArgs.Count);
        for (int i = 0; i < arr.TypeArgs.Count; i++) {
          var arg = arr.TypeArgs[i];
          DetermineRootLeaf(arg, out var r, out var l, out _, out _);
          if (i < arr.Arity) {
            isRoot &= l; isLeaf &= r;  // argument types are contravariant
          } else {
            isRoot &= r; isLeaf &= l;  // result type is covariant
          }
        }
      } else if (t is UserDefinedType) {
        var udt = (UserDefinedType)t;
        var cl = udt.ResolvedClass;
        if (cl != null) {
          if (cl is TypeParameter) {
            var tp = udt.AsTypeParameter;
            Contract.Assert(tp != null);
            headIsRoot = true; headIsLeaf = true;  // all type parameters are non-variant
          } else if (cl is SubsetTypeDecl) {
            headIsRoot = false; headIsLeaf = true;
          } else if (cl is NewtypeDecl) {
            headIsRoot = true; headIsLeaf = true;
          } else if (cl is TraitDecl) {
            headIsRoot = false; headIsLeaf = false;
          } else if (cl is ClassDecl) {
            headIsRoot = false; headIsLeaf = true;
          } else if (cl is OpaqueTypeDecl) {
            headIsRoot = true; headIsLeaf = true;
          } else if (cl is InternalTypeSynonymDecl) {
            Contract.Assert(object.ReferenceEquals(t, t.NormalizeExpand())); // should be opaque in scope
            headIsRoot = true; headIsLeaf = true;
          } else {
            Contract.Assert(cl is DatatypeDecl);
            headIsRoot = true; headIsLeaf = true;
          }
          // for "isRoot" and "isLeaf", also take into consideration the root/leaf status of type arguments
          isRoot = headIsRoot; isLeaf = headIsLeaf;
          Contract.Assert(udt.TypeArgs.Count == cl.TypeArgs.Count);
          for (int i = 0; i < udt.TypeArgs.Count; i++) {
            var variance = cl.TypeArgs[i].Variance;
            if (variance != TypeParameter.TPVariance.Non) {
              DetermineRootLeaf(udt.TypeArgs[i], out var r, out var l, out _, out _);
              // isRoot and isLeaf aren't duals, so Co and Contra require separate consideration beyond inversion.
              switch (variance) {
                case TypeParameter.TPVariance.Co: { isRoot &= r; isLeaf &= l; break; }
                // A invariably constructible subtype becomes a supertype, and thus the enclosing type is never a root.
                case TypeParameter.TPVariance.Contra: { isRoot &= false; isLeaf &= r; break; }
              }
            }
          }
        } else {
          isRoot = false; isLeaf = false;  // don't know
          headIsRoot = false; headIsLeaf = false;
        }
      } else if (t.IsBoolType || t.IsCharType || t.IsIntegerType || t.IsRealType || t.AsNewtype != null || t.IsBitVectorType || t.IsBigOrdinalType) {
        isRoot = true; isLeaf = true;
        headIsRoot = true; headIsLeaf = true;
      } else if (t is ArtificialType) {
        isRoot = false; isLeaf = false;
        headIsRoot = false; headIsLeaf = false;
      } else if (t is MapType) {  // map, imap
        Contract.Assert(t.TypeArgs.Count == 2);
        DetermineRootLeaf(t.TypeArgs[0], out var r0, out _, out _, out _);
        DetermineRootLeaf(t.TypeArgs[1], out var r1, out _, out _, out _);
        isRoot = r0 & r1; isLeaf = r0 & r1;  // map types are covariant in both type arguments
        headIsRoot = true; headIsLeaf = true;
      } else if (t is CollectionType) {  // set, iset, multiset, seq
        Contract.Assert(t.TypeArgs.Count == 1);
        DetermineRootLeaf(t.TypeArgs[0], out isRoot, out isLeaf, out _, out _);  // type is covariant is type argument
        headIsRoot = true; headIsLeaf = true;
      } else {
        isRoot = false; isLeaf = false;  // don't know
        headIsRoot = false; headIsLeaf = false;
      }
    }

    int _recursionDepth = 0;
    private bool AssignProxyAndHandleItsConstraints(TypeProxy proxy, Type t, bool keepConstraints = false) {
      Contract.Requires(proxy != null);
      Contract.Requires(proxy.T == null);
      Contract.Requires(t != null);
      Contract.Requires(!(t is TypeProxy));
      Contract.Requires(!(t is ArtificialType));
      if (_recursionDepth == 20000) {
        Contract.Assume(false);  // possible infinite recursion
      }
      _recursionDepth++;
      var b = AssignProxyAndHandleItsConstraints_aux(proxy, t, keepConstraints);
      _recursionDepth--;
      return b;
    }
    /// <summary>
    /// This method is called if "proxy" is an unassigned proxy and "t" is a type whose head symbol is known.
    /// It always sets "proxy.T" to "t".
    /// Then, it deals with the constraints of "proxy" as follows:
    /// * If the constraint compares "t" with a non-proxy with a head comparable with that of "t",
    ///   then add constraints that the type arguments satisfy the desired subtyping constraint
    /// * If the constraint compares "t" with a non-proxy with a head not comparable with that of "t",
    ///   then report an error
    /// * If the constraint compares "t" with a proxy, then (depending on the constraint and "t") attempt
    ///   to recursively set it
    /// After this process, the proxy's .Supertypes and .Subtypes lists of constraints are no longer needed.
    /// If anything is found to be infeasible, "false" is returned (and the propagation may be interrupted);
    /// otherwise, "true" is returned.
    /// </summary>
    private bool AssignProxyAndHandleItsConstraints_aux(TypeProxy proxy, Type t, bool keepConstraints = false) {
      Contract.Requires(proxy != null);
      Contract.Requires(proxy.T == null);
      Contract.Requires(t != null);
      Contract.Requires(!(t is TypeProxy));
      Contract.Requires(!(t is ArtificialType));

      t = keepConstraints ? t.Normalize() : t.NormalizeExpand();
      // never violate the type constraint of a literal expression
      var followedRequestedAssignment = true;
      foreach (var su in proxy.Supertypes) {
        if (su is IntVarietiesSupertype) {
          var fam = TypeProxy.GetFamily(t);
          if (fam == TypeProxy.Family.IntLike || fam == TypeProxy.Family.BitVector || fam == TypeProxy.Family.Ordinal) {
            // good, let's continue with the request to equate the proxy with t
            // unless...
            if (t != t.NormalizeExpand()) {
              // force the type to be a base type
              if (DafnyOptions.O.TypeInferenceDebug) {
                Console.WriteLine("DEBUG: hijacking {0}.T := {1} to instead assign {2}", proxy, t, t.NormalizeExpand());
              }
              t = t.NormalizeExpand();
              followedRequestedAssignment = false;
            }
          } else {
            // hijack the setting of proxy; to do that, we decide on a particular int variety now
            if (DafnyOptions.O.TypeInferenceDebug) {
              Console.WriteLine("DEBUG: hijacking {0}.T := {1} to instead assign {2}", proxy, t, Type.Int);
            }
            t = Type.Int;
            followedRequestedAssignment = false;
          }
          break;
        } else if (su is RealVarietiesSupertype) {
          if (TypeProxy.GetFamily(t) == TypeProxy.Family.RealLike) {
            // good, let's continue with the request to equate the proxy with t
            // unless...
            if (t != t.NormalizeExpand()) {
              // force the type to be a base type
              if (DafnyOptions.O.TypeInferenceDebug) {
                Console.WriteLine("DEBUG: hijacking {0}.T := {1} to instead assign {2}", proxy, t, t.NormalizeExpand());
              }
              t = t.NormalizeExpand();
              followedRequestedAssignment = false;
            }
          } else {
            // hijack the setting of proxy; to do that, we decide on a particular real variety now
            if (DafnyOptions.O.TypeInferenceDebug) {
              Console.WriteLine("DEBUG: hijacking {0}.T := {1} to instead assign {2}", proxy, t, Type.Real);
            }
            t = Type.Real;
            followedRequestedAssignment = false;
          }
          break;
        }
      }
      // set proxy.T right away, so that we can freely recurse without having to worry about infinite recursion
      if (DafnyOptions.O.TypeInferenceDebug) {
        Console.WriteLine("DEBUG: setting proxy {0}.T := {1}", proxy, t);
      }
      proxy.T = t;

      // check feasibility
      DetermineRootLeaf(t, out var isRoot, out var isLeaf, out _, out _);
      // propagate up
      foreach (var c in proxy.SupertypeConstraints) {
        var u = keepConstraints ? c.Super.NormalizeExpandKeepConstraints() : c.Super.NormalizeExpand();
        if (!(u is TypeProxy)) {
          ImposeSubtypingConstraint(u, t, c.ErrMsg);
        } else if (isRoot) {
          // If t is a root, we might as well constrain u now.  Otherwise, we'll wait until the .Subtype constraint of u is dealt with.
          AssignProxyAndHandleItsConstraints((TypeProxy)u, t, keepConstraints);
        }
      }
      // propagate down
      foreach (var c in proxy.SubtypeConstraints) {
        var u = keepConstraints ? c.Sub.NormalizeExpandKeepConstraints() : c.Sub.NormalizeExpand();
        Contract.Assert(!TypeProxy.IsSupertypeOfLiteral(u));  // these should only appear among .Supertypes
        if (!(u is TypeProxy)) {
          ImposeSubtypingConstraint(t, u, c.ErrMsg);
        } else if (isLeaf) {
          // If t is a leaf (no pun intended), we might as well constrain u now.  Otherwise, we'll wait until the .Supertype constraint of u is dealt with.
          AssignProxyAndHandleItsConstraints((TypeProxy)u, t, keepConstraints);
        }
      }

      return followedRequestedAssignment;
    }

    /// <summary>
    /// Impose constraints that "sub" is a subtype of "super", returning "false" if this leads to an overconstrained situation.
    /// In most cases, "sub" being a subtype of "super" means that "sub" and "super" have the same head symbol and, therefore, the
    /// same number of type arguments. Depending on the polarities of the type parameters, the corresponding arguments
    /// of "sub" and "super" must be in co-, in-, or contra-variant relationships to each other.
    /// There are two ways "sub" can be a subtype of "super" without the two having the same head symbol.
    /// One way is that "sub" is a subset type. In this case, the method starts by moving "sub" up toward "super".
    /// The other way is that "super" is a trait (possibly
    /// the trait "object").  By a current restriction in Dafny's type system, traits have no type parameters, so in this case, it
    /// suffices to check that the head symbol of "super" is something that derives from "sub".
    /// </summary>
    private bool ImposeSubtypingConstraint(Type super, Type sub, TypeConstraint.ErrorMsg errorMsg) {
      Contract.Requires(super != null && !(super is TypeProxy));
      Contract.Requires(sub != null && !(sub is TypeProxy));
      Contract.Requires(errorMsg != null);
      super = super.NormalizeExpandKeepConstraints();
      sub = sub.NormalizeExpandKeepConstraints();
      List<int> polarities = ConstrainTypeHead_Recursive(super, ref sub);
      if (polarities == null) {
        errorMsg.FlagAsError(this);
        return false;
      }
      bool keepConstraints = KeepConstraints(super, sub);
      var p = polarities.Count;
      Contract.Assert(p == super.TypeArgs.Count);  // postcondition of ConstrainTypeHead
      Contract.Assert(p == 0 || sub.TypeArgs.Count == super.TypeArgs.Count);  // postcondition of ConstrainTypeHead
      for (int i = 0; i < p; i++) {
        var pol = polarities[i];
        var tp = p == 1 ? "" : " " + i;
        var errMsg = new TypeConstraint.ErrorMsgWithBase(errorMsg,
          pol < 0 ? "contravariant type parameter{0} would require {1} <: {2}" :
          pol > 0 ? "covariant type parameter{0} would require {2} <: {1}" :
          "non-variant type parameter{0} would require {1} = {2}",
          tp, super.TypeArgs[i], sub.TypeArgs[i]);
        if (pol >= 0) {
          if (!ConstrainSubtypeRelation(super.TypeArgs[i], sub.TypeArgs[i], errMsg, keepConstraints)) {
            return false;
          }
        }
        if (pol <= 0) {
          if (!ConstrainSubtypeRelation(sub.TypeArgs[i], super.TypeArgs[i], errMsg, keepConstraints)) {
            return false;
          }
        }
      }
      return true;
    }

    /// <summary>
    /// This is a more liberal version of "ConstrainTypeHead" below. It is willing to move "sub"
    /// upward toward its parents until it finds a head that matches "super", if any.
    /// </summary>
    private static List<int> ConstrainTypeHead_Recursive(Type super, ref Type sub) {
      Contract.Requires(super != null);
      Contract.Requires(sub != null);

      super = super.NormalizeExpandKeepConstraints();
      sub = sub.NormalizeExpandKeepConstraints();

      var polarities = ConstrainTypeHead(super, sub);
      if (polarities != null) {
        return polarities;
      }

      foreach (var subParentType in sub.ParentTypes()) {
        sub = subParentType;
        polarities = ConstrainTypeHead_Recursive(super, ref sub);
        if (polarities != null) {
          return polarities;
        }
      }

      return null;
    }

    /// <summary>
    /// Determines if the head of "sub" can be a subtype of "super".
    /// If this is not possible, null is returned.
    /// If it is possible, return a list of polarities, one for each type argument of "sub".  Polarities
    /// indicate:
    ///     +1  co-variant
    ///      0  invariant
    ///     -1  contra-variant
    /// "sub" is of some type that can (in general) have type parameters.
    /// See also note about Dafny's current type system in the description of method "ImposeSubtypingConstraint".
    /// </summary>
    private static List<int> ConstrainTypeHead(Type super, Type sub) {
      Contract.Requires(super != null && !(super is TypeProxy));
      Contract.Requires(sub != null && !(sub is TypeProxy));
      if (super is IntVarietiesSupertype) {
        var famSub = TypeProxy.GetFamily(sub);
        if (famSub == TypeProxy.Family.IntLike || famSub == TypeProxy.Family.BitVector || famSub == TypeProxy.Family.Ordinal || super.Equals(sub)) {
          return new List<int>();
        } else {
          return null;
        }
      } else if (super is RealVarietiesSupertype) {
        if (TypeProxy.GetFamily(sub) == TypeProxy.Family.RealLike || super.Equals(sub)) {
          return new List<int>();
        } else {
          return null;
        }
      }
      switch (TypeProxy.GetFamily(super)) {
        case TypeProxy.Family.Bool:
        case TypeProxy.Family.Char:
        case TypeProxy.Family.IntLike:
        case TypeProxy.Family.RealLike:
        case TypeProxy.Family.Ordinal:
        case TypeProxy.Family.BitVector:
          if (super.Equals(sub)) {
            return new List<int>();
          } else {
            return null;
          }
        case TypeProxy.Family.ValueType:
        case TypeProxy.Family.Ref:
        case TypeProxy.Family.Opaque:
          break;  // more elaborate work below
        case TypeProxy.Family.Unknown:
          return null;
        default:
          Contract.Assert(false);  // unexpected type (the precondition of ConstrainTypeHead says "no proxies")
          return null;  // please compiler
      }
      if (super is SetType) {
        var tt = (SetType)super;
        var uu = sub as SetType;
        return uu != null && tt.Finite == uu.Finite ? new List<int> { 1 } : null;
      } else if (super is SeqType) {
        return sub is SeqType ? new List<int> { 1 } : null;
      } else if (super is MultiSetType) {
        return sub is MultiSetType ? new List<int> { 1 } : null;
      } else if (super is MapType) {
        var tt = (MapType)super;
        var uu = sub as MapType;
        return uu != null && tt.Finite == uu.Finite ? new List<int> { 1, 1 } : null;
      } else if (super.IsObjectQ) {
        return sub.IsRefType ? new List<int>() : null;
      } else {
        // The only remaining cases are that "super" is a (co)datatype, opaque type, or non-object trait/class.
        // In each of these cases, "super" is a UserDefinedType.
        var udfSuper = (UserDefinedType)super;
        var clSuper = udfSuper.ResolvedClass;
        if (clSuper == null) {
          Contract.Assert(super.TypeArgs.Count == 0);
          if (super.IsTypeParameter) {
            // we're looking at a type parameter
            return super.AsTypeParameter == sub.AsTypeParameter ? new List<int>() : null;
          } else {
            Contract.Assert(super.IsInternalTypeSynonym);
            return super.AsInternalTypeSynonym == sub.AsInternalTypeSynonym ? new List<int>() : null;
          }
        }
        var udfSub = sub as UserDefinedType;
        var clSub = udfSub == null ? null : udfSub.ResolvedClass;
        if (clSub == null) {
          return null;
        } else if (clSuper == clSub) {
          // good
          var polarities = new List<int>();
          Contract.Assert(clSuper.TypeArgs.Count == udfSuper.TypeArgs.Count);
          Contract.Assert(clSuper.TypeArgs.Count == udfSub.TypeArgs.Count);
          foreach (var tp in clSuper.TypeArgs) {
            var polarity = TypeParameter.Direction(tp.Variance);
            polarities.Add(polarity);
          }

          return polarities;
        } else if (udfSub.IsRefType && super.IsObjectQ) {
          return new List<int>();
        } else if (udfSub.IsNonNullRefType && super.IsObject) {
          return new List<int>();
        } else {
          return null;
        }
      }
    }
    private static bool KeepConstraints(Type super, Type sub) {
      Contract.Requires(super != null && !(super is TypeProxy));
      Contract.Requires(sub != null && !(sub is TypeProxy));
      if (super is IntVarietiesSupertype) {
        return false;
      } else if (super is RealVarietiesSupertype) {
        return false;
      }
      switch (TypeProxy.GetFamily(super)) {
        case TypeProxy.Family.Bool:
        case TypeProxy.Family.Char:
        case TypeProxy.Family.IntLike:
        case TypeProxy.Family.RealLike:
        case TypeProxy.Family.Ordinal:
        case TypeProxy.Family.BitVector:
          return false;
        case TypeProxy.Family.ValueType:
        case TypeProxy.Family.Ref:
        case TypeProxy.Family.Opaque:
          break;  // more elaborate work below
        case TypeProxy.Family.Unknown:
          return false;
      }
      if (super is SetType || super is SeqType || super is MultiSetType || super is MapType) {
        return true;
      } else if (super is ArrowType) {
        return false;
      } else if (super.IsObjectQ) {
        return false;
      } else {
        // super is UserDefinedType
        return true;
      }
    }

    public List<TypeConstraint> AllTypeConstraints = new List<TypeConstraint>();
    public List<XConstraint> AllXConstraints = new List<XConstraint>();

    public class XConstraint {
      public readonly IToken tok;
      public readonly string ConstraintName;
      public readonly Type[] Types;
      public readonly TypeConstraint.ErrorMsg errorMsg;
      public XConstraint(IToken tok, string constraintName, Type[] types, TypeConstraint.ErrorMsg errMsg) {
        Contract.Requires(tok != null);
        Contract.Requires(constraintName != null);
        Contract.Requires(types != null);
        Contract.Requires(errMsg != null);
        this.tok = tok;
        ConstraintName = constraintName;
        Types = types;
        errorMsg = errMsg;
      }

      public override string ToString() {
        var s = ConstraintName + ":";
        foreach (var t in Types) {
          s += " " + t;
        }
        return s;
      }

      /// <summary>
      /// Tries to confirm the XConstraint.
      /// If the XConstraint can be confirmed, or at least is plausible enough to have been converted into other type
      /// constraints or more XConstraints, then "true" is returned and the out-parameters "convertedIntoOtherTypeConstraints"
      /// and "moreXConstraints" are set to true accordingly.
      /// If the XConstraint can be refuted, then an error message will be produced and "true" is returned (to indicate
      /// that this XConstraint has finished serving its purpose).
      /// If there's not enough information to confirm or refute the XConstraint, then "false" is returned.
      /// </summary>
      public bool Confirm(Resolver resolver, bool fullstrength, out bool convertedIntoOtherTypeConstraints, out bool moreXConstraints) {
        Contract.Requires(resolver != null);
        convertedIntoOtherTypeConstraints = false;
        moreXConstraints = false;
        var t = Types[0].NormalizeExpand();
        if (t is TypeProxy) {
          switch (ConstraintName) {
            case "Assignable":
            case "Equatable":
            case "EquatableArg":
            case "Indexable":
            case "Innable":
            case "MultiIndexable":
            case "IntOrORDINAL":
              // have a go downstairs
              break;
            default:
              return false;  // there's not enough information to confirm or refute this XConstraint
          }
        }
        bool satisfied;
        Type tUp, uUp;
        switch (ConstraintName) {
          case "Assignable": {
              Contract.Assert(t == t.Normalize());  // it's already been normalized above
              var u = Types[1].NormalizeExpand();
              if (CheckTypeInferenceVisitor.IsDetermined(t) &&
                  (fullstrength
                   || !ProxyWithNoSubTypeConstraint(u, resolver)
                   || (u is TypeProxy
                       && Types[0].NormalizeExpandKeepConstraints() is var t0constrained
                       && (t0constrained.IsNonNullRefType || t0constrained.AsSubsetType != null)
                       && resolver.HasApplicableNullableRefTypeConstraint(new HashSet<TypeProxy>() { (TypeProxy)u })))) {
                // This is the best case.  We convert Assignable(t, u) to the subtype constraint base(t) :> u.
                if (CheckTypeInferenceVisitor.IsDetermined(u) && t.IsSubtypeOf(u, false, true) && t.IsRefType) {
                  // But we also allow cases where the rhs is a proper supertype of the lhs, and let the verifier
                  // determine whether the rhs is provably an instance of the lhs.
                  resolver.ConstrainAssignable((NonProxyType)u, (NonProxyType)t, errorMsg, out moreXConstraints, fullstrength);
                } else {
                  resolver.ConstrainAssignable((NonProxyType)t, u, errorMsg, out moreXConstraints, fullstrength);
                }
                convertedIntoOtherTypeConstraints = true;
                return true;
              } else if (u.IsTypeParameter) {
                // we need the constraint base(t) :> u, which for a type parameter t can happen iff t :> u
                resolver.ConstrainSubtypeRelation(t, u, errorMsg);
                convertedIntoOtherTypeConstraints = true;
                return true;
              } else if (Type.FromSameHead(t, u, out tUp, out uUp)) {
                resolver.ConstrainAssignableTypeArgs(tUp, tUp.TypeArgs, uUp.TypeArgs, errorMsg, out moreXConstraints);
                return true;
              } else if (fullstrength && t is NonProxyType) {
                // We convert Assignable(t, u) to the subtype constraint base(t) :> u.
                resolver.ConstrainAssignable((NonProxyType)t, u, errorMsg, out moreXConstraints, fullstrength);
                convertedIntoOtherTypeConstraints = true;
                return true;
              } else if (fullstrength && u is NonProxyType) {
                // We're willing to change "base(t) :> u" to the stronger constraint "t :> u" for the sake of making progress.
                resolver.ConstrainSubtypeRelation(t, u, errorMsg);
                convertedIntoOtherTypeConstraints = true;
                return true;
              }
              // There's not enough information to say anything
              return false;
            }
          case "NumericType":
            satisfied = t.IsNumericBased();
            break;
          case "IntegerType":
            satisfied = t.IsNumericBased(Type.NumericPersuasion.Int);
            break;
          case "IsBitvector":
            satisfied = t.IsBitVectorType;
            break;
          case "IsRefType":
            satisfied = t.IsRefType;
            break;
          case "IsNullableRefType":
            satisfied = t.IsRefType && !t.IsNonNullRefType;
            break;
          case "Orderable_Lt":
            satisfied = t.IsNumericBased() || t.IsBitVectorType || t.IsBigOrdinalType || t.IsCharType || t is SeqType || t is SetType || t is MultiSetType;
            break;
          case "Orderable_Gt":
            satisfied = t.IsNumericBased() || t.IsBitVectorType || t.IsBigOrdinalType || t.IsCharType || t is SetType || t is MultiSetType;
            break;
          case "RankOrderable": {
              var u = Types[1].NormalizeExpand();
              if (u is TypeProxy) {
                return false;  // not enough information
              }
              satisfied = (t.IsIndDatatype || t.IsTypeParameter) && u.IsIndDatatype;
              break;
            }
          case "Plussable":
            satisfied = t.IsNumericBased() || t.IsBitVectorType || t.IsBigOrdinalType || t.IsCharType || t is SeqType || t is SetType || t is MultiSetType || t is MapType;
            break;
          case "Minusable":
            satisfied = t.IsNumericBased() || t.IsBitVectorType || t.IsBigOrdinalType || t.IsCharType || t is SetType || t is MultiSetType || t is MapType;
            break;
          case "Mullable":
            satisfied = t.IsNumericBased() || t.IsBitVectorType || t is SetType || t is MultiSetType;
            break;
          case "IntOrORDINAL":
            if (!(t is TypeProxy)) {
              if (TernaryExpr.PrefixEqUsesNat) {
                satisfied = t.IsNumericBased(Type.NumericPersuasion.Int);
              } else {
                satisfied = t.IsNumericBased(Type.NumericPersuasion.Int) || t.IsBigOrdinalType;
              }
            } else if (fullstrength) {
              var proxy = (TypeProxy)t;
              if (TernaryExpr.PrefixEqUsesNat) {
                resolver.AssignProxyAndHandleItsConstraints(proxy, Type.Int);
              } else {
                // let's choose ORDINAL over int
                resolver.AssignProxyAndHandleItsConstraints(proxy, Type.BigOrdinal);
              }
              convertedIntoOtherTypeConstraints = true;
              satisfied = true;
            } else {
              return false;
            }
            break;
          case "NumericOrBitvector":
            satisfied = t.IsNumericBased() || t.IsBitVectorType;
            break;
          case "NumericOrBitvectorOrCharOrORDINAL":
            satisfied = t.IsNumericBased() || t.IsBitVectorType || t.IsCharType || t.IsBigOrdinalType;
            break;
          case "IntLikeOrBitvector":
            satisfied = t.IsNumericBased(Type.NumericPersuasion.Int) || t.IsBitVectorType;
            break;
          case "BooleanBits":
            satisfied = t.IsBoolType || t.IsBitVectorType;
            break;
          case "Sizeable":
            satisfied = (t is SetType && ((SetType)t).Finite) || t is MultiSetType || t is SeqType || (t is MapType && ((MapType)t).Finite);
            break;
          case "Disjointable":
            satisfied = t is SetType || t is MultiSetType;
            break;
          case "MultiSetConvertible":
            satisfied = (t is SetType && ((SetType)t).Finite) || t is SeqType;
            if (satisfied) {
              Type elementType = ((CollectionType)t).Arg;
              var u = Types[1];  // note, it's okay if "u" is a TypeProxy
              var em = new TypeConstraint.ErrorMsgWithBase(errorMsg, "expecting element type {0} (got {1})", u, elementType);
              resolver.ConstrainSubtypeRelation_Equal(elementType, u, em);
              convertedIntoOtherTypeConstraints = true;
            }
            break;
          case "IsCoDatatype":
            satisfied = t.IsCoDatatype;
            break;
          case "Indexable":
            if (!(t is TypeProxy)) {
              satisfied = t is SeqType || t is MultiSetType || t is MapType || (t.IsArrayType && t.AsArrayType.Dims == 1);
            } else {
              // t is a proxy, but perhaps it stands for something between "object" and "array<?>".  If so, we can add a constraint
              // that it does have the form "array<?>", since "object" would not be Indexable.
              var proxy = (TypeProxy)t;
              Type join = null;
              if (resolver.JoinOfAllSubtypes(proxy, ref join, new HashSet<TypeProxy>()) && join != null) {
                var headWithProxyArgs = Type.HeadWithProxyArgs(join);
                var tt = headWithProxyArgs.NormalizeExpand();
                satisfied = tt is SeqType || tt is MultiSetType || tt is MapType || (tt.IsArrayType && tt.AsArrayType.Dims == 1);
                if (satisfied) {
                  resolver.AssignProxyAndHandleItsConstraints(proxy, headWithProxyArgs, true);
                  convertedIntoOtherTypeConstraints = true;
                }
              } else {
                return false;  // we can't determine the answer
              }
            }
            break;
          case "MultiIndexable":
            if (!(t is TypeProxy)) {
              satisfied = t is SeqType || (t.IsArrayType && t.AsArrayType.Dims == 1);
            } else {
              // t is a proxy, but perhaps it stands for something between "object" and "array<?>".  If so, we can add a constraint
              // that it does have the form "array<?>", since "object" would not be Indexable.
              var proxy = (TypeProxy)t;
              Type join = null;
              if (resolver.JoinOfAllSubtypes(proxy, ref join, new HashSet<TypeProxy>()) && join != null) {
                var headWithProxyArgs = Type.HeadWithProxyArgs(join);
                var tt = headWithProxyArgs.NormalizeExpand();
                satisfied = tt is SeqType || (tt.IsArrayType && tt.AsArrayType.Dims == 1);
                if (satisfied) {
                  resolver.AssignProxyAndHandleItsConstraints(proxy, headWithProxyArgs, true);
                  convertedIntoOtherTypeConstraints = true;
                }
              } else {
                return false;  // we can't determine the answer
              }
            }
            break;
          case "Innable": {
              var elementType = FindCollectionType(t, true, new HashSet<TypeProxy>()) ?? FindCollectionType(t, false, new HashSet<TypeProxy>());
              if (elementType != null) {
                var u = Types[1];  // note, it's okay if "u" is a TypeProxy
                resolver.AddXConstraint(this.tok, "Equatable", elementType, u, new TypeConstraint.ErrorMsgWithBase(errorMsg, "expecting element type to be assignable to {1} (got {0})", u, elementType));
                moreXConstraints = true;
                return true;
              }
              if (t is TypeProxy) {
                return false;  // not enough information to do anything
              }
              satisfied = false;
              break;
            }
          case "SeqUpdatable": {
              var xcWithExprs = (XConstraintWithExprs)this;
              var index = xcWithExprs.Exprs[0];
              var value = xcWithExprs.Exprs[1];
              if (t is SeqType) {
                var s = (SeqType)t;
                resolver.ConstrainToIntegerType(index, true, "sequence update requires integer- or bitvector-based index (got {0})");
                resolver.ConstrainSubtypeRelation(s.Arg, value.Type, value, "sequence update requires the value to have the element type of the sequence (got {0})", value.Type);
              } else if (t is MapType) {
                var s = (MapType)t;
                if (s.Finite) {
                  resolver.ConstrainSubtypeRelation(s.Domain, index.Type, index, "map update requires domain element to be of type {0} (got {1})", s.Domain, index.Type);
                  resolver.ConstrainSubtypeRelation(s.Range, value.Type, value, "map update requires the value to have the range type {0} (got {1})", s.Range, value.Type);
                } else {
                  resolver.ConstrainSubtypeRelation(s.Domain, index.Type, index, "imap update requires domain element to be of type {0} (got {1})", s.Domain, index.Type);
                  resolver.ConstrainSubtypeRelation(s.Range, value.Type, value, "imap update requires the value to have the range type {0} (got {1})", s.Range, value.Type);
                }
              } else if (t is MultiSetType) {
                var s = (MultiSetType)t;
                resolver.ConstrainSubtypeRelation(s.Arg, index.Type, index, "multiset update requires domain element to be of type {0} (got {1})", s.Arg, index.Type);
                resolver.ConstrainToIntegerType(value, false, "multiset update requires integer-based numeric value (got {0})");
              } else {
                satisfied = false;
                break;
              }
              convertedIntoOtherTypeConstraints = true;
              return true;
            }
          case "ContainerIndex":
            // The semantics of this XConstraint is that *if* the head is seq/array/map/multiset, then its element/domain type must a supertype of "u"
            Type indexType;
            if (t is SeqType || t.IsArrayType) {
              resolver.ConstrainToIntegerType(errorMsg.Tok, Types[1], true, errorMsg);
              convertedIntoOtherTypeConstraints = true;
              return true;
            } else if (t is MapType) {
              indexType = ((MapType)t).Domain;
            } else if (t is MultiSetType) {
              indexType = ((MultiSetType)t).Arg;
            } else {
              // some other head symbol; that's cool
              return true;
            }
            // note, it's okay if "Types[1]" is a TypeProxy
            resolver.ConstrainSubtypeRelation(indexType, Types[1], errorMsg);  // use the same error message
            convertedIntoOtherTypeConstraints = true;
            return true;
          case "ContainerResult":
            // The semantics of this XConstraint is that *if* the head is seq/array/map/multiset, then the type of a selection must a subtype of "u"
            Type resultType;
            if (t is SeqType) {
              resultType = ((SeqType)t).Arg;
            } else if (t.IsArrayType) {
              resultType = UserDefinedType.ArrayElementType(t);
            } else if (t is MapType) {
              resultType = ((MapType)t).Range;
            } else if (t is MultiSetType) {
              resultType = resolver.builtIns.Nat();
            } else {
              // some other head symbol; that's cool
              return true;
            }
            // note, it's okay if "Types[1]" is a TypeProxy
            resolver.ConstrainSubtypeRelation(Types[1], resultType, errorMsg);
            convertedIntoOtherTypeConstraints = true;
            return true;
          case "Equatable": {
              t = Types[0].NormalizeExpandKeepConstraints();
              var u = Types[1].NormalizeExpandKeepConstraints();
              if (object.ReferenceEquals(t, u)) {
                return true;
              }
              if (t is TypeProxy && u is TypeProxy) {
                return false;  // not enough information to do anything sensible
              } else if (t is TypeProxy || u is TypeProxy) {
                TypeProxy proxy;
                Type other;
                if (t is TypeProxy) {
                  proxy = (TypeProxy)t;
                  other = u;
                } else {
                  proxy = (TypeProxy)u;
                  other = t;
                }
                if (other.IsNumericBased() || other.IsBitVectorType || other.IsBigOrdinalType) {
                  resolver.ConstrainSubtypeRelation(other.NormalizeExpand(), proxy, errorMsg, true);
                  convertedIntoOtherTypeConstraints = true;
                  return true;
                } else if (fullstrength) {
                  // the following is rather aggressive
                  if (Resolver.TypeConstraintsIncludeProxy(other, proxy)) {
                    return false;
                  } else {
                    if (other.IsRefType && resolver.HasApplicableNullableRefTypeConstraint_SubDirection(proxy)) {
                      other = other.NormalizeExpand();  // shave off all constraints
                    }
                    satisfied = resolver.AssignProxyAndHandleItsConstraints(proxy, other, true);
                    convertedIntoOtherTypeConstraints = true;
                    break;
                  }
                } else {
                  return false;  // not enough information
                }
              }
              Type a, b;
              satisfied = Type.FromSameHead_Subtype(t, u, out a, out b);
              if (satisfied) {
                Contract.Assert(a.TypeArgs.Count == b.TypeArgs.Count);
                var cl = a is UserDefinedType ? ((UserDefinedType)a).ResolvedClass : null;
                for (int i = 0; i < a.TypeArgs.Count; i++) {
                  resolver.AllXConstraints.Add(new XConstraint_EquatableArg(tok,
                    a.TypeArgs[i], b.TypeArgs[i],
                    a is CollectionType || (cl != null && cl.TypeArgs[i].Variance != TypeParameter.TPVariance.Non),
                    a.IsRefType,
                    errorMsg));
                  moreXConstraints = true;
                }
              }
              break;
            }
          case "EquatableArg": {
              t = Types[0].NormalizeExpandKeepConstraints();
              var u = Types[1].NormalizeExpandKeepConstraints();
              var moreExactThis = (XConstraint_EquatableArg)this;
              if (t is TypeProxy && u is TypeProxy) {
                return false;  // not enough information to do anything sensible
              } else if (t is TypeProxy || u is TypeProxy) {
                TypeProxy proxy;
                Type other;
                if (t is TypeProxy) {
                  proxy = (TypeProxy)t;
                  other = u;
                } else {
                  proxy = (TypeProxy)u;
                  other = t;
                }
                if (other.IsNumericBased() || other.IsBitVectorType || other.IsBigOrdinalType) {
                  resolver.ConstrainSubtypeRelation(other.NormalizeExpand(), proxy, errorMsg, true);
                  convertedIntoOtherTypeConstraints = true;
                  return true;
                } else if (fullstrength) {
                  // the following is rather aggressive
                  if (Resolver.TypeConstraintsIncludeProxy(other, proxy)) {
                    return false;
                  } else {
                    if (other.IsRefType && resolver.HasApplicableNullableRefTypeConstraint_SubDirection(proxy)) {
                      other = other.NormalizeExpand();  // shave off all constraints
                    }
                    satisfied = resolver.AssignProxyAndHandleItsConstraints(proxy, other, true);
                    convertedIntoOtherTypeConstraints = true;
                    break;
                  }
                } else {
                  return false;  // not enough information
                }
              }
              if (moreExactThis.TreatTypeParamAsWild && (t.IsTypeParameter || u.IsTypeParameter || t.IsOpaqueType || u.IsOpaqueType)) {
                return true;
              } else if (!moreExactThis.AllowSuperSub) {
                resolver.ConstrainSubtypeRelation_Equal(t, u, errorMsg);
                convertedIntoOtherTypeConstraints = true;
                return true;
              }
              Type a, b;
              // okay if t<:u or u<:t (this makes type inference more manageable, though it is more liberal than one might wish)
              satisfied = Type.FromSameHead_Subtype(t, u, out a, out b);
              if (satisfied) {
                Contract.Assert(a.TypeArgs.Count == b.TypeArgs.Count);
                var cl = a is UserDefinedType ? ((UserDefinedType)a).ResolvedClass : null;
                for (int i = 0; i < a.TypeArgs.Count; i++) {
                  resolver.AllXConstraints.Add(new XConstraint_EquatableArg(tok,
                    a.TypeArgs[i], b.TypeArgs[i],
                    a is CollectionType || (cl != null && cl.TypeArgs[i].Variance != TypeParameter.TPVariance.Non),
                    false,
                    errorMsg));
                  moreXConstraints = true;
                }
              }
              break;
            }
          case "Freshable": {
              var collType = t.AsCollectionType;
              if (collType is SetType || collType is SeqType) {
                t = collType.Arg.NormalizeExpand();
              }
              if (t is TypeProxy) {
                return false;  // there is not enough information
              }
              satisfied = t.IsRefType;
              break;
            }
          case "ModifiesFrame": {
              var u = Types[1].NormalizeExpand();  // eventual ref type
              var collType = t is MapType ? null : t.AsCollectionType;
              if (collType != null) {
                t = collType.Arg.NormalizeExpand();
              }
              if (t is TypeProxy) {
                if (collType != null) {
                  // we know enough to convert into a subtyping constraint
                  resolver.AddXConstraint(Token.NoToken/*bogus, but it seems this token would be used only when integers are involved*/, "IsRefType", t, errorMsg);
                  moreXConstraints = true;
                  resolver.ConstrainSubtypeRelation_Equal(u, t, errorMsg);
                  moreXConstraints = true;
                  convertedIntoOtherTypeConstraints = true;
                  return true;
                } else {
                  return false;  // there is not enough information
                }
              }
              if (t.IsRefType) {
                resolver.ConstrainSubtypeRelation_Equal(u, t, errorMsg);
                convertedIntoOtherTypeConstraints = true;
                return true;
              }
              satisfied = false;
              break;
            }
          case "ReadsFrame": {
              var u = Types[1].NormalizeExpand();  // eventual ref type
              var arrTy = t.AsArrowType;
              if (arrTy != null) {
                t = arrTy.Result.NormalizeExpand();
              }
              var collType = t is MapType ? null : t.AsCollectionType;
              if (collType != null) {
                t = collType.Arg.NormalizeExpand();
              }
              if (t is TypeProxy) {
                if (collType != null) {
                  // we know enough to convert into a subtyping constraint
                  resolver.AddXConstraint(Token.NoToken/*bogus, but it seems this token would be used only when integers are involved*/, "IsRefType", t, errorMsg);
                  resolver.ConstrainSubtypeRelation_Equal(u, t, errorMsg);
                  moreXConstraints = true;
                  convertedIntoOtherTypeConstraints = true;
                  return true;
                } else {
                  return false;  // there is not enough information
                }
              }
              if (t.IsRefType && (arrTy == null || collType != null)) {
                resolver.ConstrainSubtypeRelation_Equal(u, t, errorMsg);
                convertedIntoOtherTypeConstraints = true;
                return true;
              }
              satisfied = false;
              break;
            }
          default:
            Contract.Assume(false);  // unknown XConstraint
            return false;  // to please the compiler
        }
        if (!satisfied) {
          errorMsg.FlagAsError(resolver);
        }
        return true;  // the XConstraint has served its purpose
      }

      public bool ProxyWithNoSubTypeConstraint(Type u, Resolver resolver) {
        Contract.Requires(u != null);
        Contract.Requires(resolver != null);
        var proxy = u as TypeProxy;
        if (proxy != null) {
          if (proxy.SubtypeConstraints.Any()) {
            return false;
          }
          foreach (var xc in resolver.AllXConstraints) {
            if (xc.ConstraintName == "Assignable" && xc.Types[0] == proxy) {
              return false;
            }
          }
          return true;
        }
        return false;
      }

      internal bool CouldBeAnything() {
        return Types.All(t => t.NormalizeExpand() is TypeProxy);
      }

      /// <summary>
      /// If "t" or any type among its transitive sub/super-types (depending on "towardsSub")
      /// is a collection type, then returns the element/domain type of that collection.
      /// Otherwise, returns null.
      /// </summary>
      static Type FindCollectionType(Type t, bool towardsSub, ISet<TypeProxy> visited) {
        Contract.Requires(t != null);
        Contract.Requires(visited != null);
        t = t.NormalizeExpand();
        if (DafnyOptions.O.TypeInferenceDebug) {
          Console.WriteLine("DEBUG: FindCollectionType({0}, {1})", t, towardsSub ? "sub" : "super");
        }
        if (t is CollectionType) {
          if (DafnyOptions.O.TypeInferenceDebug) {
            Console.WriteLine("DEBUG: FindCollectionType({0}) = {1}", t, ((CollectionType)t).Arg);
          }
          return ((CollectionType)t).Arg;
        }
        var proxy = t as TypeProxy;
        if (proxy == null || visited.Contains(proxy)) {
          return null;
        }
        visited.Add(proxy);
        foreach (var sub in towardsSub ? proxy.Subtypes : proxy.Supertypes) {
          var e = FindCollectionType(sub, towardsSub, visited);
          if (e != null) {
            return e;
          }
        }
        return null;
      }
    }

    public class XConstraintWithExprs : XConstraint {
      public readonly Expression[] Exprs;
      public XConstraintWithExprs(IToken tok, string constraintName, Type[] types, Expression[] exprs, TypeConstraint.ErrorMsg errMsg)
        : base(tok, constraintName, types, errMsg) {
        Contract.Requires(tok != null);
        Contract.Requires(constraintName != null);
        Contract.Requires(types != null);
        Contract.Requires(exprs != null);
        Contract.Requires(errMsg != null);
        this.Exprs = exprs;
      }
    }

    public class XConstraint_EquatableArg : XConstraint {
      public bool AllowSuperSub;
      public bool TreatTypeParamAsWild;
      public XConstraint_EquatableArg(IToken tok, Type a, Type b, bool allowSuperSub, bool treatTypeParamAsWild, TypeConstraint.ErrorMsg errMsg)
        : base(tok, "EquatableArg", new Type[] { a, b }, errMsg) {
        Contract.Requires(tok != null);
        Contract.Requires(a != null);
        Contract.Requires(b != null);
        Contract.Requires(errMsg != null);
        AllowSuperSub = allowSuperSub;
        TreatTypeParamAsWild = treatTypeParamAsWild;
      }
    }

    /// <summary>
    /// Solves or simplifies as many type constraints as possible.
    /// If "allowDecisions" is "false", then no decisions, only determined inferences, are made; this mode is
    /// appropriate for the partial solving that's done before a member lookup.
    /// </summary>
    public void PartiallySolveTypeConstraints(bool allowDecisions) {
      int state = 0;
      while (true) {
        if (2 <= state && !allowDecisions) {
          // time to say goodnight to Napoli
          return;
        } else if (AllTypeConstraints.Count == 0 && AllXConstraints.Count == 0) {
          // we're done
          return;
        }

        var anyNewConstraints = false;
        var fullStrength = false;
        // Process subtyping constraints
        PrintTypeConstraintState(220 + 2 * state);
        switch (state) {
          case 0: {
              var allTypeConstraints = AllTypeConstraints;
              AllTypeConstraints = new List<TypeConstraint>();
              var processed = new HashSet<TypeConstraint>();
              foreach (var c in allTypeConstraints) {
                ProcessOneSubtypingConstraintAndItsSubs(c, processed, fullStrength, ref anyNewConstraints);
              }

              allTypeConstraints = new List<TypeConstraint>(AllTypeConstraints);  // copy the list
              foreach (var c in allTypeConstraints) {
                var super = c.Super.NormalizeExpand() as TypeProxy;
                if (AssignKnownEnd(super, true, fullStrength)) {
                  anyNewConstraints = true;
                } else if (super != null && fullStrength && AssignKnownEndsFullstrength(super)) {  // KRML: is this used any more?
                  anyNewConstraints = true;
                }
              }
            }
            break;

          case 1: {
              // Process XConstraints
              // confirm as many XConstraints as possible, setting "anyNewConstraints" to "true" if the confirmation
              // of an XConstraint gives rise to new constraints to be handled in the loop above
              bool generatedMoreXConstraints;
              do {
                generatedMoreXConstraints = false;
                var allXConstraints = AllXConstraints;
                AllXConstraints = new List<XConstraint>();
                foreach (var xc in allXConstraints) {
                  bool convertedIntoOtherTypeConstraints, moreXConstraints;
                  if (xc.Confirm(this, fullStrength, out convertedIntoOtherTypeConstraints, out moreXConstraints)) {
                    if (convertedIntoOtherTypeConstraints) {
                      anyNewConstraints = true;
                    } else {
                      generatedMoreXConstraints = true;
                    }
                    if (moreXConstraints) {
                      generatedMoreXConstraints = true;
                    }
                  } else {
                    AllXConstraints.Add(xc);
                  }
                }
              } while (generatedMoreXConstraints);
            }
            break;

          case 2: {
              var assignables = AllXConstraints.Where(xc => xc.ConstraintName == "Assignable").ToList();
              var postponeForNow = new HashSet<TypeProxy>();
              foreach (var constraint in AllTypeConstraints) {
                var lhs = constraint.Super.NormalizeExpandKeepConstraints() as NonProxyType;
                if (lhs != null) {
                  foreach (var ta in lhs.TypeArgs) {
                    AddAllProxies(ta, postponeForNow);
                  }
                }
              }
              foreach (var constraint in AllTypeConstraints) {
                var lhs = constraint.Super.Normalize() as TypeProxy;
                if (lhs != null && !postponeForNow.Contains(lhs)) {
                  var rhss = assignables.Where(xc => xc.Types[0].Normalize() == lhs).Select(xc => xc.Types[1]).ToList();
                  if (ProcessAssignable(lhs, rhss)) {
                    anyNewConstraints = true;  // next time around the big loop, start with state 0 again
                  }
                }
              }
              foreach (var assignable in assignables) {
                var lhs = assignable.Types[0].Normalize() as TypeProxy;
                if (lhs != null && !postponeForNow.Contains(lhs)) {
                  var rhss = assignables.Where(xc => xc.Types[0].Normalize() == lhs).Select(xc => xc.Types[1]).ToList();
                  if (ProcessAssignable(lhs, rhss)) {
                    anyNewConstraints = true;  // next time around the big loop, start with state 0 again
                                               // process only one Assignable constraint in this way
                    break;
                  }
                }
              }
            }
            break;

          case 3:
            anyNewConstraints = ConvertAssignableToSubtypeConstraints(null);
            break;

          case 4: {
              var allTC = AllTypeConstraints;
              AllTypeConstraints = new List<TypeConstraint>();
              var proxyProcessed = new HashSet<TypeProxy>();
              foreach (var c in allTC) {
                ProcessFullStrength_SubDirection(c.Super, proxyProcessed, ref anyNewConstraints);
              }
              foreach (var xc in AllXConstraints) {
                if (xc.ConstraintName == "Assignable") {
                  ProcessFullStrength_SubDirection(xc.Types[0], proxyProcessed, ref anyNewConstraints);
                }
              }
              if (!anyNewConstraints) {
                // only do super-direction if sub-direction had no effect
                proxyProcessed = new HashSet<TypeProxy>();
                foreach (var c in allTC) {
                  ProcessFullStrength_SuperDirection(c.Sub, proxyProcessed, ref anyNewConstraints);
                }
                foreach (var xc in AllXConstraints) {
                  if (xc.ConstraintName == "Assignable") {
                    ProcessFullStrength_SuperDirection(xc.Types[1], proxyProcessed, ref anyNewConstraints);
                  }
                }
              }
              AllTypeConstraints.AddRange(allTC);
            }
            break;

          case 5: {
              // Process default numeric types
              var allTypeConstraints = AllTypeConstraints;
              AllTypeConstraints = new List<TypeConstraint>();
              foreach (var c in allTypeConstraints) {
                if (c.Super is ArtificialType) {
                  var proxy = c.Sub.NormalizeExpand() as TypeProxy;
                  if (proxy != null) {
                    AssignProxyAndHandleItsConstraints(proxy, c.Super is IntVarietiesSupertype ? (Type)Type.Int : Type.Real);
                    anyNewConstraints = true;
                    continue;
                  }
                }
                AllTypeConstraints.Add(c);
              }
            }
            break;

          case 6: {
              fullStrength = true;
              bool generatedMoreXConstraints;
              do {
                generatedMoreXConstraints = false;
                var allXConstraints = AllXConstraints;
                AllXConstraints = new List<XConstraint>();
                foreach (var xc in allXConstraints) {
                  bool convertedIntoOtherTypeConstraints, moreXConstraints;
                  if ((xc.ConstraintName == "Equatable" || xc.ConstraintName == "EquatableArg") && xc.Confirm(this, fullStrength, out convertedIntoOtherTypeConstraints, out moreXConstraints)) {
                    if (convertedIntoOtherTypeConstraints) {
                      anyNewConstraints = true;
                    } else {
                      generatedMoreXConstraints = true;
                    }
                    if (moreXConstraints) {
                      generatedMoreXConstraints = true;
                    }
                  } else {
                    AllXConstraints.Add(xc);
                  }
                }
              } while (generatedMoreXConstraints);
            }
            break;

          case 7: {
              // Process default reference types
              var allXConstraints = AllXConstraints;
              AllXConstraints = new List<XConstraint>();
              foreach (var xc in allXConstraints) {
                if (xc.ConstraintName == "IsRefType" || xc.ConstraintName == "IsNullableRefType") {
                  var proxy = xc.Types[0].Normalize() as TypeProxy;  // before we started processing default types, this would have been a proxy (since it's still in the A
                  if (proxy != null) {
                    AssignProxyAndHandleItsConstraints(proxy, builtIns.ObjectQ());
                    anyNewConstraints = true;
                    continue;
                  }
                }
                AllXConstraints.Add(xc);
              }
            }
            break;

          case 8: fullStrength = true; goto case 0;
          case 9: fullStrength = true; goto case 1;

          case 10: {
              // Finally, collapse constraints involving only proxies, which will have the effect of trading some type error
              // messages for type-underspecification messages.
              var allTypeConstraints = AllTypeConstraints;
              AllTypeConstraints = new List<TypeConstraint>();
              foreach (var c in allTypeConstraints) {
                var super = c.Super.NormalizeExpand();
                var sub = c.Sub.NormalizeExpand();
                if (super == sub) {
                  continue;
                } else if (super is TypeProxy && sub is TypeProxy) {
                  var proxy = (TypeProxy)super;
                  if (DafnyOptions.O.TypeInferenceDebug) {
                    Console.WriteLine("DEBUG: (merge in PartiallySolve) assigning proxy {0}.T := {1}", proxy, sub);
                  }
                  proxy.T = sub;
                  anyNewConstraints = true;  // signal a change in the constraints
                  continue;
                }
                AllTypeConstraints.Add(c);
              }
            }
            break;

          case 11: {
              // Last resort decisions. Sometimes get here even with some 'obvious'
              // inferences. Before this case was added, the type inference returned with
              // failure, so this is a conservative addition, and could be made more
              // capable.
              if (!allowDecisions) {
                break;
              }

              foreach (var c in AllXConstraints) {
                if (c.ConstraintName == "EquatableArg") {
                  ConstrainSubtypeRelation_Equal(c.Types[0], c.Types[1], c.errorMsg);
                  anyNewConstraints = true;
                  AllXConstraints.Remove(c);
                  break;
                }
              }
              if (anyNewConstraints) {
                break;
              }

              TypeConstraint.ErrorMsg oneSuperErrorMsg = null;
              TypeConstraint.ErrorMsg oneSubErrorMsg = null;
              var ss = new HashSet<Type>();
              foreach (var c in AllTypeConstraints) {
                var super = c.Super.NormalizeExpand();
                var sub = c.Sub.NormalizeExpand();
                if (super is TypeProxy && !ss.Contains(super)) {
                  ss.Add(super);
                }
                if (sub is TypeProxy && !ss.Contains(sub)) {
                  ss.Add(sub);
                }
              }

              foreach (var t in ss) {
                var lowers = new HashSet<Type>();
                var uppers = new HashSet<Type>();
                foreach (var c in AllTypeConstraints) {
                  var super = c.Super.NormalizeExpand();
                  var sub = c.Sub.NormalizeExpand();
                  if (t.Equals(super)) {
                    lowers.Add(sub);
                    oneSubErrorMsg = c.ErrMsg;
                  }
                  if (t.Equals(sub)) {
                    uppers.Add(super);
                    oneSuperErrorMsg = c.ErrMsg;
                  }
                }

                bool done = false;
                foreach (var tl in lowers) {
                  foreach (var tu in uppers) {
                    if (tl.Equals(tu)) {
                      if (!ContainsAsTypeParameter(tu, t)) {
                        var errorMsg = new TypeConstraint.ErrorMsgWithBase(AllTypeConstraints[0].ErrMsg,
                          "Decision: {0} is decided to be {1} because the latter is both the upper and lower bound to the proxy",
                          t, tu);
                        ConstrainSubtypeRelation_Equal(t, tu, errorMsg);
                        // The above changes t so that it is a proxy with an assigned type
                        anyNewConstraints = true;
                        done = true;
                        break;
                      }
                    }
                  }
                  if (done) {
                    break;
                  }
                }
              }
              if (anyNewConstraints) {
                break;
              }

              foreach (var t in ss) {
                var lowers = new HashSet<Type>();
                var uppers = new HashSet<Type>();
                foreach (var c in AllTypeConstraints) {
                  var super = c.Super.NormalizeExpand();
                  var sub = c.Sub.NormalizeExpand();
                  if (t.Equals(super)) {
                    lowers.Add(sub);
                  }

                  if (t.Equals(sub)) {
                    uppers.Add(super);
                  }
                }

                if (uppers.Count == 0) {
                  if (lowers.Count == 1) {
                    var em = lowers.GetEnumerator();
                    em.MoveNext();
                    if (!ContainsAsTypeParameter(em.Current, t)) {
                      var errorMsg = new TypeConstraint.ErrorMsgWithBase(oneSubErrorMsg,
                        "Decision: {0} is decided to be {1} because the latter is a lower bound to the proxy and there is no constraint with an upper bound",
                        t, em.Current);
                      ConstrainSubtypeRelation_Equal(t, em.Current, errorMsg);
                      anyNewConstraints = true;
                      break;
                    }
                  }
                }
                if (lowers.Count == 0) {
                  if (uppers.Count == 1) {
                    var em = uppers.GetEnumerator();
                    em.MoveNext();
                    if (!ContainsAsTypeParameter(em.Current, t)) {
                      var errorMsg = new TypeConstraint.ErrorMsgWithBase(oneSuperErrorMsg,
                        "Decision: {0} is decided to be {1} because the latter is an upper bound to the proxy and there is no constraint with a lower bound",
                        t, em.Current);
                      ConstrainSubtypeRelation_Equal(t, em.Current, errorMsg);
                      anyNewConstraints = true;
                      break;
                    }
                  }
                }
              }

              break;
            }

          case 12:
            // we're so out of here
            return;
        }
        if (anyNewConstraints) {
          state = 0;
        } else {
          state++;
        }
      }
    }

    TypeProxy NewIntegerBasedProxy(IToken tok) {
      Contract.Requires(tok != null);
      var proxy = new InferredTypeProxy();
      ConstrainSubtypeRelation(new IntVarietiesSupertype(), proxy, tok, "integer literal used as if it had type {0}", proxy);
      return proxy;
    }

    private bool ContainsAsTypeParameter(Type t, Type u) {
      if (t.Equals(u)) {
        return true;
      }

      if (t is UserDefinedType udt) {
        foreach (var tp in udt.TypeArgs) {
          if (ContainsAsTypeParameter(tp, u)) {
            return true;
          }
        }
      }
      if (t is CollectionType st) {
        foreach (var tp in st.TypeArgs) {
          if (ContainsAsTypeParameter(tp, u)) {
            return true;
          }
        }
      }
      return false;
    }

    private void AddAllProxies(Type type, HashSet<TypeProxy> proxies) {
      Contract.Requires(type != null);
      Contract.Requires(proxies != null);
      var proxy = type as TypeProxy;
      if (proxy != null) {
        proxies.Add(proxy);
      } else {
        foreach (var ta in type.TypeArgs) {
          AddAllProxies(ta, proxies);
        }
      }
    }

    /// <summary>
    /// Set "lhs" to the join of "rhss" and "lhs.Subtypes, if possible.
    /// Returns "true' if something was done, or "false" otherwise.
    /// </summary>
    private bool ProcessAssignable(TypeProxy lhs, List<Type> rhss) {
      Contract.Requires(lhs != null && lhs.T == null);
      Contract.Requires(rhss != null);
      if (DafnyOptions.O.TypeInferenceDebug) {
        Console.Write("DEBUG: ProcessAssignable: {0} with rhss:", lhs);
        foreach (var rhs in rhss) {
          Console.Write(" {0}", rhs);
        }
        Console.Write(" subtypes:");
        foreach (var sub in lhs.SubtypesKeepConstraints) {
          Console.Write(" {0}", sub);
        }
        Console.WriteLine();
      }
      Type join = null;
      foreach (var rhs in rhss) {
        if (rhs is TypeProxy) { return false; }
        join = join == null ? rhs : Type.Join(join, rhs, builtIns);
      }
      foreach (var sub in lhs.SubtypesKeepConstraints) {
        if (sub is TypeProxy) { return false; }
        join = join == null ? sub : Type.Join(join, sub, builtIns);
      }
      if (join == null) {
        return false;
      } else if (Reaches(join, lhs, 1, new HashSet<TypeProxy>())) {
        // would cause a cycle, so don't do it
        return false;
      } else {
        if (DafnyOptions.O.TypeInferenceDebug) {
          Console.WriteLine("DEBUG: ProcessAssignable: assigning proxy {0}.T := {1}", lhs, join);
        }
        lhs.T = join;
        return true;
      }
    }

    /// <summary>
    /// Convert each Assignable(A, B) constraint into a subtyping constraint A :> B,
    /// provided that:
    ///  - B is a non-proxy, and
    ///  - either "proxySpecialization" is null or some proxy in "proxySpecializations" prominently appears in A.
    /// </summary>
    bool ConvertAssignableToSubtypeConstraints(ISet<TypeProxy>/*?*/ proxySpecializations) {
      var anyNewConstraints = false;
      // If (the head of) the RHS of an Assignable is known, convert the XConstraint into a subtyping constraint
      var allX = AllXConstraints;
      AllXConstraints = new List<XConstraint>();
      foreach (var xc in allX) {
        if (xc.ConstraintName == "Assignable" && xc.Types[1].Normalize() is NonProxyType) {
          var t0 = xc.Types[0].NormalizeExpand();
          if (proxySpecializations == null
            || proxySpecializations.Contains(t0)
            || t0.TypeArgs.Exists(ta => proxySpecializations.Contains(ta))) {
            ConstrainSubtypeRelation(t0, xc.Types[1], xc.errorMsg, true);
            anyNewConstraints = true;
            continue;
          }
        }
        AllXConstraints.Add(xc);
      }
      return anyNewConstraints;
    }

    bool TightenUpEquatable(ISet<TypeProxy> proxiesOfInterest) {
      Contract.Requires(proxiesOfInterest != null);
      var anyNewConstraints = false;
      var allX = AllXConstraints;
      AllXConstraints = new List<XConstraint>();
      foreach (var xc in allX) {
        if (xc.ConstraintName == "Equatable" || xc.ConstraintName == "EquatableArg") {
          var t0 = xc.Types[0].NormalizeExpandKeepConstraints();
          var t1 = xc.Types[1].NormalizeExpandKeepConstraints();
          if (proxiesOfInterest.Contains(t0) || proxiesOfInterest.Contains(t1)) {
            ConstrainSubtypeRelation_Equal(t0, t1, xc.errorMsg);
            anyNewConstraints = true;
            continue;
          }
        }
        AllXConstraints.Add(xc);
      }
      return anyNewConstraints;
    }

    void ProcessOneSubtypingConstraintAndItsSubs(TypeConstraint c, ISet<TypeConstraint> processed, bool fullStrength, ref bool anyNewConstraints) {
      Contract.Requires(c != null);
      Contract.Requires(processed != null);
      if (processed.Contains(c)) {
        return;  // our job has already been done, or is at least in progress
      }
      processed.Add(c);

      var super = c.Super.NormalizeExpandKeepConstraints();
      var sub = c.Sub.NormalizeExpandKeepConstraints();
      // Process all subtype types before going on
      var subProxy = sub as TypeProxy;
      if (subProxy != null) {
        foreach (var cc in subProxy.SubtypeConstraints) {
          ProcessOneSubtypingConstraintAndItsSubs(cc, processed, fullStrength, ref anyNewConstraints);
        }
      }
      // the processing may have assigned some proxies, so we'll refresh super and sub
      super = super.NormalizeExpandKeepConstraints();
      sub = sub.NormalizeExpandKeepConstraints();

      if (super.Equals(sub)) {
        // the constraint is satisfied, so just drop it
      } else if ((super is NonProxyType || super is ArtificialType) && sub is NonProxyType) {
        ImposeSubtypingConstraint(super, sub, c.ErrMsg);
        anyNewConstraints = true;
      } else if (AssignKnownEnd(sub as TypeProxy, true, fullStrength)) {
        anyNewConstraints = true;
      } else if (sub is TypeProxy && fullStrength && AssignKnownEndsFullstrength((TypeProxy)sub)) {
        anyNewConstraints = true;
      } else {
        // keep the constraint for now
        AllTypeConstraints.Add(c);
      }
    }

    void ProcessFullStrength_SubDirection(Type t, ISet<TypeProxy> processed, ref bool anyNewConstraints) {
      Contract.Requires(t != null);
      Contract.Requires(processed != null);
      var proxy = t.NormalizeExpand() as TypeProxy;
      if (proxy != null) {
        if (processed.Contains(proxy)) {
          return;  // our job has already been done, or is at least in progress
        }
        processed.Add(proxy);

        foreach (var u in proxy.SubtypesKeepConstraints_WithAssignable(AllXConstraints)) {
          ProcessFullStrength_SubDirection(u, processed, ref anyNewConstraints);
        }
        proxy = proxy.NormalizeExpand() as TypeProxy;
        if (proxy != null && AssignKnownEndsFullstrength_SubDirection(proxy)) {
          anyNewConstraints = true;
        }
      }
    }

    void ProcessFullStrength_SuperDirection(Type t, ISet<TypeProxy> processed, ref bool anyNewConstraints) {
      Contract.Requires(t != null);
      Contract.Requires(processed != null);
      var proxy = t.NormalizeExpand() as TypeProxy;
      if (proxy != null) {
        if (processed.Contains(proxy)) {
          return;  // our job has already been done, or is at least in progress
        }
        processed.Add(proxy);

        foreach (var u in proxy.Supertypes) {
          ProcessFullStrength_SuperDirection(u, processed, ref anyNewConstraints);
        }
        proxy = proxy.NormalizeExpand() as TypeProxy;
        if (proxy != null && AssignKnownEndsFullstrength_SuperDirection(proxy)) {
          anyNewConstraints = true;
        }
      }
    }

    /// <summary>
    /// Returns true if anything happened.
    /// </summary>
    bool AssignKnownEnd(TypeProxy proxy, bool keepConstraints, bool fullStrength) {
      Contract.Requires(proxy == null || proxy.T == null);  // caller is supposed to have called NormalizeExpand
      if (proxy == null) {
        // nothing to do
        return false;
      }
      // ----- first, go light; also, prefer subtypes over supertypes
      IEnumerable<Type> subTypes = keepConstraints ? proxy.SubtypesKeepConstraints : proxy.Subtypes;
      foreach (var su in subTypes) {
        DetermineRootLeaf(su, out var isRoot, out _, out var headRoot, out _);
        Contract.Assert(!isRoot || headRoot);  // isRoot ==> headRoot
        if (isRoot) {
          if (Reaches(su, proxy, 1, new HashSet<TypeProxy>())) {
            // adding a constraint here would cause a bad cycle, so we don't
          } else {
            AssignProxyAndHandleItsConstraints(proxy, su, keepConstraints);
            return true;
          }
        } else if (headRoot) {
          if (Reaches(su, proxy, 1, new HashSet<TypeProxy>())) {
            // adding a constraint here would cause a bad cycle, so we don't
          } else {
            AssignProxyAndHandleItsConstraints(proxy, TypeProxy.HeadWithProxyArgs(su), keepConstraints);
            return true;
          }
        }
      }
      if (fullStrength) {
        IEnumerable<Type> superTypes = keepConstraints ? proxy.SupertypesKeepConstraints : proxy.Supertypes;
        foreach (var su in superTypes) {
          DetermineRootLeaf(su, out _, out var isLeaf, out _, out var headLeaf);
          Contract.Assert(!isLeaf || headLeaf);  // isLeaf ==> headLeaf
          if (isLeaf) {
            if (Reaches(su, proxy, -1, new HashSet<TypeProxy>())) {
              // adding a constraint here would cause a bad cycle, so we don't
            } else {
              AssignProxyAndHandleItsConstraints(proxy, su, keepConstraints);
              return true;
            }
          } else if (headLeaf) {
            if (Reaches(su, proxy, -1, new HashSet<TypeProxy>())) {
              // adding a constraint here would cause a bad cycle, so we don't
            } else {
              AssignProxyAndHandleItsConstraints(proxy, TypeProxy.HeadWithProxyArgs(su), keepConstraints);
              return true;
            }
          }
        }
      }
      return false;
    }

    bool AssignKnownEndsFullstrength(TypeProxy proxy) {
      Contract.Requires(proxy != null);
      // ----- continue with full strength
      // If the join of the subtypes exists, use it
      var joins = new List<Type>();
      foreach (var su in proxy.Subtypes) {
        if (su is TypeProxy) {
          continue;  // don't include proxies in the meet computation
        }
        int i = 0;
        for (; i < joins.Count; i++) {
          var j = Type.Join(joins[i], su, builtIns);
          if (j != null) {
            joins[i] = j;
            break;
          }
        }
        if (i == joins.Count) {
          // we went to the end without finding a place to meet up
          joins.Add(su);
        }
      }
      if (joins.Count == 1 && !Reaches(joins[0], proxy, 1, new HashSet<TypeProxy>())) {
        // we were able to compute a meet of all the subtyping constraints, so use it
        AssignProxyAndHandleItsConstraints(proxy, joins[0]);
        return true;
      }
      // If the meet of the supertypes exists, use it
      var meets = new List<Type>();
      foreach (var su in proxy.Supertypes) {
        if (su is TypeProxy) {
          continue;  // don't include proxies in the meet computation
        }
        int i = 0;
        for (; i < meets.Count; i++) {
          var j = Type.Meet(meets[i], su, builtIns);
          if (j != null) {
            meets[i] = j;
            break;
          }
        }
        if (i == meets.Count) {
          // we went to the end without finding a place to meet
          meets.Add(su);
        }
      }
      if (meets.Count == 1 && !(meets[0] is ArtificialType) && !Reaches(meets[0], proxy, -1, new HashSet<TypeProxy>())) {
        // we were able to compute a meet of all the subtyping constraints, so use it
        AssignProxyAndHandleItsConstraints(proxy, meets[0]);
        return true;
      }

      return false;
    }

    bool AssignKnownEndsFullstrength_SubDirection(TypeProxy proxy) {
      Contract.Requires(proxy != null && proxy.T == null);
      // If the join the subtypes exists, use it
      var joins = new List<Type>();
      var proxySubs = new HashSet<TypeProxy>();
      proxySubs.Add(proxy);
      foreach (var su in proxy.SubtypesKeepConstraints_WithAssignable(AllXConstraints)) {
        if (su is TypeProxy) {
          proxySubs.Add((TypeProxy)su);
        } else {
          int i = 0;
          for (; i < joins.Count; i++) {
            var j = Type.Join(joins[i], su, builtIns);
            if (j != null) {
              joins[i] = j;
              break;
            }
          }
          if (i == joins.Count) {
            // we went to the end without finding a place to join in
            joins.Add(su);
          }
        }
      }
      if (joins.Count == 1 && !Reaches(joins[0], proxy, 1, new HashSet<TypeProxy>())) {
        // We were able to compute a join of all the subtyping constraints, so use it.
        // Well, maybe.  If "join[0]" denotes a non-null type and "proxy" is something
        // that could be assigned "null", then set "proxy" to the nullable version of "join[0]".
        // Stated differently, think of an applicable "IsNullableRefType" constraint as
        // being part of the join computation, essentially throwing in a "...?".
        // Except: If the join is a tight bound--meaning, it is also a meet--then pick it
        // after all, because that seems to give rise to less confusing error messages.
        if (joins[0].IsNonNullRefType) {
          Type meet = null;
          if (MeetOfAllSupertypes(proxy, ref meet, new HashSet<TypeProxy>(), false) && meet != null && Type.SameHead(joins[0], meet)) {
            // leave it
          } else {
            CloseOverAssignableRhss(proxySubs);
            if (HasApplicableNullableRefTypeConstraint(proxySubs)) {
              if (DafnyOptions.O.TypeInferenceDebug) {
                Console.WriteLine("DEBUG: Found join {0} for proxy {1}, but weakening it to {2}", joins[0], proxy, joins[0].NormalizeExpand());
              }
              AssignProxyAndHandleItsConstraints(proxy, joins[0].NormalizeExpand(), true);
              return true;
            }
          }
        }
        AssignProxyAndHandleItsConstraints(proxy, joins[0], true);
        return true;
      }
      return false;
    }

    private void CloseOverAssignableRhss(ISet<TypeProxy> proxySet) {
      Contract.Requires(proxySet != null);
      while (true) {
        var moreChanges = false;
        foreach (var xc in AllXConstraints) {
          if (xc.ConstraintName == "Assignable") {
            var source = xc.Types[0].Normalize() as TypeProxy;
            var sink = xc.Types[1].Normalize() as TypeProxy;
            if (source != null && sink != null && proxySet.Contains(source) && !proxySet.Contains(sink)) {
              proxySet.Add(sink);
              moreChanges = true;
            }
          }
        }
        if (!moreChanges) {
          return;
        }
      }
    }
    private bool HasApplicableNullableRefTypeConstraint(ISet<TypeProxy> proxySet) {
      Contract.Requires(proxySet != null);
      var nullableProxies = new HashSet<TypeProxy>();
      foreach (var xc in AllXConstraints) {
        if (xc.ConstraintName == "IsNullableRefType") {
          var npr = xc.Types[0].Normalize() as TypeProxy;
          if (npr != null) {
            nullableProxies.Add(npr);
          }
        }
      }
      return proxySet.Any(nullableProxies.Contains);
    }
    private bool HasApplicableNullableRefTypeConstraint_SubDirection(TypeProxy proxy) {
      Contract.Requires(proxy != null);
      var nullableProxies = new HashSet<TypeProxy>();
      foreach (var xc in AllXConstraints) {
        if (xc.ConstraintName == "IsNullableRefType") {
          var npr = xc.Types[0].Normalize() as TypeProxy;
          if (npr != null) {
            nullableProxies.Add(npr);
          }
        }
      }
      return HasApplicableNullableRefTypeConstraint_SubDirection_aux(proxy, nullableProxies, new HashSet<TypeProxy>());
    }
    private bool HasApplicableNullableRefTypeConstraint_SubDirection_aux(TypeProxy proxy, ISet<TypeProxy> nullableProxies, ISet<TypeProxy> visitedProxies) {
      Contract.Requires(proxy != null);
      Contract.Requires(nullableProxies != null);
      Contract.Requires(visitedProxies != null);

      if (visitedProxies.Contains(proxy)) {
        return false;
      }
      visitedProxies.Add(proxy);

      if (nullableProxies.Contains(proxy)) {
        return true;
      }

      foreach (var sub in proxy.SubtypesKeepConstraints_WithAssignable(AllXConstraints)) {
        var psub = sub as TypeProxy;
        if (psub != null && HasApplicableNullableRefTypeConstraint_SubDirection_aux(psub, nullableProxies, visitedProxies)) {
          return true;
        }
      }
      return false;
    }

    bool AssignKnownEndsFullstrength_SuperDirection(TypeProxy proxy) {
      Contract.Requires(proxy != null && proxy.T == null);
      // First, compute the the join of the Assignable LHSs.  Then, compute
      // the meet of that join and the supertypes.
      var joins = new List<Type>();
      foreach (var xc in AllXConstraints) {
        if (xc.ConstraintName == "Assignable" && xc.Types[1].Normalize() == proxy) {
          var su = xc.Types[0].Normalize();
          if (su is TypeProxy) {
            continue; // don't include proxies in the join computation
          }
          int i = 0;
          for (; i < joins.Count; i++) {
            var j = Type.Join(joins[i], su, builtIns);
            if (j != null) {
              joins[i] = j;
              break;
            }
          }
          if (i == joins.Count) {
            // we went to the end without finding a place to join in
            joins.Add(su);
          }
        }
      }
      // If the meet of the supertypes exists, use it
      var meets = new List<Type>(joins);
      foreach (var su in proxy.SupertypesKeepConstraints) {
        if (su is TypeProxy) {
          continue;  // don't include proxies in the meet computation
        }
        int i = 0;
        for (; i < meets.Count; i++) {
          var j = Type.Meet(meets[i], su, builtIns);
          if (j != null) {
            meets[i] = j;
            break;
          }
        }
        if (i == meets.Count) {
          // we went to the end without finding a place to meet up
          meets.Add(su);
        }
      }
      if (meets.Count == 1 && !(meets[0] is ArtificialType) && !Reaches(meets[0], proxy, -1, new HashSet<TypeProxy>())) {
        // we were able to compute a meet of all the subtyping constraints, so use it
        AssignProxyAndHandleItsConstraints(proxy, meets[0], true);
        return true;
      }
      return false;
    }

    int _reaches_recursion;
    private bool Reaches(Type t, TypeProxy proxy, int direction, HashSet<TypeProxy> visited) {
      if (_reaches_recursion == 20) {
        Contract.Assume(false);  // possible infinite recursion
      }
      _reaches_recursion++;
      var b = Reaches_aux(t, proxy, direction, visited);
      _reaches_recursion--;
      return b;
    }
    private bool Reaches_aux(Type t, TypeProxy proxy, int direction, HashSet<TypeProxy> visited) {
      Contract.Requires(t != null);
      Contract.Requires(proxy != null);
      Contract.Requires(visited != null);
      t = t.NormalizeExpand();
      var tproxy = t as TypeProxy;
      if (tproxy == null) {
        var polarities = Type.GetPolarities(t).ConvertAll(TypeParameter.Direction);
        Contract.Assert(polarities != null);
        Contract.Assert(polarities.Count <= t.TypeArgs.Count);
        for (int i = 0; i < polarities.Count; i++) {
          if (Reaches(t.TypeArgs[i], proxy, direction * polarities[i], visited)) {
            return true;
          }
        }
        return false;
      } else if (tproxy == proxy) {
        return true;
      } else if (visited.Contains(tproxy)) {
        return false;
      } else {
        visited.Add(tproxy);
        if (0 <= direction && tproxy.Subtypes.Any(su => Reaches(su, proxy, direction, visited))) {
          return true;
        }
        if (direction <= 0 && tproxy.Supertypes.Any(su => Reaches(su, proxy, direction, visited))) {
          return true;
        }
        return false;
      }
    }

    /// <summary>
    /// Assumes type parameters have already been pushed, and that all types in class members have been resolved
    /// </summary>
    void ResolveClassMemberBodiesInitial(TopLevelDeclWithMembers cl) {
      Contract.Requires(cl != null);
      Contract.Requires(currentClass == null);
      Contract.Requires(AllTypeConstraints.Count == 0);
      Contract.Ensures(currentClass == null);
      Contract.Ensures(AllTypeConstraints.Count == 0);

      currentClass = cl;
      foreach (MemberDecl member in cl.Members) {
        Contract.Assert(VisibleInScope(member));
        if (member is ConstantField { Rhs: { } } constantField) {
          var resolutionContext = new ResolutionContext(constantField, false);
          scope.PushMarker();
          if (constantField.IsStatic || currentClass == null || !currentClass.AcceptThis) {
            scope.AllowInstance = false;
          }
          ResolveExpression(constantField.Rhs, resolutionContext);
          scope.PopMarker();
          AddAssignableConstraint(constantField.tok, constantField.Type, constantField.Rhs.Type,
            "type for constant '" + constantField.Name + "' is '{0}', but its initialization value type is '{1}'");
          SolveAllTypeConstraints();
        }
      }
      currentClass = null;
    }

    /// <summary>
    /// Assumes type parameters have already been pushed, and that all types in class members have been resolved
    /// </summary>
    void ResolveClassMemberBodies(TopLevelDeclWithMembers cl) {
      Contract.Requires(cl != null);
      Contract.Requires(currentClass == null);
      Contract.Requires(AllTypeConstraints.Count == 0);
      Contract.Ensures(currentClass == null);
      Contract.Ensures(AllTypeConstraints.Count == 0);

      currentClass = cl;
      foreach (MemberDecl member in cl.Members) {
        Contract.Assert(VisibleInScope(member));
        if (member is Field) {
          var resolutionContext = new ResolutionContext(new NoContext(currentClass.EnclosingModuleDefinition), false);
          scope.PushMarker();
          if (member.IsStatic) {
            scope.AllowInstance = false;
          }
          ResolveAttributes(member, resolutionContext, true);
          scope.PopMarker();

        } else if (member is Function function) {
          var ec = reporter.Count(ErrorLevel.Error);
          allTypeParameters.PushMarker();
          ResolveTypeParameters(function.TypeArgs, false, function);
          ResolveFunction(function);
          allTypeParameters.PopMarker();
          if (function is ExtremePredicate { PrefixPredicate: { } prefixPredicate } && ec == reporter.Count(ErrorLevel.Error)) {
            allTypeParameters.PushMarker();
            ResolveTypeParameters(prefixPredicate.TypeArgs, false, prefixPredicate);
            ResolveFunction(prefixPredicate);
            allTypeParameters.PopMarker();
          }

        } else if (member is Method method) {
          var ec = reporter.Count(ErrorLevel.Error);
          allTypeParameters.PushMarker();
          ResolveTypeParameters(method.TypeArgs, false, method);
          ResolveMethod(method);
          allTypeParameters.PopMarker();
          if (method is ExtremeLemma { PrefixLemma: { } prefixLemma } && ec == reporter.Count(ErrorLevel.Error)) {
            allTypeParameters.PushMarker();
            ResolveTypeParameters(prefixLemma.TypeArgs, false, prefixLemma);
            ResolveMethod(prefixLemma);
            allTypeParameters.PopMarker();
          }

        } else {
          Contract.Assert(false); throw new cce.UnreachableException();  // unexpected member type
        }
        Contract.Assert(AllTypeConstraints.Count == 0);
      }
      currentClass = null;
    }

    /// <summary>
    /// Assumes type parameters have already been pushed
    /// </summary>
    void ResolveCtorTypes(DatatypeDecl/*!*/ dt, Graph<IndDatatypeDecl/*!*/>/*!*/ dependencies, Graph<CoDatatypeDecl/*!*/>/*!*/ coDependencies) {
      Contract.Requires(dt != null);
      Contract.Requires(dependencies != null);
      Contract.Requires(coDependencies != null);
      foreach (DatatypeCtor ctor in dt.Ctors) {

        ctor.EnclosingDatatype = dt;

        allTypeParameters.PushMarker();
        ResolveCtorSignature(ctor, dt.TypeArgs);
        allTypeParameters.PopMarker();

        if (dt is IndDatatypeDecl) {
          // The dependencies of interest among inductive datatypes are all (inductive data)types mentioned in the parameter types
          var idt = (IndDatatypeDecl)dt;
          dependencies.AddVertex(idt);
          foreach (Formal p in ctor.Formals) {
            AddDatatypeDependencyEdge(idt, p.Type, dependencies);
          }
        } else {
          // The dependencies of interest among codatatypes are just the top-level types of parameters.
          var codt = (CoDatatypeDecl)dt;
          coDependencies.AddVertex(codt);
          foreach (var p in ctor.Formals) {
            var co = p.Type.AsCoDatatype;
            if (co != null && codt.EnclosingModuleDefinition == co.EnclosingModuleDefinition) {
              coDependencies.AddEdge(codt, co);
            }
          }
        }
      }
    }

    void ResolveCtorSignature(DatatypeCtor ctor, List<TypeParameter> dtTypeArguments) {
      Contract.Requires(ctor != null);
      Contract.Requires(ctor.EnclosingDatatype != null);
      Contract.Requires(dtTypeArguments != null);
      foreach (Formal p in ctor.Formals) {
        ResolveType(p.tok, p.Type, ctor.EnclosingDatatype, ResolveTypeOptionEnum.AllowPrefix, dtTypeArguments);
      }
    }

    void AddDatatypeDependencyEdge(IndDatatypeDecl dt, Type tp, Graph<IndDatatypeDecl> dependencies) {
      Contract.Requires(dt != null);
      Contract.Requires(tp != null);
      Contract.Requires(dependencies != null);  // more expensive check: Contract.Requires(cce.NonNullElements(dependencies));

      tp = tp.NormalizeExpand();
      var dependee = tp.AsIndDatatype;
      if (dependee != null && dt.EnclosingModuleDefinition == dependee.EnclosingModuleDefinition) {
        dependencies.AddEdge(dt, dependee);
        foreach (var ta in ((UserDefinedType)tp).TypeArgs) {
          AddDatatypeDependencyEdge(dt, ta, dependencies);
        }
      }
    }

    /// <summary>
    /// Assumes type parameters have already been pushed
    /// </summary>
    void ResolveFunction(Function f) {
      Contract.Requires(f != null);
      Contract.Requires(AllTypeConstraints.Count == 0);
      Contract.Ensures(AllTypeConstraints.Count == 0);

      // make note of the warnShadowing attribute
      bool warnShadowingOption = DafnyOptions.O.WarnShadowing;  // save the original warnShadowing value
      bool warnShadowing = false;
      if (Attributes.ContainsBool(f.Attributes, "warnShadowing", ref warnShadowing)) {
        DafnyOptions.O.WarnShadowing = warnShadowing;  // set the value according to the attribute
      }

      scope.PushMarker();
      if (f.IsStatic) {
        scope.AllowInstance = false;
      }

      foreach (Formal p in f.Formals) {
        scope.Push(p.Name, p);
      }

      ResolveParameterDefaultValues(f.Formals, ResolutionContext.FromCodeContext(f));

      foreach (AttributedExpression e in f.Req) {
        ResolveAttributes(e, new ResolutionContext(f, f is TwoStateFunction));
        Expression r = e.E;
        ResolveExpression(r, new ResolutionContext(f, f is TwoStateFunction));
        Contract.Assert(r.Type != null);  // follows from postcondition of ResolveExpression
        ConstrainTypeExprBool(r, "Precondition must be a boolean (got {0})");
      }
      foreach (FrameExpression fr in f.Reads) {
        ResolveFrameExpressionTopLevel(fr, FrameExpressionUse.Reads, f);
      }

      scope.PushMarker();
      if (f.Result != null) {
        scope.Push(f.Result.Name, f.Result);  // function return only visible in post-conditions (and in function attributes)
      }
      foreach (AttributedExpression e in f.Ens) {
        Expression r = e.E;
        ResolveAttributes(e, new ResolutionContext(f, f is TwoStateFunction));
        ResolveExpression(r, new ResolutionContext(f, f is TwoStateFunction) with { InFunctionPostcondition = true });
        Contract.Assert(r.Type != null);  // follows from postcondition of ResolveExpression
        ConstrainTypeExprBool(r, "Postcondition must be a boolean (got {0})");
      }
      scope.PopMarker(); // function result name

      ResolveAttributes(f.Decreases, new ResolutionContext(f, f is TwoStateFunction));
      foreach (Expression r in f.Decreases.Expressions) {
        ResolveExpression(r, new ResolutionContext(f, f is TwoStateFunction));
        // any type is fine
      }
      SolveAllTypeConstraints(); // solve type constraints in the specification

      if (f.Body != null) {
        ResolveExpression(f.Body, new ResolutionContext(f, f is TwoStateFunction));
        Contract.Assert(f.Body.Type != null);  // follows from postcondition of ResolveExpression
        AddAssignableConstraint(f.tok, f.ResultType, f.Body.Type, "Function body type mismatch (expected {0}, got {1})");
        SolveAllTypeConstraints();
      }

      scope.PushMarker();
      if (f.Result != null) {
        scope.Push(f.Result.Name, f.Result);  // function return only visible in post-conditions (and in function attributes)
      }
      ResolveAttributes(f, new ResolutionContext(f, f is TwoStateFunction), true);
      scope.PopMarker(); // function result name

      scope.PopMarker(); // formals

      if (f.ByMethodBody != null) {
        Contract.Assert(f.Body != null && !f.IsGhost); // assured by the parser and other callers of the Function constructor
        var method = f.ByMethodDecl;
        if (method != null) {
          ResolveMethod(method);
        } else {
          // method should have been filled in by now,
          // unless there was a function by method and a method of the same name
          // but then this error must have been reported.
          Contract.Assert(reporter.ErrorCount > 0);
        }
      }

      DafnyOptions.O.WarnShadowing = warnShadowingOption; // restore the original warnShadowing value
    }

    void ResolveFrameExpressionTopLevel(FrameExpression fe, FrameExpressionUse use, ICodeContext codeContext) {
      ResolveFrameExpression(fe, use, new ResolutionContext(codeContext, false));
    }

    void ResolveFrameExpression(FrameExpression fe, FrameExpressionUse use, ResolutionContext resolutionContext) {
      Contract.Requires(fe != null);
      Contract.Requires(resolutionContext != null);

      ResolveExpression(fe.E, resolutionContext);
      Type t = fe.E.Type;
      Contract.Assert(t != null);  // follows from postcondition of ResolveExpression
      var eventualRefType = new InferredTypeProxy();
      if (use == FrameExpressionUse.Reads) {
        AddXConstraint(fe.E.tok, "ReadsFrame", t, eventualRefType,
          "a reads-clause expression must denote an object, a set/iset/multiset/seq of objects, or a function to a set/iset/multiset/seq of objects (instead got {0})");
      } else {
        AddXConstraint(fe.E.tok, "ModifiesFrame", t, eventualRefType,
          use == FrameExpressionUse.Modifies ?
          "a modifies-clause expression must denote an object or a set/iset/multiset/seq of objects (instead got {0})" :
          "an unchanged expression must denote an object or a set/iset/multiset/seq of objects (instead got {0})");
      }
      if (fe.FieldName != null) {
        NonProxyType tentativeReceiverType;
        var member = ResolveMember(fe.E.tok, eventualRefType, fe.FieldName, out tentativeReceiverType);
        var ctype = (UserDefinedType)tentativeReceiverType;  // correctness of cast follows from the DenotesClass test above
        if (member == null) {
          // error has already been reported by ResolveMember
        } else if (!(member is Field)) {
          reporter.Error(MessageSource.Resolver, fe.E, "member {0} in type {1} does not refer to a field", fe.FieldName, ctype.Name);
        } else if (member is ConstantField) {
          reporter.Error(MessageSource.Resolver, fe.E, "expression is not allowed to refer to constant field {0}", fe.FieldName);
        } else {
          Contract.Assert(ctype != null && ctype.ResolvedClass != null);  // follows from postcondition of ResolveMember
          fe.Field = (Field)member;
        }
      }
    }

    /// <summary>
    /// Assumes type parameters have already been pushed
    /// </summary>
    void ResolveMethod(Method m) {
      Contract.Requires(m != null);
      Contract.Requires(AllTypeConstraints.Count == 0);
      Contract.Ensures(AllTypeConstraints.Count == 0);

      try {
        currentMethod = m;

        // make note of the warnShadowing attribute
        bool warnShadowingOption = DafnyOptions.O.WarnShadowing;  // save the original warnShadowing value
        bool warnShadowing = false;
        if (Attributes.ContainsBool(m.Attributes, "warnShadowing", ref warnShadowing)) {
          DafnyOptions.O.WarnShadowing = warnShadowing;  // set the value according to the attribute
        }

        // Add in-parameters to the scope, but don't care about any duplication errors, since they have already been reported
        scope.PushMarker();
        if (m.IsStatic || m is Constructor) {
          scope.AllowInstance = false;
        }
        foreach (Formal p in m.Ins) {
          scope.Push(p.Name, p);
        }
        ResolveParameterDefaultValues(m.Ins, new ResolutionContext(m, m is TwoStateLemma));

        // Start resolving specification...
        foreach (AttributedExpression e in m.Req) {
          ResolveAttributes(e, new ResolutionContext(m, m is TwoStateLemma));
          ResolveExpression(e.E, new ResolutionContext(m, m is TwoStateLemma));
          Contract.Assert(e.E.Type != null);  // follows from postcondition of ResolveExpression
          ConstrainTypeExprBool(e.E, "Precondition must be a boolean (got {0})");
        }

        ResolveAttributes(m.Mod, new ResolutionContext(m, false));
        foreach (FrameExpression fe in m.Mod.Expressions) {
          ResolveFrameExpressionTopLevel(fe, FrameExpressionUse.Modifies, m);
          if (m.IsLemmaLike) {
            reporter.Error(MessageSource.Resolver, fe.tok, "{0}s are not allowed to have modifies clauses", m.WhatKind);
          } else if (m.IsGhost) {
            DisallowNonGhostFieldSpecifiers(fe);
          }
        }
        ResolveAttributes(m.Decreases, new ResolutionContext(m, false));
        foreach (Expression e in m.Decreases.Expressions) {
          ResolveExpression(e, new ResolutionContext(m, m is TwoStateLemma));
          // any type is fine
        }

        if (m is Constructor) {
          scope.PopMarker();
          // start the scope again, but this time allowing instance
          scope.PushMarker();
          foreach (Formal p in m.Ins) {
            scope.Push(p.Name, p);
          }
        }

        // Add out-parameters to a new scope that will also include the outermost-level locals of the body
        // Don't care about any duplication errors among the out-parameters, since they have already been reported
        scope.PushMarker();
        if (m is ExtremeLemma && m.Outs.Count != 0) {
          reporter.Error(MessageSource.Resolver, m.Outs[0].tok, "{0}s are not allowed to have out-parameters", m.WhatKind);
        } else {
          foreach (Formal p in m.Outs) {
            scope.Push(p.Name, p);
          }
        }

        // ... continue resolving specification
        foreach (AttributedExpression e in m.Ens) {
          ResolveAttributes(e, new ResolutionContext(m, true));
          ResolveExpression(e.E, new ResolutionContext(m, true));
          Contract.Assert(e.E.Type != null);  // follows from postcondition of ResolveExpression
          ConstrainTypeExprBool(e.E, "Postcondition must be a boolean (got {0})");
        }
        SolveAllTypeConstraints(); // solve type constraints for specification

        // Resolve body
        if (m.Body != null) {
          if (m is ExtremeLemma com && com.PrefixLemma != null) {
            // The body may mentioned the implicitly declared parameter _k.  Throw it into the
            // scope before resolving the body.
            var k = com.PrefixLemma.Ins[0];
            scope.Push(k.Name, k);  // we expect no name conflict for _k
          }

          DominatingStatementLabels.PushMarker();
          foreach (var req in m.Req) {
            if (req.Label != null) {
              if (DominatingStatementLabels.Find(req.Label.Name) != null) {
                reporter.Error(MessageSource.Resolver, req.Label.Tok, "assert label shadows a dominating label");
              } else {
                var rr = DominatingStatementLabels.Push(req.Label.Name, req.Label);
                Contract.Assert(rr == Scope<Label>.PushResult.Success);  // since we just checked for duplicates, we expect the Push to succeed
              }
            }
          }
          ResolveBlockStatement(m.Body, ResolutionContext.FromCodeContext(m));
          DominatingStatementLabels.PopMarker();
          SolveAllTypeConstraints();
        }

        // attributes are allowed to mention both in- and out-parameters (including the implicit _k, for greatest lemmas)
        ResolveAttributes(m, new ResolutionContext(m, m is TwoStateLemma), true);

        DafnyOptions.O.WarnShadowing = warnShadowingOption; // restore the original warnShadowing value
        scope.PopMarker();  // for the out-parameters and outermost-level locals
        scope.PopMarker();  // for the in-parameters

      }
      finally {
        currentMethod = null;
      }
    }

    /// <summary>
    /// Assumes type parameters have already been pushed
    /// </summary>
    void ResolveIterator(IteratorDecl iter) {
      Contract.Requires(iter != null);
      Contract.Requires(currentClass == null);
      Contract.Ensures(currentClass == null);

      var initialErrorCount = reporter.Count(ErrorLevel.Error);

      // Add in-parameters to the scope, but don't care about any duplication errors, since they have already been reported
      scope.PushMarker();
      scope.AllowInstance = false;  // disallow 'this' from use, which means that the special fields and methods added are not accessible in the syntactically given spec
      iter.Ins.ForEach(p => scope.Push(p.Name, p));
      ResolveParameterDefaultValues(iter.Ins, new ResolutionContext(iter, false));

      // Start resolving specification...
      // we start with the decreases clause, because the _decreases<n> fields were only given type proxies before; we'll know
      // the types only after resolving the decreases clause (and it may be that some of resolution has already seen uses of
      // these fields; so, with no further ado, here we go
      ResolveAttributes(iter.Decreases, new ResolutionContext(iter, false));
      Contract.Assert(iter.Decreases.Expressions.Count == iter.DecreasesFields.Count);
      for (var i = 0; i < iter.Decreases.Expressions.Count; i++) {
        var e = iter.Decreases.Expressions[i];
        ResolveExpression(e, new ResolutionContext(iter, false));
        // any type is fine, but associate this type with the corresponding _decreases<n> field
        var d = iter.DecreasesFields[i];
        // If the following type constraint does not hold, then: Bummer, there was a use--and a bad use--of the field before, so this won't be the best of error messages
        ConstrainSubtypeRelation(d.Type, e.Type, e, "type of field {0} is {1}, but has been constrained elsewhere to be of type {2}", d.Name, e.Type, d.Type);
      }
      foreach (FrameExpression fe in iter.Reads.Expressions) {
        ResolveFrameExpressionTopLevel(fe, FrameExpressionUse.Reads, iter);
      }
      ResolveAttributes(iter.Modifies, new ResolutionContext(iter, false));
      foreach (FrameExpression fe in iter.Modifies.Expressions) {
        ResolveFrameExpressionTopLevel(fe, FrameExpressionUse.Modifies, iter);
      }
      foreach (AttributedExpression e in iter.Requires) {
        ResolveAttributes(e, new ResolutionContext(iter, false));
        ResolveExpression(e.E, new ResolutionContext(iter, false));
        Contract.Assert(e.E.Type != null);  // follows from postcondition of ResolveExpression
        ConstrainTypeExprBool(e.E, "Precondition must be a boolean (got {0})");
      }

      scope.PopMarker();  // for the in-parameters

      // We resolve the rest of the specification in an instance context.  So mentions of the in- or yield-parameters
      // get resolved as field dereferences (with an implicit "this")
      scope.PushMarker();
      currentClass = iter;
      Contract.Assert(scope.AllowInstance);

      foreach (AttributedExpression e in iter.YieldRequires) {
        ResolveAttributes(e, new ResolutionContext(iter, false));
        ResolveExpression(e.E, new ResolutionContext(iter, false));
        Contract.Assert(e.E.Type != null);  // follows from postcondition of ResolveExpression
        ConstrainTypeExprBool(e.E, "Yield precondition must be a boolean (got {0})");
      }
      foreach (AttributedExpression e in iter.YieldEnsures) {
        ResolveAttributes(e, new ResolutionContext(iter, true));
        ResolveExpression(e.E, new ResolutionContext(iter, true));
        Contract.Assert(e.E.Type != null);  // follows from postcondition of ResolveExpression
        ConstrainTypeExprBool(e.E, "Yield postcondition must be a boolean (got {0})");
      }
      foreach (AttributedExpression e in iter.Ensures) {
        ResolveAttributes(e, new ResolutionContext(iter, true));
        ResolveExpression(e.E, new ResolutionContext(iter, true));
        Contract.Assert(e.E.Type != null);  // follows from postcondition of ResolveExpression
        ConstrainTypeExprBool(e.E, "Postcondition must be a boolean (got {0})");
      }
      SolveAllTypeConstraints();

      var postSpecErrorCount = reporter.Count(ErrorLevel.Error);

      // Resolve body
      if (iter.Body != null) {
        DominatingStatementLabels.PushMarker();
        foreach (var req in iter.Requires) {
          if (req.Label != null) {
            if (DominatingStatementLabels.Find(req.Label.Name) != null) {
              reporter.Error(MessageSource.Resolver, req.Label.Tok, "assert label shadows a dominating label");
            } else {
              var rr = DominatingStatementLabels.Push(req.Label.Name, req.Label);
              Contract.Assert(rr == Scope<Label>.PushResult.Success);  // since we just checked for duplicates, we expect the Push to succeed
            }
          }
        }
        ResolveBlockStatement(iter.Body, ResolutionContext.FromCodeContext(iter));
        DominatingStatementLabels.PopMarker();
        SolveAllTypeConstraints();
      }

      currentClass = null;
      scope.PopMarker();  // pop off the AllowInstance setting

      if (postSpecErrorCount == initialErrorCount) {
        CreateIteratorMethodSpecs(iter);
      }
    }

    /// <summary>
    /// Checks if lhs, which is expected to be a successfully resolved expression, denotes something
    /// that can be assigned to.  In particular, this means that lhs denotes a mutable variable, field,
    /// or array element.  If a violation is detected, an error is reported.
    /// </summary>
    void CheckIsLvalue(Expression lhs, ResolutionContext resolutionContext) {
      Contract.Requires(lhs != null);
      Contract.Requires(resolutionContext != null);
      if (lhs is IdentifierExpr) {
        var ll = (IdentifierExpr)lhs;
        if (!ll.Var.IsMutable) {
          reporter.Error(MessageSource.Resolver, lhs, "LHS of assignment must denote a mutable variable");
        }
      } else if (lhs is MemberSelectExpr) {
        var ll = (MemberSelectExpr)lhs;
        var field = ll.Member as Field;
        if (field == null || !field.IsUserMutable) {
          if (resolutionContext.InFirstPhaseConstructor && field is ConstantField cf && !cf.IsStatic && cf.Rhs == null) {
            if (Expression.AsThis(ll.Obj) != null) {
              // it's cool; this field can be assigned to here
            } else {
              reporter.Error(MessageSource.Resolver, lhs, "LHS of assignment must denote a mutable field of 'this'");
            }
          } else {
            reporter.Error(MessageSource.Resolver, lhs, "LHS of assignment must denote a mutable field");
          }
        }
      } else if (lhs is SeqSelectExpr) {
        var ll = (SeqSelectExpr)lhs;
        ConstrainSubtypeRelation(ResolvedArrayType(ll.Seq.tok, 1, new InferredTypeProxy(), resolutionContext, true), ll.Seq.Type, ll.Seq,
          "LHS of array assignment must denote an array element (found {0})", ll.Seq.Type);
        if (!ll.SelectOne) {
          reporter.Error(MessageSource.Resolver, ll.Seq, "cannot assign to a range of array elements (try the 'forall' statement)");
        }
      } else if (lhs is MultiSelectExpr) {
        // nothing to check; this can only denote an array element
      } else {
        reporter.Error(MessageSource.Resolver, lhs, "LHS of assignment must denote a mutable variable or field");
      }
    }

    void ResolveBlockStatement(BlockStmt blockStmt, ResolutionContext resolutionContext) {
      Contract.Requires(blockStmt != null);
      Contract.Requires(resolutionContext != null);

      if (blockStmt is DividedBlockStmt) {
        var div = (DividedBlockStmt)blockStmt;
        Contract.Assert(currentMethod is Constructor);  // divided bodies occur only in class constructors
        Contract.Assert(!resolutionContext.InFirstPhaseConstructor);  // divided bodies are never nested
        foreach (Statement ss in div.BodyInit) {
          ResolveStatementWithLabels(ss, resolutionContext with { InFirstPhaseConstructor = true });
        }
        foreach (Statement ss in div.BodyProper) {
          ResolveStatementWithLabels(ss, resolutionContext);
        }
      } else {
        foreach (Statement ss in blockStmt.Body) {
          ResolveStatementWithLabels(ss, resolutionContext);
        }
      }
    }

    public void ResolveStatementWithLabels(Statement stmt, ResolutionContext resolutionContext) {
      Contract.Requires(stmt != null);
      Contract.Requires(resolutionContext != null);

      enclosingStatementLabels.PushMarker();
      // push labels
      for (var l = stmt.Labels; l != null; l = l.Next) {
        var lnode = l.Data;
        Contract.Assert(lnode.Name != null);  // LabelNode's with .Label==null are added only during resolution of the break statements with 'stmt' as their target, which hasn't happened yet
        var prev = enclosingStatementLabels.Find(lnode.Name);
        if (prev == stmt) {
          reporter.Error(MessageSource.Resolver, lnode.Tok, "duplicate label");
        } else if (prev != null) {
          reporter.Error(MessageSource.Resolver, lnode.Tok, "label shadows an enclosing label");
        } else {
          var r = enclosingStatementLabels.Push(lnode.Name, stmt);
          Contract.Assert(r == Scope<Statement>.PushResult.Success);  // since we just checked for duplicates, we expect the Push to succeed
          if (DominatingStatementLabels.Find(lnode.Name) != null) {
            reporter.Error(MessageSource.Resolver, lnode.Tok, "label shadows a dominating label");
          } else {
            var rr = DominatingStatementLabels.Push(lnode.Name, lnode);
            Contract.Assert(rr == Scope<Label>.PushResult.Success);  // since we just checked for duplicates, we expect the Push to succeed
          }
        }
      }
      ResolveStatement(stmt, resolutionContext);
      enclosingStatementLabels.PopMarker();
    }

    void ResolveAlternatives(List<GuardedAlternative> alternatives, AlternativeLoopStmt loopToCatchBreaks, ResolutionContext resolutionContext) {
      Contract.Requires(alternatives != null);
      Contract.Requires(resolutionContext != null);

      // first, resolve the guards
      foreach (var alternative in alternatives) {
        int prevErrorCount = reporter.Count(ErrorLevel.Error);
        ResolveExpression(alternative.Guard, resolutionContext);
        Contract.Assert(alternative.Guard.Type != null);  // follows from postcondition of ResolveExpression
        bool successfullyResolved = reporter.Count(ErrorLevel.Error) == prevErrorCount;
        ConstrainTypeExprBool(alternative.Guard, "condition is expected to be of type bool, but is {0}");
      }

      if (loopToCatchBreaks != null) {
        loopStack.Add(loopToCatchBreaks);  // push
      }
      foreach (var alternative in alternatives) {
        scope.PushMarker();
        DominatingStatementLabels.PushMarker();
        if (alternative.IsBindingGuard) {
          var exists = (ExistsExpr)alternative.Guard;
          foreach (var v in exists.BoundVars) {
            ScopePushAndReport(scope, v, "bound-variable");
          }
        }
        ResolveAttributes(alternative, resolutionContext);
        foreach (Statement ss in alternative.Body) {
          ResolveStatementWithLabels(ss, resolutionContext);
        }
        DominatingStatementLabels.PopMarker();
        scope.PopMarker();
      }
      if (loopToCatchBreaks != null) {
        loopStack.RemoveAt(loopStack.Count - 1);  // pop
      }
    }

    /// <summary>
    /// Resolves the given call statement.
    /// Assumes all LHSs have already been resolved (and checked for mutability).
    /// </summary>
    void ResolveCallStmt(CallStmt s, ResolutionContext resolutionContext, Type receiverType) {
      Contract.Requires(s != null);
      Contract.Requires(resolutionContext != null);
      bool isInitCall = receiverType != null;

      var callee = s.Method;
      Contract.Assert(callee != null);  // follows from the invariant of CallStmt
      if (!isInitCall && callee is Constructor) {
        reporter.Error(MessageSource.Resolver, s, "a constructor is allowed to be called only when an object is being allocated");
      }

      // resolve left-hand sides (the right-hand sides are resolved below)
      foreach (var lhs in s.Lhs) {
        Contract.Assume(lhs.Type != null);  // a sanity check that LHSs have already been resolved
      }

      bool tryToResolve = false;
      if (callee.Outs.Count != s.Lhs.Count) {
        if (isInitCall) {
          reporter.Error(MessageSource.Resolver, s, "a method called as an initialization method must not have any result arguments");
        } else {
          reporter.Error(MessageSource.Resolver, s, "wrong number of method result arguments (got {0}, expected {1})", s.Lhs.Count, callee.Outs.Count);
          tryToResolve = true;
        }
      } else {
        if (isInitCall) {
          if (callee.IsStatic) {
            reporter.Error(MessageSource.Resolver, s.Tok, "a method called as an initialization method must not be 'static'");
          } else {
            tryToResolve = true;
          }
        } else if (!callee.IsStatic) {
          if (!scope.AllowInstance && s.Receiver is ThisExpr) {
            // The call really needs an instance, but that instance is given as 'this', which is not
            // available in this context.  For more details, see comment in the resolution of a
            // FunctionCallExpr.
            reporter.Error(MessageSource.Resolver, s.Receiver, "'this' is not allowed in a 'static' context");
          } else if (s.Receiver is StaticReceiverExpr) {
            reporter.Error(MessageSource.Resolver, s.Receiver, "call to instance method requires an instance");
          } else {
            tryToResolve = true;
          }
        } else {
          tryToResolve = true;
        }
      }

      if (tryToResolve) {
        var typeMap = s.MethodSelect.TypeArgumentSubstitutionsAtMemberDeclaration();
        // resolve arguments
        ResolveActualParameters(s.Bindings, callee.Ins, s.Tok, callee, resolutionContext, typeMap,
          callee.IsStatic ? null : s.Receiver);
        // type check the out-parameter arguments (in-parameters were type checked as part of ResolveActualParameters)
        for (int i = 0; i < callee.Outs.Count && i < s.Lhs.Count; i++) {
          var outFormal = callee.Outs[i];
          var it = outFormal.Type;
          Type st = it.Subst(typeMap);
          var lhs = s.Lhs[i];
          var what = GetLocationInformation(outFormal, callee.Outs.Count(), i, "method out-parameter");

          AddAssignableConstraint(
            s.Tok, lhs.Type, st,
            $"incorrect return type {what} (expected {{1}}, got {{0}})");
        }
        for (int i = 0; i < s.Lhs.Count; i++) {
          var lhs = s.Lhs[i];
          // LHS must denote a mutable field.
          CheckIsLvalue(lhs.Resolved, resolutionContext);
        }
      }
      if (Contract.Exists(callee.Decreases.Expressions, e => e is WildcardExpr) && !resolutionContext.CodeContext.AllowsNontermination) {
        reporter.Error(MessageSource.Resolver, s.Tok, "a call to a possibly non-terminating method is allowed only if the calling method is also declared (with 'decreases *') to be possibly non-terminating");
      }
    }

    /// <summary>
    /// Resolve the actual arguments given in "bindings". Then, check that there is exactly one
    /// actual for each formal, and impose assignable constraints.
    /// "typeMap" is applied to the type of each formal.
    /// This method should be called only once. That is, bindings.arguments is required to be null on entry to this method.
    /// </summary>
    void ResolveActualParameters(ActualBindings bindings, List<Formal> formals, IToken callTok, object context, ResolutionContext resolutionContext,
      Dictionary<TypeParameter, Type> typeMap, Expression/*?*/ receiver) {
      Contract.Requires(bindings != null);
      Contract.Requires(formals != null);
      Contract.Requires(callTok != null);
      Contract.Requires(context is Method || context is Function || context is DatatypeCtor || context is ArrowType);
      Contract.Requires(typeMap != null);
      Contract.Requires(!bindings.WasResolved);

      string whatKind;
      string name;
      if (context is Method cMethod) {
        whatKind = cMethod.WhatKind;
        name = $"{whatKind} '{cMethod.Name}'";
      } else if (context is Function cFunction) {
        whatKind = cFunction.WhatKind;
        name = $"{whatKind} '{cFunction.Name}'";
      } else if (context is DatatypeCtor cCtor) {
        whatKind = "datatype constructor";
        name = $"{whatKind} '{cCtor.Name}'";
      } else {
        var cArrowType = (ArrowType)context;
        whatKind = "function application";
        name = $"function type '{cArrowType}'";
      }

      // If all arguments are passed positionally, use simple error messages that talk about the count of arguments.
      var onlyPositionalArguments = bindings.ArgumentBindings.TrueForAll(binding => binding.FormalParameterName == null);
      var simpleErrorReported = false;
      if (onlyPositionalArguments) {
        var requiredParametersCount = formals.Count(f => f.DefaultValue == null);
        var actualsCounts = bindings.ArgumentBindings.Count;
        if (requiredParametersCount <= actualsCounts && actualsCounts <= formals.Count) {
          // the situation is plausible
        } else if (requiredParametersCount == formals.Count) {
          // this is the common, classical case of no default parameter values; generate a straightforward error message
          reporter.Error(MessageSource.Resolver, callTok, $"wrong number of arguments ({name} expects {formals.Count}, got {actualsCounts})");
          simpleErrorReported = true;
        } else if (actualsCounts < requiredParametersCount) {
          reporter.Error(MessageSource.Resolver, callTok, $"wrong number of arguments ({name} expects at least {requiredParametersCount}, got {actualsCounts})");
          simpleErrorReported = true;
        } else {
          reporter.Error(MessageSource.Resolver, callTok, $"wrong number of arguments ({name} expects at most {formals.Count}, got {actualsCounts})");
          simpleErrorReported = true;
        }
      }

      // resolve given arguments and populate the "namesToActuals" map
      var namesToActuals = new Dictionary<string, ActualBinding>();
      formals.ForEach(f => namesToActuals.Add(f.Name, null)); // a name mapping to "null" says it hasn't been filled in yet
      var stillAcceptingPositionalArguments = true;
      var bindingIndex = 0;
      foreach (var binding in bindings.ArgumentBindings) {
        var arg = binding.Actual;
        // insert the actual into "namesToActuals" under an appropriate name, unless there is an error
        if (binding.FormalParameterName != null) {
          var pname = binding.FormalParameterName.val;
          stillAcceptingPositionalArguments = false;
          if (!namesToActuals.TryGetValue(pname, out var b)) {
            reporter.Error(MessageSource.Resolver, binding.FormalParameterName, $"the binding named '{pname}' does not correspond to any formal parameter");
          } else if (b == null) {
            // all is good
            namesToActuals[pname] = binding;
          } else if (b.FormalParameterName == null) {
            reporter.Error(MessageSource.Resolver, binding.FormalParameterName, $"the parameter named '{pname}' is already given positionally");
          } else {
            reporter.Error(MessageSource.Resolver, binding.FormalParameterName, $"duplicate binding for parameter name '{pname}'");
          }
        } else if (!stillAcceptingPositionalArguments) {
          reporter.Error(MessageSource.Resolver, arg.tok, "a positional argument is not allowed to follow named arguments");
        } else if (bindingIndex < formals.Count) {
          // use the name of formal corresponding to this positional argument, unless the parameter is named-only
          var formal = formals[bindingIndex];
          var pname = formal.Name;
          if (formal.IsNameOnly) {
            reporter.Error(MessageSource.Resolver, arg.tok,
              $"nameonly parameter '{pname}' must be passed using a name binding; it cannot be passed positionally");
          }
          Contract.Assert(namesToActuals[pname] == null); // we expect this, since we've only filled parameters positionally so far
          namesToActuals[pname] = binding;
        } else {
          // too many positional arguments
          if (onlyPositionalArguments) {
            // error was reported before the "foreach" loop
            Contract.Assert(simpleErrorReported);
          } else if (formals.Count < bindingIndex) {
            // error was reported on a previous iteration of this "foreach" loop
          } else {
            reporter.Error(MessageSource.Resolver, callTok,
              $"wrong number of arguments ({name} expects {formals.Count}, got {bindings.ArgumentBindings.Count})");
          }
        }

        // resolve argument
        ResolveExpression(arg, resolutionContext);
        bindingIndex++;
      }

      var actuals = new List<Expression>();
      var formalIndex = 0;
      var substMap = new Dictionary<IVariable, Expression>();
      foreach (var formal in formals) {
        var b = namesToActuals[formal.Name];
        if (b != null) {
          actuals.Add(b.Actual);
          substMap.Add(formal, b.Actual);
          var what = GetLocationInformation(formal,
            bindings.ArgumentBindings.Count(), bindings.ArgumentBindings.IndexOf(b),
            whatKind + (context is Method ? " in-parameter" : " parameter"));

          AddAssignableConstraint(
            callTok, formal.Type.Subst(typeMap), b.Actual.Type,
            $"incorrect argument type {what} (expected {{0}}, found {{1}})");
        } else if (formal.DefaultValue != null) {
          // Note, in the following line, "substMap" is passed in, but it hasn't been fully filled in until the
          // end of this foreach loop. Still, that's soon enough, because DefaultValueExpression won't use it
          // until FillInDefaultValueExpressions at the end of Pass 1 of the Resolver.
          var n = new DefaultValueExpression(callTok, formal, receiver, substMap, typeMap);
          allDefaultValueExpressions.Add(n);
          actuals.Add(n);
          substMap.Add(formal, n);
        } else {
          // parameter has no value
          if (onlyPositionalArguments) {
            // a simple error message has already been reported
            Contract.Assert(simpleErrorReported);
          } else {
            var formalDescription = whatKind + (context is Method ? " in-parameter" : " parameter");
            var nameWithIndex = formal.HasName && formal is not ImplicitFormal ? "'" + formal.Name + "'" : "";
            if (formals.Count > 1 || nameWithIndex == "") {
              nameWithIndex += nameWithIndex == "" ? "" : " ";
              nameWithIndex += $"at index {formalIndex}";
            }
            var message = $"{formalDescription} {nameWithIndex} requires an argument of type {formal.Type}";
            reporter.Error(MessageSource.Resolver, callTok, message);
          }
        }
        formalIndex++;
      }

      bindings.AcceptArgumentExpressionsAsExactParameterList(actuals);
    }

    private static string GetLocationInformation(Formal parameter, int bindingCount, int bindingIndex, string formalDescription) {
      var displayName = parameter.HasName && parameter is not ImplicitFormal;
      var description = "";
      if (bindingCount > 1) {
        description += $"at index {bindingIndex} ";
      }

      description += $"for {formalDescription}";

      if (displayName) {
        description += $" '{parameter.Name}'";
      }

      return description;
    }

    /// <summary>
    /// To resolve "id" in expression "E . id", do:
    ///  * If E denotes a module name M:
    ///      0. Member of module M:  sub-module (including submodules of imports), class, datatype, etc.
    ///         (if two imported types have the same name, an error message is produced here)
    ///      1. Static member of M._default denoting an async task type
    ///    (Note that in contrast to ResolveNameSegment_Type, imported modules, etc. are ignored)
    ///  * If E denotes a type:
    ///      2. a. Member of that type denoting an async task type, or:
    ///         b. If allowDanglingDotName:
    ///            Return the type "E" and the given "expr", letting the caller try to make sense of the final dot-name.
    ///
    /// Note: 1 and 2a are not used now, but they will be of interest when async task types are supported.
    /// </summary>
    ResolveTypeReturn ResolveDotSuffix_Type(ExprDotName expr, ResolutionContext resolutionContext, bool allowDanglingDotName, ResolveTypeOption option, List<TypeParameter> defaultTypeArguments) {
      Contract.Requires(expr != null);
      Contract.Requires(!expr.WasResolved());
      Contract.Requires(expr.Lhs is NameSegment || expr.Lhs is ExprDotName);
      Contract.Requires(resolutionContext != null);
      Contract.Ensures(Contract.Result<ResolveTypeReturn>() == null || allowDanglingDotName);

      // resolve the LHS expression
      if (expr.Lhs is NameSegment) {
        ResolveNameSegment_Type((NameSegment)expr.Lhs, resolutionContext, option, defaultTypeArguments);
      } else {
        ResolveDotSuffix_Type((ExprDotName)expr.Lhs, resolutionContext, false, option, defaultTypeArguments);
      }

      if (expr.OptTypeArguments != null) {
        foreach (var ty in expr.OptTypeArguments) {
          ResolveType(expr.tok, ty, resolutionContext, option, defaultTypeArguments);
        }
      }

      Expression r = null;  // the resolved expression, if successful

      var lhs = expr.Lhs.Resolved;
      if (lhs != null && lhs.Type is Resolver_IdentifierExpr.ResolverType_Module) {
        var ri = (Resolver_IdentifierExpr)lhs;
        var sig = ((ModuleDecl)ri.Decl).AccessibleSignature(useCompileSignatures);
        sig = GetSignature(sig);
        // For 0:
        TopLevelDecl decl;

        if (sig.TopLevels.TryGetValue(expr.SuffixName, out decl)) {
          // ----- 0. Member of the specified module
          if (decl is AmbiguousTopLevelDecl) {
            var ad = (AmbiguousTopLevelDecl)decl;
            reporter.Error(MessageSource.Resolver, expr.tok, "The name {0} ambiguously refers to a type in one of the modules {1} (try qualifying the type name with the module name)", expr.SuffixName, ad.ModuleNames());
          } else {
            // We have found a module name or a type name.  We create a temporary expression that will never be seen by the compiler
            // or verifier, just to have a placeholder where we can recorded what we have found.
            r = CreateResolver_IdentifierExpr(expr.tok, expr.SuffixName, expr.OptTypeArguments, decl);
          }
#if ASYNC_TASK_TYPES
        } else if (sig.StaticMembers.TryGetValue(expr.SuffixName, out member)) {
          // ----- 1. static member of the specified module
          Contract.Assert(member.IsStatic); // moduleInfo.StaticMembers is supposed to contain only static members of the module's implicit class _default
          if (ReallyAmbiguousThing(ref member)) {
            reporter.Error(MessageSource.Resolver, expr.tok, "The name {0} ambiguously refers to a static member in one of the modules {1} (try qualifying the member name with the module name)", expr.SuffixName, ((AmbiguousMemberDecl)member).ModuleNames());
          } else {
            var receiver = new StaticReceiverExpr(expr.tok, (ClassDecl)member.EnclosingClass);
            r = ResolveExprDotCall(expr.tok, receiver, member, expr.OptTypeArguments, opts.resolutionContext, allowMethodCall);
          }
#endif
        } else {
          reporter.Error(MessageSource.Resolver, expr.tok, "module '{0}' does not declare a type '{1}'", ri.Decl.Name, expr.SuffixName);
        }

      } else if (lhs != null && lhs.Type is Resolver_IdentifierExpr.ResolverType_Type) {
        var ri = (Resolver_IdentifierExpr)lhs;
        // ----- 2. Look up name in type
        var ty = new UserDefinedType(ri.tok, ri.Decl.Name, ri.Decl, ri.TypeArgs);
        if (allowDanglingDotName && ty.IsRefType) {
          return new ResolveTypeReturn(ty, expr);
        }
        if (r == null) {
          reporter.Error(MessageSource.Resolver, expr.tok, "member '{0}' does not exist in type '{1}' or cannot be part of type name", expr.SuffixName, ri.Decl.Name);
        }
      }

      if (r == null) {
        // an error has been reported above; we won't fill in .ResolvedExpression, but we still must fill in .Type
        expr.Type = new InferredTypeProxy();
      } else {
        expr.ResolvedExpression = r;
        expr.Type = r.Type;
      }
      return null;
    }

    Resolver_IdentifierExpr CreateResolver_IdentifierExpr(IToken tok, string name, List<Type> optTypeArguments, TopLevelDecl decl) {
      Contract.Requires(tok != null);
      Contract.Requires(name != null);
      Contract.Requires(decl != null);
      Contract.Ensures(Contract.Result<Resolver_IdentifierExpr>() != null);

      if (!moduleInfo.IsAbstract) {
        if (decl is ModuleDecl md && md.Signature.IsAbstract) {
          reporter.Error(MessageSource.Resolver, tok, "a compiled module is not allowed to use an abstract module ({0})", decl.Name);
        }
      }
      var n = optTypeArguments == null ? 0 : optTypeArguments.Count;
      if (optTypeArguments != null) {
        // type arguments were supplied; they must be equal in number to those expected
        if (n != decl.TypeArgs.Count) {
          reporter.Error(MessageSource.Resolver, tok, "Wrong number of type arguments ({0} instead of {1}) passed to {2}: {3}", n, decl.TypeArgs.Count, decl.WhatKind, name);
        }
      }
      List<Type> tpArgs = new List<Type>();
      for (int i = 0; i < decl.TypeArgs.Count; i++) {
        tpArgs.Add(i < n ? optTypeArguments[i] : new InferredTypeProxy());
      }
      return new Resolver_IdentifierExpr(tok, decl, tpArgs);
    }

    private void ResolveAssignSuchThatStmt(AssignSuchThatStmt s, ResolutionContext resolutionContext) {
      Contract.Requires(s != null);
      Contract.Requires(resolutionContext != null);

      if (s.AssumeToken != null) {
        ResolveAttributes(s.AssumeToken, resolutionContext);
      }

      var lhsSimpleVariables = new HashSet<IVariable>();
      foreach (var lhs in s.Lhss) {
        if (lhs.Resolved != null) {
          CheckIsLvalue(lhs.Resolved, resolutionContext);
        } else {
          Contract.Assert(reporter.ErrorCount > 0);
        }
        if (lhs.Resolved is IdentifierExpr ide) {
          if (lhsSimpleVariables.Contains(ide.Var)) {
            // syntactically forbid duplicate simple-variables on the LHS
            reporter.Error(MessageSource.Resolver, lhs, $"variable '{ide.Var.Name}' occurs more than once as left-hand side of :|");
          } else {
            lhsSimpleVariables.Add(ide.Var);
          }
        }
        // to ease in the verification of the existence check, only allow local variables as LHSs
        if (s.AssumeToken == null && !(lhs.Resolved is IdentifierExpr)) {
          reporter.Error(MessageSource.Resolver, lhs, "an assign-such-that statement (without an 'assume' clause) currently only supports local-variable LHSs");
        }
      }

      ResolveExpression(s.Expr, resolutionContext);
      ConstrainTypeExprBool(s.Expr, "type of RHS of assign-such-that statement must be boolean (got {0})");
    }

    private void ResolveConcreteUpdateStmt(ConcreteUpdateStatement s, ResolutionContext resolutionContext) {
      Contract.Requires(resolutionContext != null);

      // First, resolve all LHS's and expression-looking RHS's.
      int errorCountBeforeCheckingLhs = reporter.Count(ErrorLevel.Error);

      var lhsNameSet = new HashSet<string>();  // used to check for duplicate identifiers on the left (full duplication checking for references and the like is done during verification)
      foreach (var lhs in s.Lhss) {
        var ec = reporter.Count(ErrorLevel.Error);
        ResolveExpression(lhs, resolutionContext);
        if (ec == reporter.Count(ErrorLevel.Error)) {
          if (lhs is SeqSelectExpr && !((SeqSelectExpr)lhs).SelectOne) {
            reporter.Error(MessageSource.Resolver, lhs, "cannot assign to a range of array elements (try the 'forall' statement)");
          }
        }
      }

      // Resolve RHSs
      if (s is AssignSuchThatStmt) {
        ResolveAssignSuchThatStmt((AssignSuchThatStmt)s, resolutionContext);
      } else if (s is UpdateStmt) {
        ResolveUpdateStmt((UpdateStmt)s, resolutionContext, errorCountBeforeCheckingLhs);
      } else if (s is AssignOrReturnStmt) {
        ResolveAssignOrReturnStmt((AssignOrReturnStmt)s, resolutionContext);
      } else {
        Contract.Assert(false); throw new cce.UnreachableException();
      }
      ResolveAttributes(s, resolutionContext);
    }
    /// <summary>
    /// Resolve the RHSs and entire UpdateStmt (LHSs should already have been checked by the caller).
    /// errorCountBeforeCheckingLhs is passed in so that this method can determined if any resolution errors were found during
    /// LHS or RHS checking, because only if no errors were found is update.ResolvedStmt changed.
    /// </summary>
    private void ResolveUpdateStmt(UpdateStmt update, ResolutionContext resolutionContext, int errorCountBeforeCheckingLhs) {
      Contract.Requires(update != null);
      Contract.Requires(resolutionContext != null);
      IToken firstEffectfulRhs = null;
      MethodCallInformation methodCallInfo = null;
      update.ResolvedStatements = new();
      var j = 0;
      foreach (var rhs in update.Rhss) {
        bool isEffectful;
        if (rhs is TypeRhs) {
          var tr = (TypeRhs)rhs;
          ResolveTypeRhs(tr, update, resolutionContext);
          isEffectful = tr.InitCall != null;
        } else if (rhs is HavocRhs) {
          isEffectful = false;
        } else {
          var er = (ExprRhs)rhs;
          if (er.Expr is ApplySuffix) {
            var a = (ApplySuffix)er.Expr;
            var cRhs = ResolveApplySuffix(a, resolutionContext, true);
            isEffectful = cRhs != null;
            methodCallInfo = methodCallInfo ?? cRhs;
          } else {
            ResolveExpression(er.Expr, resolutionContext);
            isEffectful = false;
          }
        }
        if (isEffectful && firstEffectfulRhs == null) {
          firstEffectfulRhs = rhs.Tok;
        }
        ResolveAttributes(rhs, resolutionContext);
        j++;
      }

      // figure out what kind of UpdateStmt this is
      if (firstEffectfulRhs == null) {
        if (update.Lhss.Count == 0) {
          Contract.Assert(update.Rhss.Count == 1);  // guaranteed by the parser
          reporter.Error(MessageSource.Resolver, update, "expected method call, found expression");
        } else if (update.Lhss.Count != update.Rhss.Count) {
          reporter.Error(MessageSource.Resolver, update, "the number of left-hand sides ({0}) and right-hand sides ({1}) must match for a multi-assignment", update.Lhss.Count, update.Rhss.Count);
        } else if (reporter.Count(ErrorLevel.Error) == errorCountBeforeCheckingLhs) {
          // add the statements here in a sequence, but don't use that sequence later for translation (instead, should translate properly as multi-assignment)
          for (int i = 0; i < update.Lhss.Count; i++) {
            var a = new AssignStmt(update.Tok, update.EndTok, update.Lhss[i].Resolved, update.Rhss[i]);
            update.ResolvedStatements.Add(a);
          }
        }

      } else if (update.CanMutateKnownState) {
        if (1 < update.Rhss.Count) {
          reporter.Error(MessageSource.Resolver, firstEffectfulRhs, "cannot have effectful parameter in multi-return statement.");
        } else { // it might be ok, if it is a TypeRhs
          Contract.Assert(update.Rhss.Count == 1);
          if (methodCallInfo != null) {
            reporter.Error(MessageSource.Resolver, methodCallInfo.Tok, "cannot have method call in return statement.");
          } else {
            // we have a TypeRhs
            Contract.Assert(update.Rhss[0] is TypeRhs);
            var tr = (TypeRhs)update.Rhss[0];
            Contract.Assert(tr.InitCall != null); // there were effects, so this must have been a call.
            if (tr.CanAffectPreviouslyKnownExpressions) {
              reporter.Error(MessageSource.Resolver, tr.Tok, "can only have initialization methods which modify at most 'this'.");
            } else if (reporter.Count(ErrorLevel.Error) == errorCountBeforeCheckingLhs) {
              var a = new AssignStmt(update.Tok, update.EndTok, update.Lhss[0].Resolved, tr);
              update.ResolvedStatements.Add(a);
            }
          }
        }

      } else {
        // if there was an effectful RHS, that must be the only RHS
        if (update.Rhss.Count != 1) {
          reporter.Error(MessageSource.Resolver, firstEffectfulRhs, "an update statement is allowed an effectful RHS only if there is just one RHS");
        } else if (methodCallInfo == null) {
          // must be a single TypeRhs
          if (update.Lhss.Count != 1) {
            Contract.Assert(2 <= update.Lhss.Count);  // the parser allows 0 Lhss only if the whole statement looks like an expression (not a TypeRhs)
            reporter.Error(MessageSource.Resolver, update.Lhss[1].tok, "the number of left-hand sides ({0}) and right-hand sides ({1}) must match for a multi-assignment", update.Lhss.Count, update.Rhss.Count);
          } else if (reporter.Count(ErrorLevel.Error) == errorCountBeforeCheckingLhs) {
            var a = new AssignStmt(update.Tok, update.EndTok, update.Lhss[0].Resolved, update.Rhss[0]);
            update.ResolvedStatements.Add(a);
          }
        } else if (reporter.Count(ErrorLevel.Error) == errorCountBeforeCheckingLhs) {
          // a call statement
          var resolvedLhss = new List<Expression>();
          foreach (var ll in update.Lhss) {
            resolvedLhss.Add(ll.Resolved);
          }
          CallStmt a = new CallStmt(methodCallInfo.Tok, update.EndTok, resolvedLhss, methodCallInfo.Callee, methodCallInfo.ActualParameters);
          a.OriginalInitialLhs = update.OriginalInitialLhs;
          update.ResolvedStatements.Add(a);
        }
      }

      foreach (var a in update.ResolvedStatements) {
        ResolveStatement(a, resolutionContext);
      }
    }

    public void ResolveStatement(Statement stmt, ResolutionContext resolutionContext) {
      Contract.Requires(stmt != null);
      Contract.Requires(resolutionContext != null);
      if (!(stmt is ForallStmt || stmt is ForLoopStmt)) {  // "forall" and "for" statements do their own attribute resolution below
        ResolveAttributes(stmt, resolutionContext);
      }
      if (stmt is PredicateStmt) {
        PredicateStmt s = (PredicateStmt)stmt;
        var assertStmt = stmt as AssertStmt;
        if (assertStmt != null && assertStmt.Label != null) {
          if (DominatingStatementLabels.Find(assertStmt.Label.Name) != null) {
            reporter.Error(MessageSource.Resolver, assertStmt.Label.Tok, "assert label shadows a dominating label");
          } else {
            var rr = DominatingStatementLabels.Push(assertStmt.Label.Name, assertStmt.Label);
            Contract.Assert(rr == Scope<Label>.PushResult.Success);  // since we just checked for duplicates, we expect the Push to succeed
          }
        }
        ResolveExpression(s.Expr, resolutionContext);
        Contract.Assert(s.Expr.Type != null);  // follows from postcondition of ResolveExpression
        ConstrainTypeExprBool(s.Expr, "condition is expected to be of type bool, but is {0}");
        if (assertStmt != null && assertStmt.Proof != null) {
          // clear the labels for the duration of checking the proof body, because break statements are not allowed to leave a the proof body
          var prevLblStmts = enclosingStatementLabels;
          var prevLoopStack = loopStack;
          enclosingStatementLabels = new Scope<Statement>();
          loopStack = new List<Statement>();
          ResolveStatement(assertStmt.Proof, resolutionContext);
          enclosingStatementLabels = prevLblStmts;
          loopStack = prevLoopStack;
        }
        var expectStmt = stmt as ExpectStmt;
        if (expectStmt != null) {
          if (expectStmt.Message == null) {
            expectStmt.Message = new StringLiteralExpr(s.Tok, "expectation violation", false);
          }
          ResolveExpression(expectStmt.Message, resolutionContext);
          Contract.Assert(expectStmt.Message.Type != null);  // follows from postcondition of ResolveExpression
        }

      } else if (stmt is PrintStmt) {
        var s = (PrintStmt)stmt;
        s.Args.Iter(e => ResolveExpression(e, resolutionContext));

      } else if (stmt is RevealStmt) {
        var s = (RevealStmt)stmt;
        foreach (var expr in s.Exprs) {
          var name = RevealStmt.SingleName(expr);
          var labeledAssert = name == null ? null : DominatingStatementLabels.Find(name) as AssertLabel;
          if (labeledAssert != null) {
            s.LabeledAsserts.Add(labeledAssert);
          } else {
            var revealResolutionContext = resolutionContext with { InReveal = true };
            if (expr is ApplySuffix) {
              var e = (ApplySuffix)expr;
              var methodCallInfo = ResolveApplySuffix(e, revealResolutionContext, true);
              if (methodCallInfo == null) {
                reporter.Error(MessageSource.Resolver, expr.tok, "expression has no reveal lemma");
              } else if (methodCallInfo.Callee.Member is TwoStateLemma && !revealResolutionContext.IsTwoState) {
                reporter.Error(MessageSource.Resolver, methodCallInfo.Tok, "a two-state function can only be revealed in a two-state context");
              } else if (methodCallInfo.Callee.AtLabel != null) {
                Contract.Assert(methodCallInfo.Callee.Member is TwoStateLemma);
                reporter.Error(MessageSource.Resolver, methodCallInfo.Tok, "to reveal a two-state function, do not list any parameters or @-labels");
              } else {
                var call = new CallStmt(methodCallInfo.Tok, s.EndTok, new List<Expression>(), methodCallInfo.Callee, methodCallInfo.ActualParameters);
                s.ResolvedStatements.Add(call);
              }
            } else if (expr is NameSegment or ExprDotName) {
              if (expr is NameSegment) {
                ResolveNameSegment((NameSegment)expr, true, null, revealResolutionContext, true);
              } else {
                ResolveDotSuffix((ExprDotName)expr, true, null, revealResolutionContext, true);
              }
              MemberSelectExpr callee = (MemberSelectExpr)((ConcreteSyntaxExpression)expr).ResolvedExpression;
              if (callee == null) {
              } else if (callee.Member is Lemma or TwoStateLemma && Attributes.Contains(callee.Member.Attributes, "axiom")) {
                //The revealed member is a function
                reporter.Error(MessageSource.Resolver, callee.tok, "to reveal a function ({0}), append parentheses", callee.Member.ToString().Substring(7));
              } else {
                var call = new CallStmt(expr.tok, s.EndTok, new List<Expression>(), callee, new List<ActualBinding>());
                s.ResolvedStatements.Add(call);
              }
            } else {
              ResolveExpression(expr, revealResolutionContext);
            }
          }
        }
        foreach (var a in s.ResolvedStatements) {
          ResolveStatement(a, resolutionContext);
        }
      } else if (stmt is BreakStmt) {
        var s = (BreakStmt)stmt;
        if (s.TargetLabel != null) {
          Statement target = enclosingStatementLabels.Find(s.TargetLabel.val);
          if (target == null) {
            reporter.Error(MessageSource.Resolver, s.TargetLabel, $"{s.Kind} label is undefined or not in scope: {s.TargetLabel.val}");
          } else if (s.IsContinue && !(target is LoopStmt)) {
            reporter.Error(MessageSource.Resolver, s.TargetLabel, $"continue label must designate a loop: {s.TargetLabel.val}");
          } else {
            s.TargetStmt = target;
          }
        } else {
          Contract.Assert(1 <= s.BreakAndContinueCount); // follows from BreakStmt class invariant and the guard for this "else" branch
          var jumpStmt = s.BreakAndContinueCount == 1 ?
            $"a non-labeled '{s.Kind}' statement" :
            $"a '{Util.Repeat(s.BreakAndContinueCount - 1, "break ")}{s.Kind}' statement";
          if (loopStack.Count == 0) {
            reporter.Error(MessageSource.Resolver, s, $"{jumpStmt} is allowed only in loops");
          } else if (loopStack.Count < s.BreakAndContinueCount) {
            reporter.Error(MessageSource.Resolver, s,
              $"{jumpStmt} is allowed only in contexts with {s.BreakAndContinueCount} enclosing loops, but the current context only has {loopStack.Count}");
          } else {
            Statement target = loopStack[loopStack.Count - s.BreakAndContinueCount];
            if (target.Labels == null) {
              // make sure there is a label, because the compiler and translator will want to see a unique ID
              target.Labels = new LList<Label>(new Label(target.Tok, null), null);
            }
            s.TargetStmt = target;
          }
        }

      } else if (stmt is ProduceStmt) {
        var kind = stmt is YieldStmt ? "yield" : "return";
        if (stmt is YieldStmt && !(resolutionContext.CodeContext is IteratorDecl)) {
          reporter.Error(MessageSource.Resolver, stmt, "yield statement is allowed only in iterators");
        } else if (stmt is ReturnStmt && !(resolutionContext.CodeContext is Method)) {
          reporter.Error(MessageSource.Resolver, stmt, "return statement is allowed only in method");
        } else if (resolutionContext.InFirstPhaseConstructor) {
          reporter.Error(MessageSource.Resolver, stmt, "return statement is not allowed before 'new;' in a constructor");
        }
        var s = (ProduceStmt)stmt;
        if (s.Rhss != null) {
          var cmc = resolutionContext.CodeContext as IMethodCodeContext;
          if (cmc == null) {
            // an error has already been reported above
          } else if (cmc.Outs.Count != s.Rhss.Count) {
            reporter.Error(MessageSource.Resolver, s, "number of {2} parameters does not match declaration (found {0}, expected {1})", s.Rhss.Count, cmc.Outs.Count, kind);
          } else {
            Contract.Assert(s.Rhss.Count > 0);
            // Create a hidden update statement using the out-parameter formals, resolve the RHS, and check that the RHS is good.
            List<Expression> formals = new List<Expression>();
            foreach (Formal f in cmc.Outs) {
              Expression produceLhs;
              if (stmt is ReturnStmt) {
                var ident = new ImplicitIdentifierExpr(f.tok, f.Name);
                // resolve it here to avoid capture into more closely declared local variables
                ident.Var = f;
                ident.Type = ident.Var.Type;
                Contract.Assert(f.Type != null);
                produceLhs = ident;
              } else {
                var yieldIdent = new MemberSelectExpr(f.tok, new ImplicitThisExpr(f.tok), f.Name);
                ResolveExpression(yieldIdent, resolutionContext);
                produceLhs = yieldIdent;
              }
              formals.Add(produceLhs);
            }
            s.HiddenUpdate = new UpdateStmt(s.Tok, s.EndTok, formals, s.Rhss, true);
            // resolving the update statement will check for return/yield statement specifics.
            ResolveStatement(s.HiddenUpdate, resolutionContext);
          }
        } else {// this is a regular return/yield statement.
          s.HiddenUpdate = null;
        }
      } else if (stmt is ConcreteUpdateStatement) {
        ResolveConcreteUpdateStmt((ConcreteUpdateStatement)stmt, resolutionContext);
      } else if (stmt is VarDeclStmt) {
        var s = (VarDeclStmt)stmt;
        // We have four cases.
        Contract.Assert(s.Update == null || s.Update is AssignSuchThatStmt || s.Update is UpdateStmt || s.Update is AssignOrReturnStmt);
        // 0.  There is no .Update.  This is easy, we will just resolve the locals.
        // 1.  The .Update is an AssignSuchThatStmt.  This is also straightforward:  first
        //     resolve the locals, which adds them to the scope, and then resolve the .Update.
        // 2.  The .Update is an UpdateStmt, which, resolved, means either a CallStmt or a bunch
        //     of parallel AssignStmt's.  Here, the right-hand sides should be resolved before
        //     the local variables have been added to the scope, but the left-hand sides should
        //     resolve to the newly introduced variables.
        // 3.  The .Update is a ":-" statement, for which resolution does two steps:
        //     First, desugar, then run the regular resolution on the desugared AST.
        // To accommodate these options, we first reach into the UpdateStmt, if any, to resolve
        // the left-hand sides of the UpdateStmt.  This will have the effect of shielding them
        // from a subsequent resolution (since expression resolution will do nothing if the .Type
        // field is already assigned.
        // Alright, so it is:

        // Resolve the types of the locals
        foreach (var local in s.Locals) {
          int prevErrorCount = reporter.Count(ErrorLevel.Error);
          ResolveType(local.Tok, local.OptionalType, resolutionContext, ResolveTypeOptionEnum.InferTypeProxies, null);
          if (reporter.Count(ErrorLevel.Error) == prevErrorCount) {
            local.type = local.OptionalType;
          } else {
            local.type = new InferredTypeProxy();
          }
        }
        // Resolve the UpdateStmt, if any
        if (s.Update is UpdateStmt) {
          var upd = (UpdateStmt)s.Update;
          // resolve the LHS
          Contract.Assert(upd.Lhss.Count == s.Locals.Count);
          for (int i = 0; i < upd.Lhss.Count; i++) {
            var local = s.Locals[i];
            var lhs = (IdentifierExpr)upd.Lhss[i];  // the LHS in this case will be an IdentifierExpr, because that's how the parser creates the VarDeclStmt
            Contract.Assert(lhs.Type == null);  // not yet resolved
            lhs.Var = local;
            lhs.Type = local.Type;
          }
          // resolve the whole thing
          ResolveConcreteUpdateStmt(s.Update, resolutionContext);
        }

        if (s.Update is AssignOrReturnStmt) {
          var assignOrRet = (AssignOrReturnStmt)s.Update;
          // resolve the LHS
          Contract.Assert(assignOrRet.Lhss.Count == s.Locals.Count);
          for (int i = 0; i < s.Locals.Count; i++) {
            var local = s.Locals[i];
            var lhs = (IdentifierExpr)assignOrRet
              .Lhss[i]; // the LHS in this case will be an IdentifierExpr, because that's how the parser creates the VarDeclStmt
            Contract.Assert(lhs.Type == null); // not yet resolved
            lhs.Var = local;
            lhs.Type = local.Type;
          }

          // resolve the whole thing
          ResolveAssignOrReturnStmt(assignOrRet, resolutionContext);
        }
        // Add the locals to the scope
        foreach (var local in s.Locals) {
          ScopePushAndReport(scope, local, "local-variable");
        }
        // With the new locals in scope, it's now time to resolve the attributes on all the locals
        foreach (var local in s.Locals) {
          ResolveAttributes(local, resolutionContext);
        }
        // Resolve the AssignSuchThatStmt, if any
        if (s.Update is AssignSuchThatStmt) {
          ResolveConcreteUpdateStmt(s.Update, resolutionContext);
        }
        // Check on "assumption" variables
        foreach (var local in s.Locals) {
          if (Attributes.Contains(local.Attributes, "assumption")) {
            if (currentMethod != null) {
              ConstrainSubtypeRelation(Type.Bool, local.type, local.Tok, "assumption variable must be of type 'bool'");
              if (!local.IsGhost) {
                reporter.Error(MessageSource.Resolver, local.Tok, "assumption variable must be ghost");
              }
            } else {
              reporter.Error(MessageSource.Resolver, local.Tok, "assumption variable can only be declared in a method");
            }
          }
        }
      } else if (stmt is VarDeclPattern) {
        VarDeclPattern s = (VarDeclPattern)stmt;
        foreach (var local in s.LocalVars) {
          int prevErrorCount = reporter.Count(ErrorLevel.Error);
          ResolveType(local.Tok, local.OptionalType, resolutionContext, ResolveTypeOptionEnum.InferTypeProxies, null);
          if (reporter.Count(ErrorLevel.Error) == prevErrorCount) {
            local.type = local.OptionalType;
          } else {
            local.type = new InferredTypeProxy();
          }
        }
        ResolveExpression(s.RHS, resolutionContext);
        ResolveCasePattern(s.LHS, s.RHS.Type, resolutionContext);
        // Check for duplicate names now, because not until after resolving the case pattern do we know if identifiers inside it refer to bound variables or nullary constructors
        var c = 0;
        foreach (var bv in s.LHS.Vars) {
          ScopePushAndReport(scope, bv, "local_variable");
          c++;
        }
        if (c == 0) {
          // Every identifier-looking thing in the pattern resolved to a constructor; that is, this LHS is a constant literal
          reporter.Error(MessageSource.Resolver, s.LHS.tok, "LHS is a constant literal; to be legal, it must introduce at least one bound variable");
        }
      } else if (stmt is AssignStmt) {
        AssignStmt s = (AssignStmt)stmt;
        int prevErrorCount = reporter.Count(ErrorLevel.Error);
        ResolveExpression(s.Lhs, resolutionContext);  // allow ghosts for now, tighted up below
        bool lhsResolvedSuccessfully = reporter.Count(ErrorLevel.Error) == prevErrorCount;
        Contract.Assert(s.Lhs.Type != null);  // follows from postcondition of ResolveExpression
        // check that LHS denotes a mutable variable or a field
        var lhs = s.Lhs.Resolved;
        if (lhs is IdentifierExpr) {
          IVariable var = ((IdentifierExpr)lhs).Var;
          if (var == null) {
            // the LHS didn't resolve correctly; some error would already have been reported
          } else {
            CheckIsLvalue(lhs, resolutionContext);
          }
        } else if (lhs is MemberSelectExpr) {
          var fse = (MemberSelectExpr)lhs;
          if (fse.Member != null) {  // otherwise, an error was reported above
            CheckIsLvalue(fse, resolutionContext);
          }
        } else if (lhs is SeqSelectExpr) {
          var slhs = (SeqSelectExpr)lhs;
          // LHS is fine, provided the "sequence" is really an array
          if (lhsResolvedSuccessfully) {
            Contract.Assert(slhs.Seq.Type != null);
            CheckIsLvalue(slhs, resolutionContext);
          }
        } else if (lhs is MultiSelectExpr) {
          CheckIsLvalue(lhs, resolutionContext);
        } else {
          CheckIsLvalue(lhs, resolutionContext);
        }
        Type lhsType = s.Lhs.Type;
        if (s.Rhs is ExprRhs) {
          ExprRhs rr = (ExprRhs)s.Rhs;
          ResolveExpression(rr.Expr, resolutionContext);
          Contract.Assert(rr.Expr.Type != null);  // follows from postcondition of ResolveExpression

          if (s.Lhs is ImplicitIdentifierExpr { Var: Formal { InParam: false } }) {
            AddAssignableConstraint(stmt.Tok, lhsType, rr.Expr.Type, "Method return value mismatch (expected {0}, got {1})");
          } else {
            AddAssignableConstraint(stmt.Tok, lhsType, rr.Expr.Type, "RHS (of type {1}) not assignable to LHS (of type {0})");
          }
        } else if (s.Rhs is TypeRhs) {
          TypeRhs rr = (TypeRhs)s.Rhs;
          Type t = ResolveTypeRhs(rr, stmt, resolutionContext);
          AddAssignableConstraint(stmt.Tok, lhsType, t, "type {1} is not assignable to LHS (of type {0})");
        } else if (s.Rhs is HavocRhs) {
          // nothing else to do
        } else {
          Contract.Assert(false); throw new cce.UnreachableException();  // unexpected RHS
        }

      } else if (stmt is CallStmt) {
        CallStmt s = (CallStmt)stmt;
        ResolveCallStmt(s, resolutionContext, null);

      } else if (stmt is BlockStmt) {
        var s = (BlockStmt)stmt;
        scope.PushMarker();
        ResolveBlockStatement(s, resolutionContext);
        scope.PopMarker();

      } else if (stmt is IfStmt) {
        IfStmt s = (IfStmt)stmt;
        if (s.Guard != null) {
          ResolveExpression(s.Guard, resolutionContext);
          Contract.Assert(s.Guard.Type != null);  // follows from postcondition of ResolveExpression
          ConstrainTypeExprBool(s.Guard, "condition is expected to be of type bool, but is {0}");
        }

        scope.PushMarker();
        if (s.IsBindingGuard) {
          var exists = (ExistsExpr)s.Guard;
          foreach (var v in exists.BoundVars) {
            ScopePushAndReport(scope, v, "bound-variable");
          }
        }
        DominatingStatementLabels.PushMarker();
        ResolveBlockStatement(s.Thn, resolutionContext);
        DominatingStatementLabels.PopMarker();
        scope.PopMarker();

        if (s.Els != null) {
          DominatingStatementLabels.PushMarker();
          ResolveStatement(s.Els, resolutionContext);
          DominatingStatementLabels.PopMarker();
        }

      } else if (stmt is AlternativeStmt) {
        var s = (AlternativeStmt)stmt;
        ResolveAlternatives(s.Alternatives, null, resolutionContext);

      } else if (stmt is OneBodyLoopStmt) {
        var s = (OneBodyLoopStmt)stmt;
        var fvs = new HashSet<IVariable>();
        var usesHeap = false;
        if (s is WhileStmt whileS && whileS.Guard != null) {
          ResolveExpression(whileS.Guard, resolutionContext);
          Contract.Assert(whileS.Guard.Type != null);  // follows from postcondition of ResolveExpression
          FreeVariablesUtil.ComputeFreeVariables(whileS.Guard, fvs, ref usesHeap);
          ConstrainTypeExprBool(whileS.Guard, "condition is expected to be of type bool, but is {0}");
        } else if (s is ForLoopStmt forS) {
          var loopIndex = forS.LoopIndex;
          int prevErrorCount = reporter.Count(ErrorLevel.Error);
          ResolveType(loopIndex.Tok, loopIndex.Type, resolutionContext, ResolveTypeOptionEnum.InferTypeProxies, null);
          var err = new TypeConstraint.ErrorMsgWithToken(loopIndex.Tok, "index variable is expected to be of an integer type (got {0})", loopIndex.Type);
          ConstrainToIntegerType(loopIndex.Tok, loopIndex.Type, false, err);
          fvs.Add(loopIndex);

          ResolveExpression(forS.Start, resolutionContext);
          FreeVariablesUtil.ComputeFreeVariables(forS.Start, fvs, ref usesHeap);
          AddAssignableConstraint(forS.Start.tok, forS.LoopIndex.Type, forS.Start.Type, "lower bound (of type {1}) not assignable to index variable (of type {0})");
          if (forS.End != null) {
            ResolveExpression(forS.End, resolutionContext);
            FreeVariablesUtil.ComputeFreeVariables(forS.End, fvs, ref usesHeap);
            AddAssignableConstraint(forS.End.tok, forS.LoopIndex.Type, forS.End.Type, "upper bound (of type {1}) not assignable to index variable (of type {0})");
            if (forS.Decreases.Expressions.Count != 0) {
              reporter.Error(MessageSource.Resolver, forS.Decreases.Expressions[0].tok,
                "a 'for' loop is allowed an explicit 'decreases' clause only if the end-expression is '*'");
            }
          } else if (forS.Decreases.Expressions.Count == 0 && !resolutionContext.CodeContext.AllowsNontermination) {
            // note, the following error message is also emitted elsewhere (if the loop bears a "decreases *")
            reporter.Error(MessageSource.Resolver, forS.Tok,
              "a possibly infinite loop is allowed only if the enclosing method is declared (with 'decreases *') to be possibly non-terminating" +
              " (or you can add a 'decreases' clause to this 'for' loop if you want to prove that it does indeed terminate)");
          }

          // Create a new scope, add the local to the scope, and resolve the attributes
          scope.PushMarker();
          ScopePushAndReport(scope, loopIndex, "index-variable");
          ResolveAttributes(s, resolutionContext);
        }

        ResolveLoopSpecificationComponents(s.Invariants, s.Decreases, s.Mod, resolutionContext, fvs, ref usesHeap);

        if (s.Body != null) {
          loopStack.Add(s);  // push
          DominatingStatementLabels.PushMarker();
          ResolveStatement(s.Body, resolutionContext);
          DominatingStatementLabels.PopMarker();
          loopStack.RemoveAt(loopStack.Count - 1);  // pop
        } else {
          Contract.Assert(s.BodySurrogate == null);  // .BodySurrogate is set only once
          var loopFrame = new List<IVariable>();
          if (s is ForLoopStmt forLoopStmt) {
            loopFrame.Add(forLoopStmt.LoopIndex);
          }
          loopFrame.AddRange(fvs.Where(fv => fv.IsMutable));
          s.BodySurrogate = new WhileStmt.LoopBodySurrogate(loopFrame, usesHeap);
          var text = Util.Comma(s.BodySurrogate.LocalLoopTargets, fv => fv.Name);
          if (s.BodySurrogate.UsesHeap) {
            text += text.Length == 0 ? "$Heap" : ", $Heap";
          }
          text = string.Format("note, this loop has no body{0}", text.Length == 0 ? "" : " (loop frame: " + text + ")");
          reporter.Warning(MessageSource.Resolver, s.Tok, text);
        }

        if (s is ForLoopStmt) {
          scope.PopMarker();
        }

      } else if (stmt is AlternativeLoopStmt) {
        var s = (AlternativeLoopStmt)stmt;
        ResolveAlternatives(s.Alternatives, s, resolutionContext);
        var usesHeapDontCare = false;
        ResolveLoopSpecificationComponents(s.Invariants, s.Decreases, s.Mod, resolutionContext, null, ref usesHeapDontCare);

      } else if (stmt is ForallStmt) {
        var s = (ForallStmt)stmt;

        int prevErrorCount = reporter.Count(ErrorLevel.Error);
        scope.PushMarker();
        foreach (BoundVar v in s.BoundVars) {
          ScopePushAndReport(scope, v, "local-variable");
          ResolveType(v.tok, v.Type, resolutionContext, ResolveTypeOptionEnum.InferTypeProxies, null);
        }
        ResolveExpression(s.Range, resolutionContext);
        Contract.Assert(s.Range.Type != null);  // follows from postcondition of ResolveExpression
        ConstrainTypeExprBool(s.Range, "range restriction in forall statement must be of type bool (instead got {0})");
        foreach (var ens in s.Ens) {
          ResolveExpression(ens.E, resolutionContext);
          Contract.Assert(ens.E.Type != null);  // follows from postcondition of ResolveExpression
          ConstrainTypeExprBool(ens.E, "ensures condition is expected to be of type bool, but is {0}");
        }
        // Since the range and postconditions are more likely to infer the types of the bound variables, resolve them
        // first (above) and only then resolve the attributes (below).
        ResolveAttributes(s, resolutionContext);

        if (s.Body != null) {
          // clear the labels for the duration of checking the body, because break statements are not allowed to leave a forall statement
          var prevLblStmts = enclosingStatementLabels;
          var prevLoopStack = loopStack;
          enclosingStatementLabels = new Scope<Statement>();
          loopStack = new List<Statement>();
          ResolveStatement(s.Body, resolutionContext);
          enclosingStatementLabels = prevLblStmts;
          loopStack = prevLoopStack;
        } else {
          reporter.Warning(MessageSource.Resolver, s.Tok, "note, this forall statement has no body");
        }
        scope.PopMarker();

        if (prevErrorCount == reporter.Count(ErrorLevel.Error)) {
          // determine the Kind and run some additional checks on the body
          if (s.Ens.Count != 0) {
            // The only supported kind with ensures clauses is Proof.
            s.Kind = ForallStmt.BodyKind.Proof;
          } else {
            // There are three special cases:
            // * Assign, which is the only kind of the forall statement that allows a heap update.
            // * Call, which is a single call statement with no side effects or output parameters.
            // * A single calc statement, which is a special case of Proof where the postcondition can be inferred.
            // The effect of Assign and the postcondition of Call will be seen outside the forall
            // statement.
            Statement s0 = s.S0;
            if (s0 is AssignStmt) {
              s.Kind = ForallStmt.BodyKind.Assign;

              var rhs = ((AssignStmt)s0).Rhs;
              if (rhs is TypeRhs) {
                reporter.Error(MessageSource.Resolver, rhs.Tok, "new allocation not supported in aggregate assignments");
              }

            } else if (s0 is CallStmt) {
              s.Kind = ForallStmt.BodyKind.Call;
              var call = (CallStmt)s.S0;
              var method = call.Method;
              // if the called method is not in the same module as the ForallCall stmt
              // don't convert it to ForallExpression since the inlined called method's
              // ensure clause might not be resolved correctly(test\dafny3\GenericSort.dfy)
              if (method.EnclosingClass.EnclosingModuleDefinition != resolutionContext.CodeContext.EnclosingModule) {
                s.CanConvert = false;
              }
              // Additional information (namely, the postcondition of the call) will be reported later. But it cannot be
              // done yet, because the specification of the callee may not have been resolved yet.
            } else if (s0 is CalcStmt) {
              s.Kind = ForallStmt.BodyKind.Proof;
              // add the conclusion of the calc as a free postcondition
              var result = ((CalcStmt)s0).Result;
              s.Ens.Add(new AttributedExpression(result));
              reporter.Info(MessageSource.Resolver, s.Tok, "ensures " + Printer.ExprToString(result));
            } else {
              s.Kind = ForallStmt.BodyKind.Proof;
              if (s.Body is BlockStmt && ((BlockStmt)s.Body).Body.Count == 0) {
                // an empty statement, so don't produce any warning
              } else {
                reporter.Warning(MessageSource.Resolver, s.Tok, "the conclusion of the body of this forall statement will not be known outside the forall statement; consider using an 'ensures' clause");
              }
            }
          }

          if (s.ForallExpressions != null) {
            foreach (Expression expr in s.ForallExpressions) {
              ResolveExpression(expr, resolutionContext);
            }
          }
        }

      } else if (stmt is ModifyStmt) {
        var s = (ModifyStmt)stmt;
        ResolveAttributes(s.Mod, resolutionContext);
        foreach (FrameExpression fe in s.Mod.Expressions) {
          ResolveFrameExpression(fe, FrameExpressionUse.Modifies, resolutionContext);
        }
        if (s.Body != null) {
          ResolveBlockStatement(s.Body, resolutionContext);
        }

      } else if (stmt is CalcStmt) {
        var prevErrorCount = reporter.Count(ErrorLevel.Error);
        CalcStmt s = (CalcStmt)stmt;
        // figure out s.Op
        Contract.Assert(s.Op == null);  // it hasn't been set yet
        if (s.UserSuppliedOp != null) {
          s.Op = s.UserSuppliedOp;
        } else {
          // Usually, we'd use == as the default main operator.  However, if the calculation
          // begins or ends with a boolean literal, then we can do better by selecting ==>
          // or <==.  Also, if the calculation begins or ends with an empty set, then we can
          // do better by selecting <= or >=.
          if (s.Lines.Count == 0) {
            s.Op = CalcStmt.DefaultOp;
          } else {
            bool b;
            if (Expression.IsBoolLiteral(s.Lines.First(), out b)) {
              s.Op = new CalcStmt.BinaryCalcOp(b ? BinaryExpr.Opcode.Imp : BinaryExpr.Opcode.Exp);
            } else if (Expression.IsBoolLiteral(s.Lines.Last(), out b)) {
              s.Op = new CalcStmt.BinaryCalcOp(b ? BinaryExpr.Opcode.Exp : BinaryExpr.Opcode.Imp);
            } else if (Expression.IsEmptySetOrMultiset(s.Lines.First())) {
              s.Op = new CalcStmt.BinaryCalcOp(BinaryExpr.Opcode.Ge);
            } else if (Expression.IsEmptySetOrMultiset(s.Lines.Last())) {
              s.Op = new CalcStmt.BinaryCalcOp(BinaryExpr.Opcode.Le);
            } else {
              s.Op = CalcStmt.DefaultOp;
            }
          }
          reporter.Info(MessageSource.Resolver, s.Tok, s.Op.ToString());
        }

        if (s.Lines.Count > 0) {
          Type lineType = new InferredTypeProxy();
          var e0 = s.Lines.First();
          ResolveExpression(e0, resolutionContext);
          Contract.Assert(e0.Type != null);  // follows from postcondition of ResolveExpression
          var err = new TypeConstraint.ErrorMsgWithToken(e0.tok, "all lines in a calculation must have the same type (got {0} after {1})", e0.Type, lineType);
          ConstrainSubtypeRelation(lineType, e0.Type, err);
          for (int i = 1; i < s.Lines.Count; i++) {
            var e1 = s.Lines[i];
            ResolveExpression(e1, resolutionContext);
            Contract.Assert(e1.Type != null);  // follows from postcondition of ResolveExpression
            // reuse the error object if we're on the dummy line; this prevents a duplicate error message
            if (i < s.Lines.Count - 1) {
              err = new TypeConstraint.ErrorMsgWithToken(e1.tok, "all lines in a calculation must have the same type (got {0} after {1})", e1.Type, lineType);
            }
            ConstrainSubtypeRelation(lineType, e1.Type, err);
            var step = (s.StepOps[i - 1] ?? s.Op).StepExpr(e0, e1); // Use custom line operator
            ResolveExpression(step, resolutionContext);
            s.Steps.Add(step);
            e0 = e1;
          }

          // clear the labels for the duration of checking the hints, because break statements are not allowed to leave a forall statement
          var prevLblStmts = enclosingStatementLabels;
          var prevLoopStack = loopStack;
          enclosingStatementLabels = new Scope<Statement>();
          loopStack = new List<Statement>();
          foreach (var h in s.Hints) {
            foreach (var oneHint in h.Body) {
              DominatingStatementLabels.PushMarker();
              ResolveStatement(oneHint, resolutionContext);
              DominatingStatementLabels.PopMarker();
            }
          }
          enclosingStatementLabels = prevLblStmts;
          loopStack = prevLoopStack;

        }
        if (prevErrorCount == reporter.Count(ErrorLevel.Error) && s.Lines.Count > 0) {
          // do not build Result from the lines if there were errors, as it might be ill-typed and produce unnecessary resolution errors
          var resultOp = s.StepOps.Aggregate(s.Op, (op0, op1) => op1 == null ? op0 : op0.ResultOp(op1));
          s.Result = resultOp.StepExpr(s.Lines.First(), s.Lines.Last());
        } else {
          s.Result = CalcStmt.DefaultOp.StepExpr(Expression.CreateIntLiteral(s.Tok, 0), Expression.CreateIntLiteral(s.Tok, 0));
        }
        ResolveExpression(s.Result, resolutionContext);
        Contract.Assert(s.Result != null);
        Contract.Assert(prevErrorCount != reporter.Count(ErrorLevel.Error) || s.Steps.Count == s.Hints.Count);

      } else if (stmt is MatchStmt) {
        ResolveMatchStmt((MatchStmt)stmt, resolutionContext);

      } else if (stmt is NestedMatchStmt) {
        var s = (NestedMatchStmt)stmt;
        ResolveNestedMatchStmt(s, resolutionContext);
      } else if (stmt is SkeletonStatement) {
        var s = (SkeletonStatement)stmt;
        reporter.Error(MessageSource.Resolver, s.Tok, "skeleton statements are allowed only in refining methods");
        // nevertheless, resolve the underlying statement; hey, why not
        if (s.S != null) {
          ResolveStatement(s.S, resolutionContext);
        }
      } else {
        Contract.Assert(false); throw new cce.UnreachableException();
      }
    }

    private void ResolveLoopSpecificationComponents(List<AttributedExpression> invariants, Specification<Expression> decreases,
      Specification<FrameExpression> modifies, ResolutionContext resolutionContext, HashSet<IVariable> fvs, ref bool usesHeap) {
      Contract.Requires(invariants != null);
      Contract.Requires(decreases != null);
      Contract.Requires(modifies != null);
      Contract.Requires(resolutionContext != null);

      foreach (AttributedExpression inv in invariants) {
        ResolveAttributes(inv, resolutionContext);
        ResolveExpression(inv.E, resolutionContext);
        Contract.Assert(inv.E.Type != null);  // follows from postcondition of ResolveExpression
        if (fvs != null) {
          FreeVariablesUtil.ComputeFreeVariables(inv.E, fvs, ref usesHeap);
        }
        ConstrainTypeExprBool(inv.E, "invariant is expected to be of type bool, but is {0}");
      }

      ResolveAttributes(decreases, resolutionContext);
      foreach (Expression e in decreases.Expressions) {
        ResolveExpression(e, resolutionContext);
        if (e is WildcardExpr && !resolutionContext.CodeContext.AllowsNontermination) {
          reporter.Error(MessageSource.Resolver, e, "a possibly infinite loop is allowed only if the enclosing method is declared (with 'decreases *') to be possibly non-terminating");
        }
        if (fvs != null) {
          FreeVariablesUtil.ComputeFreeVariables(e, fvs, ref usesHeap);
        }
        // any type is fine
      }

      ResolveAttributes(modifies, resolutionContext);
      if (modifies.Expressions != null) {
        usesHeap = true;  // bearing a modifies clause counts as using the heap
        foreach (FrameExpression fe in modifies.Expressions) {
          ResolveFrameExpression(fe, FrameExpressionUse.Modifies, resolutionContext);
        }
      }
    }

    /// <summary>
    /// Resolves the default-valued expression for each formal in "formals".
    /// Solves the resulting type constraints.
    /// Assumes these are the only type constraints to be solved.
    ///
    /// Reports an error for any cyclic dependency among the default-value expressions of the formals.
    /// </summary>
    void ResolveParameterDefaultValues(List<Formal> formals, ResolutionContext resolutionContext) {
      Contract.Requires(formals != null);
      Contract.Requires(resolutionContext != null);

      Contract.Assume(AllTypeConstraints.Count == 0);

      var dependencies = new Graph<IVariable>();
      var allowMoreRequiredParameters = true;
      var allowNamelessParameters = true;
      foreach (var formal in formals) {
        var d = formal.DefaultValue;
        if (d != null) {
          allowMoreRequiredParameters = false;
          ResolveExpression(d, resolutionContext);
          AddAssignableConstraint(d.tok, formal.Type, d.Type, "default-value expression (of type '{1}') is not assignable to formal (of type '{0}')");
          foreach (var v in FreeVariables(d)) {
            dependencies.AddEdge(formal, v);
          }
        } else if (!allowMoreRequiredParameters) {
          reporter.Error(MessageSource.Resolver, formal.tok, "a required parameter must precede all optional parameters");
        }
        if (!allowNamelessParameters && !formal.HasName) {
          reporter.Error(MessageSource.Resolver, formal.tok, "a nameless parameter must precede all nameonly parameters");
        }
        if (formal.IsNameOnly) {
          allowNamelessParameters = false;
        }
      }
      SolveAllTypeConstraints();

      foreach (var cycle in dependencies.AllCycles()) {
        var cy = Util.Comma(" -> ", cycle, v => v.Name) + " -> " + cycle[0].Name;
        reporter.Error(MessageSource.Resolver, cycle[0], $"default-value expressions for parameters contain a cycle: {cy}");
      }
    }

    /// <summary>
    /// See ResolveTypeOption for a description of the option/defaultTypeArguments parameters.
    /// </summary>
    public void ResolveType(IToken tok, Type type, ResolutionContext resolutionContext, ResolveTypeOptionEnum eopt, List<TypeParameter> defaultTypeArguments) {
      Contract.Requires(tok != null);
      Contract.Requires(type != null);
      Contract.Requires(resolutionContext != null);
      Contract.Requires(eopt != ResolveTypeOptionEnum.AllowPrefixExtend);
      ResolveType(tok, type, resolutionContext, new ResolveTypeOption(eopt), defaultTypeArguments);
    }

    public void ResolveType(IToken tok, Type type, ICodeContext topLevelContext, ResolveTypeOptionEnum eopt, List<TypeParameter> defaultTypeArguments) {
      ResolveType(tok, type, ResolutionContext.FromCodeContext(topLevelContext), eopt, defaultTypeArguments);
    }

    public void ResolveType(IToken tok, Type type, ICodeContext topLevelContext, ResolveTypeOption option, List<TypeParameter> defaultTypeArguments) {
      ResolveType(tok, type, ResolutionContext.FromCodeContext(topLevelContext), option, defaultTypeArguments);
    }

    public void ResolveType(IToken tok, Type type, ResolutionContext resolutionContext, ResolveTypeOption option, List<TypeParameter> defaultTypeArguments) {
      Contract.Requires(tok != null);
      Contract.Requires(type != null);
      Contract.Requires(resolutionContext != null);
      Contract.Requires(option != null);
      Contract.Requires((option.Opt == ResolveTypeOptionEnum.DontInfer || option.Opt == ResolveTypeOptionEnum.InferTypeProxies) == (defaultTypeArguments == null));
      var r = ResolveTypeLenient(tok, type, resolutionContext, option, defaultTypeArguments, false);
      Contract.Assert(r == null);
    }

    public class ResolveTypeReturn {
      public readonly Type ReplacementType;
      public readonly ExprDotName LastComponent;
      public ResolveTypeReturn(Type replacementType, ExprDotName lastComponent) {
        Contract.Requires(replacementType != null);
        Contract.Requires(lastComponent != null);
        ReplacementType = replacementType;
        LastComponent = lastComponent;
      }
    }
    /// <summary>
    /// See ResolveTypeOption for a description of the option/defaultTypeArguments parameters.
    /// One more thing:  if "allowDanglingDotName" is true, then if the resolution would have produced
    ///   an error message that could have been avoided if "type" denoted an identifier sequence one
    ///   shorter, then return an unresolved replacement type where the identifier sequence is one
    ///   shorter.  (In all other cases, the method returns null.)
    /// </summary>
    public ResolveTypeReturn ResolveTypeLenient(IToken tok, Type type, ResolutionContext resolutionContext, ResolveTypeOption option, List<TypeParameter> defaultTypeArguments, bool allowDanglingDotName) {
      Contract.Requires(tok != null);
      Contract.Requires(type != null);
      Contract.Requires(resolutionContext != null);
      Contract.Requires((option.Opt == ResolveTypeOptionEnum.DontInfer || option.Opt == ResolveTypeOptionEnum.InferTypeProxies) == (defaultTypeArguments == null));
      if (type is BitvectorType) {
        var t = (BitvectorType)type;
        // nothing to resolve, but record the fact that this bitvector width is in use
        builtIns.Bitwidths.Add(t.Width);
      } else if (type is BasicType) {
        // nothing to resolve
      } else if (type is MapType) {
        var mt = (MapType)type;
        var errorCount = reporter.Count(ErrorLevel.Error);
        int typeArgumentCount;
        if (mt.HasTypeArg()) {
          ResolveType(tok, mt.Domain, resolutionContext, option, defaultTypeArguments);
          ResolveType(tok, mt.Range, resolutionContext, option, defaultTypeArguments);
          typeArgumentCount = 2;
        } else if (option.Opt == ResolveTypeOptionEnum.DontInfer) {
          mt.SetTypeArgs(new InferredTypeProxy(), new InferredTypeProxy());
          typeArgumentCount = 0;
        } else {
          var inferredTypeArgs = new List<Type>();
          FillInTypeArguments(tok, 2, inferredTypeArgs, defaultTypeArguments, option);
          Contract.Assert(inferredTypeArgs.Count <= 2);
          if (inferredTypeArgs.Count == 1) {
            mt.SetTypeArgs(inferredTypeArgs[0], new InferredTypeProxy());
            typeArgumentCount = 1;
          } else if (inferredTypeArgs.Count == 2) {
            mt.SetTypeArgs(inferredTypeArgs[0], inferredTypeArgs[1]);
            typeArgumentCount = 2;
          } else {
            mt.SetTypeArgs(new InferredTypeProxy(), new InferredTypeProxy());
            typeArgumentCount = 0;
          }
        }
        // defaults and auto have been applied; check if we now have the right number of arguments
        if (2 != typeArgumentCount) {
          reporter.Error(MessageSource.Resolver, tok, "Wrong number of type arguments ({0} instead of 2) passed to type: {1}", typeArgumentCount, mt.CollectionTypeName);
        }
      } else if (type is CollectionType) {
        var t = (CollectionType)type;
        var errorCount = reporter.Count(ErrorLevel.Error);
        if (t.HasTypeArg()) {
          ResolveType(tok, t.Arg, resolutionContext, option, defaultTypeArguments);
        } else if (option.Opt != ResolveTypeOptionEnum.DontInfer) {
          var inferredTypeArgs = new List<Type>();
          FillInTypeArguments(tok, 1, inferredTypeArgs, defaultTypeArguments, option);
          if (inferredTypeArgs.Count != 0) {
            Contract.Assert(inferredTypeArgs.Count == 1);
            t.SetTypeArg(inferredTypeArgs[0]);
          }
        }
        if (!t.HasTypeArg()) {
          // defaults and auto have been applied; check if we now have the right number of arguments
          reporter.Error(MessageSource.Resolver, tok, "Wrong number of type arguments (0 instead of 1) passed to type: {0}", t.CollectionTypeName);
          // add a proxy type, to make sure that CollectionType will have have a non-null Arg
          t.SetTypeArg(new InferredTypeProxy());
        }

      } else if (type is UserDefinedType) {
        var t = (UserDefinedType)type;
        if (t.ResolvedClass != null) {
          // Apparently, this type has already been resolved
          return null;
        }
        var prevErrorCount = reporter.Count(ErrorLevel.Error);
        if (t.NamePath is ExprDotName) {
          var ret = ResolveDotSuffix_Type((ExprDotName)t.NamePath, resolutionContext, allowDanglingDotName, option, defaultTypeArguments);
          if (ret != null) {
            return ret;
          }
        } else {
          var s = (NameSegment)t.NamePath;
          ResolveNameSegment_Type(s, resolutionContext, option, defaultTypeArguments);
        }
        if (reporter.Count(ErrorLevel.Error) == prevErrorCount) {
          var r = t.NamePath.Resolved as Resolver_IdentifierExpr;
          if (r == null || !(r.Type is Resolver_IdentifierExpr.ResolverType_Type)) {
            reporter.Error(MessageSource.Resolver, t.tok, "expected type");
          } else if (r.Type is Resolver_IdentifierExpr.ResolverType_Type) {
            var d = r.Decl;
            if (d is OpaqueTypeDecl) {
              // resolve like a type parameter, and it may have type parameters if it's an opaque type
              t.ResolvedClass = d;  // Store the decl, so the compiler will generate the fully qualified name
            } else if (d is RedirectingTypeDecl) {
              var dd = (RedirectingTypeDecl)d;
              var caller = CodeContextWrapper.Unwrap(resolutionContext.CodeContext) as ICallable;
              if (caller != null && !(d is SubsetTypeDecl && caller is SpecialFunction)) {
                if (caller != d) {
                } else if (d is TypeSynonymDecl && !(d is SubsetTypeDecl)) {
                  // detect self-loops here, since they don't show up in the graph's SCC methods
                  reporter.Error(MessageSource.Resolver, d.tok, "type-synonym cycle: {0} -> {0}", d.Name);
                } else {
                  // detect self-loops here, since they don't show up in the graph's SCC methods
                  reporter.Error(MessageSource.Resolver, d.tok, "recursive constraint dependency involving a {0}: {1} -> {1}", d.WhatKind, d.Name);
                }
              }
              t.ResolvedClass = d;
            } else if (d is DatatypeDecl) {
              t.ResolvedClass = d;
            } else {
              // d is a type parameter, coinductive datatype, or class, and it may have type parameters
              t.ResolvedClass = d;
            }
            if (option.Opt == ResolveTypeOptionEnum.DontInfer) {
              // don't add anything
            } else if (d.TypeArgs.Count != t.TypeArgs.Count && t.TypeArgs.Count == 0) {
              FillInTypeArguments(t.tok, d.TypeArgs.Count, t.TypeArgs, defaultTypeArguments, option);
            }
            // defaults and auto have been applied; check if we now have the right number of arguments
            if (d.TypeArgs.Count != t.TypeArgs.Count) {
              reporter.Error(MessageSource.Resolver, t.tok, "Wrong number of type arguments ({0} instead of {1}) passed to {2}: {3}", t.TypeArgs.Count, d.TypeArgs.Count, d.WhatKind, t.Name);
            }

          }
        }
        if (t.ResolvedClass == null) {
          // There was some error. Still, we will set .ResolvedClass to some value to prevent some crashes in the downstream resolution.  The
          // 0-tuple is convenient, because it is always in scope.
          t.ResolvedClass = builtIns.TupleType(t.tok, 0, false);
          // clear out the TypeArgs since 0-tuple doesn't take TypeArg
          t.TypeArgs = new List<Type>();
        }

      } else if (type is TypeProxy) {
        TypeProxy t = (TypeProxy)type;
        if (t.T != null) {
          ResolveType(tok, t.T, resolutionContext, option, defaultTypeArguments);
        }
      } else if (type is SelfType) {
        // do nothing.
      } else {
        Contract.Assert(false); throw new cce.UnreachableException();  // unexpected type
      }
      return null;
    }

    /// <summary>
    /// Adds to "typeArgs" a list of "n" type arguments, possibly extending "defaultTypeArguments".
    /// </summary>
    static void FillInTypeArguments(IToken tok, int n, List<Type> typeArgs, List<TypeParameter> defaultTypeArguments, ResolveTypeOption option) {
      Contract.Requires(tok != null);
      Contract.Requires(0 <= n);
      Contract.Requires(typeArgs != null && typeArgs.Count == 0);
      if (option.Opt == ResolveTypeOptionEnum.InferTypeProxies) {
        // add type arguments that will be inferred
        for (int i = 0; i < n; i++) {
          typeArgs.Add(new InferredTypeProxy());
        }
      } else if (option.Opt == ResolveTypeOptionEnum.AllowPrefix && defaultTypeArguments.Count < n) {
        // there aren't enough default arguments, so don't do anything
      } else {
        // we'll add arguments
        if (option.Opt == ResolveTypeOptionEnum.AllowPrefixExtend) {
          // extend defaultTypeArguments, if needed
          for (int i = defaultTypeArguments.Count; i < n; i++) {
            var tp = new TypeParameter(tok, "_T" + i, i, option.Parent);
            if (option.Parent is IteratorDecl) {
              tp.Characteristics.AutoInit = Type.AutoInitInfo.CompilableValue;
            }
            defaultTypeArguments.Add(tp);
          }
        }
        Contract.Assert(n <= defaultTypeArguments.Count);
        // automatically supply a prefix of the arguments from defaultTypeArguments
        for (int i = 0; i < n; i++) {
          typeArgs.Add(new UserDefinedType(defaultTypeArguments[i]));
        }
      }
    }

    public static bool TypeConstraintsIncludeProxy(Type t, TypeProxy proxy) {
      return TypeConstraintsIncludeProxy_Aux(t, proxy, new HashSet<TypeProxy>());
    }
    static bool TypeConstraintsIncludeProxy_Aux(Type t, TypeProxy proxy, ISet<TypeProxy> visited) {
      Contract.Requires(t != null);
      Contract.Requires(!(t is TypeProxy) || ((TypeProxy)t).T == null);  // t is expected to have been normalized first
      Contract.Requires(proxy != null && proxy.T == null);
      Contract.Requires(visited != null);
      var tproxy = t as TypeProxy;
      if (tproxy != null) {
        if (object.ReferenceEquals(tproxy, proxy)) {
          return true;
        } else if (visited.Contains(tproxy)) {
          return false;
        }
        visited.Add(tproxy);
        foreach (var su in tproxy.Subtypes) {
          if (TypeConstraintsIncludeProxy_Aux(su, proxy, visited)) {
            return true;
          }
        }
        foreach (var su in tproxy.Supertypes) {
          if (TypeConstraintsIncludeProxy_Aux(su, proxy, visited)) {
            return true;
          }
        }
      } else {
        // check type arguments of t
        foreach (var ta in t.TypeArgs) {
          var a = ta.Normalize();
          if (TypeConstraintsIncludeProxy_Aux(a, proxy, visited)) {
            return true;
          }
        }
      }
      return false;
    }

    Type ResolveTypeRhs(TypeRhs rr, Statement stmt, ResolutionContext resolutionContext) {
      Contract.Requires(rr != null);
      Contract.Requires(stmt != null);
      Contract.Requires(resolutionContext != null);
      Contract.Ensures(Contract.Result<Type>() != null);

      if (rr.Type == null) {
        if (rr.ArrayDimensions != null) {
          // ---------- new T[EE]    OR    new T[EE] (elementInit)
          Contract.Assert(rr.Bindings == null && rr.Path == null && rr.InitCall == null);
          ResolveType(stmt.Tok, rr.EType, resolutionContext, ResolveTypeOptionEnum.InferTypeProxies, null);
          int i = 0;
          foreach (Expression dim in rr.ArrayDimensions) {
            Contract.Assert(dim != null);
            ResolveExpression(dim, resolutionContext);
            ConstrainToIntegerType(dim, false, string.Format("new must use an integer-based expression for the array size (got {{0}}{0})", rr.ArrayDimensions.Count == 1 ? "" : " for index " + i));
            i++;
          }
          rr.Type = ResolvedArrayType(stmt.Tok, rr.ArrayDimensions.Count, rr.EType, resolutionContext, false);
          if (rr.ElementInit != null) {
            ResolveExpression(rr.ElementInit, resolutionContext);
            // Check
            //     int^N -> rr.EType  :>  rr.ElementInit.Type
            builtIns.CreateArrowTypeDecl(rr.ArrayDimensions.Count);  // TODO: should this be done already in the parser?
            var args = new List<Type>();
            for (int ii = 0; ii < rr.ArrayDimensions.Count; ii++) {
              args.Add(builtIns.Nat());
            }
            var arrowType = new ArrowType(rr.ElementInit.tok, builtIns.ArrowTypeDecls[rr.ArrayDimensions.Count], args, rr.EType);
            var lambdaType = rr.ElementInit.Type.AsArrowType;
            if (lambdaType != null && lambdaType.TypeArgs[0] is InferredTypeProxy) {
              (lambdaType.TypeArgs[0] as InferredTypeProxy).KeepConstraints = true;
            }
            string underscores;
            if (rr.ArrayDimensions.Count == 1) {
              underscores = "_";
            } else {
              underscores = "(" + Util.Comma(rr.ArrayDimensions.Count, x => "_") + ")";
            }
            var hintString = string.Format(" (perhaps write '{0} =>' in front of the expression you gave in order to make it an arrow type)", underscores);
            ConstrainSubtypeRelation(arrowType, rr.ElementInit.Type, rr.ElementInit, "array-allocation initialization expression expected to have type '{0}' (instead got '{1}'){2}",
              arrowType, rr.ElementInit.Type, new LazyString_OnTypeEquals(rr.EType, rr.ElementInit.Type, hintString));
          } else if (rr.InitDisplay != null) {
            foreach (var v in rr.InitDisplay) {
              ResolveExpression(v, resolutionContext);
              AddAssignableConstraint(v.tok, rr.EType, v.Type, "initial value must be assignable to array's elements (expected '{0}', got '{1}')");
            }
          }
        } else {
          bool callsConstructor = false;
          if (rr.Bindings == null) {
            ResolveType(stmt.Tok, rr.EType, resolutionContext, ResolveTypeOptionEnum.InferTypeProxies, null);
            var cl = (rr.EType as UserDefinedType)?.ResolvedClass as NonNullTypeDecl;
            if (cl != null && !(rr.EType.IsTraitType && !rr.EType.NormalizeExpand().IsObjectQ)) {
              // life is good
            } else {
              reporter.Error(MessageSource.Resolver, stmt, "new can be applied only to class types (got {0})", rr.EType);
            }
          } else {
            string initCallName = null;
            IToken initCallTok = null;
            // Resolve rr.Path and do one of three things:
            // * If rr.Path denotes a type, then set EType,initCallName to rr.Path,"_ctor", which sets up a call to the anonymous constructor.
            // * If the all-but-last components of rr.Path denote a type, then do EType,initCallName := allButLast(EType),last(EType)
            // * Otherwise, report an error
            var ret = ResolveTypeLenient(rr.Tok, rr.Path, resolutionContext, new ResolveTypeOption(ResolveTypeOptionEnum.InferTypeProxies), null, true);
            if (ret != null) {
              // The all-but-last components of rr.Path denote a type (namely, ret.ReplacementType).
              rr.EType = ret.ReplacementType;
              initCallName = ret.LastComponent.SuffixName;
              initCallTok = ret.LastComponent.tok;
            } else {
              // Either rr.Path resolved correctly as a type or there was no way to drop a last component to make it into something that looked
              // like a type.  In either case, set EType,initCallName to Path,"_ctor" and continue.
              rr.EType = rr.Path;
              initCallName = "_ctor";
              initCallTok = rr.Tok;
            }
            var cl = (rr.EType as UserDefinedType)?.ResolvedClass as NonNullTypeDecl;
            if (cl == null || rr.EType.IsTraitType) {
              reporter.Error(MessageSource.Resolver, stmt, "new can be applied only to class types (got {0})", rr.EType);
            } else {
              // ---------- new C.Init(EE)
              Contract.Assert(initCallName != null);
              var prevErrorCount = reporter.Count(ErrorLevel.Error);

              // We want to create a MemberSelectExpr for the initializing method.  To do that, we create a throw-away receiver of the appropriate
              // type, create an dot-suffix expression around this receiver, and then resolve it in the usual way for dot-suffix expressions.
              var lhs = new ImplicitThisExpr_ConstructorCall(initCallTok) { Type = rr.EType };
              var callLhs = new ExprDotName(((UserDefinedType)rr.EType).tok, lhs, initCallName, ret == null ? null : ret.LastComponent.OptTypeArguments);
              ResolveDotSuffix(callLhs, true, rr.Bindings.ArgumentBindings, resolutionContext, true);
              if (prevErrorCount == reporter.Count(ErrorLevel.Error)) {
                Contract.Assert(callLhs.ResolvedExpression is MemberSelectExpr);  // since ResolveApplySuffix succeeded and call.Lhs denotes an expression (not a module or a type)
                var methodSel = (MemberSelectExpr)callLhs.ResolvedExpression;
                if (methodSel.Member is Method) {
                  rr.InitCall = new CallStmt(initCallTok, stmt.EndTok, new List<Expression>(), methodSel, rr.Bindings.ArgumentBindings);
                  ResolveCallStmt(rr.InitCall, resolutionContext, rr.EType);
                  if (rr.InitCall.Method is Constructor) {
                    callsConstructor = true;
                  }
                } else {
                  reporter.Error(MessageSource.Resolver, initCallTok, "object initialization must denote an initializing method or constructor ({0})", initCallName);
                }
              }
            }
          }
          if (rr.EType.IsRefType) {
            var udt = rr.EType.NormalizeExpand() as UserDefinedType;
            if (udt != null) {
              var cl = (ClassDecl)udt.ResolvedClass;  // cast is guaranteed by the call to rr.EType.IsRefType above, together with the "rr.EType is UserDefinedType" test
              if (!callsConstructor && !cl.IsObjectTrait && !udt.IsArrayType && (cl.HasConstructor || cl.EnclosingModuleDefinition != currentClass.EnclosingModuleDefinition)) {
                reporter.Error(MessageSource.Resolver, stmt, "when allocating an object of {1}type '{0}', one of its constructor methods must be called", cl.Name,
                  cl.HasConstructor ? "" : "imported ");
              }
            }
          }
          rr.Type = rr.EType;
        }
      }
      return rr.Type;
    }

    /// <summary>
    /// Resolve "memberName" in what currently is known as "receiverType". If "receiverType" is an unresolved
    /// proxy type, try to solve enough type constraints and use heuristics to figure out which type contains
    /// "memberName" and return that enclosing type as "tentativeReceiverType". However, try not to make
    /// type-inference decisions about "receiverType"; instead, lay down the further constraints that need to
    /// be satisfied in order for "tentativeReceiverType" to be where "memberName" is found.
    /// Consequently, if "memberName" is found and returned as a "MemberDecl", it may still be the case that
    /// "receiverType" is an unresolved proxy type and that, after solving more type constraints, "receiverType"
    /// eventually gets set to a type more specific than "tentativeReceiverType".
    /// </summary>
    MemberDecl ResolveMember(IToken tok, Type receiverType, string memberName, out NonProxyType tentativeReceiverType) {
      Contract.Requires(tok != null);
      Contract.Requires(receiverType != null);
      Contract.Requires(memberName != null);
      Contract.Ensures(Contract.Result<MemberDecl>() == null || Contract.ValueAtReturn(out tentativeReceiverType) != null);

      receiverType = PartiallyResolveTypeForMemberSelection(tok, receiverType, memberName);

      if (receiverType is TypeProxy) {
        reporter.Error(MessageSource.Resolver, tok, "type of the receiver is not fully determined at this program point", receiverType);
        tentativeReceiverType = null;
        return null;
      }
      Contract.Assert(receiverType is NonProxyType);  // there are only two kinds of types: proxies and non-proxies

      foreach (var valuet in valuetypeDecls) {
        if (valuet.IsThisType(receiverType)) {
          MemberDecl member;
          if (valuet.Members.TryGetValue(memberName, out member)) {
            SelfType resultType = null;
            if (member is SpecialFunction) {
              resultType = ((SpecialFunction)member).ResultType as SelfType;
            } else if (member is SpecialField) {
              resultType = ((SpecialField)member).Type as SelfType;
            }
            if (resultType != null) {
              SelfTypeSubstitution = new Dictionary<TypeParameter, Type>();
              SelfTypeSubstitution.Add(resultType.TypeArg, receiverType);
              resultType.ResolvedType = receiverType;
            }
            tentativeReceiverType = (NonProxyType)receiverType;
            return member;
          }
          break;
        }
      }

      var ctype = receiverType.NormalizeExpand() as UserDefinedType;
      var cd = ctype?.AsTopLevelTypeWithMembersBypassInternalSynonym;
      if (cd != null) {
        Contract.Assert(ctype.TypeArgs.Count == cd.TypeArgs.Count);  // follows from the fact that ctype was resolved
        MemberDecl member;
        if (!classMembers[cd].TryGetValue(memberName, out member)) {
          if (memberName == "_ctor") {
            reporter.Error(MessageSource.Resolver, tok, "{0} {1} does not have an anonymous constructor", cd.WhatKind, cd.Name);
          } else {
            reporter.Error(MessageSource.Resolver, tok, "member '{0}' does not exist in {2} '{1}'", memberName, cd.Name, cd.WhatKind);
          }
        } else if (!VisibleInScope(member)) {
          reporter.Error(MessageSource.Resolver, tok, "member '{0}' has not been imported in this scope and cannot be accessed here", memberName);
        } else {
          tentativeReceiverType = ctype;
          return member;
        }
        tentativeReceiverType = null;
        return null;
      }

      reporter.Error(MessageSource.Resolver, tok, "type {0} does not have a member {1}", receiverType, memberName);
      tentativeReceiverType = null;
      return null;
    }

    /// <summary>
    /// Roughly speaking, tries to figure out the head of the type of "t", making as few inference decisions as possible.
    /// More precisely, returns a type that contains all the members of "t"; or if "memberName" is non-null, a type
    /// that at least contains the member "memberName" of "t".  Typically, this type is the head type of "t",
    /// but it may also be a type in a super- or subtype relation to "t".
    /// In some cases, it is necessary to make some inference decisions in order to figure out the type to return.
    /// </summary>
    public Type PartiallyResolveTypeForMemberSelection(IToken tok, Type t, string memberName = null, int strength = 0) {
      Contract.Requires(tok != null);
      Contract.Requires(t != null);
      Contract.Ensures(Contract.Result<Type>() != null);
      Contract.Ensures(!(Contract.Result<Type>() is TypeProxy) || ((TypeProxy)Contract.Result<Type>()).T == null);
      t = t.NormalizeExpand();
      if (!(t is TypeProxy)) {
        return t;  // we're good
      }

      // simplify constraints
      PrintTypeConstraintState(10);
      if (strength > 0) {
        var proxySpecializations = new HashSet<TypeProxy>();
        GetRelatedTypeProxies(t, proxySpecializations);
        var anyNewConstraintsAssignable = ConvertAssignableToSubtypeConstraints(proxySpecializations);
        var anyNewConstraintsEquatable = TightenUpEquatable(proxySpecializations);
        if ((strength > 1 && !anyNewConstraintsAssignable && !anyNewConstraintsEquatable) || strength == 10) {
          if (t is TypeProxy) {
            // One more try
            var r = GetBaseTypeFromProxy((TypeProxy)t, new Dictionary<TypeProxy, Type>());
            if (r != null) {
              if (DafnyOptions.O.TypeInferenceDebug) {
                Console.WriteLine("  ----> found improvement through GetBaseTypeFromProxy: {0}", r);
              }
              return r;
            }
          }

          if (DafnyOptions.O.TypeInferenceDebug) {
            Console.WriteLine("  ----> found no improvement, giving up");
          }
          return t;
        }
      }
      PartiallySolveTypeConstraints(false);
      PrintTypeConstraintState(11);
      t = t.NormalizeExpandKeepConstraints();
      var proxy = t as TypeProxy;
      if (proxy == null) {
        return t;  // simplification did the trick
      }
      if (DafnyOptions.O.TypeInferenceDebug) {
        Console.WriteLine("DEBUG: Member selection{3}:  {1} :> {0} :> {2}", t,
          Util.Comma(proxy.SupertypesKeepConstraints, su => su.ToString()),
          Util.Comma(proxy.SubtypesKeepConstraints, su => su.ToString()),
          memberName == null ? "" : " (" + memberName + ")");
      }

      // Look for a join of head symbols among the proxy's subtypes
      Type joinType = null;
      if (JoinOfAllSubtypes(proxy, ref joinType, new HashSet<TypeProxy>()) && joinType != null) {
        DetermineRootLeaf(joinType, out _, out _, out var headIsRoot, out _);
        if (joinType.IsDatatype) {
          if (DafnyOptions.O.TypeInferenceDebug) {
            Console.WriteLine("  ----> join is a datatype: {0}", joinType);
          }
          ConstrainSubtypeRelation(t, joinType, tok, "Member selection requires a supertype of {0} (got something more like {1})", t, joinType);
          return joinType;
        } else if (headIsRoot) {
          // we're good to go -- by picking "join" (whose type parameters have been replaced by fresh proxies), we're not losing any generality
          if (DafnyOptions.O.TypeInferenceDebug) {
            Console.WriteLine("  ----> improved to {0} through join", joinType);
          }
          AssignProxyAndHandleItsConstraints(proxy, joinType, true);
          return proxy.NormalizeExpand();  // we return proxy.T instead of join, in case the assignment gets hijacked
        } else if (memberName == "_#apply" || memberName == "requires" || memberName == "reads") {
          var generalArrowType = joinType.AsArrowType;  // go all the way to the base type, to get to the general arrow type, if any0
          if (generalArrowType != null) {
            // pick the supertype "generalArrowType" of "join"
            if (DafnyOptions.O.TypeInferenceDebug) {
              Console.WriteLine("  ----> improved to {0} through join and function application", generalArrowType);
            }
            ConstrainSubtypeRelation(generalArrowType, t, tok, "Function application requires a subtype of {0} (got something more like {1})", generalArrowType, t);
            return generalArrowType;
          }
        } else if (memberName != null) {
          // If "join" has a member called "memberName" and no supertype of "join" does, then we'll pick this join
          if (joinType.IsRefType) {
            var joinExpanded = joinType.NormalizeExpand();  // go all the way to the base type, to get to the class
            if (!joinExpanded.IsObjectQ) {
              var cl = ((UserDefinedType)joinExpanded).ResolvedClass as ClassDecl;
              if (cl != null) {
                // TODO: the following could be improved by also supplying an upper bound of the search (computed as a join of the supertypes)
                var plausibleMembers = new HashSet<MemberDecl>();
                FindAllMembers(cl, memberName, plausibleMembers);
                if (plausibleMembers.Count == 1) {
                  var mbr = plausibleMembers.First();
                  if (mbr.EnclosingClass == cl) {
                    if (DafnyOptions.O.TypeInferenceDebug) {
                      Console.WriteLine("  ----> improved to {0} through member-selection join", joinType);
                    }
                    var joinRoot = joinType.NormalizeExpand();  // blow passed any constraints
                    ConstrainSubtypeRelation(joinRoot, t, tok, "Member selection requires a subtype of {0} (got something more like {1})", joinRoot, t);
                    return joinType;
                  } else {
                    // pick the supertype "mbr.EnclosingClass" of "cl"
                    Contract.Assert(mbr.EnclosingClass is TraitDecl);  // a proper supertype of a ClassDecl must be a TraitDecl
                    var typeMapping = cl.ParentFormalTypeParametersToActuals;
                    TopLevelDecl td = mbr.EnclosingClass;
                    foreach (var tt in cl.TraitAncestors()) {
                      // If there is a match, the list of Type actuals is unique
                      // (a class cannot inherit both Trait<T1> and Trait<T2> with T1 != T2).
                      if (tt == (TraitDecl)mbr.EnclosingClass) {
                        td = tt;
                      }
                    }
                    List<Type> proxyTypeArgs = td.TypeArgs.ConvertAll(t0 => typeMapping.ContainsKey(t0) ? typeMapping[t0] : (Type)new InferredTypeProxy());
                    var joinMapping = TypeParameter.SubstitutionMap(cl.TypeArgs, joinType.TypeArgs);
                    proxyTypeArgs = proxyTypeArgs.ConvertAll(t0 => t0.Subst(joinMapping));
                    proxyTypeArgs = proxyTypeArgs.ConvertAll(t0 => t0.AsTypeParameter == null ? t0 : (Type)new InferredTypeProxy());
                    var pickItFromHere = new UserDefinedType(tok, mbr.EnclosingClass.Name, mbr.EnclosingClass, proxyTypeArgs);
                    if (DafnyOptions.O.TypeInferenceDebug) {
                      Console.WriteLine("  ----> improved to {0} through join and member lookup", pickItFromHere);
                    }
                    ConstrainSubtypeRelation(pickItFromHere, t, tok, "Member selection requires a subtype of {0} (got something more like {1})", pickItFromHere, t);
                    return pickItFromHere;
                  }
                }
              }
            }
          }
        }
        if (DafnyOptions.O.TypeInferenceDebug) {
          Console.WriteLine("  ----> found no improvement, because join does not determine type enough");
        }
      }

      // Compute the meet of the proxy's supertypes
      Type meet = null;
      if (MeetOfAllSupertypes(proxy, ref meet, new HashSet<TypeProxy>(), false) && meet != null) {
        // If the meet does have the member, then this looks promising. It could be that the
        // type would get further constrained later to pick some subtype (in particular, a
        // subclass that overrides the member) of this meet. But this is the best we can do
        // now.
        if (meet is TypeProxy) {
          if (proxy == meet.Normalize()) {
            // can this really ever happen?
            if (DafnyOptions.O.TypeInferenceDebug) {
              Console.WriteLine("  ----> found no improvement (other than the proxy itself)");
            }
            return t;
          } else {
            if (DafnyOptions.O.TypeInferenceDebug) {
              Console.WriteLine("  ----> (merging, then trying to improve further) assigning proxy {0}.T := {1}", proxy, meet);
            }
            Contract.Assert(proxy != meet);
            proxy.T = meet;
            Contract.Assert(t.NormalizeExpand() == meet);
            return PartiallyResolveTypeForMemberSelection(tok, t, memberName, strength + 1);
          }
        }
        if (!(meet is ArtificialType)) {
          if (DafnyOptions.O.TypeInferenceDebug) {
            Console.WriteLine("  ----> improved to {0} through meet", meet);
          }
          if (memberName != null) {
            AssignProxyAndHandleItsConstraints(proxy, meet, true);
            return proxy.NormalizeExpand(); // we return proxy.T instead of meet, in case the assignment gets hijacked
          } else {
            return meet;
          }
        }
      }

      // as a last resort, act on any artificial type nearby the proxy
      var artificialSuper = proxy.InClusterOfArtificial(AllXConstraints);
      if (artificialSuper != null) {
        if (DafnyOptions.O.TypeInferenceDebug) {
          Console.WriteLine("  ----> use artificial supertype: {0}", artificialSuper);
        }
        return artificialSuper;
      }

      // we weren't able to do it
      if (DafnyOptions.O.TypeInferenceDebug) {
        Console.WriteLine("  ----> found no improvement using simple things, trying harder once more");
      }
      return PartiallyResolveTypeForMemberSelection(tok, t, memberName, strength + 1);
    }

    private Type/*?*/ GetBaseTypeFromProxy(TypeProxy proxy, Dictionary<TypeProxy, Type/*?*/> determinedProxies) {
      Contract.Requires(proxy != null);
      Contract.Requires(determinedProxies != null);
      Type t;
      if (determinedProxies.TryGetValue(proxy, out t)) {
        // "t" may be null (meaning search for "proxy" is underway or was unsuccessful) or non-null (search for
        // "proxy" has completed successfully), but we return it in either case
        return t;
      }
      determinedProxies.Add(proxy, null);  // record that search for "proxy" is underway
      // First, go through subtype constraints, treating each as if it were an equality
      foreach (var c in AllTypeConstraints) {
        t = GetBaseTypeFromProxy_Eq(proxy, c.Super, c.Sub, determinedProxies);
        if (t != null) {
          determinedProxies[proxy] = t;
          return t;
        }
      }
      // Next, check XConstraints that can be seen as equality constraints
      foreach (var xc in AllXConstraints) {
        switch (xc.ConstraintName) {
          case "Assignable":
          case "Equatable":
          case "EquatableArg":
            t = GetBaseTypeFromProxy_Eq(proxy, xc.Types[0], xc.Types[1], determinedProxies);
            if (t != null) {
              determinedProxies[proxy] = t;
              return t;
            }
            break;
          case "InSet":
            // etc. TODO
            break;
          default:
            break;
        }
      }
      return null;
    }
    /// <summary>
    /// Tries to find a non-proxy type corresponding to "proxy", under the assumption that "t" equals "u" and
    /// "determinedProxies" assumptions.  In the process, may add to "determinedProxies".
    /// </summary>
    private Type/*?*/ GetBaseTypeFromProxy_Eq(TypeProxy proxy, Type t, Type u, Dictionary<TypeProxy, Type/*?*/> determinedProxies) {
      Contract.Requires(proxy != null);
      Contract.Requires(determinedProxies != null);
      Contract.Requires(t != null);
      Contract.Requires(u != null);
      t = t.NormalizeExpand();
      u = u.NormalizeExpand();
      return GetBaseTypeFromProxy_EqAux(proxy, t, u, determinedProxies) ?? GetBaseTypeFromProxy_EqAux(proxy, u, t, determinedProxies);
    }
    private Type/*?*/ GetBaseTypeFromProxy_EqAux(TypeProxy proxy, Type t, Type u, Dictionary<TypeProxy, Type/*?*/> determinedProxies) {
      Contract.Requires(proxy != null);
      Contract.Requires(determinedProxies != null);
      Contract.Requires(t != null && (!(t is TypeProxy) || ((TypeProxy)t).T == null));
      Contract.Requires(u != null && (!(u is TypeProxy) || ((TypeProxy)u).T == null));
      if (t == proxy) {
        if (u is TypeProxy) {
          return GetBaseTypeFromProxy((TypeProxy)u, determinedProxies);
        } else {
          return u;
        }
      } else if (t.ContainsProxy(proxy)) {
        if (u is TypeProxy) {
          u = GetBaseTypeFromProxy((TypeProxy)u, determinedProxies);
          if (u == null) {
            return null;
          }
        }
        if (Type.SameHead(t, u)) {
          Contract.Assert(t.TypeArgs.Count == u.TypeArgs.Count);
          for (int i = 0; i < t.TypeArgs.Count; i++) {
            var r = GetBaseTypeFromProxy_Eq(proxy, t.TypeArgs[i], u.TypeArgs[i], determinedProxies);
            if (r != null) {
              return r;
            }
          }
        }
      }
      return null;
    }

    private void GetRelatedTypeProxies(Type t, ISet<TypeProxy> proxies) {
      Contract.Requires(t != null);
      Contract.Requires(proxies != null);
      var proxy = t.Normalize() as TypeProxy;
      if (proxy == null || proxies.Contains(proxy)) {
        return;
      }
      if (DafnyOptions.O.TypeInferenceDebug) {
        Console.WriteLine("DEBUG: GetRelatedTypeProxies: finding {0} interesting", proxy);
      }
      proxies.Add(proxy);
      // close over interesting constraints
      foreach (var c in AllTypeConstraints) {
        var super = c.Super.Normalize();
        if (super.TypeArgs.Exists(ta => ta.Normalize() == proxy)) {
          GetRelatedTypeProxies(c.Sub, proxies);
        }
      }
      foreach (var xc in AllXConstraints) {
        var xc0 = xc.Types[0].Normalize();
        if (xc.ConstraintName == "Assignable" && (xc0 == proxy || xc0.TypeArgs.Exists(ta => ta.Normalize() == proxy))) {
          GetRelatedTypeProxies(xc.Types[1], proxies);
        } else if (xc.ConstraintName == "Innable" && xc.Types[1].Normalize() == proxy) {
          GetRelatedTypeProxies(xc.Types[0], proxies);
        } else if ((xc.ConstraintName == "ModifiesFrame" || xc.ConstraintName == "ReadsFrame") && xc.Types[1].Normalize() == proxy) {
          GetRelatedTypeProxies(xc.Types[0], proxies);
        }
      }
    }

    /// <summary>
    /// Attempts to compute the join of "join", "t", and all of "t"'s known subtype( constraint)s.  The join
    /// ignores type parameters.  It is assumed that "join" on entry already includes the join of all proxies
    /// in "visited". The empty join is represented by "null".
    /// The return is "true" if the join exists.
    /// </summary>
    bool JoinOfAllSubtypes(Type t, ref Type joinType, ISet<TypeProxy> visited) {
      Contract.Requires(t != null);
      Contract.Requires(visited != null);

      t = t.NormalizeExpandKeepConstraints();

      var proxy = t as TypeProxy;
      if (proxy != null) {
        if (visited.Contains(proxy)) {
          return true;
        }
        visited.Add(proxy);

        foreach (var c in proxy.SubtypeConstraints) {
          var s = c.Sub.NormalizeExpandKeepConstraints();
          if (!JoinOfAllSubtypes(s, ref joinType, visited)) {
            return false;
          }
        }
        if (joinType == null) {
          // also consider "Assignable" constraints
          foreach (var c in AllXConstraints) {
            if (c.ConstraintName == "Assignable" && c.Types[0].Normalize() == proxy) {
              var s = c.Types[1].NormalizeExpandKeepConstraints();
              if (!JoinOfAllSubtypes(s, ref joinType, visited)) {
                return false;
              }
            }
          }
        }
        return true;
      }

      if (joinType == null) {
        // stick with what we've got
        joinType = t;
        return true;
      } else if (Type.IsHeadSupertypeOf(joinType, t)) {
        // stick with what we've got
        return true;
      } else if (Type.IsHeadSupertypeOf(t, joinType)) {
        joinType = Type.HeadWithProxyArgs(t);
        return true;
      } else {
        joinType = Type.Join(joinType, Type.HeadWithProxyArgs(t), builtIns);  // the only way this can succeed is if we obtain a (non-null or nullable) trait
        Contract.Assert(joinType == null ||
                        joinType.IsObjectQ || joinType.IsObject ||
                        (joinType is UserDefinedType udt && (udt.ResolvedClass is TraitDecl || (udt.ResolvedClass is NonNullTypeDecl nntd && nntd.Class is TraitDecl))));
        return joinType != null;
      }
    }

    /// <summary>
    /// Attempts to compute the meet of "meet", all of "t"'s known supertype( constraint)s, and, if "includeT"
    /// and "t" has no supertype( constraint)s, "t".
    /// The meet ignores type parameters. (Really?? --KRML)
    /// It is assumed that "meet" on entry already includes the meet of all proxies
    /// in "visited". The empty meet is represented by "null".
    /// The return is "true" if the meet exists.
    /// </summary>
    bool MeetOfAllSupertypes(Type t, ref Type meet, ISet<TypeProxy> visited, bool includeT) {
      Contract.Requires(t != null);
      Contract.Requires(visited != null);

      t = t.NormalizeExpandKeepConstraints();
      var proxy = t as TypeProxy;
      if (proxy != null) {
        if (visited.Contains(proxy)) {
          return true;
        }
        visited.Add(proxy);

        var delegatedToOthers = false;
        foreach (var c in proxy.SupertypeConstraints) {
          var s = c.Super.NormalizeExpandKeepConstraints();
          delegatedToOthers = true;
          if (!MeetOfAllSupertypes(s, ref meet, visited, true)) {
            return false;
          }
        }
        if (!delegatedToOthers) {
          // also consider "Assignable" constraints
          foreach (var c in AllXConstraints) {
            if (c.ConstraintName == "Assignable" && c.Types[1].Normalize() == proxy) {
              var s = c.Types[0].NormalizeExpandKeepConstraints();
              delegatedToOthers = true;
              if (!MeetOfAllSupertypes(s, ref meet, visited, true)) {
                return false;
              }
            }
          }
        }
        if (delegatedToOthers) {
          return true;
        } else if (!includeT) {
          return true;
        } else if (meet == null || meet.Normalize() == proxy) {
          meet = proxy;
          return true;
        } else {
          return false;
        }
      }

      if (meet == null) {
        meet = Type.HeadWithProxyArgs(t);
        return true;
      } else if (Type.IsHeadSupertypeOf(t, meet)) {
        // stick with what we've got
        return true;
      } else if (Type.IsHeadSupertypeOf(meet, t)) {
        meet = Type.HeadWithProxyArgs(t);
        return true;
      } else {
        meet = Type.Meet(meet, Type.HeadWithProxyArgs(t), builtIns);
        return meet != null;
      }
    }

    /// <summary>
    /// Check that the type uses formal type parameters in a way that is agreeable with their variance specifications.
    /// "context == Co" says that "type" is allowed to vary in the positive direction.
    /// "context == Contra" says that "type" is allowed to vary in the negative direction.
    /// "context == Non" says that "type" must not vary at all.
    /// * "lax" says that the context is not strict -- type parameters declared to be strict must not be used in a lax context
    /// </summary>
    public void CheckVariance(Type type, ICallable enclosingTypeDefinition, TypeParameter.TPVariance context, bool lax) {
      Contract.Requires(type != null);
      Contract.Requires(enclosingTypeDefinition != null);

      type = type.Normalize();  // we keep constraints, since subset types have their own type-parameter variance specifications; we also keep synonys, since that gives rise to better error messages
      if (type is BasicType) {
        // fine
      } else if (type is MapType) {
        var t = (MapType)type;
        // If its an infinite map, the domain's context is lax
        CheckVariance(t.Domain, enclosingTypeDefinition, context, lax || !t.Finite);
        CheckVariance(t.Range, enclosingTypeDefinition, context, lax);
      } else if (type is SetType) {
        var t = (SetType)type;
        // If its an infinite set, the argument's context is lax
        CheckVariance(t.Arg, enclosingTypeDefinition, context, lax || !t.Finite);
      } else if (type is CollectionType) {
        var t = (CollectionType)type;
        CheckVariance(t.Arg, enclosingTypeDefinition, context, lax);
      } else if (type is UserDefinedType) {
        var t = (UserDefinedType)type;
        if (t.ResolvedClass is TypeParameter tp) {
          if (tp.Variance != TypeParameter.TPVariance.Non && tp.Variance != context) {
            reporter.Error(MessageSource.Resolver, t.tok, "formal type parameter '{0}' is not used according to its variance specification", tp.Name);
          } else if (tp.StrictVariance && lax) {
            string hint;
            if (tp.VarianceSyntax == TypeParameter.TPVarianceSyntax.NonVariant_Strict) {
              hint = string.Format(" (perhaps try declaring '{0}' as '-{0}' or '!{0}')", tp.Name);
            } else {
              Contract.Assert(tp.VarianceSyntax == TypeParameter.TPVarianceSyntax.Covariant_Strict);
              hint = string.Format(" (perhaps try changing the declaration from '+{0}' to '*{0}')", tp.Name);
            }
            reporter.Error(MessageSource.Resolver, t.tok, "formal type parameter '{0}' is not used according to its variance specification (it is used left of an arrow){1}", tp.Name, hint);
          }
        } else {
          var resolvedClass = t.ResolvedClass;
          Contract.Assert(resolvedClass != null);  // follows from that the given type was successfully resolved
          Contract.Assert(resolvedClass.TypeArgs.Count == t.TypeArgs.Count);
          if (lax) {
            // we have to be careful about uses of the type being defined
            var cg = enclosingTypeDefinition.EnclosingModule.CallGraph;
            var t0 = resolvedClass as ICallable;
            if (t0 != null && cg.GetSCCRepresentative(t0) == cg.GetSCCRepresentative(enclosingTypeDefinition)) {
              reporter.Error(MessageSource.Resolver, t.tok, "using the type being defined ('{0}') here would cause a logical inconsistency by defining a type whose cardinality exceeds itself (like the Continuum Transfunctioner, you might say its power would then be exceeded only by its mystery)", resolvedClass.Name);
            }
          }
          for (int i = 0; i < t.TypeArgs.Count; i++) {
            Type p = t.TypeArgs[i];
            var tpFormal = resolvedClass.TypeArgs[i];
            CheckVariance(p, enclosingTypeDefinition,
              context == TypeParameter.TPVariance.Non ? context :
              context == TypeParameter.TPVariance.Co ? tpFormal.Variance :
              TypeParameter.Negate(tpFormal.Variance),
              lax || !tpFormal.StrictVariance);
          }
        }
      } else {
        Contract.Assert(false); throw new cce.UnreachableException();  // unexpected type
      }
    }

    /// <summary>
    /// See ConstrainToIntegerType description for the overload above.
    /// </summary>
    void ConstrainToIntegerType(IToken tok, Type type, bool allowBitVector, TypeConstraint.ErrorMsg errorMsg) {
      Contract.Requires(tok != null);
      Contract.Requires(type != null);
      Contract.Requires(errorMsg != null);
      // We do two constraints: the first can aid in determining types, but allows bit-vectors; the second excludes bit-vectors.
      // However, we reuse the error message, so that only one error gets reported.
      ConstrainSubtypeRelation(new IntVarietiesSupertype(), type, errorMsg);
      if (!allowBitVector) {
        AddXConstraint(tok, "IntegerType", type, errorMsg);
      }
    }

    /// <summary>
    /// Attempts to rewrite a datatype update into more primitive operations, after doing the appropriate resolution checks.
    /// Upon success, returns that rewritten expression and sets "legalSourceConstructors".
    /// Upon some resolution error, return null.
    ///
    /// Actually, the method returns two expressions (or returns "(null, null)"). The first expression is the desugaring to be
    /// used when the DatatypeUpdateExpr is used in a ghost context. The second is to be used for a compiled context. In either
    /// case, "legalSourceConstructors" contains both ghost and compiled constructors.
    ///
    /// The reason for computing both desugarings here is that it's too early to tell if the DatatypeUpdateExpr is being used in
    /// a ghost or compiled context. This is a consequence of doing the deguaring so early. But it's also convenient to do the
    /// desugaring during resolution, because then the desugaring can be constructed as a non-resolved expression on which ResolveExpression
    /// is called--this is easier than constructing an already-resolved expression.
    /// </summary>
    (Expression, Expression) ResolveDatatypeUpdate(IToken tok, Expression root, DatatypeDecl dt, List<Tuple<IToken, string, Expression>> memberUpdates,
      ResolutionContext resolutionContext, out List<MemberDecl> members, out List<DatatypeCtor> legalSourceConstructors) {
      Contract.Requires(tok != null);
      Contract.Requires(root != null);
      Contract.Requires(dt != null);
      Contract.Requires(memberUpdates != null);
      Contract.Requires(resolutionContext != null);

      legalSourceConstructors = null;
      members = new List<MemberDecl>();

      // First, compute the list of candidate result constructors, that is, the constructors
      // that have all of the mentioned destructors. Issue errors for duplicated names and for
      // names that are not destructors in the datatype.
      var candidateResultCtors = dt.Ctors;  // list of constructors that have all the so-far-mentioned destructors
      var memberNames = new HashSet<string>();
      var rhsBindings = new Dictionary<string, Tuple<BoundVar/*let variable*/, IdentifierExpr/*id expr for let variable*/, Expression /*RHS in given syntax*/>>();
      var subst = TypeParameter.SubstitutionMap(dt.TypeArgs, root.Type.NormalizeExpand().TypeArgs);
      foreach (var entry in memberUpdates) {
        var destructor_str = entry.Item2;
        if (memberNames.Contains(destructor_str)) {
          reporter.Error(MessageSource.Resolver, entry.Item1, "duplicate update member '{0}'", destructor_str);
        } else {
          memberNames.Add(destructor_str);
          MemberDecl member;
          if (!classMembers[dt].TryGetValue(destructor_str, out member)) {
            reporter.Error(MessageSource.Resolver, entry.Item1, "member '{0}' does not exist in datatype '{1}'", destructor_str, dt.Name);
          } else if (!(member is DatatypeDestructor)) {
            reporter.Error(MessageSource.Resolver, entry.Item1, "member '{0}' is not a destructor in datatype '{1}'", destructor_str, dt.Name);
          } else {
            members.Add(member);
            var destructor = (DatatypeDestructor)member;
            var intersection = new List<DatatypeCtor>(candidateResultCtors.Intersect(destructor.EnclosingCtors));
            if (intersection.Count == 0) {
              reporter.Error(MessageSource.Resolver, entry.Item1,
                "updated datatype members must belong to the same constructor (unlike the previously mentioned destructors, '{0}' does not belong to {1})",
                destructor_str, DatatypeDestructor.PrintableCtorNameList(candidateResultCtors, "or"));
            } else {
              candidateResultCtors = intersection;
              if (destructor.IsGhost) {
                rhsBindings.Add(destructor_str, new Tuple<BoundVar, IdentifierExpr, Expression>(null, null, entry.Item3));
              } else {
                var xName = FreshTempVarName(string.Format("dt_update#{0}#", destructor_str), resolutionContext.CodeContext);
                var xVar = new BoundVar(new AutoGeneratedToken(tok), xName, destructor.Type.Subst(subst));
                var x = new IdentifierExpr(new AutoGeneratedToken(tok), xVar);
                rhsBindings.Add(destructor_str, new Tuple<BoundVar, IdentifierExpr, Expression>(xVar, x, entry.Item3));
              }
            }
          }
        }
      }
      if (candidateResultCtors.Count == 0) {
        return (null, null);
      }

      // Check that every candidate result constructor has given a name to all of its parameters.
      var hasError = false;
      foreach (var ctor in candidateResultCtors) {
        if (ctor.Formals.Exists(f => !f.HasName)) {
          reporter.Error(MessageSource.Resolver, tok,
            "candidate result constructor '{0}' has an anonymous parameter (to use in datatype update expression, name all the parameters of the candidate result constructors)",
            ctor.Name);
          hasError = true;
        }
      }
      if (hasError) {
        return (null, null);
      }

      // The legal source constructors are the candidate result constructors. (Yep, two names for the same thing.)
      legalSourceConstructors = candidateResultCtors;
      Contract.Assert(1 <= legalSourceConstructors.Count);

      var desugaringForGhostContext = DesugarDatatypeUpdate(tok, root, dt, candidateResultCtors, rhsBindings, resolutionContext);
      var nonGhostConstructors = candidateResultCtors.Where(ctor => !ctor.IsGhost).ToList();
      if (nonGhostConstructors.Count == candidateResultCtors.Count) {
        return (desugaringForGhostContext, desugaringForGhostContext);
      }
      var desugaringForCompiledContext = DesugarDatatypeUpdate(tok, root, dt, nonGhostConstructors, rhsBindings, resolutionContext);
      return (desugaringForGhostContext, desugaringForCompiledContext);
    }

    /// <summary>
    // Rewrite the datatype update root.(x := X, y := Y, ...) to:
    ///     var d := root;
    ///     var x := X;  // EXCEPT: don't do this for ghost fields
    ///     var y := Y;
    ///     ..
    ///     if d.CandidateResultConstructor0 then
    ///       CandidateResultConstructor0(x, y, ..., d.f0, d.f1, ...)  // for a ghost field x, use the expression X directly
    ///     else if d.CandidateResultConstructor1 then
    ///       CandidateResultConstructor0(x, y, ..., d.g0, d.g1, ...)
    ///     ...
    ///     else
    ///       CandidateResultConstructorN(x, y, ..., d.k0, d.k1, ...)
    /// </summary>
    private Expression DesugarDatatypeUpdate(IToken tok, Expression root, DatatypeDecl dt, List<DatatypeCtor> candidateResultCtors,
      Dictionary<string, Tuple<BoundVar, IdentifierExpr, Expression>> rhsBindings, ResolutionContext resolutionContext) {

      if (candidateResultCtors.Count == 0) {
        return root;
      }
      Expression rewrite = null;
      // Create a unique name for d', the variable we introduce in the let expression
      var dName = FreshTempVarName("dt_update_tmp#", resolutionContext.CodeContext);
      var dVar = new BoundVar(new AutoGeneratedToken(tok), dName, root.Type);
      var d = new IdentifierExpr(new AutoGeneratedToken(tok), dVar);
      Expression body = null;
      candidateResultCtors.Reverse();
      foreach (var crc in candidateResultCtors) {
        // Build the arguments to the datatype constructor, using the updated value in the appropriate slot
        var ctorArguments = new List<Expression>();
        var actualBindings = new List<ActualBinding>();
        foreach (var f in crc.Formals) {
          Expression ctorArg;
          if (rhsBindings.TryGetValue(f.Name, out var info)) {
            ctorArg = info.Item2 ?? info.Item3;
          } else {
            ctorArg = new ExprDotName(tok, d, f.Name, null);
          }
          ctorArguments.Add(ctorArg);
          var bindingName = new Token(tok.line, tok.col) {
            Filename = tok.Filename,
            val = f.Name
          };
          actualBindings.Add(new ActualBinding(bindingName, ctorArg));
        }
        var ctor_call = new DatatypeValue(tok, crc.EnclosingDatatype.Name, crc.Name, actualBindings);
        // in the following line, resolve to root.Type, so that type parameters get filled in appropriately
        ResolveDatatypeValue(resolutionContext, ctor_call, dt, root.Type.NormalizeExpand());

        if (body == null) {
          body = ctor_call;
        } else {
          // body = if d.crc? then ctor_call else body
          var guard = new ExprDotName(tok, d, crc.QueryField.Name, null);
          body = new ITEExpr(tok, false, guard, ctor_call, body);
        }
      }
      Contract.Assert(body != null); // because there was at least one element in candidateResultCtors

      // Wrap the let's around body
      rewrite = body;
      foreach (var entry in rhsBindings) {
        if (entry.Value.Item1 != null) {
          var lhs = new CasePattern<BoundVar>(tok, entry.Value.Item1);
          rewrite = new LetExpr(tok, new List<CasePattern<BoundVar>>() { lhs }, new List<Expression>() { entry.Value.Item3 }, rewrite, true);
        }
      }
      var dVarPat = new CasePattern<BoundVar>(tok, dVar);
      rewrite = new LetExpr(tok, new List<CasePattern<BoundVar>>() { dVarPat }, new List<Expression>() { root }, rewrite, true);
      Contract.Assert(rewrite != null);
      ResolveExpression(rewrite, resolutionContext);
      return rewrite;
    }

    Expression ResolveNameSegment(NameSegment expr, bool isLastNameSegment, List<ActualBinding> args,
      ResolutionContext resolutionContext, bool allowMethodCall, bool complain = true) {
      return ResolveNameSegment(expr, isLastNameSegment, args, resolutionContext, allowMethodCall, complain, out _);
    }

    /// <summary>
    /// Look up expr.Name in the following order:
    ///  0. Local variable, parameter, or bound variable.
    ///     (Language design note:  If this clashes with something of interest, one can always rename the local variable locally.)
    ///  1. Member of enclosing class (an implicit "this" is inserted, if needed)
    ///  2. If isLastNameSegment:
    ///     Unambiguous constructor name of a datatype in the enclosing module (if two constructors have the same name, an error message is produced here)
    ///     (Language design note:  If the constructor name is ambiguous or if one of the steps above takes priority, one can qualify the constructor name with the name of the datatype)
    ///  3. Member of the enclosing module (type name or the name of a module)
    ///  4. Static function or method in the enclosing module or its imports
    ///  5. If !isLastNameSegment:
    ///     Unambiguous constructor name of a datatype in the enclosing module
    ///
    /// </summary>
    /// <param name="expr"></param>
    /// <param name="isLastNameSegment">Indicates that the NameSegment is not directly enclosed in another NameSegment or ExprDotName expression.</param>
    /// <param name="args">If the NameSegment is enclosed in an ApplySuffix, then these are the arguments.  The method returns null to indicate
    /// that these arguments, if any, were not used.  If args is non-null and the method does use them, the method returns the resolved expression
    /// that incorporates these arguments.</param>
    /// <param name="resolutionContext"></param>
    /// <param name="allowMethodCall">If false, generates an error if the name denotes a method. If true and the name denotes a method, returns
    /// a MemberSelectExpr whose .Member is a Method.</param>
    /// <param name="shadowedModule">If the name being resolved shadows an imported module, then that module is reported
    /// through this parameter.  This happens when module <c>Option</c> in <c>import opened Option</c> also contains a
    /// <c>datatype Option</c>, in which case <c>Option</c> refers to the datatype, not the module
    /// (https://github.com/dafny-lang/dafny/issues/1996).</param>
    Expression ResolveNameSegment(NameSegment expr, bool isLastNameSegment, List<ActualBinding> args, ResolutionContext resolutionContext, bool allowMethodCall, bool complain, out ModuleDecl shadowedModule) {
      Contract.Requires(expr != null);
      Contract.Requires(!expr.WasResolved());
      Contract.Requires(resolutionContext != null);
      Contract.Ensures(Contract.Result<Expression>() == null || args != null);

      shadowedModule = null;

      if (expr.OptTypeArguments != null) {
        foreach (var ty in expr.OptTypeArguments) {
          ResolveType(expr.tok, ty, resolutionContext, ResolveTypeOptionEnum.InferTypeProxies, null);
        }
      }

      Expression r = null;  // the resolved expression, if successful
      Expression rWithArgs = null;  // the resolved expression after incorporating "args"

      // For 0:
      IVariable v;
      // For 1:
      Dictionary<string, MemberDecl> members;
      // For 1 and 4:
      MemberDecl member = null;
      // For 2 and 5:
      Tuple<DatatypeCtor, bool> pair;
      // For 3:
      TopLevelDecl decl;

      var name = resolutionContext.InReveal ? "reveal_" + expr.Name : expr.Name;
      v = scope.Find(name);
      if (v != null) {
        // ----- 0. local variable, parameter, or bound variable
        if (expr.OptTypeArguments != null) {
          if (complain) {
            reporter.Error(MessageSource.Resolver, expr.tok, "variable '{0}' does not take any type parameters", name);
          } else {
            expr.ResolvedExpression = null;
            return null;
          }
        }
        r = new IdentifierExpr(expr.tok, v);
      } else if (currentClass is TopLevelDeclWithMembers cl && classMembers.TryGetValue(cl, out members) && members.TryGetValue(name, out member)) {
        // ----- 1. member of the enclosing class
        Expression receiver;
        if (member.IsStatic) {
          receiver = new StaticReceiverExpr(expr.tok, UserDefinedType.FromTopLevelDecl(expr.tok, currentClass, currentClass.TypeArgs), (TopLevelDeclWithMembers)member.EnclosingClass, true);
        } else {
          if (!scope.AllowInstance) {
            if (complain) {
              reporter.Error(MessageSource.Resolver, expr.tok, "'this' is not allowed in a 'static' context"); //TODO: Rephrase this
            } else {
              expr.ResolvedExpression = null;
              return null;
            }
            // nevertheless, set "receiver" to a value so we can continue resolution
          }
          receiver = new ImplicitThisExpr(expr.tok);
          receiver.Type = GetThisType(expr.tok, currentClass);  // resolve here
        }
        r = ResolveExprDotCall(expr.tok, receiver, null, member, args, expr.OptTypeArguments, resolutionContext, allowMethodCall);
      } else if (isLastNameSegment && moduleInfo.Ctors.TryGetValue(name, out pair)) {
        // ----- 2. datatype constructor
        if (ResolveDatatypeConstructor(expr, args, resolutionContext, complain, pair, name, ref r, ref rWithArgs)) {
          return null;
        }
      } else if (moduleInfo.TopLevels.TryGetValue(name, out decl)) {
        // ----- 3. Member of the enclosing module

        // Record which imported module, if any, was shadowed by `name` in the current module.
        shadowedModule = moduleInfo.ShadowedImportedModules.GetValueOrDefault(name);

        if (decl is AmbiguousTopLevelDecl) {
          var ad = (AmbiguousTopLevelDecl)decl;
          if (complain) {
            reporter.Error(MessageSource.Resolver, expr.tok, "The name {0} ambiguously refers to a type in one of the modules {1} (try qualifying the type name with the module name)", expr.Name, ad.ModuleNames());
          } else {
            expr.ResolvedExpression = null;
            return null;
          }
        } else {
          // We have found a module name or a type name, neither of which is an expression. However, the NameSegment we're
          // looking at may be followed by a further suffix that makes this into an expresion. We postpone the rest of the
          // resolution to any such suffix. For now, we create a temporary expression that will never be seen by the compiler
          // or verifier, just to have a placeholder where we can recorded what we have found.
          if (!isLastNameSegment) {
            if (decl is ClassDecl cd && cd.NonNullTypeDecl != null && name != cd.NonNullTypeDecl.Name) {
              // A possibly-null type C? was mentioned. But it does not have any further members. The program should have used
              // the name of the class, C. Report an error and continue.
              if (complain) {
                reporter.Error(MessageSource.Resolver, expr.tok, "To access members of {0} '{1}', write '{1}', not '{2}'", decl.WhatKind, decl.Name, name);
              } else {
                expr.ResolvedExpression = null;
                return null;
              }
            }
          }
          r = CreateResolver_IdentifierExpr(expr.tok, name, expr.OptTypeArguments, decl);
        }

      } else if (moduleInfo.StaticMembers.TryGetValue(name, out member)) {
        // ----- 4. static member of the enclosing module
        Contract.Assert(member.IsStatic); // moduleInfo.StaticMembers is supposed to contain only static members of the module's implicit class _default
        if (member is AmbiguousMemberDecl) {
          var ambiguousMember = (AmbiguousMemberDecl)member;
          if (complain) {
            reporter.Error(MessageSource.Resolver, expr.tok, "The name {0} ambiguously refers to a static member in one of the modules {1} (try qualifying the member name with the module name)", expr.Name, ambiguousMember.ModuleNames());
          } else {
            expr.ResolvedExpression = null;
            return null;
          }
        } else {
          var receiver = new StaticReceiverExpr(expr.tok, (ClassDecl)member.EnclosingClass, true);
          r = ResolveExprDotCall(expr.tok, receiver, null, member, args, expr.OptTypeArguments, resolutionContext, allowMethodCall);
        }

      } else if (!isLastNameSegment && moduleInfo.Ctors.TryGetValue(name, out pair)) {
        // ----- 5. datatype constructor
        if (ResolveDatatypeConstructor(expr, args, resolutionContext, complain, pair, name, ref r, ref rWithArgs)) {
          return null;
        }

      } else {
        // ----- None of the above
        if (complain) {
          reporter.Error(MessageSource.Resolver, expr.tok, "unresolved identifier: {0}", name);
        } else {
          expr.ResolvedExpression = null;
          return null;
        }
      }

      if (r == null) {
        // an error has been reported above; we won't fill in .ResolvedExpression, but we still must fill in .Type
        expr.Type = new InferredTypeProxy();
      } else {
        expr.ResolvedExpression = r;
        var rt = r.Type;
        var nt = rt.UseInternalSynonym();
        expr.Type = nt;
      }
      return rWithArgs;
    }

    private bool ResolveDatatypeConstructor(NameSegment expr, List<ActualBinding>/*?*/ args, ResolutionContext resolutionContext, bool complain, Tuple<DatatypeCtor, bool> pair, string name, ref Expression r, ref Expression rWithArgs) {
      Contract.Requires(expr != null);
      Contract.Requires(resolutionContext != null);

      if (pair.Item2) {
        // there is more than one constructor with this name
        if (complain) {
          reporter.Error(MessageSource.Resolver, expr.tok, "the name '{0}' denotes a datatype constructor, but does not do so uniquely; add an explicit qualification (for example, '{1}.{0}')", expr.Name,
            pair.Item1.EnclosingDatatype.Name);
        } else {
          expr.ResolvedExpression = null;
          return true;
        }
      } else {
        if (expr.OptTypeArguments != null) {
          if (complain) {
            reporter.Error(MessageSource.Resolver, expr.tok, "datatype constructor does not take any type parameters ('{0}')", name);
          } else {
            expr.ResolvedExpression = null;
            return true;
          }
        }
        var rr = new DatatypeValue(expr.tok, pair.Item1.EnclosingDatatype.Name, name, args ?? new List<ActualBinding>());
        bool ok = ResolveDatatypeValue(resolutionContext, rr, pair.Item1.EnclosingDatatype, null, complain);
        if (!ok) {
          expr.ResolvedExpression = null;
          return true;
        }
        if (args == null) {
          r = rr;
        } else {
          r = rr; // this doesn't really matter, since we're returning an "rWithArgs" (but if would have been proper to have returned the ctor as a lambda)
          rWithArgs = rr;
        }
      }
      return false;
    }

    /// <summary>
    /// Look up expr.Name in the following order:
    ///  0. Type parameter
    ///  1. Member of enclosing class (an implicit "this" is inserted, if needed)
    ///  2. Member of the enclosing module (type name or the name of a module)
    ///  3. Static function or method in the enclosing module or its imports
    ///
    /// Note: 1 and 3 are not used now, but they will be of interest when async task types are supported.
    /// </summary>
    void ResolveNameSegment_Type(NameSegment expr, ResolutionContext resolutionContext, ResolveTypeOption option, List<TypeParameter> defaultTypeArguments) {
      Contract.Requires(expr != null);
      Contract.Requires(!expr.WasResolved());
      Contract.Requires(resolutionContext != null);
      Contract.Requires((option.Opt == ResolveTypeOptionEnum.DontInfer || option.Opt == ResolveTypeOptionEnum.InferTypeProxies) == (defaultTypeArguments == null));

      if (expr.OptTypeArguments != null) {
        foreach (var ty in expr.OptTypeArguments) {
          ResolveType(expr.tok, ty, resolutionContext, option, defaultTypeArguments);
        }
      }

      Expression r = null;  // the resolved expression, if successful

      // For 0:
      TypeParameter tp;
#if ASYNC_TASK_TYPES
      // For 1:
      Dictionary<string, MemberDecl> members;
      // For 1 and 3:
      MemberDecl member = null;
#endif
      // For 2:
      TopLevelDecl decl;

      tp = allTypeParameters.Find(expr.Name);
      if (tp != null) {
        // ----- 0. type parameter
        if (expr.OptTypeArguments == null) {
          r = new Resolver_IdentifierExpr(expr.tok, tp);
        } else {
          reporter.Error(MessageSource.Resolver, expr.tok, "Type parameter expects no type arguments: {0}", expr.Name);
        }
#if ASYNC_TASK_TYPES  // At the moment, there is no way for a class member to part of a type name, but this changes with async task types
      } else if (currentClass != null && classMembers.TryGetValue(currentClass, out members) && members.TryGetValue(expr.Name, out member)) {
        // ----- 1. member of the enclosing class
        Expression receiver;
        if (member.IsStatic) {
          receiver = new StaticReceiverExpr(expr.tok, (ClassDecl)member.EnclosingClass);
        } else {
          if (!scope.AllowInstance) {
            reporter.Error(MessageSource.Resolver, expr.tok, "'this' is not allowed in a 'static' context");
            // nevertheless, set "receiver" to a value so we can continue resolution
          }
          receiver = new ImplicitThisExpr(expr.tok);
          receiver.Type = GetThisType(expr.tok, (ClassDecl)member.EnclosingClass);  // resolve here
        }
        r = ResolveExprDotCall(expr.tok, receiver, member, expr.OptTypeArguments, opts.resolutionContext, allowMethodCall);
#endif
      } else if (moduleInfo.TopLevels.TryGetValue(expr.Name, out decl)) {
        // ----- 2. Member of the enclosing module
        if (decl is AmbiguousTopLevelDecl) {
          var ad = (AmbiguousTopLevelDecl)decl;
          reporter.Error(MessageSource.Resolver, expr.tok, "The name {0} ambiguously refers to a type in one of the modules {1} (try qualifying the type name with the module name)", expr.Name, ad.ModuleNames());
        } else {
          // We have found a module name or a type name, neither of which is a type expression. However, the NameSegment we're
          // looking at may be followed by a further suffix that makes this into a type expresion. We postpone the rest of the
          // resolution to any such suffix. For now, we create a temporary expression that will never be seen by the compiler
          // or verifier, just to have a placeholder where we can recorded what we have found.
          r = CreateResolver_IdentifierExpr(expr.tok, expr.Name, expr.OptTypeArguments, decl);
        }

#if ASYNC_TASK_TYPES  // At the moment, there is no way for a class member to part of a type name, but this changes with async task types
      } else if (moduleInfo.StaticMembers.TryGetValue(expr.Name, out member)) {
        // ----- 3. static member of the enclosing module
        Contract.Assert(member.IsStatic); // moduleInfo.StaticMembers is supposed to contain only static members of the module's implicit class _default
        if (ReallyAmbiguousThing(ref member)) {
          reporter.Error(MessageSource.Resolver, expr.tok, "The name {0} ambiguously refers to a static member in one of the modules {1} (try qualifying the member name with the module name)", expr.Name, ((AmbiguousMemberDecl)member).ModuleNames());
        } else {
          var receiver = new StaticReceiverExpr(expr.tok, (ClassDecl)member.EnclosingClass);
          r = ResolveExprDotCall(expr.tok, receiver, member, expr.OptTypeArguments, opts.resolutionContext, allowMethodCall);
        }
#endif
      } else {
        // ----- None of the above
        reporter.Error(MessageSource.Resolver, expr.tok, "Undeclared top-level type or type parameter: {0} (did you forget to qualify a name or declare a module import 'opened'?)", expr.Name);
      }

      if (r == null) {
        // an error has been reported above; we won't fill in .ResolvedExpression, but we still must fill in .Type
        expr.Type = new InferredTypeProxy();
      } else {
        expr.ResolvedExpression = r;
        expr.Type = r.Type;
      }
    }

    /// <summary>
    /// To resolve "id" in expression "E . id", do:
    ///  * If E denotes a module name M:
    ///      0. If isLastNameSegment:
    ///         Unambiguous constructor name of a datatype in module M (if two constructors have the same name, an error message is produced here)
    ///         (Language design note:  If the constructor name is ambiguous or if one of the steps above takes priority, one can qualify the constructor name with the name of the datatype)
    ///      1. Member of module M:  sub-module (including submodules of imports), class, datatype, etc.
    ///         (if two imported types have the same name, an error message is produced here)
    ///      2. Static function or method of M._default
    ///    (Note that in contrast to ResolveNameSegment, imported modules, etc. are ignored)
    ///  * If E denotes a type:
    ///      3. Look up id as a member of that type
    ///  * If E denotes an expression:
    ///      4. Let T be the type of E.  Look up id in T.
    /// </summary>
    /// <param name="expr"></param>
    /// <param name="isLastNameSegment">Indicates that the ExprDotName is not directly enclosed in another ExprDotName expression.</param>
    /// <param name="args">If the ExprDotName is enclosed in an ApplySuffix, then these are the arguments.  The method returns null to indicate
    /// that these arguments, if any, were not used.  If args is non-null and the method does use them, the method returns the resolved expression
    /// that incorporates these arguments.</param>
    /// <param name="resolutionContext"></param>
    /// <param name="allowMethodCall">If false, generates an error if the name denotes a method. If true and the name denotes a method, returns
    /// a Resolver_MethodCall.</param>
    Expression ResolveDotSuffix(ExprDotName expr, bool isLastNameSegment, List<ActualBinding> args, ResolutionContext resolutionContext, bool allowMethodCall) {
      Contract.Requires(expr != null);
      Contract.Requires(!expr.WasResolved());
      Contract.Requires(resolutionContext != null);
      Contract.Ensures(Contract.Result<Expression>() == null || args != null);

      // resolve the LHS expression
      // LHS should not be reveal lemma
      ModuleDecl shadowedImport = null;
      ResolutionContext nonRevealOpts = resolutionContext with { InReveal = false };
      if (expr.Lhs is NameSegment) {
        ResolveNameSegment((NameSegment)expr.Lhs, false, null, nonRevealOpts, false, true, out shadowedImport);
      } else if (expr.Lhs is ExprDotName) {
        ResolveDotSuffix((ExprDotName)expr.Lhs, false, null, nonRevealOpts, false);
      } else {
        ResolveExpression(expr.Lhs, nonRevealOpts);
      }

      if (expr.OptTypeArguments != null) {
        foreach (var ty in expr.OptTypeArguments) {
          ResolveType(expr.tok, ty, resolutionContext, ResolveTypeOptionEnum.InferTypeProxies, null);
        }
      }

      Expression r = null;  // the resolved expression, if successful
      Expression rWithArgs = null;  // the resolved expression after incorporating "args"
      MemberDecl member = null;

      var name = resolutionContext.InReveal ? "reveal_" + expr.SuffixName : expr.SuffixName;
      if (!expr.Lhs.WasResolved()) {
        return null;
      }
      var lhs = expr.Lhs.Resolved;
      if (lhs != null && lhs.Type is Resolver_IdentifierExpr.ResolverType_Module) {
        var ri = (Resolver_IdentifierExpr)lhs;
        var sig = ((ModuleDecl)ri.Decl).AccessibleSignature(useCompileSignatures);
        sig = GetSignature(sig);
        // For 0:
        Tuple<DatatypeCtor, bool> pair;
        // For 1:
        TopLevelDecl decl;

        if (isLastNameSegment && sig.Ctors.TryGetValue(name, out pair)) {
          // ----- 0. datatype constructor
          if (pair.Item2) {
            // there is more than one constructor with this name
            reporter.Error(MessageSource.Resolver, expr.tok, "the name '{0}' denotes a datatype constructor in module {2}, but does not do so uniquely; add an explicit qualification (for example, '{1}.{0}')", name, pair.Item1.EnclosingDatatype.Name, ((ModuleDecl)ri.Decl).Name);
          } else {
            if (expr.OptTypeArguments != null) {
              reporter.Error(MessageSource.Resolver, expr.tok, "datatype constructor does not take any type parameters ('{0}')", name);
            }
            var rr = new DatatypeValue(expr.tok, pair.Item1.EnclosingDatatype.Name, name, args ?? new List<ActualBinding>());
            ResolveDatatypeValue(resolutionContext, rr, pair.Item1.EnclosingDatatype, null);

            if (args == null) {
              r = rr;
            } else {
              r = rr;  // this doesn't really matter, since we're returning an "rWithArgs" (but if would have been proper to have returned the ctor as a lambda)
              rWithArgs = rr;
            }
          }
        } else if (sig.TopLevels.TryGetValue(name, out decl)) {
          // ----- 1. Member of the specified module
          if (decl is AmbiguousTopLevelDecl) {
            var ad = (AmbiguousTopLevelDecl)decl;
            reporter.Error(MessageSource.Resolver, expr.tok, "The name {0} ambiguously refers to a type in one of the modules {1} (try qualifying the type name with the module name)", expr.SuffixName, ad.ModuleNames());
          } else {
            // We have found a module name or a type name, neither of which is an expression. However, the ExprDotName we're
            // looking at may be followed by a further suffix that makes this into an expresion. We postpone the rest of the
            // resolution to any such suffix. For now, we create a temporary expression that will never be seen by the compiler
            // or verifier, just to have a placeholder where we can recorded what we have found.
            if (!isLastNameSegment) {
              if (decl is ClassDecl cd && cd.NonNullTypeDecl != null && name != cd.NonNullTypeDecl.Name) {
                // A possibly-null type C? was mentioned. But it does not have any further members. The program should have used
                // the name of the class, C. Report an error and continue.
                reporter.Error(MessageSource.Resolver, expr.tok, "To access members of {0} '{1}', write '{1}', not '{2}'", decl.WhatKind, decl.Name, name);
              }
            }
            r = CreateResolver_IdentifierExpr(expr.tok, name, expr.OptTypeArguments, decl);
          }
        } else if (sig.StaticMembers.TryGetValue(name, out member)) {
          // ----- 2. static member of the specified module
          Contract.Assert(member.IsStatic); // moduleInfo.StaticMembers is supposed to contain only static members of the module's implicit class _default
          if (member is AmbiguousMemberDecl) {
            var ambiguousMember = (AmbiguousMemberDecl)member;
            reporter.Error(MessageSource.Resolver, expr.tok, "The name {0} ambiguously refers to a static member in one of the modules {1} (try qualifying the member name with the module name)", expr.SuffixName, ambiguousMember.ModuleNames());
          } else {
            var receiver = new StaticReceiverExpr(expr.Lhs.tok, (ClassDecl)member.EnclosingClass, false);
            receiver.ContainerExpression = expr.Lhs;
            r = ResolveExprDotCall(expr.tok, receiver, null, member, args, expr.OptTypeArguments, resolutionContext, allowMethodCall);
          }
        } else {
          reporter.Error(MessageSource.Resolver, expr.tok, "unresolved identifier: {0}", name);
        }

      } else if (lhs != null && lhs.Type is Resolver_IdentifierExpr.ResolverType_Type) {
        var ri = (Resolver_IdentifierExpr)lhs;
        // ----- 3. Look up name in type
        // expand any synonyms
        var ty = new UserDefinedType(expr.tok, ri.Decl.Name, ri.Decl, ri.TypeArgs).NormalizeExpand();
        if (ty.IsDatatype) {
          // ----- LHS is a datatype
          var dt = ty.AsDatatype;
          DatatypeCtor ctor;
          if (dt.ConstructorsByName != null && dt.ConstructorsByName.TryGetValue(name, out ctor)) {
            if (expr.OptTypeArguments != null) {
              reporter.Error(MessageSource.Resolver, expr.tok, "datatype constructor does not take any type parameters ('{0}')", name);
            }
            var rr = new DatatypeValue(expr.tok, ctor.EnclosingDatatype.Name, name, args ?? new List<ActualBinding>());
            ResolveDatatypeValue(resolutionContext, rr, ctor.EnclosingDatatype, ty);
            if (args == null) {
              r = rr;
            } else {
              r = rr;  // this doesn't really matter, since we're returning an "rWithArgs" (but if would have been proper to have returned the ctor as a lambda)
              rWithArgs = rr;
            }
          }
        }
        var cd = r == null ? ty.AsTopLevelTypeWithMembersBypassInternalSynonym : null;
        if (cd != null) {
          // ----- LHS is a type with members
          Dictionary<string, MemberDecl> members;
          if (classMembers.TryGetValue(cd, out members) && members.TryGetValue(name, out member)) {
            if (!VisibleInScope(member)) {
              reporter.Error(MessageSource.Resolver, expr.tok, "member '{0}' has not been imported in this scope and cannot be accessed here", name);
            }
            if (!member.IsStatic) {
              reporter.Error(MessageSource.Resolver, expr.tok, "accessing member '{0}' requires an instance expression", name); //TODO Unify with similar error messages
              // nevertheless, continue creating an expression that approximates a correct one
            }
            var receiver = new StaticReceiverExpr(expr.Lhs.tok, (UserDefinedType)ty.NormalizeExpand(), (TopLevelDeclWithMembers)member.EnclosingClass, false);
            receiver.ContainerExpression = expr.Lhs;
            r = ResolveExprDotCall(expr.tok, receiver, null, member, args, expr.OptTypeArguments, resolutionContext, allowMethodCall);
          }
        }
        if (r == null) {
          reporter.Error(MessageSource.Resolver, expr.tok, "member '{0}' does not exist in {2} '{1}'", name, ri.Decl.Name, ri.Decl.WhatKind);
        }
      } else if (lhs != null) {
        // ----- 4. Look up name in the type of the Lhs
        NonProxyType tentativeReceiverType;
        member = ResolveMember(expr.tok, expr.Lhs.Type, name, out tentativeReceiverType);
        if (member != null) {
          Expression receiver;
          if (!member.IsStatic) {
            receiver = expr.Lhs;
            AddAssignableConstraint(expr.tok, tentativeReceiverType, receiver.Type, "receiver type ({1}) does not have a member named " + name);
            r = ResolveExprDotCall(expr.tok, receiver, tentativeReceiverType, member, args, expr.OptTypeArguments, resolutionContext, allowMethodCall);
          } else {
            receiver = new StaticReceiverExpr(expr.tok, (UserDefinedType)tentativeReceiverType, (TopLevelDeclWithMembers)member.EnclosingClass, false, lhs);
            r = ResolveExprDotCall(expr.tok, receiver, null, member, args, expr.OptTypeArguments, resolutionContext, allowMethodCall);
          }
        }
      }

      if (r == null) {
        // an error has been reported above; we won't fill in .ResolvedExpression, but we still must fill in .Type
        expr.Type = new InferredTypeProxy();
      } else {
        CheckForAmbiguityInShadowedImportedModule(shadowedImport, name, expr.tok, useCompileSignatures, isLastNameSegment);
        expr.ResolvedExpression = r;
        expr.Type = r.Type;
      }
      return rWithArgs;
    }

    /// <summary>
    /// Check whether the name we just resolved may have been resolved differently if we didn't allow member `M.M` of
    /// module `M` to shadow `M` when the user writes `import opened M`.  Raising an error in that case allowed us to
    /// change the behavior of `import opened` without silently changing the meaning of existing programs.
    /// (https://github.com/dafny-lang/dafny/issues/1996)
    ///
    /// Note the extra care for the constructor case, which is needed because the constructors of datatype `M.M` are
    /// exposed through both `M` and `M.M`, without ambiguity.
    /// </summary>
    private void CheckForAmbiguityInShadowedImportedModule(ModuleDecl moduleDecl, string name,
      IToken tok, bool useCompileSignatures, bool isLastNameSegment) {
      if (moduleDecl != null && NameConflictsWithModuleContents(moduleDecl, name, useCompileSignatures, isLastNameSegment)) {
        reporter.Error(MessageSource.Resolver, tok,
          "Reference to member '{0}' is ambiguous: name '{1}' shadows an import-opened module of the same name, and "
          + "both have a member '{0}'. To solve this issue, give a different name to the imported module using "
          + "`import opened XYZ = ...` instead of `import opened ...`.",
          name, moduleDecl.Name);
      }
    }

    private bool NameConflictsWithModuleContents(ModuleDecl moduleDecl, string name, bool useCompileSignatures, bool isLastNameSegment) {
      var sig = GetSignature(moduleDecl.AccessibleSignature(useCompileSignatures));
      return (
        (isLastNameSegment
         && sig.Ctors.GetValueOrDefault(name) is { Item1: var constructor, Item2: var ambiguous }
         && !ambiguous && constructor.EnclosingDatatype.Name != moduleDecl.Name)
        || sig.TopLevels.ContainsKey(name)
        || sig.StaticMembers.ContainsKey(name)
      );
    }

    Expression ResolveExprDotCall(IToken tok, Expression receiver, Type receiverTypeBound/*?*/,
      MemberDecl member, List<ActualBinding> args, List<Type> optTypeArguments, ResolutionContext resolutionContext, bool allowMethodCall) {
      Contract.Requires(tok != null);
      Contract.Requires(receiver != null);
      Contract.Requires(receiver.WasResolved());
      Contract.Requires(member != null);
      Contract.Requires(resolutionContext != null && resolutionContext.CodeContext != null);

      var rr = new MemberSelectExpr(tok, receiver, member.Name);
      rr.Member = member;

      // Now, fill in rr.Type.  This requires taking into consideration the type parameters passed to the receiver's type as well as any type
      // parameters used in this NameSegment/ExprDotName.
      // Add to "subst" the type parameters given to the member's class/datatype
      rr.TypeApplication_AtEnclosingClass = new List<Type>();
      rr.TypeApplication_JustMember = new List<Type>();
      Dictionary<TypeParameter, Type> subst;
      var rType = (receiverTypeBound ?? receiver.Type).NormalizeExpand();
      if (rType is UserDefinedType udt && udt.ResolvedClass != null) {
        subst = TypeParameter.SubstitutionMap(udt.ResolvedClass.TypeArgs, udt.TypeArgs);
        if (member.EnclosingClass == null) {
          // this can happen for some special members, like real.Floor
        } else {
          rr.TypeApplication_AtEnclosingClass.AddRange(rType.AsParentType(member.EnclosingClass).TypeArgs);
        }
      } else {
        var vtd = AsValuetypeDecl(rType);
        if (vtd != null) {
          Contract.Assert(vtd.TypeArgs.Count == rType.TypeArgs.Count);
          subst = TypeParameter.SubstitutionMap(vtd.TypeArgs, rType.TypeArgs);
          rr.TypeApplication_AtEnclosingClass.AddRange(rType.TypeArgs);
        } else {
          Contract.Assert(rType.TypeArgs.Count == 0);
          subst = new Dictionary<TypeParameter, Type>();
        }
      }

      if (member is Field) {
        var field = (Field)member;
        if (optTypeArguments != null) {
          reporter.Error(MessageSource.Resolver, tok, "a field ({0}) does not take any type arguments (got {1})", field.Name, optTypeArguments.Count);
        }
        subst = BuildTypeArgumentSubstitute(subst, receiverTypeBound ?? receiver.Type);
        rr.Type = field.Type.Subst(subst);
      } else if (member is Function) {
        var fn = (Function)member;
        if (fn is TwoStateFunction && !resolutionContext.IsTwoState) {
          reporter.Error(MessageSource.Resolver, tok, "two-state function ('{0}') can only be called in a two-state context", member.Name);
        }
        int suppliedTypeArguments = optTypeArguments == null ? 0 : optTypeArguments.Count;
        if (optTypeArguments != null && suppliedTypeArguments != fn.TypeArgs.Count) {
          reporter.Error(MessageSource.Resolver, tok, "function '{0}' expects {1} type argument{2} (got {3})",
            member.Name, fn.TypeArgs.Count, Util.Plural(fn.TypeArgs.Count), suppliedTypeArguments);
        }
        for (int i = 0; i < fn.TypeArgs.Count; i++) {
          var ta = i < suppliedTypeArguments ? optTypeArguments[i] : new InferredTypeProxy();
          rr.TypeApplication_JustMember.Add(ta);
          subst.Add(fn.TypeArgs[i], ta);
        }
        subst = BuildTypeArgumentSubstitute(subst, receiverTypeBound ?? receiver.Type);
        rr.Type = SelectAppropriateArrowType(fn.tok,
          fn.Formals.ConvertAll(f => f.Type.Subst(subst)),
          fn.ResultType.Subst(subst),
          fn.Reads.Count != 0, fn.Req.Count != 0);
      } else {
        // the member is a method
        var m = (Method)member;
        if (!allowMethodCall) {
          // it's a method and method calls are not allowed in the given context
          reporter.Error(MessageSource.Resolver, tok, "expression is not allowed to invoke a {0} ({1})", member.WhatKind, member.Name);
        }
        int suppliedTypeArguments = optTypeArguments == null ? 0 : optTypeArguments.Count;
        if (optTypeArguments != null && suppliedTypeArguments != m.TypeArgs.Count) {
          reporter.Error(MessageSource.Resolver, tok, "method '{0}' expects {1} type argument{2} (got {3})",
            member.Name, m.TypeArgs.Count, Util.Plural(m.TypeArgs.Count), suppliedTypeArguments);
        }
        for (int i = 0; i < m.TypeArgs.Count; i++) {
          var ta = i < suppliedTypeArguments ? optTypeArguments[i] : new InferredTypeProxy();
          rr.TypeApplication_JustMember.Add(ta);
          subst.Add(m.TypeArgs[i], ta);
        }
        subst = BuildTypeArgumentSubstitute(subst, receiverTypeBound ?? receiver.Type);
        rr.ResolvedOutparameterTypes = m.Outs.ConvertAll(f => f.Type.Subst(subst));
        rr.Type = new InferredTypeProxy();  // fill in this field, in order to make "rr" resolved
      }
      return rr;
    }

    class MethodCallInformation {
      public readonly IToken Tok;
      public readonly MemberSelectExpr Callee;
      public readonly List<ActualBinding> ActualParameters;

      [ContractInvariantMethod]
      void ObjectInvariant() {
        Contract.Invariant(Tok != null);
        Contract.Invariant(Callee != null);
        Contract.Invariant(Callee.Member is Method);
        Contract.Invariant(ActualParameters != null);
      }

      public MethodCallInformation(IToken tok, MemberSelectExpr callee, List<ActualBinding> actualParameters) {
        Contract.Requires(tok != null);
        Contract.Requires(callee != null);
        Contract.Requires(callee.Member is Method);
        Contract.Requires(actualParameters != null);
        this.Tok = tok;
        this.Callee = callee;
        this.ActualParameters = actualParameters;
      }
    }

    MethodCallInformation ResolveApplySuffix(ApplySuffix e, ResolutionContext resolutionContext, bool allowMethodCall) {
      Contract.Requires(e != null);
      Contract.Requires(resolutionContext != null);
      Contract.Ensures(Contract.Result<MethodCallInformation>() == null || allowMethodCall);
      Expression r = null;  // upon success, the expression to which the ApplySuffix resolves
      var errorCount = reporter.Count(ErrorLevel.Error);
      if (e.Lhs is NameSegment) {
        r = ResolveNameSegment((NameSegment)e.Lhs, true, e.Bindings.ArgumentBindings, resolutionContext, allowMethodCall);
        // note, if r is non-null, then e.Args have been resolved and r is a resolved expression that incorporates e.Args
      } else if (e.Lhs is ExprDotName) {
        r = ResolveDotSuffix((ExprDotName)e.Lhs, true, e.Bindings.ArgumentBindings, resolutionContext, allowMethodCall);
        // note, if r is non-null, then e.Args have been resolved and r is a resolved expression that incorporates e.Args
      } else {
        ResolveExpression(e.Lhs, resolutionContext);
      }
      if (e.Lhs.Type == null) {
        // some error had been detected during the attempted resolution of e.Lhs
        e.Lhs.Type = new InferredTypeProxy();
      }
      Label atLabel = null;
      if (e.AtTok != null) {
        atLabel = DominatingStatementLabels.Find(e.AtTok.val);
        if (atLabel == null) {
          reporter.Error(MessageSource.Resolver, e.AtTok, "no label '{0}' in scope at this time", e.AtTok.val);
        }
      }
      if (r == null) {
        var improvedType = PartiallyResolveTypeForMemberSelection(e.Lhs.tok, e.Lhs.Type, "_#apply");
        var fnType = improvedType.AsArrowType;
        if (fnType == null) {
          var lhs = e.Lhs.Resolved;
          if (lhs != null && lhs.Type is Resolver_IdentifierExpr.ResolverType_Module) {
            reporter.Error(MessageSource.Resolver, e.tok, "name of module ({0}) is used as a function", ((Resolver_IdentifierExpr)lhs).Decl.Name);
          } else if (lhs != null && lhs.Type is Resolver_IdentifierExpr.ResolverType_Type) {
            var ri = (Resolver_IdentifierExpr)lhs;
            reporter.Error(MessageSource.Resolver, e.tok, "name of {0} ({1}) is used as a function", ri.Decl.WhatKind, ri.Decl.Name);
          } else {
            if (lhs is MemberSelectExpr mse && mse.Member is Method) {
              if (atLabel != null) {
                Contract.Assert(mse != null); // assured by the parser
                if (mse.Member is TwoStateLemma) {
                  mse.AtLabel = atLabel;
                } else {
                  reporter.Error(MessageSource.Resolver, e.AtTok, "an @-label can only be applied to a two-state lemma");
                }
              }
              if (allowMethodCall) {
                Contract.Assert(!e.Bindings.WasResolved); // we expect that .Bindings has not yet been processed, so we use just .ArgumentBindings in the next line
                var tok = DafnyOptions.O.Get(DafnyConsolePrinter.ShowSnippets) ? new RangeToken(e.Lhs.tok, e.CloseParen) : e.tok;
                var cRhs = new MethodCallInformation(tok, mse, e.Bindings.ArgumentBindings);
                return cRhs;
              } else {
                reporter.Error(MessageSource.Resolver, e.tok, "{0} call is not allowed to be used in an expression context ({1})", mse.Member.WhatKind, mse.Member.Name);
              }
            } else if (lhs != null) {  // if e.Lhs.Resolved is null, then e.Lhs was not successfully resolved and an error has already been reported
              reporter.Error(MessageSource.Resolver, e.tok, "non-function expression (of type {0}) is called with parameters", e.Lhs.Type);
            }
          }
          // resolve the arguments, even in the presence of the errors above
          foreach (var binding in e.Bindings.ArgumentBindings) {
            ResolveExpression(binding.Actual, resolutionContext);
          }
        } else {
          var mse = e.Lhs is NameSegment || e.Lhs is ExprDotName ? e.Lhs.Resolved as MemberSelectExpr : null;
          var callee = mse == null ? null : mse.Member as Function;
          if (atLabel != null && !(callee is TwoStateFunction)) {
            reporter.Error(MessageSource.Resolver, e.AtTok, "an @-label can only be applied to a two-state function");
            atLabel = null;
          }
          if (callee != null) {
            // produce a FunctionCallExpr instead of an ApplyExpr(MemberSelectExpr)
            var rr = new FunctionCallExpr(e.Lhs.tok, callee.Name, mse.Obj, e.tok, e.CloseParen, e.Bindings, atLabel) {
              Function = callee,
              TypeApplication_AtEnclosingClass = mse.TypeApplication_AtEnclosingClass,
              TypeApplication_JustFunction = mse.TypeApplication_JustMember
            };
            var typeMap = BuildTypeArgumentSubstitute(mse.TypeArgumentSubstitutionsAtMemberDeclaration());
            ResolveActualParameters(rr.Bindings, callee.Formals, e.tok, callee, resolutionContext, typeMap, callee.IsStatic ? null : mse.Obj);
            rr.Type = callee.ResultType.Subst(typeMap);
            if (errorCount == reporter.Count(ErrorLevel.Error)) {
              Contract.Assert(!(mse.Obj is StaticReceiverExpr) || callee.IsStatic);  // this should have been checked already
              Contract.Assert(callee.Formals.Count == rr.Args.Count);  // this should have been checked already
            }
            r = rr;
          } else {
            List<Formal> formals;
            if (callee != null) {
              formals = callee.Formals;
            } else {
              formals = new List<Formal>();
              for (var i = 0; i < fnType.Args.Count; i++) {
                var argType = fnType.Args[i];
                var formal = new ImplicitFormal(e.tok, "_#p" + i, argType, true, false);
                formals.Add(formal);
              }
            }
            ResolveActualParameters(e.Bindings, formals, e.tok, fnType, resolutionContext, new Dictionary<TypeParameter, Type>(), null);
            r = new ApplyExpr(e.Lhs.tok, e.Lhs, e.Args, e.CloseParen);
            r.Type = fnType.Result;
          }
        }
      }
      if (r == null) {
        // an error has been reported above; we won't fill in .ResolvedExpression, but we still must fill in .Type
        e.Type = new InferredTypeProxy();
      } else {
        e.ResolvedExpression = r;
        e.Type = r.Type;
      }
      return null;
    }

    /// <summary>
    /// the return value is false iff there is an error in resolving the datatype value;
    /// if there is an error then an error message is emitted iff complain is true
    /// </summary>
    private bool ResolveDatatypeValue(ResolutionContext resolutionContext, DatatypeValue dtv, DatatypeDecl dt, Type ty, bool complain = true) {
      Contract.Requires(resolutionContext != null);
      Contract.Requires(dtv != null);
      Contract.Requires(dt != null);
      Contract.Requires(ty == null || (ty.AsDatatype == dt && ty.TypeArgs.Count == dt.TypeArgs.Count));

      var ok = true;
      var gt = new List<Type>(dt.TypeArgs.Count);
      var subst = new Dictionary<TypeParameter, Type>();
      for (int i = 0; i < dt.TypeArgs.Count; i++) {
        Type t = ty == null ? new InferredTypeProxy() : ty.TypeArgs[i];
        gt.Add(t);
        dtv.InferredTypeArgs.Add(t);
        subst.Add(dt.TypeArgs[i], t);
      }
      // Construct a resolved type directly, as we know the declaration is dt.
      dtv.Type = new UserDefinedType(dtv.tok, dt.Name, dt, gt);

      DatatypeCtor ctor;
      if (!dt.ConstructorsByName.TryGetValue(dtv.MemberName, out ctor)) {
        ok = false;
        if (complain) {
          reporter.Error(MessageSource.Resolver, dtv.tok, "undeclared constructor {0} in datatype {1}", dtv.MemberName, dtv.DatatypeName);
        }
      } else {
        Contract.Assert(ctor != null);  // follows from postcondition of TryGetValue
        dtv.Ctor = ctor;
      }
      if (complain && ctor != null) {
        ResolveActualParameters(dtv.Bindings, ctor.Formals, dtv.tok, ctor, resolutionContext, subst, null);
      } else {
        // still resolve the expressions
        foreach (var binding in dtv.Bindings.ArgumentBindings) {
          ResolveExpression(binding.Actual, resolutionContext);
        }
        dtv.Bindings.AcceptArgumentExpressionsAsExactParameterList();
      }

      return ok && ctor.Formals.Count == dtv.Arguments.Count;
    }

    public void ResolveFunctionCallExpr(FunctionCallExpr e, ResolutionContext resolutionContext) {
      Contract.Requires(e != null);
      Contract.Requires(e.Type == null);  // should not have been type checked before

      ResolveReceiver(e.Receiver, resolutionContext);
      Contract.Assert(e.Receiver.Type != null);  // follows from postcondition of ResolveExpression

      NonProxyType tentativeReceiverType;
      var member = ResolveMember(e.tok, e.Receiver.Type, e.Name, out tentativeReceiverType);
#if !NO_WORK_TO_BE_DONE
      var ctype = (UserDefinedType)tentativeReceiverType;
#endif
      if (member == null) {
        // error has already been reported by ResolveMember
      } else if (member is Method) {
        reporter.Error(MessageSource.Resolver, e, "member {0} in type {1} refers to a method, but only functions can be used in this context", e.Name, cce.NonNull(ctype).Name);
      } else if (!(member is Function)) {
        reporter.Error(MessageSource.Resolver, e, "member {0} in type {1} does not refer to a function", e.Name, cce.NonNull(ctype).Name);
      } else {
        Function function = (Function)member;
        e.Function = function;
        if (function is TwoStateFunction && !resolutionContext.IsTwoState) {
          reporter.Error(MessageSource.Resolver, e.tok, "a two-state function can be used only in a two-state context");
        }
        if (e.Receiver is StaticReceiverExpr && !function.IsStatic) {
          reporter.Error(MessageSource.Resolver, e, "an instance function must be selected via an object, not just a class name");
        }
        Contract.Assert(ctype != null);  // follows from postcondition of ResolveMember
        if (!function.IsStatic) {
          if (!scope.AllowInstance && e.Receiver is ThisExpr) {
            // The call really needs an instance, but that instance is given as 'this', which is not
            // available in this context.  In most cases, occurrences of 'this' inside e.Receiver would
            // have been caught in the recursive call to resolve e.Receiver, but not the specific case
            // of e.Receiver being 'this' (explicitly or implicitly), for that case needs to be allowed
            // in the event that a static function calls another static function (and note that we need the
            // type of the receiver in order to find the method, so we could not have made this check
            // earlier).
            reporter.Error(MessageSource.Resolver, e.Receiver, "'this' is not allowed in a 'static' context");
          } else if (e.Receiver is StaticReceiverExpr) {
            reporter.Error(MessageSource.Resolver, e.Receiver, "call to instance function requires an instance");
          }
        }
        // build the type substitution map
        var typeMap = new Dictionary<TypeParameter, Type>();
        for (int i = 0; i < ctype.TypeArgs.Count; i++) {
          typeMap.Add(ctype.ResolvedClass.TypeArgs[i], ctype.TypeArgs[i]);
        }
        var typeThatEnclosesMember = ctype.AsParentType(member.EnclosingClass);
        e.TypeApplication_AtEnclosingClass = new List<Type>();
        for (int i = 0; i < typeThatEnclosesMember.TypeArgs.Count; i++) {
          e.TypeApplication_AtEnclosingClass.Add(typeThatEnclosesMember.TypeArgs[i]);
        }
        e.TypeApplication_JustFunction = new List<Type>();
        foreach (TypeParameter p in function.TypeArgs) {
          var ty = new ParamTypeProxy(p);
          typeMap.Add(p, ty);
          e.TypeApplication_JustFunction.Add(ty);
        }
        Dictionary<TypeParameter, Type> subst = BuildTypeArgumentSubstitute(typeMap);

        // type check the arguments
        ResolveActualParameters(e.Bindings, function.Formals, e.tok, function, resolutionContext, subst, function.IsStatic ? null : e.Receiver);

        e.Type = function.ResultType.Subst(subst).NormalizeExpand();
      }
    }

    void ResolveReceiver(Expression expr, ResolutionContext resolutionContext) {
      Contract.Requires(expr != null);
      Contract.Ensures(expr.Type != null);

      if (expr is ThisExpr && !expr.WasResolved()) {
        // Allow 'this' here, regardless of scope.AllowInstance.  The caller is responsible for
        // making sure 'this' does not really get used when it's not available.
        Contract.Assume(currentClass != null);  // this is really a precondition, in this case
        expr.Type = GetThisType(expr.tok, currentClass);
      } else {
        ResolveExpression(expr, resolutionContext);
      }
    }

    void ResolveSeqSelectExpr(SeqSelectExpr e, ResolutionContext resolutionContext) {
      Contract.Requires(e != null);
      if (e.Type != null) {
        // already resolved
        return;
      }

      ResolveExpression(e.Seq, resolutionContext);
      Contract.Assert(e.Seq.Type != null);  // follows from postcondition of ResolveExpression

      if (e.SelectOne) {
        AddXConstraint(e.tok, "Indexable", e.Seq.Type, "element selection requires a sequence, array, multiset, or map (got {0})");
        ResolveExpression(e.E0, resolutionContext);
        AddXConstraint(e.E0.tok, "ContainerIndex", e.Seq.Type, e.E0.Type, "incorrect type for selection into {0} (got {1})");
        Contract.Assert(e.E1 == null);
        e.Type = new InferredTypeProxy() { KeepConstraints = true };
        AddXConstraint(e.tok, "ContainerResult",
          e.Seq.Type, e.Type,
          new SeqSelectOneErrorMsg(e.tok, e.Seq.Type, e.Type));
      } else {
        AddXConstraint(e.tok, "MultiIndexable", e.Seq.Type, "multi-selection of elements requires a sequence or array (got {0})");
        if (e.E0 != null) {
          ResolveExpression(e.E0, resolutionContext);
          AddXConstraint(e.E0.tok, "ContainerIndex", e.Seq.Type, e.E0.Type, "incorrect type for selection into {0} (got {1})");
          ConstrainSubtypeRelation(NewIntegerBasedProxy(e.tok), e.E0.Type, e.E0, "wrong number of indices for multi-selection");
        }
        if (e.E1 != null) {
          ResolveExpression(e.E1, resolutionContext);
          AddXConstraint(e.E1.tok, "ContainerIndex", e.Seq.Type, e.E1.Type, "incorrect type for selection into {0} (got {1})");
          ConstrainSubtypeRelation(NewIntegerBasedProxy(e.tok), e.E1.Type, e.E1, "wrong number of indices for multi-selection");
        }
        var resultType = new InferredTypeProxy() { KeepConstraints = true };
        e.Type = new SeqType(resultType);
        AddXConstraint(e.tok, "ContainerResult", e.Seq.Type, resultType, "multi-selection has type {0} which is incompatible with expected type {1}");
      }
    }

  }
}<|MERGE_RESOLUTION|>--- conflicted
+++ resolved
@@ -271,17 +271,13 @@
       AllXConstraints.Clear();
     }
 
-<<<<<<< HEAD
-    public void ResolveAttributes(IAttributeBearingDeclaration attributeHost, ResolutionContext resolutionContext) {
-=======
     /// <summary>
     /// Adds type constraints for the expressions in the given attributes.
     ///
     /// If "solveConstraints" is "true", then the constraints are also solved. In this case, it is assumed on entry that there are no
     /// prior type constraints. That is, the only type constraints being solved for are the ones in the given attributes.
     /// </summary>
-    void ResolveAttributes(IAttributeBearingDeclaration attributeHost, ResolutionContext resolutionContext, bool solveConstraints = false) {
->>>>>>> b82f2816
+    public void ResolveAttributes(IAttributeBearingDeclaration attributeHost, ResolutionContext resolutionContext, bool solveConstraints = false) {
       Contract.Requires(resolutionContext != null);
       Contract.Requires(attributeHost != null);
 
