#define TI_DEBUG_PRINT
//-----------------------------------------------------------------------------
//
// Copyright (C) Microsoft Corporation.  All Rights Reserved.
// Copyright by the contributors to the Dafny Project
// SPDX-License-Identifier: MIT
//
//-----------------------------------------------------------------------------
using System;
using System.Collections.Generic;
using System.Linq;
using System.Numerics;
using System.Diagnostics.Contracts;
using System.IO;
using System.Reflection;
using JetBrains.Annotations;
using Microsoft.BaseTypes;
using Microsoft.Boogie;
using Microsoft.CodeAnalysis.CSharp.Syntax;
using Microsoft.Dafny.Plugins;
using static Microsoft.Dafny.ErrorRegistry;

namespace Microsoft.Dafny {
  public partial class Resolver {
    /// <summary>
    /// There are two rounds of name resolution + type inference. The "initialRound" parameter says which one to do.
    /// </summary>
    void ResolveNamesAndInferTypes(List<TopLevelDecl> declarations, bool initialRound) {
      foreach (TopLevelDecl topd in declarations) {
        Contract.Assert(topd != null);
        Contract.Assert(VisibleInScope(topd));
        Contract.Assert(AllTypeConstraints.Count == 0);
        Contract.Assert(currentClass == null);

        allTypeParameters.PushMarker();
        ResolveTypeParameters(topd.TypeArgs, !initialRound, topd);

        if (initialRound) {
          ResolveNamesAndInferTypesForOneDeclarationInitial(topd);
        } else {
          ResolveNamesAndInferTypesForOneDeclaration(topd);
        }

        allTypeParameters.PopMarker();

        Contract.Assert(AllTypeConstraints.Count == 0);
        Contract.Assert(currentClass == null);
      }
    }

    /// <summary>
    /// Assumes type parameters of "topd" have already been pushed.
    /// </summary>
    void ResolveNamesAndInferTypesForOneDeclarationInitial(TopLevelDecl topd) {
      if (topd is NewtypeDecl newtypeDecl) {
        // this check can be done only after it has been determined that the redirected types do not involve cycles
        AddXConstraint(newtypeDecl.tok, "NumericType", newtypeDecl.BaseType, "newtypes must be based on some numeric type (got {0})");
        // type check the constraint, if any
        if (newtypeDecl.Var != null) {
          Contract.Assert(object.ReferenceEquals(newtypeDecl.Var.Type, newtypeDecl.BaseType));  // follows from NewtypeDecl invariant
          Contract.Assert(newtypeDecl.Constraint != null);  // follows from NewtypeDecl invariant

          scope.PushMarker();
          scope.AllowInstance = false;
          var added = scope.Push(newtypeDecl.Var.Name, newtypeDecl.Var);
          Contract.Assert(added == Scope<IVariable>.PushResult.Success);
          ResolveExpression(newtypeDecl.Constraint, new ResolutionContext(new CodeContextWrapper(newtypeDecl, true), false));
          Contract.Assert(newtypeDecl.Constraint.Type != null);  // follows from postcondition of ResolveExpression
          ConstrainTypeExprBool(newtypeDecl.Constraint, "newtype constraint must be of type bool (instead got {0})");
          scope.PopMarker();
        }
        SolveAllTypeConstraints();

      } else if (topd is SubsetTypeDecl subsetTypeDecl) {
        // type check the constraint
        Contract.Assert(object.ReferenceEquals(subsetTypeDecl.Var.Type, subsetTypeDecl.Rhs)); // follows from SubsetTypeDecl invariant
        Contract.Assert(subsetTypeDecl.Constraint != null); // follows from SubsetTypeDecl invariant
        scope.PushMarker();
        scope.AllowInstance = false;
        var added = scope.Push(subsetTypeDecl.Var.Name, subsetTypeDecl.Var);
        Contract.Assert(added == Scope<IVariable>.PushResult.Success);
        ResolveExpression(subsetTypeDecl.Constraint, new ResolutionContext(new CodeContextWrapper(subsetTypeDecl, true), false));
        Contract.Assert(subsetTypeDecl.Constraint.Type != null); // follows from postcondition of ResolveExpression
        ConstrainTypeExprBool(subsetTypeDecl.Constraint, "subset-type constraint must be of type bool (instead got {0})");
        scope.PopMarker();
        SolveAllTypeConstraints();
      }

      if (topd is TopLevelDeclWithMembers cl) {
        ResolveClassMemberBodiesInitial(cl);
      }
    }

    void ResolveNamesAndInferTypesForOneDeclaration(TopLevelDecl topd) {
      if (topd is NewtypeDecl newtypeDecl) {
        if (newtypeDecl.Witness != null) {
          var codeContext = new CodeContextWrapper(newtypeDecl, newtypeDecl.WitnessKind == SubsetTypeDecl.WKind.Ghost);
          scope.PushMarker();
          scope.AllowInstance = false;
          ResolveExpression(newtypeDecl.Witness, new ResolutionContext(codeContext, false));
          scope.PopMarker();
          ConstrainSubtypeRelation(newtypeDecl.Var.Type, newtypeDecl.Witness.Type, newtypeDecl.Witness, "witness expression must have type '{0}' (got '{1}')", newtypeDecl.Var.Type, newtypeDecl.Witness.Type);
        }
        SolveAllTypeConstraints();

      } else if (topd is SubsetTypeDecl subsetTypeDecl) {
        if (subsetTypeDecl.Witness != null) {
          var codeContext = new CodeContextWrapper(subsetTypeDecl, subsetTypeDecl.WitnessKind == SubsetTypeDecl.WKind.Ghost);
          scope.PushMarker();
          scope.AllowInstance = false;
          ResolveExpression(subsetTypeDecl.Witness, new ResolutionContext(codeContext, false));
          scope.PopMarker();
          ConstrainSubtypeRelation(subsetTypeDecl.Var.Type, subsetTypeDecl.Witness.Type, subsetTypeDecl.Witness,
            "witness expression must have type '{0}' (got '{1}')", subsetTypeDecl.Var.Type, subsetTypeDecl.Witness.Type);
        }
        SolveAllTypeConstraints();

      } else if (topd is IteratorDecl iteratorDecl) {
        ResolveIterator(iteratorDecl);

      } else if (topd is DatatypeDecl dt) {
        // resolve any default parameters
        foreach (var ctor in dt.Ctors) {
          scope.PushMarker();
          scope.AllowInstance = false;
          ctor.Formals.ForEach(p => scope.Push(p.Name, p));
          ResolveAttributes(ctor, new ResolutionContext(new NoContext(topd.EnclosingModuleDefinition), false), true);
          ResolveParameterDefaultValues(ctor.Formals, ResolutionContext.FromCodeContext(dt));
          scope.PopMarker();
        }
      }

      if (topd is TopLevelDeclWithMembers cl) {
        ResolveClassMemberBodies(cl);
      }

      // resolve attributes
      scope.PushMarker();
      Contract.Assert(currentClass == null);
      scope.AllowInstance = false;
      if (topd is IteratorDecl iter) {
        iter.Ins.ForEach(p => scope.Push(p.Name, p));
      }
      ResolveAttributes(topd, new ResolutionContext(new NoContext(topd.EnclosingModuleDefinition), false), true);
      scope.PopMarker();
    }

    void EagerAddAssignableConstraint(IToken tok, Type lhs, Type rhs, string errMsgFormat) {
      Contract.Requires(tok != null);
      Contract.Requires(lhs != null);
      Contract.Requires(rhs != null);
      Contract.Requires(errMsgFormat != null);
      var lhsNormalized = lhs.Normalize();
      var rhsNormalized = rhs.Normalize();
      if (lhsNormalized is TypeProxy lhsProxy && !(rhsNormalized is TypeProxy)) {
        Contract.Assert(lhsProxy.T == null); // otherwise, lhs.Normalize() above would have kept on going
        AssignProxyAndHandleItsConstraints(lhsProxy, rhsNormalized, true);
      } else {
        AddAssignableConstraint(tok, lhs, rhs, errMsgFormat);
      }
    }
    public void AddAssignableConstraint(IToken tok, Type lhs, Type rhs, string errMsgFormat) {
      Contract.Requires(tok != null);
      Contract.Requires(lhs != null);
      Contract.Requires(rhs != null);
      Contract.Requires(errMsgFormat != null);
      AddXConstraint(tok, "Assignable", lhs, rhs, errMsgFormat);
    }
    private void AddXConstraint(IToken tok, string constraintName, Type type, string errMsgFormat) {
      Contract.Requires(tok != null);
      Contract.Requires(constraintName != null);
      Contract.Requires(type != null);
      Contract.Requires(errMsgFormat != null);
      var types = new Type[] { type };
      AllXConstraints.Add(new XConstraint(tok, constraintName, types, new TypeConstraint.ErrorMsgWithToken(tok, errMsgFormat, types)));
    }
    void AddAssignableConstraint(IToken tok, Type lhs, Type rhs, TypeConstraint.ErrorMsg errMsg) {
      Contract.Requires(tok != null);
      Contract.Requires(lhs != null);
      Contract.Requires(rhs != null);
      Contract.Requires(errMsg != null);
      AddXConstraint(tok, "Assignable", lhs, rhs, errMsg);
    }
    private void AddXConstraint(IToken tok, string constraintName, Type type, TypeConstraint.ErrorMsg errMsg) {
      Contract.Requires(tok != null);
      Contract.Requires(constraintName != null);
      Contract.Requires(type != null);
      Contract.Requires(errMsg != null);
      var types = new Type[] { type };
      AllXConstraints.Add(new XConstraint(tok, constraintName, types, errMsg));
    }
    private void AddXConstraint(IToken tok, string constraintName, Type type0, Type type1, string errMsgFormat) {
      Contract.Requires(tok != null);
      Contract.Requires(constraintName != null);
      Contract.Requires(type0 != null);
      Contract.Requires(type1 != null);
      Contract.Requires(errMsgFormat != null);
      var types = new Type[] { type0, type1 };
      AllXConstraints.Add(new XConstraint(tok, constraintName, types, new TypeConstraint.ErrorMsgWithToken(tok, errMsgFormat, types)));
    }
    private void AddXConstraint(IToken tok, string constraintName, Type type0, Type type1, TypeConstraint.ErrorMsg errMsg) {
      Contract.Requires(tok != null);
      Contract.Requires(constraintName != null);
      Contract.Requires(type0 != null);
      Contract.Requires(type1 != null);
      Contract.Requires(errMsg != null);
      var types = new Type[] { type0, type1 };
      AllXConstraints.Add(new XConstraint(tok, constraintName, types, errMsg));
    }
    private void AddXConstraint(IToken tok, string constraintName, Type type, Expression expr0, Expression expr1, string errMsgFormat) {
      Contract.Requires(tok != null);
      Contract.Requires(constraintName != null);
      Contract.Requires(type != null);
      Contract.Requires(expr0 != null);
      Contract.Requires(expr1 != null);
      Contract.Requires(errMsgFormat != null);
      var types = new Type[] { type };
      var exprs = new Expression[] { expr0, expr1 };
      AllXConstraints.Add(new XConstraintWithExprs(tok, constraintName, types, exprs, new TypeConstraint.ErrorMsgWithToken(tok, errMsgFormat, types)));
    }

    [System.Diagnostics.Conditional("TI_DEBUG_PRINT")]
    void PrintTypeConstraintState(int lbl) {
      if (!Options.Get(CommonOptionBag.TypeInferenceDebug)) {
        return;
      }
      Options.OutputWriter.WriteLine("DEBUG: ---------- type constraints ---------- {0} {1}", lbl, lbl == 0 && currentMethod != null ? currentMethod.Name : "");
      foreach (var constraint in AllTypeConstraints) {
        var super = constraint.Super.Normalize();
        var sub = constraint.Sub.Normalize();
        Options.OutputWriter.WriteLine("    {0} :> {1}", super is IntVarietiesSupertype ? "int-like" : super is RealVarietiesSupertype ? "real-like" : super.ToString(), sub);
      }
      foreach (var xc in AllXConstraints) {
        Options.OutputWriter.WriteLine("    {0}", xc);
      }
      Options.OutputWriter.WriteLine();
      if (lbl % 2 == 1) {
        Options.OutputWriter.WriteLine("DEBUG: --------------------------------------");
      }
    }

    /// <summary>
    /// Attempts to fully solve all type constraints.
    /// Upon failure, reports errors.
    /// Clears all constraints.
    /// </summary>
    public void SolveAllTypeConstraints() {
      PrintTypeConstraintState(0);
      PartiallySolveTypeConstraints(true);
      PrintTypeConstraintState(1);
      foreach (var constraint in AllTypeConstraints) {
        if (Type.IsSupertype(constraint.Super, constraint.Sub)) {
          // unexpected condition -- PartiallySolveTypeConstraints is supposed to have continued until no more sub-typing constraints can be satisfied
          Contract.Assume(false, string.Format("DEBUG: Unexpectedly satisfied supertype relation ({0} :> {1}) |||| ", constraint.Super, constraint.Sub));
        } else {
          constraint.FlagAsError(this);
        }
      }
      foreach (var xc in AllXConstraints) {
        bool convertedIntoOtherTypeConstraints, moreXConstraints;
        if (xc.Confirm(this, true, out convertedIntoOtherTypeConstraints, out moreXConstraints)) {
          // unexpected condition -- PartiallySolveTypeConstraints is supposed to have continued until no more XConstraints were confirmable
          Contract.Assume(false, string.Format("DEBUG: Unexpectedly confirmed XConstraint: {0} |||| ", xc));
        } else if (xc.CouldBeAnything()) {
          // suppress the error message; it will later be flagged as an underspecified type
        } else {
          xc.errorMsg.FlagAsError(this);
        }
      }
      TypeConstraint.ReportErrors(this, reporter);
      AllTypeConstraints.Clear();
      AllXConstraints.Clear();
    }

    /// <summary>
    /// Adds type constraints for the expressions in the given attributes.
    ///
    /// If "solveConstraints" is "true", then the constraints are also solved. In this case, it is assumed on entry that there are no
    /// prior type constraints. That is, the only type constraints being solved for are the ones in the given attributes.
    /// </summary>
    public void ResolveAttributes(IAttributeBearingDeclaration attributeHost, ResolutionContext resolutionContext, bool solveConstraints = false) {
      Contract.Requires(resolutionContext != null);
      Contract.Requires(attributeHost != null);

      Contract.Assume(!solveConstraints || AllTypeConstraints.Count == 0);

      // order does not matter much for resolution, so resolve them in reverse order
      foreach (var attr in attributeHost.Attributes.AsEnumerable()) {
        if (attr is UserSuppliedAttributes) {
          var usa = (UserSuppliedAttributes)attr;
          usa.Recognized = IsRecognizedAttribute(usa, attributeHost);
        }
        if (attr.Args != null) {
          foreach (var arg in attr.Args) {
            Contract.Assert(arg != null);
            ResolveExpression(arg, resolutionContext);
          }
        }
      }

      if (solveConstraints) {
        SolveAllTypeConstraints();
      }
    }

    /// <summary>
    /// "IsTwoState" implies that "old" and "fresh" expressions are allowed.
    /// </summary>
    public void ResolveExpression(Expression expr, ResolutionContext resolutionContext) {

#if TEST_TYPE_SYNONYM_TRANSPARENCY
      ResolveExpressionX(expr, resolutionContext);
      // For testing purposes, change the type of "expr" to a type synonym (mwo-ha-ha-ha!)
      var t = expr.Type;
      Contract.Assert(t != null);
      var sd = new TypeSynonymDecl(expr.tok, "type#synonym#transparency#test", new TypeParameter.TypeParameterCharacteristics(false),
        new List<TypeParameter>(), resolutionContext.CodeContext.EnclosingModule, t, null);
      var ts = new UserDefinedType(expr.tok, "type#synonym#transparency#test", sd, new List<Type>(), null);
      expr.DebugTest_ChangeType(ts);
    }
    public void ResolveExpressionX(Expression expr, ResolutionContext resolutionContext) {
#endif
      Contract.Requires(expr != null);
      Contract.Requires(resolutionContext != null);
      Contract.Ensures(expr.Type != null);
      if (expr.Type != null) {
        // expression has already been resolved
        return;
      }
      DominatingStatementLabels.PushMarker();

      // The following cases will resolve the subexpressions and will attempt to assign a type of expr.  However, if errors occur
      // and it cannot be determined what the type of expr is, then it is fine to leave expr.Type as null.  In that case, the end
      // of this method will assign proxy type to the expression, which reduces the number of error messages that are produced
      // while type checking the rest of the program.

      if (expr is ParensExpression) {
        var e = (ParensExpression)expr;
        ResolveExpression(e.E, resolutionContext);
        var innerRange = e.E.RangeToken;
        e.ResolvedExpression = e.E; // Overwrites the range, which is not suitable for ParensExpressions
        e.E.RangeToken = innerRange;
        e.Type = e.E.Type;

      } else if (expr is ChainingExpression) {
        var e = (ChainingExpression)expr;
        ResolveExpression(e.E, resolutionContext);
        e.ResolvedExpression = e.E;
        e.Type = e.E.Type;

      } else if (expr is NegationExpression) {
        var e = (NegationExpression)expr;
        ResolveExpression(e.E, resolutionContext);
        e.Type = e.E.Type;
        AddXConstraint(e.E.tok, "NumericOrBitvector", e.E.Type, "type of unary - must be of a numeric or bitvector type (instead got {0})");
        // Note, e.ResolvedExpression will be filled in during CheckTypeInference, at which time e.Type has been determined

      } else if (expr is LiteralExpr) {
        LiteralExpr e = (LiteralExpr)expr;

        if (e is StaticReceiverExpr) {
          StaticReceiverExpr eStatic = (StaticReceiverExpr)e;
          ResolveType(eStatic.tok, eStatic.UnresolvedType, resolutionContext, ResolveTypeOptionEnum.InferTypeProxies, null);
          eStatic.Type = eStatic.UnresolvedType;
        } else {
          if (e.Value == null) {
            e.Type = new InferredTypeProxy();
            AddXConstraint(e.tok, "IsNullableRefType", e.Type, "type of 'null' is a reference type, but it is used as {0}");
          } else if (e.Value is BigInteger) {
            var proxy = new InferredTypeProxy();
            e.Type = proxy;
            ConstrainSubtypeRelation(new IntVarietiesSupertype(), e.Type, e.tok, "integer literal used as if it had type {0}", e.Type);
          } else if (e.Value is BaseTypes.BigDec) {
            var proxy = new InferredTypeProxy();
            e.Type = proxy;
            ConstrainSubtypeRelation(new RealVarietiesSupertype(), e.Type, e.tok, "type of real literal is used as {0}", e.Type);
          } else if (e.Value is bool) {
            e.Type = Type.Bool;
          } else if (e is CharLiteralExpr) {
            e.Type = Type.Char;
          } else if (e is StringLiteralExpr) {
            e.Type = Type.String();
            ResolveType(e.tok, e.Type, resolutionContext, ResolveTypeOptionEnum.DontInfer, null);
          } else {
            Contract.Assert(false); throw new cce.UnreachableException();  // unexpected literal type
          }
        }
      } else if (expr is ThisExpr) {
        if (!scope.AllowInstance) {
          reporter.Error(MessageSource.Resolver, expr, "'this' is not allowed in a 'static' context");
        }
        if (currentClass is DefaultClassDecl) {
          // there's no type
        } else {
          if (currentClass == null) {
            Contract.Assert(reporter.HasErrors);
          } else {
            expr.Type = GetThisType(expr.tok, currentClass);  // do this regardless of scope.AllowInstance, for better error reporting
          }
        }

      } else if (expr is IdentifierExpr) {
        var e = (IdentifierExpr)expr;
        e.Var = scope.Find(e.Name);
        if (e.Var != null) {
          expr.Type = e.Var.Type;
        } else {
          reporter.Error(MessageSource.Resolver, expr, "Identifier does not denote a local variable, parameter, or bound variable: {0}", e.Name);
        }

      } else if (expr is DatatypeValue) {
        DatatypeValue dtv = (DatatypeValue)expr;
        TopLevelDecl d;
        if (!moduleInfo.TopLevels.TryGetValue(dtv.DatatypeName, out d)) {
          reporter.Error(MessageSource.Resolver, expr.tok, "Undeclared datatype: {0}", dtv.DatatypeName);
        } else if (d is AmbiguousTopLevelDecl) {
          var ad = (AmbiguousTopLevelDecl)d;
          reporter.Error(MessageSource.Resolver, expr.tok, "The name {0} ambiguously refers to a type in one of the modules {1} (try qualifying the type name with the module name)", dtv.DatatypeName, ad.ModuleNames());
        } else if (!(d is DatatypeDecl)) {
          reporter.Error(MessageSource.Resolver, expr.tok, "Expected datatype: {0}", dtv.DatatypeName);
        } else {
          ResolveDatatypeValue(resolutionContext, dtv, (DatatypeDecl)d, null);
        }

      } else if (expr is DisplayExpression) {
        DisplayExpression e = (DisplayExpression)expr;
        Type elementType = new InferredTypeProxy() { KeepConstraints = true };
        foreach (Expression ee in e.Elements) {
          ResolveExpression(ee, resolutionContext);
          Contract.Assert(ee.Type != null);  // follows from postcondition of ResolveExpression
          ConstrainSubtypeRelation(elementType, ee.Type, ee.tok, "All elements of display must have some common supertype (got {0}, but needed type or type of previous elements is {1})", ee.Type, elementType);
        }
        if (expr is SetDisplayExpr) {
          var se = (SetDisplayExpr)expr;
          expr.Type = new SetType(se.Finite, elementType);
        } else if (expr is MultiSetDisplayExpr) {
          expr.Type = new MultiSetType(elementType);
        } else {
          expr.Type = new SeqType(elementType);
        }
      } else if (expr is MapDisplayExpr) {
        MapDisplayExpr e = (MapDisplayExpr)expr;
        Type domainType = new InferredTypeProxy();
        Type rangeType = new InferredTypeProxy();
        foreach (ExpressionPair p in e.Elements) {
          ResolveExpression(p.A, resolutionContext);
          Contract.Assert(p.A.Type != null);  // follows from postcondition of ResolveExpression
          ConstrainSubtypeRelation(domainType, p.A.Type, p.A.tok, "All elements of display must have some common supertype (got {0}, but needed type or type of previous elements is {1})", p.A.Type, domainType);
          ResolveExpression(p.B, resolutionContext);
          Contract.Assert(p.B.Type != null);  // follows from postcondition of ResolveExpression
          ConstrainSubtypeRelation(rangeType, p.B.Type, p.B.tok, "All elements of display must have some common supertype (got {0}, but needed type or type of previous elements is {1})", p.B.Type, rangeType);
        }
        expr.Type = new MapType(e.Finite, domainType, rangeType);
      } else if (expr is NameSegment) {
        var e = (NameSegment)expr;
        ResolveNameSegment(e, true, null, resolutionContext, false);

        if (e.Type is Resolver_IdentifierExpr.ResolverType_Module) {
          reporter.Error(MessageSource.Resolver, e.tok, "name of module ({0}) is used as a variable", e.Name);
          e.ResetTypeAssignment();  // the rest of type checking assumes actual types
        } else if (e.Type is Resolver_IdentifierExpr.ResolverType_Type) {
          reporter.Error(MessageSource.Resolver, e.tok, "name of type ({0}) is used as a variable", e.Name);
          e.ResetTypeAssignment();  // the rest of type checking assumes actual types
        }

      } else if (expr is ExprDotName) {
        var e = (ExprDotName)expr;
        ResolveDotSuffix(e, true, null, resolutionContext, false);
        if (e.Type is Resolver_IdentifierExpr.ResolverType_Module) {
          reporter.Error(MessageSource.Resolver, e.tok, "name of module ({0}) is used as a variable", e.SuffixName);
          e.ResetTypeAssignment();  // the rest of type checking assumes actual types
        } else if (e.Type is Resolver_IdentifierExpr.ResolverType_Type) {
          reporter.Error(MessageSource.Resolver, e.tok, "name of type ({0}) is used as a variable", e.SuffixName);
          e.ResetTypeAssignment();  // the rest of type checking assumes actual types
        }

      } else if (expr is ApplySuffix) {
        var e = (ApplySuffix)expr;
        ResolveApplySuffix(e, resolutionContext, false);

      } else if (expr is MemberSelectExpr) {
        var e = (MemberSelectExpr)expr;
        ResolveExpression(e.Obj, resolutionContext);
        Contract.Assert(e.Obj.Type != null);  // follows from postcondition of ResolveExpression
        NonProxyType tentativeReceiverType;
        var member = ResolveMember(expr.tok, e.Obj.Type, e.MemberName, out tentativeReceiverType);
        if (member == null) {
          // error has already been reported by ResolveMember
        } else if (member is Function) {
          var fn = member as Function;
          e.Member = fn;
          if (fn is TwoStateFunction && !resolutionContext.IsTwoState) {
            reporter.Error(MessageSource.Resolver, e.tok, "a two-state function can be used only in a two-state context");
          }
          // build the type substitution map
          e.TypeApplication_AtEnclosingClass = tentativeReceiverType.TypeArgs;
          e.TypeApplication_JustMember = new List<Type>();
          Dictionary<TypeParameter, Type> subst;
          var ctype = tentativeReceiverType as UserDefinedType;
          if (ctype == null) {
            subst = new Dictionary<TypeParameter, Type>();
          } else {
            subst = TypeParameter.SubstitutionMap(ctype.ResolvedClass.TypeArgs, ctype.TypeArgs);
          }
          foreach (var tp in fn.TypeArgs) {
            Type prox = new InferredTypeProxy();
            subst[tp] = prox;
            e.TypeApplication_JustMember.Add(prox);
          }
          subst = BuildTypeArgumentSubstitute(subst);
          e.Type = SelectAppropriateArrowTypeForFunction(fn, subst, builtIns);
        } else if (member is Field) {
          var field = (Field)member;
          e.Member = field;
          e.TypeApplication_AtEnclosingClass = tentativeReceiverType.TypeArgs;
          e.TypeApplication_JustMember = new List<Type>();
          if (e.Obj is StaticReceiverExpr && !field.IsStatic) {
            reporter.Error(MessageSource.Resolver, expr, "a field must be selected via an object, not just a class name");
          }
          var ctype = tentativeReceiverType as UserDefinedType;
          if (ctype == null) {
            e.Type = field.Type;
          } else {
            Contract.Assert(ctype.ResolvedClass != null); // follows from postcondition of ResolveMember
            // build the type substitution map
            var subst = TypeParameter.SubstitutionMap(ctype.ResolvedClass.TypeArgs, ctype.TypeArgs);
            e.Type = field.Type.Subst(subst);
          }
        } else {
          reporter.Error(MessageSource.Resolver, expr, "member {0} in type {1} does not refer to a field or a function", e.MemberName, tentativeReceiverType);
        }

      } else if (expr is SeqSelectExpr) {
        SeqSelectExpr e = (SeqSelectExpr)expr;
        ResolveSeqSelectExpr(e, resolutionContext);

      } else if (expr is MultiSelectExpr) {
        MultiSelectExpr e = (MultiSelectExpr)expr;

        ResolveExpression(e.Array, resolutionContext);
        Contract.Assert(e.Array.Type != null);  // follows from postcondition of ResolveExpression
        Contract.Assert(e.Array.Type.TypeArgs != null);  // if it is null, should make a 1-element list with a Proxy
        Type elementType = e.Array.Type.TypeArgs.Count > 0 ?
          e.Array.Type.TypeArgs[0] :
          new InferredTypeProxy();
        ConstrainSubtypeRelation(ResolvedArrayType(e.Array.tok, e.Indices.Count, elementType, resolutionContext, true), e.Array.Type, e.Array,
          "array selection requires an array{0} (got {1})", e.Indices.Count, e.Array.Type);
        int i = 0;
        foreach (Expression idx in e.Indices) {
          Contract.Assert(idx != null);
          ResolveExpression(idx, resolutionContext);
          Contract.Assert(idx.Type != null);  // follows from postcondition of ResolveExpression
          ConstrainToIntegerType(idx, true, "array selection requires integer- or bitvector-based numeric indices (got {0} for index " + i + ")");
          i++;
        }
        e.Type = elementType;

      } else if (expr is SeqUpdateExpr) {
        SeqUpdateExpr e = (SeqUpdateExpr)expr;
        ResolveExpression(e.Seq, resolutionContext);
        Contract.Assert(e.Seq.Type != null);  // follows from postcondition of ResolveExpression
        ResolveExpression(e.Index, resolutionContext);
        ResolveExpression(e.Value, resolutionContext);
        AddXConstraint(expr.tok, "SeqUpdatable", e.Seq.Type, e.Index, e.Value, "update requires a sequence, map, or multiset (got {0})");
        expr.Type = new InferredTypeProxy(); // drop type constraints
        ConstrainSubtypeRelation(
          super: expr.Type, sub: e.Seq.Type, // expr.Type generalizes e.Seq.Type by dropping constraints
          exprForToken: expr,
          msg: "Update expression used with type '{0}'", e.Seq.Type);
      } else if (expr is DatatypeUpdateExpr) {
        var e = (DatatypeUpdateExpr)expr;
        ResolveExpression(e.Root, resolutionContext);
        var ty = PartiallyResolveTypeForMemberSelection(expr.tok, e.Root.Type);
        if (!ty.IsDatatype) {
          reporter.Error(MessageSource.Resolver, expr, "datatype update expression requires a root expression of a datatype (got {0})", ty);
        } else {
          var (ghostLet, compiledLet) = ResolveDatatypeUpdate(expr.tok, e.Root, ty.AsDatatype, e.Updates, resolutionContext,
            out var members, out var legalSourceConstructors);
          Contract.Assert((ghostLet == null) == (compiledLet == null));
          if (ghostLet != null) {
            e.ResolvedExpression = ghostLet; // this might be replaced by e.ResolvedCompiledExpression in CheckIsCompilable
            e.ResolvedCompiledExpression = compiledLet;
            e.Members = members;
            e.LegalSourceConstructors = legalSourceConstructors;
            expr.Type = ghostLet.Type;
          }
        }

      } else if (expr is FunctionCallExpr) {
        var e = (FunctionCallExpr)expr;
        ResolveFunctionCallExpr(e, resolutionContext);

      } else if (expr is ApplyExpr) {
        var e = (ApplyExpr)expr;
        ResolveExpression(e.Function, resolutionContext);
        foreach (var arg in e.Args) {
          ResolveExpression(arg, resolutionContext);
        }

        // TODO: the following should be replaced by a type-class constraint that constrains the types of e.Function, e.Args[*], and e.Type
        var fnType = e.Function.Type.AsArrowType;
        if (fnType == null) {
          reporter.Error(MessageSource.Resolver, e.tok,
            "non-function expression (of type {0}) is called with parameters", e.Function.Type);
        } else if (fnType.Arity != e.Args.Count) {
          reporter.Error(MessageSource.Resolver, e.tok,
            "wrong number of arguments to function application (function type '{0}' expects {1}, got {2})", fnType,
            fnType.Arity, e.Args.Count);
        } else {
          for (var i = 0; i < fnType.Arity; i++) {
            AddAssignableConstraint(e.Args[i].tok, fnType.Args[i], e.Args[i].Type,
              "type mismatch for argument" + (fnType.Arity == 1 ? "" : " " + i) + " (function expects {0}, got {1})");
          }
        }

        expr.Type = fnType == null ? new InferredTypeProxy() : fnType.Result;

      } else if (expr is SeqConstructionExpr) {
        var e = (SeqConstructionExpr)expr;
        var elementType = e.ExplicitElementType ?? new InferredTypeProxy();
        ResolveType(e.tok, elementType, resolutionContext, ResolveTypeOptionEnum.InferTypeProxies, null);
        ResolveExpression(e.N, resolutionContext);
        ConstrainToIntegerType(e.N, false, "sequence construction must use an integer-based expression for the sequence size (got {0})");
        ResolveExpression(e.Initializer, resolutionContext);
        var arrowType = new ArrowType(e.tok, builtIns.ArrowTypeDecls[1], new List<Type>() { builtIns.Nat() }, elementType);
        var hintString = " (perhaps write '_ =>' in front of the expression you gave in order to make it an arrow type)";
        ConstrainSubtypeRelation(arrowType, e.Initializer.Type, e.Initializer, "sequence-construction initializer expression expected to have type '{0}' (instead got '{1}'){2}",
          arrowType, e.Initializer.Type, new LazyString_OnTypeEquals(elementType, e.Initializer.Type, hintString));
        expr.Type = new SeqType(elementType);

      } else if (expr is MultiSetFormingExpr) {
        MultiSetFormingExpr e = (MultiSetFormingExpr)expr;
        ResolveExpression(e.E, resolutionContext);
        var elementType = new InferredTypeProxy();
        AddXConstraint(e.E.tok, "MultiSetConvertible", e.E.Type, elementType, "can only form a multiset from a seq or set (got {0})");
        expr.Type = new MultiSetType(elementType);

      } else if (expr is OldExpr) {
        var e = (OldExpr)expr;
        e.AtLabel = ResolveDominatingLabelInExpr(expr.tok, e.At, "old", resolutionContext);
        ResolveExpression(e.E, new ResolutionContext(resolutionContext.CodeContext, false) with { InOld = true });
        expr.Type = e.E.Type;

      } else if (expr is UnchangedExpr) {
        var e = (UnchangedExpr)expr;
        e.AtLabel = ResolveDominatingLabelInExpr(expr.tok, e.At, "unchanged", resolutionContext);
        foreach (var fe in e.Frame) {
          ResolveFrameExpression(fe, FrameExpressionUse.Unchanged, resolutionContext);
        }
        expr.Type = Type.Bool;

      } else if (expr is FreshExpr) {
        var e = (FreshExpr)expr;
        ResolveExpression(e.E, resolutionContext);
        e.AtLabel = ResolveDominatingLabelInExpr(expr.tok, e.At, "fresh", resolutionContext);
        // the type of e.E must be either an object or a set/seq of objects
        AddXConstraint(expr.tok, "Freshable", e.E.Type, "the argument of a fresh expression must denote an object or a set or sequence of objects (instead got {0})");
        expr.Type = Type.Bool;

      } else if (expr is UnaryOpExpr) {
        var e = (UnaryOpExpr)expr;
        ResolveExpression(e.E, resolutionContext);
        Contract.Assert(e.E.Type != null);  // follows from postcondition of ResolveExpression
        switch (e.Op) {
          case UnaryOpExpr.Opcode.Not:
            AddXConstraint(e.E.tok, "BooleanBits", e.E.Type, "logical/bitwise negation expects a boolean or bitvector argument (instead got {0})");
            expr.Type = e.E.Type;
            break;
          case UnaryOpExpr.Opcode.Cardinality:
            AddXConstraint(expr.tok, "Sizeable", e.E.Type, "size operator expects a collection argument (instead got {0})");
            expr.Type = Type.Int;
            break;
          case UnaryOpExpr.Opcode.Allocated:
            // the argument is allowed to have any type at all
            expr.Type = Type.Bool;
            if (2 <= Options.Allocated &&
              ((resolutionContext.CodeContext is Function && !resolutionContext.InOld) || resolutionContext.CodeContext is ConstantField || CodeContextWrapper.Unwrap(resolutionContext.CodeContext) is RedirectingTypeDecl)) {
              var declKind = CodeContextWrapper.Unwrap(resolutionContext.CodeContext) is RedirectingTypeDecl redir ? redir.WhatKind : ((MemberDecl)resolutionContext.CodeContext).WhatKind;
              reporter.Error(MessageSource.Resolver, expr, "a {0} definition is not allowed to depend on the set of allocated references", declKind);
            }
            break;
          default:
            Contract.Assert(false); throw new cce.UnreachableException();  // unexpected unary operator
        }

        // We do not have enough information to compute `e.ResolvedOp` yet.
        // For binary operators the computation happens in `CheckTypeInference`.
        // For unary operators it happens lazily in the getter of `e.ResolvedOp`.
      } else if (expr is ConversionExpr) {
        var e = (ConversionExpr)expr;
        ResolveExpression(e.E, resolutionContext);
        var prevErrorCount = reporter.Count(ErrorLevel.Error);
        ResolveType(e.tok, e.ToType, resolutionContext, new ResolveTypeOption(ResolveTypeOptionEnum.InferTypeProxies), null);
        if (reporter.Count(ErrorLevel.Error) == prevErrorCount) {
          if (e.ToType.IsNumericBased(Type.NumericPersuasion.Int)) {
            AddXConstraint(expr.tok, "NumericOrBitvectorOrCharOrORDINAL", e.E.Type, "type conversion to an int-based type is allowed only from numeric and bitvector types, char, and ORDINAL (got {0})");
          } else if (e.ToType.IsNumericBased(Type.NumericPersuasion.Real)) {
            AddXConstraint(expr.tok, "NumericOrBitvectorOrCharOrORDINAL", e.E.Type, "type conversion to a real-based type is allowed only from numeric and bitvector types, char, and ORDINAL (got {0})");
          } else if (e.ToType.IsBitVectorType) {
            AddXConstraint(expr.tok, "NumericOrBitvectorOrCharOrORDINAL", e.E.Type, "type conversion to a bitvector-based type is allowed only from numeric and bitvector types, char, and ORDINAL (got {0})");
          } else if (e.ToType.IsCharType) {
            AddXConstraint(expr.tok, "NumericOrBitvectorOrCharOrORDINAL", e.E.Type, "type conversion to a char type is allowed only from numeric and bitvector types, char, and ORDINAL (got {0})");
          } else if (e.ToType.IsBigOrdinalType) {
            AddXConstraint(expr.tok, "NumericOrBitvectorOrCharOrORDINAL", e.E.Type, "type conversion to an ORDINAL type is allowed only from numeric and bitvector types, char, and ORDINAL (got {0})");
          } else if (e.ToType.IsRefType) {
            AddAssignableConstraint(expr.tok, e.ToType, e.E.Type, "type cast to reference type '{0}' must be from an expression assignable to it (got '{1}')");
          } else if (e.ToType.IsTraitType) {
            AddAssignableConstraint(expr.tok, e.ToType, e.E.Type, "type cast to trait type '{0}' must be from an expression assignable to it (got '{1}')");
          } else {
            reporter.Error(MessageSource.Resolver, expr, "type conversions are not supported to this type (got {0})", e.ToType);
          }
          e.Type = e.ToType;
        } else {
          e.Type = new InferredTypeProxy();
        }

      } else if (expr is TypeTestExpr) {
        var e = (TypeTestExpr)expr;
        ResolveExpression(e.E, resolutionContext);
        var prevErrorCount = reporter.Count(ErrorLevel.Error);
        ResolveType(e.tok, e.ToType, resolutionContext, new ResolveTypeOption(ResolveTypeOptionEnum.InferTypeProxies), null);
        AddAssignableConstraint(expr.tok, e.ToType, e.E.Type, "type test for type '{0}' must be from an expression assignable to it (got '{1}')");
        e.Type = Type.Bool;

      } else if (expr is BinaryExpr) {

        BinaryExpr e = (BinaryExpr)expr;
        ResolveExpression(e.E0, resolutionContext);
        Contract.Assert(e.E0.Type != null);  // follows from postcondition of ResolveExpression
        ResolveExpression(e.E1, resolutionContext);
        Contract.Assert(e.E1.Type != null);  // follows from postcondition of ResolveExpression

        switch (e.Op) {
          case BinaryExpr.Opcode.Iff:
          case BinaryExpr.Opcode.Imp:
          case BinaryExpr.Opcode.Exp:
          case BinaryExpr.Opcode.And:
          case BinaryExpr.Opcode.Or: {
              ConstrainSubtypeRelation(Type.Bool, e.E0.Type, expr, "first argument to {0} must be of type bool (instead got {1})", BinaryExpr.OpcodeString(e.Op), e.E0.Type);
              var secondArgumentDescription = e.E1.tok is QuantifiedVariableRangeToken
                ? "range of quantified variable" : "second argument to {0}";
              ConstrainSubtypeRelation(Type.Bool, e.E1.Type, expr, secondArgumentDescription + " must be of type bool (instead got {1})", BinaryExpr.OpcodeString(e.Op), e.E1.Type);
              expr.Type = Type.Bool;
              break;
            }

          case BinaryExpr.Opcode.Eq:
          case BinaryExpr.Opcode.Neq:
            AddXConstraint(expr.tok, "Equatable", e.E0.Type, e.E1.Type, "arguments must have comparable types (got {0} and {1})");
            expr.Type = Type.Bool;
            break;

          case BinaryExpr.Opcode.Disjoint:
            Type disjointArgumentsType = new InferredTypeProxy();
            ConstrainSubtypeRelation(disjointArgumentsType, e.E0.Type, expr, "arguments to {2} must have a common supertype (got {0} and {1})", e.E0.Type, e.E1.Type, BinaryExpr.OpcodeString(e.Op));
            ConstrainSubtypeRelation(disjointArgumentsType, e.E1.Type, expr, "arguments to {2} must have a common supertype (got {0} and {1})", e.E0.Type, e.E1.Type, BinaryExpr.OpcodeString(e.Op));
            AddXConstraint(expr.tok, "Disjointable", disjointArgumentsType, "arguments must be of a set or multiset type (got {0})");
            expr.Type = Type.Bool;
            break;

          case BinaryExpr.Opcode.Lt:
          case BinaryExpr.Opcode.Le: {
              if (e.Op == BinaryExpr.Opcode.Lt && (PartiallyResolveTypeForMemberSelection(e.E0.tok, e.E0.Type).IsIndDatatype || e.E0.Type.IsTypeParameter || PartiallyResolveTypeForMemberSelection(e.E1.tok, e.E1.Type).IsIndDatatype)) {
                AddXConstraint(expr.tok, "RankOrderable", e.E0.Type, e.E1.Type, "arguments to rank comparison must be datatypes (got {0} and {1})");
                e.ResolvedOp = BinaryExpr.ResolvedOpcode.RankLt;
              } else {
                var cmpType = new InferredTypeProxy();
                var err = new TypeConstraint.ErrorMsgWithToken(expr.tok, "arguments to {2} must have a common supertype (got {0} and {1})", e.E0.Type, e.E1.Type, BinaryExpr.OpcodeString(e.Op));
                ConstrainSubtypeRelation(cmpType, e.E0.Type, err);
                ConstrainSubtypeRelation(cmpType, e.E1.Type, err);
                AddXConstraint(expr.tok, "Orderable_Lt", e.E0.Type, e.E1.Type,
                  "arguments to " + BinaryExpr.OpcodeString(e.Op) + " must be of a numeric type, bitvector type, ORDINAL, char, a sequence type, or a set-like type (instead got {0} and {1})");
              }
              expr.Type = Type.Bool;
            }
            break;

          case BinaryExpr.Opcode.Gt:
          case BinaryExpr.Opcode.Ge: {
              if (e.Op == BinaryExpr.Opcode.Gt && (PartiallyResolveTypeForMemberSelection(e.E0.tok, e.E0.Type).IsIndDatatype || PartiallyResolveTypeForMemberSelection(e.E1.tok, e.E1.Type).IsIndDatatype || e.E1.Type.IsTypeParameter)) {
                AddXConstraint(expr.tok, "RankOrderable", e.E1.Type, e.E0.Type, "arguments to rank comparison must be datatypes (got {1} and {0})");
                e.ResolvedOp = BinaryExpr.ResolvedOpcode.RankGt;
              } else {
                var cmpType = new InferredTypeProxy();
                var err = new TypeConstraint.ErrorMsgWithToken(expr.tok, "arguments to {2} must have a common supertype (got {0} and {1})", e.E0.Type, e.E1.Type, BinaryExpr.OpcodeString(e.Op));
                ConstrainSubtypeRelation(cmpType, e.E0.Type, err);
                ConstrainSubtypeRelation(cmpType, e.E1.Type, err);
                AddXConstraint(expr.tok, "Orderable_Gt", e.E0.Type, e.E1.Type,
                  "arguments to " + BinaryExpr.OpcodeString(e.Op) + " must be of a numeric type, bitvector type, ORDINAL, char, or a set-like type (instead got {0} and {1})");
              }
              expr.Type = Type.Bool;
            }
            break;

          case BinaryExpr.Opcode.LeftShift:
          case BinaryExpr.Opcode.RightShift: {
              expr.Type = new InferredTypeProxy();
              AddXConstraint(e.tok, "IsBitvector", expr.Type, "type of " + BinaryExpr.OpcodeString(e.Op) + " must be a bitvector type (instead got {0})");
              ConstrainSubtypeRelation(expr.Type, e.E0.Type, expr.tok, "type of left argument to " + BinaryExpr.OpcodeString(e.Op) + " ({0}) must agree with the result type ({1})", e.E0.Type, expr.Type);
              AddXConstraint(expr.tok, "IntLikeOrBitvector", e.E1.Type, "type of right argument to " + BinaryExpr.OpcodeString(e.Op) + " ({0}) must be an integer-numeric or bitvector type");
            }
            break;

          case BinaryExpr.Opcode.Add: {
              expr.Type = new InferredTypeProxy();
              AddXConstraint(e.tok, "Plussable", expr.Type, "type of + must be of a numeric type, a bitvector type, ORDINAL, char, a sequence type, or a set-like or map-like type (instead got {0})");
              ConstrainSubtypeRelation(expr.Type, e.E0.Type, expr.tok, "type of left argument to + ({0}) must agree with the result type ({1})", e.E0.Type, expr.Type);
              ConstrainSubtypeRelation(expr.Type, e.E1.Type, expr.tok, "type of right argument to + ({0}) must agree with the result type ({1})", e.E1.Type, expr.Type);
            }
            break;

          case BinaryExpr.Opcode.Sub: {
              expr.Type = new InferredTypeProxy();
              AddXConstraint(e.tok, "Minusable", expr.Type, "type of - must be of a numeric type, bitvector type, ORDINAL, char, or a set-like or map-like type (instead got {0})");
              ConstrainSubtypeRelation(expr.Type, e.E0.Type, expr.tok, "type of left argument to - ({0}) must agree with the result type ({1})", e.E0.Type, expr.Type);
              // The following handles map subtraction, but does not in an unfortunately restrictive way.
              // First, it would be nice to delay the decision of it this is a map subtraction or not. This settles
              // for the simple way to decide based on what is currently known about the result type, which is also
              // done, for example, when deciding if "<" denotes rank ordering on datatypes.
              // Second, for map subtraction, it would be nice to allow the right-hand operand to be either a set or
              // an iset. That would also lead to further complexity in the code, so this code restricts the right-hand
              // operand to be a set.
              var eType = PartiallyResolveTypeForMemberSelection(expr.tok, expr.Type).AsMapType;
              if (eType != null) {
                // allow "map - set == map"
                var expected = new SetType(true, eType.Domain);
                ConstrainSubtypeRelation(expected, e.E1.Type, expr.tok, "map subtraction expects right-hand operand to have type {0} (instead got {1})", expected, e.E1.Type);
              } else {
                ConstrainSubtypeRelation(expr.Type, e.E1.Type, expr.tok, "type of right argument to - ({0}) must agree with the result type ({1})", e.E1.Type, expr.Type);
              }
            }
            break;

          case BinaryExpr.Opcode.Mul: {
              expr.Type = new InferredTypeProxy();
              AddXConstraint(e.tok, "Mullable", expr.Type, "type of * must be of a numeric type, bitvector type, or a set-like type (instead got {0})");
              ConstrainSubtypeRelation(expr.Type, e.E0.Type, expr.tok, "type of left argument to * ({0}) must agree with the result type ({1})", e.E0.Type, expr.Type);
              ConstrainSubtypeRelation(expr.Type, e.E1.Type, expr.tok, "type of right argument to * ({0}) must agree with the result type ({1})", e.E1.Type, expr.Type);
            }
            break;

          case BinaryExpr.Opcode.In:
          case BinaryExpr.Opcode.NotIn:
            var subjectDescription = e.E1.tok is QuantifiedVariableDomainToken
              ? "domain of quantified variable" : "second argument to \"" + BinaryExpr.OpcodeString(e.Op) + "\"";
            AddXConstraint(expr.tok, "Innable", e.E1.Type, e.E0.Type, subjectDescription + " must be a set, multiset, or sequence with elements of type {1}, or a map with domain {1} (instead got {0})");
            expr.Type = Type.Bool;
            break;

          case BinaryExpr.Opcode.Div:
            expr.Type = new InferredTypeProxy();
            AddXConstraint(expr.tok, "NumericOrBitvector", expr.Type, "arguments to " + BinaryExpr.OpcodeString(e.Op) + " must be numeric or bitvector types (got {0})");
            ConstrainSubtypeRelation(expr.Type, e.E0.Type,
              expr, "type of left argument to " + BinaryExpr.OpcodeString(e.Op) + " ({0}) must agree with the result type ({1})",
              e.E0.Type, expr.Type);
            ConstrainSubtypeRelation(expr.Type, e.E1.Type,
              expr, "type of right argument to " + BinaryExpr.OpcodeString(e.Op) + " ({0}) must agree with the result type ({1})",
              e.E1.Type, expr.Type);
            break;

          case BinaryExpr.Opcode.Mod:
            expr.Type = new InferredTypeProxy();
            AddXConstraint(expr.tok, "IntLikeOrBitvector", expr.Type, "arguments to " + BinaryExpr.OpcodeString(e.Op) + " must be integer-numeric or bitvector types (got {0})");
            ConstrainSubtypeRelation(expr.Type, e.E0.Type,
              expr, "type of left argument to " + BinaryExpr.OpcodeString(e.Op) + " ({0}) must agree with the result type ({1})",
              e.E0.Type, expr.Type);
            ConstrainSubtypeRelation(expr.Type, e.E1.Type,
              expr, "type of right argument to " + BinaryExpr.OpcodeString(e.Op) + " ({0}) must agree with the result type ({1})",
              e.E1.Type, expr.Type);
            break;

          case BinaryExpr.Opcode.BitwiseAnd:
          case BinaryExpr.Opcode.BitwiseOr:
          case BinaryExpr.Opcode.BitwiseXor:
            expr.Type = NewIntegerBasedProxy(expr.tok);
            var errFormat = "first argument to " + BinaryExpr.OpcodeString(e.Op) + " must be of a bitvector type (instead got {0})";
            ConstrainSubtypeRelation(expr.Type, e.E0.Type, expr, errFormat, e.E0.Type);
            AddXConstraint(expr.tok, "IsBitvector", e.E0.Type, errFormat);
            errFormat = "second argument to " + BinaryExpr.OpcodeString(e.Op) + " must be of a bitvector type (instead got {0})";
            ConstrainSubtypeRelation(expr.Type, e.E1.Type, expr, errFormat, e.E1.Type);
            AddXConstraint(expr.tok, "IsBitvector", e.E1.Type, errFormat);
            break;

          default:
            Contract.Assert(false); throw new cce.UnreachableException();  // unexpected operator
        }
        // We should also fill in e.ResolvedOp, but we may not have enough information for that yet.  So, instead, delay
        // setting e.ResolvedOp until inside CheckTypeInference.

      } else if (expr is TernaryExpr) {
        var e = (TernaryExpr)expr;
        ResolveExpression(e.E0, resolutionContext);
        ResolveExpression(e.E1, resolutionContext);
        ResolveExpression(e.E2, resolutionContext);
        switch (e.Op) {
          case TernaryExpr.Opcode.PrefixEqOp:
          case TernaryExpr.Opcode.PrefixNeqOp:
            AddXConstraint(expr.tok, "IntOrORDINAL", e.E0.Type, "prefix-equality limit argument must be an ORDINAL or integer expression (got {0})");
            AddXConstraint(expr.tok, "Equatable", e.E1.Type, e.E2.Type, "arguments must have the same type (got {0} and {1})");
            AddXConstraint(expr.tok, "IsCoDatatype", e.E1.Type, "arguments to prefix equality must be codatatypes (instead of {0})");
            expr.Type = Type.Bool;
            break;
          default:
            Contract.Assert(false);  // unexpected ternary operator
            break;
        }

      } else if (expr is LetExpr) {
        var e = (LetExpr)expr;
        if (e.Exact) {
          foreach (var rhs in e.RHSs) {
            ResolveExpression(rhs, resolutionContext);
          }
          scope.PushMarker();
          if (e.LHSs.Count != e.RHSs.Count) {
            reporter.Error(MessageSource.Resolver, expr, "let expression must have same number of LHSs (found {0}) as RHSs (found {1})", e.LHSs.Count, e.RHSs.Count);
          }
          var i = 0;
          foreach (var lhs in e.LHSs) {
            var rhsType = i < e.RHSs.Count ? e.RHSs[i].Type : new InferredTypeProxy();
            ResolveCasePattern(lhs, rhsType, resolutionContext);
            // Check for duplicate names now, because not until after resolving the case pattern do we know if identifiers inside it refer to bound variables or nullary constructors
            var c = 0;
            foreach (var v in lhs.Vars) {
              ScopePushAndReport(scope, v, "let-variable");
              c++;
            }
            if (c == 0) {
              // Every identifier-looking thing in the pattern resolved to a constructor; that is, this LHS is a constant literal
              reporter.Error(MessageSource.Resolver, lhs.tok, "LHS is a constant literal; to be legal, it must introduce at least one bound variable");
            }
            i++;
          }
        } else {
          // let-such-that expression
          if (e.RHSs.Count != 1) {
            reporter.Error(MessageSource.Resolver, expr, "let-such-that expression must have just one RHS (found {0})", e.RHSs.Count);
          }
          // the bound variables are in scope in the RHS of a let-such-that expression
          scope.PushMarker();
          foreach (var lhs in e.LHSs) {
            Contract.Assert(lhs.Var != null);  // the parser already checked that every LHS is a BoundVar, not a general pattern
            var v = lhs.Var;
            ScopePushAndReport(scope, v, "let-variable");
            ResolveType(v.tok, v.Type, resolutionContext, ResolveTypeOptionEnum.InferTypeProxies, null);
          }
          foreach (var rhs in e.RHSs) {
            ResolveExpression(rhs, resolutionContext);
            ConstrainTypeExprBool(rhs, "type of RHS of let-such-that expression must be boolean (got {0})");
          }
        }
        ResolveExpression(e.Body, resolutionContext);
        ResolveAttributes(e, resolutionContext);
        scope.PopMarker();
        expr.Type = e.Body.Type;
      } else if (expr is LetOrFailExpr) {
        var e = (LetOrFailExpr)expr;
        ResolveLetOrFailExpr(e, resolutionContext);
      } else if (expr is QuantifierExpr) {
        var e = (QuantifierExpr)expr;
        Contract.Assert(e.SplitQuantifier == null); // No split quantifiers during resolution
        int prevErrorCount = reporter.Count(ErrorLevel.Error);
        scope.PushMarker();
        foreach (BoundVar v in e.BoundVars) {
          ScopePushAndReport(scope, v, "bound-variable");
          var option = new ResolveTypeOption(ResolveTypeOptionEnum.InferTypeProxies);
          ResolveType(v.tok, v.Type, resolutionContext, option, null);
        }
        if (e.Range != null) {
          ResolveExpression(e.Range, resolutionContext);
          Contract.Assert(e.Range.Type != null);  // follows from postcondition of ResolveExpression
          ConstrainTypeExprBool(e.Range, "range of quantifier must be of type bool (instead got {0})");
        }
        ResolveExpression(e.Term, resolutionContext);
        Contract.Assert(e.Term.Type != null);  // follows from postcondition of ResolveExpression
        ConstrainTypeExprBool(e.Term, "body of quantifier must be of type bool (instead got {0})");
        // Since the body is more likely to infer the types of the bound variables, resolve it
        // first (above) and only then resolve the attributes (below).
        ResolveAttributes(e, resolutionContext);
        scope.PopMarker();
        expr.Type = Type.Bool;

      } else if (expr is SetComprehension) {
        var e = (SetComprehension)expr;
        int prevErrorCount = reporter.Count(ErrorLevel.Error);
        scope.PushMarker();
        foreach (BoundVar v in e.BoundVars) {
          ScopePushAndReport(scope, v, "bound-variable");
          ResolveType(v.tok, v.Type, resolutionContext, ResolveTypeOptionEnum.InferTypeProxies, null);
          var inferredProxy = v.Type as InferredTypeProxy;
          if (inferredProxy != null) {
            Contract.Assert(!inferredProxy.KeepConstraints);  // in general, this proxy is inferred to be a base type
          }
        }
        ResolveExpression(e.Range, resolutionContext);
        Contract.Assert(e.Range.Type != null);  // follows from postcondition of ResolveExpression
        ConstrainTypeExprBool(e.Range, "range of comprehension must be of type bool (instead got {0})");
        ResolveExpression(e.Term, resolutionContext);
        Contract.Assert(e.Term.Type != null);  // follows from postcondition of ResolveExpression

        ResolveAttributes(e, resolutionContext);
        scope.PopMarker();
        expr.Type = new SetType(e.Finite, e.Term.Type);

      } else if (expr is MapComprehension) {
        var e = (MapComprehension)expr;
        int prevErrorCount = reporter.Count(ErrorLevel.Error);
        scope.PushMarker();
        Contract.Assert(e.BoundVars.Count == 1 || (1 < e.BoundVars.Count && e.TermLeft != null));
        foreach (BoundVar v in e.BoundVars) {
          ScopePushAndReport(scope, v, "bound-variable");
          ResolveType(v.tok, v.Type, resolutionContext, ResolveTypeOptionEnum.InferTypeProxies, null);
          var inferredProxy = v.Type as InferredTypeProxy;
          if (inferredProxy != null) {
            Contract.Assert(!inferredProxy.KeepConstraints);  // in general, this proxy is inferred to be a base type
          }
        }
        ResolveExpression(e.Range, resolutionContext);
        Contract.Assert(e.Range.Type != null);  // follows from postcondition of ResolveExpression
        ConstrainTypeExprBool(e.Range, "range of comprehension must be of type bool (instead got {0})");
        if (e.TermLeft != null) {
          ResolveExpression(e.TermLeft, resolutionContext);
          Contract.Assert(e.TermLeft.Type != null);  // follows from postcondition of ResolveExpression
        }
        ResolveExpression(e.Term, resolutionContext);
        Contract.Assert(e.Term.Type != null);  // follows from postcondition of ResolveExpression

        ResolveAttributes(e, resolutionContext);
        scope.PopMarker();
        expr.Type = new MapType(e.Finite, e.TermLeft != null ? e.TermLeft.Type : e.BoundVars[0].Type, e.Term.Type);

      } else if (expr is LambdaExpr) {
        var e = (LambdaExpr)expr;
        int prevErrorCount = reporter.Count(ErrorLevel.Error);
        scope.PushMarker();
        foreach (BoundVar v in e.BoundVars) {
          ScopePushAndReport(scope, v, "bound-variable");
          ResolveType(v.tok, v.Type, resolutionContext, ResolveTypeOptionEnum.InferTypeProxies, null);
        }

        if (e.Range != null) {
          ResolveExpression(e.Range, resolutionContext);
          Contract.Assert(e.Range.Type != null);  // follows from postcondition of ResolveExpression
          ConstrainTypeExprBool(e.Range, "Precondition must be boolean (got {0})");
        }
        foreach (var read in e.Reads) {
          ResolveFrameExpression(read, FrameExpressionUse.Reads, resolutionContext);
        }
        ResolveExpression(e.Term, resolutionContext);
        Contract.Assert(e.Term.Type != null);
        scope.PopMarker();
        expr.Type = SelectAppropriateArrowType(e.tok, e.BoundVars.ConvertAll(v => v.Type), e.Body.Type, e.Reads.Count != 0, e.Range != null, builtIns);
      } else if (expr is WildcardExpr) {
        expr.Type = new SetType(true, builtIns.ObjectQ());
      } else if (expr is StmtExpr) {
        var e = (StmtExpr)expr;
        int prevErrorCount = reporter.Count(ErrorLevel.Error);

        ResolveStatement(e.S, resolutionContext);
        if (reporter.Count(ErrorLevel.Error) == prevErrorCount) {
          var r = e.S as UpdateStmt;
          if (r != null && r.ResolvedStatements.Count == 1) {
            var call = r.ResolvedStatements[0] as CallStmt;
            if (call.Method is TwoStateLemma && !resolutionContext.IsTwoState) {
              reporter.Error(MessageSource.Resolver, call, "two-state lemmas can only be used in two-state contexts");
            }
          }
        }

        ResolveExpression(e.E, resolutionContext);
        Contract.Assert(e.E.Type != null);  // follows from postcondition of ResolveExpression
        expr.Type = e.E.Type;

      } else if (expr is ITEExpr) {
        ITEExpr e = (ITEExpr)expr;
        ResolveExpression(e.Test, resolutionContext);
        Contract.Assert(e.Test.Type != null);  // follows from postcondition of ResolveExpression
        ResolveExpression(e.Thn, resolutionContext);
        Contract.Assert(e.Thn.Type != null);  // follows from postcondition of ResolveExpression
        ResolveExpression(e.Els, resolutionContext);
        Contract.Assert(e.Els.Type != null);  // follows from postcondition of ResolveExpression
        ConstrainTypeExprBool(e.Test, "guard condition in if-then-else expression must be a boolean (instead got {0})");
        expr.Type = new InferredTypeProxy();
        ConstrainSubtypeRelation(expr.Type, e.Thn.Type, expr, "the two branches of an if-then-else expression must have the same type (got {0} and {1})", e.Thn.Type, e.Els.Type);
        ConstrainSubtypeRelation(expr.Type, e.Els.Type, expr, "the two branches of an if-then-else expression must have the same type (got {0} and {1})", e.Thn.Type, e.Els.Type);

      } else if (expr is NestedMatchExpr nestedMatchExpr) {
        ResolveNestedMatchExpr(nestedMatchExpr, resolutionContext);
      } else {
        Contract.Assert(false); throw new cce.UnreachableException();  // unexpected expression
      }

      if (expr.Type == null) {
        // some resolution error occurred
        expr.Type = new InferredTypeProxy();
      }

      DominatingStatementLabels.PopMarker();
    }

    void ResolveTypeParameters(List<TypeParameter/*!*/>/*!*/ tparams, bool emitErrors, TypeParameter.ParentType/*!*/ parent) {
      Contract.Requires(tparams != null);
      Contract.Requires(parent != null);
      // push non-duplicated type parameter names
      int index = 0;
      foreach (TypeParameter tp in tparams) {
        if (emitErrors) {
          // we're seeing this TypeParameter for the first time
          tp.Parent = parent;
          tp.PositionalIndex = index;
        }
        var r = allTypeParameters.Push(tp.Name, tp);
        if (emitErrors) {
          if (r == Scope<TypeParameter>.PushResult.Duplicate) {
            reporter.Error(MessageSource.Resolver, ErrorRegistry.NoneId, tp, "Duplicate type-parameter name: {0}", tp.Name);
          } else if (r == Scope<TypeParameter>.PushResult.Shadow) {
            reporter.Warning(MessageSource.Resolver, ErrorRegistry.NoneId, tp.tok, "Shadowed type-parameter name: {0}", tp.Name);
          }
        }
      }
    }

    private bool ConstrainSubtypeRelation(Type super, Type sub, Expression exprForToken, string msg, params object[] msgArgs) {
      Contract.Requires(sub != null);
      Contract.Requires(super != null);
      Contract.Requires(exprForToken != null);
      Contract.Requires(msg != null);
      Contract.Requires(msgArgs != null);
      return ConstrainSubtypeRelation(super, sub, exprForToken.tok, msg, msgArgs);
    }

    public void ConstrainTypeExprBool(Expression e, string msg) {
      Contract.Requires(e != null);
      Contract.Requires(msg != null);  // expected to have a {0} part
      ConstrainSubtypeRelation(Type.Bool, e.Type, e, msg, e.Type);
    }

    public bool ConstrainSubtypeRelation(Type super, Type sub, IToken tok, string msg, params object[] msgArgs) {
      Contract.Requires(sub != null);
      Contract.Requires(super != null);
      Contract.Requires(tok != null);
      Contract.Requires(msg != null);
      Contract.Requires(msgArgs != null);
      return ConstrainSubtypeRelation(super, sub, new TypeConstraint.ErrorMsgWithToken(tok, msg, msgArgs));
    }

    private void ConstrainAssignable(NonProxyType lhs, Type rhs, TypeConstraint.ErrorMsg errMsg, out bool moreXConstraints, bool allowDecisions) {
      Contract.Requires(lhs != null);
      Contract.Requires(rhs != null);
      Contract.Requires(errMsg != null);

      DetermineRootLeaf(lhs, out var isRoot, out _, out _, out _);
      if (isRoot) {
        ConstrainSubtypeRelation(lhs, rhs, errMsg, true, allowDecisions);
        moreXConstraints = false;
      } else {
        var lhsWithProxyArgs = Type.HeadWithProxyArgs(lhs);
        ConstrainSubtypeRelation(lhsWithProxyArgs, rhs, errMsg, false, allowDecisions);
        ConstrainAssignableTypeArgs(lhs, lhsWithProxyArgs.TypeArgs, lhs.TypeArgs, errMsg, out moreXConstraints);
        if (lhs.AsCollectionType == null) {
          var sameHead = Type.SameHead(lhs, rhs);
          if (!sameHead && lhs is UserDefinedType udtLhs && rhs is UserDefinedType udtRhs) {
            // also allow the case where lhs is a possibly-null type and rhs is a non-null type
            sameHead = udtLhs.ResolvedClass == (udtRhs.ResolvedClass as NonNullTypeDecl)?.Class;
          }
          if (sameHead) {
            bool more2;
            ConstrainAssignableTypeArgs(lhs, lhs.TypeArgs, rhs.TypeArgs, errMsg, out more2);
            moreXConstraints = moreXConstraints || more2;
          }
        }
      }
    }

    private void ConstrainAssignableTypeArgs(Type typeHead, List<Type> A, List<Type> B, TypeConstraint.ErrorMsg errMsg, out bool moreXConstraints) {
      Contract.Requires(typeHead != null);
      Contract.Requires(A != null);
      Contract.Requires(B != null);
      Contract.Requires(A.Count == B.Count);
      Contract.Requires(errMsg != null);

      var tok = errMsg.Tok;
      if (B.Count == 0) {
        // all done
        moreXConstraints = false;
      } else if (typeHead is MapType) {
        var em = new TypeConstraint.ErrorMsgWithBase(errMsg, "covariance for type parameter at index 0 expects {1} <: {0}", A[0], B[0]);
        AddAssignableConstraint(tok, A[0], B[0], em);
        em = new TypeConstraint.ErrorMsgWithBase(errMsg, "covariance for type parameter at index 1 expects {1} <: {0}", A[1], B[1]);
        AddAssignableConstraint(tok, A[1], B[1], em);
        moreXConstraints = true;
      } else if (typeHead is CollectionType) {
        var em = new TypeConstraint.ErrorMsgWithBase(errMsg, "covariance for type parameter expects {1} <: {0}", A[0], B[0]);
        AddAssignableConstraint(tok, A[0], B[0], em);
        moreXConstraints = true;
      } else {
        var udt = (UserDefinedType)typeHead;  // note, collections, maps, and user-defined types are the only one with TypeArgs.Count != 0
        var cl = udt.ResolvedClass;
        Contract.Assert(cl != null);
        Contract.Assert(cl.TypeArgs.Count == B.Count);
        moreXConstraints = false;
        for (int i = 0; i < B.Count; i++) {
          var msgFormat = "variance for type parameter" + (B.Count == 1 ? "" : " at index " + i) + " expects {0} {1} {2}";
          if (cl.TypeArgs[i].Variance == TypeParameter.TPVariance.Co) {
            var em = new TypeConstraint.ErrorMsgWithBase(errMsg, "co" + msgFormat, A[i], ":>", B[i]);
            AddAssignableConstraint(tok, A[i], B[i], em);
            moreXConstraints = true;
          } else if (cl.TypeArgs[i].Variance == TypeParameter.TPVariance.Contra) {
            var em = new TypeConstraint.ErrorMsgWithBase(errMsg, "contra" + msgFormat, A[i], "<:", B[i]);
            AddAssignableConstraint(tok, B[i], A[i], em);
            moreXConstraints = true;
          } else {
            var em = new TypeConstraint.ErrorMsgWithBase(errMsg, "non" + msgFormat, A[i], "=", B[i]);
            ConstrainSubtypeRelation_Equal(A[i], B[i], em);
          }
        }
      }
    }

    /// <summary>
    /// Adds the subtyping constraint that "a" and "b" are the same type.
    /// </summary>
    private void ConstrainSubtypeRelation_Equal(Type a, Type b, TypeConstraint.ErrorMsg errMsg) {
      Contract.Requires(a != null);
      Contract.Requires(b != null);
      Contract.Requires(errMsg != null);

      var proxy = a.Normalize() as TypeProxy;
      if (proxy != null && proxy.T == null && !Reaches(b, proxy, 1, new HashSet<TypeProxy>())) {
        if (Options.Get(CommonOptionBag.TypeInferenceDebug)) {
          Options.OutputWriter.WriteLine("DEBUG: (invariance) assigning proxy {0}.T := {1}", proxy, b);
        }
        proxy.T = b;
      }
      proxy = b.Normalize() as TypeProxy;
      if (proxy != null && proxy.T == null && !Reaches(a, proxy, 1, new HashSet<TypeProxy>())) {
        if (Options.Get(CommonOptionBag.TypeInferenceDebug)) {
          Options.OutputWriter.WriteLine("DEBUG: (invariance) assigning proxy {0}.T := {1}", proxy, a);
        }
        proxy.T = a;
      }

      ConstrainSubtypeRelation(a, b, errMsg, true);
      ConstrainSubtypeRelation(b, a, errMsg, true);
    }

    /// <summary>
    /// Adds the subtyping constraint that "sub" is a subtype of "super".
    /// If this constraint seems feasible, returns "true".  Otherwise, prints error message (either "errMsg" or something
    /// more specific) and returns "false".
    /// Note, if in doubt, this method can return "true", because the constraints will be checked for sure at a later stage.
    /// </summary>
    private bool ConstrainSubtypeRelation(Type super, Type sub, TypeConstraint.ErrorMsg errMsg, bool keepConstraints = false, bool allowDecisions = false) {
      Contract.Requires(sub != null);
      Contract.Requires(super != null);
      Contract.Requires(errMsg != null);

      if (!keepConstraints && super is InferredTypeProxy) {
        var ip = (InferredTypeProxy)super;
        if (ip.KeepConstraints) {
          keepConstraints = true;
        }
      }
      if (!keepConstraints && sub is InferredTypeProxy) {
        var ip = (InferredTypeProxy)sub;
        if (ip.KeepConstraints) {
          keepConstraints = true;
        }
      }

      super = super.NormalizeExpand(keepConstraints);
      sub = sub.NormalizeExpand(keepConstraints);
      var c = new TypeConstraint(super, sub, errMsg, keepConstraints);
      AllTypeConstraints.Add(c);
      return ConstrainSubtypeRelation_Aux(super, sub, c, keepConstraints, allowDecisions);
    }
    private bool ConstrainSubtypeRelation_Aux(Type super, Type sub, TypeConstraint c, bool keepConstraints, bool allowDecisions) {
      Contract.Requires(sub != null);
      Contract.Requires(!(sub is TypeProxy) || ((TypeProxy)sub).T == null);  // caller is expected to have Normalized away proxies
      Contract.Requires(super != null);
      Contract.Requires(!(super is TypeProxy) || ((TypeProxy)super).T == null);  // caller is expected to have Normalized away proxies
      Contract.Requires(c != null);

      if (object.ReferenceEquals(super, sub)) {
        return true;
      } else if (super is TypeProxy && sub is TypeProxy) {
        // both are proxies
        ((TypeProxy)sub).AddSupertype(c);
        ((TypeProxy)super).AddSubtype(c);
        return true;
      } else if (sub is TypeProxy) {
        var proxy = (TypeProxy)sub;
        proxy.AddSupertype(c);
        AssignKnownEnd(proxy, keepConstraints, allowDecisions);
        return true;
      } else if (super is TypeProxy) {
        var proxy = (TypeProxy)super;
        proxy.AddSubtype(c);
        AssignKnownEnd(proxy, keepConstraints, allowDecisions);
        return true;
      } else {
        // two non-proxy types
        // set "headSymbolsAgree" to "false" if it's clear the head symbols couldn't be the same; "true" means they may be the same
        bool headSymbolsAgree = Type.IsHeadSupertypeOf(super.NormalizeExpand(keepConstraints), sub);
        if (!headSymbolsAgree) {
          c.FlagAsError(this);
          return false;
        }
        // TODO: inspect type parameters in order to produce some error messages sooner
        return true;
      }
    }

    /// <summary>
    /// "root" says that the type is a non-artificial type (that is, not an ArtificialType) with no proper supertypes.
    /// "leaf" says that the only possible proper subtypes are subset types of the type. Thus, the only
    /// types that are not leaf types are traits and artificial types.
    /// The "headIs" versions speak only about the head symbols, so it is possible that the given
    /// type arguments would change the root/leaf status of the entire type.
    /// </summary>
    void DetermineRootLeaf(Type t, out bool isRoot, out bool isLeaf, out bool headIsRoot, out bool headIsLeaf) {
      Contract.Requires(t != null);
      Contract.Ensures(!Contract.ValueAtReturn(out isRoot) || Contract.ValueAtReturn(out headIsRoot)); // isRoot ==> headIsRoot
      Contract.Ensures(!Contract.ValueAtReturn(out isLeaf) || Contract.ValueAtReturn(out headIsLeaf)); // isLeaf ==> headIsLeaf
      t = t.NormalizeExpandKeepConstraints();
      if (t.IsObjectQ) {
        isRoot = true; isLeaf = false;
        headIsRoot = true; headIsLeaf = false;
      } else if (t is ArrowType) {
        var arr = (ArrowType)t;
        headIsRoot = true; headIsLeaf = true;  // these are definitely true
        isRoot = true; isLeaf = true;  // set these to true until proven otherwise
        Contract.Assert(arr.Arity + 1 == arr.TypeArgs.Count);
        for (int i = 0; i < arr.TypeArgs.Count; i++) {
          var arg = arr.TypeArgs[i];
          DetermineRootLeaf(arg, out var r, out var l, out _, out _);
          if (i < arr.Arity) {
            isRoot &= l; isLeaf &= r;  // argument types are contravariant
          } else {
            isRoot &= r; isLeaf &= l;  // result type is covariant
          }
        }
      } else if (t is UserDefinedType) {
        var udt = (UserDefinedType)t;
        var cl = udt.ResolvedClass;
        if (cl != null) {
          if (cl is TypeParameter) {
            var tp = udt.AsTypeParameter;
            Contract.Assert(tp != null);
            headIsRoot = true; headIsLeaf = true;  // all type parameters are non-variant
          } else if (cl is SubsetTypeDecl) {
            headIsRoot = false; headIsLeaf = true;
          } else if (cl is NewtypeDecl) {
            headIsRoot = true; headIsLeaf = true;
          } else if (cl is TraitDecl) {
            headIsRoot = false; headIsLeaf = false;
          } else if (cl is ClassDecl) {
            headIsRoot = false; headIsLeaf = true;
          } else if (cl is AbstractTypeDecl) {
            headIsRoot = true; headIsLeaf = true;
          } else if (cl is InternalTypeSynonymDecl) {
            Contract.Assert(object.ReferenceEquals(t, t.NormalizeExpand())); // should be opaque in scope
            headIsRoot = true; headIsLeaf = true;
          } else {
            Contract.Assert(cl is DatatypeDecl);
            headIsRoot = true; headIsLeaf = true;
          }
          // for "isRoot" and "isLeaf", also take into consideration the root/leaf status of type arguments
          isRoot = headIsRoot; isLeaf = headIsLeaf;
          Contract.Assert(udt.TypeArgs.Count == cl.TypeArgs.Count);
          for (int i = 0; i < udt.TypeArgs.Count; i++) {
            var variance = cl.TypeArgs[i].Variance;
            if (variance != TypeParameter.TPVariance.Non) {
              DetermineRootLeaf(udt.TypeArgs[i], out var r, out var l, out _, out _);
              // isRoot and isLeaf aren't duals, so Co and Contra require separate consideration beyond inversion.
              switch (variance) {
                case TypeParameter.TPVariance.Co: { isRoot &= r; isLeaf &= l; break; }
                // A invariably constructible subtype becomes a supertype, and thus the enclosing type is never a root.
                case TypeParameter.TPVariance.Contra: { isRoot &= false; isLeaf &= r; break; }
              }
            }
          }
        } else {
          isRoot = false; isLeaf = false;  // don't know
          headIsRoot = false; headIsLeaf = false;
        }
      } else if (t.IsBoolType || t.IsCharType || t.IsIntegerType || t.IsRealType || t.AsNewtype != null || t.IsBitVectorType || t.IsBigOrdinalType) {
        isRoot = true; isLeaf = true;
        headIsRoot = true; headIsLeaf = true;
      } else if (t is ArtificialType) {
        isRoot = false; isLeaf = false;
        headIsRoot = false; headIsLeaf = false;
      } else if (t is MapType) {  // map, imap
        Contract.Assert(t.TypeArgs.Count == 2);
        DetermineRootLeaf(t.TypeArgs[0], out var r0, out _, out _, out _);
        DetermineRootLeaf(t.TypeArgs[1], out var r1, out _, out _, out _);
        isRoot = r0 & r1; isLeaf = r0 & r1;  // map types are covariant in both type arguments
        headIsRoot = true; headIsLeaf = true;
      } else if (t is CollectionType) {  // set, iset, multiset, seq
        Contract.Assert(t.TypeArgs.Count == 1);
        DetermineRootLeaf(t.TypeArgs[0], out isRoot, out isLeaf, out _, out _);  // type is covariant is type argument
        headIsRoot = true; headIsLeaf = true;
      } else {
        isRoot = false; isLeaf = false;  // don't know
        headIsRoot = false; headIsLeaf = false;
      }
    }

    int _recursionDepth = 0;
    private bool AssignProxyAndHandleItsConstraints(TypeProxy proxy, Type t, bool keepConstraints = false) {
      Contract.Requires(proxy != null);
      Contract.Requires(proxy.T == null);
      Contract.Requires(t != null);
      Contract.Requires(!(t is TypeProxy));
      Contract.Requires(!(t is ArtificialType));
      if (_recursionDepth == 20000) {
        Contract.Assume(false);  // possible infinite recursion
      }
      _recursionDepth++;
      var b = AssignProxyAndHandleItsConstraints_aux(proxy, t, keepConstraints);
      _recursionDepth--;
      return b;
    }
    /// <summary>
    /// This method is called if "proxy" is an unassigned proxy and "t" is a type whose head symbol is known.
    /// It always sets "proxy.T" to "t".
    /// Then, it deals with the constraints of "proxy" as follows:
    /// * If the constraint compares "t" with a non-proxy with a head comparable with that of "t",
    ///   then add constraints that the type arguments satisfy the desired subtyping constraint
    /// * If the constraint compares "t" with a non-proxy with a head not comparable with that of "t",
    ///   then report an error
    /// * If the constraint compares "t" with a proxy, then (depending on the constraint and "t") attempt
    ///   to recursively set it
    /// After this process, the proxy's .Supertypes and .Subtypes lists of constraints are no longer needed.
    /// If anything is found to be infeasible, "false" is returned (and the propagation may be interrupted);
    /// otherwise, "true" is returned.
    /// </summary>
    private bool AssignProxyAndHandleItsConstraints_aux(TypeProxy proxy, Type t, bool keepConstraints = false) {
      Contract.Requires(proxy != null);
      Contract.Requires(proxy.T == null);
      Contract.Requires(t != null);
      Contract.Requires(!(t is TypeProxy));
      Contract.Requires(!(t is ArtificialType));

      t = keepConstraints ? t.Normalize() : t.NormalizeExpand();
      // never violate the type constraint of a literal expression
      var followedRequestedAssignment = true;
      foreach (var su in proxy.Supertypes) {
        if (su is IntVarietiesSupertype) {
          var fam = TypeProxy.GetFamily(t);
          if (fam == TypeProxy.Family.IntLike || fam == TypeProxy.Family.BitVector || fam == TypeProxy.Family.Ordinal) {
            // good, let's continue with the request to equate the proxy with t
            // unless...
            if (t != t.NormalizeExpand()) {
              // force the type to be a base type
              if (Options.Get(CommonOptionBag.TypeInferenceDebug)) {
                Options.OutputWriter.WriteLine("DEBUG: hijacking {0}.T := {1} to instead assign {2}", proxy, t, t.NormalizeExpand());
              }
              t = t.NormalizeExpand();
              followedRequestedAssignment = false;
            }
          } else {
            // hijack the setting of proxy; to do that, we decide on a particular int variety now
            if (Options.Get(CommonOptionBag.TypeInferenceDebug)) {
              Options.OutputWriter.WriteLine("DEBUG: hijacking {0}.T := {1} to instead assign {2}", proxy, t, Type.Int);
            }
            t = Type.Int;
            followedRequestedAssignment = false;
          }
          break;
        } else if (su is RealVarietiesSupertype) {
          if (TypeProxy.GetFamily(t) == TypeProxy.Family.RealLike) {
            // good, let's continue with the request to equate the proxy with t
            // unless...
            if (t != t.NormalizeExpand()) {
              // force the type to be a base type
              if (Options.Get(CommonOptionBag.TypeInferenceDebug)) {
                Options.OutputWriter.WriteLine("DEBUG: hijacking {0}.T := {1} to instead assign {2}", proxy, t, t.NormalizeExpand());
              }
              t = t.NormalizeExpand();
              followedRequestedAssignment = false;
            }
          } else {
            // hijack the setting of proxy; to do that, we decide on a particular real variety now
            if (Options.Get(CommonOptionBag.TypeInferenceDebug)) {
              Options.OutputWriter.WriteLine("DEBUG: hijacking {0}.T := {1} to instead assign {2}", proxy, t, Type.Real);
            }
            t = Type.Real;
            followedRequestedAssignment = false;
          }
          break;
        }
      }
      // set proxy.T right away, so that we can freely recurse without having to worry about infinite recursion
      if (Options.Get(CommonOptionBag.TypeInferenceDebug)) {
        Options.OutputWriter.WriteLine("DEBUG: setting proxy {0}.T := {1}", proxy, t);
      }
      proxy.T = t;

      // check feasibility
      DetermineRootLeaf(t, out var isRoot, out var isLeaf, out _, out _);
      // propagate up
      foreach (var c in proxy.SupertypeConstraints) {
        var u = keepConstraints ? c.Super.NormalizeExpandKeepConstraints() : c.Super.NormalizeExpand();
        if (!(u is TypeProxy)) {
          ImposeSubtypingConstraint(u, t, c.ErrMsg);
        } else if (isRoot) {
          // If t is a root, we might as well constrain u now.  Otherwise, we'll wait until the .Subtype constraint of u is dealt with.
          AssignProxyAndHandleItsConstraints((TypeProxy)u, t, keepConstraints);
        }
      }
      // propagate down
      foreach (var c in proxy.SubtypeConstraints) {
        var u = keepConstraints ? c.Sub.NormalizeExpandKeepConstraints() : c.Sub.NormalizeExpand();
        Contract.Assert(!TypeProxy.IsSupertypeOfLiteral(u));  // these should only appear among .Supertypes
        if (!(u is TypeProxy)) {
          ImposeSubtypingConstraint(t, u, c.ErrMsg);
        } else if (isLeaf) {
          // If t is a leaf (no pun intended), we might as well constrain u now.  Otherwise, we'll wait until the .Supertype constraint of u is dealt with.
          AssignProxyAndHandleItsConstraints((TypeProxy)u, t, keepConstraints);
        }
      }

      return followedRequestedAssignment;
    }

    /// <summary>
    /// Impose constraints that "sub" is a subtype of "super", returning "false" if this leads to an overconstrained situation.
    /// In most cases, "sub" being a subtype of "super" means that "sub" and "super" have the same head symbol and, therefore, the
    /// same number of type arguments. Depending on the polarities of the type parameters, the corresponding arguments
    /// of "sub" and "super" must be in co-, in-, or contra-variant relationships to each other.
    /// There are two ways "sub" can be a subtype of "super" without the two having the same head symbol.
    /// One way is that "sub" is a subset type. In this case, the method starts by moving "sub" up toward "super".
    /// The other way is that "super" is a trait (possibly
    /// the trait "object").  By a current restriction in Dafny's type system, traits have no type parameters, so in this case, it
    /// suffices to check that the head symbol of "super" is something that derives from "sub".
    /// </summary>
    private bool ImposeSubtypingConstraint(Type super, Type sub, TypeConstraint.ErrorMsg errorMsg) {
      Contract.Requires(super != null && !(super is TypeProxy));
      Contract.Requires(sub != null && !(sub is TypeProxy));
      Contract.Requires(errorMsg != null);
      super = super.NormalizeExpandKeepConstraints();
      sub = sub.NormalizeExpandKeepConstraints();
      List<int> polarities = ConstrainTypeHead_Recursive(super, ref sub);
      if (polarities == null) {
        errorMsg.FlagAsError(this);
        return false;
      }
      bool keepConstraints = KeepConstraints(super, sub);
      var p = polarities.Count;
      Contract.Assert(p == super.TypeArgs.Count);  // postcondition of ConstrainTypeHead
      Contract.Assert(p == 0 || sub.TypeArgs.Count == super.TypeArgs.Count);  // postcondition of ConstrainTypeHead
      for (int i = 0; i < p; i++) {
        var pol = polarities[i];
        var tp = p == 1 ? "" : " " + i;
        var errMsg = new TypeConstraint.ErrorMsgWithBase(errorMsg,
          pol < 0 ? "contravariant type parameter{0} would require {1} <: {2}" :
          pol > 0 ? "covariant type parameter{0} would require {2} <: {1}" :
          "non-variant type parameter{0} would require {1} = {2}",
          tp, super.TypeArgs[i], sub.TypeArgs[i]);
        if (pol >= 0) {
          if (!ConstrainSubtypeRelation(super.TypeArgs[i], sub.TypeArgs[i], errMsg, keepConstraints)) {
            return false;
          }
        }
        if (pol <= 0) {
          if (!ConstrainSubtypeRelation(sub.TypeArgs[i], super.TypeArgs[i], errMsg, keepConstraints)) {
            return false;
          }
        }
      }
      return true;
    }

    /// <summary>
    /// This is a more liberal version of "ConstrainTypeHead" below. It is willing to move "sub"
    /// upward toward its parents until it finds a head that matches "super", if any.
    /// </summary>
    private static List<int> ConstrainTypeHead_Recursive(Type super, ref Type sub) {
      Contract.Requires(super != null);
      Contract.Requires(sub != null);

      super = super.NormalizeExpandKeepConstraints();
      sub = sub.NormalizeExpandKeepConstraints();

      var polarities = ConstrainTypeHead(super, sub);
      if (polarities != null) {
        return polarities;
      }

      foreach (var subParentType in sub.ParentTypes()) {
        sub = subParentType;
        polarities = ConstrainTypeHead_Recursive(super, ref sub);
        if (polarities != null) {
          return polarities;
        }
      }

      return null;
    }

    /// <summary>
    /// Determines if the head of "sub" can be a subtype of "super".
    /// If this is not possible, null is returned.
    /// If it is possible, return a list of polarities, one for each type argument of "sub".  Polarities
    /// indicate:
    ///     +1  co-variant
    ///      0  invariant
    ///     -1  contra-variant
    /// "sub" is of some type that can (in general) have type parameters.
    /// See also note about Dafny's current type system in the description of method "ImposeSubtypingConstraint".
    /// </summary>
    private static List<int> ConstrainTypeHead(Type super, Type sub) {
      Contract.Requires(super != null && !(super is TypeProxy));
      Contract.Requires(sub != null && !(sub is TypeProxy));
      if (super is IntVarietiesSupertype) {
        var famSub = TypeProxy.GetFamily(sub);
        if (famSub == TypeProxy.Family.IntLike || famSub == TypeProxy.Family.BitVector || famSub == TypeProxy.Family.Ordinal || super.Equals(sub)) {
          return new List<int>();
        } else {
          return null;
        }
      } else if (super is RealVarietiesSupertype) {
        if (TypeProxy.GetFamily(sub) == TypeProxy.Family.RealLike || super.Equals(sub)) {
          return new List<int>();
        } else {
          return null;
        }
      }
      switch (TypeProxy.GetFamily(super)) {
        case TypeProxy.Family.Bool:
        case TypeProxy.Family.Char:
        case TypeProxy.Family.IntLike:
        case TypeProxy.Family.RealLike:
        case TypeProxy.Family.Ordinal:
        case TypeProxy.Family.BitVector:
          if (super.Equals(sub)) {
            if (sub is UserDefinedType subUserDefinedType) {
              return subUserDefinedType.ResolvedClass.TypeArgs.ConvertAll(tp => TypeParameter.Direction(tp.Variance));
            } else {
              return new List<int>();
            }
          } else {
            return null;
          }
        case TypeProxy.Family.ValueType:
        case TypeProxy.Family.Ref:
        case TypeProxy.Family.Opaque:
          break;  // more elaborate work below
        case TypeProxy.Family.Unknown:
          if (super is UserDefinedType) {
            // more elaborate work below
            break;
          } else {
            return null;
          }
        default:
          Contract.Assert(false);  // unexpected type (the precondition of ConstrainTypeHead says "no proxies")
          return null;  // please compiler
      }
      if (super is SetType) {
        var tt = (SetType)super;
        var uu = sub as SetType;
        return uu != null && tt.Finite == uu.Finite ? new List<int> { 1 } : null;
      } else if (super is SeqType) {
        return sub is SeqType ? new List<int> { 1 } : null;
      } else if (super is MultiSetType) {
        return sub is MultiSetType ? new List<int> { 1 } : null;
      } else if (super is MapType) {
        var tt = (MapType)super;
        var uu = sub as MapType;
        return uu != null && tt.Finite == uu.Finite ? new List<int> { 1, 1 } : null;
      } else if (super.IsObjectQ) {
        return sub.IsRefType ? new List<int>() : null;
      } else {
        // The only remaining cases are that "super" is a (co)datatype, abstract type, or non-object trait/class.
        // In each of these cases, "super" is a UserDefinedType.
        var udfSuper = (UserDefinedType)super;
        var clSuper = udfSuper.ResolvedClass;
        if (clSuper == null) {
          Contract.Assert(super.TypeArgs.Count == 0);
          if (super.IsTypeParameter) {
            // we're looking at a type parameter
            return super.AsTypeParameter == sub.AsTypeParameter ? new List<int>() : null;
          } else {
            Contract.Assert(super.IsInternalTypeSynonym);
            return super.AsInternalTypeSynonym == sub.AsInternalTypeSynonym ? new List<int>() : null;
          }
        }
        var udfSub = sub as UserDefinedType;
        var clSub = udfSub == null ? null : udfSub.ResolvedClass;
        if (clSub == null) {
          return null;
        } else if (clSuper == clSub) {
          // good
          var polarities = new List<int>();
          Contract.Assert(clSuper.TypeArgs.Count == udfSuper.TypeArgs.Count);
          Contract.Assert(clSuper.TypeArgs.Count == udfSub.TypeArgs.Count);
          foreach (var tp in clSuper.TypeArgs) {
            var polarity = TypeParameter.Direction(tp.Variance);
            polarities.Add(polarity);
          }

          return polarities;
        } else if (udfSub.IsRefType && super.IsObjectQ) {
          return new List<int>();
        } else if (udfSub.IsNonNullRefType && super.IsObject) {
          return new List<int>();
        } else {
          return null;
        }
      }
    }
    private static bool KeepConstraints(Type super, Type sub) {
      Contract.Requires(super != null && !(super is TypeProxy));
      Contract.Requires(sub != null && !(sub is TypeProxy));
      if (super is IntVarietiesSupertype) {
        return false;
      } else if (super is RealVarietiesSupertype) {
        return false;
      }
      switch (TypeProxy.GetFamily(super)) {
        case TypeProxy.Family.Bool:
        case TypeProxy.Family.Char:
        case TypeProxy.Family.IntLike:
        case TypeProxy.Family.RealLike:
        case TypeProxy.Family.Ordinal:
        case TypeProxy.Family.BitVector:
          return false;
        case TypeProxy.Family.ValueType:
        case TypeProxy.Family.Ref:
        case TypeProxy.Family.Opaque:
          break;  // more elaborate work below
        case TypeProxy.Family.Unknown:
          return false;
      }
      if (super is SetType || super is SeqType || super is MultiSetType || super is MapType) {
        return true;
      } else if (super is ArrowType) {
        return false;
      } else if (super.IsObjectQ) {
        return false;
      } else {
        // super is UserDefinedType
        return true;
      }
    }

    public List<TypeConstraint> AllTypeConstraints = new List<TypeConstraint>();
    public List<XConstraint> AllXConstraints = new List<XConstraint>();

    public class XConstraint {
      public readonly IToken tok;
      public readonly string ConstraintName;
      public readonly Type[] Types;
      public readonly TypeConstraint.ErrorMsg errorMsg;
      public XConstraint(IToken tok, string constraintName, Type[] types, TypeConstraint.ErrorMsg errMsg) {
        Contract.Requires(tok != null);
        Contract.Requires(constraintName != null);
        Contract.Requires(types != null);
        Contract.Requires(errMsg != null);
        this.tok = tok;
        ConstraintName = constraintName;
        Types = types;
        errorMsg = errMsg;
      }

      public override string ToString() {
        var s = ConstraintName + ":";
        foreach (var t in Types) {
          s += " " + t;
        }
        return s;
      }

      /// <summary>
      /// Tries to confirm the XConstraint.
      /// If the XConstraint can be confirmed, or at least is plausible enough to have been converted into other type
      /// constraints or more XConstraints, then "true" is returned and the out-parameters "convertedIntoOtherTypeConstraints"
      /// and "moreXConstraints" are set to true accordingly.
      /// If the XConstraint can be refuted, then an error message will be produced and "true" is returned (to indicate
      /// that this XConstraint has finished serving its purpose).
      /// If there's not enough information to confirm or refute the XConstraint, then "false" is returned.
      /// </summary>
      public bool Confirm(Resolver resolver, bool fullstrength, out bool convertedIntoOtherTypeConstraints, out bool moreXConstraints) {
        Contract.Requires(resolver != null);
        convertedIntoOtherTypeConstraints = false;
        moreXConstraints = false;
        var t = Types[0].NormalizeExpand();
        if (t is TypeProxy) {
          switch (ConstraintName) {
            case "Assignable":
            case "Equatable":
            case "EquatableArg":
            case "Indexable":
            case "Innable":
            case "MultiIndexable":
            case "IntOrORDINAL":
              // have a go downstairs
              break;
            default:
              return false;  // there's not enough information to confirm or refute this XConstraint
          }
        }
        bool satisfied;
        Type tUp, uUp;
        switch (ConstraintName) {
          case "Assignable": {
              Contract.Assert(t == t.Normalize());  // it's already been normalized above
              var u = Types[1].NormalizeExpand();
              if (CheckTypeInferenceVisitor.IsDetermined(t) &&
                  (fullstrength
                   || !ProxyWithNoSubTypeConstraint(u, resolver)
                   || (u is TypeProxy
                       && Types[0].NormalizeExpandKeepConstraints() is var t0constrained
                       && (t0constrained.IsNonNullRefType || t0constrained.AsSubsetType != null)
                       && resolver.HasApplicableNullableRefTypeConstraint(new HashSet<TypeProxy>() { (TypeProxy)u })))) {
                // This is the best case.  We convert Assignable(t, u) to the subtype constraint base(t) :> u.
                if (CheckTypeInferenceVisitor.IsDetermined(u) && t.IsSubtypeOf(u, false, true) && t.IsRefType) {
                  // But we also allow cases where the rhs is a proper supertype of the lhs, and let the verifier
                  // determine whether the rhs is provably an instance of the lhs.
                  resolver.ConstrainAssignable((NonProxyType)u, (NonProxyType)t, errorMsg, out moreXConstraints, fullstrength);
                } else {
                  resolver.ConstrainAssignable((NonProxyType)t, u, errorMsg, out moreXConstraints, fullstrength);
                }
                convertedIntoOtherTypeConstraints = true;
                return true;
              } else if (u.IsTypeParameter) {
                // we need the constraint base(t) :> u, which for a type parameter t can happen iff t :> u
                resolver.ConstrainSubtypeRelation(t, u, errorMsg);
                convertedIntoOtherTypeConstraints = true;
                return true;
              } else if (Type.FromSameHead(t, u, out tUp, out uUp)) {
                resolver.ConstrainAssignableTypeArgs(tUp, tUp.TypeArgs, uUp.TypeArgs, errorMsg, out moreXConstraints);
                return true;
              } else if (fullstrength && t is NonProxyType) {
                // We convert Assignable(t, u) to the subtype constraint base(t) :> u.
                resolver.ConstrainAssignable((NonProxyType)t, u, errorMsg, out moreXConstraints, fullstrength);
                convertedIntoOtherTypeConstraints = true;
                return true;
              } else if (fullstrength && u is NonProxyType) {
                // We're willing to change "base(t) :> u" to the stronger constraint "t :> u" for the sake of making progress.
                resolver.ConstrainSubtypeRelation(t, u, errorMsg);
                convertedIntoOtherTypeConstraints = true;
                return true;
              }
              // There's not enough information to say anything
              return false;
            }
          case "NumericType":
            satisfied = t.IsNumericBased();
            break;
          case "IntegerType":
            satisfied = t.IsNumericBased(Type.NumericPersuasion.Int);
            break;
          case "IsBitvector":
            satisfied = t.IsBitVectorType;
            break;
          case "IsRefType":
            satisfied = t.IsRefType;
            break;
          case "IsNullableRefType":
            satisfied = t.IsRefType && !t.IsNonNullRefType;
            break;
          case "Orderable_Lt":
            satisfied = t.IsNumericBased() || t.IsBitVectorType || t.IsBigOrdinalType || t.IsCharType || t is SeqType || t is SetType || t is MultiSetType;
            break;
          case "Orderable_Gt":
            satisfied = t.IsNumericBased() || t.IsBitVectorType || t.IsBigOrdinalType || t.IsCharType || t is SetType || t is MultiSetType;
            break;
          case "RankOrderable": {
              var u = Types[1].NormalizeExpand();
              if (u is TypeProxy) {
                return false;  // not enough information
              }
              satisfied = (t.IsIndDatatype || t.IsTypeParameter) && u.IsIndDatatype;
              break;
            }
          case "Plussable":
            satisfied = t.IsNumericBased() || t.IsBitVectorType || t.IsBigOrdinalType || t.IsCharType || t is SeqType || t is SetType || t is MultiSetType || t is MapType;
            break;
          case "Minusable":
            satisfied = t.IsNumericBased() || t.IsBitVectorType || t.IsBigOrdinalType || t.IsCharType || t is SetType || t is MultiSetType || t is MapType;
            break;
          case "Mullable":
            satisfied = t.IsNumericBased() || t.IsBitVectorType || t is SetType || t is MultiSetType;
            break;
          case "IntOrORDINAL":
            if (!(t is TypeProxy)) {
              if (TernaryExpr.PrefixEqUsesNat) {
                satisfied = t.IsNumericBased(Type.NumericPersuasion.Int);
              } else {
                satisfied = t.IsNumericBased(Type.NumericPersuasion.Int) || t.IsBigOrdinalType;
              }
            } else if (fullstrength) {
              var proxy = (TypeProxy)t;
              if (TernaryExpr.PrefixEqUsesNat) {
                resolver.AssignProxyAndHandleItsConstraints(proxy, Type.Int);
              } else {
                // let's choose ORDINAL over int
                resolver.AssignProxyAndHandleItsConstraints(proxy, Type.BigOrdinal);
              }
              convertedIntoOtherTypeConstraints = true;
              satisfied = true;
            } else {
              return false;
            }
            break;
          case "NumericOrBitvector":
            satisfied = t.IsNumericBased() || t.IsBitVectorType;
            break;
          case "NumericOrBitvectorOrCharOrORDINAL":
            satisfied = t.IsNumericBased() || t.IsBitVectorType || t.IsCharType || t.IsBigOrdinalType;
            break;
          case "IntLikeOrBitvector":
            satisfied = t.IsNumericBased(Type.NumericPersuasion.Int) || t.IsBitVectorType;
            break;
          case "BooleanBits":
            satisfied = t.IsBoolType || t.IsBitVectorType;
            break;
          case "Sizeable":
            satisfied = (t is SetType && ((SetType)t).Finite) || t is MultiSetType || t is SeqType || (t is MapType && ((MapType)t).Finite);
            break;
          case "Disjointable":
            satisfied = t is SetType || t is MultiSetType;
            break;
          case "MultiSetConvertible":
            satisfied = (t is SetType && ((SetType)t).Finite) || t is SeqType;
            if (satisfied) {
              Type elementType = ((CollectionType)t).Arg;
              var u = Types[1];  // note, it's okay if "u" is a TypeProxy
              var em = new TypeConstraint.ErrorMsgWithBase(errorMsg, "expecting element type {0} (got {1})", u, elementType);
              resolver.ConstrainSubtypeRelation_Equal(elementType, u, em);
              convertedIntoOtherTypeConstraints = true;
            }
            break;
          case "IsCoDatatype":
            satisfied = t.IsCoDatatype;
            break;
          case "Indexable":
            if (!(t is TypeProxy)) {
              satisfied = t is SeqType || t is MultiSetType || t is MapType || (t.IsArrayType && t.AsArrayType.Dims == 1);
            } else {
              // t is a proxy, but perhaps it stands for something between "object" and "array<?>".  If so, we can add a constraint
              // that it does have the form "array<?>", since "object" would not be Indexable.
              var proxy = (TypeProxy)t;
              Type join = null;
              if (resolver.JoinOfAllSubtypes(proxy, ref join, new HashSet<TypeProxy>()) && join != null) {
                var headWithProxyArgs = Type.HeadWithProxyArgs(join);
                var tt = headWithProxyArgs.NormalizeExpand();
                satisfied = tt is SeqType || tt is MultiSetType || tt is MapType || (tt.IsArrayType && tt.AsArrayType.Dims == 1);
                if (satisfied) {
                  resolver.AssignProxyAndHandleItsConstraints(proxy, headWithProxyArgs, true);
                  convertedIntoOtherTypeConstraints = true;
                }
              } else {
                return false;  // we can't determine the answer
              }
            }
            break;
          case "MultiIndexable":
            if (!(t is TypeProxy)) {
              satisfied = t is SeqType || (t.IsArrayType && t.AsArrayType.Dims == 1);
            } else {
              // t is a proxy, but perhaps it stands for something between "object" and "array<?>".  If so, we can add a constraint
              // that it does have the form "array<?>", since "object" would not be Indexable.
              var proxy = (TypeProxy)t;
              Type join = null;
              if (resolver.JoinOfAllSubtypes(proxy, ref join, new HashSet<TypeProxy>()) && join != null) {
                var headWithProxyArgs = Type.HeadWithProxyArgs(join);
                var tt = headWithProxyArgs.NormalizeExpand();
                satisfied = tt is SeqType || (tt.IsArrayType && tt.AsArrayType.Dims == 1);
                if (satisfied) {
                  resolver.AssignProxyAndHandleItsConstraints(proxy, headWithProxyArgs, true);
                  convertedIntoOtherTypeConstraints = true;
                }
              } else {
                return false;  // we can't determine the answer
              }
            }
            break;
          case "Innable": {
              var elementType = FindCollectionType(resolver.Options, t, true, new HashSet<TypeProxy>()) ?? FindCollectionType(resolver.Options, t, false, new HashSet<TypeProxy>());
              if (elementType != null) {
                var u = Types[1];  // note, it's okay if "u" is a TypeProxy
                resolver.AddXConstraint(this.tok, "Equatable", elementType, u, new TypeConstraint.ErrorMsgWithBase(errorMsg, "expecting element type to be assignable to {1} (got {0})", u, elementType));
                moreXConstraints = true;
                return true;
              }
              if (t is TypeProxy) {
                return false;  // not enough information to do anything
              }
              satisfied = false;
              break;
            }
          case "SeqUpdatable": {
              var xcWithExprs = (XConstraintWithExprs)this;
              var index = xcWithExprs.Exprs[0];
              var value = xcWithExprs.Exprs[1];
              if (t is SeqType) {
                var s = (SeqType)t;
                resolver.ConstrainToIntegerType(index, true, "sequence update requires integer- or bitvector-based index (got {0})");
                resolver.ConstrainSubtypeRelation(s.Arg, value.Type, value, "sequence update requires the value to have the element type of the sequence (got {0})", value.Type);
              } else if (t is MapType) {
                var s = (MapType)t;
                if (s.Finite) {
                  resolver.ConstrainSubtypeRelation(s.Domain, index.Type, index, "map update requires domain element to be of type {0} (got {1})", s.Domain, index.Type);
                  resolver.ConstrainSubtypeRelation(s.Range, value.Type, value, "map update requires the value to have the range type {0} (got {1})", s.Range, value.Type);
                } else {
                  resolver.ConstrainSubtypeRelation(s.Domain, index.Type, index, "imap update requires domain element to be of type {0} (got {1})", s.Domain, index.Type);
                  resolver.ConstrainSubtypeRelation(s.Range, value.Type, value, "imap update requires the value to have the range type {0} (got {1})", s.Range, value.Type);
                }
              } else if (t is MultiSetType) {
                var s = (MultiSetType)t;
                resolver.ConstrainSubtypeRelation(s.Arg, index.Type, index, "multiset update requires domain element to be of type {0} (got {1})", s.Arg, index.Type);
                resolver.ConstrainToIntegerType(value, false, "multiset update requires integer-based numeric value (got {0})");
              } else {
                satisfied = false;
                break;
              }
              convertedIntoOtherTypeConstraints = true;
              return true;
            }
          case "ContainerIndex":
            // The semantics of this XConstraint is that *if* the head is seq/array/map/multiset, then its element/domain type must a supertype of "u"
            Type indexType;
            if (t is SeqType || t.IsArrayType) {
              resolver.ConstrainToIntegerType(errorMsg.Tok, Types[1], true, errorMsg);
              convertedIntoOtherTypeConstraints = true;
              return true;
            } else if (t is MapType) {
              indexType = ((MapType)t).Domain;
            } else if (t is MultiSetType) {
              indexType = ((MultiSetType)t).Arg;
            } else {
              // some other head symbol; that's cool
              return true;
            }
            // note, it's okay if "Types[1]" is a TypeProxy
            resolver.ConstrainSubtypeRelation(indexType, Types[1], errorMsg);  // use the same error message
            convertedIntoOtherTypeConstraints = true;
            return true;
          case "ContainerResult":
            // The semantics of this XConstraint is that *if* the head is seq/array/map/multiset, then the type of a selection must a subtype of "u"
            Type resultType;
            if (t is SeqType) {
              resultType = ((SeqType)t).Arg;
            } else if (t.IsArrayType) {
              resultType = UserDefinedType.ArrayElementType(t);
            } else if (t is MapType) {
              resultType = ((MapType)t).Range;
            } else if (t is MultiSetType) {
              resultType = resolver.builtIns.Nat();
            } else {
              // some other head symbol; that's cool
              return true;
            }
            // note, it's okay if "Types[1]" is a TypeProxy
            resolver.ConstrainSubtypeRelation(Types[1], resultType, errorMsg);
            convertedIntoOtherTypeConstraints = true;
            return true;
          case "Equatable": {
              t = Types[0].NormalizeExpandKeepConstraints();
              var u = Types[1].NormalizeExpandKeepConstraints();
              if (object.ReferenceEquals(t, u)) {
                return true;
              }
              if (t is TypeProxy && u is TypeProxy) {
                return false;  // not enough information to do anything sensible
              } else if (t is TypeProxy || u is TypeProxy) {
                TypeProxy proxy;
                Type other;
                if (t is TypeProxy) {
                  proxy = (TypeProxy)t;
                  other = u;
                } else {
                  proxy = (TypeProxy)u;
                  other = t;
                }
                if (other.IsNumericBased() || other.IsBitVectorType || other.IsBigOrdinalType) {
                  resolver.ConstrainSubtypeRelation(other.NormalizeExpand(), proxy, errorMsg, true);
                  convertedIntoOtherTypeConstraints = true;
                  return true;
                } else if (fullstrength) {
                  // the following is rather aggressive
                  if (Resolver.TypeConstraintsIncludeProxy(other, proxy)) {
                    return false;
                  } else {
                    if (other.IsRefType && resolver.HasApplicableNullableRefTypeConstraint_SubDirection(proxy)) {
                      other = other.NormalizeExpand();  // shave off all constraints
                    }
                    satisfied = resolver.AssignProxyAndHandleItsConstraints(proxy, other, true);
                    convertedIntoOtherTypeConstraints = true;
                    break;
                  }
                } else {
                  return false;  // not enough information
                }
              }
              Type a, b;
              satisfied = Type.FromSameHead_Subtype(t, u, out a, out b);
              if (satisfied) {
                Contract.Assert(a.TypeArgs.Count == b.TypeArgs.Count);
                var cl = a is UserDefinedType ? ((UserDefinedType)a).ResolvedClass : null;
                for (int i = 0; i < a.TypeArgs.Count; i++) {
                  resolver.AllXConstraints.Add(new XConstraint_EquatableArg(tok,
                    a.TypeArgs[i], b.TypeArgs[i],
                    a is CollectionType || (cl != null && cl.TypeArgs[i].Variance != TypeParameter.TPVariance.Non),
                    a.IsRefType,
                    errorMsg));
                  moreXConstraints = true;
                }
              }
              break;
            }
          case "EquatableArg": {
              t = Types[0].NormalizeExpandKeepConstraints();
              var u = Types[1].NormalizeExpandKeepConstraints();
              var moreExactThis = (XConstraint_EquatableArg)this;
              if (t is TypeProxy && u is TypeProxy) {
                return false;  // not enough information to do anything sensible
              } else if (t is TypeProxy || u is TypeProxy) {
                TypeProxy proxy;
                Type other;
                if (t is TypeProxy) {
                  proxy = (TypeProxy)t;
                  other = u;
                } else {
                  proxy = (TypeProxy)u;
                  other = t;
                }
                if (other.IsNumericBased() || other.IsBitVectorType || other.IsBigOrdinalType) {
                  resolver.ConstrainSubtypeRelation(other.NormalizeExpand(), proxy, errorMsg, true);
                  convertedIntoOtherTypeConstraints = true;
                  return true;
                } else if (fullstrength) {
                  // the following is rather aggressive
                  if (Resolver.TypeConstraintsIncludeProxy(other, proxy)) {
                    return false;
                  } else {
                    if (other.IsRefType && resolver.HasApplicableNullableRefTypeConstraint_SubDirection(proxy)) {
                      other = other.NormalizeExpand();  // shave off all constraints
                    }
                    satisfied = resolver.AssignProxyAndHandleItsConstraints(proxy, other, true);
                    convertedIntoOtherTypeConstraints = true;
                    break;
                  }
                } else {
                  return false;  // not enough information
                }
              }
              if (moreExactThis.TreatTypeParamAsWild && (t.IsTypeParameter || u.IsTypeParameter || t.IsAbstractType || u.IsAbstractType)) {
                return true;
              } else if (!moreExactThis.AllowSuperSub) {
                resolver.ConstrainSubtypeRelation_Equal(t, u, errorMsg);
                convertedIntoOtherTypeConstraints = true;
                return true;
              }
              Type a, b;
              // okay if t<:u or u<:t (this makes type inference more manageable, though it is more liberal than one might wish)
              satisfied = Type.FromSameHead_Subtype(t, u, out a, out b);
              if (satisfied) {
                Contract.Assert(a.TypeArgs.Count == b.TypeArgs.Count);
                var cl = a is UserDefinedType ? ((UserDefinedType)a).ResolvedClass : null;
                for (int i = 0; i < a.TypeArgs.Count; i++) {
                  resolver.AllXConstraints.Add(new XConstraint_EquatableArg(tok,
                    a.TypeArgs[i], b.TypeArgs[i],
                    a is CollectionType || (cl != null && cl.TypeArgs[i].Variance != TypeParameter.TPVariance.Non),
                    false,
                    errorMsg));
                  moreXConstraints = true;
                }
              }
              break;
            }
          case "Freshable": {
              var collType = t.AsCollectionType;
              if (collType is SetType || collType is SeqType) {
                t = collType.Arg.NormalizeExpand();
              }
              if (t is TypeProxy) {
                return false;  // there is not enough information
              }
              satisfied = t.IsRefType;
              break;
            }
          case "ModifiesFrame": {
              var u = Types[1].NormalizeExpand();  // eventual ref type
              var collType = t is MapType ? null : t.AsCollectionType;
              if (collType != null) {
                t = collType.Arg.NormalizeExpand();
              }
              if (t is TypeProxy) {
                if (collType != null) {
                  // we know enough to convert into a subtyping constraint
                  resolver.AddXConstraint(Token.NoToken/*bogus, but it seems this token would be used only when integers are involved*/, "IsRefType", t, errorMsg);
                  moreXConstraints = true;
                  resolver.ConstrainSubtypeRelation_Equal(u, t, errorMsg);
                  moreXConstraints = true;
                  convertedIntoOtherTypeConstraints = true;
                  return true;
                } else {
                  return false;  // there is not enough information
                }
              }
              if (t.IsRefType) {
                resolver.ConstrainSubtypeRelation_Equal(u, t, errorMsg);
                convertedIntoOtherTypeConstraints = true;
                return true;
              }
              satisfied = false;
              break;
            }
          case "ReadsFrame": {
              var u = Types[1].NormalizeExpand();  // eventual ref type
              var arrTy = t.AsArrowType;
              if (arrTy != null) {
                t = arrTy.Result.NormalizeExpand();
              }
              var collType = t is MapType ? null : t.AsCollectionType;
              if (collType != null) {
                t = collType.Arg.NormalizeExpand();
              }
              if (t is TypeProxy) {
                if (collType != null) {
                  // we know enough to convert into a subtyping constraint
                  resolver.AddXConstraint(Token.NoToken/*bogus, but it seems this token would be used only when integers are involved*/, "IsRefType", t, errorMsg);
                  resolver.ConstrainSubtypeRelation_Equal(u, t, errorMsg);
                  moreXConstraints = true;
                  convertedIntoOtherTypeConstraints = true;
                  return true;
                } else {
                  return false;  // there is not enough information
                }
              }
              if (t.IsRefType && (arrTy == null || collType != null)) {
                resolver.ConstrainSubtypeRelation_Equal(u, t, errorMsg);
                convertedIntoOtherTypeConstraints = true;
                return true;
              }
              satisfied = false;
              break;
            }
          default:
            Contract.Assume(false);  // unknown XConstraint
            return false;  // to please the compiler
        }
        if (!satisfied) {
          errorMsg.FlagAsError(resolver);
        }
        return true;  // the XConstraint has served its purpose
      }

      public bool ProxyWithNoSubTypeConstraint(Type u, Resolver resolver) {
        Contract.Requires(u != null);
        Contract.Requires(resolver != null);
        var proxy = u as TypeProxy;
        if (proxy != null) {
          if (proxy.SubtypeConstraints.Any()) {
            return false;
          }
          foreach (var xc in resolver.AllXConstraints) {
            if (xc.ConstraintName == "Assignable" && xc.Types[0] == proxy) {
              return false;
            }
          }
          return true;
        }
        return false;
      }

      internal bool CouldBeAnything() {
        return Types.All(t => t.NormalizeExpand() is TypeProxy);
      }

      /// <summary>
      /// If "t" or any type among its transitive sub/super-types (depending on "towardsSub")
      /// is a collection type, then returns the element/domain type of that collection.
      /// Otherwise, returns null.
      /// </summary>
      Type FindCollectionType(DafnyOptions options, Type t, bool towardsSub, ISet<TypeProxy> visited) {
        Contract.Requires(t != null);
        Contract.Requires(visited != null);
        t = t.NormalizeExpand();
        if (options.Get(CommonOptionBag.TypeInferenceDebug)) {
          options.OutputWriter.WriteLine("DEBUG: FindCollectionType({0}, {1})", t, towardsSub ? "sub" : "super");
        }
        if (t is CollectionType) {
          if (options.Get(CommonOptionBag.TypeInferenceDebug)) {
            options.OutputWriter.WriteLine("DEBUG: FindCollectionType({0}) = {1}", t, ((CollectionType)t).Arg);
          }
          return ((CollectionType)t).Arg;
        }
        var proxy = t as TypeProxy;
        if (proxy == null || visited.Contains(proxy)) {
          return null;
        }
        visited.Add(proxy);
        foreach (var sub in towardsSub ? proxy.Subtypes : proxy.Supertypes) {
          var e = FindCollectionType(options, sub, towardsSub, visited);
          if (e != null) {
            return e;
          }
        }
        return null;
      }
    }

    public class XConstraintWithExprs : XConstraint {
      public readonly Expression[] Exprs;
      public XConstraintWithExprs(IToken tok, string constraintName, Type[] types, Expression[] exprs, TypeConstraint.ErrorMsg errMsg)
        : base(tok, constraintName, types, errMsg) {
        Contract.Requires(tok != null);
        Contract.Requires(constraintName != null);
        Contract.Requires(types != null);
        Contract.Requires(exprs != null);
        Contract.Requires(errMsg != null);
        this.Exprs = exprs;
      }
    }

    public class XConstraint_EquatableArg : XConstraint {
      public bool AllowSuperSub;
      public bool TreatTypeParamAsWild;
      public XConstraint_EquatableArg(IToken tok, Type a, Type b, bool allowSuperSub, bool treatTypeParamAsWild, TypeConstraint.ErrorMsg errMsg)
        : base(tok, "EquatableArg", new Type[] { a, b }, errMsg) {
        Contract.Requires(tok != null);
        Contract.Requires(a != null);
        Contract.Requires(b != null);
        Contract.Requires(errMsg != null);
        AllowSuperSub = allowSuperSub;
        TreatTypeParamAsWild = treatTypeParamAsWild;
      }
    }

    /// <summary>
    /// Solves or simplifies as many type constraints as possible.
    /// If "allowDecisions" is "false", then no decisions, only determined inferences, are made; this mode is
    /// appropriate for the partial solving that's done before a member lookup.
    /// </summary>
    public void PartiallySolveTypeConstraints(bool allowDecisions) {
      int state = 0;
      while (true) {
        if (2 <= state && !allowDecisions) {
          // time to say goodnight to Napoli
          return;
        } else if (AllTypeConstraints.Count == 0 && AllXConstraints.Count == 0) {
          // we're done
          return;
        }

        var anyNewConstraints = false;
        var fullStrength = false;
        // Process subtyping constraints
        PrintTypeConstraintState(220 + 2 * state);
        switch (state) {
          case 0: {
              var allTypeConstraints = AllTypeConstraints;
              AllTypeConstraints = new List<TypeConstraint>();
              var processed = new HashSet<TypeConstraint>();
              foreach (var c in allTypeConstraints) {
                ProcessOneSubtypingConstraintAndItsSubs(c, processed, fullStrength, ref anyNewConstraints);
              }

              allTypeConstraints = new List<TypeConstraint>(AllTypeConstraints);  // copy the list
              foreach (var c in allTypeConstraints) {
                var super = c.Super.NormalizeExpand() as TypeProxy;
                if (AssignKnownEnd(super, true, fullStrength)) {
                  anyNewConstraints = true;
                } else if (super != null && fullStrength && AssignKnownEndsFullstrength(super)) {  // KRML: is this used any more?
                  anyNewConstraints = true;
                }
              }
            }
            break;

          case 1: {
              // Process XConstraints
              // confirm as many XConstraints as possible, setting "anyNewConstraints" to "true" if the confirmation
              // of an XConstraint gives rise to new constraints to be handled in the loop above
              bool generatedMoreXConstraints;
              do {
                generatedMoreXConstraints = false;
                var allXConstraints = AllXConstraints;
                AllXConstraints = new List<XConstraint>();
                foreach (var xc in allXConstraints) {
                  bool convertedIntoOtherTypeConstraints, moreXConstraints;
                  if (xc.Confirm(this, fullStrength, out convertedIntoOtherTypeConstraints, out moreXConstraints)) {
                    if (convertedIntoOtherTypeConstraints) {
                      anyNewConstraints = true;
                    } else {
                      generatedMoreXConstraints = true;
                    }
                    if (moreXConstraints) {
                      generatedMoreXConstraints = true;
                    }
                  } else {
                    AllXConstraints.Add(xc);
                  }
                }
              } while (generatedMoreXConstraints);
            }
            break;

          case 2: {
              var assignables = AllXConstraints.Where(xc => xc.ConstraintName == "Assignable").ToList();
              var postponeForNow = new HashSet<TypeProxy>();
              foreach (var constraint in AllTypeConstraints) {
                var lhs = constraint.Super.NormalizeExpandKeepConstraints() as NonProxyType;
                if (lhs != null) {
                  foreach (var ta in lhs.TypeArgs) {
                    AddAllProxies(ta, postponeForNow);
                  }
                }
              }
              foreach (var constraint in AllTypeConstraints) {
                var lhs = constraint.Super.Normalize() as TypeProxy;
                if (lhs != null && !postponeForNow.Contains(lhs)) {
                  var rhss = assignables.Where(xc => xc.Types[0].Normalize() == lhs).Select(xc => xc.Types[1]).ToList();
                  if (ProcessAssignable(lhs, rhss)) {
                    anyNewConstraints = true;  // next time around the big loop, start with state 0 again
                  }
                }
              }
              foreach (var assignable in assignables) {
                var lhs = assignable.Types[0].Normalize() as TypeProxy;
                if (lhs != null && !postponeForNow.Contains(lhs)) {
                  var rhss = assignables.Where(xc => xc.Types[0].Normalize() == lhs).Select(xc => xc.Types[1]).ToList();
                  if (ProcessAssignable(lhs, rhss)) {
                    anyNewConstraints = true;  // next time around the big loop, start with state 0 again
                                               // process only one Assignable constraint in this way
                    break;
                  }
                }
              }
            }
            break;

          case 3:
            anyNewConstraints = ConvertAssignableToSubtypeConstraints(null);
            break;

          case 4: {
              var allTC = AllTypeConstraints;
              AllTypeConstraints = new List<TypeConstraint>();
              var proxyProcessed = new HashSet<TypeProxy>();
              foreach (var c in allTC) {
                ProcessFullStrength_SubDirection(c.Super, proxyProcessed, ref anyNewConstraints);
              }
              foreach (var xc in AllXConstraints) {
                if (xc.ConstraintName == "Assignable") {
                  ProcessFullStrength_SubDirection(xc.Types[0], proxyProcessed, ref anyNewConstraints);
                }
              }
              if (!anyNewConstraints) {
                // only do super-direction if sub-direction had no effect
                proxyProcessed = new HashSet<TypeProxy>();
                foreach (var c in allTC) {
                  ProcessFullStrength_SuperDirection(c.Sub, proxyProcessed, ref anyNewConstraints);
                }
                foreach (var xc in AllXConstraints) {
                  if (xc.ConstraintName == "Assignable") {
                    ProcessFullStrength_SuperDirection(xc.Types[1], proxyProcessed, ref anyNewConstraints);
                  }
                }
              }
              AllTypeConstraints.AddRange(allTC);
            }
            break;

          case 5: {
              // Process default numeric types
              var allTypeConstraints = AllTypeConstraints;
              AllTypeConstraints = new List<TypeConstraint>();
              foreach (var c in allTypeConstraints) {
                if (c.Super is ArtificialType) {
                  var proxy = c.Sub.NormalizeExpand() as TypeProxy;
                  if (proxy != null) {
                    AssignProxyAndHandleItsConstraints(proxy, c.Super is IntVarietiesSupertype ? (Type)Type.Int : Type.Real);
                    anyNewConstraints = true;
                    continue;
                  }
                }
                AllTypeConstraints.Add(c);
              }
            }
            break;

          case 6: {
              fullStrength = true;
              bool generatedMoreXConstraints;
              do {
                generatedMoreXConstraints = false;
                var allXConstraints = AllXConstraints;
                AllXConstraints = new List<XConstraint>();
                foreach (var xc in allXConstraints) {
                  bool convertedIntoOtherTypeConstraints, moreXConstraints;
                  if ((xc.ConstraintName == "Equatable" || xc.ConstraintName == "EquatableArg") && xc.Confirm(this, fullStrength, out convertedIntoOtherTypeConstraints, out moreXConstraints)) {
                    if (convertedIntoOtherTypeConstraints) {
                      anyNewConstraints = true;
                    } else {
                      generatedMoreXConstraints = true;
                    }
                    if (moreXConstraints) {
                      generatedMoreXConstraints = true;
                    }
                  } else {
                    AllXConstraints.Add(xc);
                  }
                }
              } while (generatedMoreXConstraints);
            }
            break;

          case 7: {
              // Process default reference types
              var allXConstraints = AllXConstraints;
              AllXConstraints = new List<XConstraint>();
              foreach (var xc in allXConstraints) {
                if (xc.ConstraintName == "IsRefType" || xc.ConstraintName == "IsNullableRefType") {
                  var proxy = xc.Types[0].Normalize() as TypeProxy;  // before we started processing default types, this would have been a proxy (since it's still in the A
                  if (proxy != null) {
                    AssignProxyAndHandleItsConstraints(proxy, builtIns.ObjectQ());
                    anyNewConstraints = true;
                    continue;
                  }
                }
                AllXConstraints.Add(xc);
              }
            }
            break;

          case 8: fullStrength = true; goto case 0;
          case 9: fullStrength = true; goto case 1;

          case 10: {
              // Finally, collapse constraints involving only proxies, which will have the effect of trading some type error
              // messages for type-underspecification messages.
              var allTypeConstraints = AllTypeConstraints;
              AllTypeConstraints = new List<TypeConstraint>();
              foreach (var c in allTypeConstraints) {
                var super = c.Super.NormalizeExpand();
                var sub = c.Sub.NormalizeExpand();
                if (super == sub) {
                  continue;
                } else if (super is TypeProxy && sub is TypeProxy) {
                  var proxy = (TypeProxy)super;
                  if (Options.Get(CommonOptionBag.TypeInferenceDebug)) {
                    Options.OutputWriter.WriteLine("DEBUG: (merge in PartiallySolve) assigning proxy {0}.T := {1}", proxy, sub);
                  }
                  proxy.T = sub;
                  anyNewConstraints = true;  // signal a change in the constraints
                  continue;
                }
                AllTypeConstraints.Add(c);
              }
            }
            break;

          case 11: {
              // Last resort decisions. Sometimes get here even with some 'obvious'
              // inferences. Before this case was added, the type inference returned with
              // failure, so this is a conservative addition, and could be made more
              // capable.
              if (!allowDecisions) {
                break;
              }

              foreach (var c in AllXConstraints) {
                if (c.ConstraintName == "EquatableArg") {
                  ConstrainSubtypeRelation_Equal(c.Types[0], c.Types[1], c.errorMsg);
                  anyNewConstraints = true;
                  AllXConstraints.Remove(c);
                  break;
                }
              }
              if (anyNewConstraints) {
                break;
              }

              TypeConstraint.ErrorMsg oneSuperErrorMsg = null;
              TypeConstraint.ErrorMsg oneSubErrorMsg = null;
              var ss = new HashSet<Type>();
              foreach (var c in AllTypeConstraints) {
                var super = c.Super.NormalizeExpand();
                var sub = c.Sub.NormalizeExpand();
                if (super is TypeProxy && !ss.Contains(super)) {
                  ss.Add(super);
                }
                if (sub is TypeProxy && !ss.Contains(sub)) {
                  ss.Add(sub);
                }
              }

              foreach (var t in ss) {
                var lowers = new HashSet<Type>();
                var uppers = new HashSet<Type>();
                foreach (var c in AllTypeConstraints) {
                  var super = c.Super.NormalizeExpand();
                  var sub = c.Sub.NormalizeExpand();
                  if (t.Equals(super)) {
                    lowers.Add(sub);
                    oneSubErrorMsg = c.ErrMsg;
                  }
                  if (t.Equals(sub)) {
                    uppers.Add(super);
                    oneSuperErrorMsg = c.ErrMsg;
                  }
                }

                bool done = false;
                foreach (var tl in lowers) {
                  foreach (var tu in uppers) {
                    if (tl.Equals(tu)) {
                      if (!ContainsAsTypeParameter(tu, t)) {
                        var errorMsg = new TypeConstraint.ErrorMsgWithBase(AllTypeConstraints[0].ErrMsg,
                          "Decision: {0} is decided to be {1} because the latter is both the upper and lower bound to the proxy",
                          t, tu);
                        ConstrainSubtypeRelation_Equal(t, tu, errorMsg);
                        // The above changes t so that it is a proxy with an assigned type
                        anyNewConstraints = true;
                        done = true;
                        break;
                      }
                    }
                  }
                  if (done) {
                    break;
                  }
                }
              }
              if (anyNewConstraints) {
                break;
              }

              foreach (var t in ss) {
                var lowers = new HashSet<Type>();
                var uppers = new HashSet<Type>();
                foreach (var c in AllTypeConstraints) {
                  var super = c.Super.NormalizeExpand();
                  var sub = c.Sub.NormalizeExpand();
                  if (t.Equals(super)) {
                    lowers.Add(sub);
                  }

                  if (t.Equals(sub)) {
                    uppers.Add(super);
                  }
                }

                if (uppers.Count == 0) {
                  if (lowers.Count == 1) {
                    var em = lowers.GetEnumerator();
                    em.MoveNext();
                    if (!ContainsAsTypeParameter(em.Current, t)) {
                      var errorMsg = new TypeConstraint.ErrorMsgWithBase(oneSubErrorMsg,
                        "Decision: {0} is decided to be {1} because the latter is a lower bound to the proxy and there is no constraint with an upper bound",
                        t, em.Current);
                      ConstrainSubtypeRelation_Equal(t, em.Current, errorMsg);
                      anyNewConstraints = true;
                      break;
                    }
                  }
                }
                if (lowers.Count == 0) {
                  if (uppers.Count == 1) {
                    var em = uppers.GetEnumerator();
                    em.MoveNext();
                    if (!ContainsAsTypeParameter(em.Current, t)) {
                      var errorMsg = new TypeConstraint.ErrorMsgWithBase(oneSuperErrorMsg,
                        "Decision: {0} is decided to be {1} because the latter is an upper bound to the proxy and there is no constraint with a lower bound",
                        t, em.Current);
                      ConstrainSubtypeRelation_Equal(t, em.Current, errorMsg);
                      anyNewConstraints = true;
                      break;
                    }
                  }
                }
              }

              break;
            }

          case 12:
            // we're so out of here
            return;
        }
        if (anyNewConstraints) {
          state = 0;
        } else {
          state++;
        }
      }
    }

    TypeProxy NewIntegerBasedProxy(IToken tok) {
      Contract.Requires(tok != null);
      var proxy = new InferredTypeProxy();
      ConstrainSubtypeRelation(new IntVarietiesSupertype(), proxy, tok, "integer literal used as if it had type {0}", proxy);
      return proxy;
    }

    private bool ContainsAsTypeParameter(Type t, Type u) {
      if (t.Equals(u)) {
        return true;
      }

      if (t is UserDefinedType udt) {
        foreach (var tp in udt.TypeArgs) {
          if (ContainsAsTypeParameter(tp, u)) {
            return true;
          }
        }
      }
      if (t is CollectionType st) {
        foreach (var tp in st.TypeArgs) {
          if (ContainsAsTypeParameter(tp, u)) {
            return true;
          }
        }
      }
      return false;
    }

    private void AddAllProxies(Type type, HashSet<TypeProxy> proxies) {
      Contract.Requires(type != null);
      Contract.Requires(proxies != null);
      var proxy = type as TypeProxy;
      if (proxy != null) {
        proxies.Add(proxy);
      } else {
        foreach (var ta in type.TypeArgs) {
          AddAllProxies(ta, proxies);
        }
      }
    }

    /// <summary>
    /// Set "lhs" to the join of "rhss" and "lhs.Subtypes, if possible.
    /// Returns "true' if something was done, or "false" otherwise.
    /// </summary>
    private bool ProcessAssignable(TypeProxy lhs, List<Type> rhss) {
      Contract.Requires(lhs != null && lhs.T == null);
      Contract.Requires(rhss != null);
      if (Options.Get(CommonOptionBag.TypeInferenceDebug)) {
        Console.Write("DEBUG: ProcessAssignable: {0} with rhss:", lhs);
        foreach (var rhs in rhss) {
          Options.OutputWriter.Write(" {0}", rhs);
        }
        Options.OutputWriter.Write(" subtypes:");
        foreach (var sub in lhs.SubtypesKeepConstraints) {
          Options.OutputWriter.Write(" {0}", sub);
        }
        Options.OutputWriter.WriteLine();
      }
      Type join = null;
      foreach (var rhs in rhss) {
        if (rhs is TypeProxy) { return false; }
        join = join == null ? rhs : Type.Join(join, rhs, builtIns);
      }
      foreach (var sub in lhs.SubtypesKeepConstraints) {
        if (sub is TypeProxy) { return false; }
        join = join == null ? sub : Type.Join(join, sub, builtIns);
      }
      if (join == null) {
        return false;
      } else if (Reaches(join, lhs, 1, new HashSet<TypeProxy>())) {
        // would cause a cycle, so don't do it
        return false;
      } else {
        if (Options.Get(CommonOptionBag.TypeInferenceDebug)) {
          Options.OutputWriter.WriteLine("DEBUG: ProcessAssignable: assigning proxy {0}.T := {1}", lhs, join);
        }
        lhs.T = join;
        return true;
      }
    }

    /// <summary>
    /// Convert each Assignable(A, B) constraint into a subtyping constraint A :> B,
    /// provided that:
    ///  - B is a non-proxy, and
    ///  - either "proxySpecialization" is null or some proxy in "proxySpecializations" prominently appears in A.
    /// </summary>
    bool ConvertAssignableToSubtypeConstraints(ISet<TypeProxy>/*?*/ proxySpecializations) {
      var anyNewConstraints = false;
      // If (the head of) the RHS of an Assignable is known, convert the XConstraint into a subtyping constraint
      var allX = AllXConstraints;
      AllXConstraints = new List<XConstraint>();
      foreach (var xc in allX) {
        if (xc.ConstraintName == "Assignable" && xc.Types[1].Normalize() is NonProxyType) {
          var t0 = xc.Types[0].NormalizeExpand();
          if (proxySpecializations == null
            || proxySpecializations.Contains(t0)
            || t0.TypeArgs.Exists(ta => proxySpecializations.Contains(ta))) {
            ConstrainSubtypeRelation(t0, xc.Types[1], xc.errorMsg, true);
            anyNewConstraints = true;
            continue;
          }
        }
        AllXConstraints.Add(xc);
      }
      return anyNewConstraints;
    }

    bool TightenUpEquatable(ISet<TypeProxy> proxiesOfInterest) {
      Contract.Requires(proxiesOfInterest != null);
      var anyNewConstraints = false;
      var allX = AllXConstraints;
      AllXConstraints = new List<XConstraint>();
      foreach (var xc in allX) {
        if (xc.ConstraintName == "Equatable" || xc.ConstraintName == "EquatableArg") {
          var t0 = xc.Types[0].NormalizeExpandKeepConstraints();
          var t1 = xc.Types[1].NormalizeExpandKeepConstraints();
          if (proxiesOfInterest.Contains(t0) || proxiesOfInterest.Contains(t1)) {
            ConstrainSubtypeRelation_Equal(t0, t1, xc.errorMsg);
            anyNewConstraints = true;
            continue;
          }
        }
        AllXConstraints.Add(xc);
      }
      return anyNewConstraints;
    }

    void ProcessOneSubtypingConstraintAndItsSubs(TypeConstraint c, ISet<TypeConstraint> processed, bool fullStrength, ref bool anyNewConstraints) {
      Contract.Requires(c != null);
      Contract.Requires(processed != null);
      if (processed.Contains(c)) {
        return;  // our job has already been done, or is at least in progress
      }
      processed.Add(c);

      var super = c.Super.NormalizeExpandKeepConstraints();
      var sub = c.Sub.NormalizeExpandKeepConstraints();
      // Process all subtype types before going on
      var subProxy = sub as TypeProxy;
      if (subProxy != null) {
        foreach (var cc in subProxy.SubtypeConstraints) {
          ProcessOneSubtypingConstraintAndItsSubs(cc, processed, fullStrength, ref anyNewConstraints);
        }
      }
      // the processing may have assigned some proxies, so we'll refresh super and sub
      super = super.NormalizeExpandKeepConstraints();
      sub = sub.NormalizeExpandKeepConstraints();

      if (super.Equals(sub)) {
        // the constraint is satisfied, so just drop it
      } else if ((super is NonProxyType || super is ArtificialType) && sub is NonProxyType) {
        ImposeSubtypingConstraint(super, sub, c.ErrMsg);
        anyNewConstraints = true;
      } else if (AssignKnownEnd(sub as TypeProxy, true, fullStrength)) {
        anyNewConstraints = true;
      } else if (sub is TypeProxy && fullStrength && AssignKnownEndsFullstrength((TypeProxy)sub)) {
        anyNewConstraints = true;
      } else {
        // keep the constraint for now
        AllTypeConstraints.Add(c);
      }
    }

    void ProcessFullStrength_SubDirection(Type t, ISet<TypeProxy> processed, ref bool anyNewConstraints) {
      Contract.Requires(t != null);
      Contract.Requires(processed != null);
      var proxy = t.NormalizeExpand() as TypeProxy;
      if (proxy != null) {
        if (processed.Contains(proxy)) {
          return;  // our job has already been done, or is at least in progress
        }
        processed.Add(proxy);

        foreach (var u in proxy.SubtypesKeepConstraints_WithAssignable(AllXConstraints)) {
          ProcessFullStrength_SubDirection(u, processed, ref anyNewConstraints);
        }
        proxy = proxy.NormalizeExpand() as TypeProxy;
        if (proxy != null && AssignKnownEndsFullstrength_SubDirection(proxy)) {
          anyNewConstraints = true;
        }
      }
    }

    void ProcessFullStrength_SuperDirection(Type t, ISet<TypeProxy> processed, ref bool anyNewConstraints) {
      Contract.Requires(t != null);
      Contract.Requires(processed != null);
      var proxy = t.NormalizeExpand() as TypeProxy;
      if (proxy != null) {
        if (processed.Contains(proxy)) {
          return;  // our job has already been done, or is at least in progress
        }
        processed.Add(proxy);

        foreach (var u in proxy.Supertypes) {
          ProcessFullStrength_SuperDirection(u, processed, ref anyNewConstraints);
        }
        proxy = proxy.NormalizeExpand() as TypeProxy;
        if (proxy != null && AssignKnownEndsFullstrength_SuperDirection(proxy)) {
          anyNewConstraints = true;
        }
      }
    }

    /// <summary>
    /// Returns true if anything happened.
    /// </summary>
    bool AssignKnownEnd(TypeProxy proxy, bool keepConstraints, bool fullStrength) {
      Contract.Requires(proxy == null || proxy.T == null);  // caller is supposed to have called NormalizeExpand
      if (proxy == null) {
        // nothing to do
        return false;
      }
      // ----- first, go light; also, prefer subtypes over supertypes
      IEnumerable<Type> subTypes = keepConstraints ? proxy.SubtypesKeepConstraints : proxy.Subtypes;
      foreach (var su in subTypes) {
        DetermineRootLeaf(su, out var isRoot, out _, out var headRoot, out _);
        Contract.Assert(!isRoot || headRoot);  // isRoot ==> headRoot
        if (isRoot) {
          if (Reaches(su, proxy, 1, new HashSet<TypeProxy>())) {
            // adding a constraint here would cause a bad cycle, so we don't
          } else {
            AssignProxyAndHandleItsConstraints(proxy, su, keepConstraints);
            return true;
          }
        } else if (headRoot) {
          if (Reaches(su, proxy, 1, new HashSet<TypeProxy>())) {
            // adding a constraint here would cause a bad cycle, so we don't
          } else {
            AssignProxyAndHandleItsConstraints(proxy, TypeProxy.HeadWithProxyArgs(su), keepConstraints);
            return true;
          }
        }
      }
      if (fullStrength) {
        IEnumerable<Type> superTypes = keepConstraints ? proxy.SupertypesKeepConstraints : proxy.Supertypes;
        foreach (var su in superTypes) {
          DetermineRootLeaf(su, out _, out var isLeaf, out _, out var headLeaf);
          Contract.Assert(!isLeaf || headLeaf);  // isLeaf ==> headLeaf
          if (isLeaf) {
            if (Reaches(su, proxy, -1, new HashSet<TypeProxy>())) {
              // adding a constraint here would cause a bad cycle, so we don't
            } else {
              AssignProxyAndHandleItsConstraints(proxy, su, keepConstraints);
              return true;
            }
          } else if (headLeaf) {
            if (Reaches(su, proxy, -1, new HashSet<TypeProxy>())) {
              // adding a constraint here would cause a bad cycle, so we don't
            } else {
              AssignProxyAndHandleItsConstraints(proxy, TypeProxy.HeadWithProxyArgs(su), keepConstraints);
              return true;
            }
          }
        }
      }
      return false;
    }

    bool AssignKnownEndsFullstrength(TypeProxy proxy) {
      Contract.Requires(proxy != null);
      // ----- continue with full strength
      // If the join of the subtypes exists, use it
      var joins = new List<Type>();
      foreach (var su in proxy.Subtypes) {
        if (su is TypeProxy) {
          continue;  // don't include proxies in the meet computation
        }
        int i = 0;
        for (; i < joins.Count; i++) {
          var j = Type.Join(joins[i], su, builtIns);
          if (j != null) {
            joins[i] = j;
            break;
          }
        }
        if (i == joins.Count) {
          // we went to the end without finding a place to meet up
          joins.Add(su);
        }
      }
      if (joins.Count == 1 && !Reaches(joins[0], proxy, 1, new HashSet<TypeProxy>())) {
        // we were able to compute a meet of all the subtyping constraints, so use it
        AssignProxyAndHandleItsConstraints(proxy, joins[0]);
        return true;
      }
      // If the meet of the supertypes exists, use it
      var meets = new List<Type>();
      foreach (var su in proxy.Supertypes) {
        if (su is TypeProxy) {
          continue;  // don't include proxies in the meet computation
        }
        int i = 0;
        for (; i < meets.Count; i++) {
          var j = Type.Meet(meets[i], su, builtIns);
          if (j != null) {
            meets[i] = j;
            break;
          }
        }
        if (i == meets.Count) {
          // we went to the end without finding a place to meet
          meets.Add(su);
        }
      }
      if (meets.Count == 1 && !(meets[0] is ArtificialType) && !Reaches(meets[0], proxy, -1, new HashSet<TypeProxy>())) {
        // we were able to compute a meet of all the subtyping constraints, so use it
        AssignProxyAndHandleItsConstraints(proxy, meets[0]);
        return true;
      }

      return false;
    }

    bool AssignKnownEndsFullstrength_SubDirection(TypeProxy proxy) {
      Contract.Requires(proxy != null && proxy.T == null);
      // If the join the subtypes exists, use it
      var joins = new List<Type>();
      var proxySubs = new HashSet<TypeProxy>();
      proxySubs.Add(proxy);
      foreach (var su in proxy.SubtypesKeepConstraints_WithAssignable(AllXConstraints)) {
        if (su is TypeProxy) {
          proxySubs.Add((TypeProxy)su);
        } else {
          int i = 0;
          for (; i < joins.Count; i++) {
            var j = Type.Join(joins[i], su, builtIns);
            if (j != null) {
              joins[i] = j;
              break;
            }
          }
          if (i == joins.Count) {
            // we went to the end without finding a place to join in
            joins.Add(su);
          }
        }
      }
      if (joins.Count == 1 && !Reaches(joins[0], proxy, 1, new HashSet<TypeProxy>())) {
        // We were able to compute a join of all the subtyping constraints, so use it.
        // Well, maybe.  If "join[0]" denotes a non-null type and "proxy" is something
        // that could be assigned "null", then set "proxy" to the nullable version of "join[0]".
        // Stated differently, think of an applicable "IsNullableRefType" constraint as
        // being part of the join computation, essentially throwing in a "...?".
        // Except: If the join is a tight bound--meaning, it is also a meet--then pick it
        // after all, because that seems to give rise to less confusing error messages.
        if (joins[0].IsNonNullRefType) {
          Type meet = null;
          if (MeetOfAllSupertypes(proxy, ref meet, new HashSet<TypeProxy>(), false) && meet != null && Type.SameHead(joins[0], meet)) {
            // leave it
          } else {
            CloseOverAssignableRhss(proxySubs);
            if (HasApplicableNullableRefTypeConstraint(proxySubs)) {
              if (Options.Get(CommonOptionBag.TypeInferenceDebug)) {
                Options.OutputWriter.WriteLine("DEBUG: Found join {0} for proxy {1}, but weakening it to {2}", joins[0], proxy, joins[0].NormalizeExpand());
              }
              AssignProxyAndHandleItsConstraints(proxy, joins[0].NormalizeExpand(), true);
              return true;
            }
          }
        }
        AssignProxyAndHandleItsConstraints(proxy, joins[0], true);
        return true;
      }
      return false;
    }

    private void CloseOverAssignableRhss(ISet<TypeProxy> proxySet) {
      Contract.Requires(proxySet != null);
      while (true) {
        var moreChanges = false;
        foreach (var xc in AllXConstraints) {
          if (xc.ConstraintName == "Assignable") {
            var source = xc.Types[0].Normalize() as TypeProxy;
            var sink = xc.Types[1].Normalize() as TypeProxy;
            if (source != null && sink != null && proxySet.Contains(source) && !proxySet.Contains(sink)) {
              proxySet.Add(sink);
              moreChanges = true;
            }
          }
        }
        if (!moreChanges) {
          return;
        }
      }
    }
    private bool HasApplicableNullableRefTypeConstraint(ISet<TypeProxy> proxySet) {
      Contract.Requires(proxySet != null);
      var nullableProxies = new HashSet<TypeProxy>();
      foreach (var xc in AllXConstraints) {
        if (xc.ConstraintName == "IsNullableRefType") {
          var npr = xc.Types[0].Normalize() as TypeProxy;
          if (npr != null) {
            nullableProxies.Add(npr);
          }
        }
      }
      return proxySet.Any(nullableProxies.Contains);
    }
    private bool HasApplicableNullableRefTypeConstraint_SubDirection(TypeProxy proxy) {
      Contract.Requires(proxy != null);
      var nullableProxies = new HashSet<TypeProxy>();
      foreach (var xc in AllXConstraints) {
        if (xc.ConstraintName == "IsNullableRefType") {
          var npr = xc.Types[0].Normalize() as TypeProxy;
          if (npr != null) {
            nullableProxies.Add(npr);
          }
        }
      }
      return HasApplicableNullableRefTypeConstraint_SubDirection_aux(proxy, nullableProxies, new HashSet<TypeProxy>());
    }
    private bool HasApplicableNullableRefTypeConstraint_SubDirection_aux(TypeProxy proxy, ISet<TypeProxy> nullableProxies, ISet<TypeProxy> visitedProxies) {
      Contract.Requires(proxy != null);
      Contract.Requires(nullableProxies != null);
      Contract.Requires(visitedProxies != null);

      if (visitedProxies.Contains(proxy)) {
        return false;
      }
      visitedProxies.Add(proxy);

      if (nullableProxies.Contains(proxy)) {
        return true;
      }

      foreach (var sub in proxy.SubtypesKeepConstraints_WithAssignable(AllXConstraints)) {
        var psub = sub as TypeProxy;
        if (psub != null && HasApplicableNullableRefTypeConstraint_SubDirection_aux(psub, nullableProxies, visitedProxies)) {
          return true;
        }
      }
      return false;
    }

    bool AssignKnownEndsFullstrength_SuperDirection(TypeProxy proxy) {
      Contract.Requires(proxy != null && proxy.T == null);
      // First, compute the the join of the Assignable LHSs.  Then, compute
      // the meet of that join and the supertypes.
      var joins = new List<Type>();
      foreach (var xc in AllXConstraints) {
        if (xc.ConstraintName == "Assignable" && xc.Types[1].Normalize() == proxy) {
          var su = xc.Types[0].Normalize();
          if (su is TypeProxy) {
            continue; // don't include proxies in the join computation
          }
          int i = 0;
          for (; i < joins.Count; i++) {
            var j = Type.Join(joins[i], su, builtIns);
            if (j != null) {
              joins[i] = j;
              break;
            }
          }
          if (i == joins.Count) {
            // we went to the end without finding a place to join in
            joins.Add(su);
          }
        }
      }
      // If the meet of the supertypes exists, use it
      var meets = new List<Type>(joins);
      foreach (var su in proxy.SupertypesKeepConstraints) {
        if (su is TypeProxy) {
          continue;  // don't include proxies in the meet computation
        }
        int i = 0;
        for (; i < meets.Count; i++) {
          var j = Type.Meet(meets[i], su, builtIns);
          if (j != null) {
            meets[i] = j;
            break;
          }
        }
        if (i == meets.Count) {
          // we went to the end without finding a place to meet up
          meets.Add(su);
        }
      }
      if (meets.Count == 1 && !(meets[0] is ArtificialType) && !Reaches(meets[0], proxy, -1, new HashSet<TypeProxy>())) {
        // we were able to compute a meet of all the subtyping constraints, so use it
        AssignProxyAndHandleItsConstraints(proxy, meets[0], true);
        return true;
      }
      return false;
    }

    int _reaches_recursion;
    private bool Reaches(Type t, TypeProxy proxy, int direction, HashSet<TypeProxy> visited) {
      if (_reaches_recursion == 20) {
        Contract.Assume(false);  // possible infinite recursion
      }
      _reaches_recursion++;
      var b = Reaches_aux(t, proxy, direction, visited);
      _reaches_recursion--;
      return b;
    }
    private bool Reaches_aux(Type t, TypeProxy proxy, int direction, HashSet<TypeProxy> visited) {
      Contract.Requires(t != null);
      Contract.Requires(proxy != null);
      Contract.Requires(visited != null);
      t = t.NormalizeExpand();
      var tproxy = t as TypeProxy;
      if (tproxy == null) {
        var polarities = Type.GetPolarities(t).ConvertAll(TypeParameter.Direction);
        Contract.Assert(polarities != null);
        Contract.Assert(polarities.Count <= t.TypeArgs.Count);
        for (int i = 0; i < polarities.Count; i++) {
          if (Reaches(t.TypeArgs[i], proxy, direction * polarities[i], visited)) {
            return true;
          }
        }
        return false;
      } else if (tproxy == proxy) {
        return true;
      } else if (visited.Contains(tproxy)) {
        return false;
      } else {
        visited.Add(tproxy);
        if (0 <= direction && tproxy.Subtypes.Any(su => Reaches(su, proxy, direction, visited))) {
          return true;
        }
        if (direction <= 0 && tproxy.Supertypes.Any(su => Reaches(su, proxy, direction, visited))) {
          return true;
        }
        return false;
      }
    }

    /// <summary>
    /// Assumes type parameters have already been pushed, and that all types in class members have been resolved
    /// </summary>
    void ResolveClassMemberBodiesInitial(TopLevelDeclWithMembers cl) {
      Contract.Requires(cl != null);
      Contract.Requires(currentClass == null);
      Contract.Requires(AllTypeConstraints.Count == 0);
      Contract.Ensures(currentClass == null);
      Contract.Ensures(AllTypeConstraints.Count == 0);

      currentClass = cl;
      foreach (MemberDecl member in cl.Members) {
        Contract.Assert(VisibleInScope(member));
        if (member is ConstantField { Rhs: { } } constantField) {
          var resolutionContext = new ResolutionContext(constantField, false);
          scope.PushMarker();
          if (constantField.IsStatic || currentClass == null || !currentClass.AcceptThis) {
            scope.AllowInstance = false;
          }
          ResolveExpression(constantField.Rhs, resolutionContext);
          scope.PopMarker();
          AddAssignableConstraint(constantField.tok, constantField.Type, constantField.Rhs.Type,
            "type for constant '" + constantField.Name + "' is '{0}', but its initialization value type is '{1}'");
          SolveAllTypeConstraints();
        }
      }
      currentClass = null;
    }

    /// <summary>
    /// Assumes type parameters have already been pushed, and that all types in class members have been resolved
    /// </summary>
    void ResolveClassMemberBodies(TopLevelDeclWithMembers cl) {
      Contract.Requires(cl != null);
      Contract.Requires(currentClass == null);
      Contract.Requires(AllTypeConstraints.Count == 0);
      Contract.Ensures(currentClass == null);
      Contract.Ensures(AllTypeConstraints.Count == 0);

      currentClass = cl;
      foreach (MemberDecl member in cl.Members) {
        Contract.Assert(VisibleInScope(member));
        if (member is Field) {
          var resolutionContext = new ResolutionContext(new NoContext(currentClass.EnclosingModuleDefinition), false);
          scope.PushMarker();
          if (member.IsStatic) {
            scope.AllowInstance = false;
          }
          ResolveAttributes(member, resolutionContext, true);
          scope.PopMarker();

        } else if (member is Function function) {
          var ec = reporter.Count(ErrorLevel.Error);
          allTypeParameters.PushMarker();
          ResolveTypeParameters(function.TypeArgs, false, function);

          function.Resolve(this);
          allTypeParameters.PopMarker();
          if (function is ExtremePredicate { PrefixPredicate: { } prefixPredicate } && ec == reporter.Count(ErrorLevel.Error)) {
            allTypeParameters.PushMarker();
            ResolveTypeParameters(prefixPredicate.TypeArgs, false, prefixPredicate);
            prefixPredicate.Resolve(this);
            allTypeParameters.PopMarker();
          }

        } else if (member is Method method) {
          var ec = reporter.Count(ErrorLevel.Error);
          allTypeParameters.PushMarker();
          ResolveTypeParameters(method.TypeArgs, false, method);
          method.Resolve(this);
          allTypeParameters.PopMarker();
          if (method is ExtremeLemma { PrefixLemma: { } prefixLemma } && ec == reporter.Count(ErrorLevel.Error)) {
            allTypeParameters.PushMarker();
            ResolveTypeParameters(prefixLemma.TypeArgs, false, prefixLemma);
            prefixLemma.Resolve(this);
            allTypeParameters.PopMarker();
          }

        } else {
          Contract.Assert(false); throw new cce.UnreachableException();  // unexpected member type
        }
        Contract.Assert(AllTypeConstraints.Count == 0);
      }
      currentClass = null;
    }

    /// <summary>
    /// Assumes type parameters have already been pushed
    /// </summary>
    void ResolveCtorTypes(DatatypeDecl/*!*/ dt, Graph<IndDatatypeDecl/*!*/>/*!*/ dependencies, Graph<CoDatatypeDecl/*!*/>/*!*/ coDependencies) {
      Contract.Requires(dt != null);
      Contract.Requires(dependencies != null);
      Contract.Requires(coDependencies != null);
      foreach (DatatypeCtor ctor in dt.Ctors) {

        ctor.EnclosingDatatype = dt;

        allTypeParameters.PushMarker();
        ResolveCtorSignature(ctor, dt.TypeArgs);
        allTypeParameters.PopMarker();

        if (dt is IndDatatypeDecl) {
          // The dependencies of interest among inductive datatypes are all (inductive data)types mentioned in the parameter types
          var idt = (IndDatatypeDecl)dt;
          dependencies.AddVertex(idt);
          foreach (Formal p in ctor.Formals) {
            AddDatatypeDependencyEdge(idt, p.Type, dependencies);
          }
        } else {
          // The dependencies of interest among codatatypes are just the top-level types of parameters.
          var codt = (CoDatatypeDecl)dt;
          coDependencies.AddVertex(codt);
          foreach (var p in ctor.Formals) {
            var co = p.Type.AsCoDatatype;
            if (co != null && codt.EnclosingModuleDefinition == co.EnclosingModuleDefinition) {
              coDependencies.AddEdge(codt, co);
            }
          }
        }
      }
    }

    void ResolveCtorSignature(DatatypeCtor ctor, List<TypeParameter> dtTypeArguments) {
      Contract.Requires(ctor != null);
      Contract.Requires(ctor.EnclosingDatatype != null);
      Contract.Requires(dtTypeArguments != null);
      foreach (Formal p in ctor.Formals) {
        ResolveType(p.tok, p.Type, ctor.EnclosingDatatype, ResolveTypeOptionEnum.AllowPrefix, dtTypeArguments);
      }
    }

    void AddDatatypeDependencyEdge(IndDatatypeDecl dt, Type tp, Graph<IndDatatypeDecl> dependencies) {
      Contract.Requires(dt != null);
      Contract.Requires(tp != null);
      Contract.Requires(dependencies != null);  // more expensive check: Contract.Requires(cce.NonNullElements(dependencies));

      tp = tp.NormalizeExpand();
      var dependee = tp.AsIndDatatype;
      if (dependee != null && dt.EnclosingModuleDefinition == dependee.EnclosingModuleDefinition) {
        dependencies.AddEdge(dt, dependee);
        foreach (var ta in ((UserDefinedType)tp).TypeArgs) {
          AddDatatypeDependencyEdge(dt, ta, dependencies);
        }
      }
    }

    public void ResolveFrameExpressionTopLevel(FrameExpression fe, FrameExpressionUse use, ICodeContext codeContext) {
      ResolveFrameExpression(fe, use, new ResolutionContext(codeContext, false));
    }

    void ResolveFrameExpression(FrameExpression fe, FrameExpressionUse use, ResolutionContext resolutionContext) {
      Contract.Requires(fe != null);
      Contract.Requires(resolutionContext != null);

      ResolveExpression(fe.E, resolutionContext);
      Type t = fe.E.Type;
      Contract.Assert(t != null);  // follows from postcondition of ResolveExpression
      var eventualRefType = new InferredTypeProxy();
      if (use == FrameExpressionUse.Reads) {
        AddXConstraint(fe.E.tok, "ReadsFrame", t, eventualRefType,
          "a reads-clause expression must denote an object, a set/iset/multiset/seq of objects, or a function to a set/iset/multiset/seq of objects (instead got {0})");
      } else {
        AddXConstraint(fe.E.tok, "ModifiesFrame", t, eventualRefType,
          use == FrameExpressionUse.Modifies ?
          "a modifies-clause expression must denote an object or a set/iset/multiset/seq of objects (instead got {0})" :
          "an unchanged expression must denote an object or a set/iset/multiset/seq of objects (instead got {0})");
      }
      if (fe.FieldName != null) {
        NonProxyType tentativeReceiverType;
        var member = ResolveMember(fe.E.tok, eventualRefType, fe.FieldName, out tentativeReceiverType);
        var ctype = (UserDefinedType)tentativeReceiverType;  // correctness of cast follows from the DenotesClass test above
        if (member == null) {
          // error has already been reported by ResolveMember
        } else if (!(member is Field)) {
          reporter.Error(MessageSource.Resolver, fe.E, "member {0} in type {1} does not refer to a field", fe.FieldName, ctype.Name);
        } else if (member is ConstantField) {
          reporter.Error(MessageSource.Resolver, fe.E, "expression is not allowed to refer to constant field {0}", fe.FieldName);
        } else {
          Contract.Assert(ctype != null && ctype.ResolvedClass != null);  // follows from postcondition of ResolveMember
          fe.Field = (Field)member;
        }
      }
    }

    void ResolveIterator(IteratorDecl iter) {
      Contract.Requires(iter != null);
      Contract.Requires(currentClass == null);
      Contract.Ensures(currentClass == null);

      var initialErrorCount = reporter.Count(ErrorLevel.Error);

      // Add in-parameters to the scope, but don't care about any duplication errors, since they have already been reported
      scope.PushMarker();
      scope.AllowInstance = false;  // disallow 'this' from use, which means that the special fields and methods added are not accessible in the syntactically given spec
      iter.Ins.ForEach(p => scope.Push(p.Name, p));
      ResolveParameterDefaultValues(iter.Ins, new ResolutionContext(iter, false));

      // Start resolving specification...
      // we start with the decreases clause, because the _decreases<n> fields were only given type proxies before; we'll know
      // the types only after resolving the decreases clause (and it may be that some of resolution has already seen uses of
      // these fields; so, with no further ado, here we go
      ResolveAttributes(iter.Decreases, new ResolutionContext(iter, false));
      Contract.Assert(iter.Decreases.Expressions.Count == iter.DecreasesFields.Count);
      for (var i = 0; i < iter.Decreases.Expressions.Count; i++) {
        var e = iter.Decreases.Expressions[i];
        ResolveExpression(e, new ResolutionContext(iter, false));
        // any type is fine, but associate this type with the corresponding _decreases<n> field
        var d = iter.DecreasesFields[i];
        // If the following type constraint does not hold, then: Bummer, there was a use--and a bad use--of the field before, so this won't be the best of error messages
        ConstrainSubtypeRelation(d.Type, e.Type, e, "type of field {0} is {1}, but has been constrained elsewhere to be of type {2}", d.Name, e.Type, d.Type);
      }
      foreach (FrameExpression fe in iter.Reads.Expressions) {
        ResolveFrameExpressionTopLevel(fe, FrameExpressionUse.Reads, iter);
      }
      ResolveAttributes(iter.Modifies, new ResolutionContext(iter, false));
      foreach (FrameExpression fe in iter.Modifies.Expressions) {
        ResolveFrameExpressionTopLevel(fe, FrameExpressionUse.Modifies, iter);
      }
      foreach (AttributedExpression e in iter.Requires) {
        ResolveAttributes(e, new ResolutionContext(iter, false));
        ResolveExpression(e.E, new ResolutionContext(iter, false));
        Contract.Assert(e.E.Type != null);  // follows from postcondition of ResolveExpression
        ConstrainTypeExprBool(e.E, "Precondition must be a boolean (got {0})");
      }

      scope.PopMarker();  // for the in-parameters

      // We resolve the rest of the specification in an instance context.  So mentions of the in- or yield-parameters
      // get resolved as field dereferences (with an implicit "this")
      scope.PushMarker();
      currentClass = iter;
      Contract.Assert(scope.AllowInstance);

      foreach (AttributedExpression e in iter.YieldRequires) {
        ResolveAttributes(e, new ResolutionContext(iter, false));
        ResolveExpression(e.E, new ResolutionContext(iter, false));
        Contract.Assert(e.E.Type != null);  // follows from postcondition of ResolveExpression
        ConstrainTypeExprBool(e.E, "Yield precondition must be a boolean (got {0})");
      }
      foreach (AttributedExpression e in iter.YieldEnsures) {
        ResolveAttributes(e, new ResolutionContext(iter, true));
        ResolveExpression(e.E, new ResolutionContext(iter, true));
        Contract.Assert(e.E.Type != null);  // follows from postcondition of ResolveExpression
        ConstrainTypeExprBool(e.E, "Yield postcondition must be a boolean (got {0})");
      }
      foreach (AttributedExpression e in iter.Ensures) {
        ResolveAttributes(e, new ResolutionContext(iter, true));
        ResolveExpression(e.E, new ResolutionContext(iter, true));
        Contract.Assert(e.E.Type != null);  // follows from postcondition of ResolveExpression
        ConstrainTypeExprBool(e.E, "Postcondition must be a boolean (got {0})");
      }
      SolveAllTypeConstraints();

      var postSpecErrorCount = reporter.Count(ErrorLevel.Error);

      // Resolve body
      if (iter.Body != null) {
        DominatingStatementLabels.PushMarker();
        foreach (var req in iter.Requires) {
          if (req.Label != null) {
            if (DominatingStatementLabels.Find(req.Label.Name) != null) {
              reporter.Error(MessageSource.Resolver, req.Label.Tok, "assert label shadows a dominating label");
            } else {
              var rr = DominatingStatementLabels.Push(req.Label.Name, req.Label);
              Contract.Assert(rr == Scope<Label>.PushResult.Success);  // since we just checked for duplicates, we expect the Push to succeed
            }
          }
        }
        ResolveBlockStatement(iter.Body, ResolutionContext.FromCodeContext(iter));
        DominatingStatementLabels.PopMarker();
        SolveAllTypeConstraints();
      }

      currentClass = null;
      scope.PopMarker();  // pop off the AllowInstance setting

      if (postSpecErrorCount == initialErrorCount) {
        iter.CreateIteratorMethodSpecs(this);
      }
    }

    /// <summary>
    /// Checks if lhs, which is expected to be a successfully resolved expression, denotes something
    /// that can be assigned to.  In particular, this means that lhs denotes a mutable variable, field,
    /// or array element.  If a violation is detected, an error is reported.
    /// </summary>
    public void CheckIsLvalue(Expression lhs, ResolutionContext resolutionContext) {
      Contract.Requires(lhs != null);
      Contract.Requires(resolutionContext != null);
      if (lhs is IdentifierExpr) {
        var ll = (IdentifierExpr)lhs;
        if (!ll.Var.IsMutable) {
          reporter.Error(MessageSource.Resolver, lhs, "LHS of assignment must denote a mutable variable");
        }
      } else if (lhs is MemberSelectExpr) {
        var ll = (MemberSelectExpr)lhs;
        var field = ll.Member as Field;
        if (field == null || !field.IsUserMutable) {
          if (resolutionContext.InFirstPhaseConstructor && field is ConstantField cf && !cf.IsStatic && cf.Rhs == null) {
            if (Expression.AsThis(ll.Obj) != null) {
              // it's cool; this field can be assigned to here
            } else {
              reporter.Error(MessageSource.Resolver, lhs, "LHS of assignment must denote a mutable field of 'this'");
            }
          } else {
            reporter.Error(MessageSource.Resolver, lhs, "LHS of assignment must denote a mutable field");
          }
        }
      } else if (lhs is SeqSelectExpr) {
        var ll = (SeqSelectExpr)lhs;
        ConstrainSubtypeRelation(ResolvedArrayType(ll.Seq.tok, 1, new InferredTypeProxy(), resolutionContext, true), ll.Seq.Type, ll.Seq,
          "LHS of array assignment must denote an array element (found {0})", ll.Seq.Type);
        if (!ll.SelectOne) {
          reporter.Error(MessageSource.Resolver, ll.Seq, "cannot assign to a range of array elements (try the 'forall' statement)");
        }
      } else if (lhs is MultiSelectExpr) {
        // nothing to check; this can only denote an array element
      } else {
        reporter.Error(MessageSource.Resolver, lhs, "LHS of assignment must denote a mutable variable or field");
      }
    }

    public void ResolveBlockStatement(BlockStmt blockStmt, ResolutionContext resolutionContext) {
      Contract.Requires(blockStmt != null);
      Contract.Requires(resolutionContext != null);

      if (blockStmt is DividedBlockStmt) {
        var div = (DividedBlockStmt)blockStmt;
        Contract.Assert(currentMethod is Constructor);  // divided bodies occur only in class constructors
        Contract.Assert(!resolutionContext.InFirstPhaseConstructor);  // divided bodies are never nested
        foreach (Statement ss in div.BodyInit) {
          ResolveStatementWithLabels(ss, resolutionContext with { InFirstPhaseConstructor = true });
        }
        foreach (Statement ss in div.BodyProper) {
          ResolveStatementWithLabels(ss, resolutionContext);
        }
      } else {
        foreach (Statement ss in blockStmt.Body) {
          ResolveStatementWithLabels(ss, resolutionContext);
        }
      }
    }

    public void ResolveStatementWithLabels(Statement stmt, ResolutionContext resolutionContext) {
      Contract.Requires(stmt != null);
      Contract.Requires(resolutionContext != null);

      enclosingStatementLabels.PushMarker();
      // push labels
      for (var l = stmt.Labels; l != null; l = l.Next) {
        var lnode = l.Data;
        Contract.Assert(lnode.Name != null);  // LabelNode's with .Label==null are added only during resolution of the break statements with 'stmt' as their target, which hasn't happened yet
        var prev = enclosingStatementLabels.Find(lnode.Name);
        if (prev == stmt) {
          reporter.Error(MessageSource.Resolver, lnode.Tok, "duplicate label");
        } else if (prev != null) {
          reporter.Error(MessageSource.Resolver, lnode.Tok, "label shadows an enclosing label");
        } else {
          var r = enclosingStatementLabels.Push(lnode.Name, stmt);
          Contract.Assert(r == Scope<Statement>.PushResult.Success);  // since we just checked for duplicates, we expect the Push to succeed
          if (DominatingStatementLabels.Find(lnode.Name) != null) {
            reporter.Error(MessageSource.Resolver, lnode.Tok, "label shadows a dominating label");
          } else {
            var rr = DominatingStatementLabels.Push(lnode.Name, lnode);
            Contract.Assert(rr == Scope<Label>.PushResult.Success);  // since we just checked for duplicates, we expect the Push to succeed
          }
        }
      }
      ResolveStatement(stmt, resolutionContext);
      enclosingStatementLabels.PopMarker();
    }

    void ResolveAlternatives(List<GuardedAlternative> alternatives, AlternativeLoopStmt loopToCatchBreaks, ResolutionContext resolutionContext) {
      Contract.Requires(alternatives != null);
      Contract.Requires(resolutionContext != null);

      // first, resolve the guards
      foreach (var alternative in alternatives) {
        int prevErrorCount = reporter.Count(ErrorLevel.Error);
        ResolveExpression(alternative.Guard, resolutionContext);
        Contract.Assert(alternative.Guard.Type != null);  // follows from postcondition of ResolveExpression
        bool successfullyResolved = reporter.Count(ErrorLevel.Error) == prevErrorCount;
        ConstrainTypeExprBool(alternative.Guard, "condition is expected to be of type bool, but is {0}");
      }

      if (loopToCatchBreaks != null) {
        loopStack.Add(loopToCatchBreaks);  // push
      }
      foreach (var alternative in alternatives) {
        scope.PushMarker();
        DominatingStatementLabels.PushMarker();
        if (alternative.IsBindingGuard) {
          var exists = (ExistsExpr)alternative.Guard;
          foreach (var v in exists.BoundVars) {
            ScopePushAndReport(scope, v, "bound-variable");
          }
        }
        ResolveAttributes(alternative, resolutionContext);
        foreach (Statement ss in alternative.Body) {
          ResolveStatementWithLabels(ss, resolutionContext);
        }
        DominatingStatementLabels.PopMarker();
        scope.PopMarker();
      }
      if (loopToCatchBreaks != null) {
        loopStack.RemoveAt(loopStack.Count - 1);  // pop
      }
    }

    /// <summary>
    /// Resolves the given call statement.
    /// Assumes all LHSs have already been resolved (and checked for mutability).
    /// </summary>
    void ResolveCallStmt(CallStmt s, ResolutionContext resolutionContext, Type receiverType) {
      Contract.Requires(s != null);
      Contract.Requires(resolutionContext != null);
      bool isInitCall = receiverType != null;

      var callee = s.Method;
      Contract.Assert(callee != null);  // follows from the invariant of CallStmt
      if (!isInitCall && callee is Constructor) {
        reporter.Error(MessageSource.Resolver, s, "a constructor is allowed to be called only when an object is being allocated");
      }

      // resolve left-hand sides (the right-hand sides are resolved below)
      foreach (var lhs in s.Lhs) {
        Contract.Assume(lhs.Type != null);  // a sanity check that LHSs have already been resolved
      }

      bool tryToResolve = false;
      if (callee.Outs.Count != s.Lhs.Count) {
        if (isInitCall) {
          reporter.Error(MessageSource.Resolver, s, "a method called as an initialization method must not have any result arguments");
        } else {
          reporter.Error(MessageSource.Resolver, s, "wrong number of method result arguments (got {0}, expected {1})", s.Lhs.Count, callee.Outs.Count);
          tryToResolve = true;
        }
      } else {
        if (isInitCall) {
          if (callee.IsStatic) {
            reporter.Error(MessageSource.Resolver, s.Tok, "a method called as an initialization method must not be 'static'");
          } else {
            tryToResolve = true;
          }
        } else if (!callee.IsStatic) {
          if (!scope.AllowInstance && s.Receiver is ThisExpr) {
            // The call really needs an instance, but that instance is given as 'this', which is not
            // available in this context.  For more details, see comment in the resolution of a
            // FunctionCallExpr.
            reporter.Error(MessageSource.Resolver, s.Receiver, "'this' is not allowed in a 'static' context");
          } else if (s.Receiver is StaticReceiverExpr) {
            reporter.Error(MessageSource.Resolver, s.Receiver, "call to instance method requires an instance");
          } else {
            tryToResolve = true;
          }
        } else {
          tryToResolve = true;
        }
      }

      if (tryToResolve) {
        var typeMap = s.MethodSelect.TypeArgumentSubstitutionsAtMemberDeclaration();
        // resolve arguments
        ResolveActualParameters(s.Bindings, callee.Ins, s.Tok, callee, resolutionContext, typeMap,
          callee.IsStatic ? null : s.Receiver);
        // type check the out-parameter arguments (in-parameters were type checked as part of ResolveActualParameters)
        for (int i = 0; i < callee.Outs.Count && i < s.Lhs.Count; i++) {
          var outFormal = callee.Outs[i];
          var it = outFormal.Type;
          Type st = it.Subst(typeMap);
          var lhs = s.Lhs[i];
          var what = GetLocationInformation(outFormal, callee.Outs.Count(), i, "method out-parameter");

          AddAssignableConstraint(
            s.Tok, lhs.Type, st,
            $"incorrect return type {what} (expected {{1}}, got {{0}})");
        }
        for (int i = 0; i < s.Lhs.Count; i++) {
          var lhs = s.Lhs[i];
          // LHS must denote a mutable field.
          CheckIsLvalue(lhs.Resolved, resolutionContext);
        }
      }
      if (Contract.Exists(callee.Decreases.Expressions, e => e is WildcardExpr) && !resolutionContext.CodeContext.AllowsNontermination) {
        reporter.Error(MessageSource.Resolver, s.Tok, "a call to a possibly non-terminating method is allowed only if the calling method is also declared (with 'decreases *') to be possibly non-terminating");
      }
    }

    /// <summary>
    /// Resolve the actual arguments given in "bindings". Then, check that there is exactly one
    /// actual for each formal, and impose assignable constraints.
    /// "typeMap" is applied to the type of each formal.
    /// This method should be called only once. That is, bindings.arguments is required to be null on entry to this method.
    /// </summary>
    void ResolveActualParameters(ActualBindings bindings, List<Formal> formals, IToken callTok, object context, ResolutionContext resolutionContext,
      Dictionary<TypeParameter, Type> typeMap, Expression/*?*/ receiver) {
      Contract.Requires(bindings != null);
      Contract.Requires(formals != null);
      Contract.Requires(callTok != null);
      Contract.Requires(context is Method || context is Function || context is DatatypeCtor || context is ArrowType);
      Contract.Requires(typeMap != null);
      Contract.Requires(!bindings.WasResolved);

      string whatKind;
      string name;
      if (context is Method cMethod) {
        whatKind = cMethod.WhatKind;
        name = $"{whatKind} '{cMethod.Name}'";
      } else if (context is Function cFunction) {
        whatKind = cFunction.WhatKind;
        name = $"{whatKind} '{cFunction.Name}'";
      } else if (context is DatatypeCtor cCtor) {
        whatKind = "datatype constructor";
        name = $"{whatKind} '{cCtor.Name}'";
      } else {
        var cArrowType = (ArrowType)context;
        whatKind = "function application";
        name = $"function type '{cArrowType}'";
      }

      // If all arguments are passed positionally, use simple error messages that talk about the count of arguments.
      var onlyPositionalArguments = bindings.ArgumentBindings.TrueForAll(binding => binding.FormalParameterName == null);
      var simpleErrorReported = false;
      if (onlyPositionalArguments) {
        var requiredParametersCount = formals.Count(f => f.DefaultValue == null);
        var actualsCounts = bindings.ArgumentBindings.Count;
        var sig = "";
        for (int i = 0; i < formals.Count; i++) {
          sig += (", " + formals[i].Name + ": " + formals[i].Type.ToString());
        }
        if (formals.Count > 0) {
          sig = ": (" + sig[2..] + ")";
        }
        if (requiredParametersCount <= actualsCounts && actualsCounts <= formals.Count) {
          // the situation is plausible
        } else if (requiredParametersCount == formals.Count) {
          // this is the common, classical case of no default parameter values; generate a straightforward error message
          reporter.Error(MessageSource.Resolver, callTok, $"wrong number of arguments (got {actualsCounts}, but {name} expects {formals.Count}{sig})");
          simpleErrorReported = true;
        } else if (actualsCounts < requiredParametersCount) {
          reporter.Error(MessageSource.Resolver, callTok, $"wrong number of arguments (got {actualsCounts}, but {name} expects at least {requiredParametersCount}{sig})");
          simpleErrorReported = true;
        } else {
          reporter.Error(MessageSource.Resolver, callTok, $"wrong number of arguments (got {actualsCounts}, but {name} expects at most {formals.Count}{sig})");
          simpleErrorReported = true;
        }
      }

      // resolve given arguments and populate the "namesToActuals" map
      var namesToActuals = new Dictionary<string, ActualBinding>();
      formals.ForEach(f => namesToActuals.Add(f.Name, null)); // a name mapping to "null" says it hasn't been filled in yet
      var stillAcceptingPositionalArguments = true;
      var bindingIndex = 0;
      foreach (var binding in bindings.ArgumentBindings) {
        var arg = binding.Actual;
        // insert the actual into "namesToActuals" under an appropriate name, unless there is an error
        if (binding.FormalParameterName != null) {
          var pname = binding.FormalParameterName.val;
          stillAcceptingPositionalArguments = false;
          if (!namesToActuals.TryGetValue(pname, out var b)) {
            reporter.Error(MessageSource.Resolver, binding.FormalParameterName, $"the binding named '{pname}' does not correspond to any formal parameter");
          } else if (b == null) {
            // all is good
            namesToActuals[pname] = binding;
          } else if (b.FormalParameterName == null) {
            reporter.Error(MessageSource.Resolver, binding.FormalParameterName, $"the parameter named '{pname}' is already given positionally");
          } else {
            reporter.Error(MessageSource.Resolver, binding.FormalParameterName, $"duplicate binding for parameter name '{pname}'");
          }
        } else if (!stillAcceptingPositionalArguments) {
          reporter.Error(MessageSource.Resolver, arg.tok, "a positional argument is not allowed to follow named arguments");
        } else if (bindingIndex < formals.Count) {
          // use the name of formal corresponding to this positional argument, unless the parameter is named-only
          var formal = formals[bindingIndex];
          var pname = formal.Name;
          if (formal.IsNameOnly) {
            reporter.Error(MessageSource.Resolver, arg.tok,
              $"nameonly parameter '{pname}' must be passed using a name binding; it cannot be passed positionally");
          }
          Contract.Assert(namesToActuals[pname] == null); // we expect this, since we've only filled parameters positionally so far
          namesToActuals[pname] = binding;
        } else {
          // too many positional arguments
          if (onlyPositionalArguments) {
            // error was reported before the "foreach" loop
            Contract.Assert(simpleErrorReported);
          } else if (formals.Count < bindingIndex) {
            // error was reported on a previous iteration of this "foreach" loop
          } else {
            reporter.Error(MessageSource.Resolver, callTok,
              $"wrong number of arguments ({name} expects {formals.Count}, got {bindings.ArgumentBindings.Count})");
          }
        }

        // resolve argument
        ResolveExpression(arg, resolutionContext);
        bindingIndex++;
      }

      var actuals = new List<Expression>();
      var formalIndex = 0;
      var substMap = new Dictionary<IVariable, Expression>();
      foreach (var formal in formals) {
        var b = namesToActuals[formal.Name];
        if (b != null) {
          actuals.Add(b.Actual);
          substMap.Add(formal, b.Actual);
          var what = GetLocationInformation(formal,
            bindings.ArgumentBindings.Count(), bindings.ArgumentBindings.IndexOf(b),
            whatKind + (context is Method ? " in-parameter" : " parameter"));

          AddAssignableConstraint(
            callTok, formal.Type.Subst(typeMap), b.Actual.Type,
            $"incorrect argument type {what} (expected {{0}}, found {{1}})");
        } else if (formal.DefaultValue != null) {
          // Note, in the following line, "substMap" is passed in, but it hasn't been fully filled in until the
          // end of this foreach loop. Still, that's soon enough, because DefaultValueExpression won't use it
          // until FillInDefaultValueExpressions at the end of Pass 1 of the Resolver.
          var n = new DefaultValueExpression(callTok, formal, receiver, substMap, typeMap);
          allDefaultValueExpressions.Add(n);
          actuals.Add(n);
          substMap.Add(formal, n);
        } else {
          // parameter has no value
          if (onlyPositionalArguments) {
            // a simple error message has already been reported
            Contract.Assert(simpleErrorReported);
          } else {
            var formalDescription = whatKind + (context is Method ? " in-parameter" : " parameter");
            var nameWithIndex = formal.HasName && formal is not ImplicitFormal ? "'" + formal.Name + "'" : "";
            if (formals.Count > 1 || nameWithIndex == "") {
              nameWithIndex += nameWithIndex == "" ? "" : " ";
              nameWithIndex += $"at index {formalIndex}";
            }
            var message = $"{formalDescription} {nameWithIndex} requires an argument of type {formal.Type}";
            reporter.Error(MessageSource.Resolver, callTok, message);
          }
        }
        formalIndex++;
      }

      bindings.AcceptArgumentExpressionsAsExactParameterList(actuals);
    }

    private static string GetLocationInformation(Formal parameter, int bindingCount, int bindingIndex, string formalDescription) {
      var displayName = parameter.HasName && parameter is not ImplicitFormal;
      var description = "";
      if (bindingCount > 1) {
        description += $"at index {bindingIndex} ";
      }

      description += $"for {formalDescription}";

      if (displayName) {
        description += $" '{parameter.Name}'";
      }

      return description;
    }

    /// <summary>
    /// To resolve "id" in expression "E . id", do:
    ///  * If E denotes a module name M:
    ///      0. Member of module M:  sub-module (including submodules of imports), class, datatype, etc.
    ///         (if two imported types have the same name, an error message is produced here)
    ///      1. Static member of M._default denoting an async task type
    ///    (Note that in contrast to ResolveNameSegment_Type, imported modules, etc. are ignored)
    ///  * If E denotes a type:
    ///      2. a. Member of that type denoting an async task type, or:
    ///         b. If allowDanglingDotName:
    ///            Return the type "E" and the given "expr", letting the caller try to make sense of the final dot-name.
    ///
    /// Note: 1 and 2a are not used now, but they will be of interest when async task types are supported.
    /// </summary>
    ResolveTypeReturn ResolveDotSuffix_Type(ExprDotName expr, ResolutionContext resolutionContext, bool allowDanglingDotName, ResolveTypeOption option, List<TypeParameter> defaultTypeArguments) {
      Contract.Requires(expr != null);
      Contract.Requires(!expr.WasResolved());
      Contract.Requires(expr.Lhs is NameSegment || expr.Lhs is ExprDotName);
      Contract.Requires(resolutionContext != null);
      Contract.Ensures(Contract.Result<ResolveTypeReturn>() == null || allowDanglingDotName);

      // resolve the LHS expression
      if (expr.Lhs is NameSegment) {
        ResolveNameSegment_Type((NameSegment)expr.Lhs, resolutionContext, option, defaultTypeArguments);
      } else {
        ResolveDotSuffix_Type((ExprDotName)expr.Lhs, resolutionContext, false, option, defaultTypeArguments);
      }

      if (expr.OptTypeArguments != null) {
        foreach (var ty in expr.OptTypeArguments) {
          ResolveType(expr.tok, ty, resolutionContext, option, defaultTypeArguments);
        }
      }

      Expression r = null;  // the resolved expression, if successful

      var lhs = expr.Lhs.Resolved;
      if (lhs != null && lhs.Type is Resolver_IdentifierExpr.ResolverType_Module) {
        var ri = (Resolver_IdentifierExpr)lhs;
        var sig = ((ModuleDecl)ri.Decl).AccessibleSignature(useCompileSignatures);
        sig = GetSignature(sig);
        // For 0:
        TopLevelDecl decl;

        if (sig.TopLevels.TryGetValue(expr.SuffixName, out decl)) {
          // ----- 0. Member of the specified module
          if (decl is AmbiguousTopLevelDecl) {
            var ad = (AmbiguousTopLevelDecl)decl;
            reporter.Error(MessageSource.Resolver, expr.tok, "The name {0} ambiguously refers to a type in one of the modules {1} (try qualifying the type name with the module name)", expr.SuffixName, ad.ModuleNames());
          } else {
            // We have found a module name or a type name.  We create a temporary expression that will never be seen by the compiler
            // or verifier, just to have a placeholder where we can recorded what we have found.
            r = CreateResolver_IdentifierExpr(expr.tok, expr.SuffixName, expr.OptTypeArguments, decl);
          }
#if ASYNC_TASK_TYPES
        } else if (sig.StaticMembers.TryGetValue(expr.SuffixName, out member)) {
          // ----- 1. static member of the specified module
          Contract.Assert(member.IsStatic); // moduleInfo.StaticMembers is supposed to contain only static members of the module's implicit class _default
          if (ReallyAmbiguousThing(ref member)) {
            reporter.Error(MessageSource.Resolver, expr.tok, "The name {0} ambiguously refers to a static member in one of the modules {1} (try qualifying the member name with the module name)", expr.SuffixName, ((AmbiguousMemberDecl)member).ModuleNames());
          } else {
            var receiver = new StaticReceiverExpr(expr.tok, (ClassLikeDecl)member.EnclosingClass);
            r = ResolveExprDotCall(expr.tok, receiver, member, expr.OptTypeArguments, opts.resolutionContext, allowMethodCall);
          }
#endif
        } else {
          reporter.Error(MessageSource.Resolver, expr.tok, "module '{0}' does not declare a type '{1}'", ri.Decl.Name, expr.SuffixName);
        }

      } else if (lhs != null && lhs.Type is Resolver_IdentifierExpr.ResolverType_Type) {
        var ri = (Resolver_IdentifierExpr)lhs;
        // ----- 2. Look up name in type
        var ty = new UserDefinedType(ri.tok, ri.Decl.Name, ri.Decl, ri.TypeArgs);
        if (allowDanglingDotName && ty.IsRefType) {
          return new ResolveTypeReturn(ty, expr);
        }
        if (r == null) {
          reporter.Error(MessageSource.Resolver, expr.tok, "member '{0}' does not exist in type '{1}' or cannot be part of type name", expr.SuffixName, ri.Decl.Name);
        }
      }

      if (r == null) {
        // an error has been reported above; we won't fill in .ResolvedExpression, but we still must fill in .Type
        expr.Type = new InferredTypeProxy();
      } else {
        expr.ResolvedExpression = r;
        expr.Type = r.Type;
      }
      return null;
    }

    internal Resolver_IdentifierExpr CreateResolver_IdentifierExpr(IToken tok, string name, List<Type> optTypeArguments, TopLevelDecl decl) {
      Contract.Requires(tok != null);
      Contract.Requires(name != null);
      Contract.Requires(decl != null);
      Contract.Ensures(Contract.Result<Resolver_IdentifierExpr>() != null);

      if (!moduleInfo.IsAbstract) {
        if (decl is ModuleDecl md && md.Signature.IsAbstract) {
          reporter.Error(MessageSource.Resolver, tok, "a compiled module is not allowed to use an abstract module ({0})", decl.Name);
        }
      }
      var n = optTypeArguments == null ? 0 : optTypeArguments.Count;
      if (optTypeArguments != null) {
        // type arguments were supplied; they must be equal in number to those expected
        if (n != decl.TypeArgs.Count) {
          reporter.Error(MessageSource.Resolver, tok, "Wrong number of type arguments ({0} instead of {1}) passed to {2}: {3}", n, decl.TypeArgs.Count, decl.WhatKind, name);
        }
      }
      List<Type> tpArgs = new List<Type>();
      for (int i = 0; i < decl.TypeArgs.Count; i++) {
        tpArgs.Add(i < n ? optTypeArguments[i] : new InferredTypeProxy());
      }
      return new Resolver_IdentifierExpr(tok, decl, tpArgs);
    }

    public void ResolveStatement(Statement stmt, ResolutionContext resolutionContext) {
      Contract.Requires(stmt != null);
      Contract.Requires(resolutionContext != null);
      if (stmt is ICanResolve canResolve) {
        canResolve.Resolve(this, resolutionContext);
        return;
      }
      if (!(stmt is ForallStmt || stmt is ForLoopStmt)) {  // "forall" and "for" statements do their own attribute resolution below
        ResolveAttributes(stmt, resolutionContext);
      }
      if (stmt is PredicateStmt) {
        PredicateStmt s = (PredicateStmt)stmt;
        var assertStmt = stmt as AssertStmt;
        if (assertStmt != null && assertStmt.Label != null) {
          if (DominatingStatementLabels.Find(assertStmt.Label.Name) != null) {
            reporter.Error(MessageSource.Resolver, assertStmt.Label.Tok, "assert label shadows a dominating label");
          } else {
            var rr = DominatingStatementLabels.Push(assertStmt.Label.Name, assertStmt.Label);
            Contract.Assert(rr == Scope<Label>.PushResult.Success);  // since we just checked for duplicates, we expect the Push to succeed
          }
        }

        if (assertStmt != null && Attributes.Find(assertStmt.Attributes, "only") is UserSuppliedAttributes attribute) {
          reporter.Warning(MessageSource.Verifier, ResolutionErrors.ErrorId.r_assert_only_assumes_others.ToString(), attribute.RangeToken.ToToken(),
            "Assertion with {:only} temporarily transforms other assertions into assumptions");
          if (attribute.Args.Count >= 1
              && attribute.Args[0] is LiteralExpr { Value: string value }
              && value != "before" && value != "after") {
            reporter.Warning(MessageSource.Verifier, ResolutionErrors.ErrorId.r_assert_only_before_after.ToString(), attribute.Args[0].RangeToken.ToToken(),
              "{:only} only accepts \"before\" or \"after\" as an optional argument");
          }
        }
        ResolveExpression(s.Expr, resolutionContext);
        Contract.Assert(s.Expr.Type != null);  // follows from postcondition of ResolveExpression
        ConstrainTypeExprBool(s.Expr, "condition is expected to be of type bool, but is {0}");
        if (assertStmt != null && assertStmt.Proof != null) {
          // clear the labels for the duration of checking the proof body, because break statements are not allowed to leave a the proof body
          var prevLblStmts = enclosingStatementLabels;
          var prevLoopStack = loopStack;
          enclosingStatementLabels = new Scope<Statement>(Options);
          loopStack = new List<Statement>();
          ResolveStatement(assertStmt.Proof, resolutionContext);
          enclosingStatementLabels = prevLblStmts;
          loopStack = prevLoopStack;
        }
        var expectStmt = stmt as ExpectStmt;
        if (expectStmt != null) {
          if (expectStmt.Message == null) {
            expectStmt.Message = new StringLiteralExpr(s.Tok, "expectation violation", false);
          }
          ResolveExpression(expectStmt.Message, resolutionContext);
          Contract.Assert(expectStmt.Message.Type != null);  // follows from postcondition of ResolveExpression
        }

      } else if (stmt is PrintStmt) {
        var s = (PrintStmt)stmt;
        s.Args.Iter(e => ResolveExpression(e, resolutionContext));

      } else if (stmt is RevealStmt) {
        var s = (RevealStmt)stmt;
        foreach (var expr in s.Exprs) {
          var name = RevealStmt.SingleName(expr);
          var labeledAssert = name == null ? null : DominatingStatementLabels.Find(name) as AssertLabel;
          if (labeledAssert != null) {
            s.LabeledAsserts.Add(labeledAssert);
          } else {
            var revealResolutionContext = resolutionContext with { InReveal = true };
            if (expr is ApplySuffix) {
              var e = (ApplySuffix)expr;
              var methodCallInfo = ResolveApplySuffix(e, revealResolutionContext, true);
              if (methodCallInfo == null) {
                reporter.Error(MessageSource.Resolver, expr.tok, "expression has no reveal lemma");
              } else if (methodCallInfo.Callee.Member is TwoStateLemma && !revealResolutionContext.IsTwoState) {
                reporter.Error(MessageSource.Resolver, methodCallInfo.Tok, "a two-state function can only be revealed in a two-state context");
              } else if (methodCallInfo.Callee.AtLabel != null) {
                Contract.Assert(methodCallInfo.Callee.Member is TwoStateLemma);
                reporter.Error(MessageSource.Resolver, methodCallInfo.Tok, "to reveal a two-state function, do not list any parameters or @-labels");
              } else {
                var call = new CallStmt(s.RangeToken, new List<Expression>(), methodCallInfo.Callee, methodCallInfo.ActualParameters, methodCallInfo.Tok);
                s.ResolvedStatements.Add(call);
              }
            } else if (expr is NameSegment or ExprDotName) {
              if (expr is NameSegment) {
                ResolveNameSegment((NameSegment)expr, true, null, revealResolutionContext, true);
              } else {
                ResolveDotSuffix((ExprDotName)expr, true, null, revealResolutionContext, true);
              }
              MemberSelectExpr callee = (MemberSelectExpr)((ConcreteSyntaxExpression)expr).ResolvedExpression;
              if (callee == null) {
              } else if (callee.Member is Lemma or TwoStateLemma && Attributes.Contains(callee.Member.Attributes, "axiom")) {
                //The revealed member is a function
                reporter.Error(MessageSource.Resolver, callee.tok, "to reveal a function ({0}), append parentheses", callee.Member.ToString().Substring(7));
              } else {
                var call = new CallStmt(s.RangeToken, new List<Expression>(), callee, new List<ActualBinding>(), expr.tok);
                s.ResolvedStatements.Add(call);
              }
            } else {
              ResolveExpression(expr, revealResolutionContext);
            }
          }
        }
        foreach (var a in s.ResolvedStatements) {
          ResolveStatement(a, resolutionContext);
        }
      } else if (stmt is BreakStmt) {
        var s = (BreakStmt)stmt;
        if (s.TargetLabel != null) {
          Statement target = enclosingStatementLabels.Find(s.TargetLabel.val);
          if (target == null) {
            reporter.Error(MessageSource.Resolver, s.TargetLabel, $"{s.Kind} label is undefined or not in scope: {s.TargetLabel.val}");
          } else if (s.IsContinue && !(target is LoopStmt)) {
            reporter.Error(MessageSource.Resolver, s.TargetLabel, $"continue label must designate a loop: {s.TargetLabel.val}");
          } else {
            s.TargetStmt = target;
          }
        } else {
          Contract.Assert(1 <= s.BreakAndContinueCount); // follows from BreakStmt class invariant and the guard for this "else" branch
          var jumpStmt = s.BreakAndContinueCount == 1 ?
            $"a non-labeled '{s.Kind}' statement" :
            $"a '{Util.Repeat(s.BreakAndContinueCount - 1, "break ")}{s.Kind}' statement";
          if (loopStack.Count == 0) {
            reporter.Error(MessageSource.Resolver, s, $"{jumpStmt} is allowed only in loops");
          } else if (loopStack.Count < s.BreakAndContinueCount) {
            reporter.Error(MessageSource.Resolver, s,
              $"{jumpStmt} is allowed only in contexts with {s.BreakAndContinueCount} enclosing loops, but the current context only has {loopStack.Count}");
          } else {
            Statement target = loopStack[loopStack.Count - s.BreakAndContinueCount];
            if (target.Labels == null) {
              // make sure there is a label, because the compiler and translator will want to see a unique ID
              target.Labels = new LList<Label>(new Label(target.Tok, null), null);
            }
            s.TargetStmt = target;
          }
        }

      } else if (stmt is ProduceStmt) {
        var kind = stmt is YieldStmt ? "yield" : "return";
        if (stmt is YieldStmt && !(resolutionContext.CodeContext is IteratorDecl)) {
          reporter.Error(MessageSource.Resolver, stmt, "yield statement is allowed only in iterators");
        } else if (stmt is ReturnStmt && !(resolutionContext.CodeContext is Method)) {
          reporter.Error(MessageSource.Resolver, stmt, "return statement is allowed only in method");
        } else if (resolutionContext.InFirstPhaseConstructor) {
          reporter.Error(MessageSource.Resolver, stmt, "return statement is not allowed before 'new;' in a constructor");
        }
        var s = (ProduceStmt)stmt;
        if (s.Rhss != null) {
          var cmc = resolutionContext.CodeContext as IMethodCodeContext;
          if (cmc == null) {
            // an error has already been reported above
          } else if (cmc.Outs.Count != s.Rhss.Count) {
            reporter.Error(MessageSource.Resolver, s, "number of {2} parameters does not match declaration (found {0}, expected {1})", s.Rhss.Count, cmc.Outs.Count, kind);
          } else {
            Contract.Assert(s.Rhss.Count > 0);
            // Create a hidden update statement using the out-parameter formals, resolve the RHS, and check that the RHS is good.
            List<Expression> formals = new List<Expression>();
            foreach (Formal f in cmc.Outs) {
              Expression produceLhs;
              if (stmt is ReturnStmt) {
                var ident = new ImplicitIdentifierExpr(f.tok, f.Name);
                // resolve it here to avoid capture into more closely declared local variables
                ident.Var = f;
                ident.Type = ident.Var.Type;
                Contract.Assert(f.Type != null);
                produceLhs = ident;
              } else {
                var yieldIdent = new MemberSelectExpr(f.tok, new ImplicitThisExpr(f.tok), f.Name);
                ResolveExpression(yieldIdent, resolutionContext);
                produceLhs = yieldIdent;
              }
              formals.Add(produceLhs);
            }
            s.HiddenUpdate = new UpdateStmt(s.RangeToken, formals, s.Rhss, true);
            // resolving the update statement will check for return/yield statement specifics.
            ResolveStatement(s.HiddenUpdate, resolutionContext);
          }
        } else {// this is a regular return/yield statement.
          s.HiddenUpdate = null;
        }
      } else if (stmt is VarDeclStmt) {
        var s = (VarDeclStmt)stmt;
        // We have four cases.
        Contract.Assert(s.Update == null || s.Update is AssignSuchThatStmt || s.Update is UpdateStmt || s.Update is AssignOrReturnStmt);
        // 0.  There is no .Update.  This is easy, we will just resolve the locals.
        // 1.  The .Update is an AssignSuchThatStmt.  This is also straightforward:  first
        //     resolve the locals, which adds them to the scope, and then resolve the .Update.
        // 2.  The .Update is an UpdateStmt, which, resolved, means either a CallStmt or a bunch
        //     of parallel AssignStmt's.  Here, the right-hand sides should be resolved before
        //     the local variables have been added to the scope, but the left-hand sides should
        //     resolve to the newly introduced variables.
        // 3.  The .Update is a ":-" statement, for which resolution does two steps:
        //     First, desugar, then run the regular resolution on the desugared AST.
        // To accommodate these options, we first reach into the UpdateStmt, if any, to resolve
        // the left-hand sides of the UpdateStmt.  This will have the effect of shielding them
        // from a subsequent resolution (since expression resolution will do nothing if the .Type
        // field is already assigned.
        // Alright, so it is:

        // Resolve the types of the locals
        foreach (var local in s.Locals) {
          int prevErrorCount = reporter.Count(ErrorLevel.Error);
          ResolveType(local.Tok, local.OptionalType, resolutionContext, ResolveTypeOptionEnum.InferTypeProxies, null);
          if (reporter.Count(ErrorLevel.Error) == prevErrorCount) {
            local.type = local.OptionalType;
          } else {
            local.type = new InferredTypeProxy();
          }
        }
        // Resolve the UpdateStmt, if any
        if (s.Update is UpdateStmt) {
          var upd = (UpdateStmt)s.Update;
          // resolve the LHS
          Contract.Assert(upd.Lhss.Count == s.Locals.Count);
          for (int i = 0; i < upd.Lhss.Count; i++) {
            var local = s.Locals[i];
            var lhs = (IdentifierExpr)upd.Lhss[i];  // the LHS in this case will be an IdentifierExpr, because that's how the parser creates the VarDeclStmt
            Contract.Assert(lhs.Type == null);  // not yet resolved
            lhs.Var = local;
            lhs.Type = local.Type;
          }
          // resolve the whole thing
          s.Update.Resolve(this, resolutionContext);
        }

        if (s.Update is AssignOrReturnStmt) {
          var assignOrRet = (AssignOrReturnStmt)s.Update;
          // resolve the LHS
          Contract.Assert(assignOrRet.Lhss.Count == s.Locals.Count);
          for (int i = 0; i < s.Locals.Count; i++) {
            var local = s.Locals[i];
            var lhs = (IdentifierExpr)assignOrRet
              .Lhss[i]; // the LHS in this case will be an IdentifierExpr, because that's how the parser creates the VarDeclStmt
            Contract.Assert(lhs.Type == null); // not yet resolved
            lhs.Var = local;
            lhs.Type = local.Type;
          }

          // resolve the whole thing
          assignOrRet.Resolve(this, resolutionContext);
        }
        // Add the locals to the scope
        foreach (var local in s.Locals) {
          ScopePushAndReport(scope, local, "local-variable");
        }
        // With the new locals in scope, it's now time to resolve the attributes on all the locals
        foreach (var local in s.Locals) {
          ResolveAttributes(local, resolutionContext);
        }
        // Resolve the AssignSuchThatStmt, if any
        if (s.Update is AssignSuchThatStmt assignSuchThatStmt) {
          assignSuchThatStmt.Resolve(this, resolutionContext);
        }
      } else if (stmt is VarDeclPattern) {
        VarDeclPattern s = (VarDeclPattern)stmt;
        foreach (var local in s.LocalVars) {
          int prevErrorCount = reporter.Count(ErrorLevel.Error);
          ResolveType(local.Tok, local.OptionalType, resolutionContext, ResolveTypeOptionEnum.InferTypeProxies, null);
          if (reporter.Count(ErrorLevel.Error) == prevErrorCount) {
            local.type = local.OptionalType;
          } else {
            local.type = new InferredTypeProxy();
          }
        }
        ResolveExpression(s.RHS, resolutionContext);
        ResolveCasePattern(s.LHS, s.RHS.Type, resolutionContext);
        // Check for duplicate names now, because not until after resolving the case pattern do we know if identifiers inside it refer to bound variables or nullary constructors
        var c = 0;
        foreach (var bv in s.LHS.Vars) {
          ScopePushAndReport(scope, bv, "local_variable");
          c++;
        }
        if (c == 0) {
          // Every identifier-looking thing in the pattern resolved to a constructor; that is, this LHS is a constant literal
          reporter.Error(MessageSource.Resolver, s.LHS.tok, "LHS is a constant literal; to be legal, it must introduce at least one bound variable");
        }
      } else if (stmt is AssignStmt) {
        AssignStmt s = (AssignStmt)stmt;
        int prevErrorCount = reporter.Count(ErrorLevel.Error);
        ResolveExpression(s.Lhs, resolutionContext);  // allow ghosts for now, tighted up below
        bool lhsResolvedSuccessfully = reporter.Count(ErrorLevel.Error) == prevErrorCount;
        Contract.Assert(s.Lhs.Type != null);  // follows from postcondition of ResolveExpression
        // check that LHS denotes a mutable variable or a field
        var lhs = s.Lhs.Resolved;
        if (lhs is IdentifierExpr) {
          IVariable var = ((IdentifierExpr)lhs).Var;
          if (var == null) {
            // the LHS didn't resolve correctly; some error would already have been reported
          } else {
            CheckIsLvalue(lhs, resolutionContext);
          }
        } else if (lhs is MemberSelectExpr) {
          var fse = (MemberSelectExpr)lhs;
          if (fse.Member != null) {  // otherwise, an error was reported above
            CheckIsLvalue(fse, resolutionContext);
          }
        } else if (lhs is SeqSelectExpr) {
          var slhs = (SeqSelectExpr)lhs;
          // LHS is fine, provided the "sequence" is really an array
          if (lhsResolvedSuccessfully) {
            Contract.Assert(slhs.Seq.Type != null);
            CheckIsLvalue(slhs, resolutionContext);
          }
        } else if (lhs is MultiSelectExpr) {
          CheckIsLvalue(lhs, resolutionContext);
        } else {
          CheckIsLvalue(lhs, resolutionContext);
        }
        Type lhsType = s.Lhs.Type;
        if (s.Rhs is ExprRhs) {
          ExprRhs rr = (ExprRhs)s.Rhs;
          ResolveExpression(rr.Expr, resolutionContext);
          Contract.Assert(rr.Expr.Type != null);  // follows from postcondition of ResolveExpression

          if (s.Lhs is ImplicitIdentifierExpr { Var: Formal { InParam: false } }) {
            AddAssignableConstraint(stmt.Tok, lhsType, rr.Expr.Type, "Method return value mismatch (expected {0}, got {1})");
          } else {
            AddAssignableConstraint(stmt.Tok, lhsType, rr.Expr.Type, "RHS (of type {1}) not assignable to LHS (of type {0})");
          }
        } else if (s.Rhs is TypeRhs) {
          TypeRhs rr = (TypeRhs)s.Rhs;
          Type t = ResolveTypeRhs(rr, stmt, resolutionContext);
          AddAssignableConstraint(stmt.Tok, lhsType, t, "type {1} is not assignable to LHS (of type {0})");
        } else if (s.Rhs is HavocRhs) {
          // nothing else to do
        } else {
          Contract.Assert(false); throw new cce.UnreachableException();  // unexpected RHS
        }

      } else if (stmt is CallStmt) {
        CallStmt s = (CallStmt)stmt;
        ResolveCallStmt(s, resolutionContext, null);

      } else if (stmt is BlockStmt) {
        var s = (BlockStmt)stmt;
        scope.PushMarker();
        ResolveBlockStatement(s, resolutionContext);
        scope.PopMarker();

      } else if (stmt is IfStmt) {
        IfStmt s = (IfStmt)stmt;
        if (s.Guard != null) {
          ResolveExpression(s.Guard, resolutionContext);
          Contract.Assert(s.Guard.Type != null);  // follows from postcondition of ResolveExpression
          ConstrainTypeExprBool(s.Guard, "condition is expected to be of type bool, but is {0}");
        }

        scope.PushMarker();
        if (s.IsBindingGuard) {
          var exists = (ExistsExpr)s.Guard;
          foreach (var v in exists.BoundVars) {
            ScopePushAndReport(scope, v, "bound-variable");
          }
        }
        DominatingStatementLabels.PushMarker();
        ResolveBlockStatement(s.Thn, resolutionContext);
        DominatingStatementLabels.PopMarker();
        scope.PopMarker();

        if (s.Els != null) {
          DominatingStatementLabels.PushMarker();
          ResolveStatement(s.Els, resolutionContext);
          DominatingStatementLabels.PopMarker();
        }

      } else if (stmt is AlternativeStmt) {
        var s = (AlternativeStmt)stmt;
        ResolveAlternatives(s.Alternatives, null, resolutionContext);

      } else if (stmt is OneBodyLoopStmt) {
        var s = (OneBodyLoopStmt)stmt;
        if (s is WhileStmt whileS && whileS.Guard != null) {
          ResolveExpression(whileS.Guard, resolutionContext);
          Contract.Assert(whileS.Guard.Type != null);  // follows from postcondition of ResolveExpression
          ConstrainTypeExprBool(whileS.Guard, "condition is expected to be of type bool, but is {0}");
        } else if (s is ForLoopStmt forS) {
          var loopIndex = forS.LoopIndex;
          int prevErrorCount = reporter.Count(ErrorLevel.Error);
          ResolveType(loopIndex.Tok, loopIndex.Type, resolutionContext, ResolveTypeOptionEnum.InferTypeProxies, null);
          var err = new TypeConstraint.ErrorMsgWithToken(loopIndex.Tok, "index variable is expected to be of an integer type (got {0})", loopIndex.Type);
          ConstrainToIntegerType(loopIndex.Tok, loopIndex.Type, false, err);

          ResolveExpression(forS.Start, resolutionContext);
          AddAssignableConstraint(forS.Start.tok, forS.LoopIndex.Type, forS.Start.Type, "lower bound (of type {1}) not assignable to index variable (of type {0})");
          if (forS.End != null) {
            ResolveExpression(forS.End, resolutionContext);
            AddAssignableConstraint(forS.End.tok, forS.LoopIndex.Type, forS.End.Type, "upper bound (of type {1}) not assignable to index variable (of type {0})");
            if (forS.Decreases.Expressions.Count != 0) {
              reporter.Error(MessageSource.Resolver, forS.Decreases.Expressions[0].tok,
                "a 'for' loop is allowed an explicit 'decreases' clause only if the end-expression is '*'");
            }
          } else if (forS.Decreases.Expressions.Count == 0 && !resolutionContext.CodeContext.AllowsNontermination) {
            // note, the following error message is also emitted elsewhere (if the loop bears a "decreases *")
            reporter.Error(MessageSource.Resolver, forS.Tok,
              "a possibly infinite loop is allowed only if the enclosing method is declared (with 'decreases *') to be possibly non-terminating" +
              " (or you can add a 'decreases' clause to this 'for' loop if you want to prove that it does indeed terminate)");
          }

          // Create a new scope, add the local to the scope, and resolve the attributes
          scope.PushMarker();
          ScopePushAndReport(scope, loopIndex, "index-variable");
          ResolveAttributes(s, resolutionContext);
        }

        ResolveLoopSpecificationComponents(s.Invariants, s.Decreases, s.Mod, resolutionContext);

        if (s.Body != null) {
          loopStack.Add(s);  // push
          DominatingStatementLabels.PushMarker();
          ResolveStatement(s.Body, resolutionContext);
          DominatingStatementLabels.PopMarker();
          loopStack.RemoveAt(loopStack.Count - 1);  // pop
        }

        if (s is ForLoopStmt) {
          scope.PopMarker();
        }

      } else if (stmt is AlternativeLoopStmt) {
        var s = (AlternativeLoopStmt)stmt;
        ResolveAlternatives(s.Alternatives, s, resolutionContext);
        ResolveLoopSpecificationComponents(s.Invariants, s.Decreases, s.Mod, resolutionContext);

      } else if (stmt is ForallStmt) {
        var s = (ForallStmt)stmt;

        int prevErrorCount = reporter.Count(ErrorLevel.Error);
        scope.PushMarker();
        foreach (BoundVar v in s.BoundVars) {
          ScopePushAndReport(scope, v, "local-variable");
          ResolveType(v.tok, v.Type, resolutionContext, ResolveTypeOptionEnum.InferTypeProxies, null);
        }
        ResolveExpression(s.Range, resolutionContext);
        Contract.Assert(s.Range.Type != null);  // follows from postcondition of ResolveExpression
        ConstrainTypeExprBool(s.Range, "range restriction in forall statement must be of type bool (instead got {0})");
        foreach (var ens in s.Ens) {
          ResolveExpression(ens.E, resolutionContext);
          Contract.Assert(ens.E.Type != null);  // follows from postcondition of ResolveExpression
          ConstrainTypeExprBool(ens.E, "ensures condition is expected to be of type bool, but is {0}");
        }
        // Since the range and postconditions are more likely to infer the types of the bound variables, resolve them
        // first (above) and only then resolve the attributes (below).
        ResolveAttributes(s, resolutionContext);

        if (s.Body != null) {
          // clear the labels for the duration of checking the body, because break statements are not allowed to leave a forall statement
          var prevLblStmts = enclosingStatementLabels;
          var prevLoopStack = loopStack;
          enclosingStatementLabels = new Scope<Statement>(Options);
          loopStack = new List<Statement>();
          ResolveStatement(s.Body, resolutionContext);
          enclosingStatementLabels = prevLblStmts;
          loopStack = prevLoopStack;
        }
        scope.PopMarker();

        if (prevErrorCount == reporter.Count(ErrorLevel.Error)) {
          // determine the Kind and run some additional checks on the body
          if (s.Ens.Count != 0) {
            // The only supported kind with ensures clauses is Proof.
            s.Kind = ForallStmt.BodyKind.Proof;
          } else {
            // There are three special cases:
            // * Assign, which is the only kind of the forall statement that allows a heap update.
            // * Call, which is a single call statement with no side effects or output parameters.
            // * A single calc statement, which is a special case of Proof where the postcondition can be inferred.
            // The effect of Assign and the postcondition of Call will be seen outside the forall
            // statement.
            Statement s0 = s.S0;
            if (s0 is AssignStmt) {
              s.Kind = ForallStmt.BodyKind.Assign;

              var rhs = ((AssignStmt)s0).Rhs;
              if (rhs is TypeRhs) {
                reporter.Error(MessageSource.Resolver, rhs.Tok, "new allocation not supported in aggregate assignments");
              }

            } else if (s0 is CallStmt) {
              s.Kind = ForallStmt.BodyKind.Call;
              var call = (CallStmt)s.S0;
              var method = call.Method;
              // if the called method is not in the same module as the ForallCall stmt
              // don't convert it to ForallExpression since the inlined called method's
              // ensure clause might not be resolved correctly(test\dafny3\GenericSort.dfy)
              if (method.EnclosingClass.EnclosingModuleDefinition != resolutionContext.CodeContext.EnclosingModule) {
                s.CanConvert = false;
              }
              // Additional information (namely, the postcondition of the call) will be reported later. But it cannot be
              // done yet, because the specification of the callee may not have been resolved yet.
            } else if (s0 is CalcStmt) {
              s.Kind = ForallStmt.BodyKind.Proof;
              // add the conclusion of the calc as a free postcondition
              var result = ((CalcStmt)s0).Result;
              s.Ens.Add(new AttributedExpression(result));
              reporter.Info(MessageSource.Resolver, s.Tok, "ensures " + Printer.ExprToString(Options, result));
            } else {
              s.Kind = ForallStmt.BodyKind.Proof;
              if (s.Body is BlockStmt && ((BlockStmt)s.Body).Body.Count == 0) {
                // an empty statement, so don't produce any warning
              } else {
                reporter.Warning(MessageSource.Resolver, ErrorRegistry.NoneId, s.Tok, "the conclusion of the body of this forall statement will not be known outside the forall statement; consider using an 'ensures' clause");
              }
            }
          }

          if (s.ForallExpressions != null) {
            foreach (Expression expr in s.ForallExpressions) {
              ResolveExpression(expr, resolutionContext);
            }
          }
        }

      } else if (stmt is ModifyStmt) {
        var s = (ModifyStmt)stmt;
        ResolveAttributes(s.Mod, resolutionContext);
        foreach (FrameExpression fe in s.Mod.Expressions) {
          ResolveFrameExpression(fe, FrameExpressionUse.Modifies, resolutionContext);
        }
        if (s.Body != null) {
          ResolveBlockStatement(s.Body, resolutionContext);
        }

      } else if (stmt is CalcStmt) {
        var prevErrorCount = reporter.Count(ErrorLevel.Error);
        CalcStmt s = (CalcStmt)stmt;
        // figure out s.Op
        Contract.Assert(s.Op == null);  // it hasn't been set yet
        if (s.UserSuppliedOp != null) {
          s.Op = s.UserSuppliedOp;
        } else {
          s.Op = s.GetInferredDefaultOp() ?? CalcStmt.DefaultOp;
          reporter.Info(MessageSource.Resolver, s.Tok, s.Op.ToString());
        }

        if (s.Lines.Count > 0) {
          Type lineType = new InferredTypeProxy();
          var e0 = s.Lines.First();
          ResolveExpression(e0, resolutionContext);
          Contract.Assert(e0.Type != null);  // follows from postcondition of ResolveExpression
          var err = new TypeConstraint.ErrorMsgWithToken(e0.tok, "all lines in a calculation must have the same type (got {0} after {1})", e0.Type, lineType);
          ConstrainSubtypeRelation(lineType, e0.Type, err);
          for (int i = 1; i < s.Lines.Count; i++) {
            var e1 = s.Lines[i];
            ResolveExpression(e1, resolutionContext);
            Contract.Assert(e1.Type != null);  // follows from postcondition of ResolveExpression
            // reuse the error object if we're on the dummy line; this prevents a duplicate error message
            if (i < s.Lines.Count - 1) {
              err = new TypeConstraint.ErrorMsgWithToken(e1.tok, "all lines in a calculation must have the same type (got {0} after {1})", e1.Type, lineType);
            }
            ConstrainSubtypeRelation(lineType, e1.Type, err);
            var step = (s.StepOps[i - 1] ?? s.Op).StepExpr(e0, e1); // Use custom line operator
            ResolveExpression(step, resolutionContext);
            s.Steps.Add(step);
            e0 = e1;
          }

          // clear the labels for the duration of checking the hints, because break statements are not allowed to leave a forall statement
          var prevLblStmts = enclosingStatementLabels;
          var prevLoopStack = loopStack;
          enclosingStatementLabels = new Scope<Statement>(Options);
          loopStack = new List<Statement>();
          foreach (var h in s.Hints) {
            foreach (var oneHint in h.Body) {
              DominatingStatementLabels.PushMarker();
              ResolveStatement(oneHint, resolutionContext);
              DominatingStatementLabels.PopMarker();
            }
          }
          enclosingStatementLabels = prevLblStmts;
          loopStack = prevLoopStack;

        }
        if (prevErrorCount == reporter.Count(ErrorLevel.Error) && s.Lines.Count > 0) {
          // do not build Result from the lines if there were errors, as it might be ill-typed and produce unnecessary resolution errors
          var resultOp = s.StepOps.Aggregate(s.Op, (op0, op1) => op1 == null ? op0 : op0.ResultOp(op1));
          s.Result = resultOp.StepExpr(s.Lines.First(), s.Lines.Last());
        } else {
          s.Result = CalcStmt.DefaultOp.StepExpr(Expression.CreateIntLiteral(s.Tok, 0), Expression.CreateIntLiteral(s.Tok, 0));
        }
        ResolveExpression(s.Result, resolutionContext);
        Contract.Assert(s.Result != null);
        Contract.Assert(prevErrorCount != reporter.Count(ErrorLevel.Error) || s.Steps.Count == s.Hints.Count);

      } else if (stmt is SkeletonStatement) {
        var s = (SkeletonStatement)stmt;
        reporter.Error(MessageSource.Resolver, s.Tok, "skeleton statements are allowed only in refining methods");
        // nevertheless, resolve the underlying statement; hey, why not
        if (s.S != null) {
          ResolveStatement(s.S, resolutionContext);
        }
      } else {
        Contract.Assert(false); throw new cce.UnreachableException();
      }
    }

    private void ResolveLoopSpecificationComponents(List<AttributedExpression> invariants, Specification<Expression> decreases,
      Specification<FrameExpression> modifies, ResolutionContext resolutionContext) {
      Contract.Requires(invariants != null);
      Contract.Requires(decreases != null);
      Contract.Requires(modifies != null);
      Contract.Requires(resolutionContext != null);

      foreach (AttributedExpression inv in invariants) {
        ResolveAttributes(inv, resolutionContext);
        ResolveExpression(inv.E, resolutionContext);
        Contract.Assert(inv.E.Type != null);  // follows from postcondition of ResolveExpression
        ConstrainTypeExprBool(inv.E, "invariant is expected to be of type bool, but is {0}");
      }

      ResolveAttributes(decreases, resolutionContext);
      foreach (Expression e in decreases.Expressions) {
        ResolveExpression(e, resolutionContext);
        if (e is WildcardExpr && !resolutionContext.CodeContext.AllowsNontermination) {
          reporter.Error(MessageSource.Resolver, e, "a possibly infinite loop is allowed only if the enclosing method is declared (with 'decreases *') to be possibly non-terminating");
        }
        // any type is fine
      }

      ResolveAttributes(modifies, resolutionContext);
      if (modifies.Expressions != null) {
        foreach (FrameExpression fe in modifies.Expressions) {
          ResolveFrameExpression(fe, FrameExpressionUse.Modifies, resolutionContext);
        }
      }
    }

    /// <summary>
    /// Resolves the default-valued expression for each formal in "formals".
    /// Solves the resulting type constraints.
    /// Assumes these are the only type constraints to be solved.
    ///
    /// Reports an error for any cyclic dependency among the default-value expressions of the formals.
    /// </summary>
    public void ResolveParameterDefaultValues(List<Formal> formals, ResolutionContext resolutionContext) {
      Contract.Requires(formals != null);
      Contract.Requires(resolutionContext != null);

      Contract.Assume(AllTypeConstraints.Count == 0);

      // Formal parameters have three ways to indicate how they are to be passed in:
      //   * nameonly: the only way to give a specific argument value is to name the parameter
      //   * positional only: these are nameless parameters (which are allowed only for datatype constructor parameters)
      //   * either positional or by name: this is the most common parameter
      // A parameter is either required or optional:
      //   * required: a caller has to supply an argument
      //   * optional: the parameter has a default value that is used if a caller omits passing a specific argument
      //
      // The syntax for giving a positional-only (i.e., nameless) parameter does not allow a default-value expression, so
      // a positional-only parameter is always required.
      //
      // At a call site, positional arguments are not allowed to follow named arguments. Therefore, if "x" is
      // a nameonly parameter, then there is no way to supply the parameters after "x" by position. Thus, any
      // parameter that follows "x" must either be passed by name or have a default value. That is, if a later
      // parameter does not have a default value, it is _effectively_ nameonly. We impose the rule that
      //   * an effectively nameonly parameter must be declared as nameonly
      //
      // For a positional-only parameter "x", every parameter preceding "x" is _effectively_ required. We impose
      // the rule that
      //   * an effectively required parameter must not have a default-value expression
      var dependencies = new Graph<IVariable>();
      string nameOfMostRecentNameonlyParameter = null;
      var previousParametersWithDefaultValue = new HashSet<Formal>();
      foreach (var formal in formals) {
        if (!formal.HasName) {
          foreach (var previousFormal in previousParametersWithDefaultValue) {
            reporter.Error(MessageSource.Resolver, previousFormal.DefaultValue.tok,
              $"because of a later nameless parameter, this default value is never used; remove it or name all subsequent parameters");
          }
          previousParametersWithDefaultValue.Clear();
        }
        var d = formal.DefaultValue;
        if (d != null) {
          ResolveExpression(d, resolutionContext);
          AddAssignableConstraint(d.tok, formal.Type, d.Type, "default-value expression (of type '{1}') is not assignable to formal (of type '{0}')");
          foreach (var v in FreeVariables(d)) {
            dependencies.AddEdge(formal, v);
          }
          previousParametersWithDefaultValue.Add(formal);
        } else if (nameOfMostRecentNameonlyParameter != null && !formal.IsNameOnly) {
          // "formal" is preceded by a nameonly parameter, but itself is neither nameonly nor has a default value
          reporter.Error(MessageSource.Resolver, formal.tok,
            $"this parameter is effectively nameonly (because of the earlier nameonly parameter '{nameOfMostRecentNameonlyParameter}'); " +
            "declare it as nameonly or give it a default-value expression");
        }
        if (formal.IsNameOnly) {
          nameOfMostRecentNameonlyParameter = formal.Name;
        }
      }
      SolveAllTypeConstraints();

      foreach (var cycle in dependencies.AllCycles()) {
        var cy = Util.Comma(" -> ", cycle, v => v.Name) + " -> " + cycle[0].Name;
        reporter.Error(MessageSource.Resolver, cycle[0], $"default-value expressions for parameters contain a cycle: {cy}");
      }
    }

    /// <summary>
    /// See ResolveTypeOption for a description of the option/defaultTypeArguments parameters.
    /// </summary>
    public void ResolveType(IToken tok, Type type, ResolutionContext resolutionContext, ResolveTypeOptionEnum eopt, List<TypeParameter> defaultTypeArguments) {
      Contract.Requires(tok != null);
      Contract.Requires(type != null);
      Contract.Requires(resolutionContext != null);
      Contract.Requires(eopt != ResolveTypeOptionEnum.AllowPrefixExtend);
      ResolveType(tok, type, resolutionContext, new ResolveTypeOption(eopt), defaultTypeArguments);
    }

    public void ResolveType(IToken tok, Type type, ICodeContext topLevelContext, ResolveTypeOptionEnum eopt, List<TypeParameter> defaultTypeArguments) {
      ResolveType(tok, type, ResolutionContext.FromCodeContext(topLevelContext), eopt, defaultTypeArguments);
    }

    public void ResolveType(IToken tok, Type type, ICodeContext topLevelContext, ResolveTypeOption option, List<TypeParameter> defaultTypeArguments) {
      ResolveType(tok, type, ResolutionContext.FromCodeContext(topLevelContext), option, defaultTypeArguments);
    }

    public void ResolveType(IToken tok, Type type, ResolutionContext resolutionContext, ResolveTypeOption option, List<TypeParameter> defaultTypeArguments) {
      Contract.Requires(tok != null);
      Contract.Requires(type != null);
      Contract.Requires(resolutionContext != null);
      Contract.Requires(option != null);
      Contract.Requires((option.Opt == ResolveTypeOptionEnum.DontInfer || option.Opt == ResolveTypeOptionEnum.InferTypeProxies) == (defaultTypeArguments == null));
      var r = ResolveTypeLenient(tok, type, resolutionContext, option, defaultTypeArguments, false);
      Contract.Assert(r == null);
    }

    public class ResolveTypeReturn {
      public readonly Type ReplacementType;
      public readonly ExprDotName LastComponent;
      public ResolveTypeReturn(Type replacementType, ExprDotName lastComponent) {
        Contract.Requires(replacementType != null);
        Contract.Requires(lastComponent != null);
        ReplacementType = replacementType;
        LastComponent = lastComponent;
      }
    }
    /// <summary>
    /// See ResolveTypeOption for a description of the option/defaultTypeArguments parameters.
    /// One more thing:  if "allowDanglingDotName" is true, then if the resolution would have produced
    ///   an error message that could have been avoided if "type" denoted an identifier sequence one
    ///   shorter, then return an unresolved replacement type where the identifier sequence is one
    ///   shorter.  (In all other cases, the method returns null.)
    /// </summary>
    public ResolveTypeReturn ResolveTypeLenient(IToken tok, Type type, ResolutionContext resolutionContext, ResolveTypeOption option, List<TypeParameter> defaultTypeArguments, bool allowDanglingDotName) {
      Contract.Requires(tok != null);
      Contract.Requires(type != null);
      Contract.Requires(resolutionContext != null);
      Contract.Requires((option.Opt == ResolveTypeOptionEnum.DontInfer || option.Opt == ResolveTypeOptionEnum.InferTypeProxies) == (defaultTypeArguments == null));
      if (type is BitvectorType) {
        var t = (BitvectorType)type;
        // nothing to resolve, but record the fact that this bitvector width is in use
        builtIns.Bitwidths.Add(t.Width);
      } else if (type is BasicType) {
        // nothing to resolve
      } else if (type is MapType) {
        var mt = (MapType)type;
        var errorCount = reporter.Count(ErrorLevel.Error);
        int typeArgumentCount;
        if (mt.HasTypeArg()) {
          ResolveType(tok, mt.Domain, resolutionContext, option, defaultTypeArguments);
          ResolveType(tok, mt.Range, resolutionContext, option, defaultTypeArguments);
          typeArgumentCount = 2;
        } else if (option.Opt == ResolveTypeOptionEnum.DontInfer) {
          mt.SetTypeArgs(new InferredTypeProxy(), new InferredTypeProxy());
          typeArgumentCount = 0;
        } else {
          var inferredTypeArgs = new List<Type>();
          FillInTypeArguments(tok, 2, inferredTypeArgs, defaultTypeArguments, option);
          Contract.Assert(inferredTypeArgs.Count <= 2);
          if (inferredTypeArgs.Count == 1) {
            mt.SetTypeArgs(inferredTypeArgs[0], new InferredTypeProxy());
            typeArgumentCount = 1;
          } else if (inferredTypeArgs.Count == 2) {
            mt.SetTypeArgs(inferredTypeArgs[0], inferredTypeArgs[1]);
            typeArgumentCount = 2;
          } else {
            mt.SetTypeArgs(new InferredTypeProxy(), new InferredTypeProxy());
            typeArgumentCount = 0;
          }
        }
        // defaults and auto have been applied; check if we now have the right number of arguments
        if (2 != typeArgumentCount) {
          reporter.Error(MessageSource.Resolver, tok, "Wrong number of type arguments ({0} instead of 2) passed to type: {1}", typeArgumentCount, mt.CollectionTypeName);
        }
      } else if (type is CollectionType) {
        var t = (CollectionType)type;
        var errorCount = reporter.Count(ErrorLevel.Error);
        if (t.HasTypeArg()) {
          ResolveType(tok, t.Arg, resolutionContext, option, defaultTypeArguments);
        } else if (option.Opt != ResolveTypeOptionEnum.DontInfer) {
          var inferredTypeArgs = new List<Type>();
          FillInTypeArguments(tok, 1, inferredTypeArgs, defaultTypeArguments, option);
          if (inferredTypeArgs.Count != 0) {
            Contract.Assert(inferredTypeArgs.Count == 1);
            t.SetTypeArg(inferredTypeArgs[0]);
          }
        }
        if (!t.HasTypeArg()) {
          // defaults and auto have been applied; check if we now have the right number of arguments
          reporter.Error(MessageSource.Resolver, tok, "Wrong number of type arguments (0 instead of 1) passed to type: {0}", t.CollectionTypeName);
          // add a proxy type, to make sure that CollectionType will have have a non-null Arg
          t.SetTypeArg(new InferredTypeProxy());
        }

      } else if (type is UserDefinedType) {
        var t = (UserDefinedType)type;
        if (t.ResolvedClass != null) {
          // Apparently, this type has already been resolved
          return null;
        }
        var prevErrorCount = reporter.Count(ErrorLevel.Error);
        if (t.NamePath is ExprDotName) {
          var ret = ResolveDotSuffix_Type((ExprDotName)t.NamePath, resolutionContext, allowDanglingDotName, option, defaultTypeArguments);
          if (ret != null) {
            return ret;
          }
        } else {
          var s = (NameSegment)t.NamePath;
          ResolveNameSegment_Type(s, resolutionContext, option, defaultTypeArguments);
        }
        if (reporter.Count(ErrorLevel.Error) == prevErrorCount) {
          var r = t.NamePath.Resolved as Resolver_IdentifierExpr;
          if (r == null || !(r.Type is Resolver_IdentifierExpr.ResolverType_Type)) {
            reporter.Error(MessageSource.Resolver, t.tok, "expected type");
          } else if (r.Type is Resolver_IdentifierExpr.ResolverType_Type) {
            var d = r.Decl;
            if (d is AbstractTypeDecl) {
<<<<<<< HEAD
              // resolve like a type parameter, and it may have type parameters if it's an opaque type
=======
              // resolve like a type parameter, and it may have type parameters if it's an abstract type
>>>>>>> 9b89b586
              t.ResolvedClass = d;  // Store the decl, so the compiler will generate the fully qualified name
            } else if (d is RedirectingTypeDecl) {
              var dd = (RedirectingTypeDecl)d;
              var caller = CodeContextWrapper.Unwrap(resolutionContext.CodeContext) as ICallable;
              if (caller != null && !(d is SubsetTypeDecl && caller is SpecialFunction)) {
                if (caller != d) {
                } else if (d is TypeSynonymDecl && !(d is SubsetTypeDecl)) {
                  // detect self-loops here, since they don't show up in the graph's SCC methods
                  reporter.Error(MessageSource.Resolver, d.tok, "type-synonym cycle: {0} -> {0}", d.Name);
                } else {
                  // detect self-loops here, since they don't show up in the graph's SCC methods
                  reporter.Error(MessageSource.Resolver, d.tok, "recursive constraint dependency involving a {0}: {1} -> {1}", d.WhatKind, d.Name);
                }
              }
              t.ResolvedClass = d;
            } else if (d is DatatypeDecl) {
              t.ResolvedClass = d;
            } else {
              // d is a type parameter, coinductive datatype, or class, and it may have type parameters
              t.ResolvedClass = d;
            }
            if (option.Opt == ResolveTypeOptionEnum.DontInfer) {
              // don't add anything
            } else if (d.TypeArgs.Count != t.TypeArgs.Count && t.TypeArgs.Count == 0) {
              FillInTypeArguments(t.tok, d.TypeArgs.Count, t.TypeArgs, defaultTypeArguments, option);
            }
            // defaults and auto have been applied; check if we now have the right number of arguments
            if (d.TypeArgs.Count != t.TypeArgs.Count) {
              reporter.Error(MessageSource.Resolver, t.tok, "Wrong number of type arguments ({0} instead of {1}) passed to {2}: {3}", t.TypeArgs.Count, d.TypeArgs.Count, d.WhatKind, t.Name);
            }

          }
        }
        if (t.ResolvedClass == null) {
          // There was some error. Still, we will set .ResolvedClass to some value to prevent some crashes in the downstream resolution.  The
          // 0-tuple is convenient, because it is always in scope.
          t.ResolvedClass = builtIns.TupleType(t.tok, 0, false);
          // clear out the TypeArgs since 0-tuple doesn't take TypeArg
          t.TypeArgs = new List<Type>();
        }

      } else if (type is TypeProxy) {
        TypeProxy t = (TypeProxy)type;
        if (t.T != null) {
          ResolveType(tok, t.T, resolutionContext, option, defaultTypeArguments);
        }
      } else if (type is SelfType) {
        // do nothing.
      } else {
        Contract.Assert(false); throw new cce.UnreachableException();  // unexpected type
      }
      return null;
    }

    /// <summary>
    /// Adds to "typeArgs" a list of "n" type arguments, possibly extending "defaultTypeArguments".
    /// </summary>
    static void FillInTypeArguments(IToken tok, int n, List<Type> typeArgs, List<TypeParameter> defaultTypeArguments, ResolveTypeOption option) {
      Contract.Requires(tok != null);
      Contract.Requires(0 <= n);
      Contract.Requires(typeArgs != null && typeArgs.Count == 0);
      if (option.Opt == ResolveTypeOptionEnum.InferTypeProxies) {
        // add type arguments that will be inferred
        for (int i = 0; i < n; i++) {
          typeArgs.Add(new InferredTypeProxy());
        }
      } else if (option.Opt == ResolveTypeOptionEnum.AllowPrefix && defaultTypeArguments.Count < n) {
        // there aren't enough default arguments, so don't do anything
      } else {
        // we'll add arguments
        if (option.Opt == ResolveTypeOptionEnum.AllowPrefixExtend) {
          // extend defaultTypeArguments, if needed
          for (int i = defaultTypeArguments.Count; i < n; i++) {
            var tp = new TypeParameter(tok.ToRange(), new Name(tok.ToRange(), "_T" + i), i, option.Parent);
            if (option.Parent is IteratorDecl) {
              tp.Characteristics.AutoInit = Type.AutoInitInfo.CompilableValue;
            }
            defaultTypeArguments.Add(tp);
          }
        }
        Contract.Assert(n <= defaultTypeArguments.Count);
        // automatically supply a prefix of the arguments from defaultTypeArguments
        for (int i = 0; i < n; i++) {
          typeArgs.Add(new UserDefinedType(defaultTypeArguments[i]));
        }
      }
    }

    public static bool TypeConstraintsIncludeProxy(Type t, TypeProxy proxy) {
      return TypeConstraintsIncludeProxy_Aux(t, proxy, new HashSet<TypeProxy>());
    }
    static bool TypeConstraintsIncludeProxy_Aux(Type t, TypeProxy proxy, ISet<TypeProxy> visited) {
      Contract.Requires(t != null);
      Contract.Requires(!(t is TypeProxy) || ((TypeProxy)t).T == null);  // t is expected to have been normalized first
      Contract.Requires(proxy != null && proxy.T == null);
      Contract.Requires(visited != null);
      var tproxy = t as TypeProxy;
      if (tproxy != null) {
        if (object.ReferenceEquals(tproxy, proxy)) {
          return true;
        } else if (visited.Contains(tproxy)) {
          return false;
        }
        visited.Add(tproxy);
        foreach (var su in tproxy.Subtypes) {
          if (TypeConstraintsIncludeProxy_Aux(su, proxy, visited)) {
            return true;
          }
        }
        foreach (var su in tproxy.Supertypes) {
          if (TypeConstraintsIncludeProxy_Aux(su, proxy, visited)) {
            return true;
          }
        }
      } else {
        // check type arguments of t
        foreach (var ta in t.TypeArgs) {
          var a = ta.Normalize();
          if (TypeConstraintsIncludeProxy_Aux(a, proxy, visited)) {
            return true;
          }
        }
      }
      return false;
    }

    public Type ResolveTypeRhs(TypeRhs rr, Statement stmt, ResolutionContext resolutionContext) {
      Contract.Requires(rr != null);
      Contract.Requires(stmt != null);
      Contract.Requires(resolutionContext != null);
      Contract.Ensures(Contract.Result<Type>() != null);

      if (rr.Type == null) {
        if (rr.ArrayDimensions != null) {
          // ---------- new T[EE]    OR    new T[EE] (elementInit)
          Contract.Assert(rr.Bindings == null && rr.Path == null && rr.InitCall == null);
          ResolveType(stmt.Tok, rr.EType, resolutionContext, ResolveTypeOptionEnum.InferTypeProxies, null);
          int i = 0;
          foreach (Expression dim in rr.ArrayDimensions) {
            Contract.Assert(dim != null);
            ResolveExpression(dim, resolutionContext);
            ConstrainToIntegerType(dim, false, string.Format("new must use an integer-based expression for the array size (got {{0}}{0})", rr.ArrayDimensions.Count == 1 ? "" : " for index " + i));
            i++;
          }
          rr.Type = ResolvedArrayType(stmt.Tok, rr.ArrayDimensions.Count, rr.EType, resolutionContext, false);
          if (rr.ElementInit != null) {
            ResolveExpression(rr.ElementInit, resolutionContext);
            // Check
            //     int^N -> rr.EType  :>  rr.ElementInit.Type
            builtIns.CreateArrowTypeDecl(rr.ArrayDimensions.Count);  // TODO: should this be done already in the parser?
            var args = new List<Type>();
            for (int ii = 0; ii < rr.ArrayDimensions.Count; ii++) {
              args.Add(builtIns.Nat());
            }
            var arrowType = new ArrowType(rr.ElementInit.tok, builtIns.ArrowTypeDecls[rr.ArrayDimensions.Count], args, rr.EType);
            var lambdaType = rr.ElementInit.Type.AsArrowType;
            if (lambdaType != null && lambdaType.TypeArgs[0] is InferredTypeProxy) {
              (lambdaType.TypeArgs[0] as InferredTypeProxy).KeepConstraints = true;
            }
            string underscores;
            if (rr.ArrayDimensions.Count == 1) {
              underscores = "_";
            } else {
              underscores = "(" + Util.Comma(rr.ArrayDimensions.Count, x => "_") + ")";
            }
            var hintString = string.Format(" (perhaps write '{0} =>' in front of the expression you gave in order to make it an arrow type)", underscores);
            ConstrainSubtypeRelation(arrowType, rr.ElementInit.Type, rr.ElementInit, "array-allocation initialization expression expected to have type '{0}' (instead got '{1}'){2}",
              arrowType, rr.ElementInit.Type, new LazyString_OnTypeEquals(rr.EType, rr.ElementInit.Type, hintString));
          } else if (rr.InitDisplay != null) {
            foreach (var v in rr.InitDisplay) {
              ResolveExpression(v, resolutionContext);
              AddAssignableConstraint(v.tok, rr.EType, v.Type, "initial value must be assignable to array's elements (expected '{0}', got '{1}')");
            }
          }
        } else {
          bool callsConstructor = false;
          if (rr.Bindings == null) {
            ResolveType(stmt.Tok, rr.EType, resolutionContext, ResolveTypeOptionEnum.InferTypeProxies, null);
            var cl = (rr.EType as UserDefinedType)?.ResolvedClass as NonNullTypeDecl;
            if (cl != null && !(rr.EType.IsTraitType && !rr.EType.NormalizeExpand().IsObjectQ)) {
              // life is good
            } else {
              reporter.Error(MessageSource.Resolver, rr.tok, "new can be applied only to class types (got {0})", rr.EType);
            }
          } else {
            string initCallName = null;
            IToken initCallTok = null;
            // Resolve rr.Path and do one of three things:
            // * If rr.Path denotes a type, then set EType,initCallName to rr.Path,"_ctor", which sets up a call to the anonymous constructor.
            // * If the all-but-last components of rr.Path denote a type, then do EType,initCallName := allButLast(EType),last(EType)
            // * Otherwise, report an error
            var ret = ResolveTypeLenient(rr.Tok, rr.Path, resolutionContext, new ResolveTypeOption(ResolveTypeOptionEnum.InferTypeProxies), null, true);
            if (ret != null) {
              // The all-but-last components of rr.Path denote a type (namely, ret.ReplacementType).
              rr.EType = ret.ReplacementType;
              initCallName = ret.LastComponent.SuffixName;
              initCallTok = ret.LastComponent.tok;
            } else {
              // Either rr.Path resolved correctly as a type or there was no way to drop a last component to make it into something that looked
              // like a type.  In either case, set EType,initCallName to Path,"_ctor" and continue.
              rr.EType = rr.Path;
              initCallName = "_ctor";
              initCallTok = rr.Tok;
            }
            var cl = (rr.EType as UserDefinedType)?.ResolvedClass as NonNullTypeDecl;
            if (cl == null || rr.EType.IsTraitType) {
              reporter.Error(MessageSource.Resolver, rr.tok, "new can be applied only to class types (got {0})", rr.EType);
            } else {
              // ---------- new C.Init(EE)
              Contract.Assert(initCallName != null);
              var prevErrorCount = reporter.Count(ErrorLevel.Error);

              // We want to create a MemberSelectExpr for the initializing method.  To do that, we create a throw-away receiver of the appropriate
              // type, create a dot-suffix expression around this receiver, and then resolve it in the usual way for dot-suffix expressions.
              var lhs = new ImplicitThisExpr_ConstructorCall(initCallTok) { Type = rr.EType };
              var callLhs = new ExprDotName(((UserDefinedType)rr.EType).tok, lhs, initCallName, ret == null ? null : ret.LastComponent.OptTypeArguments);
              ResolveDotSuffix(callLhs, true, rr.Bindings.ArgumentBindings, resolutionContext, true);
              if (prevErrorCount == reporter.Count(ErrorLevel.Error)) {
                Contract.Assert(callLhs.ResolvedExpression is MemberSelectExpr);  // since ResolveApplySuffix succeeded and call.Lhs denotes an expression (not a module or a type)
                var methodSel = (MemberSelectExpr)callLhs.ResolvedExpression;
                if (methodSel.Member is Method) {
                  rr.InitCall = new CallStmt(stmt.RangeToken, new List<Expression>(), methodSel, rr.Bindings.ArgumentBindings, initCallTok);
                  ResolveCallStmt(rr.InitCall, resolutionContext, rr.EType);
                  if (rr.InitCall.Method is Constructor) {
                    callsConstructor = true;
                  }
                } else {
                  reporter.Error(MessageSource.Resolver, initCallTok, "object initialization must denote an initializing method or constructor ({0})", initCallName);
                }
              }
            }
          }
          if (rr.EType.IsRefType) {
            var udt = rr.EType.NormalizeExpand() as UserDefinedType;
            if (udt != null) {
              var cl = (ClassLikeDecl)udt.ResolvedClass;  // cast is guaranteed by the call to rr.EType.IsRefType above, together with the "rr.EType is UserDefinedType" test
              if (!callsConstructor && !cl.IsObjectTrait && !udt.IsArrayType &&
                  (cl is ClassDecl { HasConstructor: true } || cl.EnclosingModuleDefinition != currentClass.EnclosingModuleDefinition)) {
                reporter.Error(MessageSource.Resolver, stmt,
                  "when allocating an object of {1}type '{0}', one of its constructor methods must be called", cl.Name,
                  cl is ClassDecl { HasConstructor: true } ? "" : "imported ");
              }
            }
          }
          rr.Type = rr.EType;
        }
      }
      return rr.Type;
    }

    /// <summary>
    /// Resolve "memberName" in what currently is known as "receiverType". If "receiverType" is an unresolved
    /// proxy type, try to solve enough type constraints and use heuristics to figure out which type contains
    /// "memberName" and return that enclosing type as "tentativeReceiverType". However, try not to make
    /// type-inference decisions about "receiverType"; instead, lay down the further constraints that need to
    /// be satisfied in order for "tentativeReceiverType" to be where "memberName" is found.
    /// Consequently, if "memberName" is found and returned as a "MemberDecl", it may still be the case that
    /// "receiverType" is an unresolved proxy type and that, after solving more type constraints, "receiverType"
    /// eventually gets set to a type more specific than "tentativeReceiverType".
    /// </summary>
    public MemberDecl ResolveMember(IToken tok, Type receiverType, string memberName, out NonProxyType tentativeReceiverType) {
      Contract.Requires(tok != null);
      Contract.Requires(receiverType != null);
      Contract.Requires(memberName != null);
      Contract.Ensures(Contract.Result<MemberDecl>() == null || Contract.ValueAtReturn(out tentativeReceiverType) != null);

      receiverType = PartiallyResolveTypeForMemberSelection(tok, receiverType, memberName);

      if (receiverType is TypeProxy) {
        reporter.Error(MessageSource.Resolver, tok, "type of the receiver is not fully determined at this program point", receiverType);
        tentativeReceiverType = null;
        return null;
      }
      Contract.Assert(receiverType is NonProxyType);  // there are only two kinds of types: proxies and non-proxies

      foreach (var valuet in valuetypeDecls) {
        if (valuet.IsThisType(receiverType)) {
          MemberDecl member;
          if (classMembers[valuet].TryGetValue(memberName, out member)) {
            SelfType resultType = null;
            if (member is SpecialFunction) {
              resultType = ((SpecialFunction)member).ResultType as SelfType;
            } else if (member is SpecialField) {
              resultType = ((SpecialField)member).Type as SelfType;
            }
            if (resultType != null) {
              SelfTypeSubstitution = new Dictionary<TypeParameter, Type>();
              SelfTypeSubstitution.Add(resultType.TypeArg, receiverType);
              resultType.ResolvedType = receiverType;
            }
            tentativeReceiverType = (NonProxyType)receiverType;
            return member;
          }
          break;
        }
      }

      var ctype = receiverType.NormalizeExpand() as UserDefinedType;
      var cd = ctype?.AsTopLevelTypeWithMembersBypassInternalSynonym;
      if (cd != null) {
        Contract.Assert(ctype.TypeArgs.Count == cd.TypeArgs.Count);  // follows from the fact that ctype was resolved
        MemberDecl member;
        if (!classMembers[cd].TryGetValue(memberName, out member)) {
          if (memberName == "_ctor") {
            reporter.Error(MessageSource.Resolver, tok, "{0} {1} does not have an anonymous constructor", cd.WhatKind, cd.Name);
          } else {
            reporter.Error(MessageSource.Resolver, tok, "member '{0}' does not exist in {2} '{1}'", memberName, cd.Name, cd.WhatKind);
          }
        } else if (!VisibleInScope(member)) {
          reporter.Error(MessageSource.Resolver, tok, "member '{0}' has not been imported in this scope and cannot be accessed here", memberName);
        } else {
          tentativeReceiverType = ctype;
          return member;
        }
        tentativeReceiverType = null;
        return null;
      }

      reporter.Error(MessageSource.Resolver, tok, "type {0} does not have a member {1}", receiverType, memberName);
      tentativeReceiverType = null;
      return null;
    }

    /// <summary>
    /// Roughly speaking, tries to figure out the head of the type of "t", making as few inference decisions as possible.
    /// More precisely, returns a type that contains all the members of "t"; or if "memberName" is non-null, a type
    /// that at least contains the member "memberName" of "t".  Typically, this type is the head type of "t",
    /// but it may also be a type in a super- or subtype relation to "t".
    /// In some cases, it is necessary to make some inference decisions in order to figure out the type to return.
    /// </summary>
    public Type PartiallyResolveTypeForMemberSelection(IToken tok, Type t, string memberName = null, int strength = 0) {
      Contract.Requires(tok != null);
      Contract.Requires(t != null);
      Contract.Ensures(Contract.Result<Type>() != null);
      Contract.Ensures(!(Contract.Result<Type>() is TypeProxy) || ((TypeProxy)Contract.Result<Type>()).T == null);
      t = t.NormalizeExpand();
      if (!(t is TypeProxy)) {
        return t;  // we're good
      }

      // simplify constraints
      PrintTypeConstraintState(10);
      if (strength > 0) {
        var proxySpecializations = new HashSet<TypeProxy>();
        GetRelatedTypeProxies(t, proxySpecializations);
        var anyNewConstraintsAssignable = ConvertAssignableToSubtypeConstraints(proxySpecializations);
        var anyNewConstraintsEquatable = TightenUpEquatable(proxySpecializations);
        if ((strength > 1 && !anyNewConstraintsAssignable && !anyNewConstraintsEquatable) || strength == 10) {
          if (t is TypeProxy) {
            // One more try
            var r = GetBaseTypeFromProxy((TypeProxy)t, new Dictionary<TypeProxy, Type>());
            if (r != null) {
              if (Options.Get(CommonOptionBag.TypeInferenceDebug)) {
                Options.OutputWriter.WriteLine("  ----> found improvement through GetBaseTypeFromProxy: {0}", r);
              }
              return r;
            }
          }

          if (Options.Get(CommonOptionBag.TypeInferenceDebug)) {
            Options.OutputWriter.WriteLine("  ----> found no improvement, giving up");
          }
          return t;
        }
      }
      PartiallySolveTypeConstraints(false);
      PrintTypeConstraintState(11);
      t = t.NormalizeExpandKeepConstraints();
      var proxy = t as TypeProxy;
      if (proxy == null) {
        return t;  // simplification did the trick
      }
      if (Options.Get(CommonOptionBag.TypeInferenceDebug)) {
        Options.OutputWriter.WriteLine("DEBUG: Member selection{3}:  {1} :> {0} :> {2}", t,
          Util.Comma(proxy.SupertypesKeepConstraints, su => su.ToString()),
          Util.Comma(proxy.SubtypesKeepConstraints, su => su.ToString()),
          memberName == null ? "" : " (" + memberName + ")");
      }

      // Look for a join of head symbols among the proxy's subtypes
      Type joinType = null;
      if (JoinOfAllSubtypes(proxy, ref joinType, new HashSet<TypeProxy>()) && joinType != null) {
        DetermineRootLeaf(joinType, out _, out _, out var headIsRoot, out _);
        if (joinType.IsDatatype) {
          if (Options.Get(CommonOptionBag.TypeInferenceDebug)) {
            Options.OutputWriter.WriteLine("  ----> join is a datatype: {0}", joinType);
          }
          ConstrainSubtypeRelation(t, joinType, tok, "Member selection requires a supertype of {0} (got something more like {1})", t, joinType);
          return joinType;
        } else if (headIsRoot) {
          // we're good to go -- by picking "join" (whose type parameters have been replaced by fresh proxies), we're not losing any generality
          if (Options.Get(CommonOptionBag.TypeInferenceDebug)) {
            Options.OutputWriter.WriteLine("  ----> improved to {0} through join", joinType);
          }
          AssignProxyAndHandleItsConstraints(proxy, joinType, true);
          return proxy.NormalizeExpand();  // we return proxy.T instead of join, in case the assignment gets hijacked
        } else if (memberName == "_#apply" || memberName == "requires" || memberName == "reads") {
          var generalArrowType = joinType.AsArrowType;  // go all the way to the base type, to get to the general arrow type, if any0
          if (generalArrowType != null) {
            // pick the supertype "generalArrowType" of "join"
            if (Options.Get(CommonOptionBag.TypeInferenceDebug)) {
              Options.OutputWriter.WriteLine("  ----> improved to {0} through join and function application", generalArrowType);
            }
            ConstrainSubtypeRelation(generalArrowType, t, tok, "Function application requires a subtype of {0} (got something more like {1})", generalArrowType, t);
            return generalArrowType;
          }
        } else if (memberName != null) {
          // If "join" has a member called "memberName" and no supertype of "join" does, then we'll pick this join
          if (joinType.IsRefType) {
            var joinExpanded = joinType.NormalizeExpand();  // go all the way to the base type, to get to the class
            if (!joinExpanded.IsObjectQ) {
              var cl = ((UserDefinedType)joinExpanded).ResolvedClass as ClassLikeDecl;
              if (cl != null) {
                // TODO: the following could be improved by also supplying an upper bound of the search (computed as a join of the supertypes)
                var plausibleMembers = new HashSet<MemberDecl>();
                FindAllMembers(cl, memberName, plausibleMembers);
                if (plausibleMembers.Count == 1) {
                  var mbr = plausibleMembers.First();
                  if (mbr.EnclosingClass == cl) {
                    if (Options.Get(CommonOptionBag.TypeInferenceDebug)) {
                      Options.OutputWriter.WriteLine("  ----> improved to {0} through member-selection join", joinType);
                    }
                    var joinRoot = joinType.NormalizeExpand();  // blow passed any constraints
                    ConstrainSubtypeRelation(joinRoot, t, tok, "Member selection requires a subtype of {0} (got something more like {1})", joinRoot, t);
                    return joinType;
                  } else {
                    // pick the supertype "mbr.EnclosingClass" of "cl"
                    Contract.Assert(mbr.EnclosingClass is TraitDecl);  // a proper supertype of a ClassDecl must be a TraitDecl
                    var typeMapping = cl.ParentFormalTypeParametersToActuals;
                    TopLevelDecl td = mbr.EnclosingClass;
                    foreach (var tt in cl.TraitAncestors()) {
                      // If there is a match, the list of Type actuals is unique
                      // (a class cannot inherit both Trait<T1> and Trait<T2> with T1 != T2).
                      if (tt == (TraitDecl)mbr.EnclosingClass) {
                        td = tt;
                      }
                    }
                    List<Type> proxyTypeArgs = td.TypeArgs.ConvertAll(t0 => typeMapping.ContainsKey(t0) ? typeMapping[t0] : (Type)new InferredTypeProxy());
                    var joinMapping = TypeParameter.SubstitutionMap(cl.TypeArgs, joinType.TypeArgs);
                    proxyTypeArgs = proxyTypeArgs.ConvertAll(t0 => t0.Subst(joinMapping));
                    proxyTypeArgs = proxyTypeArgs.ConvertAll(t0 => t0.AsTypeParameter == null ? t0 : (Type)new InferredTypeProxy());
                    var pickItFromHere = new UserDefinedType(tok, mbr.EnclosingClass.Name, mbr.EnclosingClass, proxyTypeArgs);
                    if (Options.Get(CommonOptionBag.TypeInferenceDebug)) {
                      Options.OutputWriter.WriteLine("  ----> improved to {0} through join and member lookup", pickItFromHere);
                    }
                    ConstrainSubtypeRelation(pickItFromHere, t, tok, "Member selection requires a subtype of {0} (got something more like {1})", pickItFromHere, t);
                    return pickItFromHere;
                  }
                }
              }
            }
          }
        }
        if (Options.Get(CommonOptionBag.TypeInferenceDebug)) {
          Options.OutputWriter.WriteLine("  ----> found no improvement, because join does not determine type enough");
        }
      }

      // Compute the meet of the proxy's supertypes
      Type meet = null;
      if (MeetOfAllSupertypes(proxy, ref meet, new HashSet<TypeProxy>(), false) && meet != null) {
        // If the meet does have the member, then this looks promising. It could be that the
        // type would get further constrained later to pick some subtype (in particular, a
        // subclass that overrides the member) of this meet. But this is the best we can do
        // now.
        if (meet is TypeProxy) {
          if (proxy == meet.Normalize()) {
            // can this really ever happen?
            if (Options.Get(CommonOptionBag.TypeInferenceDebug)) {
              Options.OutputWriter.WriteLine("  ----> found no improvement (other than the proxy itself)");
            }
            return t;
          } else {
            if (Options.Get(CommonOptionBag.TypeInferenceDebug)) {
              Options.OutputWriter.WriteLine("  ----> (merging, then trying to improve further) assigning proxy {0}.T := {1}", proxy, meet);
            }
            Contract.Assert(proxy != meet);
            proxy.T = meet;
            Contract.Assert(t.NormalizeExpand() == meet);
            return PartiallyResolveTypeForMemberSelection(tok, t, memberName, strength + 1);
          }
        }
        if (!(meet is ArtificialType)) {
          if (Options.Get(CommonOptionBag.TypeInferenceDebug)) {
            Options.OutputWriter.WriteLine("  ----> improved to {0} through meet", meet);
          }
          if (memberName != null) {
            AssignProxyAndHandleItsConstraints(proxy, meet, true);
            return proxy.NormalizeExpand(); // we return proxy.T instead of meet, in case the assignment gets hijacked
          } else {
            return meet;
          }
        }
      }

      // as a last resort, act on any artificial type nearby the proxy
      var artificialSuper = proxy.InClusterOfArtificial(AllXConstraints);
      if (artificialSuper != null) {
        if (Options.Get(CommonOptionBag.TypeInferenceDebug)) {
          Options.OutputWriter.WriteLine("  ----> use artificial supertype: {0}", artificialSuper);
        }
        return artificialSuper;
      }

      // we weren't able to do it
      if (Options.Get(CommonOptionBag.TypeInferenceDebug)) {
        Options.OutputWriter.WriteLine("  ----> found no improvement using simple things, trying harder once more");
      }
      return PartiallyResolveTypeForMemberSelection(tok, t, memberName, strength + 1);
    }

    private Type/*?*/ GetBaseTypeFromProxy(TypeProxy proxy, Dictionary<TypeProxy, Type/*?*/> determinedProxies) {
      Contract.Requires(proxy != null);
      Contract.Requires(determinedProxies != null);
      Type t;
      if (determinedProxies.TryGetValue(proxy, out t)) {
        // "t" may be null (meaning search for "proxy" is underway or was unsuccessful) or non-null (search for
        // "proxy" has completed successfully), but we return it in either case
        return t;
      }
      determinedProxies.Add(proxy, null);  // record that search for "proxy" is underway
      // First, go through subtype constraints, treating each as if it were an equality
      foreach (var c in AllTypeConstraints) {
        t = GetBaseTypeFromProxy_Eq(proxy, c.Super, c.Sub, determinedProxies);
        if (t != null) {
          determinedProxies[proxy] = t;
          return t;
        }
      }
      // Next, check XConstraints that can be seen as equality constraints
      foreach (var xc in AllXConstraints) {
        switch (xc.ConstraintName) {
          case "Assignable":
          case "Equatable":
          case "EquatableArg":
            t = GetBaseTypeFromProxy_Eq(proxy, xc.Types[0], xc.Types[1], determinedProxies);
            if (t != null) {
              determinedProxies[proxy] = t;
              return t;
            }
            break;
          case "InSet":
            // etc. TODO
            break;
          default:
            break;
        }
      }
      return null;
    }
    /// <summary>
    /// Tries to find a non-proxy type corresponding to "proxy", under the assumption that "t" equals "u" and
    /// "determinedProxies" assumptions.  In the process, may add to "determinedProxies".
    /// </summary>
    private Type/*?*/ GetBaseTypeFromProxy_Eq(TypeProxy proxy, Type t, Type u, Dictionary<TypeProxy, Type/*?*/> determinedProxies) {
      Contract.Requires(proxy != null);
      Contract.Requires(determinedProxies != null);
      Contract.Requires(t != null);
      Contract.Requires(u != null);
      t = t.NormalizeExpand();
      u = u.NormalizeExpand();
      return GetBaseTypeFromProxy_EqAux(proxy, t, u, determinedProxies) ?? GetBaseTypeFromProxy_EqAux(proxy, u, t, determinedProxies);
    }
    private Type/*?*/ GetBaseTypeFromProxy_EqAux(TypeProxy proxy, Type t, Type u, Dictionary<TypeProxy, Type/*?*/> determinedProxies) {
      Contract.Requires(proxy != null);
      Contract.Requires(determinedProxies != null);
      Contract.Requires(t != null && (!(t is TypeProxy) || ((TypeProxy)t).T == null));
      Contract.Requires(u != null && (!(u is TypeProxy) || ((TypeProxy)u).T == null));
      if (t == proxy) {
        if (u is TypeProxy) {
          return GetBaseTypeFromProxy((TypeProxy)u, determinedProxies);
        } else {
          return u;
        }
      } else if (t.ContainsProxy(proxy)) {
        if (u is TypeProxy) {
          u = GetBaseTypeFromProxy((TypeProxy)u, determinedProxies);
          if (u == null) {
            return null;
          }
        }
        if (Type.SameHead(t, u)) {
          Contract.Assert(t.TypeArgs.Count == u.TypeArgs.Count);
          for (int i = 0; i < t.TypeArgs.Count; i++) {
            var r = GetBaseTypeFromProxy_Eq(proxy, t.TypeArgs[i], u.TypeArgs[i], determinedProxies);
            if (r != null) {
              return r;
            }
          }
        }
      }
      return null;
    }

    private void GetRelatedTypeProxies(Type t, ISet<TypeProxy> proxies) {
      Contract.Requires(t != null);
      Contract.Requires(proxies != null);
      var proxy = t.Normalize() as TypeProxy;
      if (proxy == null || proxies.Contains(proxy)) {
        return;
      }
      if (Options.Get(CommonOptionBag.TypeInferenceDebug)) {
        Options.OutputWriter.WriteLine("DEBUG: GetRelatedTypeProxies: finding {0} interesting", proxy);
      }
      proxies.Add(proxy);
      // close over interesting constraints
      foreach (var c in AllTypeConstraints) {
        var super = c.Super.Normalize();
        if (super.TypeArgs.Exists(ta => ta.Normalize() == proxy)) {
          GetRelatedTypeProxies(c.Sub, proxies);
        }
      }
      foreach (var xc in AllXConstraints) {
        var xc0 = xc.Types[0].Normalize();
        if (xc.ConstraintName == "Assignable" && (xc0 == proxy || xc0.TypeArgs.Exists(ta => ta.Normalize() == proxy))) {
          GetRelatedTypeProxies(xc.Types[1], proxies);
        } else if (xc.ConstraintName == "Innable" && xc.Types[1].Normalize() == proxy) {
          GetRelatedTypeProxies(xc.Types[0], proxies);
        } else if ((xc.ConstraintName == "ModifiesFrame" || xc.ConstraintName == "ReadsFrame") && xc.Types[1].Normalize() == proxy) {
          GetRelatedTypeProxies(xc.Types[0], proxies);
        }
      }
    }

    /// <summary>
    /// Attempts to compute the join of "join", "t", and all of "t"'s known subtype( constraint)s.  The join
    /// ignores type parameters.  It is assumed that "join" on entry already includes the join of all proxies
    /// in "visited". The empty join is represented by "null".
    /// The return is "true" if the join exists.
    /// </summary>
    bool JoinOfAllSubtypes(Type t, ref Type joinType, ISet<TypeProxy> visited) {
      Contract.Requires(t != null);
      Contract.Requires(visited != null);

      t = t.NormalizeExpandKeepConstraints();

      var proxy = t as TypeProxy;
      if (proxy != null) {
        if (visited.Contains(proxy)) {
          return true;
        }
        visited.Add(proxy);

        foreach (var c in proxy.SubtypeConstraints) {
          var s = c.Sub.NormalizeExpandKeepConstraints();
          if (!JoinOfAllSubtypes(s, ref joinType, visited)) {
            return false;
          }
        }
        if (joinType == null) {
          // also consider "Assignable" constraints
          foreach (var c in AllXConstraints) {
            if (c.ConstraintName == "Assignable" && c.Types[0].Normalize() == proxy) {
              var s = c.Types[1].NormalizeExpandKeepConstraints();
              if (!JoinOfAllSubtypes(s, ref joinType, visited)) {
                return false;
              }
            }
          }
        }
        return true;
      }

      if (joinType == null) {
        // stick with what we've got
        joinType = t;
        return true;
      } else if (Type.IsHeadSupertypeOf(joinType, t)) {
        // stick with what we've got
        return true;
      } else if (Type.IsHeadSupertypeOf(t, joinType)) {
        joinType = Type.HeadWithProxyArgs(t);
        return true;
      } else {
        joinType = Type.Join(joinType, Type.HeadWithProxyArgs(t), builtIns);  // the only way this can succeed is if we obtain a (non-null or nullable) trait
        Contract.Assert(joinType == null ||
                        joinType.IsObjectQ || joinType.IsObject ||
                        (joinType is UserDefinedType udt && (udt.ResolvedClass is TraitDecl || (udt.ResolvedClass is NonNullTypeDecl nntd && nntd.Class is TraitDecl))));
        return joinType != null;
      }
    }

    /// <summary>
    /// Attempts to compute the meet of "meet", all of "t"'s known supertype( constraint)s, and, if "includeT"
    /// and "t" has no supertype( constraint)s, "t".
    /// The meet ignores type parameters. (Really?? --KRML)
    /// It is assumed that "meet" on entry already includes the meet of all proxies
    /// in "visited". The empty meet is represented by "null".
    /// The return is "true" if the meet exists.
    /// </summary>
    bool MeetOfAllSupertypes(Type t, ref Type meet, ISet<TypeProxy> visited, bool includeT) {
      Contract.Requires(t != null);
      Contract.Requires(visited != null);

      t = t.NormalizeExpandKeepConstraints();
      var proxy = t as TypeProxy;
      if (proxy != null) {
        if (visited.Contains(proxy)) {
          return true;
        }
        visited.Add(proxy);

        var delegatedToOthers = false;
        foreach (var c in proxy.SupertypeConstraints) {
          var s = c.Super.NormalizeExpandKeepConstraints();
          delegatedToOthers = true;
          if (!MeetOfAllSupertypes(s, ref meet, visited, true)) {
            return false;
          }
        }
        if (!delegatedToOthers) {
          // also consider "Assignable" constraints
          foreach (var c in AllXConstraints) {
            if (c.ConstraintName == "Assignable" && c.Types[1].Normalize() == proxy) {
              var s = c.Types[0].NormalizeExpandKeepConstraints();
              delegatedToOthers = true;
              if (!MeetOfAllSupertypes(s, ref meet, visited, true)) {
                return false;
              }
            }
          }
        }
        if (delegatedToOthers) {
          return true;
        } else if (!includeT) {
          return true;
        } else if (meet == null || meet.Normalize() == proxy) {
          meet = proxy;
          return true;
        } else {
          return false;
        }
      }

      if (meet == null) {
        meet = Type.HeadWithProxyArgs(t);
        return true;
      } else if (Type.IsHeadSupertypeOf(t, meet)) {
        // stick with what we've got
        return true;
      } else if (Type.IsHeadSupertypeOf(meet, t)) {
        meet = Type.HeadWithProxyArgs(t);
        return true;
      } else {
        meet = Type.Meet(meet, Type.HeadWithProxyArgs(t), builtIns);
        return meet != null;
      }
    }

    /// <summary>
    /// Check that the type uses formal type parameters in a way that is agreeable with their variance specifications.
    /// "context == Co" says that "type" is allowed to vary in the positive direction.
    /// "context == Contra" says that "type" is allowed to vary in the negative direction.
    /// "context == Non" says that "type" must not vary at all.
    /// * "lax" says that the context is not strict -- type parameters declared to be strict must not be used in a lax context
    /// </summary>
    public void CheckVariance(Type type, ICallable enclosingTypeDefinition, TypeParameter.TPVariance context, bool lax) {
      Contract.Requires(type != null);
      Contract.Requires(enclosingTypeDefinition != null);

      type = type.Normalize();  // we keep constraints, since subset types have their own type-parameter variance specifications; we also keep synonys, since that gives rise to better error messages
      if (type is BasicType) {
        // fine
      } else if (type is MapType) {
        var t = (MapType)type;
        // If its an infinite map, the domain's context is lax
        CheckVariance(t.Domain, enclosingTypeDefinition, context, lax || !t.Finite);
        CheckVariance(t.Range, enclosingTypeDefinition, context, lax);
      } else if (type is SetType) {
        var t = (SetType)type;
        // If its an infinite set, the argument's context is lax
        CheckVariance(t.Arg, enclosingTypeDefinition, context, lax || !t.Finite);
      } else if (type is CollectionType) {
        var t = (CollectionType)type;
        CheckVariance(t.Arg, enclosingTypeDefinition, context, lax);
      } else if (type is UserDefinedType) {
        var t = (UserDefinedType)type;
        if (t.ResolvedClass is TypeParameter tp) {
          if (tp.Variance != TypeParameter.TPVariance.Non && tp.Variance != context) {
            reporter.Error(MessageSource.Resolver, t.tok, "formal type parameter '{0}' is not used according to its variance specification", tp.Name);
          } else if (tp.StrictVariance && lax) {
            string hint;
            if (tp.VarianceSyntax == TypeParameter.TPVarianceSyntax.NonVariant_Strict) {
              hint = string.Format(" (perhaps try declaring '{0}' as '-{0}' or '!{0}')", tp.Name);
            } else {
              Contract.Assert(tp.VarianceSyntax == TypeParameter.TPVarianceSyntax.Covariant_Strict);
              hint = string.Format(" (perhaps try changing the declaration from '+{0}' to '*{0}')", tp.Name);
            }
            reporter.Error(MessageSource.Resolver, t.tok, "formal type parameter '{0}' is not used according to its variance specification (it is used left of an arrow){1}", tp.Name, hint);
          }
        } else {
          var resolvedClass = t.ResolvedClass;
          Contract.Assert(resolvedClass != null);  // follows from that the given type was successfully resolved
          Contract.Assert(resolvedClass.TypeArgs.Count == t.TypeArgs.Count);
          if (lax) {
            // we have to be careful about uses of the type being defined
            var cg = enclosingTypeDefinition.EnclosingModule.CallGraph;
            var t0 = resolvedClass as ICallable;
            if (t0 != null && cg.GetSCCRepresentative(t0) == cg.GetSCCRepresentative(enclosingTypeDefinition)) {
              reporter.Error(MessageSource.Resolver, t.tok, "using the type being defined ('{0}') here would cause a logical inconsistency by defining a type whose cardinality exceeds itself (like the Continuum Transfunctioner, you might say its power would then be exceeded only by its mystery)", resolvedClass.Name);
            }
          }
          for (int i = 0; i < t.TypeArgs.Count; i++) {
            Type p = t.TypeArgs[i];
            var tpFormal = resolvedClass.TypeArgs[i];
            CheckVariance(p, enclosingTypeDefinition,
              context == TypeParameter.TPVariance.Non ? context :
              context == TypeParameter.TPVariance.Co ? tpFormal.Variance :
              TypeParameter.Negate(tpFormal.Variance),
              lax || !tpFormal.StrictVariance);
          }
        }
      } else {
        Contract.Assert(false); throw new cce.UnreachableException();  // unexpected type
      }
    }

    /// <summary>
    /// See ConstrainToIntegerType description for the overload above.
    /// </summary>
    void ConstrainToIntegerType(IToken tok, Type type, bool allowBitVector, TypeConstraint.ErrorMsg errorMsg) {
      Contract.Requires(tok != null);
      Contract.Requires(type != null);
      Contract.Requires(errorMsg != null);
      // We do two constraints: the first can aid in determining types, but allows bit-vectors; the second excludes bit-vectors.
      // However, we reuse the error message, so that only one error gets reported.
      ConstrainSubtypeRelation(new IntVarietiesSupertype(), type, errorMsg);
      if (!allowBitVector) {
        AddXConstraint(tok, "IntegerType", type, errorMsg);
      }
    }

    /// <summary>
    /// Attempts to rewrite a datatype update into more primitive operations, after doing the appropriate resolution checks.
    /// Upon success, returns that rewritten expression and sets "legalSourceConstructors".
    /// Upon some resolution error, return null.
    ///
    /// Actually, the method returns two expressions (or returns "(null, null)"). The first expression is the desugaring to be
    /// used when the DatatypeUpdateExpr is used in a ghost context. The second is to be used for a compiled context. In either
    /// case, "legalSourceConstructors" contains both ghost and compiled constructors.
    ///
    /// The reason for computing both desugarings here is that it's too early to tell if the DatatypeUpdateExpr is being used in
    /// a ghost or compiled context. This is a consequence of doing the deguaring so early. But it's also convenient to do the
    /// desugaring during resolution, because then the desugaring can be constructed as a non-resolved expression on which ResolveExpression
    /// is called--this is easier than constructing an already-resolved expression.
    /// </summary>
    (Expression, Expression) ResolveDatatypeUpdate(IToken tok, Expression root, DatatypeDecl dt, List<Tuple<IToken, string, Expression>> memberUpdates,
      ResolutionContext resolutionContext, out List<MemberDecl> members, out List<DatatypeCtor> legalSourceConstructors) {
      Contract.Requires(tok != null);
      Contract.Requires(root != null);
      Contract.Requires(dt != null);
      Contract.Requires(memberUpdates != null);
      Contract.Requires(resolutionContext != null);

      legalSourceConstructors = null;
      members = new List<MemberDecl>();

      // First, compute the list of candidate result constructors, that is, the constructors
      // that have all of the mentioned destructors. Issue errors for duplicated names and for
      // names that are not destructors in the datatype.
      var candidateResultCtors = dt.Ctors;  // list of constructors that have all the so-far-mentioned destructors
      var memberNames = new HashSet<string>();
      var rhsBindings = new Dictionary<string, Tuple<BoundVar/*let variable*/, IdentifierExpr/*id expr for let variable*/, Expression /*RHS in given syntax*/>>();
      var subst = TypeParameter.SubstitutionMap(dt.TypeArgs, root.Type.NormalizeExpand().TypeArgs);
      foreach (var entry in memberUpdates) {
        var destructor_str = entry.Item2;
        if (memberNames.Contains(destructor_str)) {
          reporter.Error(MessageSource.Resolver, entry.Item1, "duplicate update member '{0}'", destructor_str);
        } else {
          memberNames.Add(destructor_str);
          MemberDecl member;
          if (!classMembers[dt].TryGetValue(destructor_str, out member)) {
            reporter.Error(MessageSource.Resolver, entry.Item1, "member '{0}' does not exist in datatype '{1}'", destructor_str, dt.Name);
          } else if (!(member is DatatypeDestructor)) {
            reporter.Error(MessageSource.Resolver, entry.Item1, "member '{0}' is not a destructor in datatype '{1}'", destructor_str, dt.Name);
          } else {
            members.Add(member);
            var destructor = (DatatypeDestructor)member;
            var intersection = new List<DatatypeCtor>(candidateResultCtors.Intersect(destructor.EnclosingCtors));
            if (intersection.Count == 0) {
              reporter.Error(MessageSource.Resolver, entry.Item1,
                "updated datatype members must belong to the same constructor (unlike the previously mentioned destructors, '{0}' does not belong to {1})",
                destructor_str, DatatypeDestructor.PrintableCtorNameList(candidateResultCtors, "or"));
            } else {
              candidateResultCtors = intersection;
              if (destructor.IsGhost) {
                rhsBindings.Add(destructor_str, new Tuple<BoundVar, IdentifierExpr, Expression>(null, null, entry.Item3));
              } else {
                var xName = FreshTempVarName(string.Format("dt_update#{0}#", destructor_str), resolutionContext.CodeContext);
                var xVar = new BoundVar(new AutoGeneratedToken(tok), xName, destructor.Type.Subst(subst));
                var x = new IdentifierExpr(new AutoGeneratedToken(tok), xVar);
                rhsBindings.Add(destructor_str, new Tuple<BoundVar, IdentifierExpr, Expression>(xVar, x, entry.Item3));
              }
            }
          }
        }
      }
      if (candidateResultCtors.Count == 0) {
        return (null, null);
      }

      // Check that every candidate result constructor has given a name to all of its parameters.
      var hasError = false;
      foreach (var ctor in candidateResultCtors) {
        if (ctor.Formals.Exists(f => !f.HasName)) {
          reporter.Error(MessageSource.Resolver, tok,
            "candidate result constructor '{0}' has an anonymous parameter (to use in datatype update expression, name all the parameters of the candidate result constructors)",
            ctor.Name);
          hasError = true;
        }
      }
      if (hasError) {
        return (null, null);
      }

      // The legal source constructors are the candidate result constructors. (Yep, two names for the same thing.)
      legalSourceConstructors = candidateResultCtors;
      Contract.Assert(1 <= legalSourceConstructors.Count);

      var desugaringForGhostContext = DesugarDatatypeUpdate(tok, root, dt, candidateResultCtors, rhsBindings, resolutionContext);
      var nonGhostConstructors = candidateResultCtors.Where(ctor => !ctor.IsGhost).ToList();
      if (nonGhostConstructors.Count == candidateResultCtors.Count) {
        return (desugaringForGhostContext, desugaringForGhostContext);
      }
      var desugaringForCompiledContext = DesugarDatatypeUpdate(tok, root, dt, nonGhostConstructors, rhsBindings, resolutionContext);
      return (desugaringForGhostContext, desugaringForCompiledContext);
    }

    /// <summary>
    // Rewrite the datatype update root.(x := X, y := Y, ...) to:
    ///     var d := root;
    ///     var x := X;  // EXCEPT: don't do this for ghost fields
    ///     var y := Y;
    ///     ..
    ///     if d.CandidateResultConstructor0 then
    ///       CandidateResultConstructor0(x, y, ..., d.f0, d.f1, ...)  // for a ghost field x, use the expression X directly
    ///     else if d.CandidateResultConstructor1 then
    ///       CandidateResultConstructor0(x, y, ..., d.g0, d.g1, ...)
    ///     ...
    ///     else
    ///       CandidateResultConstructorN(x, y, ..., d.k0, d.k1, ...)
    /// </summary>
    private Expression DesugarDatatypeUpdate(IToken tok, Expression root, DatatypeDecl dt, List<DatatypeCtor> candidateResultCtors,
      Dictionary<string, Tuple<BoundVar, IdentifierExpr, Expression>> rhsBindings, ResolutionContext resolutionContext) {

      if (candidateResultCtors.Count == 0) {
        return root;
      }
      Expression rewrite = null;
      // Create a unique name for d', the variable we introduce in the let expression
      var dName = FreshTempVarName("dt_update_tmp#", resolutionContext.CodeContext);
      var dVar = new BoundVar(new AutoGeneratedToken(tok), dName, root.Type);
      var d = new IdentifierExpr(new AutoGeneratedToken(tok), dVar);
      Expression body = null;
      candidateResultCtors.Reverse();
      foreach (var crc in candidateResultCtors) {
        // Build the arguments to the datatype constructor, using the updated value in the appropriate slot
        var ctorArguments = new List<Expression>();
        var actualBindings = new List<ActualBinding>();
        foreach (var f in crc.Formals) {
          Expression ctorArg;
          if (rhsBindings.TryGetValue(f.Name, out var info)) {
            ctorArg = info.Item2 ?? info.Item3;
          } else {
            ctorArg = new ExprDotName(tok, d, f.Name, null);
          }
          ctorArguments.Add(ctorArg);
          var bindingName = new Token(tok.line, tok.col) {
            Uri = tok.Uri,
            val = f.Name
          };
          actualBindings.Add(new ActualBinding(bindingName, ctorArg));
        }
        var ctor_call = new DatatypeValue(tok, crc.EnclosingDatatype.Name, crc.Name, actualBindings);
        // in the following line, resolve to root.Type, so that type parameters get filled in appropriately
        ResolveDatatypeValue(resolutionContext, ctor_call, dt, root.Type.NormalizeExpand());

        if (body == null) {
          body = ctor_call;
        } else {
          // body = if d.crc? then ctor_call else body
          var guard = new ExprDotName(tok, d, crc.QueryField.Name, null);
          body = new ITEExpr(tok, false, guard, ctor_call, body);
        }
      }
      Contract.Assert(body != null); // because there was at least one element in candidateResultCtors

      // Wrap the let's around body
      rewrite = body;
      foreach (var entry in rhsBindings) {
        if (entry.Value.Item1 != null) {
          var lhs = new CasePattern<BoundVar>(tok, entry.Value.Item1);
          rewrite = new LetExpr(tok, new List<CasePattern<BoundVar>>() { lhs }, new List<Expression>() { entry.Value.Item3 }, rewrite, true);
        }
      }
      var dVarPat = new CasePattern<BoundVar>(tok, dVar);
      rewrite = new LetExpr(tok, new List<CasePattern<BoundVar>>() { dVarPat }, new List<Expression>() { root }, rewrite, true);
      Contract.Assert(rewrite != null);
      ResolveExpression(rewrite, resolutionContext);
      return rewrite;
    }

    public Expression ResolveNameSegment(NameSegment expr, bool isLastNameSegment, List<ActualBinding> args,
      ResolutionContext resolutionContext, bool allowMethodCall, bool complain = true) {
      return ResolveNameSegment(expr, isLastNameSegment, args, resolutionContext, allowMethodCall, complain, out _);
    }

    /// <summary>
    /// Look up expr.Name in the following order:
    ///  0. Local variable, parameter, or bound variable.
    ///     (Language design note:  If this clashes with something of interest, one can always rename the local variable locally.)
    ///  1. Member of enclosing class (an implicit "this" is inserted, if needed)
    ///  2. If isLastNameSegment:
    ///     Unambiguous constructor name of a datatype in the enclosing module (if two constructors have the same name, an error message is produced here)
    ///     (Language design note:  If the constructor name is ambiguous or if one of the steps above takes priority, one can qualify the constructor name with the name of the datatype)
    ///  3. Member of the enclosing module (type name or the name of a module)
    ///  4. Static function or method in the enclosing module or its imports
    ///  5. If !isLastNameSegment:
    ///     Unambiguous constructor name of a datatype in the enclosing module
    ///
    /// </summary>
    /// <param name="expr"></param>
    /// <param name="isLastNameSegment">Indicates that the NameSegment is not directly enclosed in another NameSegment or ExprDotName expression.</param>
    /// <param name="args">If the NameSegment is enclosed in an ApplySuffix, then these are the arguments.  The method returns null to indicate
    /// that these arguments, if any, were not used.  If args is non-null and the method does use them, the method returns the resolved expression
    /// that incorporates these arguments.</param>
    /// <param name="resolutionContext"></param>
    /// <param name="allowMethodCall">If false, generates an error if the name denotes a method. If true and the name denotes a method, returns
    /// a MemberSelectExpr whose .Member is a Method.</param>
    /// <param name="shadowedModule">If the name being resolved shadows an imported module, then that module is reported
    /// through this parameter.  This happens when module <c>Option</c> in <c>import opened Option</c> also contains a
    /// <c>datatype Option</c>, in which case <c>Option</c> refers to the datatype, not the module
    /// (https://github.com/dafny-lang/dafny/issues/1996).</param>
    Expression ResolveNameSegment(NameSegment expr, bool isLastNameSegment, List<ActualBinding> args, ResolutionContext resolutionContext, bool allowMethodCall, bool complain, out ModuleDecl shadowedModule) {
      Contract.Requires(expr != null);
      Contract.Requires(!expr.WasResolved());
      Contract.Requires(resolutionContext != null);
      Contract.Ensures(Contract.Result<Expression>() == null || args != null);

      shadowedModule = null;

      if (expr.OptTypeArguments != null) {
        foreach (var ty in expr.OptTypeArguments) {
          ResolveType(expr.tok, ty, resolutionContext, ResolveTypeOptionEnum.InferTypeProxies, null);
        }
      }

      Expression r = null;  // the resolved expression, if successful
      Expression rWithArgs = null;  // the resolved expression after incorporating "args"

      // For 0:
      IVariable v;
      // For 1:
      Dictionary<string, MemberDecl> members;
      // For 1 and 4:
      MemberDecl member = null;
      // For 2 and 5:
      Tuple<DatatypeCtor, bool> pair;
      // For 3:
      TopLevelDecl decl;

      var name = resolutionContext.InReveal ? "reveal_" + expr.Name : expr.Name;
      v = scope.Find(name);
      if (v != null) {
        // ----- 0. local variable, parameter, or bound variable
        if (expr.OptTypeArguments != null) {
          if (complain) {
            reporter.Error(MessageSource.Resolver, expr.tok, "variable '{0}' does not take any type parameters", name);
          } else {
            expr.ResolvedExpression = null;
            return null;
          }
        }
        r = new IdentifierExpr(expr.tok, v);
      } else if (currentClass is TopLevelDeclWithMembers cl && classMembers.TryGetValue(cl, out members) && members.TryGetValue(name, out member)) {
        // ----- 1. member of the enclosing class
        Expression receiver;
        if (member.IsStatic) {
          receiver = new StaticReceiverExpr(expr.tok, UserDefinedType.FromTopLevelDecl(expr.tok, currentClass, currentClass.TypeArgs), (TopLevelDeclWithMembers)member.EnclosingClass, true);
        } else {
          if (!scope.AllowInstance) {
            if (complain) {
              reporter.Error(MessageSource.Resolver, expr.tok, "'this' is not allowed in a 'static' context"); //TODO: Rephrase this
            } else {
              expr.ResolvedExpression = null;
              return null;
            }
            // nevertheless, set "receiver" to a value so we can continue resolution
          }
          receiver = new ImplicitThisExpr(expr.tok);
          receiver.Type = GetThisType(expr.tok, currentClass);  // resolve here
        }
        r = ResolveExprDotCall(expr.tok, receiver, null, member, args, expr.OptTypeArguments, resolutionContext, allowMethodCall);
      } else if (isLastNameSegment && moduleInfo.Ctors.TryGetValue(name, out pair)) {
        // ----- 2. datatype constructor
        if (ResolveDatatypeConstructor(expr, args, resolutionContext, complain, pair, name, ref r, ref rWithArgs)) {
          return null;
        }
      } else if (moduleInfo.TopLevels.TryGetValue(name, out decl)) {
        // ----- 3. Member of the enclosing module

        // Record which imported module, if any, was shadowed by `name` in the current module.
        shadowedModule = moduleInfo.ShadowedImportedModules.GetValueOrDefault(name);

        if (decl is AmbiguousTopLevelDecl) {
          var ad = (AmbiguousTopLevelDecl)decl;
          if (complain) {
            reporter.Error(MessageSource.Resolver, expr.tok, "The name {0} ambiguously refers to a type in one of the modules {1} (try qualifying the type name with the module name)", expr.Name, ad.ModuleNames());
          } else {
            expr.ResolvedExpression = null;
            return null;
          }
        } else {
          // We have found a module name or a type name, neither of which is an expression. However, the NameSegment we're
          // looking at may be followed by a further suffix that makes this into an expresion. We postpone the rest of the
          // resolution to any such suffix. For now, we create a temporary expression that will never be seen by the compiler
          // or verifier, just to have a placeholder where we can recorded what we have found.
          if (!isLastNameSegment) {
            if (decl is ClassLikeDecl cd && cd.NonNullTypeDecl != null && name != cd.NonNullTypeDecl.Name) {
              // A possibly-null type C? was mentioned. But it does not have any further members. The program should have used
              // the name of the class, C. Report an error and continue.
              if (complain) {
                reporter.Error(MessageSource.Resolver, expr.tok, "To access members of {0} '{1}', write '{1}', not '{2}'", decl.WhatKind, decl.Name, name);
              } else {
                expr.ResolvedExpression = null;
                return null;
              }
            }
          }
          r = CreateResolver_IdentifierExpr(expr.tok, name, expr.OptTypeArguments, decl);
        }

      } else if (moduleInfo.StaticMembers.TryGetValue(name, out member)) {
        // ----- 4. static member of the enclosing module
        Contract.Assert(member.IsStatic); // moduleInfo.StaticMembers is supposed to contain only static members of the module's implicit class _default
        if (member is AmbiguousMemberDecl) {
          var ambiguousMember = (AmbiguousMemberDecl)member;
          if (complain) {
            reporter.Error(MessageSource.Resolver, expr.tok, "The name {0} ambiguously refers to a static member in one of the modules {1} (try qualifying the member name with the module name)", expr.Name, ambiguousMember.ModuleNames());
          } else {
            expr.ResolvedExpression = null;
            return null;
          }
        } else {
          var receiver = new StaticReceiverExpr(expr.tok, (TopLevelDeclWithMembers)member.EnclosingClass, true);
          r = ResolveExprDotCall(expr.tok, receiver, null, member, args, expr.OptTypeArguments, resolutionContext, allowMethodCall);
        }

      } else if (!isLastNameSegment && moduleInfo.Ctors.TryGetValue(name, out pair)) {
        // ----- 5. datatype constructor
        if (ResolveDatatypeConstructor(expr, args, resolutionContext, complain, pair, name, ref r, ref rWithArgs)) {
          return null;
        }

      } else {
        // ----- None of the above
        if (complain) {
          if (resolutionContext.InReveal) {
            reporter.Error(MessageSource.Resolver, expr.tok, "cannot reveal '{0}' because no constant, assert label, or requires label in the current scope is named '{0}'", expr.Name);
          } else {
            reporter.Error(MessageSource.Resolver, expr.tok, "unresolved identifier: {0}", name);
          }
        } else {
          expr.ResolvedExpression = null;
          return null;
        }
      }

      if (r == null) {
        // an error has been reported above; we won't fill in .ResolvedExpression, but we still must fill in .Type
        expr.Type = new InferredTypeProxy();
      } else {
        expr.ResolvedExpression = r;
        var rt = r.Type;
        var nt = rt.UseInternalSynonym();
        expr.Type = nt;
      }
      return rWithArgs;
    }

    private bool ResolveDatatypeConstructor(NameSegment expr, List<ActualBinding>/*?*/ args, ResolutionContext resolutionContext, bool complain, Tuple<DatatypeCtor, bool> pair, string name, ref Expression r, ref Expression rWithArgs) {
      Contract.Requires(expr != null);
      Contract.Requires(resolutionContext != null);

      if (pair.Item2) {
        // there is more than one constructor with this name
        if (complain) {
          reporter.Error(MessageSource.Resolver, expr.tok, "the name '{0}' denotes a datatype constructor, but does not do so uniquely; add an explicit qualification (for example, '{1}.{0}')", expr.Name,
            pair.Item1.EnclosingDatatype.Name);
        } else {
          expr.ResolvedExpression = null;
          return true;
        }
      } else {
        if (expr.OptTypeArguments != null) {
          if (complain) {
            reporter.Error(MessageSource.Resolver, expr.tok, "datatype constructor does not take any type parameters ('{0}')", name);
          } else {
            expr.ResolvedExpression = null;
            return true;
          }
        }
        var rr = new DatatypeValue(expr.tok, pair.Item1.EnclosingDatatype.Name, name, args ?? new List<ActualBinding>());
        bool ok = ResolveDatatypeValue(resolutionContext, rr, pair.Item1.EnclosingDatatype, null, complain);
        if (!ok) {
          expr.ResolvedExpression = null;
          return true;
        }
        if (args == null) {
          r = rr;
        } else {
          r = rr; // this doesn't really matter, since we're returning an "rWithArgs" (but if would have been proper to have returned the ctor as a lambda)
          rWithArgs = rr;
        }
      }
      return false;
    }

    /// <summary>
    /// Look up expr.Name in the following order:
    ///  0. Type parameter
    ///  1. Member of enclosing class (an implicit "this" is inserted, if needed)
    ///  2. Member of the enclosing module (type name or the name of a module)
    ///  3. Static function or method in the enclosing module or its imports
    ///
    /// Note: 1 and 3 are not used now, but they will be of interest when async task types are supported.
    /// </summary>
    void ResolveNameSegment_Type(NameSegment expr, ResolutionContext resolutionContext, ResolveTypeOption option, List<TypeParameter> defaultTypeArguments) {
      Contract.Requires(expr != null);
      Contract.Requires(!expr.WasResolved());
      Contract.Requires(resolutionContext != null);
      Contract.Requires((option.Opt == ResolveTypeOptionEnum.DontInfer || option.Opt == ResolveTypeOptionEnum.InferTypeProxies) == (defaultTypeArguments == null));

      if (expr.OptTypeArguments != null) {
        foreach (var ty in expr.OptTypeArguments) {
          ResolveType(expr.tok, ty, resolutionContext, option, defaultTypeArguments);
        }
      }

      Expression r = null;  // the resolved expression, if successful

      // For 0:
      TypeParameter tp;
#if ASYNC_TASK_TYPES
      // For 1:
      Dictionary<string, MemberDecl> members;
      // For 1 and 3:
      MemberDecl member = null;
#endif
      // For 2:
      TopLevelDecl decl;

      tp = allTypeParameters.Find(expr.Name);
      if (tp != null) {
        // ----- 0. type parameter
        if (expr.OptTypeArguments == null) {
          r = new Resolver_IdentifierExpr(expr.tok, tp);
        } else {
          reporter.Error(MessageSource.Resolver, expr.tok, "Type parameter expects no type arguments: {0}", expr.Name);
        }
#if ASYNC_TASK_TYPES  // At the moment, there is no way for a class member to part of a type name, but this changes with async task types
      } else if (currentClass != null && classMembers.TryGetValue(currentClass, out members) && members.TryGetValue(expr.Name, out member)) {
        // ----- 1. member of the enclosing class
        Expression receiver;
        if (member.IsStatic) {
          receiver = new StaticReceiverExpr(expr.tok, (ClassLikeDecl)member.EnclosingClass);
        } else {
          if (!scope.AllowInstance) {
            reporter.Error(MessageSource.Resolver, expr.tok, "'this' is not allowed in a 'static' context");
            // nevertheless, set "receiver" to a value so we can continue resolution
          }
          receiver = new ImplicitThisExpr(expr.tok);
          receiver.Type = GetThisType(expr.tok, (ClassLikeDecl)member.EnclosingClass);  // resolve here
        }
        r = ResolveExprDotCall(expr.tok, receiver, member, expr.OptTypeArguments, opts.resolutionContext, allowMethodCall);
#endif
      } else if (moduleInfo.TopLevels.TryGetValue(expr.Name, out decl)) {
        // ----- 2. Member of the enclosing module
        if (decl is AmbiguousTopLevelDecl) {
          var ad = (AmbiguousTopLevelDecl)decl;
          reporter.Error(MessageSource.Resolver, expr.tok, "The name {0} ambiguously refers to a type in one of the modules {1} (try qualifying the type name with the module name)", expr.Name, ad.ModuleNames());
        } else {
          // We have found a module name or a type name, neither of which is a type expression. However, the NameSegment we're
          // looking at may be followed by a further suffix that makes this into a type expresion. We postpone the rest of the
          // resolution to any such suffix. For now, we create a temporary expression that will never be seen by the compiler
          // or verifier, just to have a placeholder where we can recorded what we have found.
          r = CreateResolver_IdentifierExpr(expr.tok, expr.Name, expr.OptTypeArguments, decl);
        }

#if ASYNC_TASK_TYPES  // At the moment, there is no way for a class member to part of a type name, but this changes with async task types
      } else if (moduleInfo.StaticMembers.TryGetValue(expr.Name, out member)) {
        // ----- 3. static member of the enclosing module
        Contract.Assert(member.IsStatic); // moduleInfo.StaticMembers is supposed to contain only static members of the module's implicit class _default
        if (ReallyAmbiguousThing(ref member)) {
          reporter.Error(MessageSource.Resolver, expr.tok, "The name {0} ambiguously refers to a static member in one of the modules {1} (try qualifying the member name with the module name)", expr.Name, ((AmbiguousMemberDecl)member).ModuleNames());
        } else {
          var receiver = new StaticReceiverExpr(expr.tok, (ClassLikeDecl)member.EnclosingClass);
          r = ResolveExprDotCall(expr.tok, receiver, member, expr.OptTypeArguments, opts.resolutionContext, allowMethodCall);
        }
#endif
      } else {
        // ----- None of the above
        var hint0 = "(did you forget to qualify a name or declare a module import 'opened'?)";
        var hint1 = " (note that names in outer modules are not visible in nested modules)";
        var hint2 = "";
        if (!Options.Get(CommonOptionBag.TraitsAreReferences) && expr.Name.EndsWith("?")) {
          var nameWithoutQuestionMark = expr.Name.Substring(0, expr.Name.Length - 1);
          if (nameWithoutQuestionMark.Length != 0 &&
              moduleInfo.TopLevels.TryGetValue(nameWithoutQuestionMark, out decl) && decl is TraitDecl) {
            hint2 =
              $" (if you intended to refer to a possibly null '{nameWithoutQuestionMark}', " +
              "then you must declare that trait with 'extends object' to make it a reference type)";
          }
        }
        reporter.Error(MessageSource.Resolver, expr.tok, $"Type or type parameter is not declared in this scope: {expr.Name} {hint0}{hint1}{hint2}");
      }

      if (r == null) {
        // an error has been reported above; we won't fill in .ResolvedExpression, but we still must fill in .Type
        expr.Type = new InferredTypeProxy();
      } else {
        expr.ResolvedExpression = r;
        expr.Type = r.Type;
      }
    }

    /// <summary>
    /// To resolve "id" in expression "E . id", do:
    ///  * If E denotes a module name M:
    ///      0. If isLastNameSegment:
    ///         Unambiguous constructor name of a datatype in module M (if two constructors have the same name, an error message is produced here)
    ///         (Language design note:  If the constructor name is ambiguous or if one of the steps above takes priority, one can qualify the constructor name with the name of the datatype)
    ///      1. Member of module M:  sub-module (including submodules of imports), class, datatype, etc.
    ///         (if two imported types have the same name, an error message is produced here)
    ///      2. Static function or method of M._default
    ///    (Note that in contrast to ResolveNameSegment, imported modules, etc. are ignored)
    ///  * If E denotes a type:
    ///      3. Look up id as a member of that type
    ///  * If E denotes an expression:
    ///      4. Let T be the type of E.  Look up id in T.
    /// </summary>
    /// <param name="expr"></param>
    /// <param name="isLastNameSegment">Indicates that the ExprDotName is not directly enclosed in another ExprDotName expression.</param>
    /// <param name="args">If the ExprDotName is enclosed in an ApplySuffix, then these are the arguments.  The method returns null to indicate
    /// that these arguments, if any, were not used.  If args is non-null and the method does use them, the method returns the resolved expression
    /// that incorporates these arguments.</param>
    /// <param name="resolutionContext"></param>
    /// <param name="allowMethodCall">If false, generates an error if the name denotes a method. If true and the name denotes a method, returns
    /// a Resolver_MethodCall.</param>
    Expression ResolveDotSuffix(ExprDotName expr, bool isLastNameSegment, List<ActualBinding> args, ResolutionContext resolutionContext, bool allowMethodCall) {
      Contract.Requires(expr != null);
      Contract.Requires(!expr.WasResolved());
      Contract.Requires(resolutionContext != null);
      Contract.Ensures(Contract.Result<Expression>() == null || args != null);

      // resolve the LHS expression
      // LHS should not be reveal lemma
      ModuleDecl shadowedImport = null;
      ResolutionContext nonRevealOpts = resolutionContext with { InReveal = false };
      if (expr.Lhs is NameSegment) {
        ResolveNameSegment((NameSegment)expr.Lhs, false, null, nonRevealOpts, false, true, out shadowedImport);
      } else if (expr.Lhs is ExprDotName) {
        ResolveDotSuffix((ExprDotName)expr.Lhs, false, null, nonRevealOpts, false);
      } else {
        ResolveExpression(expr.Lhs, nonRevealOpts);
      }

      if (expr.OptTypeArguments != null) {
        foreach (var ty in expr.OptTypeArguments) {
          ResolveType(expr.tok, ty, resolutionContext, ResolveTypeOptionEnum.InferTypeProxies, null);
        }
      }

      Expression r = null;  // the resolved expression, if successful
      Expression rWithArgs = null;  // the resolved expression after incorporating "args"
      MemberDecl member = null;

      var name = resolutionContext.InReveal ? "reveal_" + expr.SuffixName : expr.SuffixName;
      if (!expr.Lhs.WasResolved()) {
        return null;
      }
      var lhs = expr.Lhs.Resolved;
      if (lhs != null && lhs.Type is Resolver_IdentifierExpr.ResolverType_Module) {
        var ri = (Resolver_IdentifierExpr)lhs;
        var sig = ((ModuleDecl)ri.Decl).AccessibleSignature(useCompileSignatures);
        sig = GetSignature(sig);
        // For 0:
        Tuple<DatatypeCtor, bool> pair;
        // For 1:
        TopLevelDecl decl;

        if (isLastNameSegment && sig.Ctors.TryGetValue(name, out pair)) {
          // ----- 0. datatype constructor
          if (pair.Item2) {
            // there is more than one constructor with this name
            reporter.Error(MessageSource.Resolver, expr.tok, "the name '{0}' denotes a datatype constructor in module {2}, but does not do so uniquely; add an explicit qualification (for example, '{1}.{0}')", name, pair.Item1.EnclosingDatatype.Name, ((ModuleDecl)ri.Decl).Name);
          } else {
            if (expr.OptTypeArguments != null) {
              reporter.Error(MessageSource.Resolver, expr.tok, "datatype constructor does not take any type parameters ('{0}')", name);
            }
            var rr = new DatatypeValue(expr.tok, pair.Item1.EnclosingDatatype.Name, name, args ?? new List<ActualBinding>());
            ResolveDatatypeValue(resolutionContext, rr, pair.Item1.EnclosingDatatype, null);

            if (args == null) {
              r = rr;
            } else {
              r = rr;  // this doesn't really matter, since we're returning an "rWithArgs" (but if would have been proper to have returned the ctor as a lambda)
              rWithArgs = rr;
            }
          }
        } else if (sig.TopLevels.TryGetValue(name, out decl)) {
          // ----- 1. Member of the specified module
          if (decl is AmbiguousTopLevelDecl) {
            var ad = (AmbiguousTopLevelDecl)decl;
            reporter.Error(MessageSource.Resolver, expr.tok, "The name {0} ambiguously refers to a type in one of the modules {1} (try qualifying the type name with the module name)", expr.SuffixName, ad.ModuleNames());
          } else {
            // We have found a module name or a type name, neither of which is an expression. However, the ExprDotName we're
            // looking at may be followed by a further suffix that makes this into an expresion. We postpone the rest of the
            // resolution to any such suffix. For now, we create a temporary expression that will never be seen by the compiler
            // or verifier, just to have a placeholder where we can recorded what we have found.
            if (!isLastNameSegment) {
              if (decl is ClassLikeDecl cd && cd.NonNullTypeDecl != null && name != cd.NonNullTypeDecl.Name) {
                // A possibly-null type C? was mentioned. But it does not have any further members. The program should have used
                // the name of the class, C. Report an error and continue.
                reporter.Error(MessageSource.Resolver, expr.tok, "To access members of {0} '{1}', write '{1}', not '{2}'", decl.WhatKind, decl.Name, name);
              }
            }
            r = CreateResolver_IdentifierExpr(expr.tok, name, expr.OptTypeArguments, decl);
          }
        } else if (sig.StaticMembers.TryGetValue(name, out member)) {
          // ----- 2. static member of the specified module
          Contract.Assert(member.IsStatic); // moduleInfo.StaticMembers is supposed to contain only static members of the module's implicit class _default
          if (member is AmbiguousMemberDecl) {
            var ambiguousMember = (AmbiguousMemberDecl)member;
            reporter.Error(MessageSource.Resolver, expr.tok, "The name {0} ambiguously refers to a static member in one of the modules {1} (try qualifying the member name with the module name)", expr.SuffixName, ambiguousMember.ModuleNames());
          } else {
            var receiver = new StaticReceiverExpr(expr.Lhs.tok, (TopLevelDeclWithMembers)member.EnclosingClass, false);
            receiver.ContainerExpression = expr.Lhs;
            r = ResolveExprDotCall(expr.tok, receiver, null, member, args, expr.OptTypeArguments, resolutionContext, allowMethodCall);
          }
        } else {
          reporter.Error(MessageSource.Resolver, expr.tok, "unresolved identifier: {0}", name);
        }

      } else if (lhs != null && lhs.Type is Resolver_IdentifierExpr.ResolverType_Type) {
        var ri = (Resolver_IdentifierExpr)lhs;
        // ----- 3. Look up name in type
        // expand any synonyms
        var ty = new UserDefinedType(expr.tok, ri.Decl.Name, ri.Decl, ri.TypeArgs).NormalizeExpand();
        if (ty.IsDatatype) {
          // ----- LHS is a datatype
          var dt = ty.AsDatatype;
          DatatypeCtor ctor;
          if (dt.ConstructorsByName != null && dt.ConstructorsByName.TryGetValue(name, out ctor)) {
            if (expr.OptTypeArguments != null) {
              reporter.Error(MessageSource.Resolver, expr.tok, "datatype constructor does not take any type parameters ('{0}')", name);
            }
            var rr = new DatatypeValue(expr.tok, ctor.EnclosingDatatype.Name, name, args ?? new List<ActualBinding>());
            ResolveDatatypeValue(resolutionContext, rr, ctor.EnclosingDatatype, ty);
            if (args == null) {
              r = rr;
            } else {
              r = rr;  // this doesn't really matter, since we're returning an "rWithArgs" (but if would have been proper to have returned the ctor as a lambda)
              rWithArgs = rr;
            }
          }
        }
        var cd = r == null ? ty.AsTopLevelTypeWithMembersBypassInternalSynonym : null;
        if (cd != null) {
          // ----- LHS is a type with members
          Dictionary<string, MemberDecl> members;
          if (classMembers.TryGetValue(cd, out members) && members.TryGetValue(name, out member)) {
            if (!VisibleInScope(member)) {
              reporter.Error(MessageSource.Resolver, expr.tok, "member '{0}' has not been imported in this scope and cannot be accessed here", name);
            }
            if (!member.IsStatic) {
              reporter.Error(MessageSource.Resolver, expr.tok, "accessing member '{0}' requires an instance expression", name); //TODO Unify with similar error messages
              // nevertheless, continue creating an expression that approximates a correct one
            }
            var receiver = new StaticReceiverExpr(expr.Lhs.tok, (UserDefinedType)ty.NormalizeExpand(), (TopLevelDeclWithMembers)member.EnclosingClass, false);
            receiver.ContainerExpression = expr.Lhs;
            r = ResolveExprDotCall(expr.tok, receiver, null, member, args, expr.OptTypeArguments, resolutionContext, allowMethodCall);
          }
        }
        if (r == null) {
          reporter.Error(MessageSource.Resolver, expr.tok, "member '{0}' does not exist in {2} '{1}'", name, ri.Decl.Name, ri.Decl.WhatKind);
        }
      } else if (lhs != null) {
        // ----- 4. Look up name in the type of the Lhs
        NonProxyType tentativeReceiverType;
        member = ResolveMember(expr.tok, expr.Lhs.Type, name, out tentativeReceiverType);
        if (member != null) {
          Expression receiver;
          if (!member.IsStatic) {
            receiver = expr.Lhs;
            AddAssignableConstraint(expr.tok, tentativeReceiverType, receiver.Type, "receiver type ({1}) does not have a member named " + name);
            r = ResolveExprDotCall(expr.tok, receiver, tentativeReceiverType, member, args, expr.OptTypeArguments, resolutionContext, allowMethodCall);
          } else {
            receiver = new StaticReceiverExpr(expr.tok, (UserDefinedType)tentativeReceiverType, (TopLevelDeclWithMembers)member.EnclosingClass, false, lhs);
            r = ResolveExprDotCall(expr.tok, receiver, null, member, args, expr.OptTypeArguments, resolutionContext, allowMethodCall);
          }
        }
      }

      if (r == null) {
        // an error has been reported above; we won't fill in .ResolvedExpression, but we still must fill in .Type
        expr.Type = new InferredTypeProxy();
      } else {
        CheckForAmbiguityInShadowedImportedModule(shadowedImport, name, expr.tok, useCompileSignatures, isLastNameSegment);
        expr.ResolvedExpression = r;
        expr.Type = r.Type;
      }
      return rWithArgs;
    }

    /// <summary>
    /// Check whether the name we just resolved may have been resolved differently if we didn't allow member `M.M` of
    /// module `M` to shadow `M` when the user writes `import opened M`.  Raising an error in that case allowed us to
    /// change the behavior of `import opened` without silently changing the meaning of existing programs.
    /// (https://github.com/dafny-lang/dafny/issues/1996)
    ///
    /// Note the extra care for the constructor case, which is needed because the constructors of datatype `M.M` are
    /// exposed through both `M` and `M.M`, without ambiguity.
    /// </summary>
    private void CheckForAmbiguityInShadowedImportedModule(ModuleDecl moduleDecl, string name,
      IToken tok, bool useCompileSignatures, bool isLastNameSegment) {
      if (moduleDecl != null && NameConflictsWithModuleContents(moduleDecl, name, useCompileSignatures, isLastNameSegment)) {
        reporter.Error(MessageSource.Resolver, tok,
          "Reference to member '{0}' is ambiguous: name '{1}' shadows an import-opened module of the same name, and "
          + "both have a member '{0}'. To solve this issue, give a different name to the imported module using "
          + "`import opened XYZ = ...` instead of `import opened ...`.",
          name, moduleDecl.Name);
      }
    }

    private bool NameConflictsWithModuleContents(ModuleDecl moduleDecl, string name, bool useCompileSignatures, bool isLastNameSegment) {
      var sig = GetSignature(moduleDecl.AccessibleSignature(useCompileSignatures));
      return (
        (isLastNameSegment
         && sig.Ctors.GetValueOrDefault(name) is { Item1: var constructor, Item2: var ambiguous }
         && !ambiguous && constructor.EnclosingDatatype.Name != moduleDecl.Name)
        || sig.TopLevels.ContainsKey(name)
        || sig.StaticMembers.ContainsKey(name)
      );
    }

    Expression ResolveExprDotCall(IToken tok, Expression receiver, Type receiverTypeBound/*?*/,
      MemberDecl member, List<ActualBinding> args, List<Type> optTypeArguments, ResolutionContext resolutionContext, bool allowMethodCall) {
      Contract.Requires(tok != null);
      Contract.Requires(receiver != null);
      Contract.Requires(receiver.WasResolved());
      Contract.Requires(member != null);
      Contract.Requires(resolutionContext != null && resolutionContext.CodeContext != null);

      var rr = new MemberSelectExpr(tok, receiver, member.Name);
      rr.Member = member;

      // Now, fill in rr.Type.  This requires taking into consideration the type parameters passed to the receiver's type as well as any type
      // parameters used in this NameSegment/ExprDotName.
      // Add to "subst" the type parameters given to the member's class/datatype
      rr.TypeApplication_AtEnclosingClass = new List<Type>();
      rr.TypeApplication_JustMember = new List<Type>();
      Dictionary<TypeParameter, Type> subst;
      var rType = (receiverTypeBound ?? receiver.Type).NormalizeExpand();
      if (rType is UserDefinedType udt && udt.ResolvedClass != null) {
        subst = TypeParameter.SubstitutionMap(udt.ResolvedClass.TypeArgs, udt.TypeArgs);
        if (member.EnclosingClass == null) {
          // this can happen for some special members, like real.Floor
        } else {
          rr.TypeApplication_AtEnclosingClass.AddRange(rType.AsParentType(member.EnclosingClass).TypeArgs);
        }
      } else {
        var vtd = AsValuetypeDecl(rType);
        if (vtd != null) {
          Contract.Assert(vtd.TypeArgs.Count == rType.TypeArgs.Count);
          subst = TypeParameter.SubstitutionMap(vtd.TypeArgs, rType.TypeArgs);
          rr.TypeApplication_AtEnclosingClass.AddRange(rType.TypeArgs);
        } else {
          Contract.Assert(rType.TypeArgs.Count == 0);
          subst = new Dictionary<TypeParameter, Type>();
        }
      }

      if (member is Field) {
        var field = (Field)member;
        if (optTypeArguments != null) {
          reporter.Error(MessageSource.Resolver, tok, "a field ({0}) does not take any type arguments (got {1})", field.Name, optTypeArguments.Count);
        }
        subst = BuildTypeArgumentSubstitute(subst, receiverTypeBound ?? receiver.Type);
        rr.Type = field.Type.Subst(subst);
      } else if (member is Function) {
        var fn = (Function)member;
        if (fn is TwoStateFunction && !resolutionContext.IsTwoState) {
          reporter.Error(MessageSource.Resolver, tok, "two-state function ('{0}') can only be called in a two-state context", member.Name);
        }
        int suppliedTypeArguments = optTypeArguments == null ? 0 : optTypeArguments.Count;
        if (optTypeArguments != null && suppliedTypeArguments != fn.TypeArgs.Count) {
          reporter.Error(MessageSource.Resolver, tok, "function '{0}' expects {1} type argument{2} (got {3})",
            member.Name, fn.TypeArgs.Count, Util.Plural(fn.TypeArgs.Count), suppliedTypeArguments);
        }
        for (int i = 0; i < fn.TypeArgs.Count; i++) {
          var ta = i < suppliedTypeArguments ? optTypeArguments[i] : new InferredTypeProxy();
          rr.TypeApplication_JustMember.Add(ta);
          subst.Add(fn.TypeArgs[i], ta);
        }
        subst = BuildTypeArgumentSubstitute(subst, receiverTypeBound ?? receiver.Type);
        rr.Type = SelectAppropriateArrowTypeForFunction(fn, subst, builtIns);
      } else {
        // the member is a method
        var m = (Method)member;
        if (!allowMethodCall) {
          // it's a method and method calls are not allowed in the given context
          reporter.Error(MessageSource.Resolver, tok, "expression is not allowed to invoke a {0} ({1})", member.WhatKind, member.Name);
        }
        int suppliedTypeArguments = optTypeArguments == null ? 0 : optTypeArguments.Count;
        if (optTypeArguments != null && suppliedTypeArguments != m.TypeArgs.Count) {
          reporter.Error(MessageSource.Resolver, tok, "method '{0}' expects {1} type argument{2} (got {3})",
            member.Name, m.TypeArgs.Count, Util.Plural(m.TypeArgs.Count), suppliedTypeArguments);
        }
        for (int i = 0; i < m.TypeArgs.Count; i++) {
          var ta = i < suppliedTypeArguments ? optTypeArguments[i] : new InferredTypeProxy();
          rr.TypeApplication_JustMember.Add(ta);
          subst.Add(m.TypeArgs[i], ta);
        }
        subst = BuildTypeArgumentSubstitute(subst, receiverTypeBound ?? receiver.Type);
        rr.ResolvedOutparameterTypes = m.Outs.ConvertAll(f => f.Type.Subst(subst));
        rr.Type = new InferredTypeProxy();  // fill in this field, in order to make "rr" resolved
      }
      return rr;
    }

    public MethodCallInformation ResolveApplySuffix(ApplySuffix e, ResolutionContext resolutionContext, bool allowMethodCall) {
      Contract.Requires(e != null);
      Contract.Requires(resolutionContext != null);
      Contract.Ensures(Contract.Result<MethodCallInformation>() == null || allowMethodCall);
      Expression r = null;  // upon success, the expression to which the ApplySuffix resolves
      var errorCount = reporter.Count(ErrorLevel.Error);
      if (e.Lhs is NameSegment) {
        r = ResolveNameSegment((NameSegment)e.Lhs, true, e.Bindings.ArgumentBindings, resolutionContext, allowMethodCall);
        // note, if r is non-null, then e.Args have been resolved and r is a resolved expression that incorporates e.Args
      } else if (e.Lhs is ExprDotName) {
        r = ResolveDotSuffix((ExprDotName)e.Lhs, true, e.Bindings.ArgumentBindings, resolutionContext, allowMethodCall);
        // note, if r is non-null, then e.Args have been resolved and r is a resolved expression that incorporates e.Args
      } else {
        ResolveExpression(e.Lhs, resolutionContext);
      }
      if (e.Lhs.Type == null) {
        // some error had been detected during the attempted resolution of e.Lhs
        e.Lhs.Type = new InferredTypeProxy();
      }
      Label atLabel = null;
      if (e.AtTok != null) {
        atLabel = DominatingStatementLabels.Find(e.AtTok.val);
        if (atLabel == null) {
          reporter.Error(MessageSource.Resolver, e.AtTok, "no label '{0}' in scope at this time", e.AtTok.val);
        }
      }
      if (r == null) {
        var improvedType = PartiallyResolveTypeForMemberSelection(e.Lhs.tok, e.Lhs.Type, "_#apply");
        var fnType = improvedType.AsArrowType;
        if (fnType == null) {
          var lhs = e.Lhs.Resolved;
          if (lhs != null && lhs.Type is Resolver_IdentifierExpr.ResolverType_Module) {
            reporter.Error(MessageSource.Resolver, e.tok, "name of module ({0}) is used as a function", ((Resolver_IdentifierExpr)lhs).Decl.Name);
          } else if (lhs != null && lhs.Type is Resolver_IdentifierExpr.ResolverType_Type) {
            var ri = (Resolver_IdentifierExpr)lhs;
            reporter.Error(MessageSource.Resolver, e.tok, "name of {0} ({1}) is used as a function", ri.Decl.WhatKind, ri.Decl.Name);
          } else {
            if (lhs is MemberSelectExpr mse && mse.Member is Method) {
              if (atLabel != null) {
                Contract.Assert(mse != null); // assured by the parser
                if (mse.Member is TwoStateLemma) {
                  mse.AtLabel = atLabel;
                } else {
                  reporter.Error(MessageSource.Resolver, e.AtTok, "an @-label can only be applied to a two-state lemma");
                }
              }
              if (allowMethodCall) {
                Contract.Assert(!e.Bindings.WasResolved); // we expect that .Bindings has not yet been processed, so we use just .ArgumentBindings in the next line
                var tok = Options.Get(DafnyConsolePrinter.ShowSnippets) ? e.RangeToken.ToToken() : e.tok;
                var cRhs = new MethodCallInformation(tok, mse, e.Bindings.ArgumentBindings);
                return cRhs;
              } else {
                reporter.Error(MessageSource.Resolver, e.tok, "{0} call is not allowed to be used in an expression context ({1})", mse.Member.WhatKind, mse.Member.Name);
              }
            } else if (lhs != null) {  // if e.Lhs.Resolved is null, then e.Lhs was not successfully resolved and an error has already been reported
              reporter.Error(MessageSource.Resolver, e.tok, "non-function expression (of type {0}) is called with parameters", e.Lhs.Type);
            }
          }
          // resolve the arguments, even in the presence of the errors above
          foreach (var binding in e.Bindings.ArgumentBindings) {
            ResolveExpression(binding.Actual, resolutionContext);
          }
        } else {
          var mse = e.Lhs is NameSegment || e.Lhs is ExprDotName ? e.Lhs.Resolved as MemberSelectExpr : null;
          var callee = mse == null ? null : mse.Member as Function;
          if (atLabel != null && !(callee is TwoStateFunction)) {
            reporter.Error(MessageSource.Resolver, e.AtTok, "an @-label can only be applied to a two-state function");
            atLabel = null;
          }
          if (callee != null) {
            // produce a FunctionCallExpr instead of an ApplyExpr(MemberSelectExpr)
            var rr = new FunctionCallExpr(e.Lhs.tok, callee.Name, mse.Obj, e.tok, e.CloseParen, e.Bindings, atLabel) {
              Function = callee,
              TypeApplication_AtEnclosingClass = mse.TypeApplication_AtEnclosingClass,
              TypeApplication_JustFunction = mse.TypeApplication_JustMember
            };
            var typeMap = BuildTypeArgumentSubstitute(mse.TypeArgumentSubstitutionsAtMemberDeclaration());
            ResolveActualParameters(rr.Bindings, callee.Formals, e.tok, callee, resolutionContext, typeMap, callee.IsStatic ? null : mse.Obj);
            rr.Type = callee.ResultType.Subst(typeMap);
            if (errorCount == reporter.Count(ErrorLevel.Error)) {
              Contract.Assert(!(mse.Obj is StaticReceiverExpr) || callee.IsStatic);  // this should have been checked already
              Contract.Assert(callee.Formals.Count == rr.Args.Count);  // this should have been checked already
            }
            r = rr;
          } else {
            List<Formal> formals;
            if (callee != null) {
              formals = callee.Formals;
            } else {
              formals = new List<Formal>();
              for (var i = 0; i < fnType.Args.Count; i++) {
                var argType = fnType.Args[i];
                var formal = new ImplicitFormal(e.tok, "_#p" + i, argType, true, false);
                formals.Add(formal);
              }
            }
            ResolveActualParameters(e.Bindings, formals, e.tok, fnType, resolutionContext, new Dictionary<TypeParameter, Type>(), null);
            r = new ApplyExpr(e.Lhs.tok, e.Lhs, e.Args, e.CloseParen);
            r.Type = fnType.Result;
          }
        }
      }
      if (r == null) {
        // an error has been reported above; we won't fill in .ResolvedExpression, but we still must fill in .Type
        e.Type = new InferredTypeProxy();
      } else {
        e.ResolvedExpression = r;
        e.Type = r.Type;
      }
      return null;
    }

    /// <summary>
    /// the return value is false iff there is an error in resolving the datatype value;
    /// if there is an error then an error message is emitted iff complain is true
    /// </summary>
    private bool ResolveDatatypeValue(ResolutionContext resolutionContext, DatatypeValue dtv, DatatypeDecl dt, Type ty, bool complain = true) {
      Contract.Requires(resolutionContext != null);
      Contract.Requires(dtv != null);
      Contract.Requires(dt != null);
      Contract.Requires(ty == null || (ty.AsDatatype == dt && ty.TypeArgs.Count == dt.TypeArgs.Count));

      var ok = true;
      var gt = new List<Type>(dt.TypeArgs.Count);
      var subst = new Dictionary<TypeParameter, Type>();
      for (int i = 0; i < dt.TypeArgs.Count; i++) {
        Type t = ty == null ? new InferredTypeProxy() : ty.TypeArgs[i];
        gt.Add(t);
        dtv.InferredTypeArgs.Add(t);
        subst.Add(dt.TypeArgs[i], t);
      }
      // Construct a resolved type directly, as we know the declaration is dt.
      dtv.Type = new UserDefinedType(dtv.tok, dt.Name, dt, gt);

      DatatypeCtor ctor;
      if (!dt.ConstructorsByName.TryGetValue(dtv.MemberName, out ctor)) {
        ok = false;
        if (complain) {
          reporter.Error(MessageSource.Resolver, dtv.tok, "undeclared constructor {0} in datatype {1}", dtv.MemberName, dtv.DatatypeName);
        }
      } else {
        Contract.Assert(ctor != null);  // follows from postcondition of TryGetValue
        dtv.Ctor = ctor;
      }
      if (complain && ctor != null) {
        ResolveActualParameters(dtv.Bindings, ctor.Formals, dtv.tok, ctor, resolutionContext, subst, null);
      } else {
        // still resolve the expressions
        foreach (var binding in dtv.Bindings.ArgumentBindings) {
          ResolveExpression(binding.Actual, resolutionContext);
        }
        dtv.Bindings.AcceptArgumentExpressionsAsExactParameterList();
      }

      return ok && ctor.Formals.Count == dtv.Arguments.Count;
    }

    public void ResolveFunctionCallExpr(FunctionCallExpr e, ResolutionContext resolutionContext) {
      Contract.Requires(e != null);
      Contract.Requires(e.Type == null);  // should not have been type checked before

      ResolveReceiver(e.Receiver, resolutionContext);
      Contract.Assert(e.Receiver.Type != null);  // follows from postcondition of ResolveExpression

      NonProxyType tentativeReceiverType;
      var member = ResolveMember(e.tok, e.Receiver.Type, e.Name, out tentativeReceiverType);
#if !NO_WORK_TO_BE_DONE
      var ctype = (UserDefinedType)tentativeReceiverType;
#endif
      if (member == null) {
        // error has already been reported by ResolveMember
      } else if (member is Method) {
        reporter.Error(MessageSource.Resolver, e, "member {0} in type {1} refers to a method, but only functions can be used in this context", e.Name, cce.NonNull(ctype).Name);
      } else if (!(member is Function)) {
        reporter.Error(MessageSource.Resolver, e, "member {0} in type {1} does not refer to a function", e.Name, cce.NonNull(ctype).Name);
      } else {
        Function function = (Function)member;
        e.Function = function;
        if (function is TwoStateFunction && !resolutionContext.IsTwoState) {
          reporter.Error(MessageSource.Resolver, e.tok, "a two-state function can be used only in a two-state context");
        }
        if (e.Receiver is StaticReceiverExpr && !function.IsStatic) {
          reporter.Error(MessageSource.Resolver, e, "an instance function must be selected via an object, not just a class name");
        }
        Contract.Assert(ctype != null);  // follows from postcondition of ResolveMember
        if (!function.IsStatic) {
          if (!scope.AllowInstance && e.Receiver is ThisExpr) {
            // The call really needs an instance, but that instance is given as 'this', which is not
            // available in this context.  In most cases, occurrences of 'this' inside e.Receiver would
            // have been caught in the recursive call to resolve e.Receiver, but not the specific case
            // of e.Receiver being 'this' (explicitly or implicitly), for that case needs to be allowed
            // in the event that a static function calls another static function (and note that we need the
            // type of the receiver in order to find the method, so we could not have made this check
            // earlier).
            reporter.Error(MessageSource.Resolver, e.Receiver, "'this' is not allowed in a 'static' context");
          } else if (e.Receiver is StaticReceiverExpr) {
            reporter.Error(MessageSource.Resolver, e.Receiver, "call to instance function requires an instance");
          }
        }
        // build the type substitution map
        var typeMap = new Dictionary<TypeParameter, Type>();
        for (int i = 0; i < ctype.TypeArgs.Count; i++) {
          typeMap.Add(ctype.ResolvedClass.TypeArgs[i], ctype.TypeArgs[i]);
        }
        var typeThatEnclosesMember = ctype.AsParentType(member.EnclosingClass);
        e.TypeApplication_AtEnclosingClass = new List<Type>();
        for (int i = 0; i < typeThatEnclosesMember.TypeArgs.Count; i++) {
          e.TypeApplication_AtEnclosingClass.Add(typeThatEnclosesMember.TypeArgs[i]);
        }
        e.TypeApplication_JustFunction = new List<Type>();
        foreach (TypeParameter p in function.TypeArgs) {
          var ty = new ParamTypeProxy(p);
          typeMap.Add(p, ty);
          e.TypeApplication_JustFunction.Add(ty);
        }
        Dictionary<TypeParameter, Type> subst = BuildTypeArgumentSubstitute(typeMap);

        // type check the arguments
        ResolveActualParameters(e.Bindings, function.Formals, e.tok, function, resolutionContext, subst, function.IsStatic ? null : e.Receiver);

        e.Type = function.ResultType.Subst(subst).NormalizeExpand();
      }
    }

    void ResolveReceiver(Expression expr, ResolutionContext resolutionContext) {
      Contract.Requires(expr != null);
      Contract.Ensures(expr.Type != null);

      if (expr is ThisExpr && !expr.WasResolved()) {
        // Allow 'this' here, regardless of scope.AllowInstance.  The caller is responsible for
        // making sure 'this' does not really get used when it's not available.
        Contract.Assume(currentClass != null);  // this is really a precondition, in this case
        expr.Type = GetThisType(expr.tok, currentClass);
      } else {
        ResolveExpression(expr, resolutionContext);
      }
    }

    void ResolveSeqSelectExpr(SeqSelectExpr e, ResolutionContext resolutionContext) {
      Contract.Requires(e != null);
      if (e.Type != null) {
        // already resolved
        return;
      }

      ResolveExpression(e.Seq, resolutionContext);
      Contract.Assert(e.Seq.Type != null);  // follows from postcondition of ResolveExpression

      if (e.SelectOne) {
        AddXConstraint(e.tok, "Indexable", e.Seq.Type, "element selection requires a sequence, array, multiset, or map (got {0})");
        ResolveExpression(e.E0, resolutionContext);
        AddXConstraint(e.E0.tok, "ContainerIndex", e.Seq.Type, e.E0.Type, "incorrect type for selection into {0} (got {1})");
        Contract.Assert(e.E1 == null);
        e.Type = new InferredTypeProxy() { KeepConstraints = true };
        AddXConstraint(e.tok, "ContainerResult",
          e.Seq.Type, e.Type,
          new SeqSelectOneErrorMsg(e.tok, e.Seq.Type, e.Type));
      } else {
        AddXConstraint(e.tok, "MultiIndexable", e.Seq.Type, "multi-selection of elements requires a sequence or array (got {0})");
        if (e.E0 != null) {
          ResolveExpression(e.E0, resolutionContext);
          AddXConstraint(e.E0.tok, "ContainerIndex", e.Seq.Type, e.E0.Type, "incorrect type for selection into {0} (got {1})");
          ConstrainSubtypeRelation(NewIntegerBasedProxy(e.tok), e.E0.Type, e.E0, "wrong number of indices for multi-selection");
        }
        if (e.E1 != null) {
          ResolveExpression(e.E1, resolutionContext);
          AddXConstraint(e.E1.tok, "ContainerIndex", e.Seq.Type, e.E1.Type, "incorrect type for selection into {0} (got {1})");
          ConstrainSubtypeRelation(NewIntegerBasedProxy(e.tok), e.E1.Type, e.E1, "wrong number of indices for multi-selection");
        }
        var resultType = new InferredTypeProxy() { KeepConstraints = true };
        e.Type = new SeqType(resultType);
        AddXConstraint(e.tok, "ContainerResult", e.Seq.Type, resultType, "multi-selection has type {0} which is incompatible with expected type {1}");
      }
    }

  }

  public class MethodCallInformation {
    public readonly IToken Tok;
    public readonly MemberSelectExpr Callee;
    public readonly List<ActualBinding> ActualParameters;

    [ContractInvariantMethod]
    void ObjectInvariant() {
      Contract.Invariant(Tok != null);
      Contract.Invariant(Callee != null);
      Contract.Invariant(Callee.Member is Method);
      Contract.Invariant(ActualParameters != null);
    }

    public MethodCallInformation(IToken tok, MemberSelectExpr callee, List<ActualBinding> actualParameters) {
      Contract.Requires(tok != null);
      Contract.Requires(callee != null);
      Contract.Requires(callee.Member is Method);
      Contract.Requires(actualParameters != null);
      this.Tok = tok;
      this.Callee = callee;
      this.ActualParameters = actualParameters;
    }
  }
}<|MERGE_RESOLUTION|>--- conflicted
+++ resolved
@@ -4824,11 +4824,7 @@
           } else if (r.Type is Resolver_IdentifierExpr.ResolverType_Type) {
             var d = r.Decl;
             if (d is AbstractTypeDecl) {
-<<<<<<< HEAD
-              // resolve like a type parameter, and it may have type parameters if it's an opaque type
-=======
               // resolve like a type parameter, and it may have type parameters if it's an abstract type
->>>>>>> 9b89b586
               t.ResolvedClass = d;  // Store the decl, so the compiler will generate the fully qualified name
             } else if (d is RedirectingTypeDecl) {
               var dd = (RedirectingTypeDecl)d;
