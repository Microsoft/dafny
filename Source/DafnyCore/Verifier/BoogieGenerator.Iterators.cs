﻿//-----------------------------------------------------------------------------
//
// Copyright (C) Microsoft Corporation.  All Rights Reserved.
// Copyright by the contributors to the Dafny Project
// SPDX-License-Identifier: MIT
//
//-----------------------------------------------------------------------------
using System;
using System.Collections.Generic;
using System.Linq;
using System.Numerics;
using System.Diagnostics.Contracts;
using System.IO;
using System.Reflection;
using System.Security.Cryptography;
using Bpl = Microsoft.Boogie;
using BplParser = Microsoft.Boogie.Parser;
using System.Text;
using System.Text.RegularExpressions;
using System.Threading;
using Microsoft.Boogie;
using static Microsoft.Dafny.Util;
using Core;
using DafnyCore.Verifier;
using Microsoft.BaseTypes;
using Microsoft.Dafny.Compilers;
using Microsoft.Dafny.Triggers;
using Action = System.Action;
using PODesc = Microsoft.Dafny.ProofObligationDescription;
using static Microsoft.Dafny.GenericErrors;

namespace Microsoft.Dafny {
  public partial class BoogieGenerator {
    void AddIteratorSpecAndBody(IteratorDecl iter) {
      Contract.Requires(iter != null);
      Contract.Ensures(fuelContext == Contract.OldValue(fuelContext));

      FuelContext oldFuelContext = this.fuelContext;
      this.fuelContext = FuelSetting.NewFuelContext(iter);
      isAllocContext = new IsAllocContext(options, false);

      // wellformedness check for method specification
      Bpl.Procedure proc = AddIteratorProc(iter, MethodTranslationKind.SpecWellformedness);
      sink.AddTopLevelDeclaration(proc);
      if (InVerificationScope(iter)) {
        AddIteratorWellformednessCheck(iter, proc);
      }
      // the method itself
      if (iter.Body != null && InVerificationScope(iter)) {
        proc = AddIteratorProc(iter, MethodTranslationKind.Implementation);
        sink.AddTopLevelDeclaration(proc);
        // ...and its implementation
        AddIteratorImpl(iter, proc);
      }
      this.fuelContext = oldFuelContext;
      isAllocContext = null;
    }


    Bpl.Procedure AddIteratorProc(IteratorDecl iter, MethodTranslationKind kind) {
      Contract.Requires(iter != null);
      Contract.Requires(kind == MethodTranslationKind.SpecWellformedness || kind == MethodTranslationKind.Implementation);
      Contract.Requires(predef != null);
      Contract.Requires(currentModule == null && codeContext == null);
      Contract.Ensures(currentModule == null && codeContext == null);
      Contract.Ensures(Contract.Result<Bpl.Procedure>() != null);

      proofDependencies.SetCurrentDefinition(MethodVerboseName(iter.FullDafnyName, kind));
      currentModule = iter.EnclosingModuleDefinition;
      codeContext = iter;

      var etran = new ExpressionTranslator(this, predef, iter.tok, iter);

      var inParams = new List<Bpl.Variable>();
      List<Variable> outParams;
      GenerateMethodParametersChoose(iter.tok, iter, kind, true, true, false, etran, inParams, out outParams);

      var req = new List<Bpl.Requires>();
      var mod = new List<Bpl.IdentifierExpr>();
      var ens = new List<Bpl.Ensures>();
      // FREE PRECONDITIONS
      if (kind == MethodTranslationKind.SpecWellformedness || kind == MethodTranslationKind.Implementation) {  // the other cases have no need for a free precondition
        // free requires mh == ModuleContextHeight && fh = FunctionContextHeight;
        req.Add(Requires(iter.tok, true, null, etran.HeightContext(iter), null, null, null));
      }
      mod.Add(etran.HeapCastToIdentifierExpr);

      if (kind != MethodTranslationKind.SpecWellformedness) {
        // USER-DEFINED SPECIFICATIONS
        var comment = "user-defined preconditions";
        foreach (var p in iter.Requires) {
          var (errorMessage, successMessage) = CustomErrorMessage(p.Attributes);
          if (p.Label != null && kind == MethodTranslationKind.Implementation) {
            // don't include this precondition here, but record it for later use
            p.Label.E = etran.Old.TrExpr(p.E);
          } else {
<<<<<<< HEAD
            foreach (var s in TrSplitExprForMethodSpec(p.E, etran, kind)) {
              if (kind == MethodTranslationKind.CallPre && RefinementToken.IsInherited(s.Tok, currentModule)) {
=======
            foreach (var s in TrSplitExprForMethodSpec(new BodyTranslationContext(false), p.E, etran, kind)) {
              if (kind == MethodTranslationKind.Call && RefinementToken.IsInherited(s.Tok, currentModule)) {
>>>>>>> c9cd3b61
                // this precondition was inherited into this module, so just ignore it
              } else {
                req.Add(Requires(s.Tok, s.IsOnlyFree, p.E, s.E, errorMessage, successMessage, comment));
                comment = null;
                // the free here is not linked to the free on the original expression (this is free things generated in the splitting.)
              }
            }
          }
        }
        comment = "user-defined postconditions";
        foreach (var p in iter.Ensures) {
          foreach (var s in TrSplitExprForMethodSpec(new BodyTranslationContext(false), p.E, etran, kind)) {
            if (kind == MethodTranslationKind.Implementation && RefinementToken.IsInherited(s.Tok, currentModule)) {
              // this postcondition was inherited into this module, so just ignore it
            } else {
              ens.Add(Ensures(s.Tok, s.IsOnlyFree, p.E, s.E, null, null, comment));
              comment = null;
            }
          }
        }
        foreach (BoilerplateTriple tri in GetTwoStateBoilerplate(iter.tok, iter.Modifies.Expressions, false, iter.AllowsAllocation, etran.Old, etran, etran.Old)) {
          ens.Add(Ensures(tri.tok, tri.IsFree, null, tri.Expr, tri.ErrorMessage, tri.SuccessMessage, tri.Comment));
        }
      }

      var name = MethodName(iter, kind);
      var proc = new Bpl.Procedure(iter.tok, name, new List<Bpl.TypeVariable>(), inParams, outParams, false, req, mod, ens, etran.TrAttributes(iter.Attributes, null));
      AddVerboseNameAttribute(proc, iter.FullDafnyName, kind);

      currentModule = null;
      codeContext = null;

      return proc;
    }

    void AddIteratorWellformednessCheck(IteratorDecl iter, Procedure proc) {
      Contract.Requires(iter != null);
      Contract.Requires(proc != null);
      Contract.Requires(currentModule == null && codeContext == null);
      Contract.Ensures(currentModule == null && codeContext == null);

      proofDependencies.SetCurrentDefinition(proc.VerboseName);
      currentModule = iter.EnclosingModuleDefinition;
      codeContext = iter;

      List<Variable> inParams = Bpl.Formal.StripWhereClauses(proc.InParams);
      Contract.Assert(1 <= inParams.Count);  // there should at least be a receiver parameter
      Contract.Assert(proc.OutParams.Count == 0);

      var builder = new BoogieStmtListBuilder(this, options, new BodyTranslationContext(false));
      var etran = new ExpressionTranslator(this, predef, iter.tok, iter);
      // Don't do reads checks since iterator reads clauses mean something else.
      // See comment inside GenerateIteratorImplPrelude().
      etran = etran.WithReadsFrame(null);
      var localVariables = new List<Variable>();
      GenerateIteratorImplPrelude(iter, inParams, new List<Variable>(), builder, localVariables, etran);

      // check well-formedness of any default-value expressions (before assuming preconditions)
      foreach (var formal in iter.Ins.Where(formal => formal.DefaultValue != null)) {
        var e = formal.DefaultValue;
        CheckWellformed(e, new WFOptions(null, false, false, true), localVariables, builder, etran.WithReadsFrame(etran.readsFrame, null));
        builder.Add(new Bpl.AssumeCmd(e.tok, etran.CanCallAssumption(e)));
        CheckSubrange(e.tok, etran.TrExpr(e), e.Type, formal.Type, e, builder);
      }
      // check well-formedness of the preconditions, and then assume each one of them
      var wfOptions = new WFOptions();
      foreach (var p in iter.Requires) {
        CheckWellformedAndAssume(p.E, wfOptions, localVariables, builder, etran, "iterator requires clause");
      }
      // check well-formedness of the modifies and reads clauses
      CheckFrameWellFormed(wfOptions, iter.Modifies.Expressions, localVariables, builder, etran);
      CheckFrameWellFormed(wfOptions, iter.Reads.Expressions, localVariables, builder, etran);
      // check well-formedness of the decreases clauses
      foreach (var p in iter.Decreases.Expressions) {
        CheckWellformed(p, wfOptions, localVariables, builder, etran);
      }

      // Next, we assume about this.* whatever we said that the iterator constructor promises
      foreach (var p in iter.Member_Init.Ens) {
        builder.Add(TrAssumeCmdWithDependencies(etran, p.E.tok, p.E, "iterator ensures clause"));
      }

      // play havoc with the heap, except at the locations prescribed by (this._reads - this._modifies - {this})
      var th = new ThisExpr(iter);  // resolve here
      var rds = new MemberSelectExpr(iter.tok, th, iter.Member_Reads);
      var mod = new MemberSelectExpr(iter.tok, th, iter.Member_Modifies);
      builder.Add(new Bpl.CallCmd(iter.tok, "$IterHavoc0",
        new List<Bpl.Expr>() { etran.TrExpr(th), etran.TrExpr(rds), etran.TrExpr(mod) },
        new List<Bpl.IdentifierExpr>()));

      // assume the automatic yield-requires precondition (which is always well-formed):  this.Valid()
      var validCall = new FunctionCallExpr(iter.tok, "Valid", th, iter.tok, iter.tok, new List<Expression>());
      validCall.Function = iter.Member_Valid;  // resolve here
      validCall.Type = Type.Bool;  // resolve here
      validCall.TypeApplication_AtEnclosingClass = iter.TypeArgs.ConvertAll(tp => (Type)new UserDefinedType(tp));  // resolve here
      validCall.TypeApplication_JustFunction = new List<Type>(); // resolved here

      builder.Add(TrAssumeCmd(iter.tok, etran.TrExpr(validCall)));

      // check well-formedness of the user-defined part of the yield-requires
      foreach (var p in iter.YieldRequires) {
        CheckWellformedAndAssume(p.E, new WFOptions(), localVariables, builder, etran, "iterator yield-requires clause");
      }

      // save the heap (representing the state where yield-requires holds):  $_OldIterHeap := Heap;
      var oldIterHeap = new Bpl.LocalVariable(iter.tok, new Bpl.TypedIdent(iter.tok, "$_OldIterHeap", predef.HeapType));
      localVariables.Add(oldIterHeap);
      builder.Add(Bpl.Cmd.SimpleAssign(iter.tok, new Bpl.IdentifierExpr(iter.tok, oldIterHeap), etran.HeapExpr));
      // simulate a modifies this, this._modifies, this._new;
      var nw = new MemberSelectExpr(iter.tok, th, iter.Member_New);
      builder.Add(new Bpl.CallCmd(iter.tok, "$IterHavoc1",
        new List<Bpl.Expr>() { etran.TrExpr(th), etran.TrExpr(mod), etran.TrExpr(nw) },
        new List<Bpl.IdentifierExpr>()));
      // assume the implicit postconditions promised by MoveNext:
      // assume fresh(_new - old(_new));
      var yeEtran = new ExpressionTranslator(this, predef, etran.HeapExpr, new Bpl.IdentifierExpr(iter.tok, "$_OldIterHeap", predef.HeapType), iter);
      var old_nw = new OldExpr(iter.tok, nw);
      old_nw.Type = nw.Type;  // resolve here
      var setDiff = new BinaryExpr(iter.tok, BinaryExpr.Opcode.Sub, nw, old_nw);
      setDiff.ResolvedOp = BinaryExpr.ResolvedOpcode.SetDifference; setDiff.Type = nw.Type;  // resolve here
      Expression cond = new FreshExpr(iter.tok, setDiff);
      cond.Type = Type.Bool;  // resolve here
      builder.Add(TrAssumeCmd(iter.tok, yeEtran.TrExpr(cond)));

      // check wellformedness of postconditions
      var yeBuilder = new BoogieStmtListBuilder(this, options, builder.Context);
      var endBuilder = new BoogieStmtListBuilder(this, options, builder.Context);
      // In the yield-ensures case:  assume this.Valid();
      yeBuilder.Add(TrAssumeCmdWithDependencies(yeEtran, iter.tok, validCall, "iterator validity"));
      Contract.Assert(iter.OutsFields.Count == iter.OutsHistoryFields.Count);
      for (int i = 0; i < iter.OutsFields.Count; i++) {
        var y = iter.OutsFields[i];
        var ys = iter.OutsHistoryFields[i];
        var thisY = new MemberSelectExpr(iter.tok, th, y);
        var thisYs = new MemberSelectExpr(iter.tok, th, ys);
        var oldThisYs = new OldExpr(iter.tok, thisYs);
        oldThisYs.Type = thisYs.Type;  // resolve here
        var singleton = new SeqDisplayExpr(iter.tok, new List<Expression>() { thisY });
        singleton.Type = thisYs.Type;  // resolve here
        var concat = new BinaryExpr(iter.tok, BinaryExpr.Opcode.Add, oldThisYs, singleton);
        concat.ResolvedOp = BinaryExpr.ResolvedOpcode.Concat; concat.Type = oldThisYs.Type;  // resolve here

        // In the yield-ensures case:  assume this.ys == old(this.ys) + [this.y];
        yeBuilder.Add(TrAssumeCmd(iter.tok, Bpl.Expr.Eq(yeEtran.TrExpr(thisYs), yeEtran.TrExpr(concat))));
        // In the ensures case:  assume this.ys == old(this.ys);
        endBuilder.Add(TrAssumeCmd(iter.tok, Bpl.Expr.Eq(yeEtran.TrExpr(thisYs), yeEtran.TrExpr(oldThisYs))));
      }

      foreach (var p in iter.YieldEnsures) {
        CheckWellformedAndAssume(p.E, wfOptions, localVariables, yeBuilder, yeEtran, "iterator yield-ensures clause");
      }
      foreach (var p in iter.Ensures) {
        CheckWellformedAndAssume(p.E, wfOptions, localVariables, endBuilder, yeEtran, "iterator ensures clause");
      }
      builder.Add(new Bpl.IfCmd(iter.tok, null, yeBuilder.Collect(iter.tok), null, endBuilder.Collect(iter.tok)));

      Bpl.StmtList stmts = builder.Collect(iter.tok);

      if (EmitImplementation(iter.Attributes)) {
        QKeyValue kv = etran.TrAttributes(iter.Attributes, null);
        AddImplementationWithAttributes(GetToken(iter), proc, inParams, new List<Variable>(),
          localVariables, stmts, kv);
      }

      Reset();
    }

    void AddIteratorImpl(IteratorDecl iter, Bpl.Procedure proc) {
      Contract.Requires(iter != null);
      Contract.Requires(proc != null);
      Contract.Requires(sink != null && predef != null);
      Contract.Requires(iter.Body != null);
      Contract.Requires(currentModule == null && codeContext == null && yieldCountVariable == null && _tmpIEs.Count == 0);
      Contract.Ensures(currentModule == null && codeContext == null && yieldCountVariable == null && _tmpIEs.Count == 0);

      proofDependencies.SetCurrentDefinition(proc.VerboseName);
      currentModule = iter.EnclosingModuleDefinition;
      codeContext = iter;

      List<Variable> inParams = Bpl.Formal.StripWhereClauses(proc.InParams);
      Contract.Assert(1 <= inParams.Count);  // there should at least be a receiver parameter
      Contract.Assert(proc.OutParams.Count == 0);

      var builder = new BoogieStmtListBuilder(this, options, new BodyTranslationContext(iter.ContainsHide));
      var etran = new ExpressionTranslator(this, predef, iter.tok, iter);
      // Don't do reads checks since iterator reads clauses mean something else.
      // See comment inside GenerateIteratorImplPrelude().
      etran = etran.WithReadsFrame(null);
      var localVariables = new List<Variable>();
      GenerateIteratorImplPrelude(iter, inParams, new List<Variable>(), builder, localVariables, etran);

      // add locals for the yield-history variables and the extra variables
      // Assume the precondition and postconditions of the iterator constructor method
      foreach (var p in iter.Member_Init.Req) {
        if (p.Label != null) {
          // don't include this precondition here
          Contract.Assert(p.Label.E != null);  // it should already have been recorded
        } else {
          builder.Add(TrAssumeCmdWithDependencies(etran, p.E.tok, p.E, "iterator constructor requires clause"));
        }
      }
      foreach (var p in iter.Member_Init.Ens) {
        // these postconditions are two-state predicates, but that's okay, because we haven't changed anything yet
        builder.Add(TrAssumeCmdWithDependencies(etran, p.E.tok, p.E, "iterator constructor ensures clause"));
      }
      // add the _yieldCount variable, and assume its initial value to be 0
      yieldCountVariable = new Bpl.LocalVariable(iter.tok,
        new Bpl.TypedIdent(iter.tok, iter.YieldCountVariable.AssignUniqueName(currentDeclaration.IdGenerator), TrType(iter.YieldCountVariable.Type)));
      yieldCountVariable.TypedIdent.WhereExpr = YieldCountAssumption(iter, etran);  // by doing this after setting "yieldCountVariable", the variable can be used by YieldCountAssumption
      localVariables.Add(yieldCountVariable);
      builder.Add(TrAssumeCmd(iter.tok, Bpl.Expr.Eq(new Bpl.IdentifierExpr(iter.tok, yieldCountVariable), Bpl.Expr.Literal(0))));
      // add a variable $_OldIterHeap
      var oih = new Bpl.IdentifierExpr(iter.tok, "$_OldIterHeap", predef.HeapType);
      Bpl.Expr wh = BplAnd(
        FunctionCall(iter.tok, BuiltinFunction.IsGoodHeap, null, oih),
        HeapSucc(oih, etran.HeapExpr));
      localVariables.Add(new Bpl.LocalVariable(iter.tok, new Bpl.TypedIdent(iter.tok, "$_OldIterHeap", predef.HeapType, wh)));

      // do an initial YieldHavoc
      YieldHavoc(iter.tok, iter, builder, etran);

      // translate the body of the iterator
      var stmts = TrStmt2StmtList(builder, iter.Body, localVariables, etran);

      if (EmitImplementation(iter.Attributes)) {
        // emit the impl only when there are proof obligations.
        QKeyValue kv = etran.TrAttributes(iter.Attributes, null);

        AddImplementationWithAttributes(GetToken(iter), proc, inParams,
          new List<Variable>(), localVariables, stmts, kv);
      }

      yieldCountVariable = null;
      Reset();
    }

    Bpl.Expr YieldCountAssumption(IteratorDecl iter, ExpressionTranslator etran) {
      Contract.Requires(iter != null);
      Contract.Requires(etran != null);
      Contract.Requires(yieldCountVariable != null);
      Bpl.Expr wh = Bpl.Expr.True;
      foreach (var ys in iter.OutsHistoryFields) {
        // add the conjunct:  _yieldCount == |this.ys|
        wh = BplAnd(wh, Bpl.Expr.Eq(new Bpl.IdentifierExpr(iter.tok, yieldCountVariable),
          FunctionCall(iter.tok, BuiltinFunction.SeqLength, null,
            ApplyUnbox(iter.tok, ReadHeap(iter.tok, etran.HeapExpr,
              new Bpl.IdentifierExpr(iter.tok, etran.This, predef.RefType),
              new Bpl.IdentifierExpr(iter.tok, GetField(ys))), TrType(ys.Type)))));
      }
      return wh;
    }

    void GenerateIteratorImplPrelude(IteratorDecl iter, List<Variable> inParams, List<Variable> outParams,
      BoogieStmtListBuilder builder, List<Variable> localVariables, ExpressionTranslator etran) {
      Contract.Requires(iter != null);
      Contract.Requires(inParams != null);
      Contract.Requires(outParams != null);
      Contract.Requires(builder != null);
      Contract.Requires(localVariables != null);
      Contract.Requires(predef != null);

      // set up the information used to verify the method's modifies clause
      var iteratorFrame = new List<FrameExpression>();
      var th = new ThisExpr(iter);
      iteratorFrame.Add(new FrameExpression(iter.tok, th, null));
      iteratorFrame.AddRange(iter.Modifies.Expressions);
      // Note we explicitly do NOT use iter.Reads, because reads clauses on iterators
      // mean something different from reads clauses on functions or methods:
      // the memory locations that are not havoced by a yield statement.
      // Look for the references to the YieldHavoc, IterHavoc0 and IterHavoc1 DafnyPrelude.bpl functions for details.
      Contract.Assert(etran.readsFrame == null);
      DefineFrame(iter.tok, etran.ModifiesFrame(iter.tok), iteratorFrame, builder, localVariables, null);
      builder.AddCaptureState(iter.tok, false, "initial state");
    }

    /// <summary>
    /// Generate:
    ///   havoc Heap \ {this} \ _reads \ _new;
    ///   assume this.Valid();
    ///   assume YieldRequires;
    ///   $_OldIterHeap := Heap;
    /// </summary>
    void YieldHavoc(IToken tok, IteratorDecl iter, BoogieStmtListBuilder builder, ExpressionTranslator etran) {
      Contract.Requires(tok != null);
      Contract.Requires(iter != null);
      Contract.Requires(builder != null);
      Contract.Requires(etran != null);
      // havoc Heap \ {this} \ _reads \ _new;
      var th = new ThisExpr(iter);
      var rds = new MemberSelectExpr(tok, th, iter.Member_Reads);
      var nw = new MemberSelectExpr(tok, th, iter.Member_New);
      builder.Add(new Bpl.CallCmd(tok, "$YieldHavoc",
        new List<Bpl.Expr>() { etran.TrExpr(th), etran.TrExpr(rds), etran.TrExpr(nw) },
        new List<Bpl.IdentifierExpr>()));
      // assume YieldRequires;
      foreach (var p in iter.YieldRequires) {
        builder.Add(TrAssumeCmdWithDependencies(etran, tok, p.E, "iterator yield-requires clause"));
      }
      // $_OldIterHeap := Heap;
      builder.Add(Bpl.Cmd.SimpleAssign(tok, new Bpl.IdentifierExpr(tok, "$_OldIterHeap", predef.HeapType), etran.HeapExpr));
    }
  }
}<|MERGE_RESOLUTION|>--- conflicted
+++ resolved
@@ -94,13 +94,8 @@
             // don't include this precondition here, but record it for later use
             p.Label.E = etran.Old.TrExpr(p.E);
           } else {
-<<<<<<< HEAD
-            foreach (var s in TrSplitExprForMethodSpec(p.E, etran, kind)) {
+            foreach (var s in TrSplitExprForMethodSpec(new BodyTranslationContext(false), p.E, etran, kind)) {
               if (kind == MethodTranslationKind.CallPre && RefinementToken.IsInherited(s.Tok, currentModule)) {
-=======
-            foreach (var s in TrSplitExprForMethodSpec(new BodyTranslationContext(false), p.E, etran, kind)) {
-              if (kind == MethodTranslationKind.Call && RefinementToken.IsInherited(s.Tok, currentModule)) {
->>>>>>> c9cd3b61
                 // this precondition was inherited into this module, so just ignore it
               } else {
                 req.Add(Requires(s.Tok, s.IsOnlyFree, p.E, s.E, errorMessage, successMessage, comment));
