--- conflicted
+++ resolved
@@ -1908,11 +1908,7 @@
       Token.NoToken,
       indexRanges,
       Enumerable.Repeat(BinaryExpr.Opcode.And, dims.Count - 1).ToList(),
-<<<<<<< HEAD
-      Enumerable.Repeat((IToken)Token.NoToken, dims.Count - 1).ToList(),
-=======
-      Enumerable.Repeat(Token.NoToken as IOrigin, dims.Count - 1).ToList(),
->>>>>>> 5670005e
+      Enumerable.Repeat((IOrigin)Token.NoToken, dims.Count - 1).ToList(),
       Enumerable.Repeat(null as Expression, dims.Count - 1).ToList()
     );
   }
