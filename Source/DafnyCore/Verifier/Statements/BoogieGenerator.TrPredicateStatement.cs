using System;
using System.Collections.Generic;
using System.Diagnostics.Contracts;
using System.Linq;
using DafnyCore.Verifier;
using Microsoft.Boogie;
using Bpl = Microsoft.Boogie;
using BplParser = Microsoft.Boogie.Parser;
using static Microsoft.Dafny.Util;
using PODesc = Microsoft.Dafny.ProofObligationDescription;

namespace Microsoft.Dafny {
  public partial class BoogieGenerator {

    private void TrPredicateStmt(PredicateStmt stmt, BoogieStmtListBuilder builder,
      Variables locals, ExpressionTranslator etran) {
      Contract.Requires(stmt != null);
      Contract.Requires(builder != null);
      Contract.Requires(locals != null);
      Contract.Requires(etran != null);

      fuelContext = FuelSetting.ExpandFuelContext(stmt.Attributes, stmt.Origin, fuelContext, reporter);
      if (stmt is AssertStmt || options.DisallowSoundnessCheating) {
        TrAssertStmt(stmt, builder, locals, etran);
      } else if (stmt is ExpectStmt expectStmt) {
        TrExpectStmt(builder, locals, etran, expectStmt);
      } else if (stmt is AssumeStmt assumeStmt) {
        TrAssumeStmt(assumeStmt, builder, locals, etran);
      }
      fuelContext = FuelSetting.PopFuelContext();
    }

    private void TrAssumeStmt(AssumeStmt assumeStmt, BoogieStmtListBuilder builder, Variables locals, ExpressionTranslator etran) {
      AddComment(builder, assumeStmt, "assume statement");
      stmtContext = StmtType.ASSUME;
      TrStmt_CheckWellformed(assumeStmt.Expr, builder, locals, etran, false);
      builder.Add(TrAssumeCmdWithDependencies(etran, assumeStmt.Origin, assumeStmt.Expr, "assume statement", true,
        etran.TrAttributes(assumeStmt.Attributes, null)));
      stmtContext = StmtType.NONE; // done with translating assume stmt.
      if (options.TestGenOptions.Mode != TestGenerationOptions.Modes.None) {
        builder.AddCaptureState(assumeStmt);
      }
    }

    private void TrExpectStmt(BoogieStmtListBuilder builder, Variables locals, ExpressionTranslator etran, ExpectStmt expectStmt) {
      AddComment(builder, expectStmt, "expect statement");
      stmtContext = StmtType.ASSUME;
      TrStmt_CheckWellformed(expectStmt.Expr, builder, locals, etran, false);

      // Need to check the message is well-formed, assuming the expected expression
      // does NOT hold:
      //
      // if Not(TrExpr[[ s.Expr ]]) {
      //  CheckWellformed[[ s.Message ]]
      //  assume false;
      // }
      BoogieStmtListBuilder thnBuilder = new BoogieStmtListBuilder(this, options, builder.Context);
      TrStmt_CheckWellformed(expectStmt.Message, thnBuilder, locals, etran, false);
      thnBuilder.Add(TrAssumeCmd(expectStmt.Origin, new Bpl.LiteralExpr(expectStmt.Origin, false),
        etran.TrAttributes(expectStmt.Attributes, null)));
      Bpl.StmtList thn = thnBuilder.Collect(expectStmt.Origin);
      builder.Add(new Bpl.IfCmd(expectStmt.Origin, Bpl.Expr.Not(etran.TrExpr(expectStmt.Expr)), thn, null, null));

      stmtContext = StmtType.NONE; // done with translating expect stmt.
    }

    public void TrAssertStmt(PredicateStmt stmt, BoogieStmtListBuilder builder, Variables locals,
      ExpressionTranslator etran) {
      var stmtBuilder = new BoogieStmtListBuilder(this, options, builder.Context);
      var defineFuel = DefineFuelConstant(stmt.Origin, stmt.Attributes, stmtBuilder, etran);
      var b = defineFuel ? stmtBuilder : builder;
      stmtContext = StmtType.ASSERT;
      AddComment(b, stmt, "assert statement");
      TrStmt_CheckWellformed(stmt.Expr, b, locals, etran, false);

      var hiddenProof = false;
      BoogieStmtListBuilder proofBuilder = null;
      var assertStmt = stmt as AssertStmt;
      if (assertStmt is { Label: not null }) {
        hiddenProof = true;
        proofBuilder = new BoogieStmtListBuilder(this, options, builder.Context);
        AddComment(proofBuilder, stmt, "assert statement proof");
      }
      proofBuilder ??= b;

      var splitHappened = TrAssertCondition(stmt, etran, proofBuilder);

      if (hiddenProof) {
        PathAsideBlock(stmt.Origin, proofBuilder, b);
      }

      stmtContext = StmtType.NONE; // done with translating assert stmt
      if (splitHappened || hiddenProof) {
        if (assertStmt is { Label: not null }) {
          // make copies of the variables used in the assertion
          var name = "$Heap_at_" + assertStmt.Label.AssignUniqueId(CurrentIdGenerator);
          var heapAt = locals.GetOrAdd(new Bpl.LocalVariable(stmt.Origin, new Bpl.TypedIdent(stmt.Origin, name, Predef.HeapType)));
          var heapReference = new Bpl.IdentifierExpr(stmt.Origin, heapAt);
          b.Add(Bpl.Cmd.SimpleAssign(stmt.Origin, heapReference, etran.HeapExpr));
          var substMap = new Dictionary<IVariable, Expression>();
          foreach (var v in FreeVariablesUtil.ComputeFreeVariables(options, assertStmt.Expr)) {
            if (v is LocalVariable) {
              var vcopy = new LocalVariable(stmt.Origin, string.Format("##{0}#{1}", name, v.Name), v.Type,
                v.IsGhost);
              vcopy.type = vcopy.SyntacticType; // resolve local here
              IdentifierExpr ie = new IdentifierExpr(vcopy.Origin,
                vcopy.AssignUniqueName(CurrentDeclaration.IdGenerator));
              ie.Var = vcopy;
              ie.Type = ie.Var.Type; // resolve ie here
              substMap.Add(v, ie);
              locals.GetOrAdd(new Bpl.LocalVariable(vcopy.Origin,
                new Bpl.TypedIdent(vcopy.Origin, vcopy.AssignUniqueName(CurrentDeclaration.IdGenerator),
                  TrType(vcopy.Type))));
              b.Add(Bpl.Cmd.SimpleAssign(stmt.Origin, TrVar(stmt.Origin, vcopy), TrVar(stmt.Origin, v)));
            }
          }

          var exprToBeRevealed = Substitute(assertStmt.Expr, null, substMap);
          var etr = new ExpressionTranslator(etran, heapReference);
          assertStmt.Label.E = etr.TrExpr(exprToBeRevealed);
        } else if (!defineFuel) {
          // Adding the assume stmt, resetting the stmtContext
          stmtContext = StmtType.ASSUME;
          adjustFuelForExists = true;
          b.Add(TrAssumeCmdWithDependencies(etran, stmt.Origin, stmt.Expr, "assert statement", true));
          stmtContext = StmtType.NONE;
        }
      }

      if (defineFuel) {
        var ifCmd = new Bpl.IfCmd(stmt.Origin, null, b.Collect(stmt.Origin), null,
          null); // BUGBUG: shouldn't this first append "assume false" to "b"? (use PathAsideBlock to do this)  --KRML
        builder.Add(ifCmd);
        // Adding the assume stmt, resetting the stmtContext
        stmtContext = StmtType.ASSUME;
        adjustFuelForExists = true;
        builder.Add(TrAssumeCmdWithDependencies(etran, stmt.Origin, stmt.Expr, "assert statement", true));
        stmtContext = StmtType.NONE;
      }

      if (options.TestGenOptions.Mode != TestGenerationOptions.Modes.None) {
        builder.AddCaptureState(stmt);
      }
    }

    private bool TrAssertCondition(PredicateStmt stmt,
      ExpressionTranslator etran, BoogieStmtListBuilder proofBuilder) {

      var (errorMessage, successMessage) = CustomErrorMessage(stmt.Attributes);
      var splits = TrSplitExpr(stmt.Origin, proofBuilder.Context, stmt.Expr, etran, true, out var splitHappened);
      if (!splitHappened) {
        var desc = new AssertStatementDescription(stmt, errorMessage, successMessage);
        proofBuilder.Add(Assert(stmt.Origin, etran.TrExpr(stmt.Expr), desc, stmt.Origin, proofBuilder.Context,
          etran.TrAttributes(stmt.Attributes, null)));
      } else {
        foreach (var split in splits) {
          if (split.IsChecked) {
            var origin = split.E.tok;
            var desc = new AssertStatementDescription(stmt, errorMessage, successMessage);
<<<<<<< HEAD
            proofBuilder.Add(AssertAndForget(proofBuilder.Context, ToDafnyToken(flags.ReportRanges, origin), split.E, desc, stmt.Tok,
=======
            proofBuilder.Add(AssertAndForget(proofBuilder.Context, ToDafnyToken(flags.ReportRanges, tok), split.E, desc, stmt.Origin,
>>>>>>> a88767fb
              etran.TrAttributes(stmt.Attributes, null))); // attributes go on every split
          }
        }
      }

      return splitHappened;
    }
  }
}<|MERGE_RESOLUTION|>--- conflicted
+++ resolved
@@ -157,11 +157,7 @@
           if (split.IsChecked) {
             var origin = split.E.tok;
             var desc = new AssertStatementDescription(stmt, errorMessage, successMessage);
-<<<<<<< HEAD
-            proofBuilder.Add(AssertAndForget(proofBuilder.Context, ToDafnyToken(flags.ReportRanges, origin), split.E, desc, stmt.Tok,
-=======
-            proofBuilder.Add(AssertAndForget(proofBuilder.Context, ToDafnyToken(flags.ReportRanges, tok), split.E, desc, stmt.Origin,
->>>>>>> a88767fb
+            proofBuilder.Add(AssertAndForget(proofBuilder.Context, ToDafnyToken(flags.ReportRanges, origin), split.E, desc, stmt.Origin,
               etran.TrAttributes(stmt.Attributes, null))); // attributes go on every split
           }
         }
