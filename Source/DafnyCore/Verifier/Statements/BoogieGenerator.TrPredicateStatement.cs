--- conflicted
+++ resolved
@@ -150,11 +150,7 @@
       var splits = TrSplitExpr(proofBuilder.Context, stmt.Expr, etran, true, out var splitHappened);
       if (!splitHappened) {
         var desc = new AssertStatementDescription(stmt, errorMessage, successMessage);
-<<<<<<< HEAD
-        proofBuilder.Add(Assert(origin, etran.TrExpr(stmt.Expr), desc, stmt.Origin, proofBuilder.Context,
-=======
-        proofBuilder.Add(Assert(stmt.Origin, etran.TrExpr(stmt.Expr), desc, stmt.Tok, proofBuilder.Context,
->>>>>>> c7e294c5
+        proofBuilder.Add(Assert(stmt.Origin, etran.TrExpr(stmt.Expr), desc, stmt.Origin, proofBuilder.Context,
           etran.TrAttributes(stmt.Attributes, null)));
       } else {
         foreach (var split in splits) {
