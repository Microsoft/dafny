using System.Collections.Generic;
using System.Diagnostics.Contracts;
using System.Linq;
using Microsoft.Boogie;
using Bpl = Microsoft.Boogie;
using PODesc = Microsoft.Dafny.ProofObligationDescription;

namespace Microsoft.Dafny;

public partial class BoogieGenerator {


  private void TrForallStmt(BoogieStmtListBuilder builder, Variables locals, ExpressionTranslator etran,
    ForallStmt forallStmt) {
    this.fuelContext = FuelSetting.ExpandFuelContext(forallStmt.Attributes, forallStmt.Tok, this.fuelContext, this.reporter);

    CurrentIdGenerator.Push();
    if (forallStmt.Kind == ForallStmt.BodyKind.Assign) {
      AddComment(builder, forallStmt, "forall statement (assign)");
      Contract.Assert(forallStmt.Ens.Count == 0);
      if (forallStmt.BoundVars.Count == 0) {
        TrStmt(forallStmt.Body, builder, locals, etran);
      } else {
        var s0 = (SingleAssignStmt)forallStmt.S0;
        var definedness = new BoogieStmtListBuilder(this, options, builder.Context);
        var updater = new BoogieStmtListBuilder(this, options, builder.Context);
        DefineFuelConstant(forallStmt.Tok, forallStmt.Attributes, definedness, etran);
        TrForallAssign(forallStmt, s0, definedness, updater, locals, etran);
        // All done, so put the two pieces together
        builder.Add(new Bpl.IfCmd(forallStmt.Tok, null, definedness.Collect(forallStmt.Tok), null, updater.Collect(forallStmt.Tok)));
        builder.AddCaptureState(forallStmt);
      }

    } else if (forallStmt.Kind == ForallStmt.BodyKind.Call) {
      AddComment(builder, forallStmt, "forall statement (call)");
      Contract.Assert(forallStmt.Ens.Count == 0);
      if (forallStmt.BoundVars.Count == 0) {
        Contract.Assert(LiteralExpr.IsTrue(forallStmt.Range));  // follows from the invariant of ForallStmt
        TrStmt(forallStmt.Body, builder, locals, etran);
      } else {
        var s0 = (CallStmt)forallStmt.S0;
        if (Attributes.Contains(forallStmt.Attributes, "_trustWellformed")) {
          TrForallStmtCall(forallStmt.Tok, forallStmt.BoundVars, forallStmt.Bounds, forallStmt.Range, null,
            forallStmt.EffectiveEnsuresClauses, null, s0, null, builder, locals, etran);
        } else {
          var definedness = new BoogieStmtListBuilder(this, options, builder.Context);
          DefineFuelConstant(forallStmt.Tok, forallStmt.Attributes, definedness, etran);
          var exporter = new BoogieStmtListBuilder(this, options, builder.Context);
          TrForallStmtCall(forallStmt.Tok, forallStmt.BoundVars, forallStmt.Bounds, forallStmt.Range, null,
            forallStmt.EffectiveEnsuresClauses, null, s0, definedness, exporter, locals, etran);
          // All done, so put the two pieces together
          builder.Add(new Bpl.IfCmd(forallStmt.Tok, null, definedness.Collect(forallStmt.Tok), null, exporter.Collect(forallStmt.Tok)));
        }
        builder.AddCaptureState(forallStmt);
      }

    } else if (forallStmt.Kind == ForallStmt.BodyKind.Proof) {
      AddComment(builder, forallStmt, "forall statement (proof)");
      var definedness = new BoogieStmtListBuilder(this, options, builder.Context);
      var exporter = new BoogieStmtListBuilder(this, options, builder.Context);
      DefineFuelConstant(forallStmt.Tok, forallStmt.Attributes, definedness, etran);
      TrForallProof(forallStmt, definedness, exporter, locals, etran);
      // All done, so put the two pieces together
      builder.Add(new Bpl.IfCmd(forallStmt.Tok, null, definedness.Collect(forallStmt.Tok), null, exporter.Collect(forallStmt.Tok)));
      builder.AddCaptureState(forallStmt);

    } else {
      Contract.Assert(false);  // unexpected kind
    }
    CurrentIdGenerator.Pop();
    this.fuelContext = FuelSetting.PopFuelContext();
  }


  void TrForallStmtCall(IToken tok, List<BoundVar> boundVars, List<BoundedPool> bounds,
    Expression range, ExpressionConverter additionalRange, List<Expression> forallExpressions, List<List<Expression>> triggers, CallStmt s0,
    BoogieStmtListBuilder definedness, BoogieStmtListBuilder exporter, Variables locals, ExpressionTranslator etran) {
    Contract.Requires(tok != null);
    Contract.Requires(boundVars != null);
    Contract.Requires(bounds != null);
    Contract.Requires(range != null);
    // additionalRange is allowed to be null
    Contract.Requires(forallExpressions == null || triggers == null || triggers.Count == 0);
    Contract.Requires(s0 != null);
    // definedness is allowed to be null
    Contract.Requires(exporter != null);
    Contract.Requires(locals != null);
    Contract.Requires(etran != null);

    // Translate:
    //   forall (x,y | Range(x,y)) {
    //     E(x,y) . M( Args(x,y) );
    //   }
    // as:
    //   if (*) {
    //     var x,y;
    //     havoc x,y;
    //     CheckWellformed( Range );
    //     assume Range(x,y);
    //     assume additionalRange;
    //     Tr( Call );
    //     assume false;
    //   } else {
    //     initHeap := $Heap;
    //     advance $Heap;
    //     assume (forall x,y :: (Range(x,y) && additionalRange)[INIT] &&
    //                           ==> Post[old($Heap) := initHeap]( E(x,y)[INIT], Args(x,y)[INIT] ));
    //   }
    // where Post(this,args) is the postcondition of method M and
    // INIT is the substitution [old($Heap),$Heap := old($Heap),initHeap].

    if (definedness != null) {
      if (boundVars.Count != 0) {
        // Note, it would be nicer (and arguably more appropriate) to do a SetupBoundVarsAsLocals
        // here (rather than a TrBoundVariables).  However, there is currently no way to apply
        // a substMap to a statement (in particular, to s.Body), so that doesn't work here.
        List<bool> freeOfAlloc = BoundedPool.HasBounds(bounds, BoundedPool.PoolVirtues.IndependentOfAlloc_or_ExplicitAlloc);
        List<Variable> bvars = new List<Variable>();
        var ante = etran.TrBoundVariables(boundVars, bvars, true, freeOfAlloc);
        locals.AddRange(bvars);
        var havocIds = new List<Bpl.IdentifierExpr>();
        foreach (Bpl.Variable bv in bvars) {
          havocIds.Add(new Bpl.IdentifierExpr(tok, bv));
        }
        definedness.Add(new Bpl.HavocCmd(tok, havocIds));
        definedness.Add(TrAssumeCmd(tok, ante));
      }
      TrStmt_CheckWellformed(range, definedness, locals, etran, false);
      definedness.Add(TrAssumeCmd(range.tok, etran.TrExpr(range)));
      if (additionalRange != null) {
        var es = additionalRange(new Dictionary<IVariable, Expression>(), etran);
        definedness.Add(TrAssumeCmd(es.tok, es));
      }

      TrStmt(s0, definedness, locals, etran);

      definedness.Add(TrAssumeCmd(tok, Bpl.Expr.False));
    }

    // Now for the other branch, where the postcondition of the call is exported.
    {
      var initHeapVar = new Bpl.LocalVariable(tok, new Bpl.TypedIdent(tok, CurrentIdGenerator.FreshId("$initHeapForallStmt#"), Predef.HeapType));
      locals.Add(initHeapVar);
      var initHeap = new Bpl.IdentifierExpr(tok, initHeapVar);
      var initEtran = new ExpressionTranslator(this, Predef, initHeap, etran.Old.HeapExpr, etran.scope);
      // initHeap := $Heap;
      exporter.Add(Bpl.Cmd.SimpleAssign(tok, initHeap, etran.HeapExpr));
      var heapIdExpr = etran.HeapCastToIdentifierExpr;
      // advance $Heap;
      exporter.Add(new Bpl.HavocCmd(tok, new List<Bpl.IdentifierExpr> { heapIdExpr }));
      Contract.Assert(s0.Method.Mod.Expressions.Count == 0);  // checked by the resolver
      foreach (BoilerplateTriple tri in GetTwoStateBoilerplate(tok, new List<FrameExpression>(), s0.IsGhost, s0.Method.AllowsAllocation, initEtran, etran, initEtran)) {
        if (tri.IsFree) {
          exporter.Add(TrAssumeCmd(tok, tri.Expr));
        }
      }
      if (codeContext is IteratorDecl) {
        var iter = (IteratorDecl)codeContext;
        RecordNewObjectsIn_New(tok, iter, initHeap, heapIdExpr, exporter, locals, etran);
      }

      // Note, in the following, we need to do a bit of a song and dance.  The actual arguments of the
      // call should be translated using "initEtran", whereas the method postcondition should be translated
      // using "callEtran".  To accomplish this, we translate the arguments and then tuck the resulting
      // Boogie expressions into BoogieExprWrappers that are used in the DafnyExpr-to-DafnyExpr substitution.
      var bvars = new List<Variable>();
      Dictionary<IVariable, Expression> substMap;
      var argsSubstMap = new Dictionary<IVariable, Expression>();  // maps formal arguments to actuals
      Contract.Assert(s0.Method.Ins.Count == s0.Args.Count);
<<<<<<< HEAD
      var callEtran = new ExpressionTranslator(this, predef, etran.HeapExpr, initHeap, etran.scope);
      Bpl.Expr anteCanCalls, ante;
=======
      var callEtran = new ExpressionTranslator(this, Predef, etran.HeapExpr, initHeap, etran.scope);
>>>>>>> 7681e01e
      Bpl.Expr post = Bpl.Expr.True;
      Bpl.Trigger tr;
      if (forallExpressions != null) {
        // translate based on the forallExpressions since the triggers are computed based on it already.
        QuantifierExpr expr = (QuantifierExpr)forallExpressions[0];
        while (expr.SplitQuantifier != null) {
          expr = (QuantifierExpr)expr.SplitQuantifierExpression;
        }
        boundVars = expr.BoundVars;
        ante = initEtran.TrBoundVariablesRename(boundVars, bvars, out substMap);
        tr = TrTrigger(callEtran, expr.Attributes, expr.tok, bvars, substMap, s0.MethodSelect.TypeArgumentSubstitutionsWithParents());

        var p = Substitute(expr.Range, null, substMap);
        anteCanCalls = initEtran.CanCallAssumption(p);
        ante = BplAnd(ante, initEtran.TrExpr(p));
        if (additionalRange != null) {
          ante = BplAnd(ante, additionalRange(substMap, initEtran));
        }
        p = Substitute(expr.Term, null, substMap);
        post = BplAnd(post, callEtran.CanCallAssumption(p));
        post = BplAnd(post, callEtran.TrExpr(p));

      } else {
        ante = initEtran.TrBoundVariablesRename(boundVars, bvars, out substMap);

        var p = Substitute(range, null, substMap);
        anteCanCalls = initEtran.CanCallAssumption(p);
        ante = BplAnd(ante, initEtran.TrExpr(p));
        if (additionalRange != null) {
          // additionalRange produces something of the form canCallAssumptions ==> TrExpr
          ante = BplAnd(ante, additionalRange(substMap, initEtran));
        }

        var receiver = new BoogieWrapper(initEtran.TrExpr(Substitute(s0.Receiver, null, substMap, s0.MethodSelect.TypeArgumentSubstitutionsWithParents())), s0.Receiver.Type);
        for (int i = 0; i < s0.Method.Ins.Count; i++) {
          var arg = Substitute(s0.Args[i], null, substMap, s0.MethodSelect.TypeArgumentSubstitutionsWithParents());  // substitute the renamed bound variables for the declared ones
          argsSubstMap.Add(s0.Method.Ins[i], new BoogieWrapper(initEtran.TrExpr(arg), s0.Args[i].Type));
        }
        foreach (var ens in ConjunctsOf(s0.Method.Ens)) {
          p = Substitute(ens.E, receiver, argsSubstMap, s0.MethodSelect.TypeArgumentSubstitutionsWithParents());  // substitute the call's actuals for the method's formals
          post = BplAnd(post, callEtran.CanCallAssumption(p));
          post = BplAnd(post, callEtran.TrExpr(p));
        }

        tr = null;
        if (triggers != null) {
          foreach (var trigger in triggers) {
            Contract.Assert(trigger.Count != 0);
            var terms = trigger.ConvertAll(expr => {
              expr = Substitute(expr, receiver, argsSubstMap, s0.MethodSelect.TypeArgumentSubstitutionsWithParents());
              return callEtran.TrExpr(expr);
            });
            tr = new Trigger(trigger[0].tok, true, terms, tr);
          }
        }
      }

      // TRIG (forall $ih#s0#0: Seq :: $Is($ih#s0#0, TSeq(TChar)) && $IsAlloc($ih#s0#0, TSeq(TChar), $initHeapForallStmt#0) && Seq#Length($ih#s0#0) != 0 && Seq#Rank($ih#s0#0) < Seq#Rank(s#0) ==> (forall i#2: int :: true ==> LitInt(0) <= i#2 && i#2 < Seq#Length($ih#s0#0) ==> char#ToInt(_module.CharChar.MinChar($LS($LZ), $Heap, this, $ih#s0#0)) <= char#ToInt($Unbox(Seq#Index($ih#s0#0, i#2)): char)))
      // TRIG (forall $ih#pat0#0: Seq, $ih#a0#0: Seq :: $Is($ih#pat0#0, TSeq(_module._default.Same0$T)) && $IsAlloc($ih#pat0#0, TSeq(_module._default.Same0$T), $initHeapForallStmt#0) && $Is($ih#a0#0, TSeq(_module._default.Same0$T)) && $IsAlloc($ih#a0#0, TSeq(_module._default.Same0$T), $initHeapForallStmt#0) && Seq#Length($ih#pat0#0) <= Seq#Length($ih#a0#0) && Seq#SameUntil($ih#pat0#0, $ih#a0#0, Seq#Length($ih#pat0#0)) && (Seq#Rank($ih#pat0#0) < Seq#Rank(pat#0) || (Seq#Rank($ih#pat0#0) == Seq#Rank(pat#0) && Seq#Rank($ih#a0#0) < Seq#Rank(a#0))) ==> _module.__default.IsRelaxedPrefixAux(_module._default.Same0$T, $LS($LZ), $Heap, $ih#pat0#0, $ih#a0#0, LitInt(1)))'
      // TRIG (forall $ih#m0#0: DatatypeType, $ih#n0#0: DatatypeType :: $Is($ih#m0#0, Tclass._module.Nat()) && $IsAlloc($ih#m0#0, Tclass._module.Nat(), $initHeapForallStmt#0) && $Is($ih#n0#0, Tclass._module.Nat()) && $IsAlloc($ih#n0#0, Tclass._module.Nat(), $initHeapForallStmt#0) && Lit(true) && (DtRank($ih#m0#0) < DtRank(m#0) || (DtRank($ih#m0#0) == DtRank(m#0) && DtRank($ih#n0#0) < DtRank(n#0))) ==> _module.__default.mult($LS($LZ), $Heap, $ih#m0#0, _module.__default.plus($LS($LZ), $Heap, $ih#n0#0, $ih#n0#0)) == _module.__default.mult($LS($LZ), $Heap, _module.__default.plus($LS($LZ), $Heap, $ih#m0#0, $ih#m0#0), $ih#n0#0))
      var qq = new Bpl.ForallExpr(tok, bvars, tr, BplAnd(anteCanCalls, BplImp(ante, post)));  // TODO: Add a SMART_TRIGGER here.  If we can't find one, abort the attempt to do induction automatically
      exporter.Add(TrAssumeCmd(tok, qq));
    }
  }

  void TrForallAssign(ForallStmt s, SingleAssignStmt s0,
    BoogieStmtListBuilder definedness, BoogieStmtListBuilder updater, Variables locals, ExpressionTranslator etran) {
    // The statement:
    //   forall (x,y | Range(x,y)) {
    //     (a)   E(x,y) . f :=  G(x,y);
    //     (b)   A(x,y) [ I0(x,y), I1(x,y), ... ] :=  G(x,y);
    //   }
    // translate into:
    //   if (*) {
    //     // check definedness of Range
    //     var x,y;
    //     havoc x,y;
    //     CheckWellformed( Range );
    //     assume Range;
    //     // check definedness of the other expressions
    //     (a)
    //       CheckWellformed( E.F );
    //       check that E.f is in the modifies frame;
    //       CheckWellformed( G );
    //       check nat restrictions for the RHS
    //     (b)
    //       CheckWellformed( A[I0,I1,...] );
    //       check that A[I0,I1,...] is in the modifies frame;
    //       CheckWellformed( G );
    //       check nat restrictions for the RHS
    //     // check for duplicate LHSs
    //     var x', y';
    //     havoc x', y';
    //     assume Range[x,y := x',y'];
    //     assume !(x == x' && y == y');
    //     (a)
    //       assert E(x,y) != E(x',y') || G(x,y) == G(x',y');
    //     (b)
    //       assert !( A(x,y)==A(x',y') && I0(x,y)==I0(x',y') && I1(x,y)==I1(x',y') && ... ) || G(x,y) == G(x',y');
    //
    //     assume false;
    //
    //   } else {
    //     var oldHeap := $Heap;
    //     havoc $Heap;
    //     assume $HeapSucc(oldHeap, $Heap);
    //     (a)
    //       assume (forall o: ref, F: Field ::
    //         { $Heap[o,F] }
    //         $Heap[o,F] = oldHeap[o,F] ||
    //         (exists x,y :: Range(x,y) && o == E(x,y) && F = f));
    //       assume (forall x,y ::  Range ==> $Heap[ E[$Heap:=oldHeap], F] == G[$Heap:=oldHeap]); (**)
    //     (b)
    //       assume (forall o: ref, F: Field ::
    //         { $Heap[o,F] }
    //         $Heap[o,F] = oldHeap[o,F] ||
    //         (exists x,y :: Range(x,y) && o == A(x,y) && F = Index(I0,I1,...)));
    //       assume (forall x,y ::  Range ==> $Heap[ A[$Heap:=oldHeap], Index(I0,I1,...)] == G[$Heap:=oldHeap]); (**)
    //   }
    //
    // Note: In order to get a good trigger for the quantifiers (**), we will attempt to make the parameters
    // that select from $Heap in the LHS of the equalities as plain as possible.  This involves taking the inverse
    // of an expression, which isn't always easy or possible, so we settle for handling some common cases.  In
    // particular, we change:
    //   0: forall i | R(i) { F(i).f := E(i); }
    //   1: forall i | R(i) { A[F(i)] := E(i); }
    //   2: forall i | R(i) { F(i)[N] := E(i); }
    // where f is some field and A and N are expressions that do not depend on i, into:
    //   0: forall j | Q(j) { j.f := E(F-1(j)); }
    //   1: forall j | Q(j) { A[j] := E(F-1(j)); }
    //   2: forall j | Q(j) { j[N] := E(F-1(j)); }
    // where we ensure that, for all i and j:
    //   R(i) && j == F(i)    <==>    Q(j) && F-1(j) == i
    // If the transformation succeeds, we use, respectively, j.f, A[j], and j[N] (each evaluated in the new heap) as
    // the trigger of the quantifier generated.

    var substMap = SetupBoundVarsAsLocals(s.BoundVars, definedness, locals, etran);
    Expression range = Substitute(s.Range, null, substMap);
    TrStmt_CheckWellformed(range, definedness, locals, etran, false);
    definedness.Add(TrAssumeCmd(s.Range.tok, etran.TrExpr(range)));

    var lhs = Substitute(s0.Lhs.Resolved, null, substMap);
    TrStmt_CheckWellformed(lhs, definedness, locals, etran, false);
    string description = GetObjFieldDetails(lhs, etran, out var obj, out var F);
    var (lhsObj, lhsField) = lhs switch {
      MemberSelectExpr e => (e.Obj, e.Member as Field),
      SeqSelectExpr e => (e.Seq, null),
      MultiSelectExpr e => (e.Array, null),
      _ => throw new cce.UnreachableException()
    };
    var desc = new Modifiable(description, GetContextModifiesFrames(), lhsObj, lhsField);
    definedness.Add(Assert(lhs.tok, Bpl.Expr.SelectTok(lhs.tok, etran.ModifiesFrame(lhs.tok), obj, F),
      desc, definedness.Context));
    if (s0.Rhs is ExprRhs) {
      var r = (ExprRhs)s0.Rhs;
      var rhs = Substitute(r.Expr, null, substMap);
      TrStmt_CheckWellformed(rhs, definedness, locals, etran, false);
      // check nat restrictions for the RHS
      Type lhsType;
      if (lhs is MemberSelectExpr) {
        lhsType = ((MemberSelectExpr)lhs).Type;
      } else if (lhs is SeqSelectExpr) {
        lhsType = ((SeqSelectExpr)lhs).Type;
      } else {
        lhsType = ((MultiSelectExpr)lhs).Type;
      }
      var translatedRhs = etran.TrExpr(rhs);
      CheckSubrange(r.Tok, translatedRhs, rhs.Type, lhsType, rhs, definedness);
      if (lhs is MemberSelectExpr) {
        var fse = (MemberSelectExpr)lhs;
        Contract.Assert(lhsField != null);
        Check_NewRestrictions(fse.tok, fse.Obj, obj, lhsField, translatedRhs, definedness, etran);
      }
    }

    // check for duplicate LHSs
    if (s0.Rhs is ExprRhs) {  // if Rhs denotes a havoc, then no duplicate check is performed
      var substMapPrime = SetupBoundVarsAsLocals(s.BoundVars, definedness, locals, etran);
      var lhsPrime = Substitute(s0.Lhs.Resolved, null, substMapPrime);
      range = Substitute(s.Range, null, substMapPrime);
      definedness.Add(TrAssumeCmd(range.tok, etran.TrExpr(range)));
      // assume !(x == x' && y == y');
      Bpl.Expr eqs = Bpl.Expr.True;
      foreach (var bv in s.BoundVars) {
        var x = substMap[bv];
        var xPrime = substMapPrime[bv];
        // TODO: in the following line, is the term equality okay, or does it have to include things like Set#Equal sometimes too?
        eqs = BplAnd(eqs, Bpl.Expr.Eq(etran.TrExpr(x), etran.TrExpr(xPrime)));
      }
      definedness.Add(TrAssumeCmd(s.Tok, Bpl.Expr.Not(eqs)));
      GetObjFieldDetails(lhsPrime, etran, out var objPrime, out var FPrime);
      var Rhs = ((ExprRhs)s0.Rhs).Expr;
      var rhs = etran.TrExpr(Substitute(Rhs, null, substMap));
      var rhsPrime = etran.TrExpr(Substitute(Rhs, null, substMapPrime));
      var lhsComponents = new List<Expression> { lhsObj };
      if (lhs is SeqSelectExpr sse) {
        lhsComponents.Add(sse.E0);
      } else if (lhs is MultiSelectExpr multi) {
        lhsComponents.AddRange(multi.Indices);
      }

      definedness.Add(Assert(s0.Tok,
        BplOr(
          BplOr(Bpl.Expr.Neq(obj, objPrime), Bpl.Expr.Neq(F, FPrime)),
          Bpl.Expr.Eq(rhs, rhsPrime)),
        new ForallLHSUnique(s.BoundVars, s.Range, lhsComponents, Rhs), definedness.Context));
    }

    definedness.Add(TrAssumeCmd(s.Tok, Bpl.Expr.False));

    // Now for the translation of the update itself

    Bpl.IdentifierExpr prevHeap = GetPrevHeapVar_IdExpr(s.Tok, locals);
    var prevEtran = new ExpressionTranslator(this, Predef, prevHeap, etran.scope);
    updater.Add(Bpl.Cmd.SimpleAssign(s.Tok, prevHeap, etran.HeapExpr));
    updater.Add(new Bpl.HavocCmd(s.Tok, new List<Bpl.IdentifierExpr> { etran.HeapCastToIdentifierExpr }));
    updater.Add(TrAssumeCmd(s.Tok, HeapSucc(prevHeap, etran.HeapExpr)));

    // Here comes:
    //   assume (forall o: ref, f: Field ::
    //     { $Heap[o,f] }
    //     $Heap[o,f] = oldHeap[o,f] ||
    //     (exists x,y :: Range(x,y)[$Heap:=oldHeap] &&
    //                    o == Object(x,y)[$Heap:=oldHeap] && f == Field(x,y)[$Heap:=oldHeap]));
    Bpl.BoundVariable oVar = new Bpl.BoundVariable(s.Tok, new Bpl.TypedIdent(s.Tok, "$o", Predef.RefType));
    Bpl.IdentifierExpr o = new Bpl.IdentifierExpr(s.Tok, oVar);
    Bpl.BoundVariable fVar = new Bpl.BoundVariable(s.Tok, new Bpl.TypedIdent(s.Tok, "$f", Predef.FieldName(s.Tok)));
    Bpl.IdentifierExpr f = new Bpl.IdentifierExpr(s.Tok, fVar);
    Bpl.Expr heapOF = ReadHeap(s.Tok, etran.HeapExpr, o, f);
    Bpl.Expr oldHeapOF = ReadHeap(s.Tok, prevHeap, o, f);
    List<bool> freeOfAlloc = BoundedPool.HasBounds(s.Bounds, BoundedPool.PoolVirtues.IndependentOfAlloc_or_ExplicitAlloc);
    List<Variable> xBvars = new List<Variable>();
    var xBody = etran.TrBoundVariables(s.BoundVars, xBvars, false, freeOfAlloc);
    xBody = BplAnd(xBody, prevEtran.TrExpr(s.Range));
    GetObjFieldDetails(s0.Lhs.Resolved, prevEtran, out var xObj, out var xField);
    xBody = BplAnd(xBody, Bpl.Expr.Eq(o, xObj));
    xBody = BplAnd(xBody, Bpl.Expr.Eq(f, xField));
    //TRIG (exists k#2: int :: (k#2 == LitInt(0 - 3) || k#2 == LitInt(4)) && $o == read($prevHeap, this, _module.MyClass.arr) && $f == MultiIndexField(IndexField(i#0), j#0))
    Bpl.Expr xObjField = new Bpl.ExistsExpr(s.Tok, xBvars, xBody);  // LL_TRIGGER
    Bpl.Expr body = BplOr(Bpl.Expr.Eq(heapOF, oldHeapOF), xObjField);
    var tr = new Trigger(s.Tok, true, new List<Expr>() { heapOF });
    Bpl.Expr qq = new Bpl.ForallExpr(s.Tok, new List<TypeVariable> { }, new List<Variable> { oVar, fVar }, null, tr, body);
    updater.Add(TrAssumeCmd(s.Tok, qq));

    if (s.EffectiveEnsuresClauses != null) {
      foreach (ForallExpr expr in s.EffectiveEnsuresClauses) {
        BinaryExpr term = (BinaryExpr)expr.Term;
        Contract.Assert(term != null);
        var e0 = ((BinaryExpr)term).E0.Resolved;
        var e1 = ((BinaryExpr)term).E1;
        qq = TrForall_NewValueAssumption(expr.tok, expr.BoundVars, expr.Bounds, expr.Range, e0, e1, expr.Attributes, etran, prevEtran);
        updater.Add(TrAssumeCmd(s.Tok, qq));
      }
    }
  }

  /// <summary>
  /// Generate:
  ///   assume (forall x,y :: Range#canCall AND
  ///                         (Range(x,y)[$Heap:=oldHeap] ==>
  ///                           $Heap[ Object(x,y)[$Heap:=oldHeap], Field(x,y)[$Heap:=oldHeap] ] == G[$Heap:=oldHeap])));
  /// where
  ///   x,y           represent boundVars
  ///   Object(x,y)   is the first part of lhs
  ///   Field(x,y)    is the second part of lhs
  ///   G             is rhs
  /// If lhsAsTrigger is true, then use the LHS of the equality above as the trigger; otherwise, don't specify any trigger.
  /// </summary>
  private Bpl.Expr TrForall_NewValueAssumption(IToken tok, List<BoundVar> boundVars, List<BoundedPool> bounds, Expression range, Expression lhs, Expression rhs, Attributes attributes, ExpressionTranslator etran, ExpressionTranslator prevEtran) {
    Contract.Requires(tok != null);
    Contract.Requires(boundVars != null);
    Contract.Requires(bounds != null);
    Contract.Requires(range != null);
    Contract.Requires(lhs != null);
    Contract.Requires(rhs != null);
    Contract.Requires(etran != null);
    Contract.Requires(prevEtran != null);

    List<bool> freeOfAlloc = BoundedPool.HasBounds(bounds, BoundedPool.PoolVirtues.IndependentOfAlloc_or_ExplicitAlloc);
    var xBvars = new List<Variable>();
    Bpl.Expr xAnte = etran.TrBoundVariables(boundVars, xBvars, false, freeOfAlloc);
    xAnte = BplAnd(xAnte, prevEtran.TrExpr(range));
    var g = prevEtran.TrExpr(rhs);
    GetObjFieldDetails(lhs, prevEtran, out var obj, out var field);
    var xHeapOF = ReadHeap(tok, etran.HeapExpr, obj, field);

    g = BoxIfNotNormallyBoxed(rhs.tok, g, rhs.Type);

    Bpl.Trigger tr = null;
    var argsEtran = etran.WithNoLits();
    foreach (var aa in attributes.AsEnumerable()) {
      if (aa.Name == "trigger") {
        List<Bpl.Expr> tt = new List<Bpl.Expr>();
        foreach (var arg in aa.Args) {
          if (arg == lhs) {
            tt.Add(xHeapOF);
          } else {
            tt.Add(argsEtran.TrExpr(arg));
          }
        }
        tr = new Bpl.Trigger(tok, true, tt, tr);
      }
    }
    var canCalls = BplAnd(prevEtran.CanCallAssumption(lhs), prevEtran.CanCallAssumption(rhs));
    var canCallRange = prevEtran.CanCallAssumption(range);
    var body = BplAnd(canCalls, Bpl.Expr.Eq(xHeapOF, g));
    body = BplImp(xAnte, body);
    body = BplAnd(canCallRange, body);
    return new Bpl.ForallExpr(tok, xBvars, tr, body);
  }

  IEnumerable<Statement> TransitiveSubstatements(Statement s) {
    yield return s;
    foreach (var ss in s.SubStatements.SelectMany(TransitiveSubstatements)) {
      yield return ss;
    }
  }

  void TrForallProof(ForallStmt forallStmt, BoogieStmtListBuilder definedness, BoogieStmtListBuilder exporter,
    Variables locals, ExpressionTranslator etran) {
    // Translate:
    //   forall (x,y | Range(x,y))
    //     ensures Post(x,y);
    //   {
    //     Body;
    //   }
    // as:
    //   if (*) {
    //     var x,y;
    //     havoc x,y;
    //     CheckWellformed( Range );
    //     assume Range(x,y);
    //     CheckWellformed( Post );
    //     Tr( Body );       // include only if there is a Body
    //     assert Post;      // include only if there is a Body
    //     assume false;
    //   } else {
    //     assume (forall x,y :: Range(x,y) ==> Post(x,y));
    //   }

    if (forallStmt.BoundVars.Count != 0) {
      // Note, it would be nicer (and arguably more appropriate) to do a SetupBoundVarsAsLocals
      // here (rather than a TrBoundVariables).  However, there is currently no way to apply
      // a substMap to a statement (in particular, to s.Body), so that doesn't work here.
      List<bool> freeOfAlloc = BoundedPool.HasBounds(forallStmt.Bounds, BoundedPool.PoolVirtues.IndependentOfAlloc_or_ExplicitAlloc);

      var bVars = new List<Variable>();
      var typeAntecedent = etran.TrBoundVariables(forallStmt.BoundVars, bVars, true, freeOfAlloc);
      locals.AddRange(bVars);
      var havocIds = new List<Bpl.IdentifierExpr>();
      foreach (Bpl.Variable bv in bVars) {
        havocIds.Add(new Bpl.IdentifierExpr(forallStmt.Tok, bv));
      }
      definedness.Add(new Bpl.HavocCmd(forallStmt.Tok, havocIds));
      definedness.Add(TrAssumeCmd(forallStmt.Tok, typeAntecedent));
    }
    TrStmt_CheckWellformed(forallStmt.Range, definedness, locals, etran, false);
    definedness.Add(TrAssumeCmdWithDependencies(etran, forallStmt.Range.tok, forallStmt.Range, "forall statement range"));

    var ensuresDefinedness = new BoogieStmtListBuilder(this, options, definedness.Context);
    foreach (var ens in ConjunctsOf(forallStmt.Ens)) {
      TrStmt_CheckWellformed(ens.E, ensuresDefinedness, locals, etran, false);
      ensuresDefinedness.Add(TrAssumeCmdWithDependencies(etran, ens.E.tok, ens.E, "forall statement ensures clause"));
    }
    PathAsideBlock(forallStmt.Tok, ensuresDefinedness, definedness);

    if (forallStmt.Body != null) {
      TrStmt(forallStmt.Body, definedness, locals, etran);

      // check that postconditions hold
      foreach (var ens in ConjunctsOf(forallStmt.Ens)) {
        definedness.Add(TrAssumeCmd(ens.E.tok, etran.CanCallAssumption(ens.E)));

        foreach (var split in TrSplitExpr(definedness.Context, ens.E, etran, true, out var splitHappened)) {
          if (split.IsChecked) {
            definedness.Add(Assert(split.Tok, split.E, new ForallPostcondition(ens.E), definedness.Context));
          }
        }
      }
    }

    definedness.Add(TrAssumeCmd(forallStmt.Tok, Bpl.Expr.False));

    // Now for the other branch, where the ensures clauses are exported.
    // If the forall body has side effect such as call to a reveal function,
    // it needs to be exported too.
    var se = forallStmt.Body == null ? Bpl.Expr.True : TrFunctionSideEffect(forallStmt.Body, etran);
    var substMap = new Dictionary<IVariable, Expression>();
    var p = Substitute(forallStmt.EffectiveEnsuresClauses[0], null, substMap);
    exporter.Add(TrAssumeCmd(forallStmt.Tok, etran.CanCallAssumption(p)));
    var qq = etran.TrExpr(p);
    if (forallStmt.BoundVars.Count != 0) {
      exporter.Add(TrAssumeCmd(forallStmt.Tok, BplAnd(se, qq)));
    } else {
      exporter.Add(TrAssumeCmd(forallStmt.Tok, BplAnd(se, ((Bpl.ForallExpr)qq).Body)));
    }
  }
}<|MERGE_RESOLUTION|>--- conflicted
+++ resolved
@@ -167,12 +167,8 @@
       Dictionary<IVariable, Expression> substMap;
       var argsSubstMap = new Dictionary<IVariable, Expression>();  // maps formal arguments to actuals
       Contract.Assert(s0.Method.Ins.Count == s0.Args.Count);
-<<<<<<< HEAD
-      var callEtran = new ExpressionTranslator(this, predef, etran.HeapExpr, initHeap, etran.scope);
+      var callEtran = new ExpressionTranslator(this, Predef, etran.HeapExpr, initHeap, etran.scope);
       Bpl.Expr anteCanCalls, ante;
-=======
-      var callEtran = new ExpressionTranslator(this, Predef, etran.HeapExpr, initHeap, etran.scope);
->>>>>>> 7681e01e
       Bpl.Expr post = Bpl.Expr.True;
       Bpl.Trigger tr;
       if (forallExpressions != null) {
