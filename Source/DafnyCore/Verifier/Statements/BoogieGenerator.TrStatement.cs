using System;
using System.Collections.Generic;
using System.Diagnostics.Contracts;
using System.Linq;
using DafnyCore.Verifier;
using DafnyCore.Verifier.Statements;
using Microsoft.Boogie;
using Bpl = Microsoft.Boogie;
using static Microsoft.Dafny.Util;
using PODesc = Microsoft.Dafny.ProofObligationDescription;

namespace Microsoft.Dafny;

public partial class BoogieGenerator {
  public const string FrameVariablePrefix = "$Frame$";

  public void TrStmt(Statement stmt, BoogieStmtListBuilder builder,
    Variables locals, ExpressionTranslator etran) {

    stmt.ScopeDepth = builder.Context.ScopeDepth;

    Contract.Requires(stmt != null);
    Contract.Requires(builder != null);
    Contract.Requires(locals != null);
    Contract.Requires(etran != null);
    Contract.Requires(codeContext != null && Predef != null);
    Contract.Ensures(fuelContext == Contract.OldValue(fuelContext));

    stmtContext = StmtType.NONE;
    adjustFuelForExists = true;  // fuel for exists might need to be adjusted based on whether it's in an assert or assume stmt.
    if (stmt is PredicateStmt predicateStmt) {
      TrPredicateStmt(predicateStmt, builder, locals, etran);

    } else if (stmt is PrintStmt) {
      AddComment(builder, stmt, "print statement");
      PrintStmt s = (PrintStmt)stmt;
      foreach (var arg in s.Args) {
        TrStmt_CheckWellformed(arg, builder, locals, etran, false);
      }
      if (options.TestGenOptions.Mode != TestGenerationOptions.Modes.None) {
        builder.AddCaptureState(s);
      }

    } else if (stmt is HideRevealStmt revealStmt) {
      TranslateRevealStmt(this, builder, locals, etran, revealStmt);
    } else if (stmt is BreakOrContinueStmt breakStmt) {
      TrBreakStmt(builder, etran, breakStmt);
    } else if (stmt is ReturnStmt returnStmt) {
      AddComment(builder, returnStmt, "return statement");
      if (returnStmt.ReverifyPost) {
        // $_reverifyPost := true;
        builder.Add(Bpl.Cmd.SimpleAssign(returnStmt.Origin, new Bpl.IdentifierExpr(returnStmt.Origin, "$_reverifyPost", Bpl.Type.Bool), Bpl.Expr.True));
      }
      if (returnStmt.HiddenUpdate != null) {
        TrStmt(returnStmt.HiddenUpdate, builder, locals, etran);
      }
      if (codeContext is IMethodCodeContext) {
        var method = (IMethodCodeContext)codeContext;
        method.Outs.ForEach(p => CheckDefiniteAssignmentReturn(stmt.Origin, p, builder));
      }

      if (codeContext is Method { FunctionFromWhichThisIsByMethodDecl: { ByMethodTok: { } } fun } method2) {
        AssumeCanCallForByMethodDecl(method2, builder);
      }

      foreach (var _ in Enumerable.Range(0, builder.Context.ScopeDepth)) {
        builder.Add(new ChangeScope(returnStmt.Origin, ChangeScope.Modes.Pop));
      }
      builder.Add(new ReturnCmd(returnStmt.Origin) {
        Attributes = etran.TrAttributes(returnStmt.Attributes)
      });
    } else if (stmt is YieldStmt) {
      var s = (YieldStmt)stmt;
      AddComment(builder, s, "yield statement");
      Contract.Assert(codeContext is IteratorDecl);
      var iter = (IteratorDecl)codeContext;
      // if the yield statement has arguments, do them first
      if (s.HiddenUpdate != null) {
        TrStmt(s.HiddenUpdate, builder, locals, etran);
      }
      // this.ys := this.ys + [this.y];
      var th = new ThisExpr(iter);
      var dafnyOutExprs = new List<Expression>();
      Contract.Assert(iter.OutsFields.Count == iter.OutsHistoryFields.Count);
      for (int i = 0; i < iter.OutsFields.Count; i++) {
        var y = iter.OutsFields[i];
        var dafnyY = new MemberSelectExpr(s.Origin, th, y);
        dafnyOutExprs.Add(dafnyY);
        var ys = iter.OutsHistoryFields[i];
        var dafnyYs = new MemberSelectExpr(s.Origin, th, ys);
        var dafnySingletonY = new SeqDisplayExpr(s.Origin, new List<Expression>() { dafnyY });
        dafnySingletonY.Type = ys.Type;  // resolve here
        var rhs = new BinaryExpr(s.Origin, BinaryExpr.Opcode.Add, dafnyYs, dafnySingletonY);
        rhs.ResolvedOp = BinaryExpr.ResolvedOpcode.Concat;
        rhs.Type = ys.Type;  // resolve here
        var cmd = Bpl.Cmd.SimpleAssign(s.Origin, etran.HeapCastToIdentifierExpr,
          UpdateHeap(s.Origin, etran.HeapExpr, etran.TrExpr(th), new Bpl.IdentifierExpr(s.Origin, GetField(ys)), etran.TrExpr(rhs)));
        builder.Add(cmd);
      }
      // yieldCount := yieldCount + 1;  assume yieldCount == |ys|;
      var yc = new Bpl.IdentifierExpr(s.Origin, yieldCountVariable);
      var incYieldCount = Bpl.Cmd.SimpleAssign(s.Origin, yc, Bpl.Expr.Binary(s.Origin, Bpl.BinaryOperator.Opcode.Add, yc, Bpl.Expr.Literal(1)));
      builder.Add(incYieldCount);
      builder.Add(TrAssumeCmd(s.Origin, YieldCountAssumption(iter, etran)));
      // assume $IsGoodHeap($Heap);
      builder.Add(AssumeGoodHeap(s.Origin, etran));
      // assert YieldEnsures[subst];  // where 'subst' replaces "old(E)" with "E" being evaluated in $_OldIterHeap
      var yeEtran = new ExpressionTranslator(this, Predef, etran.HeapExpr, new Bpl.IdentifierExpr(s.Origin, "$_OldIterHeap", Predef.HeapType), iter);

      var rhss = s.Rhss == null
        ? dafnyOutExprs
        : s.Rhss.Select(rhs => rhs is ExprRhs e ? e.Expr : null).ToList();
      var fieldSubstMap = iter.OutsFields.Zip(rhss)
        .Where(outRhs => outRhs.Second != null)
        .ToDictionary(
          outRhs => outRhs.First.Name,
          outRhs => outRhs.Second
        );
      var fieldSub = new SpecialFieldSubstituter(fieldSubstMap);

      foreach (var p in iter.YieldEnsures) {
        var ss = TrSplitExpr(builder.Context, p.E, yeEtran, true, out var splitHappened);
        foreach (var split in ss) {
          if (split.Tok.IsInherited(currentModule)) {
            // this postcondition was inherited into this module, so just ignore it
          } else if (split.IsChecked) {
            var yieldToken = new NestedOrigin(s.Origin, split.Tok);
            var desc = new YieldEnsures(fieldSub.Substitute(p.E));
            builder.Add(AssertAndForget(builder.Context, yieldToken, split.E, desc, stmt.Origin, null));
          }
        }
        builder.Add(TrAssumeCmdWithDependencies(yeEtran, stmt.Origin, p.E, "yield ensures clause"));
      }
      YieldHavoc(iter.Origin, iter, builder, etran);
      builder.AddCaptureState(s);

    } else if (stmt is AssignSuchThatStmt) {
      var s = (AssignSuchThatStmt)stmt;
      AddComment(builder, s, "assign-such-that statement");
      // Essentially, treat like an assert (that values for the LHS exist), a havoc (of the LHS), and an
      // assume (of the RHS).  However, we also need to check the well-formedness of the LHS and RHS.
      // The well-formedness of the LHS is done by the havoc. The well-formedness of the RHS is most
      // easily done after that havoc, but we need to be careful about two things:
      //   - We should not generate any errors for uses of LHSs. This is not an issue for fields or
      //     array elements, because they already have values before reaching the assign-such-that statement.
      //     (Note, "this.f" is not allowed as a LHS in the first division of a constructor.)
      //     For any local variable or out-parameter x that's a LHS, we create a new variable x' and
      //     substitute x' for x in the RHS before doing the well-formedness check.
      //   - The well-formedness checks need to be able to assume that each x' has a value of its
      //     type. However, this assumption must not carry over to the existence assertion, because
      //     then everything will be provable if x' is of a known-empty type. Instead, the well-formedness
      //     check is wrapped inside an "if" whose guard is the type antecedent. After the existence
      //     check, the type antecedent is assumed of the original x, the RHS is assumed, and x is
      //     marked off has having been definitely assigned.
      //
      // So, the Dafny statement
      //     E.f, x :| RHS(x);
      // is translated into the following Boogie code:
      //     var x';
      //     Tr[[ E.f := *; ]]  // this havoc is translated like a Dafny assignment statement, which means
      //                        // the well-formedness of E is checked here
      //     if (typeAntecedent(x')) {
      //       check well-formedness of RHS(x');
      //     }
      //     assert (exists x'' :: RHS(x''));  // for ":| assume", omit this line; for ":|", LHS is only allowed to contain simple variables
      //     defass#x := true;
      //     havoc x;
      //     assume RHS(x);

      var simpleLHSs = new List<IdentifierExpr>();
      Bpl.Expr typeAntecedent = Bpl.Expr.True;
      var havocLHSs = new List<Expression>();
      var havocRHSs = new List<AssignmentRhs>();
      var substMap = new Dictionary<IVariable, Expression>();
      foreach (var lhs in s.Lhss) {
        var lvalue = lhs.Resolved;
        if (lvalue is IdentifierExpr ide) {
          simpleLHSs.Add(ide);
          var wh = SetupVariableAsLocal(ide.Var, substMap, builder, locals, etran);
          typeAntecedent = BplAnd(typeAntecedent, wh);
        } else {
          havocLHSs.Add(lvalue);
          havocRHSs.Add(new HavocRhs(lhs.Origin));  // note, a HavocRhs is constructed as already resolved
        }
      }
      ProcessLhss(havocLHSs, false, true, builder, locals, etran, stmt, out var lhsBuilder, out var bLhss, out _, out _, out _);
      ProcessRhss(lhsBuilder, bLhss, havocLHSs, havocRHSs, builder, locals, etran, stmt);

      // Here comes the well-formedness check
      var wellFormednessBuilder = new BoogieStmtListBuilder(this, options, builder.Context);
      var rhs = Substitute(s.Expr, null, substMap);
      TrStmt_CheckWellformed(rhs, wellFormednessBuilder, locals, etran, false);
      var ifCmd = new Bpl.IfCmd(s.Origin, typeAntecedent, wellFormednessBuilder.Collect(s.Origin), null, null);
      builder.Add(ifCmd);

      // Here comes the assert part
      if (s.AssumeToken == null) {
        substMap = new Dictionary<IVariable, Expression>();
        var bvars = new List<BoundVar>();
        foreach (var lhs in s.Lhss) {
          var l = lhs.Resolved;
          if (l is IdentifierExpr x) {
            CloneVariableAsBoundVar(x.Origin, x.Var, "$as#" + x.Name, out var bv, out var ie);
            bvars.Add(bv);
            substMap.Add(x.Var, ie);
          } else {
            // other forms of LHSs have been ruled out by the resolver (it would be possible to
            // handle them, but it would involve heap-update expressions--the translation would take
            // effort, and it's not certain that the existential would be successful in verification).
            Contract.Assume(false);  // unexpected case
          }
        }

        GenerateAndCheckGuesses(s.Origin, bvars, s.Bounds, Substitute(s.Expr, null, substMap), TrTrigger(etran, s.Attributes, s.Origin, substMap), builder, etran);
      }

      // Mark off the simple variables as having definitely been assigned AND THEN havoc their values. By doing them
      // in this order, the type antecedents will in effect be assumed.
      var bHavocLHSs = new List<Bpl.IdentifierExpr>();
      foreach (var lhs in simpleLHSs) {
        MarkDefiniteAssignmentTracker(lhs, builder);
        bHavocLHSs.Add((Bpl.IdentifierExpr)etran.TrExpr(lhs));
      }
      builder.Add(new Bpl.HavocCmd(s.Origin, bHavocLHSs));

      // End by doing the assume
      builder.Add(TrAssumeCmdWithDependencies(etran, s.Origin, s.Expr, "assign-such-that constraint"));
      builder.AddCaptureState(s);  // just do one capture state--here, at the very end (that is, don't do one before the assume)

    } else if (stmt is AssignStatement statement) {
      TrUpdateStmt(builder, locals, etran, statement);
    } else if (stmt is AssignOrReturnStmt) {
      AddComment(builder, stmt, "assign-or-return statement (:-)");
      AssignOrReturnStmt s = (AssignOrReturnStmt)stmt;
      TrStmtList(s.ResolvedStatements, builder, locals, etran);

    } else if (stmt is SingleAssignStmt) {
      AddComment(builder, stmt, "assignment statement");
      SingleAssignStmt s = (SingleAssignStmt)stmt;
      TrAssignment(stmt, s.Lhs.Resolved, s.Rhs, builder, locals, etran);

    } else if (stmt is CallStmt) {
      AddComment(builder, stmt, "call statement");
      TrCallStmt((CallStmt)stmt, builder, locals, etran, null);

    } else if (stmt is DividedBlockStmt) {
      var s = (DividedBlockStmt)stmt;
      AddComment(builder, stmt, "divided block before new;");
      var previousTrackers = DefiniteAssignmentTrackers;
      var tok = s.SeparatorTok ?? s.Origin;
      // a DividedBlockStmt occurs only inside a Constructor body of a class
      var cl = (ClassDecl)((Constructor)codeContext).EnclosingClass;
      var fields = Concat(cl.InheritedMembers, cl.Members).ConvertAll(member =>
        member is Field && !member.IsStatic && !member.IsInstanceIndependentConstant ? (Field)member : null);
      fields.RemoveAll(f => f == null);
      var localSurrogates = fields.ConvertAll(f => new Bpl.LocalVariable(f.Origin, new TypedIdent(f.Origin, SurrogateName(f), TrType(f.Type))));
      locals.AddRange(localSurrogates);
      var beforeTrackers = DefiniteAssignmentTrackers;
      fields.ForEach(f => AddDefiniteAssignmentTrackerSurrogate(f, cl, locals, codeContext is Constructor && codeContext.IsGhost));

      Contract.Assert(!inBodyInitContext);
      inBodyInitContext = true;
      TrStmtList(s.BodyInit, builder, locals, etran);
      Contract.Assert(inBodyInitContext);
      inBodyInitContext = false;

      // The "new;" translates into an allocation of "this"
      AddComment(builder, stmt, "new;");
      fields.ForEach(f => CheckDefiniteAssignmentSurrogate(s.SeparatorTok ?? s.Origin.EndToken, f, true, builder));
      DefiniteAssignmentTrackers = beforeTrackers;
      var th = new ThisExpr(cl);
      var bplThis = (Bpl.IdentifierExpr)etran.TrExpr(th);
      SelectAllocateObject(tok, bplThis, th.Type, false, builder, etran);
      for (int i = 0; i < fields.Count; i++) {
        // assume $Heap[this, f] == this.f;
        var mse = new MemberSelectExpr(tok, th, fields[i]);
        Bpl.Expr surr = new Bpl.IdentifierExpr(tok, localSurrogates[i]);
        surr = CondApplyUnbox(tok, surr, fields[i].Type, mse.Type);
        builder.Add(new Bpl.AssumeCmd(tok, Bpl.Expr.Eq(etran.TrExpr(mse), surr)));
      }
      CommitAllocatedObject(tok, bplThis, null, builder, etran);

      AddComment(builder, stmt, "divided block after new;");
      TrStmtList(s.BodyProper, builder, locals, etran);
      DefiniteAssignmentTrackers = previousTrackers;

    } else if (stmt is OpaqueBlock opaqueBlock) {
      OpaqueBlockVerifier.EmitBoogie(this, opaqueBlock, builder, locals, etran, (IMethodCodeContext)codeContext);
    } else if (stmt is BlockByProofStmt blockByProof) {
      BlockByProofStmtVerifier.EmitBoogie(this, blockByProof, builder, locals, etran, codeContext);
    } else if (stmt is BlockStmt blockStmt) {
      var previousTrackers = DefiniteAssignmentTrackers;
      TrStmtList(blockStmt.Body, builder, locals, etran, blockStmt.Origin);
      DefiniteAssignmentTrackers = previousTrackers;
    } else if (stmt is IfStmt ifStmt) {
      IfStatementVerifier.EmitBoogie(this, ifStmt, builder, locals, etran);
    } else if (stmt is AlternativeStmt) {
      AddComment(builder, stmt, "alternative statement");
      var s = (AlternativeStmt)stmt;
      var elseCase = Assert(s.Origin, Bpl.Expr.False, new AlternativeIsComplete(), builder.Context);
      TrAlternatives(s.Alternatives, s.Origin, b => b.Add(elseCase), builder, locals, etran, stmt.IsGhost);

    } else if (stmt is WhileStmt whileStmt) {
      TrWhileStmt(whileStmt, builder, locals, etran);

    } else if (stmt is AlternativeLoopStmt alternativeLoopStmt) {
      TrAlternativeLoopStmt(alternativeLoopStmt, builder, locals, etran);
    } else if (stmt is ForLoopStmt forLoopStmt) {
      TrForLoop(forLoopStmt, builder, locals, etran);

    } else if (stmt is ModifyStmt) {
      AddComment(builder, stmt, "modify statement");
      var s = (ModifyStmt)stmt;
      // check well-formedness of the modifies clauses
      var wfOptions = new WFOptions();
      CheckFrameWellFormed(wfOptions, s.Mod.Expressions, locals, builder, etran);
      // check that the modifies is a subset
      var desc = new ModifyFrameSubset("modify statement", s.Mod.Expressions, GetContextModifiesFrames());
      CheckFrameSubset(s.Origin, s.Mod.Expressions, null, null, etran, etran.ModifiesFrame(s.Origin), builder, desc, null);
      // cause the change of the heap according to the given frame
      var suffix = CurrentIdGenerator.FreshId("modify#");
      string modifyFrameName = FrameVariablePrefix + suffix;
      var preModifyHeapVar = locals.GetOrAdd(new Bpl.LocalVariable(s.Origin, new Bpl.TypedIdent(s.Origin, "$PreModifyHeap$" + suffix, Predef.HeapType)));
      DefineFrame(s.Origin, etran.ModifiesFrame(s.Origin), s.Mod.Expressions, builder, locals, modifyFrameName);
      if (s.Body == null) {
        var preModifyHeap = new Bpl.IdentifierExpr(s.Origin, preModifyHeapVar);
        // preModifyHeap := $Heap;
        builder.Add(Bpl.Cmd.SimpleAssign(s.Origin, preModifyHeap, etran.HeapExpr));
        // havoc $Heap;
        builder.Add(new Bpl.HavocCmd(s.Origin, new List<Bpl.IdentifierExpr> { etran.HeapCastToIdentifierExpr }));
        // assume $HeapSucc(preModifyHeap, $Heap);   OR $HeapSuccGhost
        builder.Add(TrAssumeCmd(s.Origin, HeapSucc(preModifyHeap, etran.HeapExpr, s.IsGhost)));
        // assume nothing outside the frame was changed
        var etranPreLoop = new ExpressionTranslator(this, Predef, preModifyHeap, this.CurrentDeclaration is IFrameScope fs ? fs : null);
        var updatedFrameEtran = etran.WithModifiesFrame(modifyFrameName);
        builder.Add(TrAssumeCmd(s.Origin, FrameConditionUsingDefinedFrame(s.Origin, etranPreLoop, etran, updatedFrameEtran, updatedFrameEtran.ModifiesFrame(s.Origin))));
      } else {
        // do the body, but with preModifyHeapVar as the governing frame
        var updatedFrameEtran = etran.WithModifiesFrame(modifyFrameName);
        CurrentIdGenerator.Push();
        TrStmt(s.Body, builder, locals, updatedFrameEtran);
        CurrentIdGenerator.Pop();
      }
      builder.AddCaptureState(stmt);

    } else if (stmt is ForallStmt forallStmt) {
      TrForallStmt(builder, locals, etran, forallStmt);
    } else if (stmt is CalcStmt calcStmt) {
      TrCalcStmt(calcStmt, builder, locals, etran);
    } else if (stmt is NestedMatchStmt nestedMatchStmt) {
      TrStmt(nestedMatchStmt.Flattened, builder, locals, etran);
    } else if (stmt is MatchStmt matchStmt) {
      MatchStmtVerifier.TrMatchStmt(this, matchStmt, builder, locals, etran);
    } else if (stmt is VarDeclStmt) {
      var s = (VarDeclStmt)stmt;
      TrVarDeclStmt(s, builder, locals, etran);
    } else if (stmt is VarDeclPattern varDeclPattern) {
      foreach (var dafnyLocal in varDeclPattern.LocalVars) {
        var boogieLocal = locals.GetOrAdd(new Bpl.LocalVariable(dafnyLocal.Origin,
          new Bpl.TypedIdent(dafnyLocal.Origin, dafnyLocal.AssignUniqueName(CurrentDeclaration.IdGenerator),
            TrType(dafnyLocal.Type))));
        var variableReference = new Bpl.IdentifierExpr(boogieLocal.tok, boogieLocal);
        builder.Add(new Bpl.HavocCmd(dafnyLocal.Origin, new List<Bpl.IdentifierExpr>
        {
          variableReference
        }));
        var wh = GetWhereClause(dafnyLocal.Origin, variableReference, dafnyLocal.Type, etran,
          IsAllocContext.Var(varDeclPattern.IsGhost, dafnyLocal));
        if (wh != null) {
          builder.Add(TrAssumeCmd(dafnyLocal.Origin, wh));
        }
      }

      var varNameGen = CurrentIdGenerator.NestedFreshIdGenerator("let#");
      var pat = varDeclPattern.LHS;
      var rhs = varDeclPattern.RHS;
      var nm = varNameGen.FreshId("#0#");
      var boogieTupleLocal = locals.GetOrAdd(new Bpl.LocalVariable(pat.Origin, new TypedIdent(pat.Origin, nm, TrType(rhs.Type))));
      var boogieTupleReference = new Bpl.IdentifierExpr(rhs.Origin, boogieTupleLocal);

      void AddResultCommands(BoogieStmtListBuilder returnBuilder, Expression result) {
        Contract.Assert(pat.Expr.Type != null);
        var bResult = etran.TrExpr(result);
        CheckSubrange(result.Origin, bResult, rhs.Type, pat.Expr.Type, rhs, returnBuilder);
        returnBuilder.Add(TrAssumeCmdWithDependenciesAndExtend(etran, rhs.Origin, rhs,
          e => Bpl.Expr.Eq(boogieTupleReference, AdaptBoxing(rhs.Origin, e, rhs.Type, pat.Expr.Type))));
      }

      TrStmt_CheckWellformed(rhs, builder, locals, etran, false, false, AddResultCommands);
      builder.Add(TrAssumeCmd(rhs.Origin, etran.CanCallAssumption(rhs)));
      builder.Add(new CommentCmd("CheckWellformedWithResult: any expression"));
      builder.Add(TrAssumeCmd(rhs.Origin, MkIs(boogieTupleReference, pat.Expr.Type)));

      CheckCasePatternShape(pat, rhs, boogieTupleReference, rhs.Origin, pat.Expr.Type, builder);
      builder.Add(TrAssumeCmdWithDependenciesAndExtend(etran, varDeclPattern.Origin, pat.Expr,
        e => Expr.Eq(e, boogieTupleReference), "variable declaration"));
    } else if (stmt is TryRecoverStatement haltRecoveryStatement) {
      // try/recover statements are currently internal-only AST nodes that cannot be
      // directly used in user Dafny code. They are only generated by rewriters, and verifying
      // their use is low value.
      throw new NotSupportedException("Verification of try/recover statements is not supported");
    } else {
      Contract.Assert(false); throw new cce.UnreachableException();  // unexpected statement
    }
  }

  private void TrBreakStmt(BoogieStmtListBuilder builder, ExpressionTranslator etran, BreakOrContinueStmt breakOrContinueStmt) {
    AddComment(builder, breakOrContinueStmt, $"{breakOrContinueStmt.Kind} statement");
    foreach (var _ in Enumerable.Range(0, builder.Context.ScopeDepth - breakOrContinueStmt.TargetStmt.ScopeDepth)) {
      builder.Add(new ChangeScope(breakOrContinueStmt.Origin, ChangeScope.Modes.Pop));
    }
    var lbl = (breakOrContinueStmt.IsContinue ? "continue_" : "after_") + breakOrContinueStmt.TargetStmt.Labels.Data.AssignUniqueId(CurrentIdGenerator);
    builder.Add(new GotoCmd(breakOrContinueStmt.Origin, new List<string> { lbl }) {
      Attributes = etran.TrAttributes(breakOrContinueStmt.Attributes)
    });
  }

  private void TrUpdateStmt(BoogieStmtListBuilder builder, Variables locals, ExpressionTranslator etran, AssignStatement statement) {
    // This UpdateStmt can be single-target assignment, a multi-assignment, a call statement, or
    // an array-range update.  Handle the multi-assignment here and handle the others as for .ResolvedStatements.
    var resolved = statement.ResolvedStatements;
    if (resolved.Count == 1) {
      TrStmt(resolved[0], builder, locals, etran);
    } else {
      AddComment(builder, statement, "update statement");
      var assignStmts = resolved.Cast<SingleAssignStmt>().ToList();
      var lhss = assignStmts.Select(a => a.Lhs).ToList();
      var rhss = assignStmts.Select(a => a.Rhs).ToList();
      // note: because we have more than one expression, we always must assign to Boogie locals in a two
      // phase operation. Thus rhssCanAffectPreviouslyKnownExpressions is just true.
      Contract.Assert(1 < lhss.Count);

      ProcessLhss(lhss, true, false, builder, locals, etran, statement, out var lhsBuilder, out var bLhss, out var lhsObjs, out var lhsFields, out var lhsNames);
      // We know that, because the translation saves to a local variable, that the RHS always need to
      // generate a new local, i.e. bLhss is just all nulls.
      Contract.Assert(Contract.ForAll(bLhss, lhs => lhs == null));
      // This generates the assignments, and gives them to us as finalRhss.
      var finalRhss = ProcessUpdateAssignRhss(lhss, rhss, builder, locals, etran, statement);
      // ProcessLhss has laid down framing conditions and the ProcessUpdateAssignRhss will check subranges (nats),
      // but we need to generate the distinctness condition (two LHS are equal only when the RHS is also
      // equal). We need both the LHS and the RHS to do this, which is why we need to do it here.
      CheckLhssDistinctness(finalRhss, statement.Rhss, lhss, builder, etran, lhsObjs, lhsFields, lhsNames, statement.OriginalInitialLhs);
      // Now actually perform the assignments to the LHS.
      for (int i = 0; i < lhss.Count; i++) {
        lhsBuilder[i](finalRhss[i], statement.Rhss[i] is HavocRhs, builder, etran);
      }
      builder.AddCaptureState(statement);
    }
  }

  void TrVarDeclStmt(VarDeclStmt varDeclStmt, BoogieStmtListBuilder builder, Variables locals, ExpressionTranslator etran) {

    var newLocalIds = new List<Bpl.IdentifierExpr>();
    int i = 0;
    foreach (var local in varDeclStmt.Locals) {
      Bpl.Type varType = TrType(local.Type);
      Bpl.Expr wh = GetWhereClause(local.Origin,
        new Bpl.IdentifierExpr(local.Origin, local.AssignUniqueName(CurrentDeclaration.IdGenerator), varType),
        local.Type, etran, IsAllocContext.Var(varDeclStmt.IsGhost, local));
      // if needed, register definite-assignment tracking for this local
      var needDefiniteAssignmentTracking = varDeclStmt.Assign == null || varDeclStmt.Assign is AssignSuchThatStmt;
      if (varDeclStmt.Assign is AssignStatement) {
        // there is an initial assignment, but we need to look out for "*" being that assignment
        var us = (AssignStatement)varDeclStmt.Assign;
        if (i < us.Rhss.Count && us.Rhss[i] is HavocRhs) {
          needDefiniteAssignmentTracking = true;
        }
      }
      if (!local.Type.IsNonempty) {
        // This prevents generating an unsatisfiable where clause for possibly empty types
        needDefiniteAssignmentTracking = true;
      }
      if (needDefiniteAssignmentTracking) {
        var defassExpr = AddDefiniteAssignmentTracker(local, locals);
        if (wh != null && defassExpr != null) {
          // make the "where" expression be "defass ==> wh", because we don't want to assume anything
          // before the variable has been assigned (for a variable that needs definite-assignment tracking
          // in the first place)
          wh = BplImp(defassExpr, wh);
        }
      }
      // create the variable itself (now that "wh" may mention the definite-assignment tracker)
      var var = locals.GetOrAdd(new Bpl.LocalVariable(local.Origin, new Bpl.TypedIdent(local.Origin, local.AssignUniqueName(CurrentDeclaration.IdGenerator), varType, wh)));
      var.Attributes = etran.TrAttributes(local.Attributes, null);
      newLocalIds.Add(new Bpl.IdentifierExpr(local.Origin, var));
      i++;
    }
    if (varDeclStmt.Assign == null) {
      // it is necessary to do a havoc here in order to give the variable the correct allocation state
      builder.Add(new HavocCmd(varDeclStmt.Origin, newLocalIds));
    }
    // processing of "assumption" variables happens after the variable is possibly havocked above
    foreach (var local in varDeclStmt.Locals) {
      if (Attributes.Contains(local.Attributes, "assumption")) {
        Bpl.Type varType = TrType(local.Type);
        builder.Add(new AssumeCmd(local.Origin, new Bpl.IdentifierExpr(local.Origin, local.AssignUniqueName(CurrentDeclaration.IdGenerator), varType), new QKeyValue(local.Origin, "assumption_variable_initialization", new List<object>(), null)));
      }
    }
    if (varDeclStmt.Assign != null) {
      TrStmt(varDeclStmt.Assign, builder, locals, etran);
    }
  }

  private void TrCalcStmt(CalcStmt stmt, BoogieStmtListBuilder builder, Variables locals, ExpressionTranslator etran) {
    Contract.Requires(stmt != null);
    Contract.Requires(builder != null);
    Contract.Requires(locals != null);
    Contract.Requires(etran != null);

    /* Translate into:
      if (*) {
          assert wf(line0);
      } else if (*) {
          assume wf(line0);
          // if op is ==>: assume line0;
          hint0;
          assert wf(line1);
          assert line0 op line1;
          assume false;
      } else if (*) { ...
      } else if (*) {
          assume wf(line<n-1>);
          // if op is ==>: assume line<n-1>;
          hint<n-1>;
          assert wf(line<n>);
          assert line<n-1> op line<n>;
          assume false;
      }
      assume CanCallAssumptions for line<0> and line<n>;
      assume line<0> op line<n>;
      */
    Contract.Assert(stmt.Steps.Count == stmt.Hints.Count); // established by the resolver
    AddComment(builder, stmt, "calc statement");
    this.fuelContext = FuelSetting.ExpandFuelContext(stmt.Attributes, stmt.Origin, this.fuelContext, this.reporter);
    DefineFuelConstant(stmt.Origin, stmt.Attributes, builder, etran);
    CurrentIdGenerator.Push(); // put the entire calc statement within its own sub-branch
    if (stmt.Lines.Count > 0) {
      Bpl.IfCmd ifCmd = null;
      BoogieStmtListBuilder b;
      // if the dangling hint is empty, do not generate anything for the dummy step
      var stepCount = stmt.Hints.Last().Body.Count == 0 ? stmt.Steps.Count - 1 : stmt.Steps.Count;
      // check steps:
      for (int i = stepCount; 0 <= --i;) {
        b = new BoogieStmtListBuilder(this, options, builder.Context);
        // assume wf[line<i>]:
        AddComment(b, stmt, "assume wf[lhs]");
        CurrentIdGenerator.Push();
        TrStmt_CheckWellformed(CalcStmt.Lhs(stmt.Steps[i]), b.WithContext(b.Context with {
          AssertMode = AssertMode.Assume
        }), locals, etran, false);
        if (stmt.Steps[i] is BinaryExpr && (((BinaryExpr)stmt.Steps[i]).ResolvedOp == BinaryExpr.ResolvedOpcode.Imp)) {
          // assume line<i>:
          AddComment(b, stmt, "assume lhs");
          b.Add(TrAssumeCmdWithDependencies(etran, stmt.Origin, CalcStmt.Lhs(stmt.Steps[i]), "calc statement step"));
        }
        // hint:
        AddComment(b, stmt, "Hint" + i.ToString());

        TrStmt(stmt.Hints[i], b, locals, etran);
        if (i < stmt.Steps.Count - 1) {
          // non-dummy step
          // check well formedness of the goal line:
          AddComment(b, stmt, "assert wf[rhs]");
          if (stmt.Steps[i] is TernaryExpr) {
            // check the prefix-equality limit
            var index = ((TernaryExpr)stmt.Steps[i]).E0;
            TrStmt_CheckWellformed(index, b, locals, etran, false);
            if (index.Type.IsNumericBased(Type.NumericPersuasion.Int)) {
              var desc = new PrefixEqualityLimit(index);
              b.Add(AssertAndForget(b.Context, index.Origin, Bpl.Expr.Le(Bpl.Expr.Literal(0), etran.TrExpr(index)), desc));
            }
          }
          TrStmt_CheckWellformed(CalcStmt.Rhs(stmt.Steps[i]), b, locals, etran, false);
          var ss = TrSplitExpr(builder.Context, stmt.Steps[i], etran, true, out var splitHappened);
          // assert step:
          AddComment(b, stmt, "assert line" + i.ToString() + " " + (stmt.StepOps[i] ?? stmt.Op).ToString() + " line" + (i + 1).ToString());
          if (!splitHappened) {
            b.Add(AssertAndForget(b.Context, stmt.Lines[i + 1].Origin, etran.TrExpr(stmt.Steps[i]), new CalculationStep(stmt.Steps[i], stmt.Hints[i])));
          } else {
            foreach (var split in ss) {
              if (split.IsChecked) {
                b.Add(AssertAndForget(b.Context, stmt.Lines[i + 1].Origin, split.E, new CalculationStep(stmt.Steps[i], stmt.Hints[i])));
              }
            }
          }
        }
        b.Add(TrAssumeCmd(stmt.Origin, Bpl.Expr.False));
        ifCmd = new Bpl.IfCmd(stmt.Origin, null, b.Collect(stmt.Origin), ifCmd, null);
        CurrentIdGenerator.Pop();
      }
      // check well formedness of the first line:
      b = new BoogieStmtListBuilder(this, options, builder.Context);
      AddComment(b, stmt, "assert wf[initial]");
      Contract.Assert(stmt.Result != null); // established by the resolver
      TrStmt_CheckWellformed(CalcStmt.Lhs(stmt.Result), b, locals, etran, false);
      b.Add(TrAssumeCmd(stmt.Origin, Bpl.Expr.False));
      ifCmd = new Bpl.IfCmd(stmt.Origin, null, b.Collect(stmt.Origin), ifCmd, null);
      builder.Add(ifCmd);
      // assume result:
      if (stmt.Steps.Count > 1) {
<<<<<<< HEAD
        builder.Add(TrAssumeCmd(stmt.Tok, etran.CanCallAssumption(stmt.Result)));
        builder.Add(TrAssumeCmdWithDependencies(etran, stmt.Tok, stmt.Result, "calc statement result"));
=======
        builder.Add(TrAssumeCmdWithDependencies(etran, stmt.Origin, stmt.Result, "calc statement result"));
>>>>>>> a88767fb
      }
    }
    CurrentIdGenerator.Pop();
    this.fuelContext = FuelSetting.PopFuelContext();
  }

  private static SubrangeCheckContext MakeNumericBoundsSubrangeCheckContext(BoundVar bvar, Expression lo, Expression hi) {
    var source = new IdentifierExpr(Token.NoToken, bvar);
    var loBound = lo == null ? null : new BinaryExpr(Token.NoToken, BinaryExpr.Opcode.Le, lo, source);
    var hiBound = hi == null ? null : new BinaryExpr(Token.NoToken, BinaryExpr.Opcode.Lt, source, hi);
    var bounds = (loBound, hiBound) switch {
      (not null, not null) => new BinaryExpr(Token.NoToken, BinaryExpr.Opcode.And, loBound, hiBound),
      (not null, null) => loBound,
      (null, not null) => hiBound,
    };
    Expression CheckContext(Expression check) => new ForallExpr(
      Token.NoToken,
      new() { bvar },
      bounds,
      check,
      null
    );

    return CheckContext;
  }

  void TrAlternatives(List<GuardedAlternative> alternatives, IOrigin elseToken, Action<BoogieStmtListBuilder> buildElseCase,
    BoogieStmtListBuilder builder, Variables locals, ExpressionTranslator etran, bool isGhost) {
    Contract.Requires(alternatives != null);
    Contract.Requires(builder != null);
    Contract.Requires(locals != null);
    Contract.Requires(etran != null);

    if (alternatives.Count == 0) {
      buildElseCase(builder);
      return;
    }

    // alpha-rename any binding guards
    var guards = alternatives.ConvertAll(alt => alt.IsBindingGuard ? ((ExistsExpr)alt.Guard).AlphaRename("eg$") : alt.Guard);

    // build the negation of the disjunction of all guards (that is, the conjunction of their negations)
    Bpl.Expr noGuard = Bpl.Expr.True;
    var b = new BoogieStmtListBuilder(this, options, builder.Context);
    foreach (var g in guards) {
      b.Add(TrAssumeCmd(g.Origin, etran.CanCallAssumption(g)));
      noGuard = BplAnd(noGuard, Bpl.Expr.Not(etran.TrExpr(g)));
    }

    b.Add(TrAssumeCmd(elseToken, noGuard));
    buildElseCase(b);
    Bpl.StmtList els = b.Collect(elseToken);

    Bpl.IfCmd elsIf = null;
    for (int i = alternatives.Count; 0 <= --i;) {
      Contract.Assert(elsIf == null || els == null);  // loop invariant
      CurrentIdGenerator.Push();
      var alternative = alternatives[i];
      b = new BoogieStmtListBuilder(this, options, builder.Context);
      TrStmt_CheckWellformed(guards[i], b, locals, etran, true);
      if (alternative.IsBindingGuard) {
        var exists = (ExistsExpr)alternative.Guard;  // the original (that is, not alpha-renamed) guard
        IntroduceAndAssignExistentialVars(exists, b, builder, locals, etran, isGhost);
      } else {
        b.Add(TrAssumeCmdWithDependencies(etran, alternative.Guard.Origin, alternative.Guard, "alternative guard"));
      }
      var prevDefiniteAssignmentTrackers = DefiniteAssignmentTrackers;
      TrStmtList(alternative.Body, b, locals, etran, alternative.Origin);
      DefiniteAssignmentTrackers = prevDefiniteAssignmentTrackers;
      Bpl.StmtList thn = b.Collect(alternative.Origin);
      elsIf = new Bpl.IfCmd(alternative.Origin, null, thn, elsIf, els);
      els = null;
      CurrentIdGenerator.Pop();
    }
    Contract.Assert(elsIf != null && els == null); // follows from loop invariant and the fact that there's more than one alternative
    builder.Add(elsIf);
  }


  void RecordNewObjectsIn_New(IOrigin tok, IteratorDecl iter, Bpl.Expr initHeap, Bpl.IdentifierExpr currentHeap,
    BoogieStmtListBuilder builder, Variables locals, ExpressionTranslator etran) {
    Contract.Requires(tok != null);
    Contract.Requires(iter != null);
    Contract.Requires(initHeap != null);
    Contract.Requires(currentHeap != null);
    Contract.Requires(builder != null);
    Contract.Requires(locals != null);
    Contract.Requires(etran != null);
    // Add all newly allocated objects to the set this._new
    var updatedSet = locals.GetOrAdd(new Bpl.LocalVariable(iter.Origin, new Bpl.TypedIdent(iter.Origin, CurrentIdGenerator.FreshId("$iter_newUpdate"), Predef.SetType)));
    var updatedSetIE = new Bpl.IdentifierExpr(iter.Origin, updatedSet);
    // call $iter_newUpdate := $IterCollectNewObjects(initHeap, $Heap, this, _new);
    var th = new Bpl.IdentifierExpr(iter.Origin, etran.This, Predef.RefType);
    var nwField = new Bpl.IdentifierExpr(tok, GetField(iter.Member_New));
    Cmd cmd = Call(builder.Context, iter.Origin, "$IterCollectNewObjects",
      new List<Bpl.Expr>() { initHeap, etran.HeapExpr, th, nwField },
      new List<Bpl.IdentifierExpr>() { updatedSetIE });
    builder.Add(cmd);
    // $Heap[this, _new] := $iter_newUpdate;
    cmd = Bpl.Cmd.SimpleAssign(iter.Origin, currentHeap, UpdateHeap(iter.Origin, currentHeap, th, nwField, updatedSetIE));
    builder.Add(cmd);
    // assume $IsGoodHeap($Heap)
    builder.Add(AssumeGoodHeap(tok, etran));
  }

  private string GetObjFieldDetails(Expression lhs, ExpressionTranslator etran, out Bpl.Expr obj, out Bpl.Expr F) {
    string description;
    if (lhs is MemberSelectExpr) {
      var fse = (MemberSelectExpr)lhs;
      obj = etran.TrExpr(fse.Obj);
      F = GetField(fse);
      description = "an object field";
    } else if (lhs is SeqSelectExpr) {
      var sel = (SeqSelectExpr)lhs;
      obj = etran.TrExpr(sel.Seq);
      var idx = etran.TrExpr(sel.E0);
      idx = ConvertExpression(sel.E0.Origin, idx, sel.E0.Type, Type.Int);
      F = FunctionCall(sel.Origin, BuiltinFunction.IndexField, null, idx);
      description = "an array element";
    } else {
      MultiSelectExpr mse = (MultiSelectExpr)lhs;
      obj = etran.TrExpr(mse.Array);
      F = etran.GetArrayIndexFieldName(mse.Origin, mse.Indices);
      description = "an array element";
    }
    return description;
  }

  private void SelectAllocateObject(IOrigin tok, Bpl.IdentifierExpr nw, Type type, bool includeHavoc, BoogieStmtListBuilder builder, ExpressionTranslator etran) {
    Contract.Requires(tok != null);
    Contract.Requires(nw != null);
    Contract.Requires(type != null);
    Contract.Requires(builder != null);
    Contract.Requires(etran != null);
    if (type is UserDefinedType { ResolvedClass: NonNullTypeDecl nnt }) {
      type = nnt.RhsWithArgument(type.TypeArgs);
    }

    if (includeHavoc) {
      // havoc $nw;
      builder.Add(new Bpl.HavocCmd(tok, new List<Bpl.IdentifierExpr> { nw }));
    }

    // assume $nw != null && $Is($nw, type);
    var nwNotNull = Bpl.Expr.Neq(nw, Predef.Null);
    // drop the $Is conjunct if the type is "object", because "new object" allocates an object of an arbitrary type
    var rightType = type.IsObjectQ ? Bpl.Expr.True : MkIs(nw, type);
    builder.Add(TrAssumeCmd(tok, BplAnd(nwNotNull, rightType)));

    // assume !$Heap[$nw, alloc];
    var notAlloc = Bpl.Expr.Not(etran.IsAlloced(tok, nw));
    builder.Add(TrAssumeCmd(tok, notAlloc));
  }

  private void CommitAllocatedObject(IOrigin tok, Bpl.IdentifierExpr nw, Bpl.Cmd extraCmd, BoogieStmtListBuilder builder, ExpressionTranslator etran) {
    Contract.Requires(tok != null);
    Contract.Requires(nw != null);
    Contract.Requires(builder != null);
    Contract.Requires(etran != null);

    // $Heap[$nw, alloc] := true;
    Bpl.Expr alloc = Predef.Alloc(tok);
    Bpl.IdentifierExpr heap = etran.HeapCastToIdentifierExpr;
    Bpl.Cmd cmd = Bpl.Cmd.SimpleAssign(tok, heap, UpdateHeap(tok, heap, nw, alloc, Bpl.Expr.True));
    builder.Add(cmd);
    if (extraCmd != null) {
      builder.Add(extraCmd);
    }
    // assume $IsGoodHeap($Heap);
    builder.Add(AssumeGoodHeap(tok, etran));
    // assume $IsHeapAnchor($Heap);
    builder.Add(new Bpl.AssumeCmd(tok, FunctionCall(tok, BuiltinFunction.IsHeapAnchor, null, etran.HeapExpr)));
  }

  public void IntroduceAndAssignExistentialVars(ExistsExpr exists, BoogieStmtListBuilder builder,
    BoogieStmtListBuilder builderOutsideIfConstruct, Variables locals, ExpressionTranslator etran, bool isGhost) {
    Contract.Requires(exists != null);
    Contract.Requires(exists.Range == null);
    Contract.Requires(builder != null);
    Contract.Requires(builderOutsideIfConstruct != null);
    Contract.Requires(locals != null);
    Contract.Requires(etran != null);
    // declare and havoc the bound variables of 'exists' as local variables
    var iesForHavoc = new List<Bpl.IdentifierExpr>();
    foreach (var bv in exists.BoundVars) {
      Bpl.Type varType = TrType(bv.Type);
      Bpl.Expr wh = GetWhereClause(bv.Origin,
        new Bpl.IdentifierExpr(bv.Origin, bv.AssignUniqueName(CurrentDeclaration.IdGenerator), varType),
        bv.Type, etran, IsAllocContext.Var(isGhost, bv));
      Bpl.Variable local = locals.GetOrAdd(new Bpl.LocalVariable(bv.Origin, new Bpl.TypedIdent(bv.Origin, bv.AssignUniqueName(CurrentDeclaration.IdGenerator), varType, wh)));
      iesForHavoc.Add(new Bpl.IdentifierExpr(local.tok, local));
    }
    builderOutsideIfConstruct.Add(new Bpl.HavocCmd(exists.Origin, iesForHavoc));
    builder.Add(TrAssumeCmd(exists.Origin, etran.TrExpr(exists.Term)));
  }

  public void TrStmtList(List<Statement> stmts, BoogieStmtListBuilder builder, Variables locals, ExpressionTranslator etran,
    IOrigin scopeRange = null, bool processLabels = true) {
    Contract.Requires(stmts != null);
    Contract.Requires(builder != null);
    Contract.Requires(locals != null);
    Contract.Requires(etran != null);

    BoogieStmtListBuilder innerBuilder = builder;
    if (scopeRange != null && !builder.Context.ReturnPosition) {
      /*
       * Boogie's reports at which return location
       * the postconditions of a procedure could not be satisfied.
       *
       * The return locations are the sinks of the Boogie control flow graph.
       * However, adding a command to the end of a Boogie block, can cause previous sinks in the CFG to then lead
       * to that new command, which changes the reported error location.
       *
       * Because of this reason, we need to make sure not to pop at points right before the implementation returns,
       * which is why we check builder.Context.ReturnPosition
       *
       * A more reliable way of Boogie error reporting would be not to rely on sinks in the CFG,
       * By for example reporting all points at which a control flow decision was made.
       */
      builder.Add(new ChangeScope(scopeRange.StartToken, ChangeScope.Modes.Push));
      innerBuilder = builder.WithContext(builder.Context with {
        ScopeDepth = builder.Context.ScopeDepth + 1
      });
    }

    for (var index = 0; index < stmts.Count; index++) {
      var ss = stmts[index];
      var last = index == stmts.Count - 1;
      var indexContext = innerBuilder.Context with {
        ReturnPosition = innerBuilder.Context.ReturnPosition && last
      };
      var indexBuilder = innerBuilder.WithContext(indexContext);
      if (processLabels) {
        for (var l = ss.Labels; l != null; l = l.Next) {
          var heapAt = locals.GetOrAdd(new Bpl.LocalVariable(ss.Origin,
            new Bpl.TypedIdent(ss.Origin, "$Heap_at_" + l.Data.AssignUniqueId(CurrentIdGenerator), Predef.HeapType)));
          builder.Add(Bpl.Cmd.SimpleAssign(ss.Origin, new Bpl.IdentifierExpr(ss.Origin, heapAt), etran.HeapExpr));
        }
      }

      TrStmt(ss, indexBuilder, locals, etran);
      if (processLabels && ss.Labels != null) {
        builder.AddLabelCmd(ss.Origin, "after_" + ss.Labels.Data.AssignUniqueId(CurrentIdGenerator));
      }
    }

    if (scopeRange != null && !builder.Context.ReturnPosition) {
      builder.Add(new ChangeScope(scopeRange.EndToken, ChangeScope.Modes.Pop));
    }
  }

  public void TrStmt_CheckWellformed(Expression expr, BoogieStmtListBuilder builder, Variables locals,
    ExpressionTranslator etran, bool subsumption, bool lValueContext = false, AddResultCommands addResultCommands = null) {
    Contract.Requires(expr != null);
    Contract.Requires(builder != null);
    Contract.Requires(locals != null);
    Contract.Requires(etran != null);
    Contract.Requires(Predef != null);

    Bpl.QKeyValue kv;
    if (subsumption) {
      kv = null;  // this is the default behavior of Boogie's assert
    } else {
      List<object> args = new List<object>();
      // {:subsumption 0}
      args.Add(Bpl.Expr.Literal(0));
      kv = new Bpl.QKeyValue(expr.Origin, "subsumption", args, null);
    }
    var options = new WFOptions(kv);
    // Only do reads checks if reads clauses on methods are enabled and the reads clause is not *.
    // The latter is important to avoid any extra verification cost for backwards compatibility.
    if (etran.readsFrame != null) {
      options = options.WithReadsChecks(true);
    }
    if (lValueContext) {
      options = options.WithLValueContext(true);
    }
    CheckWellformedWithResult(expr, options, locals, builder, etran, addResultCommands);
    builder.Add(TrAssumeCmd(expr.Origin, etran.CanCallAssumption(expr)));
  }

  List<FrameExpression> GetContextReadsFrames() {
    return (codeContext as MethodOrFunction)?.Reads?.Expressions ?? new();
  }

  List<FrameExpression> GetContextModifiesFrames() {
    return (codeContext as IMethodCodeContext)?.Modifies?.Expressions ?? new();
  }
}<|MERGE_RESOLUTION|>--- conflicted
+++ resolved
@@ -598,12 +598,8 @@
       builder.Add(ifCmd);
       // assume result:
       if (stmt.Steps.Count > 1) {
-<<<<<<< HEAD
-        builder.Add(TrAssumeCmd(stmt.Tok, etran.CanCallAssumption(stmt.Result)));
-        builder.Add(TrAssumeCmdWithDependencies(etran, stmt.Tok, stmt.Result, "calc statement result"));
-=======
+        builder.Add(TrAssumeCmd(stmt.Origin, etran.CanCallAssumption(stmt.Result)));
         builder.Add(TrAssumeCmdWithDependencies(etran, stmt.Origin, stmt.Result, "calc statement result"));
->>>>>>> a88767fb
       }
     }
     CurrentIdGenerator.Pop();
