--- conflicted
+++ resolved
@@ -568,55 +568,11 @@
         ? TrMethodContractWellformednessCheck(m, etran, localVariables, builder, outParams)
         : TrMethodBody(m, builder, localVariables, etran);
 
-<<<<<<< HEAD
-          // Generate a CallStmt to be used as the body of the 'forall' statement.
-          m.RecursiveCallParameters(m.tok, m.TypeArgs, m.Ins, receiverSubst, substMap, out var recursiveCallReceiver, out var recursiveCallArgs);
-          var methodSel = new MemberSelectExpr(m.tok, recursiveCallReceiver, m.Name) {
-            Member = m,
-            TypeApplication_AtEnclosingClass = m.EnclosingClass.TypeArgs.ConvertAll(tp => (Type)new UserDefinedType(tp.tok, tp)),
-            TypeApplication_JustMember = m.TypeArgs.ConvertAll(tp => (Type)new UserDefinedType(tp.tok, tp)),
-            Type = new InferredTypeProxy()
-          };
-          var recursiveCall = new CallStmt(m.tok.ToRange(), new List<Expression>(), methodSel, recursiveCallArgs) {
-            IsGhost = m.IsGhost
-          };
-
-          Expression parRange = Expression.CreateBoolLiteral(m.tok, true);
-          foreach (var pre in m.Req) {
-            parRange = Expression.CreateAnd(parRange, Substitute(pre.E, receiverSubst, substMap));
-          }
-          // construct an expression (generator) for:  VF' << VF
-          ExpressionConverter decrCheck = delegate (Dictionary<IVariable, Expression> decrSubstMap, ExpressionTranslator exprTran) {
-            var decrToks = new List<IToken>();
-            var decrTypes = new List<Type>();
-            var decrCallee = new List<Expr>();
-            var decrCaller = new List<Expr>();
-            var decrCalleeDafny = new List<Expression>();
-            var decrCallerDafny = new List<Expression>();
-            Bpl.Expr canCalls = Bpl.Expr.True;
-            foreach (var ee in m.Decreases.Expressions) {
-              decrToks.Add(ee.tok);
-              decrTypes.Add(ee.Type.NormalizeExpand());
-              decrCallerDafny.Add(ee);
-              canCalls = BplAnd(canCalls, exprTran.CanCallAssumption(ee));
-              decrCaller.Add(exprTran.TrExpr(ee));
-              Expression es = Substitute(ee, receiverSubst, substMap);
-              es = Substitute(es, null, decrSubstMap);
-              decrCalleeDafny.Add(es);
-              canCalls = BplAnd(canCalls, exprTran.CanCallAssumption(ee));
-              decrCallee.Add(exprTran.TrExpr(es));
-            }
-            return BplImp(canCalls,
-              DecreasesCheck(decrToks, null, decrCalleeDafny, decrCallerDafny, decrCallee, decrCaller,
-              null, null, false, true));
-          };
-=======
       if (EmitImplementation(m.Attributes)) {
         // emit impl only when there are proof obligations.
         QKeyValue kv = etran.TrAttributes(m.Attributes, null);
         var impl = AddImplementationWithAttributes(GetToken(m), proc,
            inParams, outParams, localVariables, stmts, kv);
->>>>>>> d8868e59
 
         if (InsertChecksums) {
           InsertChecksum(m, impl);
@@ -627,30 +583,6 @@
       Reset();
     }
 
-<<<<<<< HEAD
-        // check well-formedness of the preconditions, and then assume each one of them
-        readsCheckDelayer.DoWithDelayedReadsChecks(false, wfo => {
-          foreach (AttributedExpression p in ConjunctsOf(m.Req)) {
-            CheckWellformedAndAssume(p.E, wfo, localVariables, builder, etran, "method requires clause");
-          }
-        });
-
-        // check well-formedness of the reads clauses
-        readsCheckDelayer.DoWithDelayedReadsChecks(false, wfo => {
-          CheckFrameWellFormed(wfo, m.Reads.Expressions, localVariables, builder, etran);
-        });
-        // Also check that the reads clause == {} if the {:concurrent} attribute is present
-        // on the method, and {:assume_concurrent} is NOT present on the reads clause.
-        if (Attributes.Contains(m.Attributes, Attributes.ConcurrentAttributeName) &&
-            !Attributes.Contains(m.Reads.Attributes, Attributes.AssumeConcurrentAttributeName)) {
-          var desc = new PODesc.ConcurrentFrameEmpty(m, "reads");
-          if (etran.readsFrame != null) {
-            CheckFrameEmpty(m.tok, etran, etran.ReadsFrame(m.tok), builder, desc, null);
-          } else {
-            // etran.readsFrame being null indicates the default of reads *,
-            // so this is an automatic failure.
-            builder.Add(Assert(m.tok, Expr.False, desc));
-=======
     private StmtList TrMethodContractWellformednessCheck(Method m, ExpressionTranslator etran, List<Variable> localVariables,
       BoogieStmtListBuilder builder, List<Variable> outParams) {
       var builderInitializationArea = new BoogieStmtListBuilder(this, options, builder.Context);
@@ -671,14 +603,13 @@
               var desc = new PODesc.IsAllocated("default value", "in the two-state lemma's previous state", e);
               builder.Add(Assert(e.RangeToken, wh, desc));
             }
->>>>>>> d8868e59
           }
         }
       });
 
       // check well-formedness of the preconditions, and then assume each one of them
       readsCheckDelayer.DoWithDelayedReadsChecks(false, wfo => {
-        foreach (AttributedExpression p in m.Req) {
+        foreach (AttributedExpression p in ConjunctsOf(m.Req)) {
           CheckWellformedAndAssume(p.E, wfo, localVariables, builder, etran, "method requires clause");
         }
       });
@@ -730,18 +661,12 @@
         }
       }
 
-<<<<<<< HEAD
-        // check wellformedness of postconditions
-        foreach (AttributedExpression p in ConjunctsOf(m.Ens)) {
-          CheckWellformedAndAssume(p.E, new WFOptions(), localVariables, builder, etran, "method ensures clause");
-=======
       // also play havoc with the out parameters
       if (outParams.Count != 0) {  // don't create an empty havoc statement
         List<Boogie.IdentifierExpr> outH = new List<Boogie.IdentifierExpr>();
         foreach (Boogie.Variable b in outParams) {
           Contract.Assert(b != null);
           outH.Add(new Boogie.IdentifierExpr(b.tok, b));
->>>>>>> d8868e59
         }
         builder.Add(new Boogie.HavocCmd(m.tok, outH));
       }
@@ -752,7 +677,7 @@
       }
 
       // check wellformedness of postconditions
-      foreach (AttributedExpression p in m.Ens) {
+      foreach (AttributedExpression p in ConjunctsOf(m.Ens)) {
         CheckWellformedAndAssume(p.E, wfOptions, localVariables, builder, etran, "method ensures clause");
       }
 
@@ -834,18 +759,21 @@
           var decrCaller = new List<Expr>();
           var decrCalleeDafny = new List<Expression>();
           var decrCallerDafny = new List<Expression>();
+          Bpl.Expr canCalls = Bpl.Expr.True;
           foreach (var ee in m.Decreases.Expressions) {
             decrToks.Add(ee.tok);
             decrTypes.Add(ee.Type.NormalizeExpand());
             decrCallerDafny.Add(ee);
+            canCalls = BplAnd(canCalls, exprTran.CanCallAssumption(ee));
             decrCaller.Add(exprTran.TrExpr(ee));
             Expression es = Substitute(ee, receiverSubst, substMap);
             es = Substitute(es, null, decrSubstMap);
             decrCalleeDafny.Add(es);
+            canCalls = BplAnd(canCalls, exprTran.CanCallAssumption(ee));
             decrCallee.Add(exprTran.TrExpr(es));
           }
-          return DecreasesCheck(decrToks, null, decrCalleeDafny, decrCallerDafny, decrCallee, decrCaller,
-            null, null, false, true);
+          return BplImp(canCalls,
+            DecreasesCheck(decrToks, null, decrCalleeDafny, decrCallerDafny, decrCallee, decrCaller, null, null, false, true));
         };
 
 #if VERIFY_CORRECTNESS_OF_TRANSLATION_FORALL_STATEMENT_RANGE
@@ -1199,12 +1127,8 @@
       foreach (var en in ConjunctsOf(f.OverriddenFunction.Ens)) {
         sub ??= new FunctionCallSubstituter(substMap, typeMap, (TraitDecl)f.OverriddenFunction.EnclosingClass, (TopLevelDeclWithMembers)f.EnclosingClass);
         var subEn = sub.Substitute(en.E);
-<<<<<<< HEAD
-        foreach (var s in TrSplitExpr(subEn, etran, false, out _).Where(s => s.IsChecked)) {
+        foreach (var s in TrSplitExpr(new BodyTranslationContext(false), subEn, etran, false, out _).Where(s => s.IsChecked)) {
           builder.Add(TrAssumeCmd(f.tok, etran.CanCallAssumption(subEn, cco)));
-=======
-        foreach (var s in TrSplitExpr(new BodyTranslationContext(false), sub.Substitute(en.E), etran, false, out _).Where(s => s.IsChecked)) {
->>>>>>> d8868e59
           var constraint = allOverrideEns == null
             ? null
             : new BinaryExpr(Token.NoToken, BinaryExpr.Opcode.Imp, allOverrideEns, subEn);
@@ -1304,15 +1228,10 @@
       var allTraitReqs = subReqs.Count == 0 ? null : subReqs
         .Aggregate((e0, e1) => new BinaryExpr(Token.NoToken, BinaryExpr.Opcode.And, e0, e1));
       //generating class pre-conditions
-<<<<<<< HEAD
       cco = new CanCallOptions(true, f);
       foreach (var req in ConjunctsOf(f.Req)) {
-        foreach (var s in TrSplitExpr(req.E, etran, false, out _).Where(s => s.IsChecked)) {
+        foreach (var s in TrSplitExpr(new BodyTranslationContext(false), req.E, etran, false, out _).Where(s => s.IsChecked)) {
           builder.Add(TrAssumeCmd(f.tok, etran.CanCallAssumption(req.E, cco)));
-=======
-      foreach (var req in f.Req) {
-        foreach (var s in TrSplitExpr(new BodyTranslationContext(false), req.E, etran, false, out _).Where(s => s.IsChecked)) {
->>>>>>> d8868e59
           var constraint = allTraitReqs == null
             ? null
             : new BinaryExpr(Token.NoToken, BinaryExpr.Opcode.Imp, allTraitReqs, req.E);
@@ -1575,12 +1494,8 @@
       foreach (var en in ConjunctsOf(m.OverriddenMethod.Ens)) {
         sub ??= new FunctionCallSubstituter(substMap, typeMap, (TraitDecl)m.OverriddenMethod.EnclosingClass, (TopLevelDeclWithMembers)m.EnclosingClass);
         var subEn = sub.Substitute(en.E);
-<<<<<<< HEAD
-        foreach (var s in TrSplitExpr(subEn, etran, false, out _).Where(s => s.IsChecked)) {
+        foreach (var s in TrSplitExpr(new BodyTranslationContext(false), subEn, etran, false, out _).Where(s => s.IsChecked)) {
           builder.Add(TrAssumeCmd(m.OverriddenMethod.tok, etran.CanCallAssumption(subEn)));
-=======
-        foreach (var s in TrSplitExpr(new BodyTranslationContext(false), subEn, etran, false, out _).Where(s => s.IsChecked)) {
->>>>>>> d8868e59
           var constraint = allOverrideEns == null
             ? null
             : new BinaryExpr(Token.NoToken, BinaryExpr.Opcode.Imp, allOverrideEns, subEn);
@@ -1609,14 +1524,9 @@
       var allTraitReqs = subReqs.Count == 0 ? null : subReqs
         .Aggregate((e0, e1) => new BinaryExpr(Token.NoToken, BinaryExpr.Opcode.And, e0, e1));
       //generating class pre-conditions
-<<<<<<< HEAD
       foreach (var req in ConjunctsOf(m.Req)) {
-        foreach (var s in TrSplitExpr(req.E, etran, false, out _).Where(s => s.IsChecked)) {
+        foreach (var s in TrSplitExpr(new BodyTranslationContext(false), req.E, etran, false, out _).Where(s => s.IsChecked)) {
           builder.Add(TrAssumeCmd(m.tok, etran.CanCallAssumption(req.E)));
-=======
-      foreach (var req in m.Req) {
-        foreach (var s in TrSplitExpr(new BodyTranslationContext(false), req.E, etran, false, out _).Where(s => s.IsChecked)) {
->>>>>>> d8868e59
           var constraint = allTraitReqs == null
             ? null
             : new BinaryExpr(Token.NoToken, BinaryExpr.Opcode.Imp, allTraitReqs, req.E);
