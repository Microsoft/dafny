--- conflicted
+++ resolved
@@ -4603,7 +4603,6 @@
       }
     }
 
-<<<<<<< HEAD
     /// <summary>
     /// Return the conjuncts of "attributedExpressions".
     /// </summary>
@@ -4620,11 +4619,8 @@
       }
     }
 
-    List<SplitExprInfo/*!*/>/*!*/ TrSplitExpr(Expression expr, ExpressionTranslator etran, bool apply_induction, out bool splitHappened) {
-=======
     List<SplitExprInfo> /*!*/ TrSplitExpr(BodyTranslationContext context, Expression expr, ExpressionTranslator etran, bool applyInduction,
       out bool splitHappened) {
->>>>>>> d8868e59
       Contract.Requires(expr != null);
       Contract.Requires(etran != null);
       Contract.Ensures(Contract.Result<List<SplitExprInfo>>() != null);
