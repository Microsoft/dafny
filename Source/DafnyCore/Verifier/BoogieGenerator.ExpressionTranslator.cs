using System;
using System.Collections.Generic;
using System.Diagnostics.Contracts;
using System.Linq;
using System.Numerics;
using Microsoft.BaseTypes;
using Microsoft.Boogie;
using static Microsoft.Dafny.Util;

namespace Microsoft.Dafny {
  public partial class BoogieGenerator {
    public class ExpressionTranslator {
      private DafnyOptions options;

      // HeapExpr == null ==> translation of pure (no-heap) expression
      readonly Boogie.Expr _the_heap_expr;
      public Boogie.Expr HeapExpr {
        // The increment of Statistics_HeapUses in the following line is a hack and not entirely a good idea.
        // Not only does one need to be careful not to mention HeapExpr in contracts (in particular, in ObjectInvariant()
        // below), but also, the debugger may invoke HeapExpr and that will cause an increment as well.
        get { Statistics_HeapUses++; return _the_heap_expr; }
      }

      /// <summary>
      /// Return HeapExpr as an IdentifierExpr.
      /// CAUTION: This getter should be used only if the caller "knows" that HeapExpr really is an IdentifierExpr.
      /// </summary>
      public Boogie.IdentifierExpr HeapCastToIdentifierExpr {
        get {
          Contract.Assume(HeapExpr is Boogie.IdentifierExpr);
          return (Boogie.IdentifierExpr)HeapExpr;
        }
      }

      public readonly PredefinedDecls predef;
      public readonly BoogieGenerator BoogieGenerator;
      public readonly string This;
      public readonly string readsFrame; // the name of the context's frame variable for reading state.
                                         // May be null to indicate the context's reads frame is * and doesn't require any reads checks.
      public readonly string modifiesFrame; // the name of the context's frame variable for writing state.
      readonly Function applyLimited_CurrentFunction;
      internal readonly FuelSetting layerInterCluster;
      internal readonly FuelSetting layerIntraCluster = null;  // a value of null says to do the same as for inter-cluster calls
      public int Statistics_CustomLayerFunctionCount = 0;
      public int Statistics_HeapAsQuantifierCount = 0;
      public int Statistics_HeapUses = 0;
      public readonly bool stripLits = false;
      [ContractInvariantMethod]
      void ObjectInvariant() {
        // In the following line, it is important to use _the_heap_expr directly, rather than HeapExpr, because
        // the HeapExpr getter has a side effect on Statistics_HeapUses.
        Contract.Invariant(_the_heap_expr == null || _the_heap_expr is Boogie.OldExpr || _the_heap_expr is Boogie.IdentifierExpr);
        Contract.Invariant(predef != null);
        Contract.Invariant(BoogieGenerator != null);
        Contract.Invariant(This != null);
        Contract.Invariant(modifiesFrame != null);
        Contract.Invariant(layerInterCluster != null);
        Contract.Invariant(0 <= Statistics_CustomLayerFunctionCount);
      }

      /// <summary>
      /// This is the most general constructor.  It is private and takes all the parameters.  Whenever
      /// one ExpressionTranslator is constructed from another, unchanged parameters are just copied in.
      /// </summary>
      ExpressionTranslator(BoogieGenerator boogieGenerator, PredefinedDecls predef, Boogie.Expr heap, string thisVar,
        Function applyLimited_CurrentFunction, FuelSetting layerInterCluster, FuelSetting layerIntraCluster, string readsFrame, string modifiesFrame, bool stripLits) {

        Contract.Requires(boogieGenerator != null);
        Contract.Requires(predef != null);
        Contract.Requires(thisVar != null);
        Contract.Requires(readsFrame != null);
        Contract.Requires(modifiesFrame != null);

        this.BoogieGenerator = boogieGenerator;
        this.predef = predef;
        this._the_heap_expr = heap;
        this.This = thisVar;
        this.applyLimited_CurrentFunction = applyLimited_CurrentFunction;
        this.layerInterCluster = layerInterCluster;
        if (layerIntraCluster == null) {
          this.layerIntraCluster = layerInterCluster;
        } else {
          this.layerIntraCluster = layerIntraCluster;
        }

        this.readsFrame = readsFrame;
        this.modifiesFrame = modifiesFrame;
        this.stripLits = stripLits;
        this.options = boogieGenerator.options;
      }

      public static Boogie.IdentifierExpr HeapIdentifierExpr(PredefinedDecls predef, Boogie.IToken heapToken) {
        return new Boogie.IdentifierExpr(heapToken, predef.HeapVarName, predef.HeapType);
      }

      public ExpressionTranslator(BoogieGenerator boogieGenerator, PredefinedDecls predef, Boogie.IToken heapToken)
        : this(boogieGenerator, predef, HeapIdentifierExpr(predef, heapToken)) {
        Contract.Requires(boogieGenerator != null);
        Contract.Requires(predef != null);
        Contract.Requires(heapToken != null);
      }

      public ExpressionTranslator(BoogieGenerator boogieGenerator, PredefinedDecls predef, Boogie.Expr heap)
        : this(boogieGenerator, predef, heap, "this") {
        Contract.Requires(boogieGenerator != null);
        Contract.Requires(predef != null);
      }

      public ExpressionTranslator(BoogieGenerator boogieGenerator, PredefinedDecls predef, Boogie.Expr heap, Boogie.Expr oldHeap)
        : this(boogieGenerator, predef, heap, "this") {
        Contract.Requires(boogieGenerator != null);
        Contract.Requires(predef != null);
        Contract.Requires(oldHeap != null);

        var old = new ExpressionTranslator(boogieGenerator, predef, oldHeap);
        old.oldEtran = old;
        this.oldEtran = old;
      }

      public ExpressionTranslator(BoogieGenerator boogieGenerator, PredefinedDecls predef, Boogie.Expr heap, string thisVar)
        : this(boogieGenerator, predef, heap, thisVar, null, new FuelSetting(boogieGenerator, 1), null, "$_ReadsFrame", "$_ModifiesFrame", false) {
        Contract.Requires(boogieGenerator != null);
        Contract.Requires(predef != null);
        Contract.Requires(thisVar != null);
      }

      public ExpressionTranslator(ExpressionTranslator etran, Boogie.Expr heap)
        : this(etran.BoogieGenerator, etran.predef, heap, etran.This, etran.applyLimited_CurrentFunction, etran.layerInterCluster, etran.layerIntraCluster, etran.readsFrame, etran.modifiesFrame, etran.stripLits) {
        Contract.Requires(etran != null);
      }

      public ExpressionTranslator WithReadsFrame(string newReadsFrame) {
        return new ExpressionTranslator(BoogieGenerator, predef, HeapExpr, This, applyLimited_CurrentFunction, layerInterCluster, layerIntraCluster, newReadsFrame, modifiesFrame, stripLits);
      }

      public ExpressionTranslator WithModifiesFrame(string newModifiesFrame) {
        return new ExpressionTranslator(BoogieGenerator, predef, HeapExpr, This, applyLimited_CurrentFunction, layerInterCluster, layerIntraCluster, readsFrame, newModifiesFrame, stripLits);
      }

      internal IToken GetToken(Expression expression) {
        return BoogieGenerator.GetToken(expression);
      }

      ExpressionTranslator oldEtran;
      public ExpressionTranslator Old {
        get {
          Contract.Ensures(Contract.Result<ExpressionTranslator>() != null);

          if (oldEtran == null) {
            oldEtran = new ExpressionTranslator(BoogieGenerator, predef, new Boogie.OldExpr(HeapExpr.tok, HeapExpr), This, applyLimited_CurrentFunction, layerInterCluster, layerIntraCluster, readsFrame, modifiesFrame, stripLits);
            oldEtran.oldEtran = oldEtran;
          }
          return oldEtran;
        }
      }

      public ExpressionTranslator OldAt(Label/*?*/ label) {
        Contract.Ensures(Contract.Result<ExpressionTranslator>() != null);
        if (label == null) {
          return Old;
        }
        var heapAt = new Boogie.IdentifierExpr(Token.NoToken, "$Heap_at_" + label.AssignUniqueId(BoogieGenerator.CurrentIdGenerator), predef.HeapType);
        return new ExpressionTranslator(BoogieGenerator, predef, heapAt, This, applyLimited_CurrentFunction, layerInterCluster, layerIntraCluster, readsFrame, modifiesFrame, stripLits);
      }

      public bool UsesOldHeap {
        get {
          return HeapExpr is Boogie.OldExpr || (HeapExpr is Boogie.IdentifierExpr ide && ide.Name.StartsWith("$Heap_at_"));
        }
      }

      public ExpressionTranslator WithLayer(Boogie.Expr layerArgument) {
        // different layer and 0 fuel amount.
        Contract.Requires(layerArgument != null);
        Contract.Ensures(Contract.Result<ExpressionTranslator>() != null);

        return CloneExpressionTranslator(this, BoogieGenerator, predef, HeapExpr, This, null, new FuelSetting(BoogieGenerator, 0, layerArgument), new FuelSetting(BoogieGenerator, 0, layerArgument), readsFrame, modifiesFrame, stripLits);
      }

      internal ExpressionTranslator WithCustomFuelSetting(CustomFuelSettings customSettings) {
        // Use the existing layers but with some per-function customizations
        Contract.Requires(customSettings != null);
        Contract.Ensures(Contract.Result<ExpressionTranslator>() != null);

        return CloneExpressionTranslator(this, BoogieGenerator, predef, HeapExpr, This, null, layerInterCluster.WithContext(customSettings), layerIntraCluster.WithContext(customSettings), readsFrame, modifiesFrame, stripLits);
      }

      public ExpressionTranslator ReplaceLayer(Boogie.Expr layerArgument) {
        // different layer with same fuel amount.
        Contract.Requires(layerArgument != null);
        Contract.Ensures(Contract.Result<ExpressionTranslator>() != null);

        return CloneExpressionTranslator(this, BoogieGenerator, predef, HeapExpr, This, applyLimited_CurrentFunction, layerInterCluster.WithLayer(layerArgument), layerIntraCluster.WithLayer(layerArgument), readsFrame, modifiesFrame, stripLits);
      }

      public ExpressionTranslator WithNoLits() {
        Contract.Ensures(Contract.Result<ExpressionTranslator>() != null);
        return CloneExpressionTranslator(this, BoogieGenerator, predef, HeapExpr, This, applyLimited_CurrentFunction, layerInterCluster, layerIntraCluster, readsFrame, modifiesFrame, true);
      }

      public ExpressionTranslator LimitedFunctions(Function applyLimited_CurrentFunction, Boogie.Expr layerArgument) {
        Contract.Requires(applyLimited_CurrentFunction != null);
        Contract.Requires(layerArgument != null);
        Contract.Ensures(Contract.Result<ExpressionTranslator>() != null);

        return CloneExpressionTranslator(this, BoogieGenerator, predef, HeapExpr, This, applyLimited_CurrentFunction, /* layerArgument */ layerInterCluster, new FuelSetting(BoogieGenerator, 0, layerArgument), readsFrame, modifiesFrame, stripLits);
      }

      public ExpressionTranslator LayerOffset(int offset) {
        Contract.Requires(0 <= offset);
        Contract.Ensures(Contract.Result<ExpressionTranslator>() != null);

        return CloneExpressionTranslator(this, BoogieGenerator, predef, HeapExpr, This, applyLimited_CurrentFunction, layerInterCluster.Offset(offset), layerIntraCluster, readsFrame, modifiesFrame, stripLits);
      }

      public ExpressionTranslator DecreaseFuel(int offset) {
        Contract.Requires(0 <= offset);
        Contract.Ensures(Contract.Result<ExpressionTranslator>() != null);

        return CloneExpressionTranslator(this, BoogieGenerator, predef, HeapExpr, This, applyLimited_CurrentFunction, layerInterCluster.Decrease(offset), layerIntraCluster, readsFrame, modifiesFrame, stripLits);
      }

      private static ExpressionTranslator CloneExpressionTranslator(ExpressionTranslator orig,
        BoogieGenerator boogieGenerator, PredefinedDecls predef, Boogie.Expr heap, string thisVar,
        Function applyLimited_CurrentFunction, FuelSetting layerInterCluster, FuelSetting layerIntraCluster, string readsFrame, string modifiesFrame, bool stripLits) {
        var et = new ExpressionTranslator(boogieGenerator, predef, heap, thisVar, applyLimited_CurrentFunction, layerInterCluster, layerIntraCluster, readsFrame, modifiesFrame, stripLits);
        if (orig.oldEtran != null) {
          var etOld = new ExpressionTranslator(boogieGenerator, predef, orig.Old.HeapExpr, thisVar, applyLimited_CurrentFunction, layerInterCluster, layerIntraCluster, readsFrame, modifiesFrame, stripLits);
          etOld.oldEtran = etOld;
          et.oldEtran = etOld;
        }
        return et;
      }

      public Boogie.IdentifierExpr ReadsFrame(IToken tok) {
        Contract.Requires(tok != null);
        Contract.Ensures(Contract.Result<Boogie.IdentifierExpr>() != null);
        Contract.Ensures(Contract.Result<Boogie.IdentifierExpr>().Type != null);

        if (readsFrame == null) {
          throw new ArgumentException();
        }
        return Frame(tok, readsFrame);
      }

      public Boogie.IdentifierExpr ModifiesFrame(IToken tok) {
        Contract.Requires(tok != null);
        Contract.Ensures(Contract.Result<Boogie.IdentifierExpr>() != null);
        Contract.Ensures(Contract.Result<Boogie.IdentifierExpr>().Type != null);

        return Frame(tok, modifiesFrame);
      }

      private Boogie.IdentifierExpr Frame(IToken tok, string frameName) {
        Contract.Requires(tok != null);
        Contract.Ensures(Contract.Result<Boogie.IdentifierExpr>() != null);
        Contract.Ensures(Contract.Result<Boogie.IdentifierExpr>().Type != null);

        Boogie.TypeVariable alpha = new Boogie.TypeVariable(tok, "beta");
        Boogie.Type fieldAlpha = predef.FieldName(tok, alpha);
        Boogie.Type ty = new Boogie.MapType(tok, new List<TypeVariable> { alpha }, new List<Boogie.Type> { predef.RefType, fieldAlpha }, Boogie.Type.Bool);
        return new Boogie.IdentifierExpr(tok, frameName, ty);
      }

      public Boogie.IdentifierExpr ArbitraryBoxValue() {
        Contract.Ensures(Contract.Result<Boogie.IdentifierExpr>() != null);
        return new Boogie.IdentifierExpr(Token.NoToken, "$ArbitraryBoxValue", predef.BoxType);
      }
      public Boogie.Expr ArbitraryValue(Type type) {
        Contract.Ensures(Contract.Result<Boogie.Expr>() != null);
        var bx = ArbitraryBoxValue();
        if (!ModeledAsBoxType(type)) {
          return BoogieGenerator.FunctionCall(Token.NoToken, BuiltinFunction.Unbox, BoogieGenerator.TrType(type), bx);
        } else {
          return bx;
        }
      }

      public Boogie.IdentifierExpr FunctionContextHeight() {
        Contract.Ensures(Contract.Result<Boogie.IdentifierExpr>().Type != null);
        return new Boogie.IdentifierExpr(Token.NoToken, "$FunctionContextHeight", Boogie.Type.Int);
      }

      public Boogie.Expr HeightContext(ICallable m) {
        Contract.Requires(m != null);
        // free requires fh == FunctionContextHeight;
        var module = m.EnclosingModule;
        Boogie.Expr context =
          Boogie.Expr.Eq(Boogie.Expr.Literal(module.CallGraph.GetSCCRepresentativePredecessorCount(m)), FunctionContextHeight());
        return context;
      }

      public Expression GetSubstitutedBody(LetExpr e) {
        Contract.Requires(e != null);
        Contract.Requires(e.Exact);
        Contract.Assert(e.LHSs.Count == e.RHSs.Count);  // checked by resolution
        var substMap = new Dictionary<IVariable, Expression>();
        for (int i = 0; i < e.LHSs.Count; i++) {
          BoogieGenerator.AddCasePatternVarSubstitutions(e.LHSs[i], TrExpr(e.RHSs[i]), substMap);
        }
        return BoogieGenerator.Substitute(e.Body, null, substMap);
      }

      public Expr MaybeLit(Expr expr, Boogie.Type type) {
        return stripLits ? expr : BoogieGenerator.Lit(expr, type);
      }

      public Expr MaybeLit(Expr expr) {
        return stripLits ? expr : BoogieGenerator.Lit(expr);
      }

      /// <summary>
      /// Translates Dafny expression "expr" into a Boogie expression.  If the type of "expr" can be a boolean, then the
      /// token (source location) of the resulting expression is filled in (it wouldn't hurt if the token were always
      /// filled in, but it is really necessary for anything that may show up in a Boogie assert, since that location may
      /// then show up in an error message).
      /// </summary>
      public Boogie.Expr TrExpr(Expression expr) {
        Contract.Requires(expr != null);
        Contract.Requires(predef != null);

        switch (expr) {
          case LiteralExpr literalExpr: {
              LiteralExpr e = literalExpr;
              if (e.Value == null) {
                return predef.Null;
              } else if (e.Value is bool) {
                return MaybeLit(new Boogie.LiteralExpr(GetToken(e), (bool)e.Value));
              } else if (e is CharLiteralExpr) {
                // we expect e.Value to be a string representing exactly one char
                Boogie.Expr rawElement = null;  // assignment to please compiler's definite assignment rule
                foreach (var ch in Util.UnescapedCharacters(options, (string)e.Value, false)) {
                  Contract.Assert(rawElement == null);  // we should get here only once
                  rawElement = BoogieGenerator.FunctionCall(GetToken(literalExpr), BuiltinFunction.CharFromInt, null, Boogie.Expr.Literal(ch));
                }
                Contract.Assert(rawElement != null);  // there should have been an iteration of the loop above
                return MaybeLit(rawElement, predef.CharType);
              } else if (e is StringLiteralExpr) {
                var str = (StringLiteralExpr)e;
                Boogie.Expr seq = BoogieGenerator.FunctionCall(GetToken(literalExpr), BuiltinFunction.SeqEmpty, predef.BoxType);
                foreach (var ch in Util.UnescapedCharacters(options, (string)e.Value, str.IsVerbatim)) {
                  var rawElement = BoogieGenerator.FunctionCall(GetToken(literalExpr), BuiltinFunction.CharFromInt, null, Boogie.Expr.Literal(ch));
                  Boogie.Expr elt = BoxIfNecessary(GetToken(literalExpr), rawElement, Type.Char);
                  seq = BoogieGenerator.FunctionCall(GetToken(literalExpr), BuiltinFunction.SeqBuild, predef.BoxType, seq, elt);
                }
                return MaybeLit(seq, BoogieGenerator.TrType(new SeqType(Type.Char)));
              } else if (e.Value is BigInteger) {
                var n = Microsoft.BaseTypes.BigNum.FromBigInt((BigInteger)e.Value);
                if (e.Type.NormalizeToAncestorType() is BitvectorType bitvectorType) {
                  return MaybeLit(BoogieGenerator.BplBvLiteralExpr(GetToken(e), n, bitvectorType));
                } else if (e.Type.IsBigOrdinalType) {
                  var fromNat = FunctionCall(GetToken(literalExpr), "ORD#FromNat", predef.BigOrdinalType, Boogie.Expr.Literal(n));
                  return MaybeLit(fromNat, predef.BigOrdinalType);
                } else {
                  return MaybeLit(Boogie.Expr.Literal(n));
                }
              } else if (e.Value is BaseTypes.BigDec) {
                return MaybeLit(Boogie.Expr.Literal((BaseTypes.BigDec)e.Value));
              } else {
                Contract.Assert(false); throw new cce.UnreachableException();  // unexpected literal
              }
            }
          case ThisExpr:
            return new Boogie.IdentifierExpr(GetToken(expr), This, BoogieGenerator.TrType(expr.Type));
          case IdentifierExpr identifierExpr: {
              IdentifierExpr e = identifierExpr;
              Contract.Assert(e.Var != null);
              return BoogieGenerator.TrVar(GetToken(identifierExpr), e.Var);
            }
          case BoogieWrapper wrapper: {
              var e = wrapper;
              return e.Expr;
            }
          case BoogieFunctionCall call: {
              var e = call;
              var id = new Boogie.IdentifierExpr(GetToken(e), e.FunctionName, BoogieGenerator.TrType(e.Type));
              var args = new List<Boogie.Expr>();
              foreach (var arg in e.TyArgs) {
                args.Add(BoogieGenerator.TypeToTy(arg));
              }
              if (e.UsesHeap) {
                args.Add(HeapExpr);
              }
              if (e.UsesOldHeap) {
                args.Add(Old.HeapExpr);
              }
              foreach (var heapAtLabel in e.HeapAtLabels) {
                var bv = BplBoundVar("$Heap_at_" + heapAtLabel.AssignUniqueId(BoogieGenerator.CurrentIdGenerator), BoogieGenerator.predef.HeapType, out var ve);
                args.Add(ve);
              }
              foreach (var arg in e.Args) {
                args.Add(TrExpr(arg));
              }
              return new Boogie.NAryExpr(GetToken(e), new Boogie.FunctionCall(id), args);
            }
          case SetDisplayExpr displayExpr: {
              SetDisplayExpr e = displayExpr;
              Boogie.Expr s = BoogieGenerator.FunctionCall(GetToken(displayExpr), e.Finite ? BuiltinFunction.SetEmpty : BuiltinFunction.ISetEmpty, predef.BoxType);
              var isLit = true;
              foreach (Expression ee in e.Elements) {
                var rawElement = TrExpr(ee);
                isLit = isLit && BoogieGenerator.IsLit(rawElement);
                Boogie.Expr ss = BoxIfNecessary(GetToken(displayExpr), rawElement, cce.NonNull(ee.Type));
                s = BoogieGenerator.FunctionCall(GetToken(displayExpr), e.Finite ? BuiltinFunction.SetUnionOne : BuiltinFunction.ISetUnionOne, predef.BoxType, s, ss);
              }
              if (isLit) {
                // Lit-lifting: All elements are lit, so the set is Lit too
                s = MaybeLit(s, predef.BoxType);
              }
              return s;
            }
          case MultiSetDisplayExpr displayExpr: {
              MultiSetDisplayExpr e = displayExpr;
              Boogie.Expr s = BoogieGenerator.FunctionCall(GetToken(displayExpr), BuiltinFunction.MultiSetEmpty, predef.BoxType);
              var isLit = true;
              foreach (Expression ee in e.Elements) {
                var rawElement = TrExpr(ee);
                isLit = isLit && BoogieGenerator.IsLit(rawElement);
                Boogie.Expr ss = BoxIfNecessary(GetToken(displayExpr), rawElement, cce.NonNull(ee.Type));
                s = BoogieGenerator.FunctionCall(GetToken(displayExpr), BuiltinFunction.MultiSetUnionOne, predef.BoxType, s, ss);
              }
              if (isLit) {
                // Lit-lifting: All elements are lit, so the multiset is Lit too
                s = MaybeLit(s, predef.BoxType);
              }
              return s;
            }
          case SeqDisplayExpr displayExpr: {
              SeqDisplayExpr e = displayExpr;
              // Note: a LiteralExpr(string) is really another kind of SeqDisplayExpr
              Boogie.Expr s = BoogieGenerator.FunctionCall(GetToken(displayExpr), BuiltinFunction.SeqEmpty, predef.BoxType);
              var isLit = true;
              foreach (Expression ee in e.Elements) {
                var rawElement = TrExpr(ee);
                isLit = isLit && BoogieGenerator.IsLit(rawElement);
                Boogie.Expr elt = BoxIfNecessary(GetToken(displayExpr), rawElement, ee.Type);
                s = BoogieGenerator.FunctionCall(GetToken(displayExpr), BuiltinFunction.SeqBuild, predef.BoxType, s, elt);
              }
              if (isLit) {
                // Lit-lifting: All elements are lit, so the sequence is Lit too
                s = MaybeLit(s, predef.BoxType);
              }
              return s;
            }
          case MapDisplayExpr displayExpr: {
              MapDisplayExpr e = displayExpr;
              Boogie.Type maptype = predef.MapType(GetToken(displayExpr), e.Finite, predef.BoxType, predef.BoxType);
              Boogie.Expr s = BoogieGenerator.FunctionCall(GetToken(displayExpr), e.Finite ? BuiltinFunction.MapEmpty : BuiltinFunction.IMapEmpty, predef.BoxType);
              var isLit = true;
              foreach (ExpressionPair p in e.Elements) {
                var rawA = TrExpr(p.A);
                var rawB = TrExpr(p.B);
                isLit = isLit && BoogieGenerator.IsLit(rawA) && BoogieGenerator.IsLit(rawB);
                Boogie.Expr elt = BoxIfNecessary(GetToken(displayExpr), rawA, cce.NonNull(p.A.Type));
                Boogie.Expr elt2 = BoxIfNecessary(GetToken(displayExpr), rawB, cce.NonNull(p.B.Type));
                s = FunctionCall(GetToken(displayExpr), e.Finite ? "Map#Build" : "IMap#Build", maptype, s, elt, elt2);
              }
              if (isLit) {
                // Lit-lifting: All keys and values are lit, so the map is Lit too
                s = MaybeLit(s, predef.BoxType);
              }
              return s;
            }
          case MemberSelectExpr selectExpr: {
              var e = selectExpr;
              return e.MemberSelectCase(
                field => {
                  var useSurrogateLocal = BoogieGenerator.inBodyInitContext && Expression.AsThis(e.Obj) != null && !field.IsInstanceIndependentConstant;
                  var fType = BoogieGenerator.TrType(field.Type);
                  if (useSurrogateLocal) {
                    return new Boogie.IdentifierExpr(GetToken(expr), BoogieGenerator.SurrogateName(field), fType);
                  } else if (field is ConstantField) {
                    var typeMap = e.TypeArgumentSubstitutionsWithParents();
                    var args = GetTypeParams(field.EnclosingClass).ConvertAll(tp => BoogieGenerator.TypeToTy(typeMap[tp]));
                    Boogie.Expr result;
                    if (field.IsStatic) {
                      result = new Boogie.NAryExpr(GetToken(expr), new Boogie.FunctionCall(BoogieGenerator.GetReadonlyField(field)), args);
                    } else {
                      Boogie.Expr obj = BoogieGenerator.BoxifyForTraitParent(e.tok, TrExpr(e.Obj), e.Member, e.Obj.Type);
                      args.Add(obj);
                      result = new Boogie.NAryExpr(GetToken(expr), new Boogie.FunctionCall(BoogieGenerator.GetReadonlyField(field)), args);
                    }
                    result = BoogieGenerator.CondApplyUnbox(GetToken(expr), result, field.Type, expr.Type);
                    return result;
                  } else {
                    Boogie.Expr obj = TrExpr(e.Obj);
                    Boogie.Expr result;
                    if (field.IsMutable) {
                      result = ReadHeap(GetToken(expr), HeapExpr, obj, new Boogie.IdentifierExpr(GetToken(expr), BoogieGenerator.GetField(field)), fType);
                      return BoogieGenerator.CondApplyUnbox(GetToken(expr), result, field.Type, expr.Type);
                    } else {
                      result = new Boogie.NAryExpr(GetToken(expr), new Boogie.FunctionCall(BoogieGenerator.GetReadonlyField(field)),
                        new List<Boogie.Expr> { obj });
                      result = BoogieGenerator.CondApplyUnbox(GetToken(expr), result, field.Type, expr.Type);
                      if (BoogieGenerator.IsLit(obj)) {
                        result = MaybeLit(result, BoogieGenerator.TrType(expr.Type));
                      }
                      return result;
                    }
                  }
                },
                fn => {
                  var typeMap = e.TypeArgumentSubstitutionsWithParents();
                  var args = GetTypeParams(fn).ConvertAll(tp => BoogieGenerator.TypeToTy(typeMap[tp]));
                  if (fn.IsFuelAware()) {
                    args.Add(this.layerInterCluster.GetFunctionFuel(fn));
                  }
                  if (fn.IsOpaque || fn.IsMadeImplicitlyOpaque(options)) {
                    args.Add(BoogieGenerator.GetRevealConstant(fn));
                  }
                  if (fn is TwoStateFunction) {
                    args.Add(Old.HeapExpr);
                  }
                  if (!fn.IsStatic) {
                    args.Add(/* translator.BoxIfUnboxed */(TrExpr(e.Obj)/*, e.Type */));
                  }
                  return FunctionCall(GetToken(e), BoogieGenerator.FunctionHandle(fn), predef.HandleType, args);
                });
            }
          case SeqSelectExpr selectExpr: {
              SeqSelectExpr e = selectExpr;
              Boogie.Expr seq = TrExpr(e.Seq);
              var seqType = e.Seq.Type.NormalizeExpand();
              Type elmtType = null;
              Type domainType = null;
              Contract.Assert(seqType != null);  // the expression has been successfully resolved
              if (seqType.IsArrayType) {
                domainType = Type.Int;
                elmtType = UserDefinedType.ArrayElementType(seqType);
              } else if (seqType is SeqType) {
                domainType = Type.Int;
                elmtType = ((SeqType)seqType).Arg;
              } else if (seqType is MapType) {
                domainType = ((MapType)seqType).Domain;
                elmtType = ((MapType)seqType).Range;
              } else if (seqType is MultiSetType) {
                domainType = ((MultiSetType)seqType).Arg;
                elmtType = Type.Int;
              } else { Contract.Assert(false); }
              Boogie.Type elType = BoogieGenerator.TrType(elmtType);
              Boogie.Type dType = BoogieGenerator.TrType(domainType);
              Boogie.Expr e0 = e.E0 == null ? null : TrExpr(e.E0);
              if (e0 != null && e.E0.Type.IsBitVectorType) {
                e0 = BoogieGenerator.ConvertExpression(GetToken(e.E0), e0, e.E0.Type, Type.Int);
              }
              Boogie.Expr e1 = e.E1 == null ? null : TrExpr(e.E1);
              if (e1 != null && e.E1.Type.IsBitVectorType) {
                e1 = BoogieGenerator.ConvertExpression(GetToken(e.E1), e1, e.E1.Type, Type.Int);
              }
              if (e.SelectOne) {
                Contract.Assert(e1 == null);
                Boogie.Expr x;
                if (seqType.IsArrayType) {
                  Boogie.Expr fieldName = BoogieGenerator.FunctionCall(GetToken(selectExpr), BuiltinFunction.IndexField, null, e0);
                  x = ReadHeap(GetToken(selectExpr), HeapExpr, TrExpr(e.Seq), fieldName);
                } else if (seqType is SeqType) {
                  x = BoogieGenerator.FunctionCall(GetToken(selectExpr), BuiltinFunction.SeqIndex, predef.BoxType, seq, e0);
                } else if (seqType is MapType) {
                  bool finite = ((MapType)seqType).Finite;
                  var f = finite ? BuiltinFunction.MapElements : BuiltinFunction.IMapElements;
                  x = BoogieGenerator.FunctionCall(GetToken(selectExpr), f, predef.MapType(GetToken(e), finite, predef.BoxType, predef.BoxType), seq);
                  x = Boogie.Expr.Select(x, BoxIfNecessary(GetToken(e), e0, domainType));
                } else if (seqType is MultiSetType) {
                  x = Boogie.Expr.SelectTok(GetToken(selectExpr), TrExpr(e.Seq), BoxIfNecessary(GetToken(selectExpr), e0, domainType));
                } else { Contract.Assert(false); x = null; }
                if (!ModeledAsBoxType(elmtType) && !(seqType is MultiSetType)) {
                  x = BoogieGenerator.FunctionCall(GetToken(selectExpr), BuiltinFunction.Unbox, elType, x);
                }
                return x;
              } else {
                if (seqType.IsArrayType) {
                  seq = BoogieGenerator.FunctionCall(GetToken(selectExpr), BuiltinFunction.SeqFromArray, elType, HeapExpr, seq);
                }
                var isLit = BoogieGenerator.IsLit(seq);
                if (e1 != null) {
                  isLit = isLit && BoogieGenerator.IsLit(e1);
                  seq = BoogieGenerator.FunctionCall(GetToken(selectExpr), BuiltinFunction.SeqTake, elType, seq, e1);
                }
                if (e0 != null) {
                  isLit = isLit && BoogieGenerator.IsLit(e0);
                  seq = BoogieGenerator.FunctionCall(GetToken(selectExpr), BuiltinFunction.SeqDrop, elType, seq, e0);
                }
                // if e0 == null && e1 == null, then we have the identity operation seq[..] == seq;
                if (isLit && (e0 != null || e1 != null)) {
                  // Lit-lift the expression
                  seq = MaybeLit(seq, BoogieGenerator.TrType(selectExpr.Type));
                }
                return seq;
              }
            }
          case SeqUpdateExpr updateExpr: {
              SeqUpdateExpr e = updateExpr;
              Boogie.Expr seq = TrExpr(e.Seq);
              var seqType = e.Seq.Type.NormalizeExpand();
              if (seqType is SeqType) {
                Boogie.Expr index = TrExpr(e.Index);
                index = BoogieGenerator.ConvertExpression(GetToken(e.Index), index, e.Index.Type, Type.Int);
                Boogie.Expr val = BoxIfNecessary(GetToken(updateExpr), TrExpr(e.Value), e.Value.Type);
                return BoogieGenerator.FunctionCall(GetToken(updateExpr), BuiltinFunction.SeqUpdate, predef.BoxType, seq, index, val);
              } else if (seqType is MapType) {
                MapType mt = (MapType)seqType;
                Boogie.Type maptype = predef.MapType(GetToken(updateExpr), mt.Finite, predef.BoxType, predef.BoxType);
                Boogie.Expr index = BoxIfNecessary(GetToken(updateExpr), TrExpr(e.Index), mt.Domain);
                Boogie.Expr val = BoxIfNecessary(GetToken(updateExpr), TrExpr(e.Value), mt.Range);
                return FunctionCall(GetToken(updateExpr), mt.Finite ? "Map#Build" : "IMap#Build", maptype, seq, index, val);
              } else if (seqType is MultiSetType) {
                Type elmtType = cce.NonNull((MultiSetType)seqType).Arg;
                Boogie.Expr index = BoxIfNecessary(GetToken(updateExpr), TrExpr(e.Index), elmtType);
                Boogie.Expr val = TrExpr(e.Value);
                return Boogie.Expr.StoreTok(GetToken(updateExpr), seq, index, val);
              } else {
                Contract.Assert(false);
                throw new cce.UnreachableException();
              }
            }
          case MultiSelectExpr selectExpr: {
              MultiSelectExpr e = selectExpr;
              Type elmtType = UserDefinedType.ArrayElementType(e.Array.Type); ;
              Boogie.Type elType = BoogieGenerator.TrType(elmtType);

              Boogie.Expr fieldName = GetArrayIndexFieldName(GetToken(selectExpr), e.Indices);
              Boogie.Expr x = ReadHeap(GetToken(selectExpr), HeapExpr, TrExpr(e.Array), fieldName);
              if (!ModeledAsBoxType(elmtType)) {
                x = BoogieGenerator.FunctionCall(GetToken(selectExpr), BuiltinFunction.Unbox, elType, x);
              }
              return x;
            }
          case ApplyExpr applyExpr: {
              ApplyExpr e = applyExpr;
              int arity = e.Args.Count;
              var tt = e.Function.Type.AsArrowType;
              Contract.Assert(tt != null);
              Contract.Assert(tt.Arity == arity);

              {
                // optimisation: if this could have just as well been a FunctionCallExpr, call it as such!
                var con = e.Function as ConcreteSyntaxExpression;
                var recv = con == null ? e.Function : con.Resolved;
                var mem = recv as MemberSelectExpr;
                var fn = mem == null ? null : mem.Member as Function;
                if (fn != null) {
                  return TrExpr(new FunctionCallExpr(e.tok, fn.Name, mem.Obj, e.tok, e.CloseParen, e.Args) {
                    Function = fn,
                    Type = e.Type,
                    TypeApplication_AtEnclosingClass = mem.TypeApplication_AtEnclosingClass,
                    TypeApplication_JustFunction = mem.TypeApplication_JustMember
                  });
                }
              }

              Func<Expression, Boogie.Expr> TrArg = arg => BoogieGenerator.BoxIfUnboxed(TrExpr(arg), arg.Type);

              var applied = FunctionCall(GetToken(applyExpr), BoogieGenerator.Apply(arity), predef.BoxType,
                Concat(Map(tt.TypeArgs, BoogieGenerator.TypeToTy),
                  Cons(HeapExpr, Cons(TrExpr(e.Function), e.Args.ConvertAll(arg => TrArg(arg))))));

              return BoogieGenerator.UnboxIfBoxed(applied, tt.Result);
            }
          case FunctionCallExpr callExpr: {
              FunctionCallExpr e = callExpr;
              if (e.Function is SpecialFunction) {
                return TrExprSpecialFunctionCall(e);
              } else {
                Boogie.Expr layerArgument;
                Boogie.Expr revealArgument;
                var etran = this;
                if (e.Function.ContainsQuantifier && BoogieGenerator.stmtContext == StmtType.ASSUME && BoogieGenerator.adjustFuelForExists) {
                  // we need to increase fuel functions that contain quantifier expr in the assume context.
                  etran = etran.LayerOffset(1);
                  BoogieGenerator.adjustFuelForExists = false;
                }
                if (e.Function.IsFuelAware()) {
                  Statistics_CustomLayerFunctionCount++;
                  ModuleDefinition module = e.Function.EnclosingClass.EnclosingModuleDefinition;
                  if (etran.applyLimited_CurrentFunction != null &&
                      etran.layerIntraCluster != null &&
                      ModuleDefinition.InSameSCC(e.Function, applyLimited_CurrentFunction)) {
                    layerArgument = etran.layerIntraCluster.GetFunctionFuel(e.Function);
                  } else {
                    layerArgument = etran.layerInterCluster.GetFunctionFuel(e.Function);
                  }
                } else {
                  layerArgument = null;
                }

                if (e.Function.IsOpaque || e.Function.IsMadeImplicitlyOpaque(options)) {
                  revealArgument = BoogieGenerator.GetRevealConstant(e.Function);
                } else {
                  revealArgument = null;
                }

                var ty = BoogieGenerator.TrType(e.Type);
                var id = new Boogie.IdentifierExpr(GetToken(e), e.Function.FullSanitizedName, ty);

                var args = FunctionInvocationArguments(e, layerArgument, revealArgument, false, out var argsAreLit);
                Expr result = new Boogie.NAryExpr(GetToken(e), new Boogie.FunctionCall(id), args);
                result = BoogieGenerator.CondApplyUnbox(GetToken(e), result, e.Function.ResultType, e.Type);

                bool callIsLit = argsAreLit
                                 && BoogieGenerator.FunctionBodyIsAvailable(e.Function, BoogieGenerator.currentModule, BoogieGenerator.currentScope, true)
                                 && !e.Function.Reads.Expressions.Any(); // Function could depend on external values
                if (callIsLit) {
                  result = MaybeLit(result, ty);
                }

                return result;
              }
            }
          case DatatypeValue value: {
              DatatypeValue dtv = value;
              Contract.Assert(dtv.Ctor != null);  // since dtv has been successfully resolved
              List<Boogie.Expr> args = new List<Boogie.Expr>();

              bool argsAreLit = true;
              for (int i = 0; i < dtv.Arguments.Count; i++) {
                Expression arg = dtv.Arguments[i];
                Type t = dtv.Ctor.Formals[i].Type;
                var bArg = TrExpr(arg);
                argsAreLit = argsAreLit && BoogieGenerator.IsLit(bArg);
                args.Add(BoogieGenerator.CondApplyBox(GetToken(value), bArg, cce.NonNull(arg.Type), t));
              }
              Boogie.IdentifierExpr id = new Boogie.IdentifierExpr(GetToken(dtv), dtv.Ctor.FullName, predef.DatatypeType);
              Boogie.Expr ret = new Boogie.NAryExpr(GetToken(dtv), new Boogie.FunctionCall(id), args);
              if (argsAreLit) {
                // If all arguments are Lit, so is the whole expression
                ret = MaybeLit(ret, predef.DatatypeType);
              }
              return ret;
            }
          case SeqConstructionExpr constructionExpr: {
              var e = constructionExpr;
              var eType = e.Type.AsSeqType.Arg.NormalizeExpand();
              return FunctionCall(GetToken(constructionExpr), "Seq#Create", predef.SeqType(GetToken(e), predef.BoxType), BoogieGenerator.TypeToTy(eType), HeapExpr, TrExpr(e.N), TrExpr(e.Initializer));
            }
          case MultiSetFormingExpr formingExpr: {
              MultiSetFormingExpr e = formingExpr;
              var eType = e.E.Type.NormalizeExpand();
              if (eType is SetType) {
                return BoogieGenerator.FunctionCall(GetToken(formingExpr), BuiltinFunction.MultiSetFromSet, BoogieGenerator.TrType(cce.NonNull((SetType)eType).Arg), TrExpr(e.E));
              } else if (eType is SeqType) {
                return BoogieGenerator.FunctionCall(GetToken(formingExpr), BuiltinFunction.MultiSetFromSeq, BoogieGenerator.TrType(cce.NonNull((SeqType)eType).Arg), TrExpr(e.E));
              } else {
                Contract.Assert(false); throw new cce.UnreachableException();
              }
            }
          case OldExpr oldExpr: {
              var e = oldExpr;
              return OldAt(e.AtLabel).TrExpr(e.E);
            }
          case UnchangedExpr unchangedExpr: {
              var e = unchangedExpr;
              return BoogieGenerator.FrameCondition(GetToken(e), e.Frame, false, FrameExpressionUse.Unchanged, OldAt(e.AtLabel), this, this, true);
            }
          case UnaryOpExpr opExpr: {
              var e = opExpr;
              Boogie.Expr arg = TrExpr(e.E);
              switch (e.ResolvedOp) {
                case UnaryOpExpr.ResolvedOpcode.Lit:
                  return MaybeLit(arg);
                case UnaryOpExpr.ResolvedOpcode.BVNot:
                  var bvWidth = opExpr.Type.NormalizeToAncestorType().AsBitVectorType.Width;
                  var bvType = BoogieGenerator.BplBvType(bvWidth);
                  Boogie.Expr r = FunctionCall(GetToken(opExpr), "not_bv" + bvWidth, bvType, arg);
                  if (BoogieGenerator.IsLit(arg)) {
                    r = MaybeLit(r, bvType);
                  }
                  return r;
                case UnaryOpExpr.ResolvedOpcode.BoolNot:
                  return Boogie.Expr.Unary(GetToken(opExpr), UnaryOperator.Opcode.Not, arg);
                case UnaryOpExpr.ResolvedOpcode.SeqLength:
                  Contract.Assert(e.E.Type.NormalizeExpand() is SeqType);
                  return BoogieGenerator.FunctionCall(GetToken(opExpr), BuiltinFunction.SeqLength, null, arg);
                case UnaryOpExpr.ResolvedOpcode.SetCard:
                  Contract.Assert(e.E.Type.NormalizeExpand() is SetType { Finite: true });
                  return BoogieGenerator.FunctionCall(GetToken(opExpr), BuiltinFunction.SetCard, null, arg);
                case UnaryOpExpr.ResolvedOpcode.MultiSetCard:
                  Contract.Assert(e.E.Type.NormalizeExpand() is MultiSetType);
                  return BoogieGenerator.FunctionCall(GetToken(opExpr), BuiltinFunction.MultiSetCard, null, arg);
                case UnaryOpExpr.ResolvedOpcode.MapCard:
                  Contract.Assert(e.E.Type.NormalizeExpand() is MapType { Finite: true });
                  return BoogieGenerator.FunctionCall(GetToken(opExpr), BuiltinFunction.MapCard, null, arg);
                case UnaryOpExpr.ResolvedOpcode.Fresh:
                  var freshLabel = ((FreshExpr)e).AtLabel;
                  var eeType = e.E.Type.NormalizeExpand();
                  if (eeType is SetType) {
                    // generate:  (forall $o: ref :: { $o != null } X[Box($o)] ==> $o != null) &&
                    //            (forall $o: ref :: { X[Box($o)] } X[Box($o)] ==> !old($Heap)[$o,alloc])
                    // OR, if X[Box($o)] is rewritten into smaller parts, use the less good trigger old($Heap)[$o,alloc]
                    Boogie.Variable oVar = new Boogie.BoundVariable(GetToken(opExpr), new Boogie.TypedIdent(GetToken(opExpr), "$o", predef.RefType));
                    Boogie.Expr o = new Boogie.IdentifierExpr(GetToken(opExpr), oVar);
                    Boogie.Expr oNotNull = Boogie.Expr.Neq(o, predef.Null);
                    Boogie.Expr oInSet = TrInSet(GetToken(opExpr), o, e.E, ((SetType)eeType).Arg, true, out var performedInSetRewrite);
                    Boogie.Expr oNotFresh = OldAt(freshLabel).IsAlloced(GetToken(opExpr), o);
                    Boogie.Expr oIsFresh = Boogie.Expr.Not(oNotFresh);
                    Boogie.Expr notNullBody = Boogie.Expr.Imp(oInSet, oNotNull);
                    Boogie.Expr freshBody = Boogie.Expr.Imp(oInSet, oIsFresh);
                    var notNullTrigger = BplTrigger(oNotNull);
                    var notNullPred = new Boogie.ForallExpr(GetToken(opExpr), new List<Variable> { oVar }, notNullTrigger, notNullBody);
                    var freshTrigger = BplTrigger(performedInSetRewrite ? oNotFresh : oInSet);
                    var freshPred = new Boogie.ForallExpr(GetToken(opExpr), new List<Variable> { oVar }, freshTrigger, freshBody);
                    return Boogie.Expr.And(notNullPred, freshPred);
                  } else if (eeType is SeqType) {
                    // generate:  (forall $i: int :: 0 <= $i && $i < Seq#Length(X) ==> Unbox(Seq#Index(X,$i)) != null && !old($Heap)[Unbox(Seq#Index(X,$i)),alloc])
                    Boogie.Variable iVar = new Boogie.BoundVariable(GetToken(opExpr), new Boogie.TypedIdent(GetToken(opExpr), "$i", Boogie.Type.Int));
                    Boogie.Expr i = new Boogie.IdentifierExpr(GetToken(opExpr), iVar);
                    Boogie.Expr iBounds = BoogieGenerator.InSeqRange(GetToken(opExpr), i, Type.Int, TrExpr(e.E), true, null, false);
                    Boogie.Expr XsubI = BoogieGenerator.FunctionCall(GetToken(opExpr), BuiltinFunction.SeqIndex, predef.RefType, TrExpr(e.E), i);
                    XsubI = BoogieGenerator.FunctionCall(GetToken(opExpr), BuiltinFunction.Unbox, predef.RefType, XsubI);
                    Boogie.Expr oNotFresh = OldAt(freshLabel).IsAlloced(GetToken(opExpr), XsubI);
                    Boogie.Expr oIsFresh = Boogie.Expr.Not(oNotFresh);
                    Boogie.Expr xsubiNotNull = Boogie.Expr.Neq(XsubI, predef.Null);
                    Boogie.Expr body = Boogie.Expr.Imp(iBounds, Boogie.Expr.And(xsubiNotNull, oIsFresh));
                    //TRIGGERS: Does this make sense? dafny0\SmallTests
                    // BROKEN // NEW_TRIGGER
                    //TRIG (forall $i: int :: 0 <= $i && $i < Seq#Length(Q#0) && $Unbox(Seq#Index(Q#0, $i)): ref != null ==> !read(old($Heap), $Unbox(Seq#Index(Q#0, $i)): ref, alloc))
                    return new Boogie.ForallExpr(GetToken(opExpr), new List<Variable> { iVar }, body);
                  } else {
                    // generate:  x != null && !old($Heap)[x]
                    Boogie.Expr oNull = Boogie.Expr.Neq(TrExpr(e.E), predef.Null);
                    Boogie.Expr oIsFresh = Boogie.Expr.Not(OldAt(freshLabel).IsAlloced(GetToken(opExpr), TrExpr(e.E)));
                    return Boogie.Expr.Binary(GetToken(opExpr), BinaryOperator.Opcode.And, oNull, oIsFresh);
                  }
                case UnaryOpExpr.ResolvedOpcode.Allocated:
                  // Translate with $IsAllocBox, even if it requires boxing the argument. This has the effect of giving
                  // both the $IsAllocBox and $IsAlloc forms, because the axioms that connects these two is triggered
                  // by $IsAllocBox.
                  return BoogieGenerator.MkIsAllocBox(BoxIfNecessary(e.E.tok, TrExpr(e.E), e.E.Type), e.E.Type, HeapExpr);
                default:
                  Contract.Assert(false); throw new cce.UnreachableException();  // unexpected unary expression
              }
            }
          case ConversionExpr conversionExpr: {
              var e = conversionExpr;
              return BoogieGenerator.ConvertExpression(GetToken(e), TrExpr(e.E), e.E.Type, e.ToType);
            }
          case TypeTestExpr testExpr: {
              var e = testExpr;
              return BoogieGenerator.GetSubrangeCheck(TrExpr(e.E), e.E.Type, e.ToType, out var _) ?? Boogie.Expr.True;
            }
          case BinaryExpr binaryExpr: {
              BinaryExpr e = binaryExpr;
              var e0Type = e.E0.Type.NormalizeToAncestorType(); // used when making decisions about what Boogie operator/functions to use
              bool isReal = e0Type.IsNumericBased(Type.NumericPersuasion.Real);
              int bvWidth = e0Type.IsBitVectorType ? e0Type.AsBitVectorType.Width : -1;  // -1 indicates "not a bitvector type"
              Boogie.Expr e0 = TrExpr(e.E0);
              if (e.ResolvedOp == BinaryExpr.ResolvedOpcode.InSet) {
                return TrInSet(GetToken(binaryExpr), e0, e.E1, e.E0.Type, false, out var pr);  // let TrInSet translate e.E1
              } else if (e.ResolvedOp == BinaryExpr.ResolvedOpcode.NotInSet) {
                Boogie.Expr arg = TrInSet(GetToken(binaryExpr), e0, e.E1, e.E0.Type, false, out var pr);  // let TrInSet translate e.E1
                return Boogie.Expr.Unary(GetToken(binaryExpr), UnaryOperator.Opcode.Not, arg);
              } else if (e.ResolvedOp == BinaryExpr.ResolvedOpcode.InMultiSet) {
                return TrInMultiSet(GetToken(binaryExpr), e0, e.E1, e.E0.Type, false); // let TrInMultiSet translate e.E1
              } else if (e.ResolvedOp == BinaryExpr.ResolvedOpcode.NotInMultiSet) {
                Boogie.Expr arg = TrInMultiSet(GetToken(binaryExpr), e0, e.E1, e.E0.Type, false);  // let TrInMultiSet translate e.E1
                return Boogie.Expr.Unary(GetToken(binaryExpr), UnaryOperator.Opcode.Not, arg);
              }
              Boogie.Expr e1 = TrExpr(e.E1);
              BinaryOperator.Opcode bOpcode;
              Boogie.Type typ;
              var oe0 = e0;
              var oe1 = e1;
              var lit0 = BoogieGenerator.GetLit(e0);
              var lit1 = BoogieGenerator.GetLit(e1);
              bool liftLit = BoogieGenerator.IsLit(e0) && BoogieGenerator.IsLit(e1);
              // NOTE(namin): We usually avoid keeping literals, because their presence might mess up triggers that do not expect them.
              //              Still for equality-related operations, it's useful to keep them instead of lifting them, so that they can be propagated.
              bool keepLits = false;
              if (lit0 != null) {
                e0 = lit0;
              }
              if (lit1 != null) {
                e1 = lit1;
              }
              switch (e.ResolvedOp) {
                case BinaryExpr.ResolvedOpcode.Iff:
                  typ = Boogie.Type.Bool;
                  bOpcode = BinaryOperator.Opcode.Iff; break;
                case BinaryExpr.ResolvedOpcode.Imp:
                  typ = Boogie.Type.Bool;
                  bOpcode = BinaryOperator.Opcode.Imp; break;
                case BinaryExpr.ResolvedOpcode.And:
                  typ = Boogie.Type.Bool;
                  bOpcode = BinaryOperator.Opcode.And; break;
                case BinaryExpr.ResolvedOpcode.Or:
                  typ = Boogie.Type.Bool;
                  bOpcode = BinaryOperator.Opcode.Or; break;

                case BinaryExpr.ResolvedOpcode.EqCommon:
                  keepLits = true;
                  if (ModeledAsBoxType(e.E0.Type)) {
                    e1 = BoxIfNecessary(expr.tok, e1, e.E1.Type);
                    oe1 = BoxIfNecessary(expr.tok, oe1, e.E1.Type);
                  } else if (ModeledAsBoxType(e.E1.Type)) {
                    e0 = BoxIfNecessary(expr.tok, e0, e.E0.Type);
                    oe0 = BoxIfNecessary(expr.tok, oe0, e.E0.Type);
                  }
<<<<<<< HEAD
                  var cot = e0Type.AsCoDatatype;
                  if (cot != null) {
                    var e0args = e0Type.TypeArgs;
                    var e1args = e.E1.Type.NormalizeToAncestorType().TypeArgs;
                    return BoogieGenerator.CoEqualCall(cot, e0args, e1args, null, this.layerInterCluster.LayerN((int)FuelSetting.FuelAmount.HIGH), e0, e1, GetToken(binaryExpr));
                  }
                  if (e0Type.IsIndDatatype) {
=======
                  if (e.E0.Type.IsCoDatatype && e.E1.Type.IsCoDatatype) {
                    var e0args = e.E0.Type.NormalizeExpand().TypeArgs;
                    var e1args = e.E1.Type.NormalizeExpand().TypeArgs;
                    return BoogieGenerator.CoEqualCall(e.E0.Type.AsCoDatatype, e0args, e1args, null,
                      this.layerInterCluster.LayerN((int)FuelSetting.FuelAmount.HIGH), e0, e1, GetToken(binaryExpr));
                  }
                  if (e.E0.Type.IsIndDatatype && e.E1.Type.IsIndDatatype) {
>>>>>>> 81f028bf
                    return BoogieGenerator.TypeSpecificEqual(GetToken(binaryExpr), e.E0.Type, e0, e1);
                  }
                  typ = Boogie.Type.Bool;
                  bOpcode = BinaryOperator.Opcode.Eq;
                  break;
                case BinaryExpr.ResolvedOpcode.NeqCommon:
                  if (ModeledAsBoxType(e.E0.Type)) {
                    e1 = BoxIfNecessary(expr.tok, e1, e.E1.Type);
                    oe1 = BoxIfNecessary(expr.tok, oe1, e.E1.Type);
                  } else if (ModeledAsBoxType(e.E1.Type)) {
                    e0 = BoxIfNecessary(expr.tok, e0, e.E0.Type);
                    oe0 = BoxIfNecessary(expr.tok, oe0, e.E0.Type);
                  }
<<<<<<< HEAD
                  var cotx = e0Type.AsCoDatatype;
                  if (cotx != null) {
                    var e0args = e0Type.TypeArgs;
                    var e1args = e.E1.Type.NormalizeToAncestorType().TypeArgs;
                    var eq = BoogieGenerator.CoEqualCall(cotx, e0args, e1args, null, this.layerInterCluster.LayerN((int)FuelSetting.FuelAmount.HIGH), e0, e1, GetToken(binaryExpr));
                    return Boogie.Expr.Unary(GetToken(binaryExpr), UnaryOperator.Opcode.Not, eq);
                  }
                  if (e0Type.IsIndDatatype) {
=======
                  if (e.E0.Type.IsCoDatatype && e.E1.Type.IsCoDatatype) {
                    var e0args = e.E0.Type.NormalizeExpand().TypeArgs;
                    var e1args = e.E1.Type.NormalizeExpand().TypeArgs;
                    var eq = BoogieGenerator.CoEqualCall(e.E0.Type.AsCoDatatype, e0args, e1args, null,
                      this.layerInterCluster.LayerN((int)FuelSetting.FuelAmount.HIGH), e0, e1, GetToken(binaryExpr));
                    return Boogie.Expr.Unary(GetToken(binaryExpr), UnaryOperator.Opcode.Not, eq);
                  }
                  if (e.E0.Type.IsIndDatatype && e.E1.Type.IsIndDatatype) {
>>>>>>> 81f028bf
                    var eq = BoogieGenerator.TypeSpecificEqual(GetToken(binaryExpr), e.E0.Type, e0, e1);
                    return Boogie.Expr.Unary(GetToken(binaryExpr), UnaryOperator.Opcode.Not, eq);
                  }
                  typ = Boogie.Type.Bool;
                  bOpcode = BinaryOperator.Opcode.Neq;
                  break;
                case BinaryExpr.ResolvedOpcode.Lt:
                  if (0 <= bvWidth) {
                    return TrToFunctionCall(GetToken(binaryExpr), "lt_bv" + bvWidth, Boogie.Type.Bool, e0, e1, liftLit);
                  } else if (e0Type.IsBigOrdinalType) {
                    return FunctionCall(GetToken(binaryExpr), "ORD#Less", Boogie.Type.Bool, e0, e1);
                  } else if (isReal || !BoogieGenerator.DisableNonLinearArithmetic) {
                    typ = Boogie.Type.Bool;
                    bOpcode = BinaryOperator.Opcode.Lt;
                    break;
                  } else {
                    return TrToFunctionCall(GetToken(binaryExpr), "INTERNAL_lt_boogie", Boogie.Type.Bool, e0, e1, liftLit);
                  }
                case BinaryExpr.ResolvedOpcode.LessThanLimit:
                  return FunctionCall(GetToken(binaryExpr), "ORD#LessThanLimit", Boogie.Type.Bool, e0, e1);
                case BinaryExpr.ResolvedOpcode.Le:
                  keepLits = true;
                  if (0 <= bvWidth) {
                    return TrToFunctionCall(GetToken(binaryExpr), "le_bv" + bvWidth, Boogie.Type.Bool, e0, e1, false);
                  } else if (e0Type.IsBigOrdinalType) {
                    var less = FunctionCall(GetToken(binaryExpr), "ORD#Less", Boogie.Type.Bool, e0, e1);
                    var eq = Boogie.Expr.Eq(e0, e1);
                    return BplOr(eq, less);
                  } else if (isReal || !BoogieGenerator.DisableNonLinearArithmetic) {
                    typ = Boogie.Type.Bool;
                    bOpcode = BinaryOperator.Opcode.Le;
                    break;
                  } else {
                    return TrToFunctionCall(GetToken(binaryExpr), "INTERNAL_le_boogie", Boogie.Type.Bool, e0, e1, false);
                  }
                case BinaryExpr.ResolvedOpcode.Ge:
                  keepLits = true;
                  if (0 <= bvWidth) {
                    return TrToFunctionCall(GetToken(binaryExpr), "ge_bv" + bvWidth, Boogie.Type.Bool, e0, e1, false);
                  } else if (e0Type.IsBigOrdinalType) {
                    var less = FunctionCall(GetToken(binaryExpr), "ORD#Less", Boogie.Type.Bool, e1, e0);
                    var eq = Boogie.Expr.Eq(e1, e0);
                    return BplOr(eq, less);
                  } else if (isReal || !BoogieGenerator.DisableNonLinearArithmetic) {
                    typ = Boogie.Type.Bool;
                    bOpcode = BinaryOperator.Opcode.Ge;
                    break;
                  } else {
                    return TrToFunctionCall(GetToken(binaryExpr), "INTERNAL_ge_boogie", Boogie.Type.Bool, e0, e1, false);
                  }
                case BinaryExpr.ResolvedOpcode.Gt:
                  if (0 <= bvWidth) {
                    return TrToFunctionCall(GetToken(binaryExpr), "gt_bv" + bvWidth, Boogie.Type.Bool, e0, e1, liftLit);
                  } else if (e0Type.IsBigOrdinalType) {
                    return FunctionCall(GetToken(binaryExpr), "ORD#Less", Boogie.Type.Bool, e1, e0);
                  } else if (isReal || !BoogieGenerator.DisableNonLinearArithmetic) {
                    typ = Boogie.Type.Bool;
                    bOpcode = BinaryOperator.Opcode.Gt;
                    break;
                  } else {
                    return TrToFunctionCall(GetToken(binaryExpr), "INTERNAL_gt_boogie", Boogie.Type.Bool, e0, e1, liftLit);
                  }

                case BinaryExpr.ResolvedOpcode.Add:
                  if (0 <= bvWidth) {
                    return TrToFunctionCall(GetToken(binaryExpr), "add_bv" + bvWidth, BoogieGenerator.BplBvType(bvWidth), e0, e1, liftLit);
                  } else if (e0Type.IsBigOrdinalType) {
                    return TrToFunctionCall(GetToken(binaryExpr), "ORD#Plus", predef.BigOrdinalType, e0, e1, liftLit);
                  } else if (e0Type.IsCharType) {
                    return TrToFunctionCall(GetToken(binaryExpr), "char#Plus", predef.CharType, e0, e1, liftLit);
                  } else if (!isReal && BoogieGenerator.DisableNonLinearArithmetic) {
                    return TrToFunctionCall(GetToken(binaryExpr), "INTERNAL_add_boogie", Boogie.Type.Int, e0, e1, liftLit);
                  } else if (!isReal && (options.ArithMode == 2 || 5 <= options.ArithMode)) {
                    return TrToFunctionCall(GetToken(binaryExpr), "Add", Boogie.Type.Int, oe0, oe1, liftLit);
                  } else {
                    typ = isReal ? Boogie.Type.Real : Boogie.Type.Int;
                    bOpcode = BinaryOperator.Opcode.Add;
                    break;
                  }
                case BinaryExpr.ResolvedOpcode.Sub:
                  if (0 <= bvWidth) {
                    return TrToFunctionCall(GetToken(binaryExpr), "sub_bv" + bvWidth, BoogieGenerator.BplBvType(bvWidth), e0, e1, liftLit);
                  } else if (e0Type.IsBigOrdinalType) {
                    return TrToFunctionCall(GetToken(binaryExpr), "ORD#Minus", predef.BigOrdinalType, e0, e1, liftLit);
                  } else if (e0Type.IsCharType) {
                    return TrToFunctionCall(GetToken(binaryExpr), "char#Minus", predef.CharType, e0, e1, liftLit);
                  } else if (!isReal && BoogieGenerator.DisableNonLinearArithmetic) {
                    return TrToFunctionCall(GetToken(binaryExpr), "INTERNAL_sub_boogie", Boogie.Type.Int, e0, e1, liftLit);
                  } else if (!isReal && (options.ArithMode == 2 || 5 <= options.ArithMode)) {
                    return TrToFunctionCall(GetToken(binaryExpr), "Sub", Boogie.Type.Int, oe0, oe1, liftLit);
                  } else {
                    typ = isReal ? Boogie.Type.Real : Boogie.Type.Int;
                    bOpcode = BinaryOperator.Opcode.Sub;
                    break;
                  }
                case BinaryExpr.ResolvedOpcode.Mul:
                  if (0 <= bvWidth) {
                    return TrToFunctionCall(GetToken(binaryExpr), "mul_bv" + bvWidth, BoogieGenerator.BplBvType(bvWidth), e0, e1, liftLit);
                  } else if (!isReal && BoogieGenerator.DisableNonLinearArithmetic) {
                    return TrToFunctionCall(GetToken(binaryExpr), "INTERNAL_mul_boogie", Boogie.Type.Int, e0, e1, liftLit);
                  } else if (!isReal && options.ArithMode != 0 && options.ArithMode != 3) {
                    return TrToFunctionCall(GetToken(binaryExpr), "Mul", Boogie.Type.Int, oe0, oe1, liftLit);
                  } else {
                    typ = isReal ? Boogie.Type.Real : Boogie.Type.Int;
                    bOpcode = BinaryOperator.Opcode.Mul;
                    break;
                  }
                case BinaryExpr.ResolvedOpcode.Div:
                  if (0 <= bvWidth) {
                    return TrToFunctionCall(GetToken(binaryExpr), "div_bv" + bvWidth, BoogieGenerator.BplBvType(bvWidth), e0, e1, liftLit);
                  } else if (!isReal && BoogieGenerator.DisableNonLinearArithmetic && !isReal) {
                    return TrToFunctionCall(GetToken(binaryExpr), "INTERNAL_div_boogie", Boogie.Type.Int, e0, e1, liftLit);
                  } else if (!isReal && options.ArithMode != 0 && options.ArithMode != 3) {
                    return TrToFunctionCall(GetToken(binaryExpr), "Div", Boogie.Type.Int, e0, oe1, liftLit);
                  } else if (isReal) {
                    typ = Boogie.Type.Real;
                    bOpcode = BinaryOperator.Opcode.RealDiv;
                    break;
                  } else {
                    typ = Boogie.Type.Int;
                    bOpcode = BinaryOperator.Opcode.Div;
                    break;
                  }
                case BinaryExpr.ResolvedOpcode.Mod:
                  if (0 <= bvWidth) {
                    return TrToFunctionCall(GetToken(binaryExpr), "mod_bv" + bvWidth, BoogieGenerator.BplBvType(bvWidth), e0, e1, liftLit);
                  } else if (BoogieGenerator.DisableNonLinearArithmetic && !isReal) {
                    return TrToFunctionCall(GetToken(binaryExpr), "INTERNAL_mod_boogie", Boogie.Type.Int, e0, e1, liftLit);
                  } else if (!isReal && options.ArithMode != 0 && options.ArithMode != 3) {
                    return TrToFunctionCall(GetToken(binaryExpr), "Mod", Boogie.Type.Int, e0, oe1, liftLit);
                  } else {
                    typ = isReal ? Boogie.Type.Real : Boogie.Type.Int;
                    bOpcode = BinaryOperator.Opcode.Mod;
                    break;
                  }

                case BinaryExpr.ResolvedOpcode.LeftShift: {
                    Contract.Assert(0 <= bvWidth);
                    return TrToFunctionCall(GetToken(binaryExpr), "LeftShift_bv" + bvWidth, BoogieGenerator.BplBvType(bvWidth), e0, BoogieGenerator.ConvertExpression(GetToken(binaryExpr), e1, e.E1.Type, e.Type), liftLit);
                  }
                case BinaryExpr.ResolvedOpcode.RightShift: {
                    Contract.Assert(0 <= bvWidth);
                    return TrToFunctionCall(GetToken(binaryExpr), "RightShift_bv" + bvWidth, BoogieGenerator.BplBvType(bvWidth), e0, BoogieGenerator.ConvertExpression(GetToken(binaryExpr), e1, e.E1.Type, e.Type), liftLit);
                  }
                case BinaryExpr.ResolvedOpcode.BitwiseAnd: {
                    Contract.Assert(0 <= bvWidth);
                    return TrToFunctionCall(GetToken(binaryExpr), "and_bv" + bvWidth, BoogieGenerator.BplBvType(bvWidth), e0, e1, liftLit);
                  }
                case BinaryExpr.ResolvedOpcode.BitwiseOr: {
                    Contract.Assert(0 <= bvWidth);
                    return TrToFunctionCall(GetToken(binaryExpr), "or_bv" + bvWidth, BoogieGenerator.BplBvType(bvWidth), e0, e1, liftLit);
                  }
                case BinaryExpr.ResolvedOpcode.BitwiseXor: {
                    Contract.Assert(0 <= bvWidth);
                    return TrToFunctionCall(GetToken(binaryExpr), "xor_bv" + bvWidth, BoogieGenerator.BplBvType(bvWidth), e0, e1, liftLit);
                  }

                case BinaryExpr.ResolvedOpcode.LtChar:
                case BinaryExpr.ResolvedOpcode.LeChar:
                case BinaryExpr.ResolvedOpcode.GeChar:
                case BinaryExpr.ResolvedOpcode.GtChar: {
                    // work off the original operands (that is, allow them to be lit-wrapped)
                    var operand0 = BoogieGenerator.FunctionCall(e0.tok, BuiltinFunction.CharToInt, null, oe0);
                    var operand1 = BoogieGenerator.FunctionCall(e0.tok, BuiltinFunction.CharToInt, null, oe1);
                    BinaryOperator.Opcode bOp;
                    switch (e.ResolvedOp) {
                      case BinaryExpr.ResolvedOpcode.LtChar: bOp = BinaryOperator.Opcode.Lt; break;
                      case BinaryExpr.ResolvedOpcode.LeChar: bOp = BinaryOperator.Opcode.Le; break;
                      case BinaryExpr.ResolvedOpcode.GeChar: bOp = BinaryOperator.Opcode.Ge; break;
                      case BinaryExpr.ResolvedOpcode.GtChar: bOp = BinaryOperator.Opcode.Gt; break;
                      default:
                        Contract.Assert(false);  // unexpected case
                        throw new cce.UnreachableException();  // to please compiler
                    }
                    return Boogie.Expr.Binary(GetToken(binaryExpr), bOp, operand0, operand1);
                  }

                case BinaryExpr.ResolvedOpcode.SetEq:
                case BinaryExpr.ResolvedOpcode.MultiSetEq:
                case BinaryExpr.ResolvedOpcode.SeqEq:
                case BinaryExpr.ResolvedOpcode.MapEq:
                  return BoogieGenerator.TypeSpecificEqual(GetToken(binaryExpr), e.E0.Type, e0, e1);
                case BinaryExpr.ResolvedOpcode.SetNeq:
                case BinaryExpr.ResolvedOpcode.MultiSetNeq:
                case BinaryExpr.ResolvedOpcode.SeqNeq:
                case BinaryExpr.ResolvedOpcode.MapNeq:
                  return Boogie.Expr.Unary(GetToken(binaryExpr), UnaryOperator.Opcode.Not, BoogieGenerator.TypeSpecificEqual(GetToken(binaryExpr), e.E0.Type, e0, e1));

                case BinaryExpr.ResolvedOpcode.ProperSubset: {
                    return BoogieGenerator.ProperSubset(GetToken(binaryExpr), e0, e1);
                  }
                case BinaryExpr.ResolvedOpcode.Subset: {
                    bool finite = e.E1.Type.AsSetType.Finite;
                    var f = finite ? BuiltinFunction.SetSubset : BuiltinFunction.ISetSubset;
                    return BoogieGenerator.FunctionCall(GetToken(binaryExpr), f, null, e0, e1);
                  }
                case BinaryExpr.ResolvedOpcode.Superset: {
                    bool finite = e.E1.Type.AsSetType.Finite;
                    var f = finite ? BuiltinFunction.SetSubset : BuiltinFunction.ISetSubset;
                    return BoogieGenerator.FunctionCall(GetToken(binaryExpr), f, null, e1, e0);
                  }
                case BinaryExpr.ResolvedOpcode.ProperSuperset:
                  return BoogieGenerator.ProperSubset(GetToken(binaryExpr), e1, e0);
                case BinaryExpr.ResolvedOpcode.Disjoint: {
                    bool finite = e.E1.Type.AsSetType.Finite;
                    var f = finite ? BuiltinFunction.SetDisjoint : BuiltinFunction.ISetDisjoint;
                    return BoogieGenerator.FunctionCall(GetToken(binaryExpr), f, null, e0, e1);
                  }
                case BinaryExpr.ResolvedOpcode.InSet:
                  Contract.Assert(false); throw new cce.UnreachableException();  // this case handled above
                case BinaryExpr.ResolvedOpcode.NotInSet:
                  Contract.Assert(false); throw new cce.UnreachableException();  // this case handled above
                case BinaryExpr.ResolvedOpcode.Union: {
                    bool finite = e.E1.Type.AsSetType.Finite;
                    var f = finite ? BuiltinFunction.SetUnion : BuiltinFunction.ISetUnion;
                    return BoogieGenerator.FunctionCall(GetToken(binaryExpr), f, BoogieGenerator.TrType(binaryExpr.Type.AsSetType.Arg), e0, e1);
                  }
                case BinaryExpr.ResolvedOpcode.Intersection: {
                    bool finite = e.E1.Type.AsSetType.Finite;
                    var f = finite ? BuiltinFunction.SetIntersection : BuiltinFunction.ISetIntersection;
                    return BoogieGenerator.FunctionCall(GetToken(binaryExpr), f, BoogieGenerator.TrType(binaryExpr.Type.AsSetType.Arg), e0, e1);
                  }
                case BinaryExpr.ResolvedOpcode.SetDifference: {
                    bool finite = e.E1.Type.AsSetType.Finite;
                    var f = finite ? BuiltinFunction.SetDifference : BuiltinFunction.ISetDifference;
                    return BoogieGenerator.FunctionCall(GetToken(binaryExpr), f, BoogieGenerator.TrType(binaryExpr.Type.AsSetType.Arg), e0, e1);
                  }
                case BinaryExpr.ResolvedOpcode.ProperMultiSubset:
                  return BoogieGenerator.ProperMultiset(GetToken(binaryExpr), e0, e1);
                case BinaryExpr.ResolvedOpcode.MultiSubset:
                  return BoogieGenerator.FunctionCall(GetToken(binaryExpr), BuiltinFunction.MultiSetSubset, null, e0, e1);
                case BinaryExpr.ResolvedOpcode.MultiSuperset:
                  return BoogieGenerator.FunctionCall(GetToken(binaryExpr), BuiltinFunction.MultiSetSubset, null, e1, e0);
                case BinaryExpr.ResolvedOpcode.ProperMultiSuperset:
                  return BoogieGenerator.ProperMultiset(GetToken(binaryExpr), e1, e0);
                case BinaryExpr.ResolvedOpcode.MultiSetDisjoint:
                  return BoogieGenerator.FunctionCall(GetToken(binaryExpr), BuiltinFunction.MultiSetDisjoint, null, e0, e1);
                case BinaryExpr.ResolvedOpcode.InMultiSet:
                  Contract.Assert(false); throw new cce.UnreachableException();  // this case handled above
                case BinaryExpr.ResolvedOpcode.NotInMultiSet:
                  Contract.Assert(false); throw new cce.UnreachableException();  // this case handled above
                case BinaryExpr.ResolvedOpcode.MultiSetUnion:
                  return BoogieGenerator.FunctionCall(GetToken(binaryExpr), BuiltinFunction.MultiSetUnion, BoogieGenerator.TrType(binaryExpr.Type.AsMultiSetType.Arg), e0, e1);
                case BinaryExpr.ResolvedOpcode.MultiSetIntersection:
                  return BoogieGenerator.FunctionCall(GetToken(binaryExpr), BuiltinFunction.MultiSetIntersection, BoogieGenerator.TrType(binaryExpr.Type.AsMultiSetType.Arg), e0, e1);
                case BinaryExpr.ResolvedOpcode.MultiSetDifference:
                  return BoogieGenerator.FunctionCall(GetToken(binaryExpr), BuiltinFunction.MultiSetDifference, BoogieGenerator.TrType(binaryExpr.Type.AsMultiSetType.Arg), e0, e1);

                case BinaryExpr.ResolvedOpcode.ProperPrefix:
                  return BoogieGenerator.ProperPrefix(GetToken(binaryExpr), e0, e1);
                case BinaryExpr.ResolvedOpcode.Prefix: {
                    Boogie.Expr len0 = BoogieGenerator.FunctionCall(GetToken(binaryExpr), BuiltinFunction.SeqLength, null, e0);
                    Boogie.Expr len1 = BoogieGenerator.FunctionCall(GetToken(binaryExpr), BuiltinFunction.SeqLength, null, e1);
                    return Boogie.Expr.Binary(GetToken(binaryExpr), BinaryOperator.Opcode.And,
                      Boogie.Expr.Le(len0, len1),
                      BoogieGenerator.FunctionCall(GetToken(binaryExpr), BuiltinFunction.SeqSameUntil, null, e0, e1, len0));
                  }
                case BinaryExpr.ResolvedOpcode.Concat:
                  return BoogieGenerator.FunctionCall(GetToken(binaryExpr), BuiltinFunction.SeqAppend, BoogieGenerator.TrType(binaryExpr.Type.AsSeqType.Arg), e0, e1);
                case BinaryExpr.ResolvedOpcode.InSeq:
                  return BoogieGenerator.FunctionCall(GetToken(binaryExpr), BuiltinFunction.SeqContains, null, e1,
                    BoxIfNecessary(GetToken(binaryExpr), e0, e.E0.Type));
                case BinaryExpr.ResolvedOpcode.NotInSeq:
                  Boogie.Expr arg = BoogieGenerator.FunctionCall(GetToken(binaryExpr), BuiltinFunction.SeqContains, null, e1,
                    BoxIfNecessary(GetToken(binaryExpr), e0, e.E0.Type));
                  return Boogie.Expr.Unary(GetToken(binaryExpr), UnaryOperator.Opcode.Not, arg);
                case BinaryExpr.ResolvedOpcode.InMap: {
                    bool finite = e.E1.Type.AsMapType.Finite;
                    var f = finite ? BuiltinFunction.MapDomain : BuiltinFunction.IMapDomain;
                    return Boogie.Expr.SelectTok(GetToken(binaryExpr), BoogieGenerator.FunctionCall(GetToken(binaryExpr), f, predef.MapType(GetToken(e), finite, predef.BoxType, predef.BoxType), e1),
                      BoxIfNecessary(GetToken(binaryExpr), e0, e.E0.Type));
                  }
                case BinaryExpr.ResolvedOpcode.NotInMap: {
                    bool finite = e.E1.Type.AsMapType.Finite;
                    var f = finite ? BuiltinFunction.MapDomain : BuiltinFunction.IMapDomain;
                    Boogie.Expr inMap = Boogie.Expr.SelectTok(GetToken(binaryExpr), BoogieGenerator.FunctionCall(GetToken(binaryExpr), f, predef.MapType(GetToken(e), finite, predef.BoxType, predef.BoxType), e1),
                      BoxIfNecessary(GetToken(binaryExpr), e0, e.E0.Type));
                    return Boogie.Expr.Unary(GetToken(binaryExpr), UnaryOperator.Opcode.Not, inMap);
                  }
                case BinaryExpr.ResolvedOpcode.MapMerge: {
                    bool finite = e0Type.AsMapType.Finite;
                    var f = finite ? "Map#Merge" : "IMap#Merge";
                    return FunctionCall(GetToken(binaryExpr), f, BoogieGenerator.TrType(binaryExpr.Type), e0, e1);
                  }
                case BinaryExpr.ResolvedOpcode.MapSubtraction: {
                    bool finite = e0Type.AsMapType.Finite;
                    var f = finite ? "Map#Subtract" : "IMap#Subtract";
                    return FunctionCall(GetToken(binaryExpr), f, BoogieGenerator.TrType(binaryExpr.Type), e0, e1);
                  }

                case BinaryExpr.ResolvedOpcode.RankLt:
                  return Boogie.Expr.Binary(GetToken(binaryExpr), BinaryOperator.Opcode.Lt,
                    BoogieGenerator.FunctionCall(GetToken(binaryExpr), e0Type.IsDatatype ? BuiltinFunction.DtRank : BuiltinFunction.BoxRank, null, e0),
                    BoogieGenerator.FunctionCall(GetToken(binaryExpr), BuiltinFunction.DtRank, null, e1));
                case BinaryExpr.ResolvedOpcode.RankGt:
                  return Boogie.Expr.Binary(GetToken(binaryExpr), BinaryOperator.Opcode.Gt,
                    BoogieGenerator.FunctionCall(GetToken(binaryExpr), BuiltinFunction.DtRank, null, e0),
                    BoogieGenerator.FunctionCall(GetToken(binaryExpr), e.E1.Type.IsDatatype ? BuiltinFunction.DtRank : BuiltinFunction.BoxRank, null, e1));

                default:
                  Contract.Assert(false); throw new cce.UnreachableException();  // unexpected binary expression
              }
              liftLit = liftLit && !keepLits;
              var ae0 = keepLits ? oe0 : e0;
              var ae1 = keepLits ? oe1 : e1;
              Boogie.Expr re = Boogie.Expr.Binary(GetToken(binaryExpr), bOpcode, ae0, ae1);
              if (liftLit) {
                re = MaybeLit(re, typ);
              }
              return re;
            }
          case TernaryExpr ternaryExpr: {
              var e = ternaryExpr;
              var e0 = TrExpr(e.E0);
              if (!TernaryExpr.PrefixEqUsesNat && !e.E0.Type.IsBigOrdinalType) {
                e0 = FunctionCall(e0.tok, "ORD#FromNat", predef.BigOrdinalType, e0);
              }
              var e1 = TrExpr(e.E1);
              var e2 = TrExpr(e.E2);
              switch (e.Op) {
                case TernaryExpr.Opcode.PrefixEqOp:
                case TernaryExpr.Opcode.PrefixNeqOp:
                  var e1type = e.E1.Type.NormalizeExpand();
                  var e2type = e.E2.Type.NormalizeExpand();
                  var cot = e1type.AsCoDatatype;
                  Contract.Assert(cot != null);  // the argument types of prefix equality (and prefix disequality) are codatatypes
                  var r = BoogieGenerator.CoEqualCall(cot, e1type.TypeArgs, e2type.TypeArgs, e0, this.layerInterCluster.LayerN((int)FuelSetting.FuelAmount.HIGH), e1, e2);
                  if (e.Op == TernaryExpr.Opcode.PrefixEqOp) {
                    return r;
                  } else {
                    return Boogie.Expr.Unary(GetToken(ternaryExpr), UnaryOperator.Opcode.Not, r);
                  }
                default:
                  Contract.Assert(false); throw new cce.UnreachableException();  // unexpected ternary expression
              }
            }
          case LetExpr letExpr: {
              var e = letExpr;
              if (!e.Exact) {
                var d = BoogieGenerator.LetDesugaring(e);
                return TrExpr(d);
              } else {
                TrLetExprPieces(e, out var lhss, out var rhss);
                // in the translation of body, treat a let-bound variable as IsLit if its RHS definition is IsLit
                Contract.Assert(lhss.Count == rhss.Count);  // this is a postcondition of TrLetExprPieces
                var previousCount = BoogieGenerator.letBoundVariablesWithLitRHS.Count;
                for (var i = 0; i < lhss.Count; i++) {
                  if (BoogieGenerator.IsLit(rhss[i])) {
                    BoogieGenerator.letBoundVariablesWithLitRHS.Add(lhss[i].Name);
                  }
                  i++;
                }
                var body = TrExpr(e.Body);
                foreach (var v in lhss) {
                  BoogieGenerator.letBoundVariablesWithLitRHS.Remove(v.Name);
                }
                Contract.Assert(previousCount == BoogieGenerator.letBoundVariablesWithLitRHS.Count);
                // in the following, use the token for Body instead of the token for the whole let expression; this gives better error locations
                return new Boogie.LetExpr(GetToken(e.Body), lhss, rhss, null, body);
              }
            }
          case QuantifierExpr quantifierExpr: {
              QuantifierExpr e = quantifierExpr;

              if (e.SplitQuantifier != null) {
                return TrExpr(e.SplitQuantifierExpression);
              } else {
                List<Variable> bvars = new List<Variable>();
                var bodyEtran = this;
                if (e is ExistsExpr && BoogieGenerator.stmtContext == StmtType.ASSERT && BoogieGenerator.adjustFuelForExists) {
                  // assert exists need decrease fuel by 1
                  bodyEtran = bodyEtran.DecreaseFuel(1);
                  // set adjustFuelForExists to false so that we don't keep decrease the fuel in cases like the expr below.
                  // assert exists p:int :: exists t:T :: ToInt(t) > 0;
                  BoogieGenerator.adjustFuelForExists = false;
                } else if (e is ExistsExpr && BoogieGenerator.stmtContext == StmtType.ASSUME && BoogieGenerator.adjustFuelForExists) {
                  // assume exists need increase fuel by 1
                  bodyEtran = bodyEtran.LayerOffset(1);
                  BoogieGenerator.adjustFuelForExists = false;
                }

                Boogie.Expr antecedent = Boogie.Expr.True;

                List<bool> freeOfAlloc = ComprehensionExpr.BoundedPool.HasBounds(e.Bounds, ComprehensionExpr.BoundedPool.PoolVirtues.IndependentOfAlloc_or_ExplicitAlloc);
                antecedent = BplAnd(antecedent, bodyEtran.TrBoundVariables(e.BoundVars, bvars, false, freeOfAlloc)); // initHeapForAllStmt

                Boogie.QKeyValue kv = TrAttributes(e.Attributes, "trigger");
                Boogie.Trigger tr = BoogieGenerator.TrTrigger(bodyEtran, e.Attributes, GetToken(e), bvars, null, null);

                if (e.Range != null) {
                  antecedent = BplAnd(antecedent, bodyEtran.TrExpr(e.Range));
                }
                Boogie.Expr body = bodyEtran.TrExpr(e.Term);

                if (e is ForallExpr) {
                  return new Boogie.ForallExpr(GetToken(quantifierExpr), new List<TypeVariable>(), bvars, kv, tr, Boogie.Expr.Imp(antecedent, body));
                } else {
                  Contract.Assert(e is ExistsExpr);
                  return new Boogie.ExistsExpr(GetToken(quantifierExpr), new List<TypeVariable>(), bvars, kv, tr, Boogie.Expr.And(antecedent, body));
                }
              }
            }
          case SetComprehension comprehension: {
              var e = comprehension;
              List<bool> freeOfAlloc = ComprehensionExpr.BoundedPool.HasBounds(e.Bounds, ComprehensionExpr.BoundedPool.PoolVirtues.IndependentOfAlloc_or_ExplicitAlloc);

              // Translate "set xs | R :: T" into:
              //     lambda y: BoxType :: (exists xs :: CorrectType(xs) && R && y==Box(T))
              // or if "T" is "xs", then:
              //     lambda y: BoxType :: CorrectType(y) && R[xs := Unbox(y)]
              var yVar = new Boogie.BoundVariable(GetToken(comprehension), new Boogie.TypedIdent(GetToken(comprehension), BoogieGenerator.CurrentIdGenerator.FreshId("$y#"), predef.BoxType));
              Boogie.Expr y = new Boogie.IdentifierExpr(GetToken(comprehension), yVar);
              Boogie.Expr lbody;
              if (e.TermIsSimple) {
                var bv = e.BoundVars[0];
                // lambda y: BoxType :: CorrectType(y) && R[xs := yUnboxed]
                Boogie.Expr typeAntecedent = BoogieGenerator.MkIsBox(new Boogie.IdentifierExpr(GetToken(comprehension), yVar), bv.Type);
                if (freeOfAlloc != null && !freeOfAlloc[0]) {
                  var isAlloc = BoogieGenerator.MkIsAllocBox(new Boogie.IdentifierExpr(GetToken(comprehension), yVar), bv.Type, HeapExpr);
                  typeAntecedent = BplAnd(typeAntecedent, isAlloc);
                }
                var yUnboxed = BoogieGenerator.UnboxIfBoxed(new Boogie.IdentifierExpr(GetToken(comprehension), yVar), bv.Type);
                var range = BoogieGenerator.Substitute(e.Range, bv, new BoogieWrapper(yUnboxed, bv.Type));
                lbody = BplAnd(typeAntecedent, TrExpr(range));
              } else {
                // lambda y: BoxType :: (exists xs :: CorrectType(xs) && R && y==Box(T))
                List<Variable> bvars = new List<Variable>();
                Boogie.Expr typeAntecedent = TrBoundVariables(e.BoundVars, bvars, false, freeOfAlloc);

                var eq = Boogie.Expr.Eq(y, BoxIfNecessary(GetToken(comprehension), TrExpr(e.Term), e.Term.Type));
                var ebody = Boogie.Expr.And(BplAnd(typeAntecedent, TrExpr(e.Range)), eq);
                var triggers = BoogieGenerator.TrTrigger(this, e.Attributes, GetToken(e));
                lbody = new Boogie.ExistsExpr(GetToken(comprehension), bvars, triggers, ebody);
              }
              Boogie.QKeyValue kv = TrAttributes(e.Attributes, "trigger");
              return new Boogie.LambdaExpr(GetToken(comprehension), new List<TypeVariable>(), new List<Variable> { yVar }, kv, lbody);
            }
          case MapComprehension comprehension: {
              var e = comprehension;
              // Translate "map x,y | R(x,y) :: F(x,y) := G(x,y)" into
              // Map#Glue(lambda w: BoxType :: exists x,y :: R(x,y) && unbox(w) == F(x,y),
              //          lambda w: BoxType :: G(project_x(unbox(w)), project_y(unbox(w))),
              //          type)".
              // where project_x and project_y are functions defined (elsewhere, in CanCallAssumption) by the following axiom:
              //     forall x,y :: R(x,y) ==> var x',y' := project_x(unbox(F(x,y))),project_y(unbox(F(x,y))); R(x',y') && F(x',y') == F(x,y)
              // that is (without the let expression):
              //     forall x,y :: R(x,y) ==> R(project_x(unbox(F(x,y))), project_y(unbox(F(x,y)))) && F(project_x(unbox(F(x,y))), project_y(unbox(F(x,y)))) == F(x,y)
              //
              // In the common case where F(x,y) is omitted (in which case the list of bound variables is restricted to length 1):
              // Translate "map x | R(x) :: G(x)" into
              // Map#Glue(lambda w: BoxType :: R(unbox(w)),
              //          lambda w: BoxType :: G(unbox(w)),
              //          type)".
              List<Variable> bvars = new List<Variable>();
              List<bool> freeOfAlloc = ComprehensionExpr.BoundedPool.HasBounds(e.Bounds, ComprehensionExpr.BoundedPool.PoolVirtues.IndependentOfAlloc_or_ExplicitAlloc);

              Boogie.QKeyValue kv = TrAttributes(e.Attributes, "trigger");

              var wVar = new Boogie.BoundVariable(GetToken(comprehension), new Boogie.TypedIdent(GetToken(comprehension), BoogieGenerator.CurrentIdGenerator.FreshId("$w#"), predef.BoxType));

              Boogie.Expr keys, values;
              if (!e.IsGeneralMapComprehension) {
                var bv = e.BoundVars[0];
                var w = new Boogie.IdentifierExpr(GetToken(comprehension), wVar);
                Boogie.Expr unboxw = BoogieGenerator.UnboxIfBoxed(w, bv.Type);
                Boogie.Expr typeAntecedent = BoogieGenerator.MkIsBox(w, bv.Type);
                if (freeOfAlloc != null && !freeOfAlloc[0]) {
                  var isAlloc = BoogieGenerator.MkIsAllocBox(w, bv.Type, HeapExpr);
                  typeAntecedent = BplAnd(typeAntecedent, isAlloc);
                }
                var subst = new Dictionary<IVariable, Expression>();
                subst.Add(bv, new BoogieWrapper(unboxw, bv.Type));

                var ebody = BplAnd(typeAntecedent, TrExpr(BoogieGenerator.Substitute(e.Range, null, subst)));
                keys = new Boogie.LambdaExpr(GetToken(e), new List<TypeVariable>(), new List<Variable> { wVar }, kv, ebody);
                ebody = TrExpr(BoogieGenerator.Substitute(e.Term, null, subst));
                values = new Boogie.LambdaExpr(GetToken(e), new List<TypeVariable>(), new List<Variable> { wVar }, kv, BoxIfNecessary(GetToken(comprehension), ebody, e.Term.Type));
              } else {
                var t = e.TermLeft;
                var w = new Boogie.IdentifierExpr(GetToken(comprehension), wVar);
                Boogie.Expr unboxw = BoogieGenerator.UnboxIfBoxed(w, t.Type);
                Boogie.Expr typeAntecedent = BoogieGenerator.MkIsBox(w, t.Type);
                if (freeOfAlloc != null && !freeOfAlloc[0]) {
                  var isAlloc = BoogieGenerator.MkIsAllocBox(w, t.Type, HeapExpr);
                  typeAntecedent = BplAnd(typeAntecedent, isAlloc);
                }

                BoogieGenerator.CreateBoundVariables(e.BoundVars, out var bvs, out var args);
                Contract.Assert(e.BoundVars.Count == bvs.Count);
                var subst = new Dictionary<IVariable, Expression>();
                for (var i = 0; i < e.BoundVars.Count; i++) {
                  subst.Add(e.BoundVars[i], new BoogieWrapper(args[i], e.BoundVars[i].Type));
                }
                var rr = TrExpr(BoogieGenerator.Substitute(e.Range, null, subst));
                var ff = TrExpr(BoogieGenerator.Substitute(t, null, subst));
                var exst_body = BplAnd(rr, Boogie.Expr.Eq(unboxw, ff));
                var ebody = BplAnd(typeAntecedent, new Boogie.ExistsExpr(GetToken(e), bvs, exst_body));
                keys = new Boogie.LambdaExpr(GetToken(e), new List<TypeVariable>(), new List<Variable> { wVar }, kv, ebody);

                BoogieGenerator.CreateMapComprehensionProjectionFunctions(e);
                Contract.Assert(e.ProjectionFunctions != null && e.ProjectionFunctions.Count == e.BoundVars.Count);
                subst = new Dictionary<IVariable, Expression>();
                for (var i = 0; i < e.BoundVars.Count; i++) {
                  var p = new Boogie.NAryExpr(GetToken(e), new Boogie.FunctionCall(e.ProjectionFunctions[i]), new List<Boogie.Expr> { unboxw });
                  var prj = new BoogieWrapper(p, e.BoundVars[i].Type);
                  subst.Add(e.BoundVars[i], prj);
                }
                ebody = TrExpr(BoogieGenerator.Substitute(e.Term, null, subst));
                values = new Boogie.LambdaExpr(GetToken(e), new List<TypeVariable>(), new List<Variable> { wVar }, kv, BoxIfNecessary(GetToken(comprehension), ebody, e.Term.Type));
              }

              bool finite = e.Finite;
              var f = finite ? BuiltinFunction.MapGlue : BuiltinFunction.IMapGlue;
              return BoogieGenerator.FunctionCall(GetToken(e), f, null, keys, values, BoogieGenerator.TypeToTy(comprehension.Type));
            }
          case LambdaExpr lambdaExpr: {
              var e = lambdaExpr;
              return TrLambdaExpr(e);
            }
          case StmtExpr stmtExpr: {
              var e = stmtExpr;
              return TrExpr(e.E);
            }
          case ITEExpr iteExpr: {
              ITEExpr e = iteExpr;
              var g = BoogieGenerator.RemoveLit(TrExpr(e.Test));
              var thn = BoogieGenerator.RemoveLit(TrExpr(e.Thn));
              var els = BoogieGenerator.RemoveLit(TrExpr(e.Els));
              return new NAryExpr(GetToken(iteExpr), new IfThenElse(GetToken(iteExpr)), new List<Boogie.Expr> { g, thn, els });
            }
          case MatchExpr matchExpr: {
              var e = matchExpr;
              var ite = DesugarMatchExpr(e);
              return TrExpr(ite);
            }
          case ConcreteSyntaxExpression expression: {
              var e = expression;
              return TrExpr(e.ResolvedExpression);
            }
          case NestedMatchExpr nestedMatchExpr:
            return TrExpr(nestedMatchExpr.Flattened);
          case BoxingCastExpr castExpr: {
              BoxingCastExpr e = castExpr;
              return BoogieGenerator.CondApplyBox(GetToken(e), TrExpr(e.E), e.FromType, e.ToType);
            }
          case UnboxingCastExpr castExpr: {
              UnboxingCastExpr e = castExpr;
              return BoogieGenerator.CondApplyUnbox(GetToken(e), TrExpr(e.E), e.FromType, e.ToType);
            }
          default:
            Contract.Assert(false); throw new cce.UnreachableException();  // unexpected expression
        }
      }

      public Expr TrExprSpecialFunctionCall(FunctionCallExpr expr) {
        Contract.Requires(expr.Function is SpecialFunction);
        string name = expr.Function.Name;
        if (name == "RotateLeft") {
          var w = expr.Type.AsBitVectorType.Width;
          Expression arg = expr.Args[0];
          return TrToFunctionCall(GetToken(expr), "LeftRotate_bv" + w, BoogieGenerator.BplBvType(w), TrExpr(expr.Receiver), BoogieGenerator.ConvertExpression(GetToken(expr), TrExpr(arg), arg.Type, expr.Type), false);
        } else if (name == "RotateRight") {
          var w = expr.Type.AsBitVectorType.Width;
          Expression arg = expr.Args[0];
          return TrToFunctionCall(GetToken(expr), "RightRotate_bv" + w, BoogieGenerator.BplBvType(w), TrExpr(expr.Receiver), BoogieGenerator.ConvertExpression(GetToken(expr), TrExpr(arg), arg.Type, expr.Type), false);
        } else {
          bool argsAreLitDummy;
          var args = FunctionInvocationArguments(expr, null, null, true, out argsAreLitDummy);
          var id = new Boogie.IdentifierExpr(GetToken(expr), expr.Function.FullSanitizedName, BoogieGenerator.TrType(expr.Type));
          return new Boogie.NAryExpr(GetToken(expr), new Boogie.FunctionCall(id), args);
        }
      }
      public Expr TrToFunctionCall(Boogie.IToken tok, string function, Boogie.Type returnType, Boogie.Expr e0, Boogie.Expr e1, bool liftLit) {
        Boogie.Expr re = FunctionCall(tok, function, returnType, e0, e1);
        if (liftLit) {
          re = MaybeLit(re, returnType);
        }
        return re;
      }

      private Expr TrLambdaExpr(LambdaExpr e) {
        Contract.Requires(e != null);

        var bvars = new List<Boogie.Variable>();

        var varNameGen = BoogieGenerator.CurrentIdGenerator.NestedFreshIdGenerator("$l#");

        var heap = BplBoundVar(varNameGen.FreshId("#heap#"), predef.HeapType, bvars);

        var ves = (from bv in e.BoundVars
                   select
BplBoundVar(varNameGen.FreshId(string.Format("#{0}#", bv.Name)), predef.BoxType, bvars)).ToList();
        var subst = e.BoundVars.Zip(ves, (bv, ve) => {
          var unboxy = BoogieGenerator.UnboxIfBoxed(ve, bv.Type);
          return new KeyValuePair<IVariable, Expression>(bv, new BoogieWrapper(unboxy, bv.Type));
        }).ToDictionary(x => x.Key, x => x.Value);
        var su = new Substituter(null, subst, new Dictionary<TypeParameter, Type>());

        var et = new ExpressionTranslator(this, heap);
        var lvars = new List<Boogie.Variable>();
        var ly = BplBoundVar(varNameGen.FreshId("#ly#"), predef.LayerType, lvars);
        et = et.WithLayer(ly);

        var ebody = et.TrExpr(BoogieGenerator.Substitute(e.Body, null, subst));
        ebody = BoogieGenerator.BoxIfUnboxed(ebody, e.Body.Type);

        var isBoxes = BplAnd(ves.Zip(e.BoundVars, (ve, bv) => BoogieGenerator.MkIsBox(ve, bv.Type)));
        var reqbody = e.Range == null
          ? isBoxes
          : BplAnd(isBoxes, et.TrExpr(BoogieGenerator.Substitute(e.Range, null, subst)));

        var rdvars = new List<Boogie.Variable>();
        var o = BplBoundVar(varNameGen.FreshId("#o#"), predef.RefType, rdvars);
        Boogie.Expr rdbody = new Boogie.LambdaExpr(GetToken(e), new List<TypeVariable>(), rdvars, null,
          BoogieGenerator.InRWClause(GetToken(e), o, null, e.Reads.Expressions.ConvertAll(su.SubstFrameExpr), et, null, null));
        rdbody = FunctionCall(GetToken(e), "SetRef_to_SetBox", predef.SetType(GetToken(e), true, predef.BoxType), rdbody);

        return MaybeLit(
          BoogieGenerator.FunctionCall(GetToken(e), BuiltinFunction.AtLayer, predef.HandleType,
            new Boogie.LambdaExpr(GetToken(e), new List<TypeVariable>(), lvars, null,
              FunctionCall(GetToken(e), BoogieGenerator.Handle(e.BoundVars.Count), predef.BoxType,
                new Boogie.LambdaExpr(GetToken(e), new List<TypeVariable>(), bvars, null, ebody),
                new Boogie.LambdaExpr(GetToken(e), new List<TypeVariable>(), bvars, null, reqbody),
                new Boogie.LambdaExpr(GetToken(e), new List<TypeVariable>(), bvars, null, rdbody))),
            layerIntraCluster != null ? layerIntraCluster.ToExpr() : layerInterCluster.ToExpr()),
          predef.HandleType);
      }

      public void TrLetExprPieces(LetExpr let, out List<Boogie.Variable> lhss, out List<Boogie.Expr> rhss) {
        Contract.Requires(let != null);
        var substMap = new Dictionary<IVariable, Expression>();
        for (int i = 0; i < let.LHSs.Count; i++) {
          var rhs = TrExpr(let.RHSs[i]);
          var toType = let.LHSs[i].Var?.Type ?? let.LHSs[i].Expr.Type;
          rhs = BoogieGenerator.CondApplyBox(rhs.tok, rhs, let.RHSs[i].Type, toType);
          BoogieGenerator.AddCasePatternVarSubstitutions(let.LHSs[i], rhs, substMap);
        }
        lhss = new List<Boogie.Variable>();
        rhss = new List<Boogie.Expr>();
        foreach (var v in let.BoundVars) {
          var rhs = substMap[v];  // this should succeed (that is, "v" is in "substMap"), because the AddCasePatternVarSubstitutions calls above should have added a mapping for each bound variable in let.BoundVars
          var bv = BplBoundVar(v.AssignUniqueName(BoogieGenerator.currentDeclaration.IdGenerator), BoogieGenerator.TrType(v.Type), out var bvIde);
          lhss.Add(bv);
          rhss.Add(TrExpr(rhs));
        }
      }

      public Expression DesugarMatchExpr(MatchExpr e) {
        Contract.Requires(e != null);
        // Translate:
        //   match S
        //   case C(i, j) => X
        //   case D(k, l) => Y
        //   case E(m, n) => Z
        // into:
        //   if S.C? then
        //     X[i,j := S.dC0, S.dC1]
        //   else if S.D? then
        //     Y[k,l := S.dD0, S.dD1]
        //   else
        //     Z[m,n := S.dE0, S.dE1]
        // As a special case, when there are no cases at all (which, in a correct program, means the
        // match expression is unreachable), the translation is:
        //   t
        // where is "t" is some value (in particular, the default value) of the expected type.
        Expression r = null;
        for (int i = e.Cases.Count; 0 <= --i;) {
          var mc = e.Cases[i];
          var substMap = new Dictionary<IVariable, Expression>();
          var argIndex = 0;
          foreach (var bv in mc.Arguments) {
            if (!LocalVariable.HasWildcardName(bv)) {
              var dtor = mc.Ctor.Destructors[argIndex];
              var dv = new MemberSelectExpr(bv.tok, e.Source, dtor);
              substMap.Add(bv, dv);
            }
            argIndex++;
          }
          var c = BoogieGenerator.Substitute(mc.Body, null, substMap);
          if (r == null) {
            r = c;
          } else {
            var test = new MemberSelectExpr(mc.tok, e.Source, mc.Ctor.QueryField);
            var ite = new ITEExpr(mc.tok, false, test, c, r);
            ite.Type = e.Type;
            r = ite;
          }
        }
        return r ?? new BoogieWrapper(ArbitraryValue(e.Type), e.Type);
      }

      public Boogie.Expr TrBoundVariables(List<BoundVar/*!*/> boundVars, List<Variable> bvars) {
        return TrBoundVariables(boundVars, bvars, false);
      }

      public Boogie.Expr TrBoundVariables(List<BoundVar/*!*/> boundVars, List<Variable> bvars, bool translateAsLocals, List<bool>/*?*/ freeOfAlloc = null) {
        Contract.Requires(boundVars != null);
        Contract.Requires(bvars != null);
        Contract.Requires(freeOfAlloc == null || freeOfAlloc.Count == boundVars.Count);
        Contract.Ensures(Contract.Result<Boogie.Expr>() != null);

        Boogie.Expr typeAntecedent = Boogie.Expr.True;
        var i = 0;
        foreach (BoundVar bv in boundVars) {
          var tid = new Boogie.TypedIdent(bv.tok, bv.AssignUniqueName(BoogieGenerator.currentDeclaration.IdGenerator), BoogieGenerator.TrType(bv.Type));
          Boogie.Variable bvar;
          if (translateAsLocals) {
            bvar = new Boogie.LocalVariable(bv.tok, tid);
          } else {
            bvar = new Boogie.BoundVariable(bv.tok, tid);
          }
          bvars.Add(bvar);
          var useAlloc = freeOfAlloc == null || freeOfAlloc[i] ? NOALLOC : ISALLOC;
          Boogie.Expr wh = BoogieGenerator.GetWhereClause(bv.tok, new Boogie.IdentifierExpr(bv.tok, bvar), bv.Type, this, useAlloc);
          if (wh != null) {
            typeAntecedent = BplAnd(typeAntecedent, wh);
          }
          i++;
        }
        return typeAntecedent;
      }

      public List<Tuple<Boogie.Variable, Boogie.Expr>> TrBoundVariables_SeparateWhereClauses(List<BoundVar/*!*/> boundVars) {
        Contract.Requires(boundVars != null);
        Contract.Ensures(Contract.Result<List<Tuple<Boogie.Variable, Boogie.Expr>>>() != null);

        var varsAndAntecedents = new List<Tuple<Boogie.Variable, Boogie.Expr>>();
        foreach (BoundVar bv in boundVars) {
          var tid = new Boogie.TypedIdent(bv.tok, bv.AssignUniqueName(BoogieGenerator.currentDeclaration.IdGenerator), BoogieGenerator.TrType(bv.Type));
          var bvar = new Boogie.BoundVariable(bv.tok, tid);
          var wh = BoogieGenerator.GetWhereClause(bv.tok, new Boogie.IdentifierExpr(bv.tok, bvar), bv.Type, this, NOALLOC);
          varsAndAntecedents.Add(Tuple.Create<Boogie.Variable, Boogie.Expr>(bvar, wh));
        }
        return varsAndAntecedents;
      }

      public Boogie.Expr TrBoundVariablesRename(List<BoundVar> boundVars, List<Variable> bvars, out Dictionary<IVariable, Expression> substMap, out Boogie.Trigger antitriggers) {
        Contract.Requires(boundVars != null);
        Contract.Requires(bvars != null);

        substMap = new Dictionary<IVariable, Expression>();
        antitriggers = null;
        Boogie.Expr typeAntecedent = Boogie.Expr.True;
        foreach (BoundVar bv in boundVars) {
          var newBoundVar = new BoundVar(bv.tok, bv.Name, bv.Type);
          IdentifierExpr ie = new IdentifierExpr(newBoundVar.tok, newBoundVar.AssignUniqueName(BoogieGenerator.currentDeclaration.IdGenerator));
          ie.Var = newBoundVar; ie.Type = ie.Var.Type;  // resolve ie here
          substMap.Add(bv, ie);
          Boogie.Variable bvar = new Boogie.BoundVariable(newBoundVar.tok, new Boogie.TypedIdent(newBoundVar.tok, newBoundVar.AssignUniqueName(BoogieGenerator.currentDeclaration.IdGenerator), BoogieGenerator.TrType(newBoundVar.Type)));
          bvars.Add(bvar);
          var bIe = new Boogie.IdentifierExpr(bvar.tok, bvar);
          Boogie.Expr wh = BoogieGenerator.GetWhereClause(bv.tok, bIe, newBoundVar.Type, this, NOALLOC);
          if (wh != null) {
            typeAntecedent = BplAnd(typeAntecedent, wh);
          }
        }
        return typeAntecedent;
      }

      public List<Boogie.Expr> FunctionInvocationArguments(FunctionCallExpr e, Boogie.Expr layerArgument, Boogie.Expr revealArgument) {
        bool dummy;
        return FunctionInvocationArguments(e, layerArgument, revealArgument, false, out dummy);
      }

      public List<Boogie.Expr> FunctionInvocationArguments(FunctionCallExpr e, Boogie.Expr layerArgument, Boogie.Expr revealArgument, bool omitHeapArgument, out bool argsAreLit) {
        Contract.Requires(e != null);
        Contract.Ensures(Contract.Result<List<Boogie.Expr>>() != null);

        var args = new List<Boogie.Expr>();

        // first add type arguments
        var tyParams = GetTypeParams(e.Function);
        var tySubst = e.TypeArgumentSubstitutionsWithParents();
        args.AddRange(BoogieGenerator.trTypeArgs(tySubst, tyParams));

        if (layerArgument != null) {
          args.Add(layerArgument);
        }
        if (revealArgument != null) {
          args.Add(revealArgument);
        }
        if (e.Function is TwoStateFunction) {
          args.Add(OldAt(e.AtLabel).HeapExpr);
        }
        if (!omitHeapArgument && e.Function.ReadsHeap) {
          Contract.Assert(HeapExpr != null);
          args.Add(HeapExpr);
          // If the function doesn't use the heap, but global settings say to use it,
          // then we want to quantify over the heap so that heap in the trigger can match over
          // heap modifying operations. (see Test/dafny4/Bug144.dfy)
          bool usesHeap = e.Function.ReadsHeap || e.Function.Formals.Any(f => f.Type.IsRefType);
          if (!usesHeap) {
            Statistics_HeapAsQuantifierCount++;
          }
        }
        argsAreLit = true;
        if (!e.Function.IsStatic) {
          var tr_ee = BoogieGenerator.BoxifyForTraitParent(e.tok, TrExpr(e.Receiver), e.Function, e.Receiver.Type);
          argsAreLit = argsAreLit && BoogieGenerator.IsLit(tr_ee);
          args.Add(tr_ee);
        }
        for (int i = 0; i < e.Args.Count; i++) {
          Expression ee = e.Args[i];
          Type t = e.Function.Formals[i].Type;
          Expr tr_ee = TrExpr(ee);
          argsAreLit = argsAreLit && BoogieGenerator.IsLit(tr_ee);
          args.Add(BoogieGenerator.CondApplyBox(GetToken(e), tr_ee, cce.NonNull(ee.Type), t));
        }
        return args;
      }

      public Boogie.Expr GetArrayIndexFieldName(IToken tok, List<Expression> indices) {
        return BoogieGenerator.GetArrayIndexFieldName(tok, indices.ConvertAll(idx => {
          var e = TrExpr(idx);
          return BoogieGenerator.ConvertExpression(GetToken(idx), e, idx.Type, Type.Int);
        }));
      }

      public Boogie.Expr BoxIfNecessary(IToken tok, Boogie.Expr e, Type fromType) {
        Contract.Requires(tok != null);
        Contract.Requires(e != null);
        Contract.Requires(fromType != null);
        Contract.Ensures(Contract.Result<Boogie.Expr>() != null);
        return BoogieGenerator.BoxIfNecessary(tok, e, fromType);
      }

      /// <summary>
      /// Translate like s[Box(elmt)], but try to avoid as many set functions as possible in the
      /// translation, because such functions can mess up triggering.
      /// </summary>
      public Boogie.Expr TrInSet(IToken tok, Boogie.Expr elmt, Expression s, Type elmtType, bool aggressive, out bool performedRewrite) {
        Contract.Requires(tok != null);
        Contract.Requires(elmt != null);
        Contract.Requires(s != null);
        Contract.Requires(elmtType != null);
        Contract.Ensures(Contract.Result<Boogie.Expr>() != null);

        var elmtBox = BoxIfNecessary(tok, elmt, elmtType);
        var r = TrInSet_Aux(tok, elmt, elmtBox, s, aggressive, out performedRewrite);
        Contract.Assert(performedRewrite == RewriteInExpr(s, aggressive)); // sanity check
        return r;
      }
      /// <summary>
      /// The worker routine for TrInSet.  This method takes both "elmt" and "elmtBox" as parameters,
      /// using the former when the unboxed form is needed and the latter when the boxed form is needed.
      /// This gives the caller the flexibility to pass in either "o, Box(o)" or "Unbox(bx), bx".
      /// Note: This method must be kept in synch with RewriteInExpr.
      /// </summary>
      public Boogie.Expr TrInSet_Aux(IToken tok, Boogie.Expr elmt, Boogie.Expr elmtBox, Expression s, bool aggressive, out bool performedRewrite) {
        Contract.Requires(tok != null);
        Contract.Requires(elmt != null);
        Contract.Requires(elmtBox != null);
        Contract.Requires(s != null);
        Contract.Ensures(Contract.Result<Boogie.Expr>() != null);

        performedRewrite = true;  // assume a rewrite will happen
        s = s.Resolved;
        bool pr;
        if (s is BinaryExpr && aggressive) {
          BinaryExpr bin = (BinaryExpr)s;
          switch (bin.ResolvedOp) {
            case BinaryExpr.ResolvedOpcode.Union:
              return Boogie.Expr.Or(TrInSet_Aux(tok, elmt, elmtBox, bin.E0, aggressive, out pr), TrInSet_Aux(tok, elmt, elmtBox, bin.E1, aggressive, out pr));
            case BinaryExpr.ResolvedOpcode.Intersection:
              return Boogie.Expr.And(TrInSet_Aux(tok, elmt, elmtBox, bin.E0, aggressive, out pr), TrInSet_Aux(tok, elmt, elmtBox, bin.E1, aggressive, out pr));
            case BinaryExpr.ResolvedOpcode.SetDifference:
              return Boogie.Expr.And(TrInSet_Aux(tok, elmt, elmtBox, bin.E0, aggressive, out pr), Boogie.Expr.Not(TrInSet_Aux(tok, elmt, elmtBox, bin.E1, aggressive, out pr)));
            default:
              break;
          }
        } else if (s is SetDisplayExpr) {
          SetDisplayExpr disp = (SetDisplayExpr)s;
          Boogie.Expr disjunction = null;
          foreach (Expression a in disp.Elements) {
            Boogie.Expr disjunct = Boogie.Expr.Eq(elmt, TrExpr(a));
            if (disjunction == null) {
              disjunction = disjunct;
            } else {
              disjunction = Boogie.Expr.Or(disjunction, disjunct);
            }
          }
          if (disjunction == null) {
            return Boogie.Expr.False;
          } else {
            return disjunction;
          }
        } else if (s is SetComprehension) {
          var compr = (SetComprehension)s;
          // Translate "elmt in set xs | R :: T" into:
          //     exists xs :: CorrectType(xs) && R && elmt==T
          // or if "T" is "xs", then:
          //     CorrectType(elmt) && R[xs := elmt]
          if (compr.TermIsSimple) {
            // CorrectType(elmt) && R[xs := elmt]
            // Note, we can always use NOALLOC here.
            Boogie.Expr typeAntecedent = BoogieGenerator.GetWhereClause(GetToken(compr), elmt, compr.BoundVars[0].Type, this, NOALLOC) ?? Boogie.Expr.True;
            var range = BoogieGenerator.Substitute(compr.Range, compr.BoundVars[0], new BoogieWrapper(elmt, compr.BoundVars[0].Type));
            return BplAnd(typeAntecedent, TrExpr(range));
          } else {
            // exists xs :: CorrectType(xs) && R && elmt==T
            List<bool> freeOfAlloc = ComprehensionExpr.BoundedPool.HasBounds(compr.Bounds, ComprehensionExpr.BoundedPool.PoolVirtues.IndependentOfAlloc_or_ExplicitAlloc);
            var bvars = new List<Variable>();
            Boogie.Expr typeAntecedent = TrBoundVariables(compr.BoundVars, bvars, false, freeOfAlloc) ?? Boogie.Expr.True;
            var eq = Boogie.Expr.Eq(elmtBox, BoxIfNecessary(GetToken(compr), TrExpr(compr.Term), compr.Term.Type));
            var ebody = Boogie.Expr.And(BplAnd(typeAntecedent, TrExpr(compr.Range)), eq);
            var triggers = BoogieGenerator.TrTrigger(this, compr.Attributes, GetToken(compr));
            return new Boogie.ExistsExpr(GetToken(compr), bvars, triggers, ebody);
          }
        }
        performedRewrite = false;
        return Boogie.Expr.SelectTok(tok, TrExpr(s), elmtBox);
      }

      /// <summary>
      /// Translate like 0 < s[Box(elmt)], but try to avoid as many set functions as possible in the
      /// translation, because such functions can mess up triggering.
      /// Note: This method must be kept in synch with RewriteInExpr.
      /// </summary>
      public Boogie.Expr TrInMultiSet(IToken tok, Boogie.Expr elmt, Expression s, Type elmtType, bool aggressive) {
        Contract.Requires(tok != null);
        Contract.Requires(elmt != null);
        Contract.Requires(s != null);
        Contract.Requires(elmtType != null);

        Contract.Ensures(Contract.Result<Boogie.Expr>() != null);
        var elmtBox = BoxIfNecessary(tok, elmt, elmtType);
        return TrInMultiSet_Aux(tok, elmt, elmtBox, s, aggressive);
      }
      public Boogie.Expr TrInMultiSet_Aux(IToken tok, Boogie.Expr elmt, Boogie.Expr elmtBox, Expression s, bool aggressive) {
        Contract.Requires(tok != null);
        Contract.Requires(elmt != null);
        Contract.Requires(s != null);
        Contract.Requires(elmtBox != null);

        Contract.Ensures(Contract.Result<Boogie.Expr>() != null);

        s = s.Resolved;
        if (s is BinaryExpr && aggressive) {
          BinaryExpr bin = (BinaryExpr)s;
          switch (bin.ResolvedOp) {
            case BinaryExpr.ResolvedOpcode.MultiSetUnion:
              return Boogie.Expr.Binary(tok, BinaryOperator.Opcode.Or, TrInMultiSet_Aux(tok, elmt, elmtBox, bin.E0, aggressive), TrInMultiSet_Aux(tok, elmt, elmtBox, bin.E1, aggressive));
            case BinaryExpr.ResolvedOpcode.MultiSetIntersection:
              return Boogie.Expr.Binary(tok, BinaryOperator.Opcode.And, TrInMultiSet_Aux(tok, elmt, elmtBox, bin.E0, aggressive), TrInMultiSet_Aux(tok, elmt, elmtBox, bin.E1, aggressive));
            default:
              break;
          }
        } else if (s is MultiSetDisplayExpr) {
          MultiSetDisplayExpr disp = (MultiSetDisplayExpr)s;
          Boogie.Expr disjunction = null;
          foreach (Expression a in disp.Elements) {
            Boogie.Expr disjunct = Boogie.Expr.Eq(elmt, TrExpr(a));
            if (disjunction == null) {
              disjunction = disjunct;
            } else {
              disjunction = Boogie.Expr.Or(disjunction, disjunct);
            }
          }
          if (disjunction == null) {
            return Boogie.Expr.False;
          } else {
            return disjunction;
          }
        }
        var result = Boogie.Expr.Gt(Boogie.Expr.SelectTok(tok, TrExpr(s), elmtBox), Boogie.Expr.Literal(0));
        result.tok = tok;
        return result;
      }

      /// <summary>
      /// This method returns "true" iff TrInSet_Aux/TrInMultiSet_Aux will rewrite an expression "x in s".
      /// Note: This method must be kept in synch with TrInSet_Aux/TrInMultiSet_Aux.
      /// </summary>
      public static bool RewriteInExpr(Expression s, bool aggressive) {
        Contract.Requires(s != null);

        s = s.Resolved;
        if (s is BinaryExpr && aggressive) {
          BinaryExpr bin = (BinaryExpr)s;
          switch (bin.ResolvedOp) {
            case BinaryExpr.ResolvedOpcode.Union:
            case BinaryExpr.ResolvedOpcode.Intersection:
            case BinaryExpr.ResolvedOpcode.SetDifference:
            case BinaryExpr.ResolvedOpcode.MultiSetUnion:
            case BinaryExpr.ResolvedOpcode.MultiSetIntersection:
              return true;
            default:
              break;
          }
        } else if (s is SetDisplayExpr || s is MultiSetDisplayExpr) {
          return true;
        } else if (s is SetComprehension) {
          return true;
        }
        return false;
      }

      public Boogie.QKeyValue TrAttributes(Attributes attrs, string skipThisAttribute) {
        Boogie.QKeyValue kv = null;
        bool hasNewTimeLimit = Attributes.Contains(attrs, "_timeLimit");
        bool hasNewRLimit = Attributes.Contains(attrs, "_rlimit");
        foreach (var attr in attrs.AsEnumerable()) {
          if (attr.Name == skipThisAttribute
              || attr.Name == "axiom"  // Dafny's axiom attribute clashes with Boogie's axiom keyword
              || attr.Name == "fuel"   // Fuel often uses function names as arguments, which adds extra axioms unnecessarily
              || (options.DisallowExterns && attr.Name == "extern") // omit the extern attribute when /noExterns option is specified.
              || attr.Name == "timeLimitMultiplier"  // This is a Dafny-specific attribute
              || (attr.Name == "timeLimit" && hasNewTimeLimit)
              || (attr.Name == "rlimit" && hasNewRLimit)
              || (attr.Name == "revealedFunction")
          ) {
            continue;
          }
          List<object> parms = new List<object>();
          foreach (var arg in attr.Args) {
            var s = arg.AsStringLiteral();
            if (s != null) {
              // pass string literals down to Boogie as string literals, not as their expression translation
              parms.Add(s);
            } else {
              var e = TrExpr(arg);
              e = BoogieGenerator.RemoveLit(e);
              parms.Add(e);
            }
          }

          var name = attr.Name;
          if (name == "_timeLimit") {
            name = "timeLimit";
          } else if (name == "_rlimit") {
            name = "rlimit";
          } else if (name == "synthesize") {
            name = "extern";
          }

          // Values for _rlimit are already in terms of Boogie units (1000 x user-provided value) because they're
          // derived from command-line rlimit settings.
          if (!hasNewRLimit && name == "rlimit" && parms.Count > 0 && parms[0] is Boogie.LiteralExpr litExpr && litExpr.isBigNum) {
            parms[0] = new Boogie.LiteralExpr(
              litExpr.tok,
              BigNum.FromUInt(Boogie.Util.BoundedMultiply((uint)litExpr.asBigNum.ToIntSafe, 1000)),
              litExpr.Immutable);
          }

          // Do this after the above multiplication because :resource_limit should not be multiplied.
          if (name == "resource_limit") {
            name = "rlimit";
            if (parms[0] is string str) {
              if (DafnyOptions.TryParseResourceCount(str, out var resourceLimit)) {
                parms[0] = new Boogie.LiteralExpr(attr.tok, BigNum.FromUInt(resourceLimit), true);
              } else {
                BoogieGenerator.reporter.Error(MessageSource.Verifier, attr.tok,
                  $"failed to parse resource count: {parms[0]}");
              }
            }
          }
          kv = new Boogie.QKeyValue(Token.NoToken, name, parms, kv);
        }
        return kv;
      }

      // --------------- help routines ---------------

      public Boogie.Expr IsAlloced(IToken tok, Boogie.Expr e) {
        Contract.Requires(HeapExpr != null);
        return BoogieGenerator.IsAlloced(tok, HeapExpr, e);
      }

      public Boogie.Expr GoodRef(IToken tok, Boogie.Expr e, Type type) {
        Contract.Requires(tok != null);
        Contract.Requires(e != null);
        Contract.Requires(type != null);
        Contract.Ensures(Contract.Result<Boogie.Expr>() != null);

        // Add $Is and $IsAlloc
        return BoogieGenerator.GetWhereClause(tok, e, type, this, ISALLOC);
      }

      public Expr CanCallAssumption(Expression expr) {
        Contract.Requires(expr != null);
        Contract.Requires(this != null);
        Contract.Requires(BoogieGenerator.predef != null);
        Contract.Ensures(Contract.Result<Boogie.Expr>() != null);

        if (expr is LiteralExpr || expr is ThisExpr || expr is IdentifierExpr || expr is WildcardExpr || expr is BoogieWrapper) {
          return Boogie.Expr.True;
        } else if (expr is DisplayExpression) {
          DisplayExpression e = (DisplayExpression)expr;
          return CanCallAssumption(e.Elements);
        } else if (expr is MapDisplayExpr) {
          MapDisplayExpr e = (MapDisplayExpr)expr;
          List<Expression> l = new List<Expression>();
          foreach (ExpressionPair p in e.Elements) {
            l.Add(p.A); l.Add(p.B);
          }
          return CanCallAssumption(l);
        } else if (expr is MemberSelectExpr) {
          MemberSelectExpr e = (MemberSelectExpr)expr;
          var r = CanCallAssumption(e.Obj);
          if (e.Member is DatatypeDestructor) {
            var dtor = (DatatypeDestructor)e.Member;
            if (dtor.EnclosingCtors.Count == dtor.EnclosingCtors[0].EnclosingDatatype.Ctors.Count) {
              // Every constructor has this destructor; might as well assume that here.
              var correctConstructor = BplOr(dtor.EnclosingCtors.ConvertAll(
                ctor => FunctionCall(e.tok, ctor.QueryField.FullSanitizedName, Boogie.Type.Bool, TrExpr(e.Obj))));
              r = BplAnd(r, correctConstructor);
            }
          }
          return r;
        } else if (expr is SeqSelectExpr) {
          SeqSelectExpr e = (SeqSelectExpr)expr;
          Boogie.Expr total = CanCallAssumption(e.Seq);
          if (e.E0 != null) {
            total = BplAnd(total, CanCallAssumption(e.E0));
          }
          if (e.E1 != null) {
            total = BplAnd(total, CanCallAssumption(e.E1));
          }
          return total;
        } else if (expr is MultiSelectExpr) {
          MultiSelectExpr e = (MultiSelectExpr)expr;
          Boogie.Expr total = CanCallAssumption(e.Array);
          foreach (Expression idx in e.Indices) {
            total = BplAnd(total, CanCallAssumption(idx));
          }
          return total;
        } else if (expr is SeqUpdateExpr) {
          SeqUpdateExpr e = (SeqUpdateExpr)expr;
          Boogie.Expr total = CanCallAssumption(e.Seq);
          total = BplAnd(total, CanCallAssumption(e.Index));
          total = BplAnd(total, CanCallAssumption(e.Value));
          return total;
        } else if (expr is ApplyExpr) {
          ApplyExpr e = (ApplyExpr)expr;
          return BplAnd(
            Cons(CanCallAssumption(e.Function),
              e.Args.ConvertAll(ee => CanCallAssumption(ee))));
        } else if (expr is FunctionCallExpr) {
          FunctionCallExpr e = (FunctionCallExpr)expr;
          Boogie.Expr r = CanCallAssumption(e.Receiver);
          r = BplAnd(r, CanCallAssumption(e.Args));
          if (!(e.Function is SpecialFunction)) {
            // get to assume canCall
            Boogie.IdentifierExpr canCallFuncID = new Boogie.IdentifierExpr(expr.tok, e.Function.FullSanitizedName + "#canCall", Boogie.Type.Bool);
            List<Boogie.Expr> args = FunctionInvocationArguments(e, null, null);
            Boogie.Expr canCallFuncAppl = new Boogie.NAryExpr(BoogieGenerator.GetToken(expr), new Boogie.FunctionCall(canCallFuncID), args);
            r = BplAnd(r, canCallFuncAppl);
          }
          return r;
        } else if (expr is DatatypeValue) {
          DatatypeValue dtv = (DatatypeValue)expr;
          return CanCallAssumption(dtv.Arguments);
        } else if (expr is SeqConstructionExpr) {
          var e = (SeqConstructionExpr)expr;
          return BplAnd(CanCallAssumption(e.N), CanCallAssumption(e.Initializer));
        } else if (expr is MultiSetFormingExpr) {
          MultiSetFormingExpr e = (MultiSetFormingExpr)expr;
          return CanCallAssumption(e.E);
        } else if (expr is OldExpr) {
          var e = (OldExpr)expr;
          return OldAt(e.AtLabel).CanCallAssumption(e.E);
        } else if (expr is UnchangedExpr) {
          var e = (UnchangedExpr)expr;
          Boogie.Expr be = Boogie.Expr.True;
          foreach (var fe in e.Frame) {
            be = BplAnd(be, CanCallAssumption(fe.E));
          }
          return be;
        } else if (expr is UnaryExpr) {
          var e = (UnaryExpr)expr;
          return CanCallAssumption(e.E);
        } else if (expr is BinaryExpr) {
          // The short-circuiting boolean operators &&, ||, and ==> end up duplicating their
          // left argument. Therefore, we first try to re-associate the expression to make
          // left arguments smaller.
          if (BoogieGenerator.ReAssociateToTheRight(ref expr)) {
            return CanCallAssumption(expr);
          }
          var e = (BinaryExpr)expr;

          Boogie.Expr t0 = CanCallAssumption(e.E0);
          Boogie.Expr t1 = CanCallAssumption(e.E1);
          switch (e.ResolvedOp) {
            case BinaryExpr.ResolvedOpcode.And:
            case BinaryExpr.ResolvedOpcode.Imp:
              t1 = BplImp(TrExpr(e.E0), t1);
              break;
            case BinaryExpr.ResolvedOpcode.Or:
              t1 = BplImp(Boogie.Expr.Not(TrExpr(e.E0)), t1);
              break;
            case BinaryExpr.ResolvedOpcode.EqCommon:
            case BinaryExpr.ResolvedOpcode.NeqCommon: {
                Boogie.Expr r = Boogie.Expr.True;
                if (e.E0 is { Type: { AsDatatype: { } dt0 }, Resolved: not DatatypeValue }) {
                  var funcID = new Boogie.FunctionCall(new Boogie.IdentifierExpr(expr.tok, "$IsA#" + dt0.FullSanitizedName, Boogie.Type.Bool));
                  r = BplAnd(r, new Boogie.NAryExpr(expr.tok, funcID, new List<Boogie.Expr> { TrExpr(e.E0) }));
                }
                if (e.E1 is { Type: { AsDatatype: { } dt1 }, Resolved: not DatatypeValue }) {
                  var funcID = new Boogie.FunctionCall(new Boogie.IdentifierExpr(expr.tok, "$IsA#" + dt1.FullSanitizedName, Boogie.Type.Bool));
                  r = BplAnd(r, new Boogie.NAryExpr(expr.tok, funcID, new List<Boogie.Expr> { TrExpr(e.E1) }));
                }
                return BplAnd(r, BplAnd(t0, t1));
              }
            case BinaryExpr.ResolvedOpcode.Mul:
              if (7 <= BoogieGenerator.options.ArithMode) {
                if (e.E0.Type.IsNumericBased(Type.NumericPersuasion.Int) && !BoogieGenerator.DisableNonLinearArithmetic) {
                  // Produce a useful fact about the associativity of multiplication. It is a bit dicey to do as an axiom.
                  // Change (k*A)*B or (A*k)*B into (A*B)*k, where k is a numeric literal
                  var left = e.E0.Resolved as BinaryExpr;
                  if (left != null && left.ResolvedOp == BinaryExpr.ResolvedOpcode.Mul) {
                    Boogie.Expr r = Boogie.Expr.True;
                    if (left.E0.Resolved is LiteralExpr) {
                      // (K*A)*B == (A*B)*k
                      var y = Expression.CreateMul(Expression.CreateMul(left.E1, e.E1), left.E0);
                      var eq = Expression.CreateEq(e, y, e.E0.Type);
                      r = BplAnd(r, TrExpr(eq));
                    }
                    if (left.E1.Resolved is LiteralExpr) {
                      // (A*k)*B == (A*B)*k
                      var y = Expression.CreateMul(Expression.CreateMul(left.E0, e.E1), left.E1);
                      var eq = Expression.CreateEq(e, y, e.E0.Type);
                      r = BplAnd(r, TrExpr(eq));
                    }
                    if (r != Boogie.Expr.True) {
                      return BplAnd(BplAnd(t0, t1), r);
                    }
                  }
                }
              }
              break;
            default:
              break;
          }
          return BplAnd(t0, t1);
        } else if (expr is TernaryExpr) {
          var e = (TernaryExpr)expr;
          return BplAnd(CanCallAssumption(e.E0), BplAnd(CanCallAssumption(e.E1), CanCallAssumption(e.E2)));

        } else if (expr is LetExpr) {
          var e = (LetExpr)expr;
          if (!e.Exact) {
            // CanCall[[ var b0,b1 :| RHS(b0,b1,g); Body(b0,b1,g,h) ]] =
            //   $let$canCall(g) &&
            //   CanCall[[ Body($let$b0(g), $let$b1(g), h) ]]
            BoogieGenerator.LetDesugaring(e);  // call LetDesugaring to prepare the desugaring and populate letSuchThatExprInfo with something for e
            var info = BoogieGenerator.letSuchThatExprInfo[e];
            // $let$canCall(g)
            var canCall = info.CanCallFunctionCall(BoogieGenerator, this);
            Dictionary<IVariable, Expression> substMap = new Dictionary<IVariable, Expression>();
            foreach (var bv in e.BoundVars) {
              // create a call to $let$x(g)
              var args = info.SkolemFunctionArgs(bv, BoogieGenerator, this);
              var call = new BoogieFunctionCall(bv.tok, info.SkolemFunctionName(bv), info.UsesHeap, info.UsesOldHeap, info.UsesHeapAt, args.Item1, args.Item2);
              call.Type = bv.Type;
              substMap.Add(bv, call);
            }
            var p = Substitute(e.Body, null, substMap);
            var cc = BplAnd(canCall, CanCallAssumption(p));
            return cc;
          } else {
            // CanCall[[ var b := RHS(g); Body(b,g,h) ]] =
            //   CanCall[[ RHS(g) ]] &&
            //   (var lhs0,lhs1,... := rhs0,rhs1,...;  CanCall[[ Body ]])
            Boogie.Expr canCallRHS = Boogie.Expr.True;
            foreach (var rhs in e.RHSs) {
              canCallRHS = BplAnd(canCallRHS, CanCallAssumption(rhs));
            }

            var bodyCanCall = CanCallAssumption(e.Body);
            // We'd like to compute the free variables if "bodyCanCall". It would be nice to use the Boogie
            // routine Bpl.Expr.ComputeFreeVariables for this purpose. However, calling it requires the Boogie
            // expression to be resolved. Instead, we do the cheesy thing of computing the set of names of
            // free variables in "bodyCanCall".
            var vis = new VariableNameVisitor();
            vis.Visit(bodyCanCall);

            List<Boogie.Variable> lhssAll;
            List<Boogie.Expr> rhssAll;
            TrLetExprPieces(e, out lhssAll, out rhssAll);
            Contract.Assert(lhssAll.Count == rhssAll.Count);

            // prune lhss,rhss to contain only those pairs where the LHS is used in the body
            var lhssPruned = new List<Boogie.Variable>();
            var rhssPruned = new List<Boogie.Expr>();
            for (var i = 0; i < lhssAll.Count; i++) {
              var bv = lhssAll[i];
              if (vis.Names.Contains(bv.Name)) {
                lhssPruned.Add(bv);
                rhssPruned.Add(rhssAll[i]);
              }
            }
            Boogie.Expr let = lhssPruned.Count == 0 ? bodyCanCall : new Boogie.LetExpr(e.tok, lhssPruned, rhssPruned, null, bodyCanCall);
            return BplAnd(canCallRHS, let);
          }

        } else if (expr is LambdaExpr) {
          var e = (LambdaExpr)expr;

          var bvarsAndAntecedents = new List<Tuple<Boogie.Variable, Boogie.Expr>>();
          var varNameGen = BoogieGenerator.CurrentIdGenerator.NestedFreshIdGenerator("$l#");

          Boogie.Expr heap; var hVar = BplBoundVar(varNameGen.FreshId("#heap#"), BoogieGenerator.predef.HeapType, out heap);
          var et = new ExpressionTranslator(this, heap);

          Dictionary<IVariable, Expression> subst = new Dictionary<IVariable, Expression>();
          foreach (var bv in e.BoundVars) {
            Boogie.Expr ve; var yVar = BplBoundVar(varNameGen.FreshId(string.Format("#{0}#", bv.Name)), BoogieGenerator.TrType(bv.Type), out ve);
            var wh = BoogieGenerator.GetWhereClause(bv.tok, new Boogie.IdentifierExpr(bv.tok, yVar), bv.Type, et, NOALLOC);
            bvarsAndAntecedents.Add(Tuple.Create<Boogie.Variable, Boogie.Expr>(yVar, wh));
            subst[bv] = new BoogieWrapper(ve, bv.Type);
          }

          var canCall = et.CanCallAssumption(Substitute(e.Body, null, subst));
          if (e.Range != null) {
            var range = Substitute(e.Range, null, subst);
            canCall = BplAnd(CanCallAssumption(range), BplImp(TrExpr(range), canCall));
          }

          // It's important to add the heap last to "bvarsAndAntecedents", because the heap may occur in the antecedents of
          // the other variables and BplForallTrim processes the given tuples in order.
          var goodHeap = BoogieGenerator.FunctionCall(e.tok, BuiltinFunction.IsGoodHeap, null, heap);
          bvarsAndAntecedents.Add(Tuple.Create<Boogie.Variable, Boogie.Expr>(hVar, goodHeap));

          //TRIG (forall $l#0#heap#0: Heap, $l#0#x#0: int :: true)
          //TRIG (forall $l#0#heap#0: Heap, $l#0#t#0: DatatypeType :: _module.__default.TMap#canCall(_module._default.TMap$A, _module._default.TMap$B, $l#0#heap#0, $l#0#t#0, f#0))
          //TRIG (forall $l#4#heap#0: Heap, $l#4#x#0: Box :: _0_Monad.__default.Bind#canCall(Monad._default.Associativity$B, Monad._default.Associativity$C, $l#4#heap#0, Apply1(Monad._default.Associativity$A, #$M$B, f#0, $l#4#heap#0, $l#4#x#0), g#0))
          return BplForallTrim(bvarsAndAntecedents, null, canCall); // L_TRIGGER

        } else if (expr is ComprehensionExpr) {
          var e = (ComprehensionExpr)expr;
          if (e is QuantifierExpr q && q.SplitQuantifier != null) {
            return CanCallAssumption(q.SplitQuantifierExpression);
          }

          // Determine the CanCall's for the range and term
          var canCall = CanCallAssumption(e.Term);
          if (e.Range != null) {
            canCall = BplAnd(CanCallAssumption(e.Range), BplImp(TrExpr(e.Range), canCall));
          }
          if (expr is MapComprehension mc && mc.IsGeneralMapComprehension) {
            canCall = BplAnd(canCall, CanCallAssumption(mc.TermLeft));

            // The translation of "map x,y | R(x,y) :: F(x,y) := G(x,y)" makes use of projection
            // functions project_x,project_y.  These are functions defined here by the following axiom:
            //     forall x,y :: R(x,y) ==> var x',y' := project_x(F(x,y)),project_y(F(x,y)); R(x',y') && F(x',y') == F(x,y)
            // that is (without the let expression):
            //     forall x,y :: R(x,y) ==> R(project_x(F(x,y)), project_y(F(x,y))) && F(project_x(F(x,y)), project_y(F(x,y))) == F(x,y)
            // The triggers for the quantification are those detected for the given map comprehension, if any.
            List<Boogie.Variable> bvs;
            List<Boogie.Expr> args;
            BoogieGenerator.CreateBoundVariables(mc.BoundVars, out bvs, out args);
            Contract.Assert(mc.BoundVars.Count == bvs.Count);
            BoogieGenerator.CreateMapComprehensionProjectionFunctions(mc);
            Contract.Assert(mc.ProjectionFunctions != null);
            Contract.Assert(mc.ProjectionFunctions.Count == mc.BoundVars.Count);
            var substMap = new Dictionary<IVariable, Expression>();
            for (var i = 0; i < mc.BoundVars.Count; i++) {
              substMap.Add(mc.BoundVars[i], new BoogieWrapper(args[i], mc.BoundVars[i].Type));
            }
            var R = TrExpr(Substitute(mc.Range, null, substMap));
            var F = TrExpr(Substitute(mc.TermLeft, null, substMap));
            var trig = BoogieGenerator.TrTrigger(this, e.Attributes, expr.tok, substMap);
            substMap = new Dictionary<IVariable, Expression>();
            for (var i = 0; i < mc.BoundVars.Count; i++) {
              var p = new Boogie.NAryExpr(BoogieGenerator.GetToken(mc), new Boogie.FunctionCall(mc.ProjectionFunctions[i]), new List<Boogie.Expr> { F });
              substMap.Add(e.BoundVars[i], new BoogieWrapper(p, e.BoundVars[i].Type));
            }
            var Rprime = TrExpr(Substitute(mc.Range, null, substMap));
            var Fprime = TrExpr(Substitute(mc.TermLeft, null, substMap));
            var defn = BplForall(bvs, trig, BplImp(R, BplAnd(Rprime, Boogie.Expr.Eq(F, Fprime))));
            canCall = BplAnd(canCall, defn);
          }
          // Create a list of all possible bound variables
          var bvarsAndAntecedents = TrBoundVariables_SeparateWhereClauses(e.BoundVars);
          // Produce the quantified CanCall expression, with a suitably reduced set of bound variables
          var tr = BoogieGenerator.TrTrigger(this, e.Attributes, expr.tok);
          return BplForallTrim(bvarsAndAntecedents, tr, canCall);

        } else if (expr is StmtExpr) {
          var e = (StmtExpr)expr;
          return CanCallAssumption(e.E);
        } else if (expr is ITEExpr) {
          ITEExpr e = (ITEExpr)expr;
          Boogie.Expr total = CanCallAssumption(e.Test);
          Boogie.Expr test = TrExpr(e.Test);
          total = BplAnd(total, BplImp(test, CanCallAssumption(e.Thn)));
          total = BplAnd(total, BplImp(Boogie.Expr.Not(test), CanCallAssumption(e.Els)));
          return total;
        } else if (expr is ConcreteSyntaxExpression) {
          var e = (ConcreteSyntaxExpression)expr;
          return CanCallAssumption(e.ResolvedExpression);
        } else if (expr is NestedMatchExpr nestedMatchExpr) {
          return CanCallAssumption(nestedMatchExpr.Flattened);
        } else if (expr is BoogieFunctionCall) {
          var e = (BoogieFunctionCall)expr;
          return CanCallAssumption(e.Args);
        } else if (expr is MatchExpr) {
          var e = (MatchExpr)expr;
          var ite = DesugarMatchExpr(e);
          return CanCallAssumption(ite);
        } else if (expr is BoxingCastExpr) {
          var e = (BoxingCastExpr)expr;
          return CanCallAssumption(e.E);
        } else if (expr is UnboxingCastExpr) {
          var e = (UnboxingCastExpr)expr;
          return CanCallAssumption(e.E);
        } else {
          Contract.Assert(false); throw new cce.UnreachableException();  // unexpected expression
        }
      }

      public Expr /*!*/ CanCallAssumption(List<Expression> exprs /*!*/ /*!*/) {
        Contract.Requires(this != null);
        Contract.Requires(exprs != null);
        Contract.Ensures(Contract.Result<Boogie.Expr>() != null);

        Boogie.Expr total = Boogie.Expr.True;
        foreach (Expression e in exprs) {
          Contract.Assert(e != null);
          total = BplAnd(total, CanCallAssumption(e));
        }
        return total;
      }
    }
  }
}<|MERGE_RESOLUTION|>--- conflicted
+++ resolved
@@ -894,15 +894,6 @@
                     e0 = BoxIfNecessary(expr.tok, e0, e.E0.Type);
                     oe0 = BoxIfNecessary(expr.tok, oe0, e.E0.Type);
                   }
-<<<<<<< HEAD
-                  var cot = e0Type.AsCoDatatype;
-                  if (cot != null) {
-                    var e0args = e0Type.TypeArgs;
-                    var e1args = e.E1.Type.NormalizeToAncestorType().TypeArgs;
-                    return BoogieGenerator.CoEqualCall(cot, e0args, e1args, null, this.layerInterCluster.LayerN((int)FuelSetting.FuelAmount.HIGH), e0, e1, GetToken(binaryExpr));
-                  }
-                  if (e0Type.IsIndDatatype) {
-=======
                   if (e.E0.Type.IsCoDatatype && e.E1.Type.IsCoDatatype) {
                     var e0args = e.E0.Type.NormalizeExpand().TypeArgs;
                     var e1args = e.E1.Type.NormalizeExpand().TypeArgs;
@@ -910,7 +901,6 @@
                       this.layerInterCluster.LayerN((int)FuelSetting.FuelAmount.HIGH), e0, e1, GetToken(binaryExpr));
                   }
                   if (e.E0.Type.IsIndDatatype && e.E1.Type.IsIndDatatype) {
->>>>>>> 81f028bf
                     return BoogieGenerator.TypeSpecificEqual(GetToken(binaryExpr), e.E0.Type, e0, e1);
                   }
                   typ = Boogie.Type.Bool;
@@ -924,16 +914,6 @@
                     e0 = BoxIfNecessary(expr.tok, e0, e.E0.Type);
                     oe0 = BoxIfNecessary(expr.tok, oe0, e.E0.Type);
                   }
-<<<<<<< HEAD
-                  var cotx = e0Type.AsCoDatatype;
-                  if (cotx != null) {
-                    var e0args = e0Type.TypeArgs;
-                    var e1args = e.E1.Type.NormalizeToAncestorType().TypeArgs;
-                    var eq = BoogieGenerator.CoEqualCall(cotx, e0args, e1args, null, this.layerInterCluster.LayerN((int)FuelSetting.FuelAmount.HIGH), e0, e1, GetToken(binaryExpr));
-                    return Boogie.Expr.Unary(GetToken(binaryExpr), UnaryOperator.Opcode.Not, eq);
-                  }
-                  if (e0Type.IsIndDatatype) {
-=======
                   if (e.E0.Type.IsCoDatatype && e.E1.Type.IsCoDatatype) {
                     var e0args = e.E0.Type.NormalizeExpand().TypeArgs;
                     var e1args = e.E1.Type.NormalizeExpand().TypeArgs;
@@ -942,7 +922,6 @@
                     return Boogie.Expr.Unary(GetToken(binaryExpr), UnaryOperator.Opcode.Not, eq);
                   }
                   if (e.E0.Type.IsIndDatatype && e.E1.Type.IsIndDatatype) {
->>>>>>> 81f028bf
                     var eq = BoogieGenerator.TypeSpecificEqual(GetToken(binaryExpr), e.E0.Type, e0, e1);
                     return Boogie.Expr.Unary(GetToken(binaryExpr), UnaryOperator.Opcode.Not, eq);
                   }
