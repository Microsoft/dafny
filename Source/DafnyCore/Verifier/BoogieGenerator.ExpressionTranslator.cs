using System;
using System.Collections.Generic;
using System.Diagnostics.Contracts;
using System.Linq;
using System.Numerics;
using Microsoft.BaseTypes;
using Microsoft.Boogie;
using Bpl = Microsoft.Boogie;
using static Microsoft.Dafny.Util;

namespace Microsoft.Dafny {
  public partial class BoogieGenerator {
    public partial class ExpressionTranslator {
      private DafnyOptions options;

      // HeapExpr == null ==> translation of pure (no-heap) expression
      readonly Boogie.Expr _the_heap_expr;
      public Boogie.Expr HeapExpr {
        // The increment of Statistics_HeapUses in the following line is a hack and not entirely a good idea.
        // Not only does one need to be careful not to mention HeapExpr in contracts (in particular, in ObjectInvariant()
        // below), but also, the debugger may invoke HeapExpr and that will cause an increment as well.
        get { Statistics_HeapUses++; return _the_heap_expr; }
      }

      /// <summary>
      /// Return HeapExpr as an IdentifierExpr.
      /// CAUTION: This getter should be used only if the caller "knows" that HeapExpr really is an IdentifierExpr.
      /// </summary>
      public Boogie.IdentifierExpr HeapCastToIdentifierExpr {
        get {
          Contract.Assume(HeapExpr is Boogie.IdentifierExpr);
          return (Boogie.IdentifierExpr)HeapExpr;
        }
      }

      public readonly PredefinedDecls predef;
      public readonly BoogieGenerator BoogieGenerator;
      public readonly string This;
      public readonly string readsFrame; // the name of the context's frame variable for reading state.
                                         // May be null to indicate the context's reads frame is * and doesn't require any reads checks.
      public readonly IFrameScope scope; // lambda, function or predicate 
      public readonly string modifiesFrame; // the name of the context's frame variable for writing state.
      readonly Function applyLimited_CurrentFunction;
      internal readonly FuelSetting layerInterCluster;
      internal readonly FuelSetting layerIntraCluster = null;  // a value of null says to do the same as for inter-cluster calls
      public int Statistics_CustomLayerFunctionCount = 0;
      public int Statistics_HeapAsQuantifierCount = 0;
      public int Statistics_HeapUses = 0;
      public readonly bool stripLits = false;
      [ContractInvariantMethod]
      void ObjectInvariant() {
        // In the following line, it is important to use _the_heap_expr directly, rather than HeapExpr, because
        // the HeapExpr getter has a side effect on Statistics_HeapUses.
        Contract.Invariant(_the_heap_expr == null || _the_heap_expr is Boogie.OldExpr || _the_heap_expr is Boogie.IdentifierExpr);
        Contract.Invariant(predef != null);
        Contract.Invariant(BoogieGenerator != null);
        Contract.Invariant(This != null);
        Contract.Invariant(modifiesFrame != null);
        Contract.Invariant(layerInterCluster != null);
        Contract.Invariant(0 <= Statistics_CustomLayerFunctionCount);
      }

      /// <summary>
      /// This is the most general constructor.  It is private and takes all the parameters.  Whenever
      /// one ExpressionTranslator is constructed from another, unchanged parameters are just copied in.
      /// </summary>
      ExpressionTranslator(BoogieGenerator boogieGenerator, PredefinedDecls predef, Boogie.Expr heap, string thisVar,
        Function applyLimited_CurrentFunction, FuelSetting layerInterCluster, FuelSetting layerIntraCluster, IFrameScope scope,
        string readsFrame, string modifiesFrame, bool stripLits) {

        Contract.Requires(boogieGenerator != null);
        Contract.Requires(predef != null);
        Contract.Requires(thisVar != null);
        Contract.Requires(readsFrame != null);
        Contract.Requires(modifiesFrame != null);

        this.BoogieGenerator = boogieGenerator;
        this.predef = predef;
        this._the_heap_expr = heap;
        this.This = thisVar;
        this.applyLimited_CurrentFunction = applyLimited_CurrentFunction;
        this.layerInterCluster = layerInterCluster;
        if (layerIntraCluster == null) {
          this.layerIntraCluster = layerInterCluster;
        } else {
          this.layerIntraCluster = layerIntraCluster;
        }

        this.scope = scope;
        this.readsFrame = readsFrame;
        this.modifiesFrame = modifiesFrame;
        this.stripLits = stripLits;
        this.options = boogieGenerator.options;
      }

      public static Boogie.IdentifierExpr HeapIdentifierExpr(PredefinedDecls predef, Boogie.IToken heapToken) {
        return new Boogie.IdentifierExpr(heapToken, predef.HeapVarName, predef.HeapType);
      }

      public ExpressionTranslator(BoogieGenerator boogieGenerator, PredefinedDecls predef, Boogie.IToken heapToken, IFrameScope scope)
        : this(boogieGenerator, predef, HeapIdentifierExpr(predef, heapToken), scope) {
        Contract.Requires(boogieGenerator != null);
        Contract.Requires(predef != null);
        Contract.Requires(heapToken != null);
      }

      public ExpressionTranslator(BoogieGenerator boogieGenerator, PredefinedDecls predef, Boogie.Expr heap, IFrameScope scope)
        : this(boogieGenerator, predef, heap, scope, "this") {
        Contract.Requires(boogieGenerator != null);
        Contract.Requires(predef != null);
      }

      public ExpressionTranslator(BoogieGenerator boogieGenerator, PredefinedDecls predef, Boogie.Expr heap, Boogie.Expr oldHeap, IFrameScope scope)
        : this(boogieGenerator, predef, heap, scope, "this") {
        Contract.Requires(boogieGenerator != null);
        Contract.Requires(predef != null);
        Contract.Requires(oldHeap != null);

        var old = new ExpressionTranslator(boogieGenerator, predef, oldHeap, scope);
        old.oldEtran = old;
        this.oldEtran = old;
      }

      public ExpressionTranslator(BoogieGenerator boogieGenerator, PredefinedDecls predef, Boogie.Expr heap, IFrameScope scope, string thisVar)
        : this(boogieGenerator, predef, heap, thisVar, null, new FuelSetting(boogieGenerator, 1), null, scope, "$_ReadsFrame", "$_ModifiesFrame", false) {
        Contract.Requires(boogieGenerator != null);
        Contract.Requires(predef != null);
        Contract.Requires(thisVar != null);
      }

      public ExpressionTranslator(ExpressionTranslator etran, Boogie.Expr heap)
        : this(etran.BoogieGenerator, etran.predef, heap, etran.This, etran.applyLimited_CurrentFunction, etran.layerInterCluster, etran.layerIntraCluster, etran.scope, etran.readsFrame, etran.modifiesFrame, etran.stripLits) {
        Contract.Requires(etran != null);
      }

      public ExpressionTranslator WithReadsFrame(string newReadsFrame, IFrameScope frameScope) {
        return new ExpressionTranslator(BoogieGenerator, predef, HeapExpr, This, applyLimited_CurrentFunction, layerInterCluster, layerIntraCluster, frameScope, newReadsFrame, modifiesFrame, stripLits);
      }
      public ExpressionTranslator WithReadsFrame(string newReadsFrame) {
        return new ExpressionTranslator(BoogieGenerator, predef, HeapExpr, This, applyLimited_CurrentFunction, layerInterCluster, layerIntraCluster, scope, newReadsFrame, modifiesFrame, stripLits);
      }

      public ExpressionTranslator WithModifiesFrame(string newModifiesFrame) {
        return new ExpressionTranslator(BoogieGenerator, predef, HeapExpr, This, applyLimited_CurrentFunction, layerInterCluster, layerIntraCluster, scope, readsFrame, newModifiesFrame, stripLits);
      }

      internal IToken GetToken(Expression expression) {
        return BoogieGenerator.GetToken(expression);
      }

      ExpressionTranslator oldEtran;
      public ExpressionTranslator Old {
        get {
          Contract.Ensures(Contract.Result<ExpressionTranslator>() != null);

          if (oldEtran == null) {
            oldEtran = new ExpressionTranslator(BoogieGenerator, predef, new Boogie.OldExpr(HeapExpr.tok, HeapExpr), This, applyLimited_CurrentFunction, layerInterCluster, layerIntraCluster, scope, readsFrame, modifiesFrame, stripLits);
            oldEtran.oldEtran = oldEtran;
          }
          return oldEtran;
        }
      }

      public ExpressionTranslator OldAt(Label/*?*/ label) {
        Contract.Ensures(Contract.Result<ExpressionTranslator>() != null);
        if (label == null) {
          return Old;
        }
        var heapAt = new Boogie.IdentifierExpr(Token.NoToken, "$Heap_at_" + label.AssignUniqueId(BoogieGenerator.CurrentIdGenerator), predef.HeapType);
        return new ExpressionTranslator(BoogieGenerator, predef, heapAt, This, applyLimited_CurrentFunction, layerInterCluster, layerIntraCluster, scope, readsFrame, modifiesFrame, stripLits);
      }

      public bool UsesOldHeap {
        get {
          return HeapExpr is Boogie.OldExpr || (HeapExpr is Boogie.IdentifierExpr ide && ide.Name.StartsWith("$Heap_at_"));
        }
      }

      public ExpressionTranslator WithLayer(Boogie.Expr layerArgument) {
        // different layer and 0 fuel amount.
        Contract.Requires(layerArgument != null);
        Contract.Ensures(Contract.Result<ExpressionTranslator>() != null);

        return CloneExpressionTranslator(this, BoogieGenerator, predef, HeapExpr, This, null, new FuelSetting(BoogieGenerator, 0, layerArgument), new FuelSetting(BoogieGenerator, 0, layerArgument), readsFrame, modifiesFrame, stripLits);
      }

      internal ExpressionTranslator WithCustomFuelSetting(CustomFuelSettings customSettings) {
        // Use the existing layers but with some per-function customizations
        Contract.Requires(customSettings != null);
        Contract.Ensures(Contract.Result<ExpressionTranslator>() != null);

        return CloneExpressionTranslator(this, BoogieGenerator, predef, HeapExpr, This, null, layerInterCluster.WithContext(customSettings), layerIntraCluster.WithContext(customSettings), readsFrame, modifiesFrame, stripLits);
      }

      public ExpressionTranslator ReplaceLayer(Boogie.Expr layerArgument) {
        // different layer with same fuel amount.
        Contract.Requires(layerArgument != null);
        Contract.Ensures(Contract.Result<ExpressionTranslator>() != null);

        return CloneExpressionTranslator(this, BoogieGenerator, predef, HeapExpr, This, applyLimited_CurrentFunction, layerInterCluster.WithLayer(layerArgument), layerIntraCluster.WithLayer(layerArgument), readsFrame, modifiesFrame, stripLits);
      }

      public ExpressionTranslator WithNoLits() {
        Contract.Ensures(Contract.Result<ExpressionTranslator>() != null);
        return CloneExpressionTranslator(this, BoogieGenerator, predef, HeapExpr, This, applyLimited_CurrentFunction, layerInterCluster, layerIntraCluster, readsFrame, modifiesFrame, true);
      }

      public ExpressionTranslator LimitedFunctions(Function applyLimited_CurrentFunction, Boogie.Expr layerArgument) {
        Contract.Requires(applyLimited_CurrentFunction != null);
        Contract.Requires(layerArgument != null);
        Contract.Ensures(Contract.Result<ExpressionTranslator>() != null);

        return CloneExpressionTranslator(this, BoogieGenerator, predef, HeapExpr, This, applyLimited_CurrentFunction, /* layerArgument */ layerInterCluster, new FuelSetting(BoogieGenerator, 0, layerArgument), readsFrame, modifiesFrame, stripLits);
      }

      public ExpressionTranslator LayerOffset(int offset) {
        Contract.Requires(0 <= offset);
        Contract.Ensures(Contract.Result<ExpressionTranslator>() != null);

        return CloneExpressionTranslator(this, BoogieGenerator, predef, HeapExpr, This, applyLimited_CurrentFunction, layerInterCluster.Offset(offset), layerIntraCluster, readsFrame, modifiesFrame, stripLits);
      }

      public ExpressionTranslator DecreaseFuel(int offset) {
        Contract.Requires(0 <= offset);
        Contract.Ensures(Contract.Result<ExpressionTranslator>() != null);

        return CloneExpressionTranslator(this, BoogieGenerator, predef, HeapExpr, This, applyLimited_CurrentFunction, layerInterCluster.Decrease(offset), layerIntraCluster, readsFrame, modifiesFrame, stripLits);
      }

      private static ExpressionTranslator CloneExpressionTranslator(ExpressionTranslator orig,
        BoogieGenerator boogieGenerator, PredefinedDecls predef, Boogie.Expr heap, string thisVar,
        Function applyLimited_CurrentFunction, FuelSetting layerInterCluster, FuelSetting layerIntraCluster, string readsFrame, string modifiesFrame, bool stripLits) {
        var et = new ExpressionTranslator(boogieGenerator, predef, heap, thisVar, applyLimited_CurrentFunction, layerInterCluster, layerIntraCluster, orig.scope, readsFrame, modifiesFrame, stripLits);
        if (orig.oldEtran != null) {
          var etOld = new ExpressionTranslator(boogieGenerator, predef, orig.Old.HeapExpr, thisVar, applyLimited_CurrentFunction, layerInterCluster, layerIntraCluster, orig.scope, readsFrame, modifiesFrame, stripLits);
          etOld.oldEtran = etOld;
          et.oldEtran = etOld;
        }
        return et;
      }

      public Boogie.IdentifierExpr ReadsFrame(IToken tok) {
        Contract.Requires(tok != null);
        Contract.Ensures(Contract.Result<Boogie.IdentifierExpr>() != null);
        Contract.Ensures(Contract.Result<Boogie.IdentifierExpr>().Type != null);

        if (readsFrame == null) {
          throw new ArgumentException();
        }
        return Frame(tok, readsFrame);
      }

      public Boogie.IdentifierExpr ModifiesFrame(IToken tok) {
        Contract.Requires(tok != null);
        Contract.Ensures(Contract.Result<Boogie.IdentifierExpr>() != null);
        Contract.Ensures(Contract.Result<Boogie.IdentifierExpr>().Type != null);

        return Frame(tok, modifiesFrame);
      }

      private Boogie.IdentifierExpr Frame(IToken tok, string frameName) {
        Contract.Requires(tok != null);
        Contract.Ensures(Contract.Result<Boogie.IdentifierExpr>() != null);
        Contract.Ensures(Contract.Result<Boogie.IdentifierExpr>().Type != null);

        Boogie.Type ty = new Boogie.MapType(tok, new List<TypeVariable> { }, new List<Boogie.Type> { predef.RefType, predef.FieldName(tok) }, Boogie.Type.Bool);
        return new Boogie.IdentifierExpr(tok, frameName, ty);
      }

      public Boogie.IdentifierExpr ArbitraryBoxValue() {
        Contract.Ensures(Contract.Result<Boogie.IdentifierExpr>() != null);
        return new Boogie.IdentifierExpr(Token.NoToken, "$ArbitraryBoxValue", predef.BoxType);
      }
      public Boogie.Expr ArbitraryValue(Type type) {
        Contract.Ensures(Contract.Result<Boogie.Expr>() != null);
        var bx = ArbitraryBoxValue();
        if (!ModeledAsBoxType(type)) {
          return BoogieGenerator.FunctionCall(Token.NoToken, BuiltinFunction.Unbox, BoogieGenerator.TrType(type), bx);
        } else {
          return bx;
        }
      }

      public Boogie.IdentifierExpr FunctionContextHeight() {
        Contract.Ensures(Contract.Result<Boogie.IdentifierExpr>().Type != null);
        return new Boogie.IdentifierExpr(Token.NoToken, "$FunctionContextHeight", Boogie.Type.Int);
      }

      public Boogie.Expr HeightContext(ICallable m) {
        Contract.Requires(m != null);
        // free requires fh == FunctionContextHeight;
        var module = m.EnclosingModule;
        Boogie.Expr context =
          Boogie.Expr.Eq(Boogie.Expr.Literal(module.CallGraph.GetSCCRepresentativePredecessorCount(m)), FunctionContextHeight());
        return context;
      }

      public Expression GetSubstitutedBody(LetExpr e) {
        Contract.Requires(e != null);
        Contract.Requires(e.Exact);
        Contract.Assert(e.LHSs.Count == e.RHSs.Count);  // checked by resolution
        var substMap = new Dictionary<IVariable, Expression>();
        for (int i = 0; i < e.LHSs.Count; i++) {
          BoogieGenerator.AddCasePatternVarSubstitutions(e.LHSs[i], TrExpr(e.RHSs[i]), substMap);
        }
        return BoogieGenerator.Substitute(e.Body, null, substMap);
      }

      public Expr MaybeLit(Expr expr, Boogie.Type type) {
        return stripLits ? expr : BoogieGenerator.Lit(expr, type);
      }

      public Expr MaybeLit(Expr expr) {
        return stripLits ? expr : BoogieGenerator.Lit(expr);
      }

      /// <summary>
      /// Translates Dafny expression "expr" into a Boogie expression.  If the type of "expr" can be a boolean, then the
      /// token (source location) of the resulting expression is filled in (it wouldn't hurt if the token were always
      /// filled in, but it is really necessary for anything that may show up in a Boogie assert, since that location may
      /// then show up in an error message).
      /// </summary>
      public Boogie.Expr TrExpr(Expression expr) {
        Contract.Requires(expr != null);
        Contract.Requires(predef != null);

        switch (expr) {
          case LiteralExpr literalExpr: {
              LiteralExpr e = literalExpr;
              if (e.Value == null) {
                return predef.Null;
              } else if (e.Value is bool) {
                return MaybeLit(new Boogie.LiteralExpr(GetToken(e), (bool)e.Value));
              } else if (e is CharLiteralExpr) {
                // we expect e.Value to be a string representing exactly one char
                Boogie.Expr rawElement = null;  // assignment to please compiler's definite assignment rule
                foreach (var ch in Util.UnescapedCharacters(options, (string)e.Value, false)) {
                  Contract.Assert(rawElement == null);  // we should get here only once
                  rawElement = BoogieGenerator.FunctionCall(GetToken(literalExpr), BuiltinFunction.CharFromInt, null, Boogie.Expr.Literal(ch));
                }
                Contract.Assert(rawElement != null);  // there should have been an iteration of the loop above
                return MaybeLit(rawElement, predef.CharType);
              } else if (e is StringLiteralExpr) {
                var str = (StringLiteralExpr)e;
                Boogie.Expr seq = BoogieGenerator.FunctionCall(GetToken(literalExpr), BuiltinFunction.SeqEmpty, predef.BoxType);
                foreach (var ch in Util.UnescapedCharacters(options, (string)e.Value, str.IsVerbatim)) {
                  var rawElement = BoogieGenerator.FunctionCall(GetToken(literalExpr), BuiltinFunction.CharFromInt, null, Boogie.Expr.Literal(ch));
                  Boogie.Expr elt = BoxIfNecessary(GetToken(literalExpr), rawElement, Type.Char);
                  seq = BoogieGenerator.FunctionCall(GetToken(literalExpr), BuiltinFunction.SeqBuild, predef.BoxType, seq, elt);
                }
                return MaybeLit(seq, BoogieGenerator.TrType(new SeqType(Type.Char)));
              } else if (e.Value is BigInteger) {
                var n = Microsoft.BaseTypes.BigNum.FromBigInt((BigInteger)e.Value);
                if (e.Type.NormalizeToAncestorType() is BitvectorType bitvectorType) {
                  return MaybeLit(BoogieGenerator.BplBvLiteralExpr(GetToken(e), n, bitvectorType));
                } else if (e.Type.IsBigOrdinalType) {
                  var fromNat = FunctionCall(GetToken(literalExpr), "ORD#FromNat", predef.BigOrdinalType, Boogie.Expr.Literal(n));
                  return MaybeLit(fromNat, predef.BigOrdinalType);
                } else {
                  return MaybeLit(Boogie.Expr.Literal(n));
                }
              } else if (e.Value is BaseTypes.BigDec) {
                return MaybeLit(Boogie.Expr.Literal((BaseTypes.BigDec)e.Value));
              } else {
                Contract.Assert(false); throw new cce.UnreachableException();  // unexpected literal
              }
            }
          case ThisExpr:
            return new Boogie.IdentifierExpr(GetToken(expr), This, BoogieGenerator.TrType(expr.Type));
          case IdentifierExpr identifierExpr: {
              IdentifierExpr e = identifierExpr;
              Contract.Assert(e.Var != null);
              return BoogieGenerator.TrVar(GetToken(identifierExpr), e.Var);
            }
          case BoogieWrapper wrapper: {
              var e = wrapper;
              return e.Expr;
            }
          case BoogieFunctionCall call: {
              var e = call;
              var id = new Boogie.IdentifierExpr(GetToken(e), e.FunctionName, BoogieGenerator.TrType(e.Type));
              var args = new List<Boogie.Expr>();
              foreach (var arg in e.TyArgs) {
                args.Add(BoogieGenerator.TypeToTy(arg));
              }
              if (e.UsesHeap) {
                args.Add(HeapExpr);
              }
              if (e.UsesOldHeap) {
                args.Add(Old.HeapExpr);
              }
              foreach (var heapAtLabel in e.HeapAtLabels) {
                var bv = BplBoundVar("$Heap_at_" + heapAtLabel.AssignUniqueId(BoogieGenerator.CurrentIdGenerator), BoogieGenerator.predef.HeapType, out var ve);
                args.Add(ve);
              }
              foreach (var arg in e.Args) {
                args.Add(TrExpr(arg));
              }
              return new Boogie.NAryExpr(GetToken(e), new Boogie.FunctionCall(id), args);
            }
          case SetDisplayExpr displayExpr: {
              SetDisplayExpr e = displayExpr;
              Boogie.Expr s = BoogieGenerator.FunctionCall(GetToken(displayExpr), e.Finite ? BuiltinFunction.SetEmpty : BuiltinFunction.ISetEmpty, predef.BoxType);
              var isLit = true;
              foreach (Expression ee in e.Elements) {
                var rawElement = TrExpr(ee);
                isLit = isLit && BoogieGenerator.IsLit(rawElement);
                Boogie.Expr ss = BoxIfNecessary(GetToken(displayExpr), rawElement, cce.NonNull(ee.Type));
                s = BoogieGenerator.FunctionCall(GetToken(displayExpr), e.Finite ? BuiltinFunction.SetUnionOne : BuiltinFunction.ISetUnionOne, predef.BoxType, s, ss);
              }
              if (isLit) {
                // Lit-lifting: All elements are lit, so the set is Lit too
                s = MaybeLit(s, predef.BoxType);
              }
              return s;
            }
          case MultiSetDisplayExpr displayExpr: {
              MultiSetDisplayExpr e = displayExpr;
              Boogie.Expr s = BoogieGenerator.FunctionCall(GetToken(displayExpr), BuiltinFunction.MultiSetEmpty, predef.BoxType);
              var isLit = true;
              foreach (Expression ee in e.Elements) {
                var rawElement = TrExpr(ee);
                isLit = isLit && BoogieGenerator.IsLit(rawElement);
                Boogie.Expr ss = BoxIfNecessary(GetToken(displayExpr), rawElement, cce.NonNull(ee.Type));
                s = BoogieGenerator.FunctionCall(GetToken(displayExpr), BuiltinFunction.MultiSetUnionOne, predef.BoxType, s, ss);
              }
              if (isLit) {
                // Lit-lifting: All elements are lit, so the multiset is Lit too
                s = MaybeLit(s, predef.BoxType);
              }
              return s;
            }
          case SeqDisplayExpr displayExpr: {
              SeqDisplayExpr e = displayExpr;
              // Note: a LiteralExpr(string) is really another kind of SeqDisplayExpr
              Boogie.Expr s = BoogieGenerator.FunctionCall(GetToken(displayExpr), BuiltinFunction.SeqEmpty, predef.BoxType);
              var isLit = true;
              foreach (Expression ee in e.Elements) {
                var rawElement = TrExpr(ee);
                isLit = isLit && BoogieGenerator.IsLit(rawElement);
                Boogie.Expr elt = BoxIfNecessary(GetToken(displayExpr), rawElement, ee.Type);
                s = BoogieGenerator.FunctionCall(GetToken(displayExpr), BuiltinFunction.SeqBuild, predef.BoxType, s, elt);
              }
              if (isLit) {
                // Lit-lifting: All elements are lit, so the sequence is Lit too
                s = MaybeLit(s, predef.BoxType);
              }
              return s;
            }
          case MapDisplayExpr displayExpr: {
              MapDisplayExpr e = displayExpr;
              Boogie.Type maptype = e.Finite ? predef.MapType : predef.IMapType;
              Boogie.Expr s = BoogieGenerator.FunctionCall(GetToken(displayExpr), e.Finite ? BuiltinFunction.MapEmpty : BuiltinFunction.IMapEmpty, predef.BoxType);
              var isLit = true;
              foreach (ExpressionPair p in e.Elements) {
                var rawA = TrExpr(p.A);
                var rawB = TrExpr(p.B);
                isLit = isLit && BoogieGenerator.IsLit(rawA) && BoogieGenerator.IsLit(rawB);
                Boogie.Expr elt = BoxIfNecessary(GetToken(displayExpr), rawA, cce.NonNull(p.A.Type));
                Boogie.Expr elt2 = BoxIfNecessary(GetToken(displayExpr), rawB, cce.NonNull(p.B.Type));
                s = FunctionCall(GetToken(displayExpr), e.Finite ? "Map#Build" : "IMap#Build", maptype, s, elt, elt2);
              }
              if (isLit) {
                // Lit-lifting: All keys and values are lit, so the map is Lit too
                s = MaybeLit(s, predef.BoxType);
              }
              return s;
            }
          case MemberSelectExpr selectExpr: {
              var e = selectExpr;
              return e.MemberSelectCase(
                field => {
                  var useSurrogateLocal = BoogieGenerator.inBodyInitContext && Expression.AsThis(e.Obj) != null && !field.IsInstanceIndependentConstant;
                  var fType = BoogieGenerator.TrType(field.Type);
                  if (useSurrogateLocal) {
                    return new Boogie.IdentifierExpr(GetToken(expr), BoogieGenerator.SurrogateName(field), fType);
                  } else if (field is ConstantField) {
                    var typeMap = e.TypeArgumentSubstitutionsWithParents();
                    var args = GetTypeParams(field.EnclosingClass).ConvertAll(tp => BoogieGenerator.TypeToTy(typeMap[tp]));
                    Boogie.Expr result;
                    if (field.IsStatic) {
                      result = new Boogie.NAryExpr(GetToken(expr), new Boogie.FunctionCall(BoogieGenerator.GetReadonlyField(field)), args);
                    } else {
                      Boogie.Expr obj = BoogieGenerator.BoxifyForTraitParent(e.tok, TrExpr(e.Obj), e.Member, e.Obj.Type);
                      args.Add(obj);
                      result = new Boogie.NAryExpr(GetToken(expr), new Boogie.FunctionCall(BoogieGenerator.GetReadonlyField(field)), args);
                    }
                    result = BoogieGenerator.CondApplyUnbox(GetToken(expr), result, field.Type, expr.Type);
                    return result;
                  } else {
                    Boogie.Expr obj = TrExpr(e.Obj);
                    Boogie.Expr result;
                    if (field.IsMutable) {
                      var tok = GetToken(expr);
                      result = BoogieGenerator.ReadHeap(tok, HeapExpr, obj, new Boogie.IdentifierExpr(GetToken(expr), BoogieGenerator.GetField(field)));
                      result = fType == predef.BoxType ? result : BoogieGenerator.ApplyUnbox(tok, result, fType);
                      return BoogieGenerator.CondApplyUnbox(tok, result, field.Type, expr.Type);
                    } else {
                      result = new Boogie.NAryExpr(GetToken(expr), new Boogie.FunctionCall(BoogieGenerator.GetReadonlyField(field)),
                        new List<Boogie.Expr> { obj });
                      result = BoogieGenerator.CondApplyUnbox(GetToken(expr), result, field.Type, expr.Type);
                      if (BoogieGenerator.IsLit(obj)) {
                        result = MaybeLit(result, BoogieGenerator.TrType(expr.Type));
                      }
                      return result;
                    }
                  }
                },
                fn => {
                  var typeMap = e.TypeArgumentSubstitutionsWithParents();
                  var args = GetTypeParams(fn).ConvertAll(tp => BoogieGenerator.TypeToTy(typeMap[tp]));
                  if (fn.IsFuelAware()) {
                    args.Add(this.layerInterCluster.GetFunctionFuel(fn));
                  }
                  if (fn.IsOpaque || fn.IsMadeImplicitlyOpaque(options)) {
                    args.Add(BoogieGenerator.GetRevealConstant(fn));
                  }
                  if (fn is TwoStateFunction) {
                    args.Add(Old.HeapExpr);
                  }
                  if (!fn.IsStatic) {
                    args.Add(/* translator.BoxIfUnboxed */(TrExpr(e.Obj)/*, e.Type */));
                  }
                  return FunctionCall(GetToken(e), BoogieGenerator.FunctionHandle(fn), predef.HandleType, args);
                });
            }
          case SeqSelectExpr selectExpr: {
              SeqSelectExpr e = selectExpr;
              Boogie.Expr seq = TrExpr(e.Seq);
              var seqType = e.Seq.Type.NormalizeToAncestorType();
              Type elmtType = null;
              Type domainType = null;
              Contract.Assert(seqType != null);  // the expression has been successfully resolved
              if (seqType.IsArrayType) {
                domainType = Type.Int;
                elmtType = UserDefinedType.ArrayElementType(seqType);
              } else if (seqType is SeqType) {
                domainType = Type.Int;
                elmtType = ((SeqType)seqType).Arg;
              } else if (seqType is MapType) {
                domainType = ((MapType)seqType).Domain;
                elmtType = ((MapType)seqType).Range;
              } else if (seqType is MultiSetType) {
                domainType = ((MultiSetType)seqType).Arg;
                elmtType = Type.Int;
              } else { Contract.Assert(false); }
              Boogie.Type elType = BoogieGenerator.TrType(elmtType);
              Boogie.Type dType = BoogieGenerator.TrType(domainType);
              Boogie.Expr e0 = e.E0 == null ? null : TrExpr(e.E0);
              if (e0 != null && e.E0.Type.IsBitVectorType) {
                e0 = BoogieGenerator.ConvertExpression(GetToken(e.E0), e0, e.E0.Type, Type.Int);
              }
              Boogie.Expr e1 = e.E1 == null ? null : TrExpr(e.E1);
              if (e1 != null && e.E1.Type.IsBitVectorType) {
                e1 = BoogieGenerator.ConvertExpression(GetToken(e.E1), e1, e.E1.Type, Type.Int);
              }
              if (e.SelectOne) {
                Contract.Assert(e1 == null);
                Boogie.Expr x;
                if (seqType.IsArrayType) {
                  Boogie.Expr fieldName = BoogieGenerator.FunctionCall(GetToken(selectExpr), BuiltinFunction.IndexField, null, e0);
                  x = BoogieGenerator.ReadHeap(GetToken(selectExpr), HeapExpr, TrExpr(e.Seq), fieldName);
                } else if (seqType is SeqType) {
                  x = BoogieGenerator.FunctionCall(GetToken(selectExpr), BuiltinFunction.SeqIndex, predef.BoxType, seq, e0);
                } else if (seqType is MapType) {
                  bool finite = ((MapType)seqType).Finite;
                  var f = finite ? BuiltinFunction.MapElements : BuiltinFunction.IMapElements;
                  x = BoogieGenerator.FunctionCall(GetToken(selectExpr), f, finite ? predef.MapType : predef.IMapType, seq);
                  x = Boogie.Expr.Select(x, BoxIfNecessary(GetToken(e), e0, domainType));
                } else if (seqType is MultiSetType) {
                  x = Boogie.Expr.SelectTok(GetToken(selectExpr), TrExpr(e.Seq), BoxIfNecessary(GetToken(selectExpr), e0, domainType));
                } else { Contract.Assert(false); x = null; }
                if (!ModeledAsBoxType(elmtType) && !(seqType is MultiSetType)) {
                  x = BoogieGenerator.FunctionCall(GetToken(selectExpr), BuiltinFunction.Unbox, elType, x);
                }
                return x;
              } else {
                if (seqType.IsArrayType) {
                  seq = BoogieGenerator.FunctionCall(GetToken(selectExpr), BuiltinFunction.SeqFromArray, elType, HeapExpr, seq);
                }
                var isLit = BoogieGenerator.IsLit(seq);
                if (e1 != null) {
                  isLit = isLit && BoogieGenerator.IsLit(e1);
                  seq = BoogieGenerator.FunctionCall(GetToken(selectExpr), BuiltinFunction.SeqTake, elType, seq, e1);
                }
                if (e0 != null) {
                  isLit = isLit && BoogieGenerator.IsLit(e0);
                  seq = BoogieGenerator.FunctionCall(GetToken(selectExpr), BuiltinFunction.SeqDrop, elType, seq, e0);
                }
                // if e0 == null && e1 == null, then we have the identity operation seq[..] == seq;
                if (isLit && (e0 != null || e1 != null)) {
                  // Lit-lift the expression
                  seq = MaybeLit(seq, BoogieGenerator.TrType(selectExpr.Type));
                }
                return seq;
              }
            }
          case SeqUpdateExpr updateExpr: {
              SeqUpdateExpr e = updateExpr;
              Boogie.Expr seq = TrExpr(e.Seq);
              var seqType = e.Seq.Type.NormalizeToAncestorType();
              if (seqType is SeqType) {
                Boogie.Expr index = TrExpr(e.Index);
                index = BoogieGenerator.ConvertExpression(GetToken(e.Index), index, e.Index.Type, Type.Int);
                Boogie.Expr val = BoxIfNecessary(GetToken(updateExpr), TrExpr(e.Value), e.Value.Type);
                return BoogieGenerator.FunctionCall(GetToken(updateExpr), BuiltinFunction.SeqUpdate, predef.BoxType, seq, index, val);
              } else if (seqType is MapType) {
                MapType mt = (MapType)seqType;
                Boogie.Type maptype = mt.Finite ? predef.MapType : predef.IMapType;
                Boogie.Expr index = BoxIfNecessary(GetToken(updateExpr), TrExpr(e.Index), mt.Domain);
                Boogie.Expr val = BoxIfNecessary(GetToken(updateExpr), TrExpr(e.Value), mt.Range);
                return FunctionCall(GetToken(updateExpr), mt.Finite ? "Map#Build" : "IMap#Build", maptype, seq, index, val);
              } else if (seqType is MultiSetType) {
                Type elmtType = cce.NonNull((MultiSetType)seqType).Arg;
                Boogie.Expr index = BoxIfNecessary(GetToken(updateExpr), TrExpr(e.Index), elmtType);
                Boogie.Expr val = TrExpr(e.Value);
                return Boogie.Expr.StoreTok(GetToken(updateExpr), seq, index, val);
              } else {
                Contract.Assert(false);
                throw new cce.UnreachableException();
              }
            }
          case MultiSelectExpr selectExpr: {
              MultiSelectExpr e = selectExpr;
              Type elmtType = UserDefinedType.ArrayElementType(e.Array.Type); ;
              Boogie.Type elType = BoogieGenerator.TrType(elmtType);

              Boogie.Expr fieldName = GetArrayIndexFieldName(GetToken(selectExpr), e.Indices);
              Boogie.Expr x = BoogieGenerator.ReadHeap(GetToken(selectExpr), HeapExpr, TrExpr(e.Array), fieldName);
              if (!ModeledAsBoxType(elmtType)) {
                x = BoogieGenerator.FunctionCall(GetToken(selectExpr), BuiltinFunction.Unbox, elType, x);
              }
              return x;
            }
          case ApplyExpr applyExpr: {
              ApplyExpr e = applyExpr;
              int arity = e.Args.Count;
              var tt = e.Function.Type.AsArrowType;
              Contract.Assert(tt != null);
              Contract.Assert(tt.Arity == arity);

              {
                // optimisation: if this could have just as well been a FunctionCallExpr, call it as such!
                var con = e.Function as ConcreteSyntaxExpression;
                var recv = con == null ? e.Function : con.Resolved;
                var mem = recv as MemberSelectExpr;
                var fn = mem == null ? null : mem.Member as Function;
                if (fn != null) {
                  return TrExpr(new FunctionCallExpr(e.tok, fn.Name, mem.Obj, e.tok, e.CloseParen, e.Args) {
                    Function = fn,
                    Type = e.Type,
                    TypeApplication_AtEnclosingClass = mem.TypeApplication_AtEnclosingClass,
                    TypeApplication_JustFunction = mem.TypeApplication_JustMember
                  });
                }
              }

              Func<Expression, Boogie.Expr> TrArg = arg => BoogieGenerator.BoxIfNotNormallyBoxed(arg.tok, TrExpr(arg), arg.Type);

              var applied = FunctionCall(GetToken(applyExpr), BoogieGenerator.Apply(arity), predef.BoxType,
                Concat(Map(tt.TypeArgs, BoogieGenerator.TypeToTy),
                  Cons(HeapExpr, Cons(TrExpr(e.Function), e.Args.ConvertAll(arg => TrArg(arg))))));

              return BoogieGenerator.UnboxUnlessInherentlyBoxed(applied, tt.Result);
            }
          case FunctionCallExpr callExpr: {
              FunctionCallExpr e = callExpr;
              if (e.Function is SpecialFunction) {
                return TrExprSpecialFunctionCall(e);
              } else {
                Boogie.Expr layerArgument;
                Boogie.Expr revealArgument;
                var etran = this;
                if (e.Function.ContainsQuantifier && BoogieGenerator.stmtContext == StmtType.ASSUME && BoogieGenerator.adjustFuelForExists) {
                  // we need to increase fuel functions that contain quantifier expr in the assume context.
                  etran = etran.LayerOffset(1);
                  BoogieGenerator.adjustFuelForExists = false;
                }
                if (e.Function.IsFuelAware()) {
                  Statistics_CustomLayerFunctionCount++;
                  ModuleDefinition module = e.Function.EnclosingClass.EnclosingModuleDefinition;
                  if (etran.applyLimited_CurrentFunction != null &&
                      etran.layerIntraCluster != null &&
                      ModuleDefinition.InSameSCC(e.Function, applyLimited_CurrentFunction)) {
                    layerArgument = etran.layerIntraCluster.GetFunctionFuel(e.Function);
                  } else {
                    layerArgument = etran.layerInterCluster.GetFunctionFuel(e.Function);
                  }
                } else {
                  layerArgument = null;
                }

                if (e.Function.IsOpaque || e.Function.IsMadeImplicitlyOpaque(options)) {
                  revealArgument = BoogieGenerator.GetRevealConstant(e.Function);
                } else {
                  revealArgument = null;
                }

                var ty = BoogieGenerator.TrType(e.Type);
                var id = new Boogie.IdentifierExpr(GetToken(e), e.Function.FullSanitizedName, ty);

                var args = FunctionInvocationArguments(e, layerArgument, revealArgument, false, out var argsAreLit);
                Expr result = new Boogie.NAryExpr(GetToken(e), new Boogie.FunctionCall(id), args);
                result = BoogieGenerator.CondApplyUnbox(GetToken(e), result, e.Function.ResultType, e.Type);

                bool callIsLit = argsAreLit
                                 && BoogieGenerator.FunctionBodyIsAvailable(e.Function, BoogieGenerator.currentModule, BoogieGenerator.currentScope, true)
                                 && !e.Function.Reads.Expressions.Any(); // Function could depend on external values
                if (callIsLit) {
                  result = MaybeLit(result, ty);
                }

                return result;
              }
            }
          case DatatypeValue value: {
              DatatypeValue dtv = value;
              Contract.Assert(dtv.Ctor != null);  // since dtv has been successfully resolved
              List<Boogie.Expr> args = new List<Boogie.Expr>();

              bool argsAreLit = true;
              for (int i = 0; i < dtv.Arguments.Count; i++) {
                Expression arg = dtv.Arguments[i];
                Type t = dtv.Ctor.Formals[i].Type;
                var bArg = TrExpr(arg);
                argsAreLit = argsAreLit && BoogieGenerator.IsLit(bArg);
                args.Add(BoogieGenerator.AdaptBoxing(GetToken(value), bArg, cce.NonNull(arg.Type), t));
              }
              Boogie.IdentifierExpr id = new Boogie.IdentifierExpr(GetToken(dtv), dtv.Ctor.FullName, predef.DatatypeType);
              Boogie.Expr ret = new Boogie.NAryExpr(GetToken(dtv), new Boogie.FunctionCall(id), args);
              if (argsAreLit) {
                // If all arguments are Lit, so is the whole expression
                ret = MaybeLit(ret, predef.DatatypeType);
              }
              return ret;
            }
          case SeqConstructionExpr constructionExpr: {
              var e = constructionExpr;
              var eType = e.Type.NormalizeToAncestorType().AsSeqType.Arg.NormalizeExpand();
              return FunctionCall(GetToken(constructionExpr), "Seq#Create", predef.SeqType, BoogieGenerator.TypeToTy(eType), HeapExpr, TrExpr(e.N), TrExpr(e.Initializer));
            }
          case MultiSetFormingExpr formingExpr: {
              MultiSetFormingExpr e = formingExpr;
              var eType = e.E.Type.NormalizeToAncestorType();
              if (eType is SetType setType) {
                return BoogieGenerator.FunctionCall(GetToken(formingExpr), BuiltinFunction.MultiSetFromSet, BoogieGenerator.TrType(setType.Arg), TrExpr(e.E));
              } else if (eType is SeqType seqType) {
                return BoogieGenerator.FunctionCall(GetToken(formingExpr), BuiltinFunction.MultiSetFromSeq, BoogieGenerator.TrType(seqType.Arg), TrExpr(e.E));
              } else {
                Contract.Assert(false); throw new cce.UnreachableException();
              }
            }
          case OldExpr oldExpr: {
              var e = oldExpr;
              return OldAt(e.AtLabel).TrExpr(e.E);
            }
          case UnchangedExpr unchangedExpr: {
              var e = unchangedExpr;
              return BoogieGenerator.FrameCondition(GetToken(e), e.Frame, false, FrameExpressionUse.Unchanged, OldAt(e.AtLabel), this, this, true);
            }
          case UnaryOpExpr opExpr: {
              var e = opExpr;
              Boogie.Expr arg = TrExpr(e.E);
              switch (e.ResolvedOp) {
                case UnaryOpExpr.ResolvedOpcode.Lit:
                  return MaybeLit(arg);
                case UnaryOpExpr.ResolvedOpcode.BVNot:
                  var bvWidth = opExpr.Type.NormalizeToAncestorType().AsBitVectorType.Width;
                  var bvType = BoogieGenerator.BplBvType(bvWidth);
                  Boogie.Expr r = FunctionCall(GetToken(opExpr), "not_bv" + bvWidth, bvType, arg);
                  if (BoogieGenerator.IsLit(arg)) {
                    r = MaybeLit(r, bvType);
                  }
                  return r;
                case UnaryOpExpr.ResolvedOpcode.BoolNot:
                  return Boogie.Expr.Unary(GetToken(opExpr), UnaryOperator.Opcode.Not, arg);
                case UnaryOpExpr.ResolvedOpcode.SeqLength:
                  Contract.Assert(e.E.Type.NormalizeToAncestorType() is SeqType);
                  return BoogieGenerator.FunctionCall(GetToken(opExpr), BuiltinFunction.SeqLength, null, arg);
                case UnaryOpExpr.ResolvedOpcode.SetCard:
                  Contract.Assert(e.E.Type.NormalizeToAncestorType() is SetType { Finite: true });
                  return BoogieGenerator.FunctionCall(GetToken(opExpr), BuiltinFunction.SetCard, null, arg);
                case UnaryOpExpr.ResolvedOpcode.MultiSetCard:
                  Contract.Assert(e.E.Type.NormalizeToAncestorType() is MultiSetType);
                  return BoogieGenerator.FunctionCall(GetToken(opExpr), BuiltinFunction.MultiSetCard, null, arg);
                case UnaryOpExpr.ResolvedOpcode.MapCard:
                  Contract.Assert(e.E.Type.NormalizeToAncestorType() is MapType { Finite: true });
                  return BoogieGenerator.FunctionCall(GetToken(opExpr), BuiltinFunction.MapCard, null, arg);
                case UnaryOpExpr.ResolvedOpcode.Fresh:
                  var freshLabel = ((FreshExpr)e).AtLabel;
                  var eeType = e.E.Type.NormalizeToAncestorType();
                  if (eeType is SetType) {
                    // generate:  (forall $o: ref :: { $o != null } X[Box($o)] ==> $o != null) &&
                    //            (forall $o: ref :: { X[Box($o)] } X[Box($o)] ==> !old($Heap)[$o,alloc])
                    // OR, if X[Box($o)] is rewritten into smaller parts, use the less good trigger old($Heap)[$o,alloc]
                    Boogie.Variable oVar = new Boogie.BoundVariable(GetToken(opExpr), new Boogie.TypedIdent(GetToken(opExpr), "$o", predef.RefType));
                    Boogie.Expr o = new Boogie.IdentifierExpr(GetToken(opExpr), oVar);
                    Boogie.Expr oNotNull = Boogie.Expr.Neq(o, predef.Null);
                    Boogie.Expr oInSet = TrInSet(GetToken(opExpr), o, e.E, ((SetType)eeType).Arg, true, out var performedInSetRewrite);
                    Boogie.Expr oNotFresh = OldAt(freshLabel).IsAlloced(GetToken(opExpr), o);
                    Boogie.Expr oIsFresh = Boogie.Expr.Not(oNotFresh);
                    Boogie.Expr notNullBody = BplImp(oInSet, oNotNull);
                    Boogie.Expr freshBody = BplImp(oInSet, oIsFresh);
                    var notNullTrigger = BplTrigger(oNotNull);
                    var notNullPred = new Boogie.ForallExpr(GetToken(opExpr), new List<Variable> { oVar }, notNullTrigger, notNullBody);
                    var freshTrigger = BplTrigger(performedInSetRewrite ? oNotFresh : oInSet);
                    var freshPred = new Boogie.ForallExpr(GetToken(opExpr), new List<Variable> { oVar }, freshTrigger, freshBody);
                    return BplAnd(notNullPred, freshPred);
                  } else if (eeType is SeqType) {
                    // generate:  (forall $i: int :: 0 <= $i && $i < Seq#Length(X) ==> Unbox(Seq#Index(X,$i)) != null && !old($Heap)[Unbox(Seq#Index(X,$i)),alloc])
                    Boogie.Variable iVar = new Boogie.BoundVariable(GetToken(opExpr), new Boogie.TypedIdent(GetToken(opExpr), "$i", Boogie.Type.Int));
                    Boogie.Expr i = new Boogie.IdentifierExpr(GetToken(opExpr), iVar);
                    Boogie.Expr iBounds = BoogieGenerator.InSeqRange(GetToken(opExpr), i, Type.Int, TrExpr(e.E), true, null, false);
                    Boogie.Expr XsubI = BoogieGenerator.FunctionCall(GetToken(opExpr), BuiltinFunction.SeqIndex, predef.RefType, TrExpr(e.E), i);
                    XsubI = BoogieGenerator.FunctionCall(GetToken(opExpr), BuiltinFunction.Unbox, predef.RefType, XsubI);
                    Boogie.Expr oNotFresh = OldAt(freshLabel).IsAlloced(GetToken(opExpr), XsubI);
                    Boogie.Expr oIsFresh = Boogie.Expr.Not(oNotFresh);
                    Boogie.Expr xsubiNotNull = Boogie.Expr.Neq(XsubI, predef.Null);
                    Boogie.Expr body = BplImp(iBounds, BplAnd(xsubiNotNull, oIsFresh));
                    //TRIGGERS: Does this make sense? dafny0\SmallTests
                    // BROKEN // NEW_TRIGGER
                    //TRIG (forall $i: int :: 0 <= $i && $i < Seq#Length(Q#0) && $Unbox(Seq#Index(Q#0, $i)): ref != null ==> !read(old($Heap), $Unbox(Seq#Index(Q#0, $i)): ref, alloc))
                    return new Boogie.ForallExpr(GetToken(opExpr), new List<Variable> { iVar }, body);
                  } else {
                    // generate:  x != null && !old($Heap)[x]
                    Boogie.Expr oNull = Boogie.Expr.Neq(TrExpr(e.E), predef.Null);
                    Boogie.Expr oIsFresh = Boogie.Expr.Not(OldAt(freshLabel).IsAlloced(GetToken(opExpr), TrExpr(e.E)));
                    return Boogie.Expr.Binary(GetToken(opExpr), BinaryOperator.Opcode.And, oNull, oIsFresh);
                  }
                case UnaryOpExpr.ResolvedOpcode.Allocated:
                  // Translate with $IsAllocBox, even if it requires boxing the argument. This has the effect of giving
                  // both the $IsAllocBox and $IsAlloc forms, because the axioms that connects these two is triggered
                  // by $IsAllocBox.
                  return BoogieGenerator.MkIsAllocBox(BoxIfNecessary(e.E.tok, TrExpr(e.E), e.E.Type), e.E.Type, HeapExpr);
                case UnaryOpExpr.ResolvedOpcode.Assigned:
                  var ns = e.E as NameSegment;
                  Contract.Assert(ns != null);
                  string name = null;
                  switch (ns.Resolved) {
                    case IdentifierExpr ie:
                      name = ie.Var.UniqueName;
                      break;
                    case MemberSelectExpr mse:
                      if (BoogieGenerator.inBodyInitContext && Expression.AsThis(mse.Obj) != null) {
                        name = BoogieGenerator.SurrogateName(mse.Member as Field);
                      }
                      break;
                  }

                  if (name == null) {
                    return Expr.True;
                  }
                  BoogieGenerator.definiteAssignmentTrackers.TryGetValue(name, out var defass);
                  return defass;
                default:
                  Contract.Assert(false); throw new cce.UnreachableException();  // unexpected unary expression
              }
            }
          case ConversionExpr conversionExpr: {
              var e = conversionExpr;
              return BoogieGenerator.ConvertExpression(GetToken(e), TrExpr(e.E), e.E.Type, e.ToType);
            }
          case TypeTestExpr testExpr: {
              var e = testExpr;
              return BoogieGenerator.GetSubrangeCheck(e.tok, TrExpr(e.E), e.E.Type, e.ToType, e.E, null, out var _) ?? Boogie.Expr.True;
            }
          case BinaryExpr binaryExpr: {
              BinaryExpr e = binaryExpr;
              var e0Type = e.E0.Type.NormalizeToAncestorType(); // used when making decisions about what Boogie operator/functions to use
              bool isReal = e0Type.IsNumericBased(Type.NumericPersuasion.Real);
              int bvWidth = e0Type.IsBitVectorType ? e0Type.AsBitVectorType.Width : -1;  // -1 indicates "not a bitvector type"
              Boogie.Expr e0 = TrExpr(e.E0);
              if (e.ResolvedOp == BinaryExpr.ResolvedOpcode.InSet) {
                return TrInSet(GetToken(binaryExpr), e0, e.E1, e.E0.Type, false, out var pr);  // let TrInSet translate e.E1
              } else if (e.ResolvedOp == BinaryExpr.ResolvedOpcode.NotInSet) {
                Boogie.Expr arg = TrInSet(GetToken(binaryExpr), e0, e.E1, e.E0.Type, false, out var pr);  // let TrInSet translate e.E1
                return Boogie.Expr.Unary(GetToken(binaryExpr), UnaryOperator.Opcode.Not, arg);
              } else if (e.ResolvedOp == BinaryExpr.ResolvedOpcode.InMultiSet) {
                return TrInMultiSet(GetToken(binaryExpr), e0, e.E1, e.E0.Type, false); // let TrInMultiSet translate e.E1
              } else if (e.ResolvedOp == BinaryExpr.ResolvedOpcode.NotInMultiSet) {
                Boogie.Expr arg = TrInMultiSet(GetToken(binaryExpr), e0, e.E1, e.E0.Type, false);  // let TrInMultiSet translate e.E1
                return Boogie.Expr.Unary(GetToken(binaryExpr), UnaryOperator.Opcode.Not, arg);
              }
              Boogie.Expr e1 = TrExpr(e.E1);
              BinaryOperator.Opcode bOpcode;
              Boogie.Type typ;
              var oe0 = e0;
              var oe1 = e1;
              var lit0 = BoogieGenerator.GetLit(e0);
              var lit1 = BoogieGenerator.GetLit(e1);
              bool liftLit = BoogieGenerator.IsLit(e0) && BoogieGenerator.IsLit(e1);
              // NOTE(namin): We usually avoid keeping literals, because their presence might mess up triggers that do not expect them.
              //              Still for equality-related operations, it's useful to keep them instead of lifting them, so that they can be propagated.
              bool keepLits = false;
              if (lit0 != null) {
                e0 = lit0;
              }
              if (lit1 != null) {
                e1 = lit1;
              }
              switch (e.ResolvedOp) {
                case BinaryExpr.ResolvedOpcode.Iff:
                  typ = Boogie.Type.Bool;
                  bOpcode = BinaryOperator.Opcode.Iff; break;
                case BinaryExpr.ResolvedOpcode.Imp:
                  typ = Boogie.Type.Bool;
                  bOpcode = BinaryOperator.Opcode.Imp; break;
                case BinaryExpr.ResolvedOpcode.And:
                  typ = Boogie.Type.Bool;
                  bOpcode = BinaryOperator.Opcode.And; break;
                case BinaryExpr.ResolvedOpcode.Or:
                  typ = Boogie.Type.Bool;
                  bOpcode = BinaryOperator.Opcode.Or; break;

                case BinaryExpr.ResolvedOpcode.EqCommon:
                  keepLits = true;
                  if (ModeledAsBoxType(e.E0.Type)) {
                    e1 = BoxIfNecessary(expr.tok, e1, e.E1.Type);
                    oe1 = BoxIfNecessary(expr.tok, oe1, e.E1.Type);
                  } else if (ModeledAsBoxType(e.E1.Type)) {
                    e0 = BoxIfNecessary(expr.tok, e0, e.E0.Type);
                    oe0 = BoxIfNecessary(expr.tok, oe0, e.E0.Type);
                  }
                  if (e.E0.Type.IsCoDatatype && e.E1.Type.IsCoDatatype) {
                    var e0args = e.E0.Type.NormalizeExpand().TypeArgs;
                    var e1args = e.E1.Type.NormalizeExpand().TypeArgs;
                    return BoogieGenerator.CoEqualCall(e.E0.Type.AsCoDatatype, e0args, e1args, null,
                      this.layerInterCluster.LayerN((int)FuelSetting.FuelAmount.HIGH), e0, e1, GetToken(binaryExpr));
                  }
                  if (e.E0.Type.IsIndDatatype && e.E1.Type.IsIndDatatype) {
                    return BoogieGenerator.TypeSpecificEqual(GetToken(binaryExpr), e.E0.Type, e0, e1);
                  }
                  typ = Boogie.Type.Bool;
                  bOpcode = BinaryOperator.Opcode.Eq;
                  break;
                case BinaryExpr.ResolvedOpcode.NeqCommon:
                  if (ModeledAsBoxType(e.E0.Type)) {
                    e1 = BoxIfNecessary(expr.tok, e1, e.E1.Type);
                    oe1 = BoxIfNecessary(expr.tok, oe1, e.E1.Type);
                  } else if (ModeledAsBoxType(e.E1.Type)) {
                    e0 = BoxIfNecessary(expr.tok, e0, e.E0.Type);
                    oe0 = BoxIfNecessary(expr.tok, oe0, e.E0.Type);
                  }
                  if (e.E0.Type.IsCoDatatype && e.E1.Type.IsCoDatatype) {
                    var e0args = e.E0.Type.NormalizeExpand().TypeArgs;
                    var e1args = e.E1.Type.NormalizeExpand().TypeArgs;
                    var eq = BoogieGenerator.CoEqualCall(e.E0.Type.AsCoDatatype, e0args, e1args, null,
                      this.layerInterCluster.LayerN((int)FuelSetting.FuelAmount.HIGH), e0, e1, GetToken(binaryExpr));
                    return Boogie.Expr.Unary(GetToken(binaryExpr), UnaryOperator.Opcode.Not, eq);
                  }
                  if (e.E0.Type.IsIndDatatype && e.E1.Type.IsIndDatatype) {
                    var eq = BoogieGenerator.TypeSpecificEqual(GetToken(binaryExpr), e.E0.Type, e0, e1);
                    return Boogie.Expr.Unary(GetToken(binaryExpr), UnaryOperator.Opcode.Not, eq);
                  }
                  typ = Boogie.Type.Bool;
                  bOpcode = BinaryOperator.Opcode.Neq;
                  break;
                case BinaryExpr.ResolvedOpcode.Lt:
                  if (0 <= bvWidth) {
                    return TrToFunctionCall(GetToken(binaryExpr), "lt_bv" + bvWidth, Boogie.Type.Bool, e0, e1, liftLit);
                  } else if (e0Type.IsBigOrdinalType) {
                    return FunctionCall(GetToken(binaryExpr), "ORD#Less", Boogie.Type.Bool, e0, e1);
                  } else if (isReal || !BoogieGenerator.DisableNonLinearArithmetic) {
                    typ = Boogie.Type.Bool;
                    bOpcode = BinaryOperator.Opcode.Lt;
                    break;
                  } else {
                    return TrToFunctionCall(GetToken(binaryExpr), "INTERNAL_lt_boogie", Boogie.Type.Bool, e0, e1, liftLit);
                  }
                case BinaryExpr.ResolvedOpcode.LessThanLimit:
                  return FunctionCall(GetToken(binaryExpr), "ORD#LessThanLimit", Boogie.Type.Bool, e0, e1);
                case BinaryExpr.ResolvedOpcode.Le:
                  keepLits = true;
                  if (0 <= bvWidth) {
                    return TrToFunctionCall(GetToken(binaryExpr), "le_bv" + bvWidth, Boogie.Type.Bool, e0, e1, false);
                  } else if (e0Type.IsBigOrdinalType) {
                    var less = FunctionCall(GetToken(binaryExpr), "ORD#Less", Boogie.Type.Bool, e0, e1);
                    var eq = Boogie.Expr.Eq(e0, e1);
                    return BplOr(eq, less);
                  } else if (isReal || !BoogieGenerator.DisableNonLinearArithmetic) {
                    typ = Boogie.Type.Bool;
                    bOpcode = BinaryOperator.Opcode.Le;
                    break;
                  } else {
                    return TrToFunctionCall(GetToken(binaryExpr), "INTERNAL_le_boogie", Boogie.Type.Bool, e0, e1, false);
                  }
                case BinaryExpr.ResolvedOpcode.Ge:
                  keepLits = true;
                  if (0 <= bvWidth) {
                    return TrToFunctionCall(GetToken(binaryExpr), "ge_bv" + bvWidth, Boogie.Type.Bool, e0, e1, false);
                  } else if (e0Type.IsBigOrdinalType) {
                    var less = FunctionCall(GetToken(binaryExpr), "ORD#Less", Boogie.Type.Bool, e1, e0);
                    var eq = Boogie.Expr.Eq(e1, e0);
                    return BplOr(eq, less);
                  } else if (isReal || !BoogieGenerator.DisableNonLinearArithmetic) {
                    typ = Boogie.Type.Bool;
                    bOpcode = BinaryOperator.Opcode.Ge;
                    break;
                  } else {
                    return TrToFunctionCall(GetToken(binaryExpr), "INTERNAL_ge_boogie", Boogie.Type.Bool, e0, e1, false);
                  }
                case BinaryExpr.ResolvedOpcode.Gt:
                  if (0 <= bvWidth) {
                    return TrToFunctionCall(GetToken(binaryExpr), "gt_bv" + bvWidth, Boogie.Type.Bool, e0, e1, liftLit);
                  } else if (e0Type.IsBigOrdinalType) {
                    return FunctionCall(GetToken(binaryExpr), "ORD#Less", Boogie.Type.Bool, e1, e0);
                  } else if (isReal || !BoogieGenerator.DisableNonLinearArithmetic) {
                    typ = Boogie.Type.Bool;
                    bOpcode = BinaryOperator.Opcode.Gt;
                    break;
                  } else {
                    return TrToFunctionCall(GetToken(binaryExpr), "INTERNAL_gt_boogie", Boogie.Type.Bool, e0, e1, liftLit);
                  }

                case BinaryExpr.ResolvedOpcode.Add:
                  if (0 <= bvWidth) {
                    return TrToFunctionCall(GetToken(binaryExpr), "add_bv" + bvWidth, BoogieGenerator.BplBvType(bvWidth), e0, e1, liftLit);
                  } else if (e0Type.IsBigOrdinalType) {
                    return TrToFunctionCall(GetToken(binaryExpr), "ORD#Plus", predef.BigOrdinalType, e0, e1, liftLit);
                  } else if (e0Type.IsCharType) {
                    return TrToFunctionCall(GetToken(binaryExpr), "char#Plus", predef.CharType, e0, e1, liftLit);
                  } else if (!isReal && BoogieGenerator.DisableNonLinearArithmetic) {
                    return TrToFunctionCall(GetToken(binaryExpr), "INTERNAL_add_boogie", Boogie.Type.Int, e0, e1, liftLit);
                  } else if (!isReal && (options.ArithMode == 2 || 5 <= options.ArithMode)) {
                    return TrToFunctionCall(GetToken(binaryExpr), "Add", Boogie.Type.Int, oe0, oe1, liftLit);
                  } else {
                    typ = isReal ? Boogie.Type.Real : Boogie.Type.Int;
                    bOpcode = BinaryOperator.Opcode.Add;
                    break;
                  }
                case BinaryExpr.ResolvedOpcode.Sub:
                  if (0 <= bvWidth) {
                    return TrToFunctionCall(GetToken(binaryExpr), "sub_bv" + bvWidth, BoogieGenerator.BplBvType(bvWidth), e0, e1, liftLit);
                  } else if (e0Type.IsBigOrdinalType) {
                    return TrToFunctionCall(GetToken(binaryExpr), "ORD#Minus", predef.BigOrdinalType, e0, e1, liftLit);
                  } else if (e0Type.IsCharType) {
                    return TrToFunctionCall(GetToken(binaryExpr), "char#Minus", predef.CharType, e0, e1, liftLit);
                  } else if (!isReal && BoogieGenerator.DisableNonLinearArithmetic) {
                    return TrToFunctionCall(GetToken(binaryExpr), "INTERNAL_sub_boogie", Boogie.Type.Int, e0, e1, liftLit);
                  } else if (!isReal && (options.ArithMode == 2 || 5 <= options.ArithMode)) {
                    return TrToFunctionCall(GetToken(binaryExpr), "Sub", Boogie.Type.Int, oe0, oe1, liftLit);
                  } else {
                    typ = isReal ? Boogie.Type.Real : Boogie.Type.Int;
                    bOpcode = BinaryOperator.Opcode.Sub;
                    break;
                  }
                case BinaryExpr.ResolvedOpcode.Mul:
                  if (0 <= bvWidth) {
                    return TrToFunctionCall(GetToken(binaryExpr), "mul_bv" + bvWidth, BoogieGenerator.BplBvType(bvWidth), e0, e1, liftLit);
                  } else if (!isReal && BoogieGenerator.DisableNonLinearArithmetic) {
                    return TrToFunctionCall(GetToken(binaryExpr), "INTERNAL_mul_boogie", Boogie.Type.Int, e0, e1, liftLit);
                  } else if (!isReal && options.ArithMode != 0 && options.ArithMode != 3) {
                    return TrToFunctionCall(GetToken(binaryExpr), "Mul", Boogie.Type.Int, oe0, oe1, liftLit);
                  } else {
                    typ = isReal ? Boogie.Type.Real : Boogie.Type.Int;
                    bOpcode = BinaryOperator.Opcode.Mul;
                    break;
                  }
                case BinaryExpr.ResolvedOpcode.Div:
                  if (0 <= bvWidth) {
                    return TrToFunctionCall(GetToken(binaryExpr), "div_bv" + bvWidth, BoogieGenerator.BplBvType(bvWidth), e0, e1, liftLit);
                  } else if (!isReal && BoogieGenerator.DisableNonLinearArithmetic && !isReal) {
                    return TrToFunctionCall(GetToken(binaryExpr), "INTERNAL_div_boogie", Boogie.Type.Int, e0, e1, liftLit);
                  } else if (!isReal && options.ArithMode != 0 && options.ArithMode != 3) {
                    return TrToFunctionCall(GetToken(binaryExpr), "Div", Boogie.Type.Int, e0, oe1, liftLit);
                  } else if (isReal) {
                    typ = Boogie.Type.Real;
                    bOpcode = BinaryOperator.Opcode.RealDiv;
                    break;
                  } else {
                    typ = Boogie.Type.Int;
                    bOpcode = BinaryOperator.Opcode.Div;
                    break;
                  }
                case BinaryExpr.ResolvedOpcode.Mod:
                  if (0 <= bvWidth) {
                    return TrToFunctionCall(GetToken(binaryExpr), "mod_bv" + bvWidth, BoogieGenerator.BplBvType(bvWidth), e0, e1, liftLit);
                  } else if (BoogieGenerator.DisableNonLinearArithmetic && !isReal) {
                    return TrToFunctionCall(GetToken(binaryExpr), "INTERNAL_mod_boogie", Boogie.Type.Int, e0, e1, liftLit);
                  } else if (!isReal && options.ArithMode != 0 && options.ArithMode != 3) {
                    return TrToFunctionCall(GetToken(binaryExpr), "Mod", Boogie.Type.Int, e0, oe1, liftLit);
                  } else {
                    typ = isReal ? Boogie.Type.Real : Boogie.Type.Int;
                    bOpcode = BinaryOperator.Opcode.Mod;
                    break;
                  }

                case BinaryExpr.ResolvedOpcode.LeftShift: {
                    Contract.Assert(0 <= bvWidth);
                    return TrToFunctionCall(GetToken(binaryExpr), "LeftShift_bv" + bvWidth, BoogieGenerator.BplBvType(bvWidth), e0, BoogieGenerator.ConvertExpression(GetToken(binaryExpr), e1, e.E1.Type, e.Type), liftLit);
                  }
                case BinaryExpr.ResolvedOpcode.RightShift: {
                    Contract.Assert(0 <= bvWidth);
                    return TrToFunctionCall(GetToken(binaryExpr), "RightShift_bv" + bvWidth, BoogieGenerator.BplBvType(bvWidth), e0, BoogieGenerator.ConvertExpression(GetToken(binaryExpr), e1, e.E1.Type, e.Type), liftLit);
                  }
                case BinaryExpr.ResolvedOpcode.BitwiseAnd: {
                    Contract.Assert(0 <= bvWidth);
                    return TrToFunctionCall(GetToken(binaryExpr), "and_bv" + bvWidth, BoogieGenerator.BplBvType(bvWidth), e0, e1, liftLit);
                  }
                case BinaryExpr.ResolvedOpcode.BitwiseOr: {
                    Contract.Assert(0 <= bvWidth);
                    return TrToFunctionCall(GetToken(binaryExpr), "or_bv" + bvWidth, BoogieGenerator.BplBvType(bvWidth), e0, e1, liftLit);
                  }
                case BinaryExpr.ResolvedOpcode.BitwiseXor: {
                    Contract.Assert(0 <= bvWidth);
                    return TrToFunctionCall(GetToken(binaryExpr), "xor_bv" + bvWidth, BoogieGenerator.BplBvType(bvWidth), e0, e1, liftLit);
                  }

                case BinaryExpr.ResolvedOpcode.LtChar:
                case BinaryExpr.ResolvedOpcode.LeChar:
                case BinaryExpr.ResolvedOpcode.GeChar:
                case BinaryExpr.ResolvedOpcode.GtChar: {
                    // work off the original operands (that is, allow them to be lit-wrapped)
                    var operand0 = BoogieGenerator.FunctionCall(e0.tok, BuiltinFunction.CharToInt, null, oe0);
                    var operand1 = BoogieGenerator.FunctionCall(e0.tok, BuiltinFunction.CharToInt, null, oe1);
                    BinaryOperator.Opcode bOp;
                    switch (e.ResolvedOp) {
                      case BinaryExpr.ResolvedOpcode.LtChar: bOp = BinaryOperator.Opcode.Lt; break;
                      case BinaryExpr.ResolvedOpcode.LeChar: bOp = BinaryOperator.Opcode.Le; break;
                      case BinaryExpr.ResolvedOpcode.GeChar: bOp = BinaryOperator.Opcode.Ge; break;
                      case BinaryExpr.ResolvedOpcode.GtChar: bOp = BinaryOperator.Opcode.Gt; break;
                      default:
                        Contract.Assert(false);  // unexpected case
                        throw new cce.UnreachableException();  // to please compiler
                    }
                    return Boogie.Expr.Binary(GetToken(binaryExpr), bOp, operand0, operand1);
                  }

                case BinaryExpr.ResolvedOpcode.SetEq:
                case BinaryExpr.ResolvedOpcode.MultiSetEq:
                case BinaryExpr.ResolvedOpcode.SeqEq:
                case BinaryExpr.ResolvedOpcode.MapEq:
                  return BoogieGenerator.TypeSpecificEqual(GetToken(binaryExpr), e.E0.Type, e0, e1);
                case BinaryExpr.ResolvedOpcode.SetNeq:
                case BinaryExpr.ResolvedOpcode.MultiSetNeq:
                case BinaryExpr.ResolvedOpcode.SeqNeq:
                case BinaryExpr.ResolvedOpcode.MapNeq:
                  return Boogie.Expr.Unary(GetToken(binaryExpr), UnaryOperator.Opcode.Not, BoogieGenerator.TypeSpecificEqual(GetToken(binaryExpr), e.E0.Type, e0, e1));

                case BinaryExpr.ResolvedOpcode.ProperSubset: {
                    return BoogieGenerator.ProperSubset(GetToken(binaryExpr), e0, e1);
                  }
                case BinaryExpr.ResolvedOpcode.Subset: {
                    bool finite = e.E1.Type.NormalizeToAncestorType().AsSetType.Finite;
                    var f = finite ? BuiltinFunction.SetSubset : BuiltinFunction.ISetSubset;
                    return BoogieGenerator.FunctionCall(GetToken(binaryExpr), f, null, e0, e1);
                  }
                case BinaryExpr.ResolvedOpcode.Superset: {
                    bool finite = e.E1.Type.NormalizeToAncestorType().AsSetType.Finite;
                    var f = finite ? BuiltinFunction.SetSubset : BuiltinFunction.ISetSubset;
                    return BoogieGenerator.FunctionCall(GetToken(binaryExpr), f, null, e1, e0);
                  }
                case BinaryExpr.ResolvedOpcode.ProperSuperset:
                  return BoogieGenerator.ProperSubset(GetToken(binaryExpr), e1, e0);
                case BinaryExpr.ResolvedOpcode.Disjoint: {
                    bool finite = e.E1.Type.NormalizeToAncestorType().AsSetType.Finite;
                    var f = finite ? BuiltinFunction.SetDisjoint : BuiltinFunction.ISetDisjoint;
                    return BoogieGenerator.FunctionCall(GetToken(binaryExpr), f, null, e0, e1);
                  }
                case BinaryExpr.ResolvedOpcode.InSet:
                  Contract.Assert(false); throw new cce.UnreachableException();  // this case handled above
                case BinaryExpr.ResolvedOpcode.NotInSet:
                  Contract.Assert(false); throw new cce.UnreachableException();  // this case handled above
                case BinaryExpr.ResolvedOpcode.Union: {
                    var setType = binaryExpr.Type.NormalizeToAncestorType().AsSetType;
                    bool finite = setType.Finite;
                    var f = finite ? BuiltinFunction.SetUnion : BuiltinFunction.ISetUnion;
                    return BoogieGenerator.FunctionCall(GetToken(binaryExpr), f, BoogieGenerator.TrType(setType.Arg), e0, e1);
                  }
                case BinaryExpr.ResolvedOpcode.Intersection: {
                    var setType = binaryExpr.Type.NormalizeToAncestorType().AsSetType;
                    bool finite = setType.Finite;
                    var f = finite ? BuiltinFunction.SetIntersection : BuiltinFunction.ISetIntersection;
                    return BoogieGenerator.FunctionCall(GetToken(binaryExpr), f, BoogieGenerator.TrType(setType.Arg), e0, e1);
                  }
                case BinaryExpr.ResolvedOpcode.SetDifference: {
                    var setType = binaryExpr.Type.NormalizeToAncestorType().AsSetType;
                    bool finite = setType.Finite;
                    var f = finite ? BuiltinFunction.SetDifference : BuiltinFunction.ISetDifference;
                    return BoogieGenerator.FunctionCall(GetToken(binaryExpr), f, BoogieGenerator.TrType(setType.Arg), e0, e1);
                  }
                case BinaryExpr.ResolvedOpcode.ProperMultiSubset:
                  return BoogieGenerator.ProperMultiset(GetToken(binaryExpr), e0, e1);
                case BinaryExpr.ResolvedOpcode.MultiSubset:
                  return BoogieGenerator.FunctionCall(GetToken(binaryExpr), BuiltinFunction.MultiSetSubset, null, e0, e1);
                case BinaryExpr.ResolvedOpcode.MultiSuperset:
                  return BoogieGenerator.FunctionCall(GetToken(binaryExpr), BuiltinFunction.MultiSetSubset, null, e1, e0);
                case BinaryExpr.ResolvedOpcode.ProperMultiSuperset:
                  return BoogieGenerator.ProperMultiset(GetToken(binaryExpr), e1, e0);
                case BinaryExpr.ResolvedOpcode.MultiSetDisjoint:
                  return BoogieGenerator.FunctionCall(GetToken(binaryExpr), BuiltinFunction.MultiSetDisjoint, null, e0, e1);
                case BinaryExpr.ResolvedOpcode.InMultiSet:
                  Contract.Assert(false); throw new cce.UnreachableException();  // this case handled above
                case BinaryExpr.ResolvedOpcode.NotInMultiSet:
                  Contract.Assert(false); throw new cce.UnreachableException();  // this case handled above
                case BinaryExpr.ResolvedOpcode.MultiSetUnion:
                  return BoogieGenerator.FunctionCall(GetToken(binaryExpr), BuiltinFunction.MultiSetUnion,
                    BoogieGenerator.TrType(binaryExpr.Type.NormalizeToAncestorType().AsMultiSetType.Arg), e0, e1);
                case BinaryExpr.ResolvedOpcode.MultiSetIntersection:
                  return BoogieGenerator.FunctionCall(GetToken(binaryExpr), BuiltinFunction.MultiSetIntersection,
                    BoogieGenerator.TrType(binaryExpr.Type.NormalizeToAncestorType().AsMultiSetType.Arg), e0, e1);
                case BinaryExpr.ResolvedOpcode.MultiSetDifference:
                  return BoogieGenerator.FunctionCall(GetToken(binaryExpr), BuiltinFunction.MultiSetDifference,
                    BoogieGenerator.TrType(binaryExpr.Type.NormalizeToAncestorType().AsMultiSetType.Arg), e0, e1);

                case BinaryExpr.ResolvedOpcode.ProperPrefix:
                  return BoogieGenerator.ProperPrefix(GetToken(binaryExpr), e0, e1);
                case BinaryExpr.ResolvedOpcode.Prefix: {
                    Boogie.Expr len0 = BoogieGenerator.FunctionCall(GetToken(binaryExpr), BuiltinFunction.SeqLength, null, e0);
                    Boogie.Expr len1 = BoogieGenerator.FunctionCall(GetToken(binaryExpr), BuiltinFunction.SeqLength, null, e1);
                    return Boogie.Expr.Binary(GetToken(binaryExpr), BinaryOperator.Opcode.And,
                      Boogie.Expr.Le(len0, len1),
                      BoogieGenerator.FunctionCall(GetToken(binaryExpr), BuiltinFunction.SeqSameUntil, null, e0, e1, len0));
                  }
                case BinaryExpr.ResolvedOpcode.Concat:
                  return BoogieGenerator.FunctionCall(GetToken(binaryExpr), BuiltinFunction.SeqAppend,
                    BoogieGenerator.TrType(binaryExpr.Type.NormalizeToAncestorType().AsSeqType.Arg), e0, e1);
                case BinaryExpr.ResolvedOpcode.InSeq:
                  return BoogieGenerator.FunctionCall(GetToken(binaryExpr), BuiltinFunction.SeqContains, null, e1,
                    BoxIfNecessary(GetToken(binaryExpr), e0, e.E0.Type));
                case BinaryExpr.ResolvedOpcode.NotInSeq:
                  Boogie.Expr arg = BoogieGenerator.FunctionCall(GetToken(binaryExpr), BuiltinFunction.SeqContains, null, e1,
                    BoxIfNecessary(GetToken(binaryExpr), e0, e.E0.Type));
                  return Boogie.Expr.Unary(GetToken(binaryExpr), UnaryOperator.Opcode.Not, arg);
                case BinaryExpr.ResolvedOpcode.InMap: {
                    bool finite = e.E1.Type.NormalizeToAncestorType().AsMapType.Finite;
                    var f = finite ? BuiltinFunction.MapDomain : BuiltinFunction.IMapDomain;
                    return Boogie.Expr.SelectTok(GetToken(binaryExpr), BoogieGenerator.FunctionCall(GetToken(binaryExpr), f, finite ? predef.MapType : predef.IMapType, e1),
                      BoxIfNecessary(GetToken(binaryExpr), e0, e.E0.Type));
                  }
                case BinaryExpr.ResolvedOpcode.NotInMap: {
                    bool finite = e.E1.Type.NormalizeToAncestorType().AsMapType.Finite;
                    var f = finite ? BuiltinFunction.MapDomain : BuiltinFunction.IMapDomain;
                    Boogie.Expr inMap = Boogie.Expr.SelectTok(GetToken(binaryExpr), BoogieGenerator.FunctionCall(GetToken(binaryExpr), f, finite ? predef.MapType : predef.IMapType, e1),
                      BoxIfNecessary(GetToken(binaryExpr), e0, e.E0.Type));
                    return Boogie.Expr.Unary(GetToken(binaryExpr), UnaryOperator.Opcode.Not, inMap);
                  }
                case BinaryExpr.ResolvedOpcode.MapMerge: {
                    bool finite = e0Type.NormalizeToAncestorType().AsMapType.Finite;
                    var f = finite ? "Map#Merge" : "IMap#Merge";
                    return FunctionCall(GetToken(binaryExpr), f, BoogieGenerator.TrType(binaryExpr.Type), e0, e1);
                  }
                case BinaryExpr.ResolvedOpcode.MapSubtraction: {
                    bool finite = e0Type.NormalizeToAncestorType().AsMapType.Finite;
                    var f = finite ? "Map#Subtract" : "IMap#Subtract";
                    return FunctionCall(GetToken(binaryExpr), f, BoogieGenerator.TrType(binaryExpr.Type), e0, e1);
                  }

                case BinaryExpr.ResolvedOpcode.RankLt:
                  return Boogie.Expr.Binary(GetToken(binaryExpr), BinaryOperator.Opcode.Lt,
                    BoogieGenerator.FunctionCall(GetToken(binaryExpr), e0Type.IsDatatype ? BuiltinFunction.DtRank : BuiltinFunction.BoxRank, null, e0),
                    BoogieGenerator.FunctionCall(GetToken(binaryExpr), BuiltinFunction.DtRank, null, e1));
                case BinaryExpr.ResolvedOpcode.RankGt:
                  return Boogie.Expr.Binary(GetToken(binaryExpr), BinaryOperator.Opcode.Gt,
                    BoogieGenerator.FunctionCall(GetToken(binaryExpr), BuiltinFunction.DtRank, null, e0),
                    BoogieGenerator.FunctionCall(GetToken(binaryExpr), e.E1.Type.IsDatatype ? BuiltinFunction.DtRank : BuiltinFunction.BoxRank, null, e1));

                default:
                  Contract.Assert(false); throw new cce.UnreachableException();  // unexpected binary expression
              }
              liftLit = liftLit && !keepLits;
              var ae0 = keepLits ? oe0 : e0;
              var ae1 = keepLits ? oe1 : e1;
              Boogie.Expr re = Boogie.Expr.Binary(GetToken(binaryExpr), bOpcode, ae0, ae1);
              if (liftLit) {
                re = MaybeLit(re, typ);
              }
              return re;
            }
          case TernaryExpr ternaryExpr: {
              var e = ternaryExpr;
              var e0 = TrExpr(e.E0);
              if (!e.E0.Type.IsBigOrdinalType) {
                e0 = FunctionCall(e0.tok, "ORD#FromNat", predef.BigOrdinalType, e0);
              }
              var e1 = TrExpr(e.E1);
              var e2 = TrExpr(e.E2);
              switch (e.Op) {
                case TernaryExpr.Opcode.PrefixEqOp:
                case TernaryExpr.Opcode.PrefixNeqOp:
                  var e1type = e.E1.Type.NormalizeExpand();
                  var e2type = e.E2.Type.NormalizeExpand();
                  var cot = e1type.AsCoDatatype;
                  Contract.Assert(cot != null);  // the argument types of prefix equality (and prefix disequality) are codatatypes
                  var r = BoogieGenerator.CoEqualCall(cot, e1type.TypeArgs, e2type.TypeArgs, e0, this.layerInterCluster.LayerN((int)FuelSetting.FuelAmount.HIGH), e1, e2);
                  if (e.Op == TernaryExpr.Opcode.PrefixEqOp) {
                    return r;
                  } else {
                    return Boogie.Expr.Unary(GetToken(ternaryExpr), UnaryOperator.Opcode.Not, r);
                  }
                default:
                  Contract.Assert(false); throw new cce.UnreachableException();  // unexpected ternary expression
              }
            }
          case LetExpr letExpr:
            return TrLetExpr(letExpr);
          case QuantifierExpr quantifierExpr: {
              QuantifierExpr e = quantifierExpr;

              if (e.SplitQuantifier != null) {
                return TrExpr(e.SplitQuantifierExpression);
              } else {
                List<Variable> bvars = new List<Variable>();
                var bodyEtran = this;
                if (e is ExistsExpr && BoogieGenerator.stmtContext == StmtType.ASSERT && BoogieGenerator.adjustFuelForExists) {
                  // assert exists need decrease fuel by 1
                  bodyEtran = bodyEtran.DecreaseFuel(1);
                  // set adjustFuelForExists to false so that we don't keep decrease the fuel in cases like the expr below.
                  // assert exists p:int :: exists t:T :: ToInt(t) > 0;
                  BoogieGenerator.adjustFuelForExists = false;
                } else if (e is ExistsExpr && BoogieGenerator.stmtContext == StmtType.ASSUME && BoogieGenerator.adjustFuelForExists) {
                  // assume exists need increase fuel by 1
                  bodyEtran = bodyEtran.LayerOffset(1);
                  BoogieGenerator.adjustFuelForExists = false;
                }

                Boogie.Expr antecedent = Boogie.Expr.True;

                List<bool> freeOfAlloc = BoundedPool.HasBounds(e.Bounds, BoundedPool.PoolVirtues.IndependentOfAlloc_or_ExplicitAlloc);
                antecedent = BplAnd(antecedent, bodyEtran.TrBoundVariables(e.BoundVars, bvars, false, freeOfAlloc)); // initHeapForAllStmt

                Boogie.QKeyValue kv = TrAttributes(e.Attributes, "trigger");
                Boogie.Trigger tr = BoogieGenerator.TrTrigger(bodyEtran, e.Attributes, GetToken(e), bvars, null, null);

                if (e.Range != null) {
                  antecedent = BplAnd(antecedent, bodyEtran.TrExpr(e.Range));
                }
                Boogie.Expr body = bodyEtran.TrExpr(e.Term);

                if (e is ForallExpr) {
                  return new Boogie.ForallExpr(GetToken(quantifierExpr), new List<TypeVariable>(), bvars, kv, tr, BplImp(antecedent, body));
                } else {
                  Contract.Assert(e is ExistsExpr);
                  return new Boogie.ExistsExpr(GetToken(quantifierExpr), new List<TypeVariable>(), bvars, kv, tr, BplAnd(antecedent, body));
                }
              }
            }
          case SetComprehension comprehension: {
              var e = comprehension;
              List<bool> freeOfAlloc = BoundedPool.HasBounds(e.Bounds, BoundedPool.PoolVirtues.IndependentOfAlloc_or_ExplicitAlloc);

              // Translate "set xs | R :: T" into:
              //     lambda y: BoxType :: (exists xs :: CorrectType(xs) && R && y==Box(T))
              // or if "T" is "xs", then:
              //     lambda y: BoxType :: CorrectType(y) && R[xs := Unbox(y)]
              var yVar = new Boogie.BoundVariable(GetToken(comprehension), new Boogie.TypedIdent(GetToken(comprehension), BoogieGenerator.CurrentIdGenerator.FreshId("$y#"), predef.BoxType));
              Boogie.Expr y = new Boogie.IdentifierExpr(GetToken(comprehension), yVar);
              Boogie.Expr lbody;
              if (e.TermIsSimple) {
                var bv = e.BoundVars[0];
                // lambda y: BoxType :: CorrectType(y) && R[xs := yUnboxed]
                Boogie.Expr typeAntecedent = BoogieGenerator.MkIsBox(new Boogie.IdentifierExpr(GetToken(comprehension), yVar), bv.Type);
                if (freeOfAlloc != null && !freeOfAlloc[0]) {
                  var isAlloc = BoogieGenerator.MkIsAllocBox(new Boogie.IdentifierExpr(GetToken(comprehension), yVar), bv.Type, HeapExpr);
                  typeAntecedent = BplAnd(typeAntecedent, isAlloc);
                }
                var yUnboxed = BoogieGenerator.UnboxUnlessInherentlyBoxed(new Boogie.IdentifierExpr(GetToken(comprehension), yVar), bv.Type);
                var range = BoogieGenerator.Substitute(e.Range, bv, new BoogieWrapper(yUnboxed, bv.Type));
                lbody = BplAnd(typeAntecedent, TrExpr(range));
              } else {
                // lambda y: BoxType :: (exists xs :: CorrectType(xs) && R && y==Box(T))
                List<Variable> bvars = new List<Variable>();
                Boogie.Expr typeAntecedent = TrBoundVariables(e.BoundVars, bvars, false, freeOfAlloc);

                var eq = Boogie.Expr.Eq(y, BoxIfNecessary(GetToken(comprehension), TrExpr(e.Term), e.Term.Type));
                var ebody = BplAnd(BplAnd(typeAntecedent, TrExpr(e.Range)), eq);
                var triggers = BoogieGenerator.TrTrigger(this, e.Attributes, GetToken(e));
                lbody = new Boogie.ExistsExpr(GetToken(comprehension), bvars, triggers, ebody);
              }
              Boogie.QKeyValue kv = TrAttributes(e.Attributes, "trigger");
              return new Boogie.LambdaExpr(GetToken(comprehension), new List<TypeVariable>(), new List<Variable> { yVar }, kv, lbody);
            }
          case MapComprehension comprehension: {
              var e = comprehension;
              // Translate "map x,y | R(x,y) :: F(x,y) := G(x,y)" into
              // Map#Glue(lambda w: BoxType :: exists x,y :: R(x,y) && unbox(w) == F(x,y),
              //          lambda w: BoxType :: G(project_x(unbox(w)), project_y(unbox(w))),
              //          type)".
              // where project_x and project_y are functions defined (elsewhere, in CanCallAssumption) by the following axiom:
              //     forall x,y :: R(x,y) ==> var x',y' := project_x(unbox(F(x,y))),project_y(unbox(F(x,y))); R(x',y') && F(x',y') == F(x,y)
              // that is (without the let expression):
              //     forall x,y :: R(x,y) ==> R(project_x(unbox(F(x,y))), project_y(unbox(F(x,y)))) && F(project_x(unbox(F(x,y))), project_y(unbox(F(x,y)))) == F(x,y)
              //
              // In the common case where F(x,y) is omitted (in which case the list of bound variables is restricted to length 1):
              // Translate "map x | R(x) :: G(x)" into
              // Map#Glue(lambda w: BoxType :: R(unbox(w)),
              //          lambda w: BoxType :: G(unbox(w)),
              //          type)".
              List<Variable> bvars = new List<Variable>();
              List<bool> freeOfAlloc = BoundedPool.HasBounds(e.Bounds, BoundedPool.PoolVirtues.IndependentOfAlloc_or_ExplicitAlloc);

              Boogie.QKeyValue kv = TrAttributes(e.Attributes, "trigger");

              var wVar = new Boogie.BoundVariable(GetToken(comprehension), new Boogie.TypedIdent(GetToken(comprehension), BoogieGenerator.CurrentIdGenerator.FreshId("$w#"), predef.BoxType));

              Boogie.Expr keys, values;
              if (!e.IsGeneralMapComprehension) {
                var bv = e.BoundVars[0];
                var w = new Boogie.IdentifierExpr(GetToken(comprehension), wVar);
                Boogie.Expr unboxw = BoogieGenerator.UnboxUnlessInherentlyBoxed(w, bv.Type);
                Boogie.Expr typeAntecedent = BoogieGenerator.MkIsBox(w, bv.Type);
                if (freeOfAlloc != null && !freeOfAlloc[0]) {
                  var isAlloc = BoogieGenerator.MkIsAllocBox(w, bv.Type, HeapExpr);
                  typeAntecedent = BplAnd(typeAntecedent, isAlloc);
                }
                var subst = new Dictionary<IVariable, Expression>();
                subst.Add(bv, new BoogieWrapper(unboxw, bv.Type));

                var ebody = BplAnd(typeAntecedent, TrExpr(BoogieGenerator.Substitute(e.Range, null, subst)));
                keys = new Boogie.LambdaExpr(GetToken(e), new List<TypeVariable>(), new List<Variable> { wVar }, kv, ebody);
                ebody = TrExpr(BoogieGenerator.Substitute(e.Term, null, subst));
                values = new Boogie.LambdaExpr(GetToken(e), new List<TypeVariable>(), new List<Variable> { wVar }, kv, BoxIfNecessary(GetToken(comprehension), ebody, e.Term.Type));
              } else {
                var t = e.TermLeft;
                var w = new Boogie.IdentifierExpr(GetToken(comprehension), wVar);
                Boogie.Expr unboxw = BoogieGenerator.UnboxUnlessInherentlyBoxed(w, t.Type);
                Boogie.Expr typeAntecedent = BoogieGenerator.MkIsBox(w, t.Type);
                if (freeOfAlloc != null && !freeOfAlloc[0]) {
                  var isAlloc = BoogieGenerator.MkIsAllocBox(w, t.Type, HeapExpr);
                  typeAntecedent = BplAnd(typeAntecedent, isAlloc);
                }

                BoogieGenerator.CreateBoundVariables(e.BoundVars, out var bvs, out var args);
                Contract.Assert(e.BoundVars.Count == bvs.Count);
                var subst = new Dictionary<IVariable, Expression>();
                for (var i = 0; i < e.BoundVars.Count; i++) {
                  subst.Add(e.BoundVars[i], new BoogieWrapper(args[i], e.BoundVars[i].Type));
                }
                var rr = TrExpr(BoogieGenerator.Substitute(e.Range, null, subst));
                var ff = TrExpr(BoogieGenerator.Substitute(t, null, subst));
                var exst_body = BplAnd(rr, Boogie.Expr.Eq(unboxw, ff));
                var ebody = BplAnd(typeAntecedent, new Boogie.ExistsExpr(GetToken(e), bvs, exst_body));
                keys = new Boogie.LambdaExpr(GetToken(e), new List<TypeVariable>(), new List<Variable> { wVar }, kv, ebody);

                BoogieGenerator.CreateMapComprehensionProjectionFunctions(e);
                Contract.Assert(e.ProjectionFunctions != null && e.ProjectionFunctions.Count == e.BoundVars.Count);
                subst = new Dictionary<IVariable, Expression>();
                for (var i = 0; i < e.BoundVars.Count; i++) {
                  var p = new Boogie.NAryExpr(GetToken(e), new Boogie.FunctionCall(e.ProjectionFunctions[i]), new List<Boogie.Expr> { unboxw });
                  var prj = new BoogieWrapper(p, e.BoundVars[i].Type);
                  subst.Add(e.BoundVars[i], prj);
                }
                ebody = TrExpr(BoogieGenerator.Substitute(e.Term, null, subst));
                values = new Boogie.LambdaExpr(GetToken(e), new List<TypeVariable>(), new List<Variable> { wVar }, kv, BoxIfNecessary(GetToken(comprehension), ebody, e.Term.Type));
              }

              bool finite = e.Finite;
              var f = finite ? BuiltinFunction.MapGlue : BuiltinFunction.IMapGlue;
              return BoogieGenerator.FunctionCall(GetToken(e), f, null, keys, values, BoogieGenerator.TypeToTy(comprehension.Type));
            }
          case LambdaExpr lambdaExpr: {
              var e = lambdaExpr;
              return TrLambdaExpr(e);
            }
          case StmtExpr stmtExpr: {
              var e = stmtExpr;
              return TrExpr(e.E);
            }
          case ITEExpr iteExpr: {
              ITEExpr e = iteExpr;
              var g = BoogieGenerator.RemoveLit(TrExpr(e.Test));
              var thn = BoogieGenerator.AdaptBoxing(e.Thn.tok, BoogieGenerator.RemoveLit(TrExpr(e.Thn)), e.Thn.Type, e.Type);
              var els = BoogieGenerator.AdaptBoxing(e.Els.tok, BoogieGenerator.RemoveLit(TrExpr(e.Els)), e.Els.Type, e.Type);
              return new NAryExpr(GetToken(iteExpr), new IfThenElse(GetToken(iteExpr)), new List<Boogie.Expr> { g, thn, els });
            }
          case MatchExpr matchExpr: {
              var e = matchExpr;
              var ite = DesugarMatchExpr(e);
              return TrExpr(ite);
            }
          case ConcreteSyntaxExpression expression: {
              var e = expression;
              return TrExpr(e.ResolvedExpression);
            }
          case NestedMatchExpr nestedMatchExpr:
            return TrExpr(nestedMatchExpr.Flattened);
          case BoxingCastExpr castExpr: {
              BoxingCastExpr e = castExpr;
              return BoogieGenerator.CondApplyBox(GetToken(e), TrExpr(e.E), e.FromType, e.ToType);
            }
          case UnboxingCastExpr castExpr: {
              UnboxingCastExpr e = castExpr;
              return BoogieGenerator.CondApplyUnbox(GetToken(e), TrExpr(e.E), e.FromType, e.ToType);
            }
          case DecreasesToExpr decreasesToExpr:
            var oldArray = decreasesToExpr.OldExpressions.ToArray();
            var newArray = decreasesToExpr.NewExpressions.ToArray();
            List<Expr> newExprs = new();
            List<Expr> oldExprs = new();
            List<Expression> newExprsDafny = new();
            List<Expression> oldExprsDafny = new();
            int N = Math.Min(oldArray.Length, newArray.Length);
            for (int i = 0; i < N; i++) {
              if (!CompatibleDecreasesTypes(oldArray[i].Type, newArray[i].Type)) {
                N = i;
                break;
              }
              oldExprsDafny.Add(oldArray[i]);
              oldExprs.Add(TrExpr(oldArray[i]));
              newExprsDafny.Add(newArray[i]);
              newExprs.Add(TrExpr(newArray[i]));
            }

            bool endsWithWinningTopComparison = N == oldArray.Length && N < newArray.Length;
            var allowNoChange = decreasesToExpr.AllowNoChange || endsWithWinningTopComparison;
            List<IToken> toks = oldExprs.Zip(newExprs, (_, _) => (IToken)decreasesToExpr.RangeToken).ToList();
            var decreasesExpr = BoogieGenerator.DecreasesCheck(toks, null,
              newExprsDafny, oldExprsDafny, newExprs, oldExprs, null,
              null, allowNoChange, false);
            return decreasesExpr;
          default:
            Contract.Assert(false); throw new cce.UnreachableException();  // unexpected expression
        }
      }

      public Expr TrExprSpecialFunctionCall(FunctionCallExpr expr) {
        Contract.Requires(expr.Function is SpecialFunction);
        string name = expr.Function.Name;
        if (name == "RotateLeft") {
          var w = expr.Type.AsBitVectorType.Width;
          Expression arg = expr.Args[0];
          return TrToFunctionCall(GetToken(expr), "LeftRotate_bv" + w, BoogieGenerator.BplBvType(w), TrExpr(expr.Receiver), BoogieGenerator.ConvertExpression(GetToken(expr), TrExpr(arg), arg.Type, expr.Type), false);
        } else if (name == "RotateRight") {
          var w = expr.Type.AsBitVectorType.Width;
          Expression arg = expr.Args[0];
          return TrToFunctionCall(GetToken(expr), "RightRotate_bv" + w, BoogieGenerator.BplBvType(w), TrExpr(expr.Receiver), BoogieGenerator.ConvertExpression(GetToken(expr), TrExpr(arg), arg.Type, expr.Type), false);
        } else {
          bool argsAreLitDummy;
          var args = FunctionInvocationArguments(expr, null, null, true, out argsAreLitDummy);
          var id = new Boogie.IdentifierExpr(GetToken(expr), expr.Function.FullSanitizedName, BoogieGenerator.TrType(expr.Type));
          return new Boogie.NAryExpr(GetToken(expr), new Boogie.FunctionCall(id), args);
        }
      }
      public Expr TrToFunctionCall(Boogie.IToken tok, string function, Boogie.Type returnType, Boogie.Expr e0, Boogie.Expr e1, bool liftLit) {
        Boogie.Expr re = FunctionCall(tok, function, returnType, e0, e1);
        if (liftLit) {
          re = MaybeLit(re, returnType);
        }
        return re;
      }

      private Expr TrLambdaExpr(LambdaExpr e) {
        Contract.Requires(e != null);

        var bvars = new List<Boogie.Variable>();

        var varNameGen = BoogieGenerator.CurrentIdGenerator.NestedFreshIdGenerator("$l#");

        var heap = BplBoundVar(varNameGen.FreshId("#heap#"), predef.HeapType, bvars);

        var ves = (from bv in e.BoundVars
                   select
BplBoundVar(varNameGen.FreshId(string.Format("#{0}#", bv.Name)), predef.BoxType, bvars)).ToList();
        var subst = e.BoundVars.Zip(ves, (bv, ve) => {
          var unboxy = BoogieGenerator.UnboxUnlessInherentlyBoxed(ve, bv.Type);
          return new KeyValuePair<IVariable, Expression>(bv, new BoogieWrapper(unboxy, bv.Type));
        }).ToDictionary(x => x.Key, x => x.Value);
        var su = new Substituter(null, subst, new Dictionary<TypeParameter, Type>());

        var et = new ExpressionTranslator(this, heap);
        var lvars = new List<Boogie.Variable>();
        var ly = BplBoundVar(varNameGen.FreshId("#ly#"), predef.LayerType, lvars);
        et = et.WithLayer(ly);

        var ebody = et.TrExpr(BoogieGenerator.Substitute(e.Body, null, subst));
        ebody = BoogieGenerator.BoxIfNotNormallyBoxed(ebody.tok, ebody, e.Body.Type);

        var isBoxes = BplAnd(ves.Zip(e.BoundVars, (ve, bv) => BoogieGenerator.MkIsBox(ve, bv.Type)));
        Bpl.Expr reqbody;
        if (e.Range == null) {
          reqbody = isBoxes;
        } else {
          var range = BoogieGenerator.Substitute(e.Range, null, subst);
          reqbody = BplAnd(isBoxes, BplImp(et.CanCallAssumption(range), et.TrExpr(range)));
        }

        var rdvars = new List<Boogie.Variable>();
        var o = BplBoundVar(varNameGen.FreshId("#o#"), predef.RefType, rdvars);
        Boogie.Expr rdbody = new Boogie.LambdaExpr(GetToken(e), new List<TypeVariable>(), rdvars, null,
          BoogieGenerator.InRWClause(GetToken(e), o, null, e.Reads.Expressions.ConvertAll(su.SubstFrameExpr), et, null, null));
        rdbody = FunctionCall(GetToken(e), "SetRef_to_SetBox", predef.SetType, rdbody);

        return MaybeLit(
          BoogieGenerator.FunctionCall(GetToken(e), BuiltinFunction.AtLayer, predef.HandleType,
            new Boogie.LambdaExpr(GetToken(e), new List<TypeVariable>(), lvars, null,
              FunctionCall(GetToken(e), BoogieGenerator.Handle(e.BoundVars.Count), predef.BoxType,
                new Boogie.LambdaExpr(GetToken(e), new List<TypeVariable>(), bvars, null, ebody),
                new Boogie.LambdaExpr(GetToken(e), new List<TypeVariable>(), bvars, null, reqbody),
                new Boogie.LambdaExpr(GetToken(e), new List<TypeVariable>(), bvars, null, rdbody))),
            layerIntraCluster != null ? layerIntraCluster.ToExpr() : layerInterCluster.ToExpr()),
          predef.HandleType);
      }

      public Expression DesugarMatchExpr(MatchExpr e) {
        Contract.Requires(e != null);
        // Translate:
        //   match S
        //   case C(i, j) => X
        //   case D(k, l) => Y
        //   case E(m, n) => Z
        // into:
        //   if S.C? then
        //     X[i,j := S.dC0, S.dC1]
        //   else if S.D? then
        //     Y[k,l := S.dD0, S.dD1]
        //   else
        //     Z[m,n := S.dE0, S.dE1]
        // As a special case, when there are no cases at all (which, in a correct program, means the
        // match expression is unreachable), the translation is:
        //   t
        // where is "t" is some value (in particular, the default value) of the expected type.
        Expression r = null;
        for (int i = e.Cases.Count; 0 <= --i;) {
          var mc = e.Cases[i];
          var substMap = new Dictionary<IVariable, Expression>();
          var argIndex = 0;
          foreach (var bv in mc.Arguments) {
            if (!LocalVariable.HasWildcardName(bv)) {
              var dtor = mc.Ctor.Destructors[argIndex];
              var dv = new MemberSelectExpr(bv.tok, e.Source, dtor);
              substMap.Add(bv, dv);
            }
            argIndex++;
          }
          var c = BoogieGenerator.Substitute(mc.Body, null, substMap);
          if (r == null) {
            r = c;
          } else {
            var test = new MemberSelectExpr(mc.tok, e.Source, mc.Ctor.QueryField);
            var ite = new ITEExpr(mc.tok, false, test, c, r);
            ite.Type = e.Type;
            r = ite;
          }
        }
        return r ?? new BoogieWrapper(ArbitraryValue(e.Type), e.Type);
      }

      public Boogie.Expr TrBoundVariables(List<BoundVar/*!*/> boundVars, List<Variable> bvars) {
        return TrBoundVariables(boundVars, bvars, false);
      }

      public Boogie.Expr TrBoundVariables(List<BoundVar/*!*/> boundVars, List<Variable> bvars, bool translateAsLocals, List<bool>/*?*/ freeOfAlloc = null) {
        Contract.Requires(boundVars != null);
        Contract.Requires(bvars != null);
        Contract.Requires(freeOfAlloc == null || freeOfAlloc.Count == boundVars.Count);
        Contract.Ensures(Contract.Result<Boogie.Expr>() != null);

        Boogie.Expr typeAntecedent = Boogie.Expr.True;
        var i = 0;
        foreach (BoundVar bv in boundVars) {
          var tid = new Boogie.TypedIdent(bv.tok, bv.AssignUniqueName(BoogieGenerator.currentDeclaration.IdGenerator), BoogieGenerator.TrType(bv.Type));
          Boogie.Variable bvar;
          if (translateAsLocals) {
            bvar = new Boogie.LocalVariable(bv.tok, tid);
          } else {
            bvar = new Boogie.BoundVariable(bv.tok, tid);
          }
          bvars.Add(bvar);
          var useAlloc = freeOfAlloc == null || freeOfAlloc[i] ? NOALLOC : ISALLOC;
          Boogie.Expr wh = BoogieGenerator.GetWhereClause(bv.tok, new Boogie.IdentifierExpr(bv.tok, bvar), bv.Type, this, useAlloc);
          if (wh != null) {
            typeAntecedent = BplAnd(typeAntecedent, wh);
          }
          i++;
        }
        return typeAntecedent;
      }

      public List<Tuple<Boogie.Variable, Boogie.Expr>> TrBoundVariables_SeparateWhereClauses(List<BoundVar/*!*/> boundVars) {
        Contract.Requires(boundVars != null);
        Contract.Ensures(Contract.Result<List<Tuple<Boogie.Variable, Boogie.Expr>>>() != null);

        var varsAndAntecedents = new List<Tuple<Boogie.Variable, Boogie.Expr>>();
        foreach (BoundVar bv in boundVars) {
          var tid = new Boogie.TypedIdent(bv.tok, bv.AssignUniqueName(BoogieGenerator.currentDeclaration.IdGenerator), BoogieGenerator.TrType(bv.Type));
          var bvar = new Boogie.BoundVariable(bv.tok, tid);
          var wh = BoogieGenerator.GetWhereClause(bv.tok, new Boogie.IdentifierExpr(bv.tok, bvar), bv.Type, this, NOALLOC);
          varsAndAntecedents.Add(Tuple.Create<Boogie.Variable, Boogie.Expr>(bvar, wh));
        }
        return varsAndAntecedents;
      }

      public Boogie.Expr TrBoundVariablesRename(List<BoundVar> boundVars, List<Variable> bvars, out Dictionary<IVariable, Expression> substMap, out Boogie.Trigger antitriggers) {
        Contract.Requires(boundVars != null);
        Contract.Requires(bvars != null);

        substMap = new Dictionary<IVariable, Expression>();
        antitriggers = null;
        Boogie.Expr typeAntecedent = Boogie.Expr.True;
        foreach (BoundVar bv in boundVars) {
          var newBoundVar = new BoundVar(bv.tok, bv.Name, bv.Type);
          IdentifierExpr ie = new IdentifierExpr(newBoundVar.tok, newBoundVar.AssignUniqueName(BoogieGenerator.currentDeclaration.IdGenerator));
          ie.Var = newBoundVar; ie.Type = ie.Var.Type;  // resolve ie here
          substMap.Add(bv, ie);
          Boogie.Variable bvar = new Boogie.BoundVariable(newBoundVar.tok, new Boogie.TypedIdent(newBoundVar.tok, newBoundVar.AssignUniqueName(BoogieGenerator.currentDeclaration.IdGenerator), BoogieGenerator.TrType(newBoundVar.Type)));
          bvars.Add(bvar);
          var bIe = new Boogie.IdentifierExpr(bvar.tok, bvar);
          Boogie.Expr wh = BoogieGenerator.GetWhereClause(bv.tok, bIe, newBoundVar.Type, this, NOALLOC);
          if (wh != null) {
            typeAntecedent = BplAnd(typeAntecedent, wh);
          }
        }
        return typeAntecedent;
      }

      public List<Boogie.Expr> FunctionInvocationArguments(FunctionCallExpr e, Boogie.Expr layerArgument, Boogie.Expr revealArgument) {
        bool dummy;
        return FunctionInvocationArguments(e, layerArgument, revealArgument, false, out dummy);
      }

      public List<Boogie.Expr> FunctionInvocationArguments(FunctionCallExpr e, Boogie.Expr layerArgument, Boogie.Expr revealArgument, bool omitHeapArgument, out bool argsAreLit) {
        Contract.Requires(e != null);
        Contract.Ensures(Contract.Result<List<Boogie.Expr>>() != null);

        var args = new List<Boogie.Expr>();

        // first add type arguments
        var tyParams = GetTypeParams(e.Function);
        var tySubst = e.TypeArgumentSubstitutionsWithParents();
        args.AddRange(BoogieGenerator.trTypeArgs(tySubst, tyParams));

        if (layerArgument != null) {
          args.Add(layerArgument);
        }
        if (revealArgument != null) {
          args.Add(revealArgument);
        }
        if (e.Function is TwoStateFunction) {
          args.Add(OldAt(e.AtLabel).HeapExpr);
        }
        if (!omitHeapArgument && e.Function.ReadsHeap) {
          Contract.Assert(HeapExpr != null);
          args.Add(HeapExpr);
          // If the function doesn't use the heap, but global settings say to use it,
          // then we want to quantify over the heap so that heap in the trigger can match over
          // heap modifying operations. (see Test/dafny4/Bug144.dfy)
          bool usesHeap = e.Function.ReadsHeap || e.Function.Ins.Any(f => f.Type.IsRefType);
          if (!usesHeap) {
            Statistics_HeapAsQuantifierCount++;
          }
        }
        argsAreLit = true;
        if (!e.Function.IsStatic) {
          var tr_ee = BoogieGenerator.BoxifyForTraitParent(e.tok, TrExpr(e.Receiver), e.Function, e.Receiver.Type);
          argsAreLit = argsAreLit && BoogieGenerator.IsLit(tr_ee);
          args.Add(tr_ee);
        }
        for (int i = 0; i < e.Args.Count; i++) {
          Expression ee = e.Args[i];
          Type t = e.Function.Ins[i].Type;
          Expr tr_ee = TrExpr(ee);
          argsAreLit = argsAreLit && BoogieGenerator.IsLit(tr_ee);
          args.Add(BoogieGenerator.AdaptBoxing(GetToken(e), tr_ee, cce.NonNull(ee.Type), t));
        }
        return args;
      }

      public Boogie.Expr GetArrayIndexFieldName(IToken tok, List<Expression> indices) {
        return BoogieGenerator.GetArrayIndexFieldName(tok, indices.ConvertAll(idx => {
          var e = TrExpr(idx);
          return BoogieGenerator.ConvertExpression(GetToken(idx), e, idx.Type, Type.Int);
        }));
      }

      public Boogie.Expr BoxIfNecessary(IToken tok, Boogie.Expr e, Type fromType) {
        Contract.Requires(tok != null);
        Contract.Requires(e != null);
        Contract.Requires(fromType != null);
        Contract.Ensures(Contract.Result<Boogie.Expr>() != null);
        return BoogieGenerator.BoxIfNecessary(tok, e, fromType);
      }

      /// <summary>
      /// Translate like s[Box(elmt)], but try to avoid as many set functions as possible in the
      /// translation, because such functions can mess up triggering.
      /// </summary>
      public Boogie.Expr TrInSet(IToken tok, Boogie.Expr elmt, Expression s, Type elmtType, bool aggressive, out bool performedRewrite) {
        Contract.Requires(tok != null);
        Contract.Requires(elmt != null);
        Contract.Requires(s != null);
        Contract.Requires(elmtType != null);
        Contract.Ensures(Contract.Result<Boogie.Expr>() != null);

        var elmtBox = BoxIfNecessary(tok, elmt, elmtType);
        var r = TrInSet_Aux(tok, elmt, elmtBox, s, aggressive, out performedRewrite);
        Contract.Assert(performedRewrite == RewriteInExpr(s, aggressive)); // sanity check
        return r;
      }
      /// <summary>
      /// The worker routine for TrInSet.  This method takes both "elmt" and "elmtBox" as parameters,
      /// using the former when the unboxed form is needed and the latter when the boxed form is needed.
      /// This gives the caller the flexibility to pass in either "o, Box(o)" or "Unbox(bx), bx".
      /// Note: This method must be kept in synch with RewriteInExpr.
      /// </summary>
      public Boogie.Expr TrInSet_Aux(IToken tok, Boogie.Expr elmt, Boogie.Expr elmtBox, Expression s, bool aggressive, out bool performedRewrite) {
        Contract.Requires(tok != null);
        Contract.Requires(elmt != null);
        Contract.Requires(elmtBox != null);
        Contract.Requires(s != null);
        Contract.Ensures(Contract.Result<Boogie.Expr>() != null);

        performedRewrite = true;  // assume a rewrite will happen
        s = s.Resolved;
        bool pr;
        if (s is BinaryExpr && aggressive) {
          BinaryExpr bin = (BinaryExpr)s;
          switch (bin.ResolvedOp) {
            case BinaryExpr.ResolvedOpcode.Union:
              return BplOr(TrInSet_Aux(tok, elmt, elmtBox, bin.E0, aggressive, out pr), TrInSet_Aux(tok, elmt, elmtBox, bin.E1, aggressive, out pr));
            case BinaryExpr.ResolvedOpcode.Intersection:
              return BplAnd(TrInSet_Aux(tok, elmt, elmtBox, bin.E0, aggressive, out pr), TrInSet_Aux(tok, elmt, elmtBox, bin.E1, aggressive, out pr));
            case BinaryExpr.ResolvedOpcode.SetDifference:
              return BplAnd(TrInSet_Aux(tok, elmt, elmtBox, bin.E0, aggressive, out pr), Boogie.Expr.Not(TrInSet_Aux(tok, elmt, elmtBox, bin.E1, aggressive, out pr)));
            default:
              break;
          }
        } else if (s is SetDisplayExpr) {
          SetDisplayExpr disp = (SetDisplayExpr)s;
          Boogie.Expr disjunction = null;
          foreach (Expression a in disp.Elements) {
            Boogie.Expr disjunct = Boogie.Expr.Eq(elmt, TrExpr(a));
            if (disjunction == null) {
              disjunction = disjunct;
            } else {
              disjunction = BplOr(disjunction, disjunct);
            }
          }
          if (disjunction == null) {
            return Boogie.Expr.False;
          } else {
            return disjunction;
          }
        } else if (s is SetComprehension) {
          var compr = (SetComprehension)s;
          // Translate "elmt in set xs | R :: T" into:
          //     exists xs :: CorrectType(xs) && R && elmt==T
          // or if "T" is "xs", then:
          //     CorrectType(elmt) && R[xs := elmt]
          if (compr.TermIsSimple) {
            // CorrectType(elmt) && R[xs := elmt]
            // Note, we can always use NOALLOC here.
            Boogie.Expr typeAntecedent = BoogieGenerator.GetWhereClause(GetToken(compr), elmt, compr.BoundVars[0].Type, this, NOALLOC) ?? Boogie.Expr.True;
            var range = BoogieGenerator.Substitute(compr.Range, compr.BoundVars[0], new BoogieWrapper(elmt, compr.BoundVars[0].Type));
            return BplAnd(typeAntecedent, TrExpr(range));
          } else {
            // exists xs :: CorrectType(xs) && R && elmt==T
            List<bool> freeOfAlloc = BoundedPool.HasBounds(compr.Bounds, BoundedPool.PoolVirtues.IndependentOfAlloc_or_ExplicitAlloc);
            var bvars = new List<Variable>();
            Boogie.Expr typeAntecedent = TrBoundVariables(compr.BoundVars, bvars, false, freeOfAlloc) ?? Boogie.Expr.True;
            var eq = Boogie.Expr.Eq(elmtBox, BoxIfNecessary(GetToken(compr), TrExpr(compr.Term), compr.Term.Type));
            var ebody = BplAnd(BplAnd(typeAntecedent, TrExpr(compr.Range)), eq);
            var triggers = BoogieGenerator.TrTrigger(this, compr.Attributes, GetToken(compr));
            return new Boogie.ExistsExpr(GetToken(compr), bvars, triggers, ebody);
          }
        }
        performedRewrite = false;
        return Boogie.Expr.SelectTok(tok, TrExpr(s), elmtBox);
      }

      /// <summary>
      /// Translate like 0 < s[Box(elmt)], but try to avoid as many set functions as possible in the
      /// translation, because such functions can mess up triggering.
      /// Note: This method must be kept in synch with RewriteInExpr.
      /// </summary>
      public Boogie.Expr TrInMultiSet(IToken tok, Boogie.Expr elmt, Expression s, Type elmtType, bool aggressive) {
        Contract.Requires(tok != null);
        Contract.Requires(elmt != null);
        Contract.Requires(s != null);
        Contract.Requires(elmtType != null);

        Contract.Ensures(Contract.Result<Boogie.Expr>() != null);
        var elmtBox = BoxIfNecessary(tok, elmt, elmtType);
        return TrInMultiSet_Aux(tok, elmt, elmtBox, s, aggressive);
      }
      public Boogie.Expr TrInMultiSet_Aux(IToken tok, Boogie.Expr elmt, Boogie.Expr elmtBox, Expression s, bool aggressive) {
        Contract.Requires(tok != null);
        Contract.Requires(elmt != null);
        Contract.Requires(s != null);
        Contract.Requires(elmtBox != null);

        Contract.Ensures(Contract.Result<Boogie.Expr>() != null);

        s = s.Resolved;
        if (s is BinaryExpr && aggressive) {
          BinaryExpr bin = (BinaryExpr)s;
          switch (bin.ResolvedOp) {
            case BinaryExpr.ResolvedOpcode.MultiSetUnion:
              return Boogie.Expr.Binary(tok, BinaryOperator.Opcode.Or, TrInMultiSet_Aux(tok, elmt, elmtBox, bin.E0, aggressive), TrInMultiSet_Aux(tok, elmt, elmtBox, bin.E1, aggressive));
            case BinaryExpr.ResolvedOpcode.MultiSetIntersection:
              return Boogie.Expr.Binary(tok, BinaryOperator.Opcode.And, TrInMultiSet_Aux(tok, elmt, elmtBox, bin.E0, aggressive), TrInMultiSet_Aux(tok, elmt, elmtBox, bin.E1, aggressive));
            default:
              break;
          }
        } else if (s is MultiSetDisplayExpr) {
          MultiSetDisplayExpr disp = (MultiSetDisplayExpr)s;
          Boogie.Expr disjunction = null;
          foreach (Expression a in disp.Elements) {
            Boogie.Expr disjunct = Boogie.Expr.Eq(elmt, TrExpr(a));
            if (disjunction == null) {
              disjunction = disjunct;
            } else {
              disjunction = BplOr(disjunction, disjunct);
            }
          }
          if (disjunction == null) {
            return Boogie.Expr.False;
          } else {
            return disjunction;
          }
        }
        var result = Boogie.Expr.Gt(Boogie.Expr.SelectTok(tok, TrExpr(s), elmtBox), Boogie.Expr.Literal(0));
        result.tok = tok;
        return result;
      }

      /// <summary>
      /// This method returns "true" iff TrInSet_Aux/TrInMultiSet_Aux will rewrite an expression "x in s".
      /// Note: This method must be kept in synch with TrInSet_Aux/TrInMultiSet_Aux.
      /// </summary>
      public static bool RewriteInExpr(Expression s, bool aggressive) {
        Contract.Requires(s != null);

        s = s.Resolved;
        if (s is BinaryExpr && aggressive) {
          BinaryExpr bin = (BinaryExpr)s;
          switch (bin.ResolvedOp) {
            case BinaryExpr.ResolvedOpcode.Union:
            case BinaryExpr.ResolvedOpcode.Intersection:
            case BinaryExpr.ResolvedOpcode.SetDifference:
            case BinaryExpr.ResolvedOpcode.MultiSetUnion:
            case BinaryExpr.ResolvedOpcode.MultiSetIntersection:
              return true;
            default:
              break;
          }
        } else if (s is SetDisplayExpr || s is MultiSetDisplayExpr) {
          return true;
        } else if (s is SetComprehension) {
          return true;
        }
        return false;
      }

      private static readonly Dictionary<string, string> NullaryAttributesToTranslate;

      private static readonly HashSet<string> NullaryAttributesToCopy = new(new[] {
        "focus",
        "ignore",
        "selective_checking",
        "split",
        "split_here",
        "start_checking_here",
        "testEntry",
        "testInline",
        "vcs_split_on_every_assert",
      });

      private static readonly HashSet<string> BooleanAttributesToCopy = new(new[] {
        "verify"
      });

      private static readonly HashSet<string> IntegerAttributesToCopy = new(new[] {
        "subsumption",
        "testInline",
        "timeLimit",
        "vcs_max_cost",
        "vcs_max_keep_going_splits",
        "vcs_max_splits",
        "weight"
      });

      private static readonly HashSet<string> StringAttributesToCopy = new(new[] {
        "captureState",
        "error"
      });

      static ExpressionTranslator() {
        NullaryAttributesToTranslate = new() {
          {
            "isolate_assertions",
            "vcs_split_on_every_assert"
          }
        };
      }

      private QKeyValue TrBooleanAttribute(string name, Expression arg, QKeyValue rest) {
        var boolArg = RemoveLit(TrExpr(arg));
        return boolArg is Boogie.LiteralExpr { IsTrue: true } or Boogie.LiteralExpr { IsFalse: true }
          ? new QKeyValue(arg.tok, name, new List<object> { boolArg }, rest)
          : rest;
      }

      private QKeyValue TrIntegerAttribute(string name, Expression arg, QKeyValue rest) {
        var intArg = RemoveLit(TrExpr(arg));
        return intArg is Boogie.LiteralExpr { isBigNum: true }
          ? new QKeyValue(arg.tok, name, new List<object> { intArg }, rest)
          : rest;
      }

      private QKeyValue TrStringAttribute(string name, Expression arg, QKeyValue rest) {
        // pass string literals down to Boogie as string literals, not as their expression translation
        var strArg = arg.AsStringLiteral();
        return strArg is not null
          ? new QKeyValue(arg.tok, name, new List<object> { strArg }, rest)
          : rest;
      }

      public QKeyValue TrAttributes(Attributes attrs, string skipThisAttribute) {
        QKeyValue kv = null;
        var hasNewTimeLimit = Attributes.Contains(attrs, "_timeLimit");
        var hasNewRLimit = Attributes.Contains(attrs, "_rlimit");
        foreach (var attr in attrs.AsEnumerable()) {
          var name = attr.Name;
          if ((name == skipThisAttribute) ||
              // omit the extern attribute when /noExterns option is specified.
              (name is "extern" && options.DisallowExterns) ||
              (name is "timeLimit" && hasNewTimeLimit) ||
              (name is "rlimit" && hasNewRLimit)
          ) {
            continue;
          }

          if (NullaryAttributesToTranslate.ContainsKey(name) && attr.Args.Count == 0) {
            kv = new QKeyValue(attr.tok, NullaryAttributesToTranslate[name], new List<object>(), kv);
          } else if (NullaryAttributesToCopy.Contains(name) && attr.Args.Count == 0) {
            kv = new QKeyValue(attr.tok, name, new List<object>(), kv);
          } else if (BooleanAttributesToCopy.Contains(name) && attr.Args.Count == 1) {
            kv = TrBooleanAttribute(name, attr.Args[0], kv);
          } else if (IntegerAttributesToCopy.Contains(name) && attr.Args.Count == 1) {
            kv = TrIntegerAttribute(name, attr.Args[0], kv);
          } else if (StringAttributesToCopy.Contains(name) && attr.Args.Count == 1) {
            kv = TrStringAttribute(name, attr.Args[0], kv);
          } else if (name is "_timeLimit") {
            kv = TrIntegerAttribute("timeLimit", attr.Args[0], kv);
          } else if (name is "_rlimit") {
            kv = TrIntegerAttribute("rlimit", attr.Args[0], kv);
          } else if (name is "synthesize" or "extern") {
            kv = new QKeyValue(attr.tok, "extern", new List<object>(), kv);
          } else if (name is "rlimit" && attr.Args.Count == 1) {
            // Values for _rlimit are already in terms of Boogie units (1000 x user-provided value) because they're
            // derived from command-line rlimit settings. Values for rlimit still need to be multiplied.
            if (RemoveLit(TrExpr(attr.Args[0])) is not Boogie.LiteralExpr { isBigNum: true } litExpr) {
              continue;
            }

            var limit = new Boogie.LiteralExpr(
              litExpr.tok,
              BigNum.FromUInt(Boogie.Util.BoundedMultiply((uint)litExpr.asBigNum.ToIntSafe, 1000)),
              litExpr.Immutable);
            kv = new QKeyValue(attr.tok, name, new List<object> { limit }, kv);
          } else if (name is "resource_limit" && attr.Args.Count == 1) {
            // Do this after the above multiplication because :resource_limit should not be multiplied.
            Expr limit;
            var arg = attr.Args[0];
            var strArg = arg.AsStringLiteral();
            if (strArg != null) {
              if (DafnyOptions.TryParseResourceCount(strArg, out var resourceLimit)) {
                limit = new Boogie.LiteralExpr(attr.tok, BigNum.FromUInt(resourceLimit), true);
              } else {
                BoogieGenerator.reporter.Error(MessageSource.Verifier, attr.tok,
                  $"failed to parse resource count: {strArg}");
                continue;
              }
            } else {
              limit = RemoveLit(TrExpr(arg));
            }
            kv = new QKeyValue(attr.tok, "rlimit", new List<object> { limit }, kv);
          }
        }
        return kv;
      }

      // --------------- help routines ---------------

      public Boogie.Expr IsAlloced(IToken tok, Boogie.Expr e) {
        Contract.Requires(HeapExpr != null);
        return BoogieGenerator.IsAlloced(tok, HeapExpr, e);
      }

      public Boogie.Expr GoodRef(IToken tok, Boogie.Expr e, Type type) {
        Contract.Requires(tok != null);
        Contract.Requires(e != null);
        Contract.Requires(type != null);
        Contract.Ensures(Contract.Result<Boogie.Expr>() != null);

        // Add $Is and $IsAlloc
        return BoogieGenerator.GetWhereClause(tok, e, type, this, ISALLOC);
      }

      public Expression MakeAllowance(FunctionCallExpr e, CanCallOptions cco = null) {
        Expression allowance = Expression.CreateBoolLiteral(e.tok, true);
        if (!e.Function.IsStatic) {
          allowance = Expression.CreateAnd(allowance, Expression.CreateEq(e.Receiver, new ThisExpr(e.Function), e.Receiver.Type));
        }
        var formals = cco == null ? e.Function.Ins : cco.EnclosingFunction.Ins;
        for (int i = 0; i < e.Args.Count; i++) {
          Expression ee = e.Args[i];
          Formal ff = formals[i];
          allowance = Expression.CreateAnd(allowance, Expression.CreateEq(ee, Expression.CreateIdentExpr(ff), ff.Type));
        }
        return allowance;
      }

      public Expr CanCallAssumption(Expression expr, CanCallOptions cco = null) {
        Contract.Requires(expr != null);
        Contract.Requires(this != null);
        Contract.Requires(BoogieGenerator.predef != null);
        Contract.Ensures(Contract.Result<Boogie.Expr>() != null);

        if (expr is LiteralExpr || expr is ThisExpr || expr is IdentifierExpr || expr is WildcardExpr || expr is BoogieWrapper) {
          return Boogie.Expr.True;
        } else if (expr is DisplayExpression) {
          DisplayExpression e = (DisplayExpression)expr;
          return CanCallAssumption(e.Elements, cco);
        } else if (expr is MapDisplayExpr) {
          MapDisplayExpr e = (MapDisplayExpr)expr;
          List<Expression> l = new List<Expression>();
          foreach (ExpressionPair p in e.Elements) {
            l.Add(p.A); l.Add(p.B);
          }
          return CanCallAssumption(l, cco);
        } else if (expr is MemberSelectExpr) {
          MemberSelectExpr e = (MemberSelectExpr)expr;
          var r = CanCallAssumption(e.Obj, cco);
          if (e.Member is DatatypeDestructor) {
            var dtor = (DatatypeDestructor)e.Member;
            if (dtor.EnclosingCtors.Count == dtor.EnclosingCtors[0].EnclosingDatatype.Ctors.Count) {
              // Every constructor has this destructor; might as well assume that here.
              var correctConstructor = BplOr(dtor.EnclosingCtors.ConvertAll(
                ctor => FunctionCall(e.tok, ctor.QueryField.FullSanitizedName, Boogie.Type.Bool, TrExpr(e.Obj))));
              r = BplAnd(r, correctConstructor);
            }
          }
          return r;
        } else if (expr is SeqSelectExpr) {
          SeqSelectExpr e = (SeqSelectExpr)expr;
          Boogie.Expr total = CanCallAssumption(e.Seq, cco);
          if (e.E0 != null) {
            total = BplAnd(total, CanCallAssumption(e.E0, cco));
          }
          if (e.E1 != null) {
            total = BplAnd(total, CanCallAssumption(e.E1, cco));
          }
          return total;
        } else if (expr is MultiSelectExpr) {
          MultiSelectExpr e = (MultiSelectExpr)expr;
          Boogie.Expr total = CanCallAssumption(e.Array, cco);
          foreach (Expression idx in e.Indices) {
            total = BplAnd(total, CanCallAssumption(idx, cco));
          }
          return total;
        } else if (expr is SeqUpdateExpr) {
          SeqUpdateExpr e = (SeqUpdateExpr)expr;
          Boogie.Expr total = CanCallAssumption(e.Seq, cco);
          total = BplAnd(total, CanCallAssumption(e.Index, cco));
          total = BplAnd(total, CanCallAssumption(e.Value, cco));
          return total;

        } else if (expr is ApplyExpr) {
          ApplyExpr e = (ApplyExpr)expr;

          Func<Expression, Boogie.Expr> TrArg = arg => {
            Boogie.Expr inner = TrExpr(arg);
            if (ModeledAsBoxType(arg.Type)) {
              return inner;
            } else {
              return BoogieGenerator.FunctionCall(arg.tok, BuiltinFunction.Box, null, inner);
            }
          };

          var args = Concat(
            Map(e.Function.Type.AsArrowType.TypeArgs, BoogieGenerator.TypeToTy),
            Cons(HeapExpr,
              Cons(TrExpr(e.Function),
                e.Args.ConvertAll(arg => TrArg(arg)))));

          var requiresk = FunctionCall(e.tok, Requires(e.Args.Count), Boogie.Type.Bool, args);
          return BplAnd(
            BplAnd(
              Cons(CanCallAssumption(e.Function, cco),
                e.Args.ConvertAll(ee => CanCallAssumption(ee, cco)))),
            requiresk);

        } else if (expr is FunctionCallExpr) {
          FunctionCallExpr e = (FunctionCallExpr)expr;
          Boogie.Expr r = CanCallAssumption(e.Receiver, cco);
          r = BplAnd(r, CanCallAssumption(e.Args, cco));
          if (!(e.Function is SpecialFunction)) {
            Boogie.IdentifierExpr canCallFuncID = new Boogie.IdentifierExpr(expr.tok, e.Function.FullSanitizedName + "#canCall", Boogie.Type.Bool);
            List<Boogie.Expr> args = FunctionInvocationArguments(e, null, null);
            Boogie.Expr canCallFuncAppl = new Boogie.NAryExpr(BoogieGenerator.GetToken(expr), new Boogie.FunctionCall(canCallFuncID), args);
            var add = cco != null && cco.MakeAllowance(e.Function) ? Boogie.Expr.Or(TrExpr(MakeAllowance(e, cco)), canCallFuncAppl) : canCallFuncAppl;
            r = BplAnd(r, add);
          }
          return r;
        } else if (expr is DatatypeValue) {
          DatatypeValue dtv = (DatatypeValue)expr;
          return CanCallAssumption(dtv.Arguments, cco);
        } else if (expr is SeqConstructionExpr) {
          var e = (SeqConstructionExpr)expr;
          // CanCallAssumption[[ seq(n, init) ]] =
          //     CanCallAssumption[[ n ]] &&
          //     CanCallAssumption[[ init ]] &&
          //     var initF := init; // necessary, in order to use init(i) in trigger, since it may contain quantifiers
          //     (forall i: int
          //         { initF(i) }
          //         0 <= i < n ==>
          //             CanCallAssumption[[ init(i) ]])

          var varNameGen = BoogieGenerator.CurrentIdGenerator.NestedFreshIdGenerator("seqinit$");
          var indexVar = new Bpl.BoundVariable(e.tok, new Bpl.TypedIdent(e.tok, varNameGen.FreshId("#i"), Bpl.Type.Int));
          var index = new Bpl.IdentifierExpr(e.tok, indexVar);
          var indexRange = BplAnd(Bpl.Expr.Le(Bpl.Expr.Literal(0), index), Bpl.Expr.Lt(index, TrExpr(e.N)));
          var initFVar = new Bpl.BoundVariable(e.tok, new Bpl.TypedIdent(e.tok, varNameGen.FreshId("#f"), predef.HandleType));

          var initF = new Bpl.IdentifierExpr(e.tok, initFVar);

          var dafnyInitApplication = new ApplyExpr(e.tok, e.Initializer,
            new List<Expression>() { new BoogieWrapper(index, Type.Int) },
            e.tok) {
            Type = e.Initializer.Type.AsArrowType.Result
          };
          var canCall = CanCallAssumption(dafnyInitApplication);

          dafnyInitApplication = new ApplyExpr(e.tok, new BoogieWrapper(initF, e.Initializer.Type),
            new List<Expression>() { new BoogieWrapper(index, Type.Int) },
            e.tok) {
            Type = e.Initializer.Type.AsArrowType.Result
          };
          var apply = TrExpr(dafnyInitApplication);

          var tr = new Bpl.Trigger(e.tok, true, new List<Bpl.Expr> { apply });
          var ccaInit = new Bpl.ForallExpr(e.tok, new List<Bpl.Variable>() { indexVar }, tr, BplImp(indexRange, canCall));
          var rhsAppliedToIndex = new Bpl.LetExpr(e.tok, new List<Variable>() { initFVar },
            new List<Expr>() { TrExpr(e.Initializer) }, null, ccaInit);

          return BplAnd(BplAnd(CanCallAssumption(e.N, cco), CanCallAssumption(e.Initializer, cco)), rhsAppliedToIndex);

        } else if (expr is MultiSetFormingExpr) {
          MultiSetFormingExpr e = (MultiSetFormingExpr)expr;
          return CanCallAssumption(e.E, cco);
        } else if (expr is OldExpr) {
          var e = (OldExpr)expr;
          return OldAt(e.AtLabel).CanCallAssumption(e.E, cco);
        } else if (expr is UnchangedExpr) {
          var e = (UnchangedExpr)expr;
          Boogie.Expr be = Boogie.Expr.True;
          foreach (var fe in e.Frame) {
            be = BplAnd(be, CanCallAssumption(fe.E, cco));
          }
          return be;
        } else if (expr is UnaryExpr) {
          var e = (UnaryExpr)expr;
          return CanCallAssumption(e.E, cco);
        } else if (expr is BinaryExpr) {
          // The short-circuiting boolean operators &&, ||, and ==> end up duplicating their
          // left argument. Therefore, we first try to re-associate the expression to make
          // left arguments smaller.
          if (BoogieGenerator.ReAssociateToTheRight(ref expr)) {
            return CanCallAssumption(expr, cco);
          }
          var e = (BinaryExpr)expr;

          Boogie.Expr t0 = CanCallAssumption(e.E0, cco);
          Boogie.Expr t1 = CanCallAssumption(e.E1, cco);
          switch (e.ResolvedOp) {
            case BinaryExpr.ResolvedOpcode.And:
            case BinaryExpr.ResolvedOpcode.Imp:
              t1 = BplImp(TrExpr(e.E0), t1);
              break;
            case BinaryExpr.ResolvedOpcode.Or:
              t1 = BplImp(Boogie.Expr.Not(TrExpr(e.E0)), t1);
              break;
            case BinaryExpr.ResolvedOpcode.EqCommon:
            case BinaryExpr.ResolvedOpcode.NeqCommon: {
                Boogie.Expr r = Boogie.Expr.True;
                if (cco?.SkipIsA == true) {
                  if (e.E0 is { Type: { AsDatatype: { } dt0 }, Resolved: not DatatypeValue }) {
                    var funcID = new Boogie.FunctionCall(new Boogie.IdentifierExpr(expr.tok, "$IsA#" + dt0.FullSanitizedName, Boogie.Type.Bool));
                    r = BplAnd(r, new Boogie.NAryExpr(expr.tok, funcID, new List<Boogie.Expr> { TrExpr(e.E0) }));
                  }
                  if (e.E1 is { Type: { AsDatatype: { } dt1 }, Resolved: not DatatypeValue }) {
                    var funcID = new Boogie.FunctionCall(new Boogie.IdentifierExpr(expr.tok, "$IsA#" + dt1.FullSanitizedName, Boogie.Type.Bool));
                    r = BplAnd(r, new Boogie.NAryExpr(expr.tok, funcID, new List<Boogie.Expr> { TrExpr(e.E1) }));
                  }
                }
                return BplAnd(r, BplAnd(t0, t1));
              }
            case BinaryExpr.ResolvedOpcode.Mul:
              if (7 <= BoogieGenerator.options.ArithMode) {
                if (e.E0.Type.IsNumericBased(Type.NumericPersuasion.Int) && !BoogieGenerator.DisableNonLinearArithmetic) {
                  // Produce a useful fact about the associativity of multiplication. It is a bit dicey to do as an axiom.
                  // Change (k*A)*B or (A*k)*B into (A*B)*k, where k is a numeric literal
                  var left = e.E0.Resolved as BinaryExpr;
                  if (left != null && left.ResolvedOp == BinaryExpr.ResolvedOpcode.Mul) {
                    Boogie.Expr r = Boogie.Expr.True;
                    if (left.E0.Resolved is LiteralExpr) {
                      // (K*A)*B == (A*B)*k
                      var y = Expression.CreateMul(Expression.CreateMul(left.E1, e.E1), left.E0);
                      var eq = Expression.CreateEq(e, y, e.E0.Type);
                      r = BplAnd(r, TrExpr(eq));
                    }
                    if (left.E1.Resolved is LiteralExpr) {
                      // (A*k)*B == (A*B)*k
                      var y = Expression.CreateMul(Expression.CreateMul(left.E0, e.E1), left.E1);
                      var eq = Expression.CreateEq(e, y, e.E0.Type);
                      r = BplAnd(r, TrExpr(eq));
                    }
                    if (r != Boogie.Expr.True) {
                      return BplAnd(BplAnd(t0, t1), r);
                    }
                  }
                }
              }
              break;
            default:
              break;
          }
          return BplAnd(t0, t1);
        } else if (expr is TernaryExpr) {
          var e = (TernaryExpr)expr;
          return BplAnd(CanCallAssumption(e.E0, cco), BplAnd(CanCallAssumption(e.E1, cco), CanCallAssumption(e.E2, cco)));

<<<<<<< HEAD
        } else if (expr is LetExpr) {
          var e = (LetExpr)expr;
          if (!e.Exact) {
            // CanCall[[ var b0,b1 :| RHS(b0,b1,g); Body(b0,b1,g,h) ]] =
            //   $let$canCall(g) &&
            //   CanCall[[ Body($let$b0(g), $let$b1(g), h) ]]
            BoogieGenerator.LetDesugaring(e);  // call LetDesugaring to prepare the desugaring and populate letSuchThatExprInfo with something for e
            var info = BoogieGenerator.letSuchThatExprInfo[e];
            // $let$canCall(g)
            var canCall = info.CanCallFunctionCall(BoogieGenerator, this);
            Dictionary<IVariable, Expression> substMap = new Dictionary<IVariable, Expression>();
            foreach (var bv in e.BoundVars) {
              // create a call to $let$x(g)
              var args = info.SkolemFunctionArgs(bv, BoogieGenerator, this);
              var call = new BoogieFunctionCall(bv.tok, info.SkolemFunctionName(bv), info.UsesHeap, info.UsesOldHeap, info.UsesHeapAt, args.Item1, args.Item2);
              call.Type = bv.Type;
              substMap.Add(bv, call);
            }
            var p = Substitute(e.Body, null, substMap);
            var cc = BplAnd(canCall, CanCallAssumption(p, cco));
            return cc;
          } else {
            // CanCall[[ var b := RHS(g); Body(b,g,h) ]] =
            //   CanCall[[ RHS(g) ]] &&
            //   (var lhs0,lhs1,... := rhs0,rhs1,...;  CanCall[[ Body ]])
            Boogie.Expr canCallRHS = Boogie.Expr.True;
            foreach (var rhs in e.RHSs) {
              canCallRHS = BplAnd(canCallRHS, CanCallAssumption(rhs, cco));
            }

            var bodyCanCall = CanCallAssumption(e.Body, cco);
            // We'd like to compute the free variables if "bodyCanCall". It would be nice to use the Boogie
            // routine Bpl.Expr.ComputeFreeVariables for this purpose. However, calling it requires the Boogie
            // expression to be resolved. Instead, we do the cheesy thing of computing the set of names of
            // free variables in "bodyCanCall".
            var vis = new VariableNameVisitor();
            vis.Visit(bodyCanCall);

            List<Boogie.Variable> lhssAll;
            List<Boogie.Expr> rhssAll;
            TrLetExprPieces(e, out lhssAll, out rhssAll);
            Contract.Assert(lhssAll.Count == rhssAll.Count);

            // prune lhss,rhss to contain only those pairs where the LHS is used in the body
            var lhssPruned = new List<Boogie.Variable>();
            var rhssPruned = new List<Boogie.Expr>();
            for (var i = 0; i < lhssAll.Count; i++) {
              var bv = lhssAll[i];
              if (vis.Names.Contains(bv.Name)) {
                lhssPruned.Add(bv);
                rhssPruned.Add(rhssAll[i]);
              }
            }
            Boogie.Expr let = lhssPruned.Count == 0 ? bodyCanCall : new Boogie.LetExpr(e.tok, lhssPruned, rhssPruned, null, bodyCanCall);
            return BplAnd(canCallRHS, let);
          }

=======
        } else if (expr is LetExpr letExpr) {
          return LetCanCallAssumption(letExpr);
>>>>>>> d8868e59
        } else if (expr is LambdaExpr) {
          var e = (LambdaExpr)expr;

          var bvarsAndAntecedents = new List<Tuple<Boogie.Variable, Boogie.Expr>>();
          var varNameGen = BoogieGenerator.CurrentIdGenerator.NestedFreshIdGenerator("$l#");

          Boogie.Expr heap; var hVar = BplBoundVar(varNameGen.FreshId("#heap#"), BoogieGenerator.predef.HeapType, out heap);
          var et = new ExpressionTranslator(this, heap);

          Dictionary<IVariable, Expression> subst = new Dictionary<IVariable, Expression>();
          foreach (var bv in e.BoundVars) {
            Boogie.Expr ve; var yVar = BplBoundVar(varNameGen.FreshId(string.Format("#{0}#", bv.Name)), BoogieGenerator.TrType(bv.Type), out ve);
            var wh = BoogieGenerator.GetWhereClause(bv.tok, new Boogie.IdentifierExpr(bv.tok, yVar), bv.Type, et, NOALLOC);
            bvarsAndAntecedents.Add(Tuple.Create<Boogie.Variable, Boogie.Expr>(yVar, wh));
            subst[bv] = new BoogieWrapper(ve, bv.Type);
          }

          var canCall = et.CanCallAssumption(Substitute(e.Body, null, subst), cco);
          if (e.Range != null) {
            var range = Substitute(e.Range, null, subst);
            canCall = BplAnd(CanCallAssumption(range, cco), BplImp(TrExpr(range), canCall));
          }

          // It's important to add the heap last to "bvarsAndAntecedents", because the heap may occur in the antecedents of
          // the other variables and BplForallTrim processes the given tuples in order.
          var goodHeap = BoogieGenerator.FunctionCall(e.tok, BuiltinFunction.IsGoodHeap, null, heap);
          bvarsAndAntecedents.Add(Tuple.Create<Boogie.Variable, Boogie.Expr>(hVar, goodHeap));

          //TRIG (forall $l#0#heap#0: Heap, $l#0#x#0: int :: true)
          //TRIG (forall $l#0#heap#0: Heap, $l#0#t#0: DatatypeType :: _module.__default.TMap#canCall(_module._default.TMap$A, _module._default.TMap$B, $l#0#heap#0, $l#0#t#0, f#0))
          //TRIG (forall $l#4#heap#0: Heap, $l#4#x#0: Box :: _0_Monad.__default.Bind#canCall(Monad._default.Associativity$B, Monad._default.Associativity$C, $l#4#heap#0, Apply1(Monad._default.Associativity$A, #$M$B, f#0, $l#4#heap#0, $l#4#x#0), g#0))
          return BplForallTrim(bvarsAndAntecedents, null, canCall); // L_TRIGGER

        } else if (expr is ComprehensionExpr) {
          var e = (ComprehensionExpr)expr;
          if (e is QuantifierExpr q && q.SplitQuantifier != null) {
            return CanCallAssumption(q.SplitQuantifierExpression, cco);
          }

          // Determine the CanCall's for the range and term
          var canCall = CanCallAssumption(e.Term, cco);
          if (e.Range != null) {
            canCall = BplAnd(CanCallAssumption(e.Range, cco), BplImp(TrExpr(e.Range), canCall));
          }
          if (expr is MapComprehension mc && mc.IsGeneralMapComprehension) {
            canCall = BplAnd(canCall, CanCallAssumption(mc.TermLeft, cco));

            // The translation of "map x,y | R(x,y) :: F(x,y) := G(x,y)" makes use of projection
            // functions project_x,project_y.  These are functions defined here by the following axiom:
            //     forall x,y :: R(x,y) ==> var x',y' := project_x(F(x,y)),project_y(F(x,y)); R(x',y') && F(x',y') == F(x,y)
            // that is (without the let expression):
            //     forall x,y :: R(x,y) ==> R(project_x(F(x,y)), project_y(F(x,y))) && F(project_x(F(x,y)), project_y(F(x,y))) == F(x,y)
            // The triggers for the quantification are those detected for the given map comprehension, if any.
            List<Boogie.Variable> bvs;
            List<Boogie.Expr> args;
            BoogieGenerator.CreateBoundVariables(mc.BoundVars, out bvs, out args);
            Contract.Assert(mc.BoundVars.Count == bvs.Count);
            BoogieGenerator.CreateMapComprehensionProjectionFunctions(mc);
            Contract.Assert(mc.ProjectionFunctions != null);
            Contract.Assert(mc.ProjectionFunctions.Count == mc.BoundVars.Count);
            var substMap = new Dictionary<IVariable, Expression>();
            for (var i = 0; i < mc.BoundVars.Count; i++) {
              substMap.Add(mc.BoundVars[i], new BoogieWrapper(args[i], mc.BoundVars[i].Type));
            }
            var R = TrExpr(Substitute(mc.Range, null, substMap));
            var F = TrExpr(Substitute(mc.TermLeft, null, substMap));
            var trig = BoogieGenerator.TrTrigger(this, e.Attributes, expr.tok, substMap);
            substMap = new Dictionary<IVariable, Expression>();
            for (var i = 0; i < mc.BoundVars.Count; i++) {
              var p = new Boogie.NAryExpr(BoogieGenerator.GetToken(mc), new Boogie.FunctionCall(mc.ProjectionFunctions[i]), new List<Boogie.Expr> { F });
              substMap.Add(e.BoundVars[i], new BoogieWrapper(p, e.BoundVars[i].Type));
            }
            var Rprime = TrExpr(Substitute(mc.Range, null, substMap));
            var Fprime = TrExpr(Substitute(mc.TermLeft, null, substMap));
            var defn = BplForall(bvs, trig, BplImp(R, BplAnd(Rprime, Boogie.Expr.Eq(F, Fprime))));
            canCall = BplAnd(canCall, defn);
          }
          // Create a list of all possible bound variables
          var bvarsAndAntecedents = TrBoundVariables_SeparateWhereClauses(e.BoundVars);
          // Produce the quantified CanCall expression, with a suitably reduced set of bound variables
          var tr = BoogieGenerator.TrTrigger(this, e.Attributes, expr.tok);
          return BplForallTrim(bvarsAndAntecedents, tr, canCall);

        } else if (expr is StmtExpr) {
          var e = (StmtExpr)expr;
          return CanCallAssumption(e.E, cco);
        } else if (expr is ITEExpr) {
          ITEExpr e = (ITEExpr)expr;
          Boogie.Expr total = CanCallAssumption(e.Test, cco);
          Boogie.Expr test = TrExpr(e.Test);
          total = BplAnd(total, BplImp(test, CanCallAssumption(e.Thn, cco)));
          total = BplAnd(total, BplImp(Boogie.Expr.Not(test), CanCallAssumption(e.Els, cco)));
          return total;
        } else if (expr is ConcreteSyntaxExpression) {
          var e = (ConcreteSyntaxExpression)expr;
          return CanCallAssumption(e.ResolvedExpression, cco);
        } else if (expr is NestedMatchExpr nestedMatchExpr) {
          return CanCallAssumption(nestedMatchExpr.Flattened, cco);
        } else if (expr is BoogieFunctionCall) {
          var e = (BoogieFunctionCall)expr;
          return CanCallAssumption(e.Args, cco);
        } else if (expr is MatchExpr) {
          var e = (MatchExpr)expr;
          var ite = DesugarMatchExpr(e);
          return CanCallAssumption(ite, cco);
        } else if (expr is BoxingCastExpr) {
          var e = (BoxingCastExpr)expr;
          return CanCallAssumption(e.E, cco);
        } else if (expr is UnboxingCastExpr) {
          var e = (UnboxingCastExpr)expr;
          return CanCallAssumption(e.E, cco);
        } else if (expr is DecreasesToExpr decreasesToExpr) {
          var oldCanCall = CanCallAssumption(decreasesToExpr.OldExpressions.ToList(), cco);
          var newCanCall = CanCallAssumption(decreasesToExpr.NewExpressions.ToList(), cco);
          return BplAnd(oldCanCall, newCanCall);
        } else {
          Contract.Assert(false); throw new cce.UnreachableException();  // unexpected expression
        }
      }

      public Expr CanCallAssumption(List<Expression> exprs, CanCallOptions cco) {
        Contract.Requires(this != null);
        Contract.Requires(exprs != null);
        Contract.Ensures(Contract.Result<Boogie.Expr>() != null);

        Boogie.Expr total = Boogie.Expr.True;
        foreach (Expression e in exprs) {
          Contract.Assert(e != null);
          total = BplAnd(total, CanCallAssumption(e, cco));
        }
        return total;
      }
    }

    public class CanCallOptions {
      public bool SkipIsA;

      public readonly Function EnclosingFunction; // self-call allowance is applied to the enclosing function
      public readonly bool SelfCallAllowanceAlsoForOverride;

      public bool MakeAllowance(Function f) {
        return f == EnclosingFunction || (SelfCallAllowanceAlsoForOverride && f == EnclosingFunction.OverriddenFunction);
      }

      public CanCallOptions(bool skipIsA, Function enclosingFunction, bool selfCallAllowanceAlsoForOverride = false) {
        Contract.Assert(!selfCallAllowanceAlsoForOverride ||
                        (enclosingFunction.OverriddenFunction != null &&
                         enclosingFunction.Ins.Count == enclosingFunction.OverriddenFunction.Ins.Count));
        this.SkipIsA = skipIsA;
        this.EnclosingFunction = enclosingFunction;
        this.SelfCallAllowanceAlsoForOverride = selfCallAllowanceAlsoForOverride;
      }
    }
  }
}<|MERGE_RESOLUTION|>--- conflicted
+++ resolved
@@ -2321,68 +2321,9 @@
           var e = (TernaryExpr)expr;
           return BplAnd(CanCallAssumption(e.E0, cco), BplAnd(CanCallAssumption(e.E1, cco), CanCallAssumption(e.E2, cco)));
 
-<<<<<<< HEAD
-        } else if (expr is LetExpr) {
-          var e = (LetExpr)expr;
-          if (!e.Exact) {
-            // CanCall[[ var b0,b1 :| RHS(b0,b1,g); Body(b0,b1,g,h) ]] =
-            //   $let$canCall(g) &&
-            //   CanCall[[ Body($let$b0(g), $let$b1(g), h) ]]
-            BoogieGenerator.LetDesugaring(e);  // call LetDesugaring to prepare the desugaring and populate letSuchThatExprInfo with something for e
-            var info = BoogieGenerator.letSuchThatExprInfo[e];
-            // $let$canCall(g)
-            var canCall = info.CanCallFunctionCall(BoogieGenerator, this);
-            Dictionary<IVariable, Expression> substMap = new Dictionary<IVariable, Expression>();
-            foreach (var bv in e.BoundVars) {
-              // create a call to $let$x(g)
-              var args = info.SkolemFunctionArgs(bv, BoogieGenerator, this);
-              var call = new BoogieFunctionCall(bv.tok, info.SkolemFunctionName(bv), info.UsesHeap, info.UsesOldHeap, info.UsesHeapAt, args.Item1, args.Item2);
-              call.Type = bv.Type;
-              substMap.Add(bv, call);
-            }
-            var p = Substitute(e.Body, null, substMap);
-            var cc = BplAnd(canCall, CanCallAssumption(p, cco));
-            return cc;
-          } else {
-            // CanCall[[ var b := RHS(g); Body(b,g,h) ]] =
-            //   CanCall[[ RHS(g) ]] &&
-            //   (var lhs0,lhs1,... := rhs0,rhs1,...;  CanCall[[ Body ]])
-            Boogie.Expr canCallRHS = Boogie.Expr.True;
-            foreach (var rhs in e.RHSs) {
-              canCallRHS = BplAnd(canCallRHS, CanCallAssumption(rhs, cco));
-            }
-
-            var bodyCanCall = CanCallAssumption(e.Body, cco);
-            // We'd like to compute the free variables if "bodyCanCall". It would be nice to use the Boogie
-            // routine Bpl.Expr.ComputeFreeVariables for this purpose. However, calling it requires the Boogie
-            // expression to be resolved. Instead, we do the cheesy thing of computing the set of names of
-            // free variables in "bodyCanCall".
-            var vis = new VariableNameVisitor();
-            vis.Visit(bodyCanCall);
-
-            List<Boogie.Variable> lhssAll;
-            List<Boogie.Expr> rhssAll;
-            TrLetExprPieces(e, out lhssAll, out rhssAll);
-            Contract.Assert(lhssAll.Count == rhssAll.Count);
-
-            // prune lhss,rhss to contain only those pairs where the LHS is used in the body
-            var lhssPruned = new List<Boogie.Variable>();
-            var rhssPruned = new List<Boogie.Expr>();
-            for (var i = 0; i < lhssAll.Count; i++) {
-              var bv = lhssAll[i];
-              if (vis.Names.Contains(bv.Name)) {
-                lhssPruned.Add(bv);
-                rhssPruned.Add(rhssAll[i]);
-              }
-            }
-            Boogie.Expr let = lhssPruned.Count == 0 ? bodyCanCall : new Boogie.LetExpr(e.tok, lhssPruned, rhssPruned, null, bodyCanCall);
-            return BplAnd(canCallRHS, let);
-          }
-
-=======
         } else if (expr is LetExpr letExpr) {
-          return LetCanCallAssumption(letExpr);
->>>>>>> d8868e59
+          return LetCanCallAssumption(letExpr, cco);
+
         } else if (expr is LambdaExpr) {
           var e = (LambdaExpr)expr;
 
