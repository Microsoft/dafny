--- conflicted
+++ resolved
@@ -109,12 +109,8 @@
         builder.Add(TrAssumeCmd(s.Tok, YieldCountAssumption(iter, etran)));
         // assume $IsGoodHeap($Heap);
         builder.Add(AssumeGoodHeap(s.Tok, etran));
-<<<<<<< HEAD
         // assert YieldEnsures[subst];  // where 'subst' replaces "old(E)" with "E" being evaluated in $_YieldEnsuresOldHeap
         var yeEtran = new ExpressionTranslator(this, predef, etran.HeapExpr, new Bpl.IdentifierExpr(s.Tok, "$_YieldEnsuresOldHeap", predef.HeapType), iter);
-=======
-        // assert YieldEnsures[subst];  // where 'subst' replaces "old(E)" with "E" being evaluated in $_OldIterHeap
-        var yeEtran = new ExpressionTranslator(this, predef, etran.HeapExpr, new Bpl.IdentifierExpr(s.Tok, "$_OldIterHeap", predef.HeapType), iter);
 
         var rhss = s.Rhss == null
           ? dafnyOutExprs
@@ -127,7 +123,6 @@
           );
         var fieldSub = new SpecialFieldSubstituter(fieldSubstMap);
 
->>>>>>> 5a42b5ad
         foreach (var p in iter.YieldEnsures) {
           var ss = TrSplitExpr(builder.Context, p.E, yeEtran, true, out var splitHappened);
           foreach (var split in ss) {
