//-----------------------------------------------------------------------------
//
// Copyright (C) Microsoft Corporation.  All Rights Reserved.
// Copyright by the contributors to the Dafny Project
// SPDX-License-Identifier: MIT
//
//-----------------------------------------------------------------------------
using System;
using System.Collections.Generic;
using System.Linq;
using System.Numerics;
using System.Diagnostics.Contracts;
using Bpl = Microsoft.Boogie;
using Microsoft.Boogie;
using static Microsoft.Dafny.Util;
using PODesc = Microsoft.Dafny.ProofObligationDescription;

namespace Microsoft.Dafny {
  public partial class Translator {
    /// <summary>
    /// Instances of WFContext are used as an argument to CheckWellformed, supplying options for the
    /// checks to be performed.
    /// If "SelfCallsAllowance" is non-null, termination checks will be omitted for calls that look
    /// like it.  This is useful in function postconditions, where the result of the function is
    /// syntactically given as what looks like a recursive call with the same arguments.
    /// "DoReadsChecks" indicates whether or not to perform reads checks.  If so, the generated code
    /// will make references to $_Frame.  If "saveReadsChecks" is true, then the reads checks will
    /// be recorded but postponsed.  In particular, CheckWellformed will append to .Locals a list of
    /// fresh local variables and will append to .Assert assertions with appropriate error messages
    /// that can be used later.  As a convenience, the ProcessSavedReadsChecks will make use of .Locals
    /// and .Asserts (and AssignLocals) and update a given StmtListBuilder.
    /// "LValueContext" indicates that the expression checked for well-formedness is an L-value of
    /// some assignment.
    /// </summary>
    private class WFOptions {
      public readonly Function SelfCallsAllowance;
      public readonly bool DoReadsChecks;
      public readonly bool DoOnlyCoarseGrainedTerminationChecks; // termination checks don't look at decreases clause, but reports errors for any intra-SCC call (this is used in default-value expressions)
      public readonly List<Bpl.Variable> Locals;
      public readonly List<Bpl.Cmd> Asserts;
      public readonly bool LValueContext;
      public readonly Bpl.QKeyValue AssertKv;

      public WFOptions() {
      }

      public WFOptions(Function selfCallsAllowance, bool doReadsChecks, bool saveReadsChecks = false, bool doOnlyCoarseGrainedTerminationChecks = false) {
        Contract.Requires(!saveReadsChecks || doReadsChecks);  // i.e., saveReadsChecks ==> doReadsChecks
        SelfCallsAllowance = selfCallsAllowance;
        DoReadsChecks = doReadsChecks;
        DoOnlyCoarseGrainedTerminationChecks = doOnlyCoarseGrainedTerminationChecks;
        if (saveReadsChecks) {
          Locals = new List<Variable>();
          Asserts = new List<Bpl.Cmd>();
        }
      }

      public WFOptions(Bpl.QKeyValue kv) {
        AssertKv = kv;
      }

      /// <summary>
      /// This constructor clones the given "options", but turns off reads checks.  (I wish C# allowed
      /// me to name the constructor something to indicate this semantics in its name.  Sigh.)
      /// </summary>
      public WFOptions(WFOptions options) {
        Contract.Requires(options != null);
        SelfCallsAllowance = options.SelfCallsAllowance;
        DoReadsChecks = false;  // so just leave .Locals and .Asserts as null
        DoOnlyCoarseGrainedTerminationChecks = options.DoOnlyCoarseGrainedTerminationChecks;
        LValueContext = options.LValueContext;
        AssertKv = options.AssertKv;
      }

      /// <summary>
      /// This constructor clones the given "options", but sets "LValueContext" to "lValueContext".
      /// (I wish C# allowed me to name the constructor something to indicate this semantics in its name.  Sigh.)
      /// </summary>
      public WFOptions(bool lValueContext, WFOptions options) {
        Contract.Requires(options != null);
        SelfCallsAllowance = options.SelfCallsAllowance;
        DoReadsChecks = options.DoReadsChecks;
        DoOnlyCoarseGrainedTerminationChecks = options.DoOnlyCoarseGrainedTerminationChecks;
        Locals = options.Locals;
        Asserts = options.Asserts;
        LValueContext = lValueContext;
        AssertKv = options.AssertKv;
      }

      public Action<IToken, Bpl.Expr, PODesc.ProofObligationDescription, Bpl.QKeyValue> AssertSink(Translator tran, BoogieStmtListBuilder builder) {
        return (t, e, d, qk) => {
          if (Locals != null) {
            var b = BplLocalVar(tran.CurrentIdGenerator.FreshId("b$reqreads#"), Bpl.Type.Bool, Locals);
            Asserts.Add(tran.Assert(t, b, d, qk));
            builder.Add(Bpl.Cmd.SimpleAssign(e.tok, (Bpl.IdentifierExpr)b, e));
          } else {
            builder.Add(tran.Assert(t, e, d, qk));
          }
        };
      }

      public List<Bpl.AssignCmd> AssignLocals {
        get {
          return Map(Locals, l =>
            Bpl.Cmd.SimpleAssign(l.tok,
              new Bpl.IdentifierExpr(Token.NoToken, l),
              Bpl.Expr.True)
            );
        }
      }

      public void ProcessSavedReadsChecks(List<Variable> locals, BoogieStmtListBuilder builderInitializationArea, BoogieStmtListBuilder builder) {
        Contract.Requires(locals != null);
        Contract.Requires(builderInitializationArea != null);
        Contract.Requires(builder != null);
        Contract.Requires(Locals != null && Asserts != null);  // ProcessSavedReadsChecks should be called only if the constructor was called with saveReadsChecks

        // var b$reads_guards#0 : bool  ...
        locals.AddRange(Locals);
        // b$reads_guards#0 := true   ...
        foreach (var cmd in AssignLocals) {
          builderInitializationArea.Add(cmd);
        }
        // assert b$reads_guards#0;  ...
        foreach (var a in Asserts) {
          builder.Add(a);
        }
      }
    }

    void CheckWellformedAndAssume(Expression expr, WFOptions wfOptions, List<Variable> locals, BoogieStmtListBuilder builder, ExpressionTranslator etran) {
      Contract.Requires(expr != null);
      Contract.Requires(expr.Type != null && expr.Type.IsBoolType);
      Contract.Requires(wfOptions != null);
      Contract.Requires(locals != null);
      Contract.Requires(builder != null);
      Contract.Requires(etran != null);
      Contract.Requires(predef != null);
      if (expr is BinaryExpr) {
        var e = (BinaryExpr)expr;
        switch (e.ResolvedOp) {
          case BinaryExpr.ResolvedOpcode.And:
            // WF[e0]; assume e0; WF[e1]; assume e1;
            CheckWellformedAndAssume(e.E0, wfOptions, locals, builder, etran);
            CheckWellformedAndAssume(e.E1, wfOptions, locals, builder, etran);
            return;
          case BinaryExpr.ResolvedOpcode.Imp: {
              // if (*) {
              //   WF[e0]; assume e0; WF[e1]; assume e1;
              // } else {
              //   assume e0 ==> e1;
              // }
              var bAnd = new BoogieStmtListBuilder(this, options);
              CheckWellformedAndAssume(e.E0, wfOptions, locals, bAnd, etran);
              CheckWellformedAndAssume(e.E1, wfOptions, locals, bAnd, etran);
              var bImp = new BoogieStmtListBuilder(this, options);
              bImp.Add(TrAssumeCmd(expr.tok, etran.TrExpr(expr)));
              builder.Add(new Bpl.IfCmd(expr.tok, null, bAnd.Collect(expr.tok), null, bImp.Collect(expr.tok)));
            }
            return;
          case BinaryExpr.ResolvedOpcode.Or: {
              // if (*) {
              //   WF[e0]; assume e0;
              // } else {
              //   assume !e0;
              //   WF[e1]; assume e1;
              // }
              var b0 = new BoogieStmtListBuilder(this, options);
              CheckWellformedAndAssume(e.E0, wfOptions, locals, b0, etran);
              var b1 = new BoogieStmtListBuilder(this, options);
              b1.Add(TrAssumeCmd(expr.tok, Bpl.Expr.Not(etran.TrExpr(e.E0))));
              CheckWellformedAndAssume(e.E1, wfOptions, locals, b1, etran);
              builder.Add(new Bpl.IfCmd(expr.tok, null, b0.Collect(expr.tok), null, b1.Collect(expr.tok)));
            }
            return;
          default:
            break;
        }
      } else if (expr is ITEExpr) {
        var e = (ITEExpr)expr;
        // if (*) {
        //   WF[test]; assume test;
        //   WF[thn]; assume thn;
        // } else {
        //   assume !test;
        //   WF[els]; assume els;
        // }
        var bThn = new BoogieStmtListBuilder(this, options);
        CheckWellformedAndAssume(e.Test, wfOptions, locals, bThn, etran);
        CheckWellformedAndAssume(e.Thn, wfOptions, locals, bThn, etran);
        var bEls = new BoogieStmtListBuilder(this, options);
        bEls.Add(TrAssumeCmd(expr.tok, Bpl.Expr.Not(etran.TrExpr(e.Test))));
        CheckWellformedAndAssume(e.Els, wfOptions, locals, bEls, etran);
        builder.Add(new Bpl.IfCmd(expr.tok, null, bThn.Collect(expr.tok), null, bEls.Collect(expr.tok)));
        return;
      } else if (expr is QuantifierExpr) {
        var e = (QuantifierExpr)expr;
        // For (Q x :: body(x)), introduce fresh local variable x'.  Then:
        //   havoc x'
        //   WF[body(x')]; assume body(x');
        // If the quantifier is universal, then continue as:
        //   assume (\forall x :: body(x));

        // Create local variables corresponding to the bound variables:
        var substMap = SetupBoundVarsAsLocals(e.BoundVars, builder, locals, etran);
        // Get the body of the quantifier and suitably substitute for the type variables and bound variables
        var body = Substitute(e.LogicalBody(true), null, substMap);
        CheckWellformedAndAssume(body, wfOptions, locals, builder, etran);

        if (e is ForallExpr) {
          // Although we do the WF check on the original quantifier, we assume the split one.
          // This ensures that cases like forall x :: x != null && f(x.a) do not fail to verify.
          builder.Add(TrAssumeCmd(expr.tok, etran.TrExpr(e.SplitQuantifierExpression ?? e)));
        }
        return;
      }

      // resort to the behavior of simply checking well-formedness followed by assuming the translated expression
      CheckWellformed(expr, wfOptions, locals, builder, etran);

      // NOTE: If the CheckWellformed call above found a split quantifier, it ignored
      //       the splitting and proceeded to decompose the full quantifier as
      //       normal. This call to TrExpr, on the other hand, will indeed use the
      //       split quantifier.
      builder.Add(TrAssumeCmd(expr.tok, etran.TrExpr(expr)));
    }

    /// <summary>
    /// Check the well-formedness of "expr" (but don't leave hanging around any assumptions that affect control flow)
    /// </summary>
    void CheckWellformed(Expression expr, WFOptions options, List<Variable> locals, BoogieStmtListBuilder builder, ExpressionTranslator etran) {
      Contract.Requires(expr != null);
      Contract.Requires(options != null);
      Contract.Requires(locals != null);
      Contract.Requires(builder != null);
      Contract.Requires(etran != null);
      Contract.Requires(predef != null);
      CheckWellformedWithResult(expr, options, null, null, locals, builder, etran);
    }

    /// <summary>
    /// Adds to "builder" code that checks the well-formedness of "expr".  Any local variables introduced
    /// in this code are added to "locals".
    /// If "result" is non-null, then after checking the well-formedness of "expr", the generated code will
    /// assume the equivalent of "result == expr".
    /// See class WFOptions for descriptions of the specified options.
    /// </summary>
    void CheckWellformedWithResult(Expression expr, WFOptions wfOptions, Bpl.Expr result, Type resultType,
                                   List<Bpl.Variable> locals, BoogieStmtListBuilder builder, ExpressionTranslator etran) {
      Contract.Requires(expr != null);
      Contract.Requires(wfOptions != null);
      Contract.Requires((result == null) == (resultType == null));
      Contract.Requires(locals != null);
      Contract.Requires(builder != null);
      Contract.Requires(etran != null);
      Contract.Requires(predef != null);

      var origOptions = wfOptions;
      if (wfOptions.LValueContext) {
        // Turn off LValueContext for any recursive call
        wfOptions = new WFOptions(false, wfOptions);
      }

      switch (expr) {
        case StaticReceiverExpr stexpr: {
            if (stexpr.ObjectToDiscard != null) {
              CheckWellformedWithResult(stexpr.ObjectToDiscard, wfOptions, null, null, locals, builder, etran);
            }

            break;
          }
        case LiteralExpr:
          CheckResultToBeInType(expr.tok, expr, expr.Type, locals, builder, etran);
          break;
        case ThisExpr:
        case WildcardExpr:
        case BoogieWrapper:
          // always allowed
          break;
        case IdentifierExpr identifierExpr: {
            var e = identifierExpr;
            if (!origOptions.LValueContext) {
              CheckDefiniteAssignment(e, builder);
            }

            break;
          }
        case DisplayExpression expression: {
            DisplayExpression e = expression;
            Contract.Assert(e.Type is CollectionType);
            var elementType = ((CollectionType)e.Type).Arg;
            foreach (Expression el in e.Elements) {
              CheckWellformed(el, wfOptions, locals, builder, etran);
              CheckSubrange(el.tok, etran.TrExpr(el), el.Type, elementType, builder);
            }

            break;
          }
        case MapDisplayExpr displayExpr: {
            MapDisplayExpr e = displayExpr;
            Contract.Assert(e.Type is MapType);
            var keyType = ((MapType)e.Type).Domain;
            var valType = ((MapType)e.Type).Range;
            foreach (ExpressionPair p in e.Elements) {
              CheckWellformed(p.A, wfOptions, locals, builder, etran);
              CheckSubrange(p.A.tok, etran.TrExpr(p.A), p.A.Type, keyType, builder);
              CheckWellformed(p.B, wfOptions, locals, builder, etran);
              CheckSubrange(p.B.tok, etran.TrExpr(p.B), p.B.Type, valType, builder);
            }

            break;
          }
        case MemberSelectExpr selectExpr: {
            MemberSelectExpr e = selectExpr;
            CheckFunctionSelectWF("naked function", builder, etran, e, " Possible solution: eta expansion.");
            CheckWellformed(e.Obj, wfOptions, locals, builder, etran);
            if (e.Obj.Type.IsRefType) {
              if (inBodyInitContext && Expression.AsThis(e.Obj) != null && !e.Member.IsInstanceIndependentConstant) {
                // this uses the surrogate local
                if (!origOptions.LValueContext) {
                  CheckDefiniteAssignmentSurrogate(selectExpr.tok, (Field)e.Member, false, builder);
                }
              } else {
                CheckNonNull(selectExpr.tok, e.Obj, builder, etran, wfOptions.AssertKv);
                // Check that the receiver is available in the state in which the dereference occurs
              }
            } else if (e.Member is DatatypeDestructor dtor) {
              var correctConstructor = BplOr(dtor.EnclosingCtors.ConvertAll(
                ctor => FunctionCall(e.tok, ctor.QueryField.FullSanitizedName, Bpl.Type.Bool, etran.TrExpr(e.Obj))));
              if (dtor.EnclosingCtors.Count == dtor.EnclosingCtors[0].EnclosingDatatype.Ctors.Count) {
                // Every constructor has this destructor; might as well assume that here.
                builder.Add(TrAssumeCmd(selectExpr.tok, correctConstructor));
              } else {
                builder.Add(Assert(GetToken(expr), correctConstructor,
                  new PODesc.DestructorValid(dtor.Name, dtor.EnclosingCtorNames("or"))));
              }
              CheckNotGhostVariant(e, "destructor", dtor.EnclosingCtors, builder, etran);
            } else if (e.Member is DatatypeDiscriminator discriminator) {
              CheckNotGhostVariant(e, "discriminator", ((DatatypeDecl)discriminator.EnclosingClass).Ctors, builder, etran);
            }
            if (!e.Member.IsStatic) {
              if (e.Member is TwoStateFunction) {
                Bpl.Expr wh = GetWhereClause(selectExpr.tok, etran.TrExpr(e.Obj), e.Obj.Type, etran.OldAt(e.AtLabel), ISALLOC, true);
                if (wh != null) {
                  var desc = new PODesc.IsAllocated("receiver argument", "in the two-state function's previous state");
                  builder.Add(Assert(GetToken(expr), wh, desc));
                }
              } else if (etran.UsesOldHeap) {
                Bpl.Expr wh = GetWhereClause(selectExpr.tok, etran.TrExpr(e.Obj), e.Obj.Type, etran, ISALLOC, true);
                if (wh != null) {
                  var desc = new PODesc.IsAllocated("receiver",
                    $"in the state in which its {(e.Member is Field ? "fields" : "members")} are accessed");
                  builder.Add(Assert(GetToken(expr), wh, desc));
                }
              }
            }
            if (wfOptions.DoReadsChecks && e.Member is Field && ((Field)e.Member).IsMutable) {
              wfOptions.AssertSink(this, builder)(selectExpr.tok, Bpl.Expr.SelectTok(selectExpr.tok, etran.TheFrame(selectExpr.tok), etran.TrExpr(e.Obj), GetField(e)),
                new PODesc.FrameSubset("read field", false), wfOptions.AssertKv);
            }

            break;
          }
<<<<<<< HEAD
        }
        Type fnCoreType;
        if (fnCore is IdentifierExpr) {
          var v = (IdentifierExpr)fnCore;
          fnCoreType = v.Var.Type;
        } else if (fnCore is MemberSelectExpr) {
          var m = (MemberSelectExpr)fnCore;
          fnCoreType = m.Member is Field ? ((Field)m.Member).Type : ((Function)m.Member).GetMemberType((ArrowTypeDecl)tt.ResolvedClass);
        } else {
          fnCoreType = fnCore.Type;
        }

        if (!fnCoreType.IsArrowTypeWithoutPreconditions) {
          // check precond
          var precond = FunctionCall(e.tok, Requires(arity), Bpl.Type.Bool, args);
          builder.Add(Assert(GetToken(expr), precond, new PODesc.PreconditionSatisfied(null, null)));
        }
=======
        case SeqSelectExpr selectExpr: {
            SeqSelectExpr e = selectExpr;
            var eSeqType = e.Seq.Type.NormalizeExpand();
            bool isSequence = eSeqType is SeqType;
            CheckWellformed(e.Seq, wfOptions, locals, builder, etran);
            Bpl.Expr seq = etran.TrExpr(e.Seq);
            if (eSeqType.IsArrayType) {
              builder.Add(Assert(GetToken(e.Seq), Bpl.Expr.Neq(seq, predef.Null), new PODesc.NonNull("array")));
              if (etran.UsesOldHeap) {
                builder.Add(Assert(GetToken(e.Seq), MkIsAlloc(seq, eSeqType, etran.HeapExpr), new PODesc.IsAllocated("array", null)));
              }
            }
            Bpl.Expr e0 = null;
            if (eSeqType is MapType) {
              bool finite = ((MapType)eSeqType).Finite;
              e0 = etran.TrExpr(e.E0);
              CheckWellformed(e.E0, wfOptions, locals, builder, etran);
              var f = finite ? BuiltinFunction.MapDomain : BuiltinFunction.IMapDomain;
              Bpl.Expr inDomain = FunctionCall(selectExpr.tok, f, predef.MapType(e.tok, finite, predef.BoxType, predef.BoxType), seq);
              inDomain = Bpl.Expr.Select(inDomain, BoxIfNecessary(e.tok, e0, e.E0.Type));
              builder.Add(Assert(GetToken(expr), inDomain, new PODesc.ElementInDomain(e.Seq, e.E0), wfOptions.AssertKv));
            } else if (eSeqType is MultiSetType) {
              // cool
>>>>>>> 7c47bf5a

            } else {
              if (e.E0 != null) {
                e0 = etran.TrExpr(e.E0);
                CheckWellformed(e.E0, wfOptions, locals, builder, etran);
                var desc = new PODesc.InRange(e.Seq, e.E0, e.SelectOne, e.SelectOne ? "index" : "lower bound");
                builder.Add(Assert(GetToken(expr), InSeqRange(selectExpr.tok, e0, e.E0.Type, seq, isSequence, null, !e.SelectOne), desc, wfOptions.AssertKv));
              }
              if (e.E1 != null) {
                CheckWellformed(e.E1, wfOptions, locals, builder, etran);
                Bpl.Expr lowerBound;
                if (e0 != null && e.E0.Type.IsBitVectorType) {
                  lowerBound = ConvertExpression(e.E0.tok, e0, e.E0.Type, Type.Int);
                } else {
                  lowerBound = e0;
                }
                builder.Add(Assert(GetToken(expr), InSeqRange(selectExpr.tok, etran.TrExpr(e.E1), e.E1.Type, seq, isSequence, lowerBound, true),
                  new PODesc.SequenceSelectRangeValid(e.Seq, e.E0, e.E1, isSequence ? "sequence" : "array"), wfOptions.AssertKv));
              }
            }
            if (wfOptions.DoReadsChecks && eSeqType.IsArrayType) {
              if (e.SelectOne) {
                Contract.Assert(e.E0 != null);
                var i = etran.TrExpr(e.E0);
                i = ConvertExpression(selectExpr.tok, i, e.E0.Type, Type.Int);
                Bpl.Expr fieldName = FunctionCall(selectExpr.tok, BuiltinFunction.IndexField, null, i);
                wfOptions.AssertSink(this, builder)(selectExpr.tok, Bpl.Expr.SelectTok(selectExpr.tok, etran.TheFrame(selectExpr.tok), seq, fieldName),
                  new PODesc.FrameSubset("read array element", false), wfOptions.AssertKv);
              } else {
                Bpl.Expr lowerBound = e.E0 == null ? Bpl.Expr.Literal(0) : etran.TrExpr(e.E0);
                Contract.Assert(eSeqType.AsArrayType.Dims == 1);
                Bpl.Expr upperBound = e.E1 == null ? ArrayLength(e.tok, seq, 1, 0) : etran.TrExpr(e.E1);
                // check that, for all i in lowerBound..upperBound, a[i] is in the frame
                Bpl.BoundVariable iVar = new Bpl.BoundVariable(e.tok, new Bpl.TypedIdent(e.tok, "$i", Bpl.Type.Int));
                Bpl.IdentifierExpr i = new Bpl.IdentifierExpr(e.tok, iVar);
                var range = BplAnd(Bpl.Expr.Le(lowerBound, i), Bpl.Expr.Lt(i, upperBound));
                var fieldName = FunctionCall(e.tok, BuiltinFunction.IndexField, null, i);
                var allowedToRead = Bpl.Expr.SelectTok(e.tok, etran.TheFrame(e.tok), seq, fieldName);
                var trigger = BplTrigger(allowedToRead); // Note, the assertion we're about to produce only seems useful in the check-only mode (that is, with subsumption 0), but if it were to be assumed, we'll use this entire RHS as the trigger
                var qq = new Bpl.ForallExpr(e.tok, new List<Variable> { iVar }, trigger, BplImp(range, allowedToRead));
                wfOptions.AssertSink(this, builder)(selectExpr.tok, qq,
                  new PODesc.FrameSubset("read the indicated range of array elements", false),
                  wfOptions.AssertKv);
              }
            }

            break;
          }
        case MultiSelectExpr selectExpr: {
            MultiSelectExpr e = selectExpr;
            CheckWellformed(e.Array, wfOptions, locals, builder, etran);
            Bpl.Expr array = etran.TrExpr(e.Array);
            builder.Add(Assert(GetToken(e.Array), Bpl.Expr.Neq(array, predef.Null), new PODesc.NonNull("array")));
            if (etran.UsesOldHeap) {
              builder.Add(Assert(GetToken(e.Array), MkIsAlloc(array, e.Array.Type, etran.HeapExpr), new PODesc.IsAllocated("array", null)));
            }
            for (int idxId = 0; idxId < e.Indices.Count; idxId++) {
              var idx = e.Indices[idxId];
              CheckWellformed(idx, wfOptions, locals, builder, etran);

              var index = etran.TrExpr(idx);
              index = ConvertExpression(idx.tok, index, idx.Type, Type.Int);
              var lower = Bpl.Expr.Le(Bpl.Expr.Literal(0), index);
              var length = ArrayLength(idx.tok, array, e.Indices.Count, idxId);
              var upper = Bpl.Expr.Lt(index, length);
              var tok = idx is IdentifierExpr ? e.tok : idx.tok; // TODO: Reusing the token of an identifier expression would underline its definition. but this is still not perfect.

              var desc = new PODesc.InRange(e.Array, e.Indices[idxId], true, $"index {idxId}", idxId);
              builder.Add(Assert(tok, Bpl.Expr.And(lower, upper), desc, wfOptions.AssertKv));
            }
            if (wfOptions.DoReadsChecks) {
              Bpl.Expr fieldName = etran.GetArrayIndexFieldName(e.tok, e.Indices);
              wfOptions.AssertSink(this, builder)(selectExpr.tok, Bpl.Expr.SelectTok(selectExpr.tok, etran.TheFrame(selectExpr.tok), array, fieldName),
                new PODesc.FrameSubset("read array element", false), wfOptions.AssertKv);
            }

            break;
          }
        case SeqUpdateExpr updateExpr: {
            var e = updateExpr;
            CheckWellformed(e.Seq, wfOptions, locals, builder, etran);
            Bpl.Expr seq = etran.TrExpr(e.Seq);
            Bpl.Expr index = etran.TrExpr(e.Index);
            Bpl.Expr value = etran.TrExpr(e.Value);
            var collectionType = (CollectionType)e.Seq.Type.NormalizeExpand();
            // validate index
            CheckWellformed(e.Index, wfOptions, locals, builder, etran);
            if (collectionType is SeqType) {
              var desc = new PODesc.InRange(e.Seq, e.Index, true, "index");
              builder.Add(Assert(GetToken(e.Index), InSeqRange(updateExpr.tok, index, e.Index.Type, seq, true, null, false), desc, wfOptions.AssertKv));
            } else {
              CheckSubrange(e.Index.tok, index, e.Index.Type, collectionType.Arg, builder);
            }
            // validate value
            CheckWellformed(e.Value, wfOptions, locals, builder, etran);
            if (collectionType is SeqType) {
              CheckSubrange(e.Value.tok, value, e.Value.Type, collectionType.Arg, builder);
            } else if (collectionType is MapType mapType) {
              CheckSubrange(e.Value.tok, value, e.Value.Type, mapType.Range, builder);
            } else if (collectionType is MultiSetType) {
              var desc = new PODesc.NonNegative("new number of occurrences");
              builder.Add(Assert(GetToken(e.Value), Bpl.Expr.Le(Bpl.Expr.Literal(0), value), desc, wfOptions.AssertKv));
            } else {
              Contract.Assert(false);
            }

            break;
          }
        case ApplyExpr applyExpr: {
            var e = applyExpr;
            int arity = e.Args.Count;
            var tt = e.Function.Type.AsArrowType;
            Contract.Assert(tt != null);
            Contract.Assert(tt.Arity == arity);

            // check WF of receiver and arguments
            CheckWellformed(e.Function, wfOptions, locals, builder, etran);
            foreach (Expression arg in e.Args) {
              CheckWellformed(arg, wfOptions, locals, builder, etran);
            }

            // check subranges of arguments
            for (int i = 0; i < arity; ++i) {
              CheckSubrange(e.Args[i].tok, etran.TrExpr(e.Args[i]), e.Args[i].Type, tt.Args[i], builder);
            }

            // check parameter availability
            if (etran.UsesOldHeap) {
              Bpl.Expr wh = GetWhereClause(e.Function.tok, etran.TrExpr(e.Function), e.Function.Type, etran, ISALLOC, true);
              if (wh != null) {
                var desc = new PODesc.IsAllocated("function", "in the state in which the function is invoked");
                builder.Add(Assert(GetToken(e.Function), wh, desc));
              }
              for (int i = 0; i < e.Args.Count; i++) {
                Expression ee = e.Args[i];
                wh = GetWhereClause(ee.tok, etran.TrExpr(ee), ee.Type, etran, ISALLOC, true);
                if (wh != null) {
                  var desc = new PODesc.IsAllocated("argument", "in the state in which the function is invoked");
                  builder.Add(Assert(GetToken(ee), wh, desc));
                }
              }
            }
<<<<<<< HEAD
          }
          // check that the preconditions for the call hold
          foreach (AttributedExpression p in e.Function.Req) {
            Expression precond = Substitute(p.E, e.Receiver, substMap, e.GetTypeArgumentSubstitutions());
            bool splitHappened;  // we don't actually care
            var (errorMessage, successMessage) = CustomErrorMessage(p.Attributes);
            foreach (var ss in TrSplitExpr(precond, etran, true, out splitHappened)) {
              if (ss.IsChecked) {
                var tok = new NestedToken(GetToken(expr), ss.Tok);
                var desc = new PODesc.PreconditionSatisfied(errorMessage, successMessage);
                if (wfOptions.AssertKv != null) {
                  // use the given assert attribute only
                  builder.Add(Assert(tok, ss.E, new PODesc.PreconditionSatisfied(errorMessage, successMessage), wfOptions.AssertKv));
                } else {
                  builder.Add(AssertNS(tok, ss.E, new PODesc.PreconditionSatisfied(errorMessage, successMessage)));
                }
=======

            // translate arguments to requires and reads
            Func<Expression, Bpl.Expr> TrArg = arg => {
              Bpl.Expr inner = etran.TrExpr(arg);
              if (ModeledAsBoxType(arg.Type)) {
                return inner;
              } else {
                return FunctionCall(arg.tok, BuiltinFunction.Box, null, inner);
>>>>>>> 7c47bf5a
              }
            };

            var args = Concat(
              Map(tt.TypeArgs, TypeToTy),
              Cons(etran.HeapExpr,
                Cons(etran.TrExpr(e.Function),
                  e.Args.ConvertAll(arg => TrArg(arg)))));

            // Because type inference often gravitates towards inferring non-constrained types, we'll
            // do some digging on our own to see if we can discover a more precise type.
            var fnCore = e.Function;
            while (true) {
              var prevCore = fnCore;
              fnCore = Expression.StripParens(fnCore.Resolved);
              if (object.ReferenceEquals(fnCore, prevCore)) {
                break;  // we've done what we can do
              }
            }
            Type fnCoreType;
            if (fnCore is IdentifierExpr) {
              var v = (IdentifierExpr)fnCore;
              fnCoreType = v.Var.Type;
            } else if (fnCore is MemberSelectExpr) {
              var m = (MemberSelectExpr)fnCore;
              fnCoreType = m.Member is Field ? ((Field)m.Member).Type : ((Function)m.Member).GetMemberType((ArrowTypeDecl)tt.ResolvedClass);
            } else {
              fnCoreType = fnCore.Type;
            }

            if (!fnCoreType.IsArrowTypeWithoutPreconditions) {
              // check precond
              var precond = FunctionCall(e.tok, Requires(arity), Bpl.Type.Bool, args);
              builder.Add(Assert(GetToken(expr), precond, new PODesc.PreconditionSatisfied(null, null)));
            }

            if (wfOptions.DoReadsChecks && !fnCoreType.IsArrowTypeWithoutReadEffects) {
              // check read effects
              Type objset = new SetType(true, program.SystemModuleManager.ObjectQ());
              Expression wrap = new BoogieWrapper(
                FunctionCall(e.tok, Reads(arity), TrType(objset), args),
                objset);
              var reads = new FrameExpression(e.tok, wrap, null);
              CheckFrameSubset(applyExpr.tok, new List<FrameExpression> { reads }, null, null,
                etran, wfOptions.AssertSink(this, builder), new PODesc.FrameSubset("invoke function", false), wfOptions.AssertKv);
            }

            break;
          }
        case DatatypeValue value: {
            DatatypeValue dtv = value;
            for (int i = 0; i < dtv.Ctor.Formals.Count; i++) {
              var formal = dtv.Ctor.Formals[i];
              var arg = dtv.Arguments[i];
              if (!(arg is DefaultValueExpression)) {
                CheckWellformed(arg, wfOptions, locals, builder, etran);
              }
              // Cannot use the datatype's formals, so we substitute the inferred type args:
              var su = new Dictionary<TypeParameter, Type>();
              foreach (var p in Enumerable.Zip(dtv.Ctor.EnclosingDatatype.TypeArgs, dtv.InferredTypeArgs)) {
                su[p.Item1] = p.Item2;
              }
              Type ty = formal.Type.Subst(su);
              CheckSubrange(arg.tok, etran.TrExpr(arg), arg.Type, ty, builder);
            }

            break;
          }
        case FunctionCallExpr callExpr: {
            FunctionCallExpr e = callExpr;
            Contract.Assert(e.Function != null);  // follows from the fact that expr has been successfully resolved
            if (e.Function is SpecialFunction) {
              CheckWellformedSpecialFunction(e, wfOptions, null, null, locals, builder, etran);
            } else {
              // check well-formedness of receiver
              CheckWellformed(e.Receiver, wfOptions, locals, builder, etran);
              if (!e.Function.IsStatic && !(e.Receiver is ThisExpr) && !e.Receiver.Type.IsArrowType) {
                CheckNonNull(callExpr.tok, e.Receiver, builder, etran, wfOptions.AssertKv);
              } else if (e.Receiver.Type.IsArrowType) {
                CheckFunctionSelectWF("function specification", builder, etran, e.Receiver, "");
              }
              if (!e.Function.IsStatic && !etran.UsesOldHeap) {
                // the argument can't be assumed to be allocated for the old heap
                Type et = UserDefinedType.FromTopLevelDecl(e.tok, e.Function.EnclosingClass).Subst(e.GetTypeArgumentSubstitutions());
                builder.Add(new Bpl.CommentCmd("assume allocatedness for receiver argument to function"));
                builder.Add(TrAssumeCmd(e.Receiver.tok, MkIsAlloc(etran.TrExpr(e.Receiver), et, etran.HeapExpr)));
              }
              // check well-formedness of the other parameters
              foreach (Expression arg in e.Args) {
                if (!(arg is DefaultValueExpression)) {
                  CheckWellformed(arg, wfOptions, locals, builder, etran);
                }
              }
              // create a local variable for each formal parameter, and assign each actual parameter to the corresponding local
              Dictionary<IVariable, Expression> substMap = new Dictionary<IVariable, Expression>();
              for (int i = 0; i < e.Function.Formals.Count; i++) {
                Formal p = e.Function.Formals[i];
                // Note, in the following, the "##" makes the variable invisible in BVD.  An alternative would be to communicate
                // to BVD what this variable stands for and display it as such to the user.
                Type et = p.Type.Subst(e.GetTypeArgumentSubstitutions());
                LocalVariable local = new LocalVariable(p.RangeToken, "##" + p.Name, et, p.IsGhost);
                local.type = local.OptionalType;  // resolve local here
                IdentifierExpr ie = new IdentifierExpr(local.Tok, local.AssignUniqueName(currentDeclaration.IdGenerator));
                ie.Var = local; ie.Type = ie.Var.Type;  // resolve ie here
                substMap.Add(p, ie);
                locals.Add(new Bpl.LocalVariable(local.Tok, new Bpl.TypedIdent(local.Tok, local.AssignUniqueName(currentDeclaration.IdGenerator), TrType(local.Type))));
                Bpl.IdentifierExpr lhs = (Bpl.IdentifierExpr)etran.TrExpr(ie);  // TODO: is this cast always justified?
                Expression ee = e.Args[i];
                CheckSubrange(ee.tok, etran.TrExpr(ee), ee.Type, et, builder);
                Bpl.Cmd cmd = Bpl.Cmd.SimpleAssign(p.tok, lhs, CondApplyBox(p.tok, etran.TrExpr(ee), cce.NonNull(ee.Type), et));
                builder.Add(cmd);
                if (!etran.UsesOldHeap) {
                  // the argument can't be assumed to be allocated for the old heap
                  builder.Add(new Bpl.CommentCmd("assume allocatedness for argument to function"));
                  builder.Add(TrAssumeCmd(e.Args[i].tok, MkIsAlloc(lhs, et, etran.HeapExpr)));
                }
              }

              // Check that every parameter is available in the state in which the function is invoked; this means checking that it has
              // the right type and is allocated.  These checks usually hold trivially, on account of that the Dafny language only gives
              // access to expressions of the appropriate type and that are allocated in the current state.  However, if the function is
              // invoked in the 'old' state or if the function invoked is a two-state function with a non-new parameter, then we need to
              // check that its arguments were all available at that time as well.
              if (etran.UsesOldHeap) {
                if (!e.Function.IsStatic) {
                  Bpl.Expr wh = GetWhereClause(e.Receiver.tok, etran.TrExpr(e.Receiver), e.Receiver.Type, etran, ISALLOC, true);
                  if (wh != null) {
                    var desc = new PODesc.IsAllocated("receiver argument", "in the state in which the function is invoked");
                    builder.Add(Assert(GetToken(e.Receiver), wh, desc));
                  }
                }
                for (int i = 0; i < e.Args.Count; i++) {
                  Expression ee = e.Args[i];
                  Bpl.Expr wh = GetWhereClause(ee.tok, etran.TrExpr(ee), ee.Type, etran, ISALLOC, true);
                  if (wh != null) {
                    var desc = new PODesc.IsAllocated("argument", "in the state in which the function is invoked");
                    builder.Add(Assert(GetToken(ee), wh, desc));
                  }
                }
              } else if (e.Function is TwoStateFunction) {
                if (!e.Function.IsStatic) {
                  Bpl.Expr wh = GetWhereClause(e.Receiver.tok, etran.TrExpr(e.Receiver), e.Receiver.Type, etran.OldAt(e.AtLabel), ISALLOC, true);
                  if (wh != null) {
                    var desc = new PODesc.IsAllocated("receiver argument", "in the two-state function's previous state");
                    builder.Add(Assert(GetToken(e.Receiver), wh, desc));
                  }
                }
                Contract.Assert(e.Function.Formals.Count == e.Args.Count);
                for (int i = 0; i < e.Args.Count; i++) {
                  var formal = e.Function.Formals[i];
                  if (formal.IsOld) {
                    Expression ee = e.Args[i];
                    Bpl.Expr wh = GetWhereClause(ee.tok, etran.TrExpr(ee), ee.Type, etran.OldAt(e.AtLabel), ISALLOC, true);
                    if (wh != null) {
                      var pIdx = e.Args.Count == 1 ? "" : " at index " + i;
                      var desc = new PODesc.IsAllocated($"argument{pIdx} ('{formal.Name}')", "in the two-state function's previous state");
                      builder.Add(Assert(GetToken(ee), wh, desc));
                    }
                  }
                }
              }
              // check that the preconditions for the call hold
              foreach (AttributedExpression p in e.Function.Req) {
                Expression precond = Substitute(p.E, e.Receiver, substMap, e.GetTypeArgumentSubstitutions());
                var (errorMessage, successMessage) = CustomErrorMessage(p.Attributes);
                foreach (var ss in TrSplitExpr(precond, etran, true, out var splitHappened)) {
                  if (ss.IsChecked) {
                    var tok = new NestedToken(GetToken(expr), ss.Tok);
                    var desc = new PODesc.PreconditionSatisfied(errorMessage, successMessage);
                    if (wfOptions.AssertKv != null) {
                      // use the given assert attribute only
                      builder.Add(Assert(tok, ss.E, new PODesc.PreconditionSatisfied(errorMessage, successMessage), wfOptions.AssertKv));
                    } else {
                      builder.Add(AssertNS(tok, ss.E, new PODesc.PreconditionSatisfied(errorMessage, successMessage)));
                    }
                  }
                }
                if (wfOptions.AssertKv == null) {
                  // assume only if no given assert attribute is given
                  builder.Add(TrAssumeCmd(callExpr.tok, etran.TrExpr(precond)));
                }
              }
              if (wfOptions.DoReadsChecks) {
                // check that the callee reads only what the caller is already allowed to read
                var s = new Substituter(null, new Dictionary<IVariable, Expression>(), e.GetTypeArgumentSubstitutions());
                CheckFrameSubset(callExpr.tok,
                  e.Function.Reads.ConvertAll(s.SubstFrameExpr),
                  e.Receiver, substMap, etran, wfOptions.AssertSink(this, builder), new PODesc.FrameSubset("invoke function", false), wfOptions.AssertKv);
              }

              Bpl.Expr allowance = null;
              if (codeContext != null && e.CoCall != FunctionCallExpr.CoCallResolution.Yes && !(e.Function is ExtremePredicate)) {
                // check that the decreases measure goes down
                var calleeSCCLookup = e.IsByMethodCall ? (ICallable)e.Function.ByMethodDecl : e.Function;
                Contract.Assert(calleeSCCLookup != null);
                if (ModuleDefinition.InSameSCC(calleeSCCLookup, codeContext)) {
                  if (wfOptions.DoOnlyCoarseGrainedTerminationChecks) {
                    builder.Add(Assert(GetToken(expr), Bpl.Expr.False, new PODesc.IsNonRecursive()));
                  } else {
                    List<Expression> contextDecreases = codeContext.Decreases.Expressions;
                    List<Expression> calleeDecreases = e.Function.Decreases.Expressions;
                    if (e.Function == wfOptions.SelfCallsAllowance) {
                      allowance = Bpl.Expr.True;
                      if (!e.Function.IsStatic) {
                        allowance = BplAnd(allowance, Bpl.Expr.Eq(etran.TrExpr(e.Receiver), new Bpl.IdentifierExpr(e.tok, etran.This)));
                      }
                      for (int i = 0; i < e.Args.Count; i++) {
                        Expression ee = e.Args[i];
                        Formal ff = e.Function.Formals[i];
                        allowance = BplAnd(allowance,
                          Bpl.Expr.Eq(etran.TrExpr(ee),
                            new Bpl.IdentifierExpr(e.tok, ff.AssignUniqueName(currentDeclaration.IdGenerator), TrType(ff.Type))));
                      }
                    }
                    string hint;
                    switch (e.CoCall) {
                      case FunctionCallExpr.CoCallResolution.NoBecauseFunctionHasSideEffects:
                        hint = "note that only functions without side effects can be called co-recursively";
                        break;
                      case FunctionCallExpr.CoCallResolution.NoBecauseFunctionHasPostcondition:
                        hint = "note that only functions without any ensures clause can be called co-recursively";
                        break;
                      case FunctionCallExpr.CoCallResolution.NoBecauseIsNotGuarded:
                        hint = "note that the call is not sufficiently guarded to be used co-recursively";
                        break;
                      case FunctionCallExpr.CoCallResolution.NoBecauseRecursiveCallsAreNotAllowedInThisContext:
                        hint = "note that calls cannot be co-recursive in this context";
                        break;
                      case FunctionCallExpr.CoCallResolution.NoBecauseRecursiveCallsInDestructiveContext:
                        hint = "note that a call can be co-recursive only if all intra-cluster calls are in non-destructive contexts";
                        break;
                      case FunctionCallExpr.CoCallResolution.No:
                        hint = null;
                        break;
                      default:
                        Contract.Assert(false); // unexpected CoCallResolution
                        goto case FunctionCallExpr.CoCallResolution.No; // please the compiler
                    }
                    if (e.CoCallHint != null) {
                      hint = hint == null ? e.CoCallHint : string.Format("{0}; {1}", hint, e.CoCallHint);
                    }
                    CheckCallTermination(callExpr.tok, contextDecreases, calleeDecreases, allowance, e.Receiver, substMap, e.GetTypeArgumentSubstitutions(),
                      etran, etran, builder, codeContext.InferredDecreases, hint);
                  }
                }
              }
              // all is okay, so allow this function application access to the function's axiom, except if it was okay because of the self-call allowance.
              Bpl.IdentifierExpr canCallFuncID = new Bpl.IdentifierExpr(callExpr.tok, e.Function.FullSanitizedName + "#canCall", Bpl.Type.Bool);
              List<Bpl.Expr> args = etran.FunctionInvocationArguments(e, null, null);
              Bpl.Expr canCallFuncAppl = new Bpl.NAryExpr(GetToken(expr), new Bpl.FunctionCall(canCallFuncID), args);
              builder.Add(TrAssumeCmd(callExpr.tok, allowance == null ? canCallFuncAppl : Bpl.Expr.Or(allowance, canCallFuncAppl)));

              var returnType = e.Type.AsDatatype;
              if (returnType != null && returnType.Ctors.Count == 1) {
                var correctConstructor = FunctionCall(e.tok, returnType.Ctors[0].QueryField.FullSanitizedName, Bpl.Type.Bool, etran.TrExpr(e));
                // There is only one constructor, so the value must be been constructed by it; might as well assume that here.
                builder.Add(TrAssumeCmd(callExpr.tok, correctConstructor));
              }
            }

            break;
          }
        case SeqConstructionExpr constructionExpr: {
            var e = constructionExpr;
            CheckWellformed(e.N, wfOptions, locals, builder, etran);
            var desc = new PODesc.NonNegative("sequence size");
            builder.Add(Assert(GetToken(e.N), Bpl.Expr.Le(Bpl.Expr.Literal(0), etran.TrExpr(e.N)), desc));

            CheckWellformed(e.Initializer, wfOptions, locals, builder, etran);
            var eType = e.Type.AsSeqType.Arg;
            CheckElementInit(e.tok, false, new List<Expression>() { e.N }, eType, e.Initializer, null, builder, etran, wfOptions);
            break;
          }
        case MultiSetFormingExpr formingExpr: {
            MultiSetFormingExpr e = formingExpr;
            CheckWellformed(e.E, wfOptions, locals, builder, etran);
            break;
          }
        case OldExpr oldExpr: {
            var e = oldExpr;
            // Anything read inside the 'old' expressions depends only on the old heap, which isn't included in the
            // frame axiom.  In other words, 'old' expressions have no dependencies on the current heap.  Therefore,
            // we turn off any reads checks for "e.E".
            CheckWellformed(e.E, new WFOptions(wfOptions), locals, builder, etran.OldAt(e.AtLabel));
            break;
          }
        case UnchangedExpr unchangedExpr: {
            var e = unchangedExpr;
            foreach (var fe in e.Frame) {
              CheckWellformed(fe.E, wfOptions, locals, builder, etran);

              EachReferenceInFrameExpression(fe.E, locals, builder, etran, out var description, out var ty, out var r, out var ante);
              Bpl.Expr nonNull;
              if (ty.IsNonNullRefType) {
                nonNull = Bpl.Expr.True;
              } else {
                Contract.Assert(ty.IsRefType);
                nonNull = Bpl.Expr.Neq(r, predef.Null);
                builder.Add(Assert(GetToken(fe.E), BplImp(ante, nonNull), new PODesc.NonNull(description, description != "object")));
              }
              // check that "r" was allocated in the "e.AtLabel" state
              Bpl.Expr wh = GetWhereClause(fe.E.tok, r, ty, etran.OldAt(e.AtLabel), ISALLOC, true);
              if (wh != null) {
                var desc = new PODesc.IsAllocated(description, "in the old-state of the 'unchanged' predicate",
                  description != "object");
                builder.Add(Assert(GetToken(fe.E), BplImp(BplAnd(ante, nonNull), wh), desc));
              }
              // check that the 'unchanged' argument reads only what the context is allowed to read
              if (wfOptions.DoReadsChecks) {
                CheckFrameSubset(fe.E.tok,
                  new List<FrameExpression>() { fe },
                  null, new Dictionary<IVariable, Expression>(), etran, wfOptions.AssertSink(this, builder),
                  new PODesc.FrameSubset($"read state of 'unchanged' {description}", false), wfOptions.AssertKv);
              }
            }

            break;
          }
        case UnaryExpr unaryExpr: {
            UnaryExpr e = unaryExpr;
            CheckWellformed(e.E, wfOptions, locals, builder, etran);
            if (e is ConversionExpr) {
              var ee = (ConversionExpr)e;
              CheckResultToBeInType(unaryExpr.tok, ee.E, ee.ToType, locals, builder, etran, ee.messagePrefix);
            }

            break;
          }
        case BinaryExpr binaryExpr: {
            BinaryExpr e = binaryExpr;
            CheckWellformed(e.E0, wfOptions, locals, builder, etran);
            switch (e.ResolvedOp) {
              case BinaryExpr.ResolvedOpcode.And:
              case BinaryExpr.ResolvedOpcode.Imp: {
                  BoogieStmtListBuilder b = new BoogieStmtListBuilder(this, options);
                  CheckWellformed(e.E1, wfOptions, locals, b, etran);
                  builder.Add(new Bpl.IfCmd(binaryExpr.tok, etran.TrExpr(e.E0), b.Collect(binaryExpr.tok), null, null));
                }
                break;
              case BinaryExpr.ResolvedOpcode.Or: {
                  BoogieStmtListBuilder b = new BoogieStmtListBuilder(this, options);
                  CheckWellformed(e.E1, wfOptions, locals, b, etran);
                  builder.Add(new Bpl.IfCmd(binaryExpr.tok, Bpl.Expr.Not(etran.TrExpr(e.E0)), b.Collect(binaryExpr.tok), null, null));
                }
                break;
              case BinaryExpr.ResolvedOpcode.Add:
              case BinaryExpr.ResolvedOpcode.Sub:
              case BinaryExpr.ResolvedOpcode.Mul:
                CheckWellformed(e.E1, wfOptions, locals, builder, etran);
                if (e.ResolvedOp == BinaryExpr.ResolvedOpcode.Sub && e.E0.Type.IsBigOrdinalType) {
                  var rhsIsNat = FunctionCall(binaryExpr.tok, "ORD#IsNat", Bpl.Type.Bool, etran.TrExpr(e.E1));
                  builder.Add(Assert(GetToken(expr), rhsIsNat, new PODesc.OrdinalSubtractionIsNatural()));
                  var offset0 = FunctionCall(binaryExpr.tok, "ORD#Offset", Bpl.Type.Int, etran.TrExpr(e.E0));
                  var offset1 = FunctionCall(binaryExpr.tok, "ORD#Offset", Bpl.Type.Int, etran.TrExpr(e.E1));
                  builder.Add(Assert(GetToken(expr), Bpl.Expr.Le(offset1, offset0), new PODesc.OrdinalSubtractionUnderflow()));
                } else if (e.Type.IsCharType) {
                  var e0 = FunctionCall(binaryExpr.tok, "char#ToInt", Bpl.Type.Int, etran.TrExpr(e.E0));
                  var e1 = FunctionCall(binaryExpr.tok, "char#ToInt", Bpl.Type.Int, etran.TrExpr(e.E1));
                  if (e.ResolvedOp == BinaryExpr.ResolvedOpcode.Add) {
                    builder.Add(Assert(GetToken(expr),
                      FunctionCall(Token.NoToken, BuiltinFunction.IsChar, null,
                        Bpl.Expr.Binary(BinaryOperator.Opcode.Add, e0, e1)), new PODesc.CharOverflow()));
                  } else {
                    Contract.Assert(e.ResolvedOp == BinaryExpr.ResolvedOpcode.Sub);  // .Mul is not supported for char
                    builder.Add(Assert(GetToken(expr),
                      FunctionCall(Token.NoToken, BuiltinFunction.IsChar, null,
                        Bpl.Expr.Binary(BinaryOperator.Opcode.Sub, e0, e1)), new PODesc.CharUnderflow()));
                  }
                }
                CheckResultToBeInType(binaryExpr.tok, binaryExpr, binaryExpr.Type, locals, builder, etran);
                break;
              case BinaryExpr.ResolvedOpcode.Div:
              case BinaryExpr.ResolvedOpcode.Mod: {
                  Bpl.Expr zero;
                  if (e.E1.Type.IsBitVectorType) {
                    zero = BplBvLiteralExpr(e.tok, BaseTypes.BigNum.ZERO, e.E1.Type.AsBitVectorType);
                  } else if (e.E1.Type.IsNumericBased(Type.NumericPersuasion.Real)) {
                    zero = Bpl.Expr.Literal(BaseTypes.BigDec.ZERO);
                  } else {
                    zero = Bpl.Expr.Literal(0);
                  }
                  CheckWellformed(e.E1, wfOptions, locals, builder, etran);
                  builder.Add(Assert(GetToken(expr), Bpl.Expr.Neq(etran.TrExpr(e.E1), zero), new PODesc.DivisorNonZero(e.E1), wfOptions.AssertKv));
                  CheckResultToBeInType(binaryExpr.tok, binaryExpr, binaryExpr.Type, locals, builder, etran);
                }
                break;
              case BinaryExpr.ResolvedOpcode.LeftShift:
              case BinaryExpr.ResolvedOpcode.RightShift: {
                  CheckWellformed(e.E1, wfOptions, locals, builder, etran);
                  var w = e.Type.AsBitVectorType.Width;
                  var upperDesc = new PODesc.ShiftUpperBound(w);
                  if (e.E1.Type.IsBitVectorType) {
                    // Known to be non-negative, so we don't need to check lower bound.
                    // Check upper bound, that is, check "E1 <= w"
                    var e1Width = e.E1.Type.AsBitVectorType.Width;
                    if (w < (BigInteger.One << e1Width)) {
                      // w is a number that can be represented in the e.E1.Type, so do the comparison in that bitvector type.
                      var bound = BplBvLiteralExpr(e.tok, BaseTypes.BigNum.FromInt(w), e1Width);
                      var cmp = etran.TrToFunctionCall(binaryExpr.tok, "le_bv" + e1Width, Bpl.Type.Bool, etran.TrExpr(e.E1), bound, false);
                      builder.Add(Assert(GetToken(expr), cmp, upperDesc, wfOptions.AssertKv));
                    } else {
                      // In the previous branch, we had:
                      //     w < 2^e1Width               (*)
                      // From the type of E1, we have:
                      //     E1 < 2^e1Width
                      // In this branch, (*) does not hold, so we therefore have the following:
                      //     E1 < 2^e1Width <= w
                      // In other words, the condition
                      //     E1 <= w
                      // already holds, so there is no reason to check it.
                    }
                  } else {
                    var positiveDesc = new PODesc.ShiftLowerBound();
                    builder.Add(Assert(GetToken(expr), Bpl.Expr.Le(Bpl.Expr.Literal(0), etran.TrExpr(e.E1)), positiveDesc, wfOptions.AssertKv));
                    builder.Add(Assert(GetToken(expr), Bpl.Expr.Le(etran.TrExpr(e.E1), Bpl.Expr.Literal(w)), upperDesc, wfOptions.AssertKv));
                  }
                }
                break;
              case BinaryExpr.ResolvedOpcode.EqCommon:
              case BinaryExpr.ResolvedOpcode.NeqCommon:
                CheckWellformed(e.E1, wfOptions, locals, builder, etran);
                if (e.InCompiledContext) {
                  if (CheckTypeCharacteristics_Visitor.CanCompareWith(e.E0) || CheckTypeCharacteristics_Visitor.CanCompareWith(e.E1)) {
                    // everything's fine
                  } else {
                    Contract.Assert(!e.E0.Type.SupportsEquality); // otherwise, CanCompareWith would have returned "true" above
                    Contract.Assert(!e.E1.Type.SupportsEquality); // otherwise, CanCompareWith would have returned "true" above
                    Contract.Assert(e.E0.Type.PartiallySupportsEquality); // otherwise, the code wouldn't have got passed the resolver
                    Contract.Assert(e.E1.Type.PartiallySupportsEquality); // otherwise, the code wouldn't have got passed the resolver
                    var dt = e.E0.Type.AsIndDatatype;
                    Contract.Assert(dt != null); // only inductive datatypes support equality partially

                    // to compare the datatype values for equality, there must not be any possibility that either of the datatype
                    // variants is a ghost constructor
                    var ghostConstructors = dt.Ctors.Where(ctor => ctor.IsGhost).ToList();
                    Contract.Assert(ghostConstructors.Count != 0);

                    void CheckOperand(Expression operand) {
                      var value = etran.TrExpr(operand);
                      var notGhostCtor = BplAnd(ghostConstructors.ConvertAll(
                        ctor => Bpl.Expr.Not(FunctionCall(expr.tok, ctor.QueryField.FullSanitizedName, Bpl.Type.Bool, value))));
                      builder.Add(Assert(GetToken(expr), notGhostCtor,
                        new PODesc.NotGhostVariant("equality", ghostConstructors)));
                    }

                    CheckOperand(e.E0);
                    CheckOperand(e.E1);
                  }


                }
                break;
              default:
                CheckWellformed(e.E1, wfOptions, locals, builder, etran);
                break;
            }

            break;
          }
        case TernaryExpr ternaryExpr: {
            var e = ternaryExpr;
            foreach (var ee in e.SubExpressions) {
              CheckWellformed(ee, wfOptions, locals, builder, etran);
            }
            switch (e.Op) {
              case TernaryExpr.Opcode.PrefixEqOp:
              case TernaryExpr.Opcode.PrefixNeqOp:
                if (e.E0.Type.IsNumericBased(Type.NumericPersuasion.Int)) {
                  builder.Add(Assert(GetToken(expr), Bpl.Expr.Le(Bpl.Expr.Literal(0), etran.TrExpr(e.E0)), new PODesc.PrefixEqualityLimit(), wfOptions.AssertKv));
                }
                break;
              default:
                Contract.Assert(false);  // unexpected ternary expression
                break;
            }

            break;
          }
        case LetExpr letExpr:
          CheckWellformedLetExprWithResult(letExpr, wfOptions, result, resultType, locals, builder, etran, true);
          result = null;
          break;
        case ComprehensionExpr comprehensionExpr: {
            var e = comprehensionExpr;
            var q = e as QuantifierExpr;
            var lam = e as LambdaExpr;
            var mc = e as MapComprehension;
            if (mc != null && !mc.IsGeneralMapComprehension) {
              mc = null;  // mc will be non-null when "e" is a general map comprehension
            }

            // This is a WF check, so we look at the original quantifier, not the split one.
            // This ensures that cases like forall x :: x != null && f(x.a) do not fail to verify.

            builder.Add(new Bpl.CommentCmd("Begin Comprehension WF check"));
            BplIfIf(e.tok, lam != null, null, builder, nextBuilder => {
              var comprehensionEtran = etran;
              if (lam != null) {
                // Havoc heap
                locals.Add(BplLocalVar(CurrentIdGenerator.FreshId((etran.UsesOldHeap ? "$Heap_at_" : "") + "$lambdaHeap#"), predef.HeapType, out var lambdaHeap));
                comprehensionEtran = new ExpressionTranslator(comprehensionEtran, lambdaHeap);
                nextBuilder.Add(new HavocCmd(expr.tok, Singleton((Bpl.IdentifierExpr)comprehensionEtran.HeapExpr)));
                nextBuilder.Add(new AssumeCmd(expr.tok, FunctionCall(expr.tok, BuiltinFunction.IsGoodHeap, null, comprehensionEtran.HeapExpr)));
                nextBuilder.Add(new AssumeCmd(expr.tok, HeapSameOrSucc(etran.HeapExpr, comprehensionEtran.HeapExpr)));
              }

              var substMap = SetupBoundVarsAsLocals(e.BoundVars, out var typeAntecedents, nextBuilder, locals, comprehensionEtran);
              BplIfIf(e.tok, true, typeAntecedents, nextBuilder, newBuilder => {
                var s = new Substituter(null, substMap, new Dictionary<TypeParameter, Type>());
                var body = Substitute(e.Term, null, substMap);
                var bodyLeft = mc != null ? Substitute(mc.TermLeft, null, substMap) : null;
                var substMapPrime = mc != null ? SetupBoundVarsAsLocals(e.BoundVars, newBuilder, locals, comprehensionEtran, "#prime") : null;
                var bodyLeftPrime = mc != null ? Substitute(mc.TermLeft, null, substMapPrime) : null;
                var bodyPrime = mc != null ? Substitute(e.Term, null, substMapPrime) : null;
                List<FrameExpression> reads = null;

                var newOptions = wfOptions;
                if (lam != null) {
                  // Set up a new frame
                  var frameName = CurrentIdGenerator.FreshId("$_Frame#l");
                  reads = lam.Reads.ConvertAll(s.SubstFrameExpr);
                  DefineFrame(e.tok, reads, newBuilder, locals, frameName, comprehensionEtran);
                  comprehensionEtran = new ExpressionTranslator(comprehensionEtran, frameName);

                  // Check frame WF and that it read covers itself
                  newOptions = new WFOptions(wfOptions.SelfCallsAllowance, true /* check reads clauses */, true /* delay reads checks */);
                  CheckFrameWellFormed(newOptions, reads, locals, newBuilder, comprehensionEtran);
                  // new options now contains the delayed reads checks
                  newOptions.ProcessSavedReadsChecks(locals, builder, newBuilder);

                  // continue doing reads checks, but don't delay them
                  newOptions = new WFOptions(wfOptions.SelfCallsAllowance, true, false);
                }

                // check requires/range
                Bpl.Expr guard = null;
                if (e.Range != null) {
                  var range = Substitute(e.Range, null, substMap);
                  CheckWellformed(range, newOptions, locals, newBuilder, comprehensionEtran);
                  guard = comprehensionEtran.TrExpr(range);
                }

                if (mc != null) {
                  Contract.Assert(bodyLeft != null);
                  BplIfIf(e.tok, guard != null, guard, newBuilder, b => { CheckWellformed(bodyLeft, newOptions, locals, b, comprehensionEtran); });
                }
                BplIfIf(e.tok, guard != null, guard, newBuilder, b => {
                  Bpl.Expr resultIe = null;
                  Type rangeType = null;
                  if (lam != null) {
                    var resultName = CurrentIdGenerator.FreshId("lambdaResult#");
                    var resultVar = new Bpl.LocalVariable(body.tok, new Bpl.TypedIdent(body.tok, resultName, TrType(body.Type)));
                    locals.Add(resultVar);
                    resultIe = new Bpl.IdentifierExpr(body.tok, resultVar);
                    rangeType = lam.Type.AsArrowType.Result;
                  }
                  CheckWellformedWithResult(body, newOptions, resultIe, rangeType, locals, b, comprehensionEtran);
                });

                if (mc != null) {
                  Contract.Assert(substMapPrime != null);
                  Contract.Assert(bodyLeftPrime != null);
                  Contract.Assert(bodyPrime != null);
                  Bpl.Expr guardPrime = null;
                  if (guard != null) {
                    Contract.Assert(e.Range != null);
                    var rangePrime = Substitute(e.Range, null, substMapPrime);
                    guardPrime = comprehensionEtran.TrExpr(rangePrime);
                  }
                  BplIfIf(e.tok, guard != null, BplAnd(guard, guardPrime), newBuilder, b => {
                    var different = BplOr(
                      Bpl.Expr.Neq(comprehensionEtran.TrExpr(bodyLeft), comprehensionEtran.TrExpr(bodyLeftPrime)),
                      Bpl.Expr.Eq(comprehensionEtran.TrExpr(body), comprehensionEtran.TrExpr(bodyPrime)));
                    b.Add(Assert(GetToken(mc.TermLeft), different, new PODesc.ComprehensionNoAlias()));
                  });
                }
              });

              if (lam != null) {
                // assume false (heap was havoced inside an if)
                Contract.Assert(nextBuilder != builder);
                nextBuilder.Add(new AssumeCmd(e.tok, Bpl.Expr.False));
              }
            });
            builder.Add(new Bpl.CommentCmd("End Comprehension WF check"));
            break;
          }
        case StmtExpr stmtExpr:
          CheckWellformedStmtExpr(stmtExpr, wfOptions, result, resultType, locals, builder, etran);
          result = null;
          break;
        case ITEExpr iteExpr: {
            ITEExpr e = iteExpr;
            CheckWellformed(e.Test, wfOptions, locals, builder, etran);
            var bThen = new BoogieStmtListBuilder(this, options);
            var bElse = new BoogieStmtListBuilder(this, options);
            if (e.IsBindingGuard) {
              // if it is BindingGuard, e.Thn is a let-such-that created from the BindingGuard.
              // We don't need to do well-formedness check on the Rhs of the LetExpr since it
              // has already been checked in e.Test
              var letExpr = (LetExpr)e.Thn;
              Contract.Assert(letExpr != null);
              CheckWellformedLetExprWithResult(letExpr, wfOptions, result, resultType, locals, bThen, etran, false);
            } else {
              CheckWellformedWithResult(e.Thn, wfOptions, result, resultType, locals, bThen, etran);
            }
            CheckWellformedWithResult(e.Els, wfOptions, result, resultType, locals, bElse, etran);
            builder.Add(new Bpl.IfCmd(iteExpr.tok, etran.TrExpr(e.Test), bThen.Collect(iteExpr.tok), null, bElse.Collect(iteExpr.tok)));
            result = null;
            break;
          }
        case MatchExpr matchExpr:
          result = TrMatchExpr(matchExpr, wfOptions, result, resultType, locals, builder, etran);
          break;
        case DatatypeUpdateExpr updateExpr: {
            var e = updateExpr;
            // check that source expression is created from one of the legal source constructors, then proceed according to the .ResolvedExpression
            var correctConstructor = BplOr(e.LegalSourceConstructors.ConvertAll(
              ctor => FunctionCall(e.tok, ctor.QueryField.FullSanitizedName, Bpl.Type.Bool, etran.TrExpr(e.Root))));
            if (e.LegalSourceConstructors.Count == e.Type.AsDatatype.Ctors.Count) {
              // Every constructor has this destructor; no need to check anything
            } else {
              builder.Add(Assert(GetToken(expr), correctConstructor,
                new PODesc.ValidConstructorNames(DatatypeDestructor.PrintableCtorNameList(e.LegalSourceConstructors, "or"))));
            }

            CheckNotGhostVariant(e.InCompiledContext, updateExpr, e.Root, "update of", e.Members,
              e.LegalSourceConstructors, builder, etran);

            CheckWellformedWithResult(e.ResolvedExpression, wfOptions, result, resultType, locals, builder, etran);
            result = null;
            break;
          }
        case ConcreteSyntaxExpression expression: {
            var e = expression;
            CheckWellformedWithResult(e.ResolvedExpression, wfOptions, result, resultType, locals, builder, etran);
            result = null;
            break;
          }
        case NestedMatchExpr nestedMatchExpr:
          CheckWellformedWithResult(nestedMatchExpr.Flattened, wfOptions, result, resultType, locals, builder, etran);
          result = null;
          break;
        case BoogieFunctionCall call: {
            var e = call;
            foreach (var arg in e.Args) {
              CheckWellformed(arg, wfOptions, locals, builder, etran);
            }

            break;
          }
        default:
          Contract.Assert(false); throw new cce.UnreachableException();  // unexpected expression
      }

      if (result != null) {
        Contract.Assert(resultType != null);
        var bResult = etran.TrExpr(expr);
        CheckSubrange(expr.tok, bResult, expr.Type, resultType, builder);
        builder.Add(TrAssumeCmd(expr.tok, Bpl.Expr.Eq(result, bResult)));
        builder.Add(TrAssumeCmd(expr.tok, CanCallAssumption(expr, etran)));
        builder.Add(new CommentCmd("CheckWellformedWithResult: any expression"));
        builder.Add(TrAssumeCmd(expr.tok, MkIs(result, resultType)));
      }
    }

    private Expr TrMatchExpr(MatchExpr me, WFOptions wfOptions, Expr result, Type resultType, List<Variable> locals,
      BoogieStmtListBuilder builder, ExpressionTranslator etran) {
      FillMissingCases(me);

      CheckWellformed(me.Source, wfOptions, locals, builder, etran);
      Bpl.Expr src = etran.TrExpr(me.Source);
      Bpl.IfCmd ifCmd = null;
      BoogieStmtListBuilder elsBldr = new BoogieStmtListBuilder(this, options);
      elsBldr.Add(TrAssumeCmd(me.tok, Bpl.Expr.False));
      StmtList els = elsBldr.Collect(me.tok);
      foreach (var missingCtor in me.MissingCases) {
        // havoc all bound variables
        var b = new BoogieStmtListBuilder(this, options);
        List<Variable> newLocals = new List<Variable>();
        Bpl.Expr r = CtorInvocation(me.tok, missingCtor, etran, newLocals, b);
        locals.AddRange(newLocals);

        if (newLocals.Count != 0) {
          List<Bpl.IdentifierExpr> havocIds = new List<Bpl.IdentifierExpr>();
          foreach (Variable local in newLocals) {
            havocIds.Add(new Bpl.IdentifierExpr(local.tok, local));
          }

          builder.Add(new Bpl.HavocCmd(me.tok, havocIds));
        }

        String missingStr = me.Context.FillHole(new IdCtx(missingCtor)).AbstractAllHoles().ToString();
        b.Add(Assert(GetToken(me), Bpl.Expr.False, new PODesc.MatchIsComplete("expression", missingStr)));

        Bpl.Expr guard = Bpl.Expr.Eq(src, r);
        ifCmd = new Bpl.IfCmd(me.tok, guard, b.Collect(me.tok), ifCmd, els);
        els = null;
      }

      for (int i = me.Cases.Count; 0 <= --i;) {
        MatchCaseExpr mc = me.Cases[i];
        BoogieStmtListBuilder b = new BoogieStmtListBuilder(this, options);
        Bpl.Expr ct = CtorInvocation(mc, me.Source.Type, etran, locals, b, NOALLOC, false);
        // generate:  if (src == ctor(args)) { assume args-is-well-typed; mc.Body is well-formed; assume Result == TrExpr(case); } else ...
        CheckWellformedWithResult(mc.Body, wfOptions, result, resultType, locals, b, etran);
        ifCmd = new Bpl.IfCmd(mc.tok, Bpl.Expr.Eq(src, ct), b.Collect(mc.tok), ifCmd, els);
        els = null;
      }

      builder.Add(ifCmd);
      result = null;
      return result;
    }

    private void CheckWellformedStmtExpr(StmtExpr stmtExpr, WFOptions options, Expr result, Type resultType, List<Variable> locals,
      BoogieStmtListBuilder builder, ExpressionTranslator etran) {
      // If we're inside an "old" expression, then "etran" will know how to translate
      // expressions. However, here, we're also having to translate e.S, which is a
      // Statement. Since statement translation (in particular, translation of CallStmt's)
      // work directly on the global variable $Heap, we temporarily change its value here.
      if (etran.UsesOldHeap) {
        BuildWithHeapAs(stmtExpr.S.Tok, etran.HeapExpr, "StmtExpr#", locals, builder,
          () => TrStmt(stmtExpr.S, builder, locals, etran));
      } else {
        TrStmt(stmtExpr.S, builder, locals, etran);
      }

      CheckWellformedWithResult(stmtExpr.E, options, result, resultType, locals, builder, etran);
    }

    /// <summary>
    /// Temporarily set the heap to the value etran.HeapExpr and call build().
    ///
    /// The Boogie code generated by build() should have just one exit point, namely at the
    /// end of the code generated. (Any other exit would cause control flow to miss
    /// BuildWithHeapAs's assignment that restores the value of $Heap.)
    /// </summary>
    void BuildWithHeapAs(IToken token, Bpl.Expr temporaryHeap, string heapVarSuffix, List<Variable> locals,
      BoogieStmtListBuilder builder, System.Action build) {
      var suffix = CurrentIdGenerator.FreshId(heapVarSuffix);
      var tmpHeapVar = new Bpl.LocalVariable(token, new Bpl.TypedIdent(token, "Heap$" + suffix, predef.HeapType));
      locals.Add(tmpHeapVar);
      var tmpHeap = new Bpl.IdentifierExpr(token, tmpHeapVar);
      var generalEtran = new ExpressionTranslator(this, predef, token);
      var theHeap = generalEtran.HeapCastToIdentifierExpr;

      // tmpHeap := $Heap;
      builder.Add(Bpl.Cmd.SimpleAssign(token, tmpHeap, theHeap));
      // $Heap := etran.HeapExpr;
      builder.Add(Bpl.Cmd.SimpleAssign(token, theHeap, temporaryHeap));

      build();

      // $Heap := tmpHeap;
      builder.Add(Bpl.Cmd.SimpleAssign(token, theHeap, tmpHeap));
    }

    private void CheckNotGhostVariant(MemberSelectExpr expr, string whatKind, List<DatatypeCtor> candidateCtors,
      BoogieStmtListBuilder builder, ExpressionTranslator etran) {
      CheckNotGhostVariant(expr.InCompiledContext, expr, expr.Obj, whatKind, new List<MemberDecl>() { expr.Member },
        candidateCtors, builder, etran);
    }

    private void CheckNotGhostVariant(bool inCompiledContext, Expression exprUsedForToken, Expression datatypeValue,
      string whatKind, List<MemberDecl> members, List<DatatypeCtor> candidateCtors, BoogieStmtListBuilder builder, ExpressionTranslator etran) {
      if (inCompiledContext) {
        // check that there is no possibility that the datatype variant is a ghost constructor
        var enclosingGhostConstructors = candidateCtors.Where(ctor => ctor.IsGhost).ToList();
        if (enclosingGhostConstructors.Count != 0) {
          var obj = etran.TrExpr(datatypeValue);
          var notGhostCtor = BplAnd(enclosingGhostConstructors.ConvertAll(
            ctor => Bpl.Expr.Not(FunctionCall(exprUsedForToken.tok, ctor.QueryField.FullSanitizedName, Bpl.Type.Bool, obj))));
          builder.Add(Assert(GetToken(exprUsedForToken), notGhostCtor,
            new PODesc.NotGhostVariant(whatKind,
              Util.PrintableNameList(members.ConvertAll(member => member.Name), "and"),
              enclosingGhostConstructors)));
        }
      }
    }

    void CheckWellformedSpecialFunction(FunctionCallExpr expr, WFOptions options, Bpl.Expr result, Type resultType, List<Bpl.Variable> locals,
                               BoogieStmtListBuilder builder, ExpressionTranslator etran) {
      Contract.Requires(expr.Function is SpecialFunction);

      string name = expr.Function.Name;
      CheckWellformed(expr.Receiver, options, locals, builder, etran);
      if (name == "RotateLeft" || name == "RotateRight") {
        var w = expr.Type.AsBitVectorType.Width;
        Expression arg = expr.Args[0];
        builder.Add(Assert(GetToken(expr), Bpl.Expr.Le(Bpl.Expr.Literal(0), etran.TrExpr(arg)), new PODesc.ShiftLowerBound(), options.AssertKv));
        builder.Add(Assert(GetToken(expr), Bpl.Expr.Le(etran.TrExpr(arg), Bpl.Expr.Literal(w)), new PODesc.ShiftUpperBound(w), options.AssertKv));
      }
    }

    void CheckWellformedLetExprWithResult(LetExpr e, WFOptions wfOptions, Bpl.Expr result, Type resultType, List<Bpl.Variable> locals,
      BoogieStmtListBuilder builder, ExpressionTranslator etran, bool checkRhs) {
      if (e.Exact) {
        var uniqueSuffix = "#Z" + defaultIdGenerator.FreshNumericId("#Z");
        var substMap = SetupBoundVarsAsLocals(e.BoundVars.ToList<BoundVar>(), builder, locals, etran, "#Z");
        Contract.Assert(e.LHSs.Count == e.RHSs.Count);  // checked by resolution
        var varNameGen = CurrentIdGenerator.NestedFreshIdGenerator("let#");
        for (int i = 0; i < e.LHSs.Count; i++) {
          var pat = e.LHSs[i];
          var rhs = e.RHSs[i];
          var nm = varNameGen.FreshId(string.Format("#{0}#", i));
          var r = new Bpl.LocalVariable(pat.tok, new Bpl.TypedIdent(pat.tok, nm, TrType(rhs.Type)));
          locals.Add(r);
          var rIe = new Bpl.IdentifierExpr(rhs.tok, r);
          CheckWellformedWithResult(e.RHSs[i], wfOptions, rIe, pat.Expr.Type, locals, builder, etran);
          CheckCasePatternShape(pat, rIe, rhs.tok, pat.Expr.Type, builder);
          builder.Add(TrAssumeCmd(pat.tok, Bpl.Expr.Eq(etran.TrExpr(Substitute(pat.Expr, null, substMap)), rIe)));
        }
        CheckWellformedWithResult(Substitute(e.Body, null, substMap), wfOptions, result, resultType, locals, builder, etran);

      } else {
        // CheckWellformed(var b :| RHS(b); Body(b)) =
        //   var b;
        //   if (typeAntecedent(b)) {
        //     CheckWellformed(RHS(b));
        //   }
        //   assert (exists b' :: typeAntecedent' && RHS(b'));
        //   assume typeAntecedent(b);
        //   assume RHS(b);
        //   CheckWellformed(Body(b));
        //   If non-ghost:  var b' where typeAntecedent; assume RHS(b'); assert Body(b) == Body(b');
        //   assume CanCall
        Contract.Assert(e.RHSs.Count == 1);  // this is true of all successfully resolved let-such-that expressions
        var lhsVars = e.BoundVars.ToList<BoundVar>();
        var substMap = SetupBoundVarsAsLocals(lhsVars, out var typeAntecedent, builder, locals, etran);
        var rhs = Substitute(e.RHSs[0], null, substMap);
        if (checkRhs) {
          var wellFormednessBuilder = new BoogieStmtListBuilder(this, this.options);
          CheckWellformed(rhs, wfOptions, locals, wellFormednessBuilder, etran);
          var ifCmd = new Bpl.IfCmd(e.tok, typeAntecedent, wellFormednessBuilder.Collect(e.tok), null, null);
          builder.Add(ifCmd);

          var bounds = lhsVars.ConvertAll(_ => (ComprehensionExpr.BoundedPool)new ComprehensionExpr.SpecialAllocIndependenceAllocatedBoundedPool());  // indicate "no alloc" (is this what we want?)
          GenerateAndCheckGuesses(e.tok, lhsVars, bounds, e.RHSs[0], TrTrigger(etran, e.Attributes, e.tok), builder, etran);
        }
        // assume typeAntecedent(b);
        builder.Add(TrAssumeCmd(e.tok, typeAntecedent));
        // assume RHS(b);
        builder.Add(TrAssumeCmd(e.tok, etran.TrExpr(rhs)));
        var letBody = Substitute(e.Body, null, substMap);
        CheckWellformed(letBody, wfOptions, locals, builder, etran);
        if (e.Constraint_Bounds != null) {
          var substMap_prime = SetupBoundVarsAsLocals(lhsVars, builder, locals, etran);
          var nonGhostMap_prime = new Dictionary<IVariable, Expression>();
          foreach (BoundVar bv in lhsVars) {
            nonGhostMap_prime.Add(bv, bv.IsGhost ? substMap[bv] : substMap_prime[bv]);
          }
          var rhs_prime = Substitute(e.RHSs[0], null, nonGhostMap_prime);
          var letBody_prime = Substitute(e.Body, null, nonGhostMap_prime);
          builder.Add(TrAssumeCmd(e.tok, CanCallAssumption(rhs_prime, etran)));
          builder.Add(TrAssumeCmd(e.tok, etran.TrExpr(rhs_prime)));
          builder.Add(TrAssumeCmd(e.tok, CanCallAssumption(letBody_prime, etran)));
          var eq = Expression.CreateEq(letBody, letBody_prime, e.Body.Type);
          builder.Add(Assert(GetToken(e), etran.TrExpr(eq),
            new PODesc.LetSuchThatUnique(e.RHSs[0], e.BoundVars.ToList())));
        }
        // assume $let$canCall(g);
        LetDesugaring(e);  // call LetDesugaring to prepare the desugaring and populate letSuchThatExprInfo with something for e
        var info = letSuchThatExprInfo[e];
        builder.Add(new Bpl.AssumeCmd(e.tok, info.CanCallFunctionCall(this, etran)));
        // If we are supposed to assume "result" to equal this expression, then use the body of the let-such-that, not the generated $let#... function
        if (result != null) {
          Contract.Assert(resultType != null);
          var bResult = etran.TrExpr(letBody);
          CheckSubrange(letBody.tok, bResult, letBody.Type, resultType, builder);
          builder.Add(TrAssumeCmd(letBody.tok, Bpl.Expr.Eq(result, bResult)));
          builder.Add(TrAssumeCmd(letBody.tok, CanCallAssumption(letBody, etran)));
          builder.Add(new CommentCmd("CheckWellformedWithResult: Let expression"));
          builder.Add(TrAssumeCmd(letBody.tok, MkIs(result, resultType)));
        }
      }
    }

    void CheckFrameWellFormed(WFOptions wfo, List<FrameExpression> fes, List<Variable> locals, BoogieStmtListBuilder builder, ExpressionTranslator etran) {
      Contract.Requires(fes != null);
      Contract.Requires(locals != null);
      Contract.Requires(builder != null);
      Contract.Requires(etran != null);
      foreach (var fe in fes) {
        CheckWellformed(fe.E, wfo, locals, builder, etran);
        if (fe.Field != null && fe.E.Type.IsRefType) {
          builder.Add(Assert(fe.tok, Bpl.Expr.Neq(etran.TrExpr(fe.E), predef.Null), new PODesc.FrameDereferenceNonNull()));
        }
      }
    }

  }
}<|MERGE_RESOLUTION|>--- conflicted
+++ resolved
@@ -361,25 +361,6 @@
 
             break;
           }
-<<<<<<< HEAD
-        }
-        Type fnCoreType;
-        if (fnCore is IdentifierExpr) {
-          var v = (IdentifierExpr)fnCore;
-          fnCoreType = v.Var.Type;
-        } else if (fnCore is MemberSelectExpr) {
-          var m = (MemberSelectExpr)fnCore;
-          fnCoreType = m.Member is Field ? ((Field)m.Member).Type : ((Function)m.Member).GetMemberType((ArrowTypeDecl)tt.ResolvedClass);
-        } else {
-          fnCoreType = fnCore.Type;
-        }
-
-        if (!fnCoreType.IsArrowTypeWithoutPreconditions) {
-          // check precond
-          var precond = FunctionCall(e.tok, Requires(arity), Bpl.Type.Bool, args);
-          builder.Add(Assert(GetToken(expr), precond, new PODesc.PreconditionSatisfied(null, null)));
-        }
-=======
         case SeqSelectExpr selectExpr: {
             SeqSelectExpr e = selectExpr;
             var eSeqType = e.Seq.Type.NormalizeExpand();
@@ -403,7 +384,6 @@
               builder.Add(Assert(GetToken(expr), inDomain, new PODesc.ElementInDomain(e.Seq, e.E0), wfOptions.AssertKv));
             } else if (eSeqType is MultiSetType) {
               // cool
->>>>>>> 7c47bf5a
 
             } else {
               if (e.E0 != null) {
@@ -546,24 +526,6 @@
                 }
               }
             }
-<<<<<<< HEAD
-          }
-          // check that the preconditions for the call hold
-          foreach (AttributedExpression p in e.Function.Req) {
-            Expression precond = Substitute(p.E, e.Receiver, substMap, e.GetTypeArgumentSubstitutions());
-            bool splitHappened;  // we don't actually care
-            var (errorMessage, successMessage) = CustomErrorMessage(p.Attributes);
-            foreach (var ss in TrSplitExpr(precond, etran, true, out splitHappened)) {
-              if (ss.IsChecked) {
-                var tok = new NestedToken(GetToken(expr), ss.Tok);
-                var desc = new PODesc.PreconditionSatisfied(errorMessage, successMessage);
-                if (wfOptions.AssertKv != null) {
-                  // use the given assert attribute only
-                  builder.Add(Assert(tok, ss.E, new PODesc.PreconditionSatisfied(errorMessage, successMessage), wfOptions.AssertKv));
-                } else {
-                  builder.Add(AssertNS(tok, ss.E, new PODesc.PreconditionSatisfied(errorMessage, successMessage)));
-                }
-=======
 
             // translate arguments to requires and reads
             Func<Expression, Bpl.Expr> TrArg = arg => {
@@ -572,7 +534,6 @@
                 return inner;
               } else {
                 return FunctionCall(arg.tok, BuiltinFunction.Box, null, inner);
->>>>>>> 7c47bf5a
               }
             };
 
