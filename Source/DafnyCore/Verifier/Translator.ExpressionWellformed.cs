//-----------------------------------------------------------------------------
//
// Copyright (C) Microsoft Corporation.  All Rights Reserved.
// Copyright by the contributors to the Dafny Project
// SPDX-License-Identifier: MIT
//
//-----------------------------------------------------------------------------
using System;
using System.Collections.Generic;
using System.Linq;
using System.Numerics;
using System.Diagnostics.Contracts;
using Bpl = Microsoft.Boogie;
using Microsoft.Boogie;
using static Microsoft.Dafny.Util;
using PODesc = Microsoft.Dafny.ProofObligationDescription;

namespace Microsoft.Dafny {
  public partial class Translator {
    /// <summary>
    /// Instances of WFOptions are used as an argument to CheckWellformed, supplying options for the
    /// checks to be performed.
    /// If "SelfCallsAllowance" is non-null, termination checks will be omitted for calls that look
    /// like it.  This is useful in function postconditions, where the result of the function is
    /// syntactically given as what looks like a recursive call with the same arguments.
    /// "DoReadsChecks" indicates whether or not to perform reads checks.  If so, the generated code
    /// will make references to $_ReadsFrame.  If "saveReadsChecks" is true, then the reads checks will
    /// be recorded but postponed.  In particular, CheckWellformed will append to .Locals a list of
    /// fresh local variables and will append to .Assert assertions with appropriate error messages
    /// that can be used later.  As a convenience, the ProcessSavedReadsChecks will make use of .Locals
    /// and .Asserts (and AssignLocals) and update a given StmtListBuilder.
    /// "LValueContext" indicates that the expression checked for well-formedness is an L-value of
    /// some assignment.
    /// </summary>
    private class WFOptions {
      public readonly Function SelfCallsAllowance;
      public readonly bool DoReadsChecks;
      public readonly bool DoOnlyCoarseGrainedTerminationChecks; // termination checks don't look at decreases clause, but reports errors for any intra-SCC call (this is used in default-value expressions)
      public readonly List<Bpl.Variable> Locals;
      public readonly List<Bpl.Cmd> Asserts;
      public readonly bool LValueContext;
      public readonly Bpl.QKeyValue AssertKv;

      public WFOptions() {
      }

      public WFOptions(Function selfCallsAllowance, bool doReadsChecks, bool saveReadsChecks = false, bool doOnlyCoarseGrainedTerminationChecks = false) {
        Contract.Requires(!saveReadsChecks || doReadsChecks);  // i.e., saveReadsChecks ==> doReadsChecks
        SelfCallsAllowance = selfCallsAllowance;
        DoReadsChecks = doReadsChecks;
        DoOnlyCoarseGrainedTerminationChecks = doOnlyCoarseGrainedTerminationChecks;
        if (saveReadsChecks) {
          Locals = new List<Variable>();
          Asserts = new List<Bpl.Cmd>();
        }
      }

      private WFOptions(Function selfCallsAllowance, bool doReadsChecks, bool doOnlyCoarseGrainedTerminationChecks,
        List<Bpl.Variable> locals, List<Bpl.Cmd> asserts, bool lValueContext, Bpl.QKeyValue assertKv) {
        SelfCallsAllowance = selfCallsAllowance;
        DoReadsChecks = doReadsChecks;
        DoOnlyCoarseGrainedTerminationChecks = doOnlyCoarseGrainedTerminationChecks;
        Locals = locals;
        Asserts = asserts;
        LValueContext = lValueContext;
        AssertKv = assertKv;
      }

      public WFOptions(Bpl.QKeyValue kv) {
        AssertKv = kv;
      }

      /// <summary>
      /// Clones the given "options", but turns reads checks on or off.
      /// </summary>
      public WFOptions WithReadsChecks(bool doReadsChecks) {
        return new WFOptions(SelfCallsAllowance, doReadsChecks, DoOnlyCoarseGrainedTerminationChecks,
          Locals, Asserts, LValueContext, AssertKv);
      }

      /// <summary>
      /// Clones the given "options", but sets "LValueContext" to "lValueContext".
      /// </summary>
      public WFOptions WithLValueContext(bool lValueContext) {
        return new WFOptions(SelfCallsAllowance, DoReadsChecks, DoOnlyCoarseGrainedTerminationChecks,
          Locals, Asserts, lValueContext, AssertKv);
      }

      public Action<IToken, Bpl.Expr, PODesc.ProofObligationDescription, Bpl.QKeyValue> AssertSink(Translator tran, BoogieStmtListBuilder builder) {
        return (t, e, d, qk) => {
          if (Locals != null) {
            var b = BplLocalVar(tran.CurrentIdGenerator.FreshId("b$reqreads#"), Bpl.Type.Bool, Locals);
            Asserts.Add(tran.Assert(t, b, d, qk));
            builder.Add(Bpl.Cmd.SimpleAssign(e.tok, (Bpl.IdentifierExpr)b, e));
          } else {
            builder.Add(tran.Assert(t, e, d, qk));
          }
        };
      }

      public List<Bpl.AssignCmd> AssignLocals {
        get {
          return Map(Locals, l =>
            Bpl.Cmd.SimpleAssign(l.tok,
              new Bpl.IdentifierExpr(Token.NoToken, l),
              Bpl.Expr.True)
            );
        }
      }

      public void ProcessSavedReadsChecks(List<Variable> locals, BoogieStmtListBuilder builderInitializationArea, BoogieStmtListBuilder builder) {
        Contract.Requires(locals != null);
        Contract.Requires(builderInitializationArea != null);
        Contract.Requires(builder != null);
        Contract.Requires(Locals != null && Asserts != null);  // ProcessSavedReadsChecks should be called only if the constructor was called with saveReadsChecks

        // var b$reads_guards#0 : bool  ...
        locals.AddRange(Locals);
        // b$reads_guards#0 := true   ...
        foreach (var cmd in AssignLocals) {
          builderInitializationArea.Add(cmd);
        }
        // assert b$reads_guards#0;  ...
        foreach (var a in Asserts) {
          builder.Add(a);
        }
      }
    }

    void CheckWellformedAndAssume(Expression expr, WFOptions wfOptions, List<Variable> locals, BoogieStmtListBuilder builder, ExpressionTranslator etran, string comment) {
      Contract.Requires(expr != null);
      Contract.Requires(expr.Type != null && expr.Type.IsBoolType);
      Contract.Requires(wfOptions != null);
      Contract.Requires(locals != null);
      Contract.Requires(builder != null);
      Contract.Requires(etran != null);
      Contract.Requires(predef != null);
      if (expr is BinaryExpr) {
        var e = (BinaryExpr)expr;
        switch (e.ResolvedOp) {
          case BinaryExpr.ResolvedOpcode.And:
            // WF[e0]; assume e0; WF[e1]; assume e1;
            CheckWellformedAndAssume(e.E0, wfOptions, locals, builder, etran, comment);
            CheckWellformedAndAssume(e.E1, wfOptions, locals, builder, etran, comment);
            return;
          case BinaryExpr.ResolvedOpcode.Imp: {
              // if (*) {
              //   WF[e0]; assume e0; WF[e1]; assume e1;
              // } else {
              //   assume e0 ==> e1;
              // }
              var bAnd = new BoogieStmtListBuilder(this, options);
              CheckWellformedAndAssume(e.E0, wfOptions, locals, bAnd, etran, comment);
              CheckWellformedAndAssume(e.E1, wfOptions, locals, bAnd, etran, comment);
              var bImp = new BoogieStmtListBuilder(this, options);
              bImp.Add(TrAssumeCmdWithDependencies(etran, expr.tok, expr, comment));
              builder.Add(new Bpl.IfCmd(expr.tok, null, bAnd.Collect(expr.tok), null, bImp.Collect(expr.tok)));
            }
            return;
          case BinaryExpr.ResolvedOpcode.Or: {
              // if (*) {
              //   WF[e0]; assume e0;
              // } else {
              //   assume !e0;
              //   WF[e1]; assume e1;
              // }
              var b0 = new BoogieStmtListBuilder(this, options);
              CheckWellformedAndAssume(e.E0, wfOptions, locals, b0, etran, comment);
              var b1 = new BoogieStmtListBuilder(this, options);
              b1.Add(TrAssumeCmdWithDependenciesAndExtend(etran, expr.tok, e.E0, Expr.Not, comment));
              CheckWellformedAndAssume(e.E1, wfOptions, locals, b1, etran, comment);
              builder.Add(new Bpl.IfCmd(expr.tok, null, b0.Collect(expr.tok), null, b1.Collect(expr.tok)));
            }
            return;
          default:
            break;
        }
      } else if (expr is ITEExpr) {
        var e = (ITEExpr)expr;
        // if (*) {
        //   WF[test]; assume test;
        //   WF[thn]; assume thn;
        // } else {
        //   assume !test;
        //   WF[els]; assume els;
        // }
        var bThn = new BoogieStmtListBuilder(this, options);
        CheckWellformedAndAssume(e.Test, wfOptions, locals, bThn, etran, comment);
        CheckWellformedAndAssume(e.Thn, wfOptions, locals, bThn, etran, comment);
        var bEls = new BoogieStmtListBuilder(this, options);
        bEls.Add(TrAssumeCmdWithDependenciesAndExtend(etran, expr.tok, e.Test, Expr.Not, comment));
        CheckWellformedAndAssume(e.Els, wfOptions, locals, bEls, etran, comment);
        builder.Add(new Bpl.IfCmd(expr.tok, null, bThn.Collect(expr.tok), null, bEls.Collect(expr.tok)));
        return;
      } else if (expr is QuantifierExpr) {
        var e = (QuantifierExpr)expr;
        // For (Q x :: body(x)), introduce fresh local variable x'.  Then:
        //   havoc x'
        //   WF[body(x')]; assume body(x');
        // If the quantifier is universal, then continue as:
        //   assume (\forall x :: body(x));

        // Create local variables corresponding to the bound variables:
        var substMap = SetupBoundVarsAsLocals(e.BoundVars, builder, locals, etran);
        // Get the body of the quantifier and suitably substitute for the type variables and bound variables
        var body = Substitute(e.LogicalBody(true), null, substMap);
        CheckWellformedAndAssume(body, wfOptions, locals, builder, etran, comment);

        if (e is ForallExpr) {
          // Although we do the WF check on the original quantifier, we assume the split one.
          // This ensures that cases like forall x :: x != null && f(x.a) do not fail to verify.
          builder.Add(TrAssumeCmdWithDependencies(etran, expr.tok, e.SplitQuantifierExpression ?? e, comment));
        }
        return;
      }

      // resort to the behavior of simply checking well-formedness followed by assuming the translated expression
      CheckWellformed(expr, wfOptions, locals, builder, etran);

      // NOTE: If the CheckWellformed call above found a split quantifier, it ignored
      //       the splitting and proceeded to decompose the full quantifier as
      //       normal. This call to TrExpr, on the other hand, will indeed use the
      //       split quantifier.
      builder.Add(TrAssumeCmdWithDependencies(etran, expr.tok, expr, comment));
    }

    // Helper object for ensuring delayed reads checks are always processed.
    // Also encapsulates the handling for the optimization to not declare a $_ReadsFrame field if the reads clause is *:
    // if etran.readsFrame is null, the block is called with a WFOption with DoReadsChecks set to false instead.
    private record ReadsCheckDelayer(ExpressionTranslator etran, Function selfCallsAllowance,
      List<Variable> localVariables, BoogieStmtListBuilder builderInitializationArea, BoogieStmtListBuilder builder) {

      public void DoWithDelayedReadsChecks(bool doOnlyCoarseGrainedTerminationChecks, Action<WFOptions> action) {
        var doReadsChecks = etran.readsFrame != null;
        var options = new WFOptions(selfCallsAllowance, doReadsChecks, doReadsChecks, doOnlyCoarseGrainedTerminationChecks);
        action(options);
        if (doReadsChecks) {
          options.ProcessSavedReadsChecks(localVariables, builderInitializationArea, builder);
        }
      }
    }

    /// <summary>
    /// Check the well-formedness of "expr" (but don't leave hanging around any assumptions that affect control flow)
    /// </summary>
    void CheckWellformed(Expression expr, WFOptions options, List<Variable> locals, BoogieStmtListBuilder builder, ExpressionTranslator etran) {
      Contract.Requires(expr != null);
      Contract.Requires(options != null);
      Contract.Requires(locals != null);
      Contract.Requires(builder != null);
      Contract.Requires(etran != null);
      Contract.Requires(predef != null);
      CheckWellformedWithResult(expr, options, null, null, locals, builder, etran);
    }

    /// <summary>
    /// Adds to "builder" code that checks the well-formedness of "expr".  Any local variables introduced
    /// in this code are added to "locals".
    /// If "result" is non-null, then after checking the well-formedness of "expr", the generated code will
    /// assume the equivalent of "result == expr".
    /// See class WFOptions for descriptions of the specified options.
    /// </summary>
    void CheckWellformedWithResult(Expression expr, WFOptions wfOptions, Bpl.Expr result, Type resultType,
                                   List<Bpl.Variable> locals, BoogieStmtListBuilder builder, ExpressionTranslator etran,
                                   string resultDescription = null) {
      Contract.Requires(expr != null);
      Contract.Requires(wfOptions != null);
      Contract.Requires((result == null) == (resultType == null));
      Contract.Requires(locals != null);
      Contract.Requires(builder != null);
      Contract.Requires(etran != null);
      Contract.Requires(predef != null);

      var origOptions = wfOptions;
      if (wfOptions.LValueContext) {
        // Turn off LValueContext for any recursive call
        wfOptions = wfOptions.WithLValueContext(false);
      }

      switch (expr) {
        case StaticReceiverExpr stexpr: {
            if (stexpr.ObjectToDiscard != null) {
              CheckWellformedWithResult(stexpr.ObjectToDiscard, wfOptions, null, null, locals, builder, etran);
            }

            break;
          }
        case LiteralExpr:
          CheckResultToBeInType(expr.tok, expr, expr.Type, locals, builder, etran);
          break;
        case ThisExpr:
        case WildcardExpr:
        case BoogieWrapper:
          // always allowed
          break;
        case IdentifierExpr identifierExpr: {
            var e = identifierExpr;
            if (!origOptions.LValueContext) {
              CheckDefiniteAssignment(e, builder);
            }

            break;
          }
        case DisplayExpression expression: {
            DisplayExpression e = expression;
            Contract.Assert(e.Type is CollectionType);
            var elementType = ((CollectionType)e.Type).Arg;
            foreach (Expression el in e.Elements) {
              CheckWellformed(el, wfOptions, locals, builder, etran);
              CheckSubrange(el.tok, etran.TrExpr(el), el.Type, elementType, builder);
            }

            break;
          }
        case MapDisplayExpr displayExpr: {
            MapDisplayExpr e = displayExpr;
            Contract.Assert(e.Type is MapType);
            var keyType = ((MapType)e.Type).Domain;
            var valType = ((MapType)e.Type).Range;
            foreach (ExpressionPair p in e.Elements) {
              CheckWellformed(p.A, wfOptions, locals, builder, etran);
              CheckSubrange(p.A.tok, etran.TrExpr(p.A), p.A.Type, keyType, builder);
              CheckWellformed(p.B, wfOptions, locals, builder, etran);
              CheckSubrange(p.B.tok, etran.TrExpr(p.B), p.B.Type, valType, builder);
            }

            break;
          }
        case MemberSelectExpr selectExpr: {
            MemberSelectExpr e = selectExpr;
            CheckFunctionSelectWF("naked function", builder, etran, e, " Possible solution: eta expansion.");
            CheckWellformed(e.Obj, wfOptions, locals, builder, etran);
            if (e.Obj.Type.IsRefType) {
              if (inBodyInitContext && Expression.AsThis(e.Obj) != null && !e.Member.IsInstanceIndependentConstant) {
                // this uses the surrogate local
                if (!origOptions.LValueContext) {
                  CheckDefiniteAssignmentSurrogate(selectExpr.tok, (Field)e.Member, false, builder);
                }
              } else {
                CheckNonNull(selectExpr.tok, e.Obj, builder, etran, wfOptions.AssertKv);
                // Check that the receiver is available in the state in which the dereference occurs
              }
            } else if (e.Member is DatatypeDestructor dtor) {
              var correctConstructor = BplOr(dtor.EnclosingCtors.ConvertAll(
                ctor => FunctionCall(e.tok, ctor.QueryField.FullSanitizedName, Bpl.Type.Bool, etran.TrExpr(e.Obj))));
              if (dtor.EnclosingCtors.Count == dtor.EnclosingCtors[0].EnclosingDatatype.Ctors.Count) {
                // Every constructor has this destructor; might as well assume that here.
                builder.Add(TrAssumeCmd(selectExpr.tok, correctConstructor));
              } else {
                builder.Add(Assert(GetToken(expr), correctConstructor,
                  new PODesc.DestructorValid(dtor.Name, dtor.EnclosingCtorNames("or"))));
              }
              CheckNotGhostVariant(e, "destructor", dtor.EnclosingCtors, builder, etran);
            } else if (e.Member is DatatypeDiscriminator discriminator) {
              CheckNotGhostVariant(e, "discriminator", ((DatatypeDecl)discriminator.EnclosingClass).Ctors, builder, etran);
            }
            if (!e.Member.IsStatic) {
              if (e.Member is TwoStateFunction) {
                Bpl.Expr wh = GetWhereClause(selectExpr.tok, etran.TrExpr(e.Obj), e.Obj.Type, etran.OldAt(e.AtLabel), ISALLOC, true);
                if (wh != null) {
                  var desc = new PODesc.IsAllocated("receiver argument", "in the two-state function's previous state");
                  builder.Add(Assert(GetToken(expr), wh, desc));
                }
              } else if (etran.UsesOldHeap) {
                Bpl.Expr wh = GetWhereClause(selectExpr.tok, etran.TrExpr(e.Obj), e.Obj.Type, etran, ISALLOC, true);
                if (wh != null) {
                  var desc = new PODesc.IsAllocated("receiver",
                    $"in the state in which its {(e.Member is Field ? "fields" : "members")} are accessed");
                  builder.Add(Assert(GetToken(expr), wh, desc));
                }
              }
            }
            if (!origOptions.LValueContext && wfOptions.DoReadsChecks && e.Member is Field && ((Field)e.Member).IsMutable) {
              wfOptions.AssertSink(this, builder)(selectExpr.tok, Bpl.Expr.SelectTok(selectExpr.tok, etran.ReadsFrame(selectExpr.tok), etran.TrExpr(e.Obj), GetField(e)),
                new PODesc.FrameSubset("read field", false), wfOptions.AssertKv);
            }

            break;
          }
        case SeqSelectExpr selectExpr: {
            SeqSelectExpr e = selectExpr;
            var eSeqType = e.Seq.Type.NormalizeExpand();
            bool isSequence = eSeqType is SeqType;
            CheckWellformed(e.Seq, wfOptions, locals, builder, etran);
            Bpl.Expr seq = etran.TrExpr(e.Seq);
            if (eSeqType.IsArrayType) {
              builder.Add(Assert(GetToken(e.Seq), Bpl.Expr.Neq(seq, predef.Null), new PODesc.NonNull("array")));
              if (etran.UsesOldHeap) {
                builder.Add(Assert(GetToken(e.Seq), MkIsAlloc(seq, eSeqType, etran.HeapExpr), new PODesc.IsAllocated("array", null)));
              }
            }
            Bpl.Expr e0 = null;
            if (eSeqType is MapType) {
              bool finite = ((MapType)eSeqType).Finite;
              e0 = etran.TrExpr(e.E0);
              CheckWellformed(e.E0, wfOptions, locals, builder, etran);
              var f = finite ? BuiltinFunction.MapDomain : BuiltinFunction.IMapDomain;
              Bpl.Expr inDomain = FunctionCall(selectExpr.tok, f, predef.MapType(e.tok, finite, predef.BoxType, predef.BoxType), seq);
              inDomain = Bpl.Expr.Select(inDomain, BoxIfNecessary(e.tok, e0, e.E0.Type));
              builder.Add(Assert(GetToken(expr), inDomain, new PODesc.ElementInDomain(e.Seq, e.E0), wfOptions.AssertKv));
            } else if (eSeqType is MultiSetType) {
              // cool

            } else {
              if (e.E0 != null) {
                e0 = etran.TrExpr(e.E0);
                CheckWellformed(e.E0, wfOptions, locals, builder, etran);
                var desc = new PODesc.InRange(e.Seq, e.E0, e.SelectOne, e.SelectOne ? "index" : "lower bound");
                builder.Add(Assert(GetToken(expr), InSeqRange(selectExpr.tok, e0, e.E0.Type, seq, isSequence, null, !e.SelectOne), desc, wfOptions.AssertKv));
              }
              if (e.E1 != null) {
                CheckWellformed(e.E1, wfOptions, locals, builder, etran);
                Bpl.Expr lowerBound;
                if (e0 != null && e.E0.Type.IsBitVectorType) {
                  lowerBound = ConvertExpression(e.E0.tok, e0, e.E0.Type, Type.Int);
                } else {
                  lowerBound = e0;
                }
                builder.Add(Assert(GetToken(expr), InSeqRange(selectExpr.tok, etran.TrExpr(e.E1), e.E1.Type, seq, isSequence, lowerBound, true),
                  new PODesc.SequenceSelectRangeValid(e.Seq, e.E0, e.E1, isSequence ? "sequence" : "array"), wfOptions.AssertKv));
              }
            }
            if (!origOptions.LValueContext && wfOptions.DoReadsChecks && eSeqType.IsArrayType) {
              if (e.SelectOne) {
                Contract.Assert(e.E0 != null);
                var i = etran.TrExpr(e.E0);
                i = ConvertExpression(selectExpr.tok, i, e.E0.Type, Type.Int);
                Bpl.Expr fieldName = FunctionCall(selectExpr.tok, BuiltinFunction.IndexField, null, i);
                wfOptions.AssertSink(this, builder)(selectExpr.tok, Bpl.Expr.SelectTok(selectExpr.tok, etran.ReadsFrame(selectExpr.tok), seq, fieldName),
                  new PODesc.FrameSubset("read array element", false), wfOptions.AssertKv);
              } else {
                Bpl.Expr lowerBound = e.E0 == null ? Bpl.Expr.Literal(0) : etran.TrExpr(e.E0);
                Contract.Assert(eSeqType.AsArrayType.Dims == 1);
                Bpl.Expr upperBound = e.E1 == null ? ArrayLength(e.tok, seq, 1, 0) : etran.TrExpr(e.E1);
                // check that, for all i in lowerBound..upperBound, a[i] is in the frame
                Bpl.BoundVariable iVar = new Bpl.BoundVariable(e.tok, new Bpl.TypedIdent(e.tok, "$i", Bpl.Type.Int));
                Bpl.IdentifierExpr i = new Bpl.IdentifierExpr(e.tok, iVar);
                var range = BplAnd(Bpl.Expr.Le(lowerBound, i), Bpl.Expr.Lt(i, upperBound));
                var fieldName = FunctionCall(e.tok, BuiltinFunction.IndexField, null, i);
                var allowedToRead = Bpl.Expr.SelectTok(e.tok, etran.ReadsFrame(e.tok), seq, fieldName);
                var trigger = BplTrigger(allowedToRead); // Note, the assertion we're about to produce only seems useful in the check-only mode (that is, with subsumption 0), but if it were to be assumed, we'll use this entire RHS as the trigger
                var qq = new Bpl.ForallExpr(e.tok, new List<Variable> { iVar }, trigger, BplImp(range, allowedToRead));
                wfOptions.AssertSink(this, builder)(selectExpr.tok, qq,
                  new PODesc.FrameSubset("read the indicated range of array elements", false),
                  wfOptions.AssertKv);
              }
            }

            break;
          }
        case MultiSelectExpr selectExpr: {
            MultiSelectExpr e = selectExpr;
            CheckWellformed(e.Array, wfOptions, locals, builder, etran);
            Bpl.Expr array = etran.TrExpr(e.Array);
            builder.Add(Assert(GetToken(e.Array), Bpl.Expr.Neq(array, predef.Null), new PODesc.NonNull("array")));
            if (etran.UsesOldHeap) {
              builder.Add(Assert(GetToken(e.Array), MkIsAlloc(array, e.Array.Type, etran.HeapExpr), new PODesc.IsAllocated("array", null)));
            }
            for (int idxId = 0; idxId < e.Indices.Count; idxId++) {
              var idx = e.Indices[idxId];
              CheckWellformed(idx, wfOptions, locals, builder, etran);

              var index = etran.TrExpr(idx);
              index = ConvertExpression(idx.tok, index, idx.Type, Type.Int);
              var lower = Bpl.Expr.Le(Bpl.Expr.Literal(0), index);
              var length = ArrayLength(idx.tok, array, e.Indices.Count, idxId);
              var upper = Bpl.Expr.Lt(index, length);
              var tok = idx is IdentifierExpr ? e.tok : idx.tok; // TODO: Reusing the token of an identifier expression would underline its definition. but this is still not perfect.

              var desc = new PODesc.InRange(e.Array, e.Indices[idxId], true, $"index {idxId}", idxId);
              builder.Add(Assert(tok, Bpl.Expr.And(lower, upper), desc, wfOptions.AssertKv));
            }
            if (wfOptions.DoReadsChecks) {
              Bpl.Expr fieldName = etran.GetArrayIndexFieldName(e.tok, e.Indices);
              wfOptions.AssertSink(this, builder)(selectExpr.tok, Bpl.Expr.SelectTok(selectExpr.tok, etran.ReadsFrame(selectExpr.tok), array, fieldName),
                new PODesc.FrameSubset("read array element", false), wfOptions.AssertKv);
            }

            break;
          }
        case SeqUpdateExpr updateExpr: {
            var e = updateExpr;
            CheckWellformed(e.Seq, wfOptions, locals, builder, etran);
            Bpl.Expr seq = etran.TrExpr(e.Seq);
            Bpl.Expr index = etran.TrExpr(e.Index);
            Bpl.Expr value = etran.TrExpr(e.Value);
            var collectionType = (CollectionType)e.Seq.Type.NormalizeExpand();
            // validate index
            CheckWellformed(e.Index, wfOptions, locals, builder, etran);
            if (collectionType is SeqType) {
              var desc = new PODesc.InRange(e.Seq, e.Index, true, "index");
              builder.Add(Assert(GetToken(e.Index), InSeqRange(updateExpr.tok, index, e.Index.Type, seq, true, null, false), desc, wfOptions.AssertKv));
            } else {
              CheckSubrange(e.Index.tok, index, e.Index.Type, collectionType.Arg, builder);
            }
            // validate value
            CheckWellformed(e.Value, wfOptions, locals, builder, etran);
            if (collectionType is SeqType) {
              CheckSubrange(e.Value.tok, value, e.Value.Type, collectionType.Arg, builder);
            } else if (collectionType is MapType mapType) {
              CheckSubrange(e.Value.tok, value, e.Value.Type, mapType.Range, builder);
            } else if (collectionType is MultiSetType) {
              var desc = new PODesc.NonNegative("new number of occurrences");
              builder.Add(Assert(GetToken(e.Value), Bpl.Expr.Le(Bpl.Expr.Literal(0), value), desc, wfOptions.AssertKv));
            } else {
              Contract.Assert(false);
            }

            break;
          }
        case ApplyExpr applyExpr: {
            var e = applyExpr;
            int arity = e.Args.Count;
            var tt = e.Function.Type.AsArrowType;
            Contract.Assert(tt != null);
            Contract.Assert(tt.Arity == arity);

            // check WF of receiver and arguments
            CheckWellformed(e.Function, wfOptions, locals, builder, etran);
            foreach (Expression arg in e.Args) {
              CheckWellformed(arg, wfOptions, locals, builder, etran);
            }

            // check subranges of arguments
            for (int i = 0; i < arity; ++i) {
              CheckSubrange(e.Args[i].tok, etran.TrExpr(e.Args[i]), e.Args[i].Type, tt.Args[i], builder);
            }

            // check parameter availability
            if (etran.UsesOldHeap) {
              Bpl.Expr wh = GetWhereClause(e.Function.tok, etran.TrExpr(e.Function), e.Function.Type, etran, ISALLOC, true);
              if (wh != null) {
                var desc = new PODesc.IsAllocated("function", "in the state in which the function is invoked");
                builder.Add(Assert(GetToken(e.Function), wh, desc));
              }
              for (int i = 0; i < e.Args.Count; i++) {
                Expression ee = e.Args[i];
                wh = GetWhereClause(ee.tok, etran.TrExpr(ee), ee.Type, etran, ISALLOC, true);
                if (wh != null) {
                  var desc = new PODesc.IsAllocated("argument", "in the state in which the function is invoked");
                  builder.Add(Assert(GetToken(ee), wh, desc));
                }
              }
            }

            // translate arguments to requires and reads
            Func<Expression, Bpl.Expr> TrArg = arg => {
              Bpl.Expr inner = etran.TrExpr(arg);
              if (ModeledAsBoxType(arg.Type)) {
                return inner;
              } else {
                return FunctionCall(arg.tok, BuiltinFunction.Box, null, inner);
              }
            };

            var args = Concat(
              Map(tt.TypeArgs, TypeToTy),
              Cons(etran.HeapExpr,
                Cons(etran.TrExpr(e.Function),
                  e.Args.ConvertAll(arg => TrArg(arg)))));

            // Because type inference often gravitates towards inferring non-constrained types, we'll
            // do some digging on our own to see if we can discover a more precise type.
            var fnCore = e.Function;
            while (true) {
              var prevCore = fnCore;
              fnCore = Expression.StripParens(fnCore.Resolved);
              if (object.ReferenceEquals(fnCore, prevCore)) {
                break;  // we've done what we can do
              }
            }
            Type fnCoreType;
            if (fnCore is IdentifierExpr) {
              var v = (IdentifierExpr)fnCore;
              fnCoreType = v.Var.Type;
            } else if (fnCore is MemberSelectExpr) {
              var m = (MemberSelectExpr)fnCore;
              fnCoreType = m.Member is Field ? ((Field)m.Member).Type : ((Function)m.Member).GetMemberType((ArrowTypeDecl)tt.ResolvedClass);
            } else {
              fnCoreType = fnCore.Type;
            }

            if (!fnCoreType.IsArrowTypeWithoutPreconditions) {
              // check precond
              var precond = FunctionCall(e.tok, Requires(arity), Bpl.Type.Bool, args);
              builder.Add(Assert(GetToken(expr), precond, new PODesc.PreconditionSatisfied(null, null)));
            }

            if (wfOptions.DoReadsChecks && !fnCoreType.IsArrowTypeWithoutReadEffects) {
              // check read effects
              Type objset = new SetType(true, program.SystemModuleManager.ObjectQ());
              Expression wrap = new BoogieWrapper(
                FunctionCall(e.tok, Reads(arity), TrType(objset), args),
                objset);
              var reads = new FrameExpression(e.tok, wrap, null);
              CheckFrameSubset(applyExpr.tok, new List<FrameExpression> { reads }, null, null,
                etran, etran.ReadsFrame(applyExpr.tok), wfOptions.AssertSink(this, builder), new PODesc.FrameSubset("invoke function", false), wfOptions.AssertKv);
            }

            break;
          }
        case DatatypeValue value: {
            DatatypeValue dtv = value;
            for (int i = 0; i < dtv.Ctor.Formals.Count; i++) {
              var formal = dtv.Ctor.Formals[i];
              var arg = dtv.Arguments[i];
              if (!(arg is DefaultValueExpression)) {
                CheckWellformed(arg, wfOptions, locals, builder, etran);
              }
              // Cannot use the datatype's formals, so we substitute the inferred type args:
              var su = new Dictionary<TypeParameter, Type>();
              foreach (var p in Enumerable.Zip(dtv.Ctor.EnclosingDatatype.TypeArgs, dtv.InferredTypeArgs)) {
                su[p.Item1] = p.Item2;
              }
              Type ty = formal.Type.Subst(su);
              CheckSubrange(arg.tok, etran.TrExpr(arg), arg.Type, ty, builder);
            }

            break;
          }
        case FunctionCallExpr callExpr: {
            FunctionCallExpr e = callExpr;
            Contract.Assert(e.Function != null);  // follows from the fact that expr has been successfully resolved
            if (e.Function is SpecialFunction) {
              CheckWellformedSpecialFunction(e, wfOptions, null, null, locals, builder, etran);
            } else {
              // check well-formedness of receiver
              CheckWellformed(e.Receiver, wfOptions, locals, builder, etran);
              if (!e.Function.IsStatic && !(e.Receiver is ThisExpr) && !e.Receiver.Type.IsArrowType) {
                CheckNonNull(callExpr.tok, e.Receiver, builder, etran, wfOptions.AssertKv);
              } else if (e.Receiver.Type.IsArrowType) {
                CheckFunctionSelectWF("function specification", builder, etran, e.Receiver, "");
              }
              if (!e.Function.IsStatic && !etran.UsesOldHeap) {
                // the argument can't be assumed to be allocated for the old heap
                Type et = UserDefinedType.FromTopLevelDecl(e.tok, e.Function.EnclosingClass).Subst(e.GetTypeArgumentSubstitutions());
                builder.Add(new Bpl.CommentCmd("assume allocatedness for receiver argument to function"));
                builder.Add(TrAssumeCmd(e.Receiver.tok, MkIsAlloc(etran.TrExpr(e.Receiver), et, etran.HeapExpr)));
              }
              // check well-formedness of the other parameters
              foreach (Expression arg in e.Args) {
                if (!(arg is DefaultValueExpression)) {
                  CheckWellformed(arg, wfOptions, locals, builder, etran);
                }
              }
              // create a local variable for each formal parameter, and assign each actual parameter to the corresponding local
              Dictionary<IVariable, Expression> substMap = new Dictionary<IVariable, Expression>();
              for (int i = 0; i < e.Function.Formals.Count; i++) {
                Formal p = e.Function.Formals[i];
                // Note, in the following, the "##" makes the variable invisible in BVD.  An alternative would be to communicate
                // to BVD what this variable stands for and display it as such to the user.
                Type et = p.Type.Subst(e.GetTypeArgumentSubstitutions());
                LocalVariable local = new LocalVariable(p.RangeToken, "##" + p.Name, et, p.IsGhost);
                local.type = local.OptionalType;  // resolve local here
                IdentifierExpr ie = new IdentifierExpr(local.Tok, local.AssignUniqueName(currentDeclaration.IdGenerator));
                ie.Var = local; ie.Type = ie.Var.Type;  // resolve ie here
                substMap.Add(p, ie);
                locals.Add(new Bpl.LocalVariable(local.Tok, new Bpl.TypedIdent(local.Tok, local.AssignUniqueName(currentDeclaration.IdGenerator), TrType(local.Type))));
                Bpl.IdentifierExpr lhs = (Bpl.IdentifierExpr)etran.TrExpr(ie);  // TODO: is this cast always justified?
                Expression ee = e.Args[i];
                CheckSubrange(ee.tok, etran.TrExpr(ee), ee.Type, et, builder);
                Bpl.Cmd cmd = Bpl.Cmd.SimpleAssign(p.tok, lhs, CondApplyBox(p.tok, etran.TrExpr(ee), cce.NonNull(ee.Type), et));
                builder.Add(cmd);
                if (!etran.UsesOldHeap) {
                  // the argument can't be assumed to be allocated for the old heap
                  builder.Add(new Bpl.CommentCmd("assume allocatedness for argument to function"));
                  builder.Add(TrAssumeCmd(e.Args[i].tok, MkIsAlloc(lhs, et, etran.HeapExpr)));
                }
              }

              // Check that every parameter is available in the state in which the function is invoked; this means checking that it has
              // the right type and is allocated.  These checks usually hold trivially, on account of that the Dafny language only gives
              // access to expressions of the appropriate type and that are allocated in the current state.  However, if the function is
              // invoked in the 'old' state or if the function invoked is a two-state function with a non-new parameter, then we need to
              // check that its arguments were all available at that time as well.
              if (etran.UsesOldHeap) {
                if (!e.Function.IsStatic) {
                  Bpl.Expr wh = GetWhereClause(e.Receiver.tok, etran.TrExpr(e.Receiver), e.Receiver.Type, etran, ISALLOC, true);
                  if (wh != null) {
                    var desc = new PODesc.IsAllocated("receiver argument", "in the state in which the function is invoked");
                    builder.Add(Assert(GetToken(e.Receiver), wh, desc));
                  }
                }
                for (int i = 0; i < e.Args.Count; i++) {
                  Expression ee = e.Args[i];
                  Bpl.Expr wh = GetWhereClause(ee.tok, etran.TrExpr(ee), ee.Type, etran, ISALLOC, true);
                  if (wh != null) {
                    var desc = new PODesc.IsAllocated("argument", "in the state in which the function is invoked");
                    builder.Add(Assert(GetToken(ee), wh, desc));
                  }
                }
              } else if (e.Function is TwoStateFunction) {
                if (!e.Function.IsStatic) {
                  Bpl.Expr wh = GetWhereClause(e.Receiver.tok, etran.TrExpr(e.Receiver), e.Receiver.Type, etran.OldAt(e.AtLabel), ISALLOC, true);
                  if (wh != null) {
                    var desc = new PODesc.IsAllocated("receiver argument", "in the two-state function's previous state");
                    builder.Add(Assert(GetToken(e.Receiver), wh, desc));
                  }
                }
                Contract.Assert(e.Function.Formals.Count == e.Args.Count);
                for (int i = 0; i < e.Args.Count; i++) {
                  var formal = e.Function.Formals[i];
                  if (formal.IsOld) {
                    Expression ee = e.Args[i];
                    Bpl.Expr wh = GetWhereClause(ee.tok, etran.TrExpr(ee), ee.Type, etran.OldAt(e.AtLabel), ISALLOC, true);
                    if (wh != null) {
                      var pIdx = e.Args.Count == 1 ? "" : " at index " + i;
                      var desc = new PODesc.IsAllocated($"argument{pIdx} ('{formal.Name}')", "in the two-state function's previous state");
                      builder.Add(Assert(GetToken(ee), wh, desc));
                    }
                  }
                }
              }
              // check that the preconditions for the call hold
<<<<<<< HEAD
              foreach (AttributedExpression p in e.Function.Req) {
                Expression precond = Substitute(p.E, e.Receiver, substMap, e.GetTypeArgumentSubstitutions());
                var (errorMessage, successMessage) = CustomErrorMessage(p.Attributes);
                foreach (var ss in TrSplitExpr(precond, etran, true, out var splitHappened)) {
                  if (ss.IsChecked) {
                    var tok = new NestedToken(GetToken(expr), ss.Tok);
                    var desc = new PODesc.PreconditionSatisfied(errorMessage, successMessage);
                    if (wfOptions.AssertKv != null) {
                      // use the given assert attribute only
                      builder.Add(Assert(tok, ss.E, desc, wfOptions.AssertKv));
                    } else {
                      builder.Add(AssertNS(tok, ss.E, desc));
=======
              // the check for .reads function must be translated explicitly: their declaration lacks
              // an explicit precondition, which is added as an axiom in Translator.cs
              if (e.Function.Name == "reads" && !e.Receiver.Type.IsArrowTypeWithoutReadEffects) {
                var arguments = etran.FunctionInvocationArguments(e, null, null);
                var precondition = FunctionCall(e.tok, Requires(e.Args.Count), Bpl.Type.Bool, arguments);
                builder.Add(Assert(GetToken(expr), precondition, new PODesc.PreconditionSatisfied(null, null)));

                if (wfOptions.DoReadsChecks) {
                  // check that the callee reads only what the caller is already allowed to read
                  Type objset = new SetType(true, program.SystemModuleManager.ObjectQ());
                  Expression wrap = new BoogieWrapper(
                    FunctionCall(expr.tok, Reads(e.Args.Count()), TrType(objset), arguments),
                    objset);
                  var reads = new FrameExpression(expr.tok, wrap, null);
                  CheckFrameSubset(expr.tok, new List<FrameExpression> { reads }, null, null,
                    etran, etran.ReadsFrame(expr.tok), wfOptions.AssertSink(this, builder), new PODesc.FrameSubset("invoke function", false), wfOptions.AssertKv);
                }

              } else {

                foreach (AttributedExpression p in e.Function.Req) {
                  Expression precond = Substitute(p.E, e.Receiver, substMap, e.GetTypeArgumentSubstitutions());
                  var (errorMessage, successMessage) = CustomErrorMessage(p.Attributes);
                  foreach (var ss in TrSplitExpr(precond, etran, true, out var splitHappened)) {
                    if (ss.IsChecked) {
                      var tok = new NestedToken(GetToken(expr), ss.Tok);
                      var desc = new PODesc.PreconditionSatisfied(errorMessage, successMessage);
                      if (wfOptions.AssertKv != null) {
                        // use the given assert attribute only
                        builder.Add(Assert(tok, ss.E, new PODesc.PreconditionSatisfied(errorMessage, successMessage), wfOptions.AssertKv));
                      } else {
                        builder.Add(AssertNS(tok, ss.E, new PODesc.PreconditionSatisfied(errorMessage, successMessage)));
                      }
>>>>>>> 1f03ae2c
                    }
                  }
                  if (wfOptions.AssertKv == null) {
                    // assume only if no given assert attribute is given
                    builder.Add(TrAssumeCmd(callExpr.tok, etran.TrExpr(precond)));
                  }
                }
<<<<<<< HEAD
                if (wfOptions.AssertKv == null) {
                  // assume only if no given assert attribute is given
                  builder.Add(TrAssumeCmdWithDependencies(etran, callExpr.tok, precond, "function precondition"));
=======
                if (wfOptions.DoReadsChecks) {
                  // check that the callee reads only what the caller is already allowed to read
                  var s = new Substituter(null, new Dictionary<IVariable, Expression>(), e.GetTypeArgumentSubstitutions());
                  CheckFrameSubset(callExpr.tok,
                    e.Function.Reads.ConvertAll(s.SubstFrameExpr),
                    e.Receiver, substMap, etran, etran.ReadsFrame(callExpr.tok), wfOptions.AssertSink(this, builder), new PODesc.FrameSubset("invoke function", false), wfOptions.AssertKv);
>>>>>>> 1f03ae2c
                }
              }
              Bpl.Expr allowance = null;
              if (codeContext != null && e.CoCall != FunctionCallExpr.CoCallResolution.Yes && !(e.Function is ExtremePredicate)) {
                // check that the decreases measure goes down
                var calleeSCCLookup = e.IsByMethodCall ? (ICallable)e.Function.ByMethodDecl : e.Function;
                Contract.Assert(calleeSCCLookup != null);
                if (ModuleDefinition.InSameSCC(calleeSCCLookup, codeContext)) {
                  if (wfOptions.DoOnlyCoarseGrainedTerminationChecks) {
                    builder.Add(Assert(GetToken(expr), Bpl.Expr.False, new PODesc.IsNonRecursive()));
                  } else {
                    List<Expression> contextDecreases = codeContext.Decreases.Expressions;
                    List<Expression> calleeDecreases = e.Function.Decreases.Expressions;
                    if (e.Function == wfOptions.SelfCallsAllowance) {
                      allowance = Bpl.Expr.True;
                      if (!e.Function.IsStatic) {
                        allowance = BplAnd(allowance, Bpl.Expr.Eq(etran.TrExpr(e.Receiver), new Bpl.IdentifierExpr(e.tok, etran.This)));
                      }
                      for (int i = 0; i < e.Args.Count; i++) {
                        Expression ee = e.Args[i];
                        Formal ff = e.Function.Formals[i];
                        allowance = BplAnd(allowance,
                          Bpl.Expr.Eq(etran.TrExpr(ee),
                            new Bpl.IdentifierExpr(e.tok, ff.AssignUniqueName(currentDeclaration.IdGenerator), TrType(ff.Type))));
                      }
                    }
                    string hint;
                    switch (e.CoCall) {
                      case FunctionCallExpr.CoCallResolution.NoBecauseFunctionHasSideEffects:
                        hint = "note that only functions without side effects can be called co-recursively";
                        break;
                      case FunctionCallExpr.CoCallResolution.NoBecauseFunctionHasPostcondition:
                        hint = "note that only functions without any ensures clause can be called co-recursively";
                        break;
                      case FunctionCallExpr.CoCallResolution.NoBecauseIsNotGuarded:
                        hint = "note that the call is not sufficiently guarded to be used co-recursively";
                        break;
                      case FunctionCallExpr.CoCallResolution.NoBecauseRecursiveCallsAreNotAllowedInThisContext:
                        hint = "note that calls cannot be co-recursive in this context";
                        break;
                      case FunctionCallExpr.CoCallResolution.NoBecauseRecursiveCallsInDestructiveContext:
                        hint = "note that a call can be co-recursive only if all intra-cluster calls are in non-destructive contexts";
                        break;
                      case FunctionCallExpr.CoCallResolution.No:
                        hint = null;
                        break;
                      default:
                        Contract.Assert(false); // unexpected CoCallResolution
                        goto case FunctionCallExpr.CoCallResolution.No; // please the compiler
                    }
                    if (e.CoCallHint != null) {
                      hint = hint == null ? e.CoCallHint : string.Format("{0}; {1}", hint, e.CoCallHint);
                    }
                    CheckCallTermination(callExpr.tok, contextDecreases, calleeDecreases, allowance, e.Receiver, substMap, e.GetTypeArgumentSubstitutions(),
                      etran, etran, builder, codeContext.InferredDecreases, hint);
                  }
                }
              }
              // all is okay, so allow this function application access to the function's axiom, except if it was okay because of the self-call allowance.
              Bpl.IdentifierExpr canCallFuncID = new Bpl.IdentifierExpr(callExpr.tok, e.Function.FullSanitizedName + "#canCall", Bpl.Type.Bool);
              List<Bpl.Expr> args = etran.FunctionInvocationArguments(e, null, null);
              Bpl.Expr canCallFuncAppl = new Bpl.NAryExpr(GetToken(expr), new Bpl.FunctionCall(canCallFuncID), args);
              builder.Add(TrAssumeCmd(callExpr.tok, allowance == null ? canCallFuncAppl : Bpl.Expr.Or(allowance, canCallFuncAppl)));

              var returnType = e.Type.AsDatatype;
              if (returnType != null && returnType.Ctors.Count == 1) {
                var correctConstructor = FunctionCall(e.tok, returnType.Ctors[0].QueryField.FullSanitizedName, Bpl.Type.Bool, etran.TrExpr(e));
                // There is only one constructor, so the value must be been constructed by it; might as well assume that here.
                builder.Add(TrAssumeCmd(callExpr.tok, correctConstructor));
              }
            }

            break;
          }
        case SeqConstructionExpr constructionExpr: {
            var e = constructionExpr;
            CheckWellformed(e.N, wfOptions, locals, builder, etran);
            var desc = new PODesc.NonNegative("sequence size");
            builder.Add(Assert(GetToken(e.N), Bpl.Expr.Le(Bpl.Expr.Literal(0), etran.TrExpr(e.N)), desc));

            CheckWellformed(e.Initializer, wfOptions, locals, builder, etran);
            var eType = e.Type.AsSeqType.Arg;
            CheckElementInit(e.tok, false, new List<Expression>() { e.N }, eType, e.Initializer, null, builder, etran, wfOptions);
            break;
          }
        case MultiSetFormingExpr formingExpr: {
            MultiSetFormingExpr e = formingExpr;
            CheckWellformed(e.E, wfOptions, locals, builder, etran);
            break;
          }
        case OldExpr oldExpr: {
            var e = oldExpr;
            // Anything read inside the 'old' expressions depends only on the old heap, which isn't included in the
            // frame axiom.  In other words, 'old' expressions have no dependencies on the current heap.  Therefore,
            // we turn off any reads checks for "e.E".
            CheckWellformed(e.E, wfOptions.WithReadsChecks(false), locals, builder, etran.OldAt(e.AtLabel));
            break;
          }
        case UnchangedExpr unchangedExpr: {
            var e = unchangedExpr;
            foreach (var fe in e.Frame) {
              CheckWellformed(fe.E, wfOptions, locals, builder, etran);

              EachReferenceInFrameExpression(fe.E, locals, builder, etran, out var description, out var ty, out var r, out var ante);
              Bpl.Expr nonNull;
              if (ty.IsNonNullRefType) {
                nonNull = Bpl.Expr.True;
              } else {
                Contract.Assert(ty.IsRefType);
                nonNull = Bpl.Expr.Neq(r, predef.Null);
                builder.Add(Assert(GetToken(fe.E), BplImp(ante, nonNull), new PODesc.NonNull(description, description != "object")));
              }
              // check that "r" was allocated in the "e.AtLabel" state
              Bpl.Expr wh = GetWhereClause(fe.E.tok, r, ty, etran.OldAt(e.AtLabel), ISALLOC, true);
              if (wh != null) {
                var desc = new PODesc.IsAllocated(description, "in the old-state of the 'unchanged' predicate",
                  description != "object");
                builder.Add(Assert(GetToken(fe.E), BplImp(BplAnd(ante, nonNull), wh), desc));
              }
              // check that the 'unchanged' argument reads only what the context is allowed to read
              if (wfOptions.DoReadsChecks) {
                CheckFrameSubset(fe.E.tok,
                  new List<FrameExpression>() { fe },
                  null, new Dictionary<IVariable, Expression>(), etran, etran.ReadsFrame(fe.E.tok), wfOptions.AssertSink(this, builder),
                  new PODesc.FrameSubset($"read state of 'unchanged' {description}", false), wfOptions.AssertKv);
              }
            }

            break;
          }
        case UnaryExpr unaryExpr: {
            UnaryExpr e = unaryExpr;
            CheckWellformed(e.E, wfOptions, locals, builder, etran);
            if (e is ConversionExpr) {
              var ee = (ConversionExpr)e;
              CheckResultToBeInType(unaryExpr.tok, ee.E, ee.ToType, locals, builder, etran, ee.messagePrefix);
            }

            break;
          }
        case BinaryExpr binaryExpr: {
            BinaryExpr e = binaryExpr;
            CheckWellformed(e.E0, wfOptions, locals, builder, etran);
            switch (e.ResolvedOp) {
              case BinaryExpr.ResolvedOpcode.And:
              case BinaryExpr.ResolvedOpcode.Imp: {
                  BoogieStmtListBuilder b = new BoogieStmtListBuilder(this, options);
                  CheckWellformed(e.E1, wfOptions, locals, b, etran);
                  builder.Add(new Bpl.IfCmd(binaryExpr.tok, etran.TrExpr(e.E0), b.Collect(binaryExpr.tok), null, null));
                }
                break;
              case BinaryExpr.ResolvedOpcode.Or: {
                  BoogieStmtListBuilder b = new BoogieStmtListBuilder(this, options);
                  CheckWellformed(e.E1, wfOptions, locals, b, etran);
                  builder.Add(new Bpl.IfCmd(binaryExpr.tok, Bpl.Expr.Not(etran.TrExpr(e.E0)), b.Collect(binaryExpr.tok), null, null));
                }
                break;
              case BinaryExpr.ResolvedOpcode.Add:
              case BinaryExpr.ResolvedOpcode.Sub:
              case BinaryExpr.ResolvedOpcode.Mul:
                CheckWellformed(e.E1, wfOptions, locals, builder, etran);
                if (e.ResolvedOp == BinaryExpr.ResolvedOpcode.Sub && e.E0.Type.IsBigOrdinalType) {
                  var rhsIsNat = FunctionCall(binaryExpr.tok, "ORD#IsNat", Bpl.Type.Bool, etran.TrExpr(e.E1));
                  builder.Add(Assert(GetToken(expr), rhsIsNat, new PODesc.OrdinalSubtractionIsNatural()));
                  var offset0 = FunctionCall(binaryExpr.tok, "ORD#Offset", Bpl.Type.Int, etran.TrExpr(e.E0));
                  var offset1 = FunctionCall(binaryExpr.tok, "ORD#Offset", Bpl.Type.Int, etran.TrExpr(e.E1));
                  builder.Add(Assert(GetToken(expr), Bpl.Expr.Le(offset1, offset0), new PODesc.OrdinalSubtractionUnderflow()));
                } else if (e.Type.IsCharType) {
                  var e0 = FunctionCall(binaryExpr.tok, "char#ToInt", Bpl.Type.Int, etran.TrExpr(e.E0));
                  var e1 = FunctionCall(binaryExpr.tok, "char#ToInt", Bpl.Type.Int, etran.TrExpr(e.E1));
                  if (e.ResolvedOp == BinaryExpr.ResolvedOpcode.Add) {
                    builder.Add(Assert(GetToken(expr),
                      FunctionCall(Token.NoToken, BuiltinFunction.IsChar, null,
                        Bpl.Expr.Binary(BinaryOperator.Opcode.Add, e0, e1)), new PODesc.CharOverflow()));
                  } else {
                    Contract.Assert(e.ResolvedOp == BinaryExpr.ResolvedOpcode.Sub);  // .Mul is not supported for char
                    builder.Add(Assert(GetToken(expr),
                      FunctionCall(Token.NoToken, BuiltinFunction.IsChar, null,
                        Bpl.Expr.Binary(BinaryOperator.Opcode.Sub, e0, e1)), new PODesc.CharUnderflow()));
                  }
                }
                CheckResultToBeInType(binaryExpr.tok, binaryExpr, binaryExpr.Type, locals, builder, etran);
                break;
              case BinaryExpr.ResolvedOpcode.Div:
              case BinaryExpr.ResolvedOpcode.Mod: {
                  Bpl.Expr zero;
                  if (e.E1.Type.IsBitVectorType) {
                    zero = BplBvLiteralExpr(e.tok, BaseTypes.BigNum.ZERO, e.E1.Type.AsBitVectorType);
                  } else if (e.E1.Type.IsNumericBased(Type.NumericPersuasion.Real)) {
                    zero = Bpl.Expr.Literal(BaseTypes.BigDec.ZERO);
                  } else {
                    zero = Bpl.Expr.Literal(0);
                  }
                  CheckWellformed(e.E1, wfOptions, locals, builder, etran);
                  builder.Add(Assert(GetToken(expr), Bpl.Expr.Neq(etran.TrExpr(e.E1), zero), new PODesc.DivisorNonZero(e.E1), wfOptions.AssertKv));
                  CheckResultToBeInType(binaryExpr.tok, binaryExpr, binaryExpr.Type, locals, builder, etran);
                }
                break;
              case BinaryExpr.ResolvedOpcode.LeftShift:
              case BinaryExpr.ResolvedOpcode.RightShift: {
                  CheckWellformed(e.E1, wfOptions, locals, builder, etran);
                  var w = e.Type.AsBitVectorType.Width;
                  var upperDesc = new PODesc.ShiftUpperBound(w);
                  if (e.E1.Type.IsBitVectorType) {
                    // Known to be non-negative, so we don't need to check lower bound.
                    // Check upper bound, that is, check "E1 <= w"
                    var e1Width = e.E1.Type.AsBitVectorType.Width;
                    if (w < (BigInteger.One << e1Width)) {
                      // w is a number that can be represented in the e.E1.Type, so do the comparison in that bitvector type.
                      var bound = BplBvLiteralExpr(e.tok, BaseTypes.BigNum.FromInt(w), e1Width);
                      var cmp = etran.TrToFunctionCall(binaryExpr.tok, "le_bv" + e1Width, Bpl.Type.Bool, etran.TrExpr(e.E1), bound, false);
                      builder.Add(Assert(GetToken(expr), cmp, upperDesc, wfOptions.AssertKv));
                    } else {
                      // In the previous branch, we had:
                      //     w < 2^e1Width               (*)
                      // From the type of E1, we have:
                      //     E1 < 2^e1Width
                      // In this branch, (*) does not hold, so we therefore have the following:
                      //     E1 < 2^e1Width <= w
                      // In other words, the condition
                      //     E1 <= w
                      // already holds, so there is no reason to check it.
                    }
                  } else {
                    var positiveDesc = new PODesc.ShiftLowerBound();
                    builder.Add(Assert(GetToken(expr), Bpl.Expr.Le(Bpl.Expr.Literal(0), etran.TrExpr(e.E1)), positiveDesc, wfOptions.AssertKv));
                    builder.Add(Assert(GetToken(expr), Bpl.Expr.Le(etran.TrExpr(e.E1), Bpl.Expr.Literal(w)), upperDesc, wfOptions.AssertKv));
                  }
                }
                break;
              case BinaryExpr.ResolvedOpcode.EqCommon:
              case BinaryExpr.ResolvedOpcode.NeqCommon:
                CheckWellformed(e.E1, wfOptions, locals, builder, etran);
                if (e.InCompiledContext) {
                  if (CheckTypeCharacteristics_Visitor.CanCompareWith(e.E0) || CheckTypeCharacteristics_Visitor.CanCompareWith(e.E1)) {
                    // everything's fine
                  } else {
                    Contract.Assert(!e.E0.Type.SupportsEquality); // otherwise, CanCompareWith would have returned "true" above
                    Contract.Assert(!e.E1.Type.SupportsEquality); // otherwise, CanCompareWith would have returned "true" above
                    Contract.Assert(e.E0.Type.PartiallySupportsEquality); // otherwise, the code wouldn't have got passed the resolver
                    Contract.Assert(e.E1.Type.PartiallySupportsEquality); // otherwise, the code wouldn't have got passed the resolver
                    var dt = e.E0.Type.AsIndDatatype;
                    Contract.Assert(dt != null); // only inductive datatypes support equality partially

                    // to compare the datatype values for equality, there must not be any possibility that either of the datatype
                    // variants is a ghost constructor
                    var ghostConstructors = dt.Ctors.Where(ctor => ctor.IsGhost).ToList();
                    Contract.Assert(ghostConstructors.Count != 0);

                    void CheckOperand(Expression operand) {
                      var value = etran.TrExpr(operand);
                      var notGhostCtor = BplAnd(ghostConstructors.ConvertAll(
                        ctor => Bpl.Expr.Not(FunctionCall(expr.tok, ctor.QueryField.FullSanitizedName, Bpl.Type.Bool, value))));
                      builder.Add(Assert(GetToken(expr), notGhostCtor,
                        new PODesc.NotGhostVariant("equality", ghostConstructors)));
                    }

                    CheckOperand(e.E0);
                    CheckOperand(e.E1);
                  }


                }
                break;
              default:
                CheckWellformed(e.E1, wfOptions, locals, builder, etran);
                break;
            }

            break;
          }
        case TernaryExpr ternaryExpr: {
            var e = ternaryExpr;
            foreach (var ee in e.SubExpressions) {
              CheckWellformed(ee, wfOptions, locals, builder, etran);
            }
            switch (e.Op) {
              case TernaryExpr.Opcode.PrefixEqOp:
              case TernaryExpr.Opcode.PrefixNeqOp:
                if (e.E0.Type.IsNumericBased(Type.NumericPersuasion.Int)) {
                  builder.Add(Assert(GetToken(expr), Bpl.Expr.Le(Bpl.Expr.Literal(0), etran.TrExpr(e.E0)), new PODesc.PrefixEqualityLimit(), wfOptions.AssertKv));
                }
                break;
              default:
                Contract.Assert(false);  // unexpected ternary expression
                break;
            }

            break;
          }
        case LetExpr letExpr:
          CheckWellformedLetExprWithResult(letExpr, wfOptions, result, resultType, locals, builder, etran, true);
          result = null;
          break;
        case ComprehensionExpr comprehensionExpr: {
            var e = comprehensionExpr;
            var q = e as QuantifierExpr;
            var lam = e as LambdaExpr;
            var mc = e as MapComprehension;
            if (mc != null && !mc.IsGeneralMapComprehension) {
              mc = null;  // mc will be non-null when "e" is a general map comprehension
            }

            // This is a WF check, so we look at the original quantifier, not the split one.
            // This ensures that cases like forall x :: x != null && f(x.a) do not fail to verify.

            builder.Add(new Bpl.CommentCmd("Begin Comprehension WF check"));
            BplIfIf(e.tok, lam != null, null, builder, nextBuilder => {
              var comprehensionEtran = etran;
              if (lam != null) {
                // Havoc heap
                locals.Add(BplLocalVar(CurrentIdGenerator.FreshId((etran.UsesOldHeap ? "$Heap_at_" : "") + "$lambdaHeap#"), predef.HeapType, out var lambdaHeap));
                comprehensionEtran = new ExpressionTranslator(comprehensionEtran, lambdaHeap);
                nextBuilder.Add(new HavocCmd(expr.tok, Singleton((Bpl.IdentifierExpr)comprehensionEtran.HeapExpr)));
                nextBuilder.Add(new AssumeCmd(expr.tok, FunctionCall(expr.tok, BuiltinFunction.IsGoodHeap, null, comprehensionEtran.HeapExpr)));
                nextBuilder.Add(new AssumeCmd(expr.tok, HeapSameOrSucc(etran.HeapExpr, comprehensionEtran.HeapExpr)));
              }

              var substMap = SetupBoundVarsAsLocals(e.BoundVars, out var typeAntecedents, nextBuilder, locals, comprehensionEtran);
              BplIfIf(e.tok, true, typeAntecedents, nextBuilder, newBuilder => {
                var s = new Substituter(null, substMap, new Dictionary<TypeParameter, Type>());
                var body = Substitute(e.Term, null, substMap);
                var bodyLeft = mc != null ? Substitute(mc.TermLeft, null, substMap) : null;
                var substMapPrime = mc != null ? SetupBoundVarsAsLocals(e.BoundVars, newBuilder, locals, comprehensionEtran, "#prime") : null;
                var bodyLeftPrime = mc != null ? Substitute(mc.TermLeft, null, substMapPrime) : null;
                var bodyPrime = mc != null ? Substitute(e.Term, null, substMapPrime) : null;
                List<FrameExpression> reads = null;

                var newOptions = wfOptions;
                if (lam != null) {
                  // Set up a new frame
                  var frameName = CurrentIdGenerator.FreshId("$_Frame#l");
                  reads = lam.Reads.ConvertAll(s.SubstFrameExpr);
                  comprehensionEtran = comprehensionEtran.WithReadsFrame(frameName);
                  DefineFrame(e.tok, comprehensionEtran.ReadsFrame(e.tok), reads, newBuilder, locals, frameName, comprehensionEtran);

                  // Check frame WF and that it read covers itself
                  var delayer = new ReadsCheckDelayer(comprehensionEtran, wfOptions.SelfCallsAllowance, locals, builder, newBuilder);
                  delayer.DoWithDelayedReadsChecks(false, wfo => {
                    CheckFrameWellFormed(wfo, reads, locals, newBuilder, comprehensionEtran);
                  });

                  // continue doing reads checks, but don't delay them
                  newOptions = new WFOptions(wfOptions.SelfCallsAllowance, true, false);
                }

                // check requires/range
                Bpl.Expr guard = null;
                if (e.Range != null) {
                  var range = Substitute(e.Range, null, substMap);
                  CheckWellformed(range, newOptions, locals, newBuilder, comprehensionEtran);
                  guard = comprehensionEtran.TrExpr(range);
                }

                if (mc != null) {
                  Contract.Assert(bodyLeft != null);
                  BplIfIf(e.tok, guard != null, guard, newBuilder, b => { CheckWellformed(bodyLeft, newOptions, locals, b, comprehensionEtran); });
                }
                BplIfIf(e.tok, guard != null, guard, newBuilder, b => {
                  Bpl.Expr resultIe = null;
                  Type rangeType = null;
                  if (lam != null) {
                    var resultName = CurrentIdGenerator.FreshId("lambdaResult#");
                    var resultVar = new Bpl.LocalVariable(body.tok, new Bpl.TypedIdent(body.tok, resultName, TrType(body.Type)));
                    locals.Add(resultVar);
                    resultIe = new Bpl.IdentifierExpr(body.tok, resultVar);
                    rangeType = lam.Type.AsArrowType.Result;
                  }
                  CheckWellformedWithResult(body, newOptions, resultIe, rangeType, locals, b, comprehensionEtran, "lambda expression");
                });

                if (mc != null) {
                  Contract.Assert(substMapPrime != null);
                  Contract.Assert(bodyLeftPrime != null);
                  Contract.Assert(bodyPrime != null);
                  Bpl.Expr guardPrime = null;
                  if (guard != null) {
                    Contract.Assert(e.Range != null);
                    var rangePrime = Substitute(e.Range, null, substMapPrime);
                    guardPrime = comprehensionEtran.TrExpr(rangePrime);
                  }
                  BplIfIf(e.tok, guard != null, BplAnd(guard, guardPrime), newBuilder, b => {
                    var different = BplOr(
                      Bpl.Expr.Neq(comprehensionEtran.TrExpr(bodyLeft), comprehensionEtran.TrExpr(bodyLeftPrime)),
                      Bpl.Expr.Eq(comprehensionEtran.TrExpr(body), comprehensionEtran.TrExpr(bodyPrime)));
                    b.Add(Assert(GetToken(mc.TermLeft), different, new PODesc.ComprehensionNoAlias()));
                  });
                }
              });

              if (lam != null) {
                // assume false (heap was havoced inside an if)
                Contract.Assert(nextBuilder != builder);
                nextBuilder.Add(new AssumeCmd(e.tok, Bpl.Expr.False));
              }
            });
            builder.Add(new Bpl.CommentCmd("End Comprehension WF check"));
            break;
          }
        case StmtExpr stmtExpr:
          CheckWellformedStmtExpr(stmtExpr, wfOptions, result, resultType, locals, builder, etran);
          result = null;
          break;
        case ITEExpr iteExpr: {
            ITEExpr e = iteExpr;
            CheckWellformed(e.Test, wfOptions, locals, builder, etran);
            var bThen = new BoogieStmtListBuilder(this, options);
            var bElse = new BoogieStmtListBuilder(this, options);
            if (e.IsBindingGuard) {
              // if it is BindingGuard, e.Thn is a let-such-that created from the BindingGuard.
              // We don't need to do well-formedness check on the Rhs of the LetExpr since it
              // has already been checked in e.Test
              var letExpr = (LetExpr)e.Thn;
              Contract.Assert(letExpr != null);
              CheckWellformedLetExprWithResult(letExpr, wfOptions, result, resultType, locals, bThen, etran, false);
            } else {
              CheckWellformedWithResult(e.Thn, wfOptions, result, resultType, locals, bThen, etran, "if expression then branch");
            }
            CheckWellformedWithResult(e.Els, wfOptions, result, resultType, locals, bElse, etran, "if expression else branch");
            builder.Add(new Bpl.IfCmd(iteExpr.tok, etran.TrExpr(e.Test), bThen.Collect(iteExpr.tok), null, bElse.Collect(iteExpr.tok)));
            result = null;
            break;
          }
        case MatchExpr matchExpr:
          result = TrMatchExpr(matchExpr, wfOptions, result, resultType, locals, builder, etran);
          resultDescription = "match expression";
          break;
        case DatatypeUpdateExpr updateExpr: {
            var e = updateExpr;
            // check that source expression is created from one of the legal source constructors, then proceed according to the .ResolvedExpression
            var correctConstructor = BplOr(e.LegalSourceConstructors.ConvertAll(
              ctor => FunctionCall(e.tok, ctor.QueryField.FullSanitizedName, Bpl.Type.Bool, etran.TrExpr(e.Root))));
            if (e.LegalSourceConstructors.Count == e.Type.AsDatatype.Ctors.Count) {
              // Every constructor has this destructor; no need to check anything
            } else {
              builder.Add(Assert(GetToken(expr), correctConstructor,
                new PODesc.ValidConstructorNames(DatatypeDestructor.PrintableCtorNameList(e.LegalSourceConstructors, "or"))));
            }

            CheckNotGhostVariant(e.InCompiledContext, updateExpr, e.Root, "update of", e.Members,
              e.LegalSourceConstructors, builder, etran);

            CheckWellformedWithResult(e.ResolvedExpression, wfOptions, result, resultType, locals, builder, etran, resultDescription);
            result = null;
            break;
          }
        case ConcreteSyntaxExpression expression: {
            var e = expression;
            CheckWellformedWithResult(e.ResolvedExpression, wfOptions, result, resultType, locals, builder, etran, resultDescription);
            result = null;
            break;
          }
        case NestedMatchExpr nestedMatchExpr:
          CheckWellformedWithResult(nestedMatchExpr.Flattened, wfOptions, result, resultType, locals, builder, etran, resultDescription);
          result = null;
          break;
        case BoogieFunctionCall call: {
            var e = call;
            foreach (var arg in e.Args) {
              CheckWellformed(arg, wfOptions, locals, builder, etran);
            }

            break;
          }
        default:
          Contract.Assert(false); throw new cce.UnreachableException();  // unexpected expression
      }

      if (result != null) {
        Contract.Assert(resultType != null);
        var bResult = etran.TrExpr(expr);
        CheckSubrange(expr.tok, bResult, expr.Type, resultType, builder);
        builder.Add(TrAssumeCmdWithDependenciesAndExtend(etran, expr.tok, expr, e => Bpl.Expr.Eq(result, e),
          resultDescription));
        builder.Add(TrAssumeCmd(expr.tok, CanCallAssumption(expr, etran)));
        builder.Add(new CommentCmd("CheckWellformedWithResult: any expression"));
        builder.Add(TrAssumeCmd(expr.tok, MkIs(result, resultType)));
      }
    }

    private Expr TrMatchExpr(MatchExpr me, WFOptions wfOptions, Expr result, Type resultType, List<Variable> locals,
      BoogieStmtListBuilder builder, ExpressionTranslator etran) {
      FillMissingCases(me);

      CheckWellformed(me.Source, wfOptions, locals, builder, etran);
      Bpl.Expr src = etran.TrExpr(me.Source);
      Bpl.IfCmd ifCmd = null;
      BoogieStmtListBuilder elsBldr = new BoogieStmtListBuilder(this, options);
      elsBldr.Add(TrAssumeCmd(me.tok, Bpl.Expr.False));
      StmtList els = elsBldr.Collect(me.tok);
      foreach (var missingCtor in me.MissingCases) {
        // havoc all bound variables
        var b = new BoogieStmtListBuilder(this, options);
        List<Variable> newLocals = new List<Variable>();
        Bpl.Expr r = CtorInvocation(me.tok, missingCtor, etran, newLocals, b);
        locals.AddRange(newLocals);

        if (newLocals.Count != 0) {
          List<Bpl.IdentifierExpr> havocIds = new List<Bpl.IdentifierExpr>();
          foreach (Variable local in newLocals) {
            havocIds.Add(new Bpl.IdentifierExpr(local.tok, local));
          }

          builder.Add(new Bpl.HavocCmd(me.tok, havocIds));
        }

        String missingStr = me.Context.FillHole(new IdCtx(missingCtor)).AbstractAllHoles().ToString();
        b.Add(Assert(GetToken(me), Bpl.Expr.False, new PODesc.MatchIsComplete("expression", missingStr)));

        Bpl.Expr guard = Bpl.Expr.Eq(src, r);
        ifCmd = new Bpl.IfCmd(me.tok, guard, b.Collect(me.tok), ifCmd, els);
        els = null;
      }

      for (int i = me.Cases.Count; 0 <= --i;) {
        MatchCaseExpr mc = me.Cases[i];
        BoogieStmtListBuilder b = new BoogieStmtListBuilder(this, options);
        Bpl.Expr ct = CtorInvocation(mc, me.Source.Type, etran, locals, b, NOALLOC, false);
        // generate:  if (src == ctor(args)) { assume args-is-well-typed; mc.Body is well-formed; assume Result == TrExpr(case); } else ...
        CheckWellformedWithResult(mc.Body, wfOptions, result, resultType, locals, b, etran, "match expression branch result");
        ifCmd = new Bpl.IfCmd(mc.tok, Bpl.Expr.Eq(src, ct), b.Collect(mc.tok), ifCmd, els);
        els = null;
      }

      builder.Add(ifCmd);
      result = null;
      return result;
    }

    private void CheckWellformedStmtExpr(StmtExpr stmtExpr, WFOptions options, Expr result, Type resultType, List<Variable> locals,
      BoogieStmtListBuilder builder, ExpressionTranslator etran) {
      // If we're inside an "old" expression, then "etran" will know how to translate
      // expressions. However, here, we're also having to translate e.S, which is a
      // Statement. Since statement translation (in particular, translation of CallStmt's)
      // work directly on the global variable $Heap, we temporarily change its value here.
      if (etran.UsesOldHeap) {
        BuildWithHeapAs(stmtExpr.S.Tok, etran.HeapExpr, "StmtExpr#", locals, builder,
          () => TrStmt(stmtExpr.S, builder, locals, etran));
      } else {
        TrStmt(stmtExpr.S, builder, locals, etran);
      }

      CheckWellformedWithResult(stmtExpr.E, options, result, resultType, locals, builder, etran, "statement expression result");
    }

    /// <summary>
    /// Temporarily set the heap to the value etran.HeapExpr and call build().
    ///
    /// The Boogie code generated by build() should have just one exit point, namely at the
    /// end of the code generated. (Any other exit would cause control flow to miss
    /// BuildWithHeapAs's assignment that restores the value of $Heap.)
    /// </summary>
    void BuildWithHeapAs(IToken token, Bpl.Expr temporaryHeap, string heapVarSuffix, List<Variable> locals,
      BoogieStmtListBuilder builder, System.Action build) {
      var suffix = CurrentIdGenerator.FreshId(heapVarSuffix);
      var tmpHeapVar = new Bpl.LocalVariable(token, new Bpl.TypedIdent(token, "Heap$" + suffix, predef.HeapType));
      locals.Add(tmpHeapVar);
      var tmpHeap = new Bpl.IdentifierExpr(token, tmpHeapVar);
      var generalEtran = new ExpressionTranslator(this, predef, token);
      var theHeap = generalEtran.HeapCastToIdentifierExpr;

      // tmpHeap := $Heap;
      builder.Add(Bpl.Cmd.SimpleAssign(token, tmpHeap, theHeap));
      // $Heap := etran.HeapExpr;
      builder.Add(Bpl.Cmd.SimpleAssign(token, theHeap, temporaryHeap));

      build();

      // $Heap := tmpHeap;
      builder.Add(Bpl.Cmd.SimpleAssign(token, theHeap, tmpHeap));
    }

    private void CheckNotGhostVariant(MemberSelectExpr expr, string whatKind, List<DatatypeCtor> candidateCtors,
      BoogieStmtListBuilder builder, ExpressionTranslator etran) {
      CheckNotGhostVariant(expr.InCompiledContext, expr, expr.Obj, whatKind, new List<MemberDecl>() { expr.Member },
        candidateCtors, builder, etran);
    }

    private void CheckNotGhostVariant(bool inCompiledContext, Expression exprUsedForToken, Expression datatypeValue,
      string whatKind, List<MemberDecl> members, List<DatatypeCtor> candidateCtors, BoogieStmtListBuilder builder, ExpressionTranslator etran) {
      if (inCompiledContext) {
        // check that there is no possibility that the datatype variant is a ghost constructor
        var enclosingGhostConstructors = candidateCtors.Where(ctor => ctor.IsGhost).ToList();
        if (enclosingGhostConstructors.Count != 0) {
          var obj = etran.TrExpr(datatypeValue);
          var notGhostCtor = BplAnd(enclosingGhostConstructors.ConvertAll(
            ctor => Bpl.Expr.Not(FunctionCall(exprUsedForToken.tok, ctor.QueryField.FullSanitizedName, Bpl.Type.Bool, obj))));
          builder.Add(Assert(GetToken(exprUsedForToken), notGhostCtor,
            new PODesc.NotGhostVariant(whatKind,
              Util.PrintableNameList(members.ConvertAll(member => member.Name), "and"),
              enclosingGhostConstructors)));
        }
      }
    }

    void CheckWellformedSpecialFunction(FunctionCallExpr expr, WFOptions options, Bpl.Expr result, Type resultType, List<Bpl.Variable> locals,
                               BoogieStmtListBuilder builder, ExpressionTranslator etran) {
      Contract.Requires(expr.Function is SpecialFunction);

      string name = expr.Function.Name;
      CheckWellformed(expr.Receiver, options, locals, builder, etran);
      if (name == "RotateLeft" || name == "RotateRight") {
        var w = expr.Type.AsBitVectorType.Width;
        Expression arg = expr.Args[0];
        builder.Add(Assert(GetToken(expr), Bpl.Expr.Le(Bpl.Expr.Literal(0), etran.TrExpr(arg)), new PODesc.ShiftLowerBound(), options.AssertKv));
        builder.Add(Assert(GetToken(expr), Bpl.Expr.Le(etran.TrExpr(arg), Bpl.Expr.Literal(w)), new PODesc.ShiftUpperBound(w), options.AssertKv));
      }
    }

    void CheckWellformedLetExprWithResult(LetExpr e, WFOptions wfOptions, Bpl.Expr result, Type resultType, List<Bpl.Variable> locals,
      BoogieStmtListBuilder builder, ExpressionTranslator etran, bool checkRhs) {
      if (e.Exact) {
        var uniqueSuffix = "#Z" + defaultIdGenerator.FreshNumericId("#Z");
        var substMap = SetupBoundVarsAsLocals(e.BoundVars.ToList<BoundVar>(), builder, locals, etran, "#Z");
        Contract.Assert(e.LHSs.Count == e.RHSs.Count);  // checked by resolution
        var varNameGen = CurrentIdGenerator.NestedFreshIdGenerator("let#");
        for (int i = 0; i < e.LHSs.Count; i++) {
          var pat = e.LHSs[i];
          var rhs = e.RHSs[i];
          var nm = varNameGen.FreshId(string.Format("#{0}#", i));
          var r = new Bpl.LocalVariable(pat.tok, new Bpl.TypedIdent(pat.tok, nm, TrType(rhs.Type)));
          locals.Add(r);
          var rIe = new Bpl.IdentifierExpr(rhs.tok, r);
          CheckWellformedWithResult(e.RHSs[i], wfOptions, rIe, pat.Expr.Type, locals, builder, etran, "let expression binding RHS well-formed");
          CheckCasePatternShape(pat, rIe, rhs.tok, pat.Expr.Type, builder);
          var substExpr = Substitute(pat.Expr, null, substMap);
          builder.Add(TrAssumeCmdWithDependenciesAndExtend(etran, e.tok, substExpr, e => Bpl.Expr.Eq(e, rIe), "let expression binding"));
        }
        CheckWellformedWithResult(Substitute(e.Body, null, substMap), wfOptions, result, resultType, locals, builder, etran, "let expression result");

      } else {
        // CheckWellformed(var b :| RHS(b); Body(b)) =
        //   var b;
        //   if (typeAntecedent(b)) {
        //     CheckWellformed(RHS(b));
        //   }
        //   assert (exists b' :: typeAntecedent' && RHS(b'));
        //   assume typeAntecedent(b);
        //   assume RHS(b);
        //   CheckWellformed(Body(b));
        //   If non-ghost:  var b' where typeAntecedent; assume RHS(b'); assert Body(b) == Body(b');
        //   assume CanCall
        Contract.Assert(e.RHSs.Count == 1);  // this is true of all successfully resolved let-such-that expressions
        var lhsVars = e.BoundVars.ToList<BoundVar>();
        var substMap = SetupBoundVarsAsLocals(lhsVars, out var typeAntecedent, builder, locals, etran);
        var rhs = Substitute(e.RHSs[0], null, substMap);
        if (checkRhs) {
          var wellFormednessBuilder = new BoogieStmtListBuilder(this, this.options);
          CheckWellformed(rhs, wfOptions, locals, wellFormednessBuilder, etran);
          var ifCmd = new Bpl.IfCmd(e.tok, typeAntecedent, wellFormednessBuilder.Collect(e.tok), null, null);
          builder.Add(ifCmd);

          var bounds = lhsVars.ConvertAll(_ => (ComprehensionExpr.BoundedPool)new ComprehensionExpr.SpecialAllocIndependenceAllocatedBoundedPool());  // indicate "no alloc" (is this what we want?)
          GenerateAndCheckGuesses(e.tok, lhsVars, bounds, e.RHSs[0], TrTrigger(etran, e.Attributes, e.tok), builder, etran);
        }
        // assume typeAntecedent(b);
        builder.Add(TrAssumeCmd(e.tok, typeAntecedent));
        // assume RHS(b);
        builder.Add(TrAssumeCmd(e.tok, etran.TrExpr(rhs)));
        var letBody = Substitute(e.Body, null, substMap);
        CheckWellformed(letBody, wfOptions, locals, builder, etran);
        if (e.Constraint_Bounds != null) {
          var substMap_prime = SetupBoundVarsAsLocals(lhsVars, builder, locals, etran);
          var nonGhostMap_prime = new Dictionary<IVariable, Expression>();
          foreach (BoundVar bv in lhsVars) {
            nonGhostMap_prime.Add(bv, bv.IsGhost ? substMap[bv] : substMap_prime[bv]);
          }
          var rhs_prime = Substitute(e.RHSs[0], null, nonGhostMap_prime);
          var letBody_prime = Substitute(e.Body, null, nonGhostMap_prime);
          builder.Add(TrAssumeCmd(e.tok, CanCallAssumption(rhs_prime, etran)));
          builder.Add(TrAssumeCmdWithDependencies(etran, e.tok, rhs_prime, "assign-such-that constraint"));
          builder.Add(TrAssumeCmd(e.tok, CanCallAssumption(letBody_prime, etran)));
          var eq = Expression.CreateEq(letBody, letBody_prime, e.Body.Type);
          builder.Add(Assert(GetToken(e), etran.TrExpr(eq),
            new PODesc.LetSuchThatUnique(e.RHSs[0], e.BoundVars.ToList())));
        }
        // assume $let$canCall(g);
        LetDesugaring(e);  // call LetDesugaring to prepare the desugaring and populate letSuchThatExprInfo with something for e
        var info = letSuchThatExprInfo[e];
        builder.Add(new Bpl.AssumeCmd(e.tok, info.CanCallFunctionCall(this, etran)));
        // If we are supposed to assume "result" to equal this expression, then use the body of the let-such-that, not the generated $let#... function
        if (result != null) {
          Contract.Assert(resultType != null);
          var bResult = etran.TrExpr(letBody);
          CheckSubrange(letBody.tok, bResult, letBody.Type, resultType, builder);
          builder.Add(TrAssumeCmdWithDependenciesAndExtend(etran, e.tok, letBody, e => Expr.Eq(result, e), "let expression"));
          builder.Add(TrAssumeCmd(letBody.tok, CanCallAssumption(letBody, etran)));
          builder.Add(new CommentCmd("CheckWellformedWithResult: Let expression"));
          builder.Add(TrAssumeCmd(letBody.tok, MkIs(result, resultType)));
        }
      }
    }

    void CheckFrameWellFormed(WFOptions wfo, List<FrameExpression> fes, List<Variable> locals, BoogieStmtListBuilder builder, ExpressionTranslator etran) {
      Contract.Requires(fes != null);
      Contract.Requires(locals != null);
      Contract.Requires(builder != null);
      Contract.Requires(etran != null);
      foreach (var fe in fes) {
        CheckWellformed(fe.E, wfo, locals, builder, etran);
        if (fe.Field != null && fe.E.Type.IsRefType) {
          builder.Add(Assert(fe.tok, Bpl.Expr.Neq(etran.TrExpr(fe.E), predef.Null), new PODesc.FrameDereferenceNonNull()));
        }
      }
    }

  }
}<|MERGE_RESOLUTION|>--- conflicted
+++ resolved
@@ -712,20 +712,6 @@
                 }
               }
               // check that the preconditions for the call hold
-<<<<<<< HEAD
-              foreach (AttributedExpression p in e.Function.Req) {
-                Expression precond = Substitute(p.E, e.Receiver, substMap, e.GetTypeArgumentSubstitutions());
-                var (errorMessage, successMessage) = CustomErrorMessage(p.Attributes);
-                foreach (var ss in TrSplitExpr(precond, etran, true, out var splitHappened)) {
-                  if (ss.IsChecked) {
-                    var tok = new NestedToken(GetToken(expr), ss.Tok);
-                    var desc = new PODesc.PreconditionSatisfied(errorMessage, successMessage);
-                    if (wfOptions.AssertKv != null) {
-                      // use the given assert attribute only
-                      builder.Add(Assert(tok, ss.E, desc, wfOptions.AssertKv));
-                    } else {
-                      builder.Add(AssertNS(tok, ss.E, desc));
-=======
               // the check for .reads function must be translated explicitly: their declaration lacks
               // an explicit precondition, which is added as an axiom in Translator.cs
               if (e.Function.Name == "reads" && !e.Receiver.Type.IsArrowTypeWithoutReadEffects) {
@@ -755,11 +741,10 @@
                       var desc = new PODesc.PreconditionSatisfied(errorMessage, successMessage);
                       if (wfOptions.AssertKv != null) {
                         // use the given assert attribute only
-                        builder.Add(Assert(tok, ss.E, new PODesc.PreconditionSatisfied(errorMessage, successMessage), wfOptions.AssertKv));
+                        builder.Add(Assert(tok, ss.E, desc, wfOptions.AssertKv));
                       } else {
-                        builder.Add(AssertNS(tok, ss.E, new PODesc.PreconditionSatisfied(errorMessage, successMessage)));
+                        builder.Add(AssertNS(tok, ss.E, desc));
                       }
->>>>>>> 1f03ae2c
                     }
                   }
                   if (wfOptions.AssertKv == null) {
@@ -767,18 +752,12 @@
                     builder.Add(TrAssumeCmd(callExpr.tok, etran.TrExpr(precond)));
                   }
                 }
-<<<<<<< HEAD
-                if (wfOptions.AssertKv == null) {
-                  // assume only if no given assert attribute is given
-                  builder.Add(TrAssumeCmdWithDependencies(etran, callExpr.tok, precond, "function precondition"));
-=======
                 if (wfOptions.DoReadsChecks) {
                   // check that the callee reads only what the caller is already allowed to read
                   var s = new Substituter(null, new Dictionary<IVariable, Expression>(), e.GetTypeArgumentSubstitutions());
                   CheckFrameSubset(callExpr.tok,
                     e.Function.Reads.ConvertAll(s.SubstFrameExpr),
                     e.Receiver, substMap, etran, etran.ReadsFrame(callExpr.tok), wfOptions.AssertSink(this, builder), new PODesc.FrameSubset("invoke function", false), wfOptions.AssertKv);
->>>>>>> 1f03ae2c
                 }
               }
               Bpl.Expr allowance = null;
