using System;
using System.Collections.Generic;
using System.Diagnostics.Contracts;
using System.Linq;
using System.Text;
using Microsoft.Boogie;
using Bpl = Microsoft.Boogie;
using static Microsoft.Dafny.Util;
using PODesc = Microsoft.Dafny.ProofObligationDescription;

namespace Microsoft.Dafny {
  public partial class Translator {
    void AddClassMembers(TopLevelDeclWithMembers c, bool includeAllMethods, bool includeInformationAboutType) {
      Contract.Requires(sink != null && predef != null);
      Contract.Requires(c != null);
      Contract.Ensures(fuelContext == Contract.OldValue(fuelContext));
      Contract.Assert(VisibleInScope(c));

      if (includeInformationAboutType) {
        sink.AddTopLevelDeclaration(GetClass(c));
        if (c is ArrayClassDecl) {
          // classes.Add(c, predef.ClassDotArray);
          AddAllocationAxiom(null, null, (ArrayClassDecl)c, true);
        }

        if (c is ClassLikeDecl) {
          AddIsAndIsAllocForClassLike(c);
        }

        if (c is TraitDecl) {
          //this adds: function implements$J(Ty, typeArgs): bool;
          var arg_ref = new Bpl.Formal(c.tok, new Bpl.TypedIdent(c.tok, "ty", predef.Ty), true);
          var vars = new List<Bpl.Variable> { arg_ref };
          vars.AddRange(MkTyParamFormals(GetTypeParams(c), false));
          var res = new Bpl.Formal(c.tok, new Bpl.TypedIdent(c.tok, Bpl.TypedIdent.NoName, Bpl.Type.Bool), false);
          var implement_intr = new Bpl.Function(c.tok, "implements$" + c.FullSanitizedName, vars, res);
          sink.AddTopLevelDeclaration(implement_intr);
        } else if (c is ClassDecl classDecl) {
          AddImplementsAxioms(classDecl);
        }
      }

      foreach (MemberDecl member in c.Members.FindAll(VisibleInScope)) {
        Contract.Assert(isAllocContext == null);
        currentDeclaration = member;
        if (!filterOnlyMembers || member.HasUserAttribute("only", out _)) {
          SetAssertionOnlyFilter(member);
        } else {
          assertionOnlyFilter = _ => false;
        }

        if (member is Field) {
          Field f = (Field)member;
          Boogie.Declaration fieldDeclaration;
          if (f is ConstantField) {
            // The following call has the side effect of idempotently creating and adding the function to the sink's top-level declarations
            Contract.Assert(currentModule == null);
            currentModule = f.EnclosingClass.EnclosingModuleDefinition;
            var oldFuelContext = fuelContext;
            fuelContext = FuelSetting.NewFuelContext(f);
            fieldDeclaration = GetReadonlyField(f);
            fuelContext = oldFuelContext;
            currentModule = null;
          } else {
            if (f.IsMutable) {
              fieldDeclaration = GetField(f);
              sink.AddTopLevelDeclaration(fieldDeclaration);
            } else {
              fieldDeclaration = GetReadonlyField(f);
              if (fieldDeclaration != predef.ArrayLength) {
                sink.AddTopLevelDeclaration(fieldDeclaration);
              }
            }
          }
          AddAllocationAxiom(fieldDeclaration, f, c);
        } else if (member is Function function) {
          AddFunction_Top(function, includeAllMethods);
        } else if (member is Method method) {
          AddMethod_Top(method, false, includeAllMethods);
        } else {
          Contract.Assert(false); throw new cce.UnreachableException();  // unexpected member
        }
        ResetAssertionOnlyFilter();
      }
    }

    /**
      Add $Is and $IsAlloc for this class :
         axiom (forall p: ref, G: Ty ::
            { $Is(p, TClassA(G), h) }
            $Is(p, TClassA(G), h) <=> (p == null || dtype(p) == TClassA(G));
         axiom (forall p: ref, h: Heap, G: Ty ::
            { $IsAlloc(p, TClassA(G), h) }
            $IsAlloc(p, TClassA(G), h) => (p == null || h[p, alloc]);
     */
    private void AddIsAndIsAllocForClassLike(TopLevelDeclWithMembers c) {
      MapM(c is ClassLikeDecl ? Bools : new List<bool>(), is_alloc => {
        var vars = MkTyParamBinders(GetTypeParams(c), out var tyexprs);

        var o = BplBoundVar("$o", predef.RefType, vars);

        Bpl.Expr body, is_o;
        Bpl.Expr o_null = Bpl.Expr.Eq(o, predef.Null);
        Bpl.Expr o_ty = ClassTyCon(c, tyexprs);
        string name;

        if (is_alloc) {
          name = c + ": Class $IsAlloc";
          var h = BplBoundVar("$h", predef.HeapType, vars);
          // $IsAlloc(o, ..)
          is_o = MkIsAlloc(o, o_ty, h);
          body = BplIff(is_o, BplOr(o_null, IsAlloced(c.tok, h, o)));
        } else {
          name = c + ": Class $Is";
          // $Is(o, ..)
          is_o = MkIs(o, o_ty);
          Bpl.Expr rhs;
          if (c == program.BuiltIns.ObjectDecl) {
            rhs = Bpl.Expr.True;
          } else if (c is TraitDecl) {
            //generating $o == null || implements$J(dtype(x), typeArgs)
            var t = (TraitDecl)c;
            var dtypeFunc = FunctionCall(o.tok, BuiltinFunction.DynamicType, null, o);
            var implementsJ_Arguments = new List<Expr> { dtypeFunc }; // TODO: also needs type parameters
            implementsJ_Arguments.AddRange(tyexprs);
            Bpl.Expr implementsFunc =
              FunctionCall(t.tok, "implements$" + t.FullSanitizedName, Bpl.Type.Bool, implementsJ_Arguments);
            rhs = BplOr(o_null, implementsFunc);
          } else {
            rhs = BplOr(o_null, DType(o, o_ty));
          }

          body = BplIff(is_o, rhs);
        }

        var axiom = new Boogie.Axiom(c.tok, BplForall(vars, BplTrigger(is_o), body), name);
        AddOtherDefinition(GetOrCreateTypeConstructor(c), axiom);
      });
    }

    void AddFunction_Top(Function f, bool includeAllMethods) {
      FuelContext oldFuelContext = this.fuelContext;
      this.fuelContext = FuelSetting.NewFuelContext(f);
      isAllocContext = new IsAllocContext(options, true);

      AddClassMember_Function(f);

      if (InVerificationScope(f)) {
        AddWellformednessCheck(f);
        if (f.OverriddenFunction != null) { //it means that f is overriding its associated parent function
          AddFunctionOverrideCheckImpl(f);
        }
      }
      if (f is ExtremePredicate cop) {
        AddClassMember_Function(cop.PrefixPredicate);
        // skip the well-formedness check, because it has already been done for the extreme predicate
      } else if (f.ByMethodDecl != null) {
        AddMethod_Top(f.ByMethodDecl, true, includeAllMethods);
      }

      this.fuelContext = oldFuelContext;
      isAllocContext = null;
    }

    void AddMethod_Top(Method m, bool isByMethod, bool includeAllMethods) {
      if (!includeAllMethods && !InVerificationScope(m) && !referencedMembers.Contains(m)) {
        // do nothing
        return;
      }

      FuelContext oldFuelContext = this.fuelContext;
      this.fuelContext = FuelSetting.NewFuelContext(m);

      // wellformedness check for method specification
      if (m.EnclosingClass is IteratorDecl && m == ((IteratorDecl)m.EnclosingClass).Member_MoveNext) {
        // skip the well-formedness check, because it has already been done for the iterator
      } else {
        if (!isByMethod) {
          var proc = AddMethod(m, MethodTranslationKind.SpecWellformedness);
          sink.AddTopLevelDeclaration(proc);
          if (InVerificationScope(m)) {
            AddMethodImpl(m, proc, true);
          }
        }
        if (m.OverriddenMethod != null && InVerificationScope(m)) //method has overridden a parent method
        {
          var procOverrideChk = AddMethod(m, MethodTranslationKind.OverrideCheck);
          sink.AddTopLevelDeclaration(procOverrideChk);
          AddMethodOverrideCheckImpl(m, procOverrideChk);
        }
      }
      // the method spec itself
      if (!isByMethod) {
        sink.AddTopLevelDeclaration(AddMethod(m, MethodTranslationKind.Call));
      }
      if (m is ExtremeLemma) {
        // Let the CoCall and Impl forms to use m.PrefixLemma signature and specification (and
        // note that m.PrefixLemma.Body == m.Body.
        m = ((ExtremeLemma)m).PrefixLemma;
        sink.AddTopLevelDeclaration(AddMethod(m, MethodTranslationKind.CoCall));
      }
      if (!m.HasVerifyFalseAttribute && m.Body != null && InVerificationScope(m)) {
        // ...and its implementation
        assertionCount = 0;
        var proc = AddMethod(m, MethodTranslationKind.Implementation);
        sink.AddTopLevelDeclaration(proc);
        AddMethodImpl(m, proc, false);
      }
      Reset();
      this.fuelContext = oldFuelContext;
    }

    private void AddAllocationAxiom(Boogie.Declaration fieldDeclaration, Field f, TopLevelDeclWithMembers c, bool is_array = false) {
      Contract.Requires(c != null);
      // IFF you're adding the array axioms, then the field should be null
      Contract.Requires(is_array == (f == null));
      Contract.Requires(sink != null && predef != null);

      Bpl.Expr heightAntecedent = Bpl.Expr.True;
      if (f is ConstantField) {
        var cf = (ConstantField)f;
        AddWellformednessCheck(cf);
        if (InVerificationScope(cf)) {
          var etran = new ExpressionTranslator(this, predef, f.tok);
          heightAntecedent = Bpl.Expr.Lt(Bpl.Expr.Literal(cf.EnclosingModule.CallGraph.GetSCCRepresentativePredecessorCount(cf)), etran.FunctionContextHeight());
        }
      }

      if (f is ConstantField && f.IsStatic) {
        AddStaticConstFieldAllocationAxiom(fieldDeclaration, f, c, heightAntecedent);
      } else {
        AddInstanceFieldAllocationAxioms(fieldDeclaration, f, c, is_array, heightAntecedent);
      }
    }

    /// <summary>
    /// For a non-static field "f" in a class "c(G)", generate:
    ///     // type axiom:
    ///     // If "G" is empty, then TClassA(G) is omitted from trigger.
    ///     // If "c" is an array declaration, then the bound variables also include the index variables "ii" and "h[o, f]" has the form "h[o, Index(ii)]".
    ///     // If "f" is readonly, then "h[o, f]" has the form "f(o)" (for special fields) or "f(G,o)" (for programmer-declared const fields),
    ///     // so "h" and $IsHeap(h) are omitted.
    ///     axiom fh < FunctionContextHeight ==>
    ///       (forall o: ref, h: Heap, G : Ty ::
    ///         { h[o, f], TClassA(G) }
    ///         $IsHeap(h) &&
    ///         o != null && $Is(o, TClassA(G))  // or dtype(o) = TClassA(G)
    ///         ==>
    ///         $Is(h[o, f], TT(PP)));
    ///
    ///     // allocation axiom:
    ///     // As above for "G" and "ii", but "h" is included no matter what.
    ///     axiom fh < FunctionContextHeight ==>
    ///       (forall o: ref, h: Heap, G : Ty ::
    ///         { h[o, f], TClassA(G) }
    ///         $IsHeap(h) &&
    ///         o != null && $Is(o, TClassA(G)) &&  // or dtype(o) = TClassA(G)
    ///         h[o, alloc]
    ///         ==>
    ///         $IsAlloc(h[o, f], TT(PP), h));
    /// </summary>
    private void AddInstanceFieldAllocationAxioms(Bpl.Declaration fieldDeclaration, Field f, TopLevelDeclWithMembers c,
      bool is_array, Expr heightAntecedent) {
      var bvsTypeAxiom = new List<Bpl.Variable>();
      var bvsAllocationAxiom = new List<Bpl.Variable>();

      var tyvars = MkTyParamBinders(GetTypeParams(c), out var tyexprs);
      bvsTypeAxiom.AddRange(tyvars);
      bvsAllocationAxiom.AddRange(tyvars);

      // This is the typical case (that is, f is not a static const field)

      var hVar = BplBoundVar("$h", predef.HeapType, out var h);
      var oVar = BplBoundVar("$o", TrType(Resolver.GetThisType(c.tok, c)), out var o);

      // TClassA(G)
      Bpl.Expr o_ty = ClassTyCon(c, tyexprs);

      var isGoodHeap = FunctionCall(c.tok, BuiltinFunction.IsGoodHeap, null, h);
      Bpl.Expr isalloc_o;
      if (!(c is ClassLikeDecl)) {
        var udt = UserDefinedType.FromTopLevelDecl(c.tok, c);
        isalloc_o = MkIsAlloc(o, udt, h);
      } else if (RevealedInScope(c)) {
        isalloc_o = IsAlloced(c.tok, h, o);
      } else {
        // c is only provided, not revealed, in the scope. Use the non-null type decl's internal synonym
        var cl = (ClassDecl)c;
        Contract.Assert(cl.NonNullTypeDecl != null);
        var udt = UserDefinedType.FromTopLevelDecl(c.tok, cl.NonNullTypeDecl);
        isalloc_o = MkIsAlloc(o, udt, h);
      }

      Bpl.Expr indexBounds = Bpl.Expr.True;
      Bpl.Expr oDotF;
      if (is_array) {
        // generate h[o,Index(ii)]
        bvsTypeAxiom.Add(hVar);
        bvsTypeAxiom.Add(oVar);
        bvsAllocationAxiom.Add(hVar);
        bvsAllocationAxiom.Add(oVar);

        var ac = (ArrayClassDecl)c;
        var ixs = new List<Bpl.Expr>();
        for (int i = 0; i < ac.Dims; i++) {
          Bpl.Variable v = BplBoundVar("$i" + i, Bpl.Type.Int, out var e);
          ixs.Add(e);
          bvsTypeAxiom.Add(v);
          bvsAllocationAxiom.Add(v);
        }

        oDotF = ReadHeap(c.tok, h, o, GetArrayIndexFieldName(c.tok, ixs));

        for (int i = 0; i < ac.Dims; i++) {
          // 0 <= i && i < _System.array.Length(o)
          var e1 = Bpl.Expr.Le(Bpl.Expr.Literal(0), ixs[i]);
          var ff = GetReadonlyField((Field)(ac.Members[i]));
          var e2 = Bpl.Expr.Lt(ixs[i], new Bpl.NAryExpr(c.tok, new Bpl.FunctionCall(ff), new List<Bpl.Expr> { o }));
          indexBounds = BplAnd(indexBounds, BplAnd(e1, e2));
        }
      } else if (f.IsMutable) {
        // generate h[o,f]
        oDotF = ReadHeap(c.tok, h, o, new Bpl.IdentifierExpr(c.tok, GetField(f)));
        bvsTypeAxiom.Add(hVar);
        bvsTypeAxiom.Add(oVar);
        bvsAllocationAxiom.Add(hVar);
        bvsAllocationAxiom.Add(oVar);
      } else {
        // generate f(G,o)
        var args = new List<Bpl.Expr> { o };
        if (f is ConstantField) {
          args = Concat(tyexprs, args);
        }

        oDotF = new Bpl.NAryExpr(c.tok, new Bpl.FunctionCall(GetReadonlyField(f)), args);
        bvsTypeAxiom.Add(oVar);
        bvsAllocationAxiom.Add(hVar);
        bvsAllocationAxiom.Add(oVar);
      }

      // antecedent: some subset of: $IsHeap(h) && o != null && $Is(o, TClassA(G)) && indexBounds
      Bpl.Expr ante = Bpl.Expr.True;
      if (is_array || f.IsMutable) {
        ante = BplAnd(ante, isGoodHeap);
        // Note: for the allocation axiom, isGoodHeap is added back in for !f.IsMutable below
      }

      Bpl.Expr is_o = BplAnd(
        ReceiverNotNull(o),
        !o.Type.Equals(predef.RefType) || c is TraitDecl ? MkIs(o, o_ty) : DType(o, o_ty)); // $Is(o, ..)  or  dtype(o) == o_ty
      ante = BplAnd(ante, is_o);

      ante = BplAnd(ante, indexBounds);

      // trigger
      var t_es = new List<Bpl.Expr>();
      t_es.Add(oDotF);
      if (tyvars.Count > 0 && (is_array || !(f is ConstantField))) {
        t_es.Add(o_ty);
      }

      var tr = new Bpl.Trigger(c.tok, true, t_es);

      // Now for the conclusion of the axioms
      Bpl.Expr is_hf, isalloc_hf = null;
      if (is_array) {
        is_hf = MkIs(oDotF, tyexprs[0], true);
        isalloc_hf = MkIsAlloc(oDotF, tyexprs[0], h, true);
      } else {
        is_hf = MkIs(oDotF, f.Type); // $Is(h[o, f], ..)
        isalloc_hf = MkIsAlloc(oDotF, f.Type, h); // $IsAlloc(h[o, f], ..)
      }

      Bpl.Expr ax = BplForall(bvsTypeAxiom, tr, BplImp(ante, is_hf));
      AddOtherDefinition(fieldDeclaration, new Bpl.Axiom(c.tok, BplImp(heightAntecedent, ax), string.Format("{0}.{1}: Type axiom", c, f)));

      if (isalloc_hf != null) {
        if (!is_array && !f.IsMutable) {
          // isGoodHeap wasn't added above, so add it now
          ante = BplAnd(isGoodHeap, ante);
        }

        ante = BplAnd(ante, isalloc_o);

        // compute a different trigger
        t_es = new List<Bpl.Expr>();
        t_es.Add(oDotF);
        if (!is_array && !f.IsMutable) {
          // since "h" is not part of oDotF, we add a separate term that mentions "h"
          t_es.Add(isalloc_o);
        }

        if (!(f is ConstantField) && tyvars.Count > 0) {
          t_es.Add(o_ty);
        }

        tr = new Bpl.Trigger(c.tok, true, t_es);

        ax = BplForall(bvsAllocationAxiom, tr, BplImp(ante, isalloc_hf));
        AddOtherDefinition(fieldDeclaration, new Boogie.Axiom(c.tok, BplImp(heightAntecedent, ax), $"{c}.{f}: Allocation axiom"));
      }
    }

    /// <summary>
    /// For a static (necessarily "const") field "f" in a class "c(G)", the expression corresponding to "h[o, f]" or "f(G,o)" above is "f(G)",
    /// so generate:
    ///     // type axiom:
    ///     axiom fh < FunctionContextHeight ==>
    ///       (forall G : Ty ::
    ///         { f(G) }
    ///         $Is(f(G), TT(PP)));
    ///     // Or in the case where G is empty:
    ///     axiom $Is(f(G), TT);
    ///
    ///     // allocation axiom:
    ///     axiom fh < FunctionContextHeight ==>
    ///       (forall h: Heap, G : Ty ::
    ///         { $IsAlloc(f(G), TT(PP), h) }
    ///         $IsHeap(h)
    ///       ==>
    ///         $IsAlloc(f(G), TT(PP), h));
    ///
    ///
    /// The axioms above could be optimised to something along the lines of:
    ///     axiom fh < FunctionContextHeight ==>
    ///       (forall o: ref, h: Heap ::
    ///         { h[o, f] }
    ///         $IsHeap(h) && o != null && Tag(dtype(o)) = TagClass
    ///         ==>
    ///         (h[o, alloc] ==> $IsAlloc(h[o, f], TT(TClassA_Inv_i(dtype(o)),..), h)) &&
    ///         $Is(h[o, f], TT(TClassA_Inv_i(dtype(o)),..), h);
    /// <summary>
    private void AddStaticConstFieldAllocationAxiom(Boogie.Declaration fieldDeclaration, Field f, TopLevelDeclWithMembers c, Expr heightAntecedent) {

      var bvsTypeAxiom = new List<Bpl.Variable>();
      var bvsAllocationAxiom = new List<Bpl.Variable>();

      var tyvars = MkTyParamBinders(GetTypeParams(c), out var tyexprs);
      bvsTypeAxiom.AddRange(tyvars);
      bvsAllocationAxiom.AddRange(tyvars);

      var oDotF = new Boogie.NAryExpr(c.tok, new Boogie.FunctionCall(GetReadonlyField(f)), tyexprs);
      var is_hf = MkIs(oDotF, f.Type); // $Is(h[o, f], ..)
      Boogie.Expr ax = bvsTypeAxiom.Count == 0 ? is_hf : BplForall(bvsTypeAxiom, BplTrigger(oDotF), is_hf);
      var isAxiom = new Boogie.Axiom(c.tok, BplImp(heightAntecedent, ax), $"{c}.{f}: Type axiom");
      AddOtherDefinition(fieldDeclaration, isAxiom);

      {
        var hVar = BplBoundVar("$h", predef.HeapType, out var h);
        bvsAllocationAxiom.Add(hVar);
        var isGoodHeap = FunctionCall(c.tok, BuiltinFunction.IsGoodHeap, null, h);
        var isalloc_hf = MkIsAlloc(oDotF, f.Type, h); // $IsAlloc(h[o, f], ..)
        ax = BplForall(bvsAllocationAxiom, BplTrigger(isalloc_hf), BplImp(isGoodHeap, isalloc_hf));
        var isAllocAxiom = new Boogie.Axiom(c.tok, BplImp(heightAntecedent, ax), $"{c}.{f}: Allocation axiom");
        sink.AddTopLevelDeclaration(isAllocAxiom);
      }
    }

    private void AddImplementsAxioms(ClassDecl c) {
      //this adds: axiom implements$J(class.C, typeInstantiations);
      var vars = MkTyParamBinders(GetTypeParams(c), out var tyexprs);

      foreach (var parent in c.ParentTraits) {
        var trait = (TraitDecl)((NonNullTypeDecl)((UserDefinedType)parent).ResolvedClass).ViewAsClass;
        var arg = ClassTyCon(c, tyexprs);
        var args = new List<Bpl.Expr> { arg };
        foreach (var targ in parent.TypeArgs) {
          args.Add(TypeToTy(targ));
        }
        var expr = FunctionCall(c.tok, "implements$" + trait.FullSanitizedName, Bpl.Type.Bool, args);
        var implements_axiom = new Bpl.Axiom(c.tok, BplForall(vars, null, expr));
        AddOtherDefinition(GetOrCreateTypeConstructor(c), implements_axiom);
      }
    }

    private void AddClassMember_Function(Function f) {
      Contract.Ensures(currentModule == null && codeContext == null);
      Contract.Ensures(currentModule == null && codeContext == null);

      currentModule = f.EnclosingClass.EnclosingModuleDefinition;
      codeContext = f;

      // declare function
      var boogieFunction = GetOrCreateFunction(f);
      // add synonym axiom
      if (f.IsFuelAware()) {
        AddFuelSuccSynonymAxiom(f);
        AddFuelZeroSynonymAxiom(f);
      }
      // add frame axiom
      if (f.ReadsHeap) {
        AddFrameAxiom(f);
      }
      // add consequence axiom
      AddFunctionConsequenceAxiom(boogieFunction, f, f.Ens);
      // add definition axioms, suitably specialized for literals
      if (f.Body != null && RevealedInScope(f)) {
        AddFunctionAxiom(boogieFunction, f, f.Body.Resolved);
      } else {
        // for body-less functions, at least generate its #requires function
        var b = GetFunctionAxiom(f, null, null);
        Contract.Assert(b == null);
      }
      // for a function in a class C that overrides a function in a trait J, add an axiom that connects J.F and C.F
      if (f.OverriddenFunction != null) {
        sink.AddTopLevelDeclaration(FunctionOverrideAxiom(f.OverriddenFunction, f));
      }

      // supply the connection between least/greatest predicates and prefix predicates
      if (f is ExtremePredicate) {
        AddPrefixPredicateAxioms(((ExtremePredicate)f).PrefixPredicate);
      }

      Reset();
    }

    private void AddMethodImpl(Method m, Boogie.Procedure proc, bool wellformednessProc) {
      Contract.Requires(m != null);
      Contract.Requires(proc != null);
      Contract.Requires(sink != null && predef != null);
      Contract.Requires(wellformednessProc || m.Body != null);
      Contract.Requires(currentModule == null && codeContext == null && _tmpIEs.Count == 0 && isAllocContext == null);
      Contract.Ensures(currentModule == null && codeContext == null && _tmpIEs.Count == 0 && isAllocContext == null);

      currentModule = m.EnclosingClass.EnclosingModuleDefinition;
      codeContext = m;
      isAllocContext = new IsAllocContext(options, m.IsGhost);

      List<Variable> inParams = Boogie.Formal.StripWhereClauses(proc.InParams);
      List<Variable> outParams = Boogie.Formal.StripWhereClauses(proc.OutParams);

      BoogieStmtListBuilder builder = new BoogieStmtListBuilder(this, options);
      builder.Add(new CommentCmd("AddMethodImpl: " + m + ", " + proc));
      var etran = new ExpressionTranslator(this, predef, m.tok);
      InitializeFuelConstant(m.tok, builder, etran);
      var localVariables = new List<Variable>();
      GenerateImplPrelude(m, wellformednessProc, inParams, outParams, builder, localVariables);

      if (UseOptimizationInZ3) {
        // We ask Z3 to minimize all parameters of type 'nat'.
        foreach (var f in m.Ins) {
          var udt = f.Type.NormalizeExpandKeepConstraints() as UserDefinedType;
          if (udt != null && udt.Name == "nat") {
            builder.Add(optimizeExpr(true, new IdentifierExpr(f.tok, f), f.Tok, etran));
          }
        }
      }

      Boogie.StmtList stmts;
      if (!wellformednessProc) {
        var inductionVars = ApplyInduction(m.Ins, m.Attributes);
        if (inductionVars.Count != 0) {
          // Let the parameters be this,x,y of the method M and suppose ApplyInduction returns this,y.
          // Also, let Pre be the precondition and VF be the decreases clause.
          // Then, insert into the method body what amounts to:
          //     assume case-analysis-on-parameter[[ y' ]];
          //     forall this',y' | Pre(this', x, y') && (VF(this', x, y') << VF(this', x, y)) {
          //       this'.M(x, y');
          //     }
          // Generate bound variables for the forall statement, and a substitution for the Pre and VF

          // assume case-analysis-on-parameter[[ y' ]];
          foreach (var inFormal in m.Ins) {
            var dt = inFormal.Type.AsDatatype;
            if (dt != null) {
              var funcID = new Boogie.FunctionCall(new Boogie.IdentifierExpr(inFormal.tok, "$IsA#" + dt.FullSanitizedName, Boogie.Type.Bool));
              var f = new Boogie.IdentifierExpr(inFormal.tok, inFormal.AssignUniqueName(m.IdGenerator), TrType(inFormal.Type));
              builder.Add(TrAssumeCmd(inFormal.tok, new Boogie.NAryExpr(inFormal.tok, funcID, new List<Boogie.Expr> { f })));
            }
          }

          var parBoundVars = new List<BoundVar>();
          var parBounds = new List<ComprehensionExpr.BoundedPool>();
          var substMap = new Dictionary<IVariable, Expression>();
          Expression receiverSubst = null;
          foreach (var iv in inductionVars) {
            BoundVar bv;
            if (iv == null) {
              // this corresponds to "this"
              Contract.Assert(!m.IsStatic);  // if "m" is static, "this" should never have gone into the _induction attribute
              Contract.Assert(receiverSubst == null);  // we expect at most one
              var receiverType = Resolver.GetThisType(m.tok, (TopLevelDeclWithMembers)m.EnclosingClass);
              bv = new BoundVar(m.tok, CurrentIdGenerator.FreshId("$ih#this"), receiverType); // use this temporary variable counter, but for a Dafny name (the idea being that the number and the initial "_" in the name might avoid name conflicts)
              var ie = new IdentifierExpr(m.tok, bv.Name) {
                Var = bv,
                Type = bv.Type
              };
              receiverSubst = ie;
            } else {
              CloneVariableAsBoundVar(iv.tok, iv, "$ih#" + iv.Name, out bv, out var ie);
              substMap.Add(iv, ie);
            }
            parBoundVars.Add(bv);
            parBounds.Add(new ComprehensionExpr.SpecialAllocIndependenceAllocatedBoundedPool());  // record that we don't want alloc antecedents for these variables
          }

          // Generate a CallStmt to be used as the body of the 'forall' statement.
          RecursiveCallParameters(m.tok, m, m.TypeArgs, m.Ins, receiverSubst, substMap, out var recursiveCallReceiver, out var recursiveCallArgs);
          var methodSel = new MemberSelectExpr(m.tok, recursiveCallReceiver, m.Name) {
            Member = m,
            TypeApplication_AtEnclosingClass = m.EnclosingClass.TypeArgs.ConvertAll(tp => (Type)new UserDefinedType(tp.tok, tp)),
            TypeApplication_JustMember = m.TypeArgs.ConvertAll(tp => (Type)new UserDefinedType(tp.tok, tp)),
            Type = new InferredTypeProxy()
          };
          var recursiveCall = new CallStmt(m.tok.ToRange(), new List<Expression>(), methodSel, recursiveCallArgs) {
            IsGhost = m.IsGhost
          };

          Expression parRange = new LiteralExpr(m.tok, true) {
            Type = Type.Bool
          };
          foreach (var pre in m.Req) {
            parRange = Expression.CreateAnd(parRange, Substitute(pre.E, receiverSubst, substMap));
          }
          // construct an expression (generator) for:  VF' << VF
          ExpressionConverter decrCheck = delegate (Dictionary<IVariable, Expression> decrSubstMap, ExpressionTranslator exprTran) {
            var decrToks = new List<IToken>();
            var decrTypes = new List<Type>();
            var decrCallee = new List<Expr>();
            var decrCaller = new List<Expr>();
            foreach (var ee in m.Decreases.Expressions) {
              decrToks.Add(ee.tok);
              decrTypes.Add(ee.Type.NormalizeExpand());
              decrCaller.Add(exprTran.TrExpr(ee));
              Expression es = Substitute(ee, receiverSubst, substMap);
              es = Substitute(es, null, decrSubstMap);
              decrCallee.Add(exprTran.TrExpr(es));
            }
            return DecreasesCheck(decrToks, decrTypes, decrTypes, decrCallee, decrCaller, null, null, false, true);
          };

#if VERIFY_CORRECTNESS_OF_TRANSLATION_FORALL_STATEMENT_RANGE
          var definedness = new BoogieStmtListBuilder(this, options);
          var exporter = new BoogieStmtListBuilder(this, options);
          TrForallStmtCall(m.tok, parBoundVars, parRange, decrCheck, null, recursiveCall, definedness, exporter, localVariables, etran);
          // All done, so put the two pieces together
          builder.Add(new Bpl.IfCmd(m.tok, null, definedness.Collect(m.tok), null, exporter.Collect(m.tok)));
#else
          TrForallStmtCall(m.tok, parBoundVars, parBounds, parRange, decrCheck, null, recursiveCall, null, builder, localVariables, etran);
#endif
        }
        // translate the body of the method
        Contract.Assert(m.Body != null);  // follows from method precondition and the if guard

        // $_reverifyPost := false;
        builder.Add(Boogie.Cmd.SimpleAssign(m.tok, new Boogie.IdentifierExpr(m.tok, "$_reverifyPost", Boogie.Type.Bool), Boogie.Expr.False));
        // register output parameters with definite-assignment trackers
        Contract.Assert(definiteAssignmentTrackers.Count == 0);
        m.Outs.Iter(p => AddExistingDefiniteAssignmentTracker(p, m.IsGhost));
        // translate the body
        TrStmt(m.Body, builder, localVariables, etran);
        m.Outs.Iter(p => CheckDefiniteAssignmentReturn(m.Body.RangeToken.EndToken, p, builder));
        if (m is { FunctionFromWhichThisIsByMethodDecl: { ByMethodTok: { } } fun }) {
          AssumeCanCallForByMethodDecl(m, builder);
        }
        stmts = builder.Collect(m.Body.RangeToken.StartToken); // TODO should this be EndToken?  the parameter name suggests it should be the closing curly
        // tear down definite-assignment trackers
        m.Outs.Iter(RemoveDefiniteAssignmentTracker);

        Contract.Assert(definiteAssignmentTrackers.Count == 0);
      } else {
        // check well-formedness of any default-value expressions (before assuming preconditions)
        foreach (var formal in m.Ins.Where(formal => formal.DefaultValue != null)) {
          var e = formal.DefaultValue;
          CheckWellformed(e, new WFOptions(null, false, false, true), localVariables, builder, etran);
          builder.Add(new Boogie.AssumeCmd(e.tok, CanCallAssumption(e, etran)));
          CheckSubrange(e.tok, etran.TrExpr(e), e.Type, formal.Type, builder);

          if (formal.IsOld) {
            Boogie.Expr wh = GetWhereClause(e.tok, etran.TrExpr(e), e.Type, etran.Old, ISALLOC, true);
            if (wh != null) {
              var desc = new PODesc.IsAllocated("default value", "in the two-state lemma's previous state");
              builder.Add(Assert(e.tok, wh, desc));
            }
          }
        }
        // check well-formedness of the preconditions, and then assume each one of them
        foreach (AttributedExpression p in m.Req) {
          CheckWellformedAndAssume(p.E, new WFOptions(), localVariables, builder, etran);
        }
        // check well-formedness of the modifies clauses
        CheckFrameWellFormed(new WFOptions(), m.Mod.Expressions, localVariables, builder, etran);
        // check well-formedness of the decreases clauses
        foreach (Expression p in m.Decreases.Expressions) {
          CheckWellformed(p, new WFOptions(), localVariables, builder, etran);
        }

        if (!(m is TwoStateLemma)) {
          // play havoc with the heap according to the modifies clause
          builder.Add(new Boogie.HavocCmd(m.tok, new List<Boogie.IdentifierExpr> { etran.HeapCastToIdentifierExpr }));
          // assume the usual two-state boilerplate information
          foreach (BoilerplateTriple tri in GetTwoStateBoilerplate(m.tok, m.Mod.Expressions, m.IsGhost, m.AllowsAllocation, etran.Old, etran, etran.Old)) {
            if (tri.IsFree) {
              builder.Add(TrAssumeCmd(m.tok, tri.Expr));
            }
          }
        }

        // also play havoc with the out parameters
        if (outParams.Count != 0) {  // don't create an empty havoc statement
          List<Boogie.IdentifierExpr> outH = new List<Boogie.IdentifierExpr>();
          foreach (Boogie.Variable b in outParams) {
            Contract.Assert(b != null);
            outH.Add(new Boogie.IdentifierExpr(b.tok, b));
          }
          builder.Add(new Boogie.HavocCmd(m.tok, outH));
        }
        // mark the end of the modifles/out-parameter havocking with a CaptureState; make its location be the first ensures clause, if any (and just
        // omit the CaptureState if there's no ensures clause)
        if (m.Ens.Count != 0) {
          builder.AddCaptureState(m.Ens[0].E.tok, false, "post-state");
        }

        // check wellformedness of postconditions
        foreach (AttributedExpression p in m.Ens) {
          CheckWellformedAndAssume(p.E, new WFOptions(), localVariables, builder, etran);
        }

        stmts = builder.Collect(m.tok);
      }

      if (EmitImplementation(m.Attributes)) {
        // emit impl only when there are proof obligations.
        QKeyValue kv = etran.TrAttributes(m.Attributes, null);
        Boogie.Implementation impl = AddImplementationWithVerboseName(m.tok, proc,
           inParams, outParams, localVariables, stmts, kv);

        if (InsertChecksums) {
          InsertChecksum(m, impl);
        }
      }

      isAllocContext = null;
      Reset();
    }

    private void AddMethodOverrideCheckImpl(Method m, Boogie.Procedure proc) {
      Contract.Requires(m != null);
      Contract.Requires(proc != null);
      Contract.Requires(sink != null && predef != null);
      Contract.Requires(m.OverriddenMethod != null);
      Contract.Requires(m.Ins.Count == m.OverriddenMethod.Ins.Count);
      Contract.Requires(m.Outs.Count == m.OverriddenMethod.Outs.Count);
      //Contract.Requires(wellformednessProc || m.Body != null);
      Contract.Requires(currentModule == null && codeContext == null && _tmpIEs.Count == 0 && isAllocContext == null);
      Contract.Ensures(currentModule == null && codeContext == null && _tmpIEs.Count == 0 && isAllocContext == null);

      currentModule = m.EnclosingClass.EnclosingModuleDefinition;
      codeContext = m;
      isAllocContext = new IsAllocContext(options, m.IsGhost);

      List<Variable> inParams = Boogie.Formal.StripWhereClauses(proc.InParams);
      List<Variable> outParams = Boogie.Formal.StripWhereClauses(proc.OutParams);

      var builder = new BoogieStmtListBuilder(this, options);
      var etran = new ExpressionTranslator(this, predef, m.tok);
      var localVariables = new List<Variable>();
      InitializeFuelConstant(m.tok, builder, etran);

      // assume traitTypeParameter == G(overrideTypeParameters);
      AddOverrideCheckTypeArgumentInstantiations(m, builder, localVariables);

      if (m is TwoStateLemma) {
        // $Heap := current$Heap;
        var heap = ExpressionTranslator.HeapIdentifierExpr(predef, m.tok);
        builder.Add(Boogie.Cmd.SimpleAssign(m.tok, heap, new Boogie.IdentifierExpr(m.tok, "current$Heap", predef.HeapType)));
      }


      var substMap = new Dictionary<IVariable, Expression>();
      for (int i = 0; i < m.Ins.Count; i++) {
        // get corresponding formal in the class
        var ie = new IdentifierExpr(m.Ins[i].tok, m.Ins[i].AssignUniqueName(m.IdGenerator));
        ie.Var = m.Ins[i]; ie.Type = ie.Var.Type;
        substMap.Add(m.OverriddenMethod.Ins[i], ie);
      }
      for (int i = 0; i < m.Outs.Count; i++) {
        // get corresponding formal in the class
        var ie = new IdentifierExpr(m.Outs[i].tok, m.Outs[i].AssignUniqueName(m.IdGenerator));
        ie.Var = m.Outs[i]; ie.Type = ie.Var.Type;
        substMap.Add(m.OverriddenMethod.Outs[i], ie);
      }

      var typeMap = GetTypeArgumentSubstitutionMap(m.OverriddenMethod, m);

      Boogie.StmtList stmts;
      //adding assume Pre’; assert P; // this checks that Pre’ implies P
      AddMethodOverrideReqsChk(m, builder, etran, substMap, typeMap);

      //adding assert R <= Rank’;
      AddOverrideTerminationChk(m, m.OverriddenMethod, builder, etran, substMap, typeMap);

      //adding assert W <= Frame’
      AddMethodOverrideSubsetChk(m, builder, etran, localVariables, substMap, typeMap);

      if (!(m is TwoStateLemma)) {
        //change the heap at locations W
        HavocMethodFrameLocations(m, builder, etran, localVariables);
      }

      //adding assume Q; assert Post’;
      AddMethodOverrideEnsChk(m, builder, etran, substMap, typeMap);

      stmts = builder.Collect(m.tok);

      if (EmitImplementation(m.Attributes)) {
        // emit the impl only when there are proof obligations.
        QKeyValue kv = etran.TrAttributes(m.Attributes, null);

        Boogie.Implementation impl = AddImplementationWithVerboseName(m.tok, proc, inParams, outParams, localVariables, stmts, kv);

        if (InsertChecksums) {
          InsertChecksum(m, impl);
        }
      }

      isAllocContext = null;
      Reset();
    }

    private void AddFunctionOverrideCheckImpl(Function f) {
      Contract.Requires(f != null);
      Contract.Requires(f.EnclosingClass is TopLevelDeclWithMembers);
      Contract.Requires(sink != null && predef != null);
      Contract.Requires(f.OverriddenFunction != null);
      Contract.Requires(f.Formals.Count == f.OverriddenFunction.Formals.Count);
      Contract.Requires(currentModule == null && codeContext == null && _tmpIEs.Count == 0 && isAllocContext != null);
      Contract.Ensures(currentModule == null && codeContext == null && _tmpIEs.Count == 0 && isAllocContext != null);

      #region first procedure, no impl yet
      //Function nf = new Function(f.tok, "OverrideCheck_" + f.Name, f.IsStatic, f.IsGhost, f.TypeArgs, f.OpenParen, f.Formals, f.ResultType, f.Req, f.Reads, f.Ens, f.Decreases, f.Body, f.Attributes, f.SignatureEllipsis);
      //AddFunction(f);
      currentModule = f.EnclosingClass.EnclosingModuleDefinition;
      codeContext = f;

      Boogie.Expr prevHeap = null;
      Boogie.Expr currHeap = null;
      var ordinaryEtran = new ExpressionTranslator(this, predef, f.tok);
      ExpressionTranslator etran;
      var inParams_Heap = new List<Boogie.Variable>();
      if (f is TwoStateFunction) {
        var prevHeapVar = new Boogie.Formal(f.tok, new Boogie.TypedIdent(f.tok, "previous$Heap", predef.HeapType), true);
        inParams_Heap.Add(prevHeapVar);
        prevHeap = new Boogie.IdentifierExpr(f.tok, prevHeapVar);
        if (f.ReadsHeap) {
          var currHeapVar = new Boogie.Formal(f.tok, new Boogie.TypedIdent(f.tok, "current$Heap", predef.HeapType), true);
          inParams_Heap.Add(currHeapVar);
          currHeap = new Boogie.IdentifierExpr(f.tok, currHeapVar);
        }
        etran = new ExpressionTranslator(this, predef, currHeap, prevHeap);
      } else {
        etran = ordinaryEtran;
      }

      // parameters of the procedure
      var typeInParams = MkTyParamFormals(GetTypeParams(f), true);
      var inParams = new List<Variable>();
      var outParams = new List<Boogie.Variable>();
      if (!f.IsStatic) {
        var th = new Boogie.IdentifierExpr(f.tok, "this", TrReceiverType(f));
        Boogie.Expr wh = Boogie.Expr.And(
          ReceiverNotNull(th),
          etran.GoodRef(f.tok, th, Resolver.GetReceiverType(f.tok, f)));
        Boogie.Formal thVar = new Boogie.Formal(f.tok, new Boogie.TypedIdent(f.tok, "this", TrReceiverType(f), wh), true);
        inParams.Add(thVar);
      }
      foreach (Formal p in f.Formals) {
        Boogie.Type varType = TrType(p.Type);
        Boogie.Expr wh = GetWhereClause(p.tok, new Boogie.IdentifierExpr(p.tok, p.AssignUniqueName(f.IdGenerator), varType), p.Type, etran, NOALLOC);
        inParams.Add(new Boogie.Formal(p.tok, new Boogie.TypedIdent(p.tok, p.AssignUniqueName(f.IdGenerator), varType, wh), true));
      }

      Formal pOut = null;
      if (f.Result != null || f.OverriddenFunction.Result != null) {
        if (f.Result != null) {
          pOut = f.Result;
          Contract.Assert(!pOut.IsOld);
        } else {
          var pp = f.OverriddenFunction.Result;
          Contract.Assert(!pp.IsOld);
          pOut = new Formal(pp.tok, pp.Name, f.ResultType, false, pp.IsGhost, null);
        }
        var varType = TrType(pOut.Type);
        var wh = GetWhereClause(pOut.tok, new Boogie.IdentifierExpr(pOut.tok, pOut.AssignUniqueName(f.IdGenerator), varType), pOut.Type, etran, NOALLOC);
        outParams.Add(new Boogie.Formal(pOut.tok, new Boogie.TypedIdent(pOut.tok, pOut.AssignUniqueName(f.IdGenerator), varType, wh), true));
      }
      // the procedure itself
      var req = new List<Boogie.Requires>();
      // free requires fh == FunctionContextHeight;
      req.Add(Requires(f.tok, true, etran.HeightContext(f), null, null, null));
      if (f is TwoStateFunction) {
        // free requires prevHeap == Heap && HeapSucc(prevHeap, currHeap) && IsHeap(currHeap)
        var a0 = Boogie.Expr.Eq(prevHeap, ordinaryEtran.HeapExpr);
        var a1 = HeapSucc(prevHeap, currHeap);
        var a2 = FunctionCall(f.tok, BuiltinFunction.IsGoodHeap, null, currHeap);
        req.Add(Requires(f.tok, true, BplAnd(a0, BplAnd(a1, a2)), null, null, null));
      }
      // modifies $Heap
      var mod = new List<Boogie.IdentifierExpr> {
        ordinaryEtran.HeapCastToIdentifierExpr,
      };
      var ens = new List<Boogie.Ensures>();

      var name = MethodName(f, MethodTranslationKind.OverrideCheck);
      var proc = new Boogie.Procedure(f.tok, name, new List<Boogie.TypeVariable>(),
        Util.Concat(Util.Concat(typeInParams, inParams_Heap), inParams), outParams,
        false, req, mod, ens, etran.TrAttributes(f.Attributes, null));
      AddVerboseName(proc, f.FullDafnyName, MethodTranslationKind.OverrideCheck);
      sink.AddTopLevelDeclaration(proc);
      var implInParams = Boogie.Formal.StripWhereClauses(inParams);
      var implOutParams = Boogie.Formal.StripWhereClauses(outParams);

      #endregion

      //List<Variable> outParams = Bpl.Formal.StripWhereClauses(proc.OutParams);

      BoogieStmtListBuilder builder = new BoogieStmtListBuilder(this, options);
      List<Variable> localVariables = new List<Variable>();

      InitializeFuelConstant(f.tok, builder, etran);

      // assume traitTypeParameter == G(overrideTypeParameters);
      AddOverrideCheckTypeArgumentInstantiations(f, builder, localVariables);

      if (f is TwoStateFunction) {
        // $Heap := current$Heap;
        var heap = ordinaryEtran.HeapCastToIdentifierExpr;
        builder.Add(Boogie.Cmd.SimpleAssign(f.tok, heap, etran.HeapExpr));
        etran = ordinaryEtran;  // we no longer need the special heap names
      }

      var substMap = new Dictionary<IVariable, Expression>();
      foreach (var (formal, overriddenFormal) in f.Formals.Zip(f.OverriddenFunction.Formals, Tuple.Create)) {
        // get corresponding formal in the class
        var ie = new IdentifierExpr(formal.tok, formal.AssignUniqueName(f.IdGenerator)) { Var = formal, Type = formal.Type };
        substMap.Add(overriddenFormal, ie);
      }

      if (f.OverriddenFunction.Result != null) {
        Contract.Assert(pOut != null);
        //get corresponding formal in the class
        var ie = new IdentifierExpr(pOut.tok, pOut.AssignUniqueName(f.IdGenerator)) { Var = pOut, Type = pOut.Type };
        substMap.Add(f.OverriddenFunction.Result, ie);
      }

      var typeMap = GetTypeArgumentSubstitutionMap(f.OverriddenFunction, f);

      //adding assume Pre’; assert P; // this checks that Pre’ implies P
      AddFunctionOverrideReqsChk(f, builder, etran, substMap, typeMap);

      //adding assert R <= Rank’;
      AddOverrideTerminationChk(f, f.OverriddenFunction, builder, etran, substMap, typeMap);

      //adding assert W <= Frame’
      AddFunctionOverrideSubsetChk(f, builder, etran, localVariables, substMap, typeMap);

      //adding assume Q; assert Post’;
      AddFunctionOverrideEnsChk(f, builder, etran, substMap, typeMap, implInParams, implOutParams.Count == 0 ? null : implOutParams[0]);

      var stmts = builder.Collect(f.tok);

      if (EmitImplementation(f.Attributes)) {
        // emit the impl only when there are proof obligations.
        QKeyValue kv = etran.TrAttributes(f.Attributes, null);

        AddImplementationWithVerboseName(f.tok, proc,
            Util.Concat(Util.Concat(typeInParams, inParams_Heap), implInParams),
            implOutParams, localVariables, stmts, kv);
      }

      if (InsertChecksums) {
        InsertChecksum(f, proc, true);
      }

      Reset();
    }

    private void AddOverrideCheckTypeArgumentInstantiations(MemberDecl member, BoogieStmtListBuilder builder, List<Variable> localVariables) {
      Contract.Requires(member is Function || member is Method);
      Contract.Requires(member.EnclosingClass is TopLevelDeclWithMembers);
      Contract.Requires(builder != null);
      Contract.Requires(localVariables != null);

      MemberDecl overriddenMember;
      List<TypeParameter> overriddenTypeParameters;
      if (member is Function) {
        var o = ((Function)member).OverriddenFunction;
        overriddenMember = o;
        overriddenTypeParameters = o.TypeArgs;
      } else {
        var o = ((Method)member).OverriddenMethod;
        overriddenMember = o;
        overriddenTypeParameters = o.TypeArgs;
      }
      var typeMap = GetTypeArgumentSubstitutionMap(overriddenMember, member);
      foreach (var tp in Util.Concat(overriddenMember.EnclosingClass.TypeArgs, overriddenTypeParameters)) {
        var local = BplLocalVar(NameTypeParam(tp), predef.Ty, out var lhs);
        localVariables.Add(local);
        var rhs = TypeToTy(typeMap[tp]);
        builder.Add(new Boogie.AssumeCmd(tp.tok, Boogie.Expr.Eq(lhs, rhs)));
      }
    }

    /// <summary>
    /// Essentially, the function override axiom looks like:
    ///   axiom (forall $heap: HeapType, typeArgs: Ty, this: ref, x#0: int, fuel: LayerType ::
    ///     { J.F(fuel, $heap, G(typeArgs), this, x#0), C.F(fuel, $heap, typeArgs, this, x#0) }
    ///     { J.F(fuel, $heap, G(typeArgs), this, x#0), $Is(this, C) }
    ///     C.F#canCall(args) || (fh < FunctionContextHeight && this != null && $Is(this, C))
    ///     ==>
    ///     J.F(fuel, $heap, G(typeArgs), this, x#0) == C.F(fuel, $heap, typeArgs, this, x#0));
    /// (without the other usual antecedents).  Essentially, the override gives a part of the body of the
    /// trait's function, so we call FunctionAxiom to generate a conditional axiom (that is, we pass in the "overridingFunction"
    /// parameter to FunctionAxiom, which will add 'dtype(this) == class.C' as an additional antecedent) for a
    /// body of 'C.F(this, x#0)'.
    /// </summary>
    private Boogie.Axiom FunctionOverrideAxiom(Function f, Function overridingFunction) {
      Contract.Requires(f != null);
      Contract.Requires(overridingFunction != null);
      Contract.Requires(predef != null);
      Contract.Requires(f.EnclosingClass != null);
      Contract.Requires(!f.IsStatic);
      Contract.Requires(overridingFunction.EnclosingClass is TopLevelDeclWithMembers);
      Contract.Ensures(Contract.Result<Boogie.Axiom>() != null);

      bool readsHeap = f.ReadsHeap || overridingFunction.ReadsHeap;

      ExpressionTranslator etran;
      Boogie.BoundVariable bvPrevHeap = null;
      if (f is TwoStateFunction) {
        bvPrevHeap = new Boogie.BoundVariable(f.tok, new Boogie.TypedIdent(f.tok, "$prevHeap", predef.HeapType));
        etran = new ExpressionTranslator(this, predef,
          f.ReadsHeap ? new Boogie.IdentifierExpr(f.tok, predef.HeapVarName, predef.HeapType) : null,
          new Boogie.IdentifierExpr(f.tok, bvPrevHeap));
      } else if (readsHeap) {
        etran = new ExpressionTranslator(this, predef, f.tok);
      } else {
        etran = new ExpressionTranslator(this, predef, (Boogie.Expr)null);
      }

      // "forallFormals" is built to hold the bound variables of the quantification
      // argsJF are the arguments to J.F (the function in the trait)
      // argsCF are the arguments to C.F (the overriding function)
      var forallFormals = new List<Boogie.Variable>();
      var argsJF = new List<Boogie.Expr>();
      var argsCF = new List<Boogie.Expr>();

      // Add type arguments
      forallFormals.AddRange(MkTyParamBinders(GetTypeParams(overridingFunction), out _));
      argsJF.AddRange(GetTypeArguments(f, overridingFunction).ConvertAll(TypeToTy));
      argsCF.AddRange(GetTypeArguments(overridingFunction, null).ConvertAll(TypeToTy));

      var moreArgsCF = new List<Boogie.Expr>();
      Expr layer = null;

      // Add the fuel argument
      if (f.IsFuelAware()) {
        Contract.Assert(overridingFunction.IsFuelAware());  // f.IsFuelAware() ==> overridingFunction.IsFuelAware()
        var fuel = new Boogie.BoundVariable(f.tok, new Boogie.TypedIdent(f.tok, "$fuel", predef.LayerType));
        forallFormals.Add(fuel);
        layer = new Boogie.IdentifierExpr(f.tok, fuel);
        argsJF.Add(layer);
      } else if (overridingFunction.IsFuelAware()) {
        // We can't use a bound variable $fuel, because then one of the triggers won't be mentioning this $fuel.
        // Instead, we do the next best thing: use the literal $LZ.
        layer = new Boogie.IdentifierExpr(f.tok, "$LZ", predef.LayerType); // $LZ
      }

      // Add heap arguments
      if (f is TwoStateFunction) {
        Contract.Assert(bvPrevHeap != null);
        forallFormals.Add(bvPrevHeap);
        argsJF.Add(etran.Old.HeapExpr);
        moreArgsCF.Add(etran.Old.HeapExpr);
      }
      if (f.ReadsHeap || overridingFunction.ReadsHeap) {
        var heap = new Boogie.BoundVariable(f.tok, new Boogie.TypedIdent(f.tok, predef.HeapVarName, predef.HeapType));
        forallFormals.Add(heap);
        if (f.ReadsHeap) {
          argsJF.Add(new Boogie.IdentifierExpr(f.tok, heap));
        }
        if (overridingFunction.ReadsHeap) {
          moreArgsCF.Add(new Boogie.IdentifierExpr(overridingFunction.tok, heap));
        }
      }

      // Add receiver parameter
      Type thisType = Resolver.GetReceiverType(f.tok, overridingFunction);
      var bvThis = new Boogie.BoundVariable(f.tok, new Boogie.TypedIdent(f.tok, etran.This, TrType(thisType)));
      forallFormals.Add(bvThis);
      var bvThisExpr = new Boogie.IdentifierExpr(f.tok, bvThis);
      argsJF.Add(bvThisExpr);
      moreArgsCF.Add(bvThisExpr);
      // $Is(this, C)
      var isOfSubtype = GetWhereClause(overridingFunction.tok, bvThisExpr, thisType, f is TwoStateFunction ? etran.Old : etran, IsAllocType.NEVERALLOC);

      Bpl.Expr ante = Boogie.Expr.And(ReceiverNotNull(bvThisExpr), isOfSubtype);

      // Add other arguments
      var typeMap = GetTypeArgumentSubstitutionMap(f, overridingFunction);
      foreach (Formal p in f.Formals) {
        var pType = p.Type.Subst(typeMap);
        var bv = new Boogie.BoundVariable(p.tok, new Boogie.TypedIdent(p.tok, p.AssignUniqueName(currentDeclaration.IdGenerator), TrType(pType)));
        forallFormals.Add(bv);
        var jfArg = new Boogie.IdentifierExpr(p.tok, bv);
        argsJF.Add(ModeledAsBoxType(p.Type) ? BoxIfUnboxed(jfArg, pType) : jfArg);
        moreArgsCF.Add(new Boogie.IdentifierExpr(p.tok, bv));
      }

      // useViaContext: fh < FunctionContextHeight
      Boogie.Expr useViaContext = !InVerificationScope(overridingFunction)
        ? Boogie.Expr.True
        : Boogie.Expr.Lt(Boogie.Expr.Literal(forModule.CallGraph.GetSCCRepresentativePredecessorCount(overridingFunction)), etran.FunctionContextHeight());

      // useViaCanCall: C.F#canCall(args)
      Bpl.IdentifierExpr canCallFuncID = new Bpl.IdentifierExpr(overridingFunction.tok, overridingFunction.FullSanitizedName + "#canCall", Bpl.Type.Bool);
      Bpl.Expr useViaCanCall = new Bpl.NAryExpr(f.tok, new Bpl.FunctionCall(canCallFuncID), Concat(argsCF, moreArgsCF));

      if (layer != null) {
        argsCF.Add(layer);
      }

      argsCF = Concat(argsCF, moreArgsCF);

      // ante := useViaCanCall || (useViaContext && this != null && $Is(this, C))
      ante = Bpl.Expr.Or(useViaCanCall, BplAnd(useViaContext, ante));

      Boogie.Expr funcAppl;
      {
        var funcID = new Boogie.IdentifierExpr(f.tok, f.FullSanitizedName, TrType(f.ResultType));
        funcAppl = new Boogie.NAryExpr(f.tok, new Boogie.FunctionCall(funcID), argsJF);
      }
      Boogie.Expr overridingFuncAppl;
      {
        var funcID = new Boogie.IdentifierExpr(overridingFunction.tok, overridingFunction.FullSanitizedName, TrType(overridingFunction.ResultType));
        overridingFuncAppl = new Boogie.NAryExpr(overridingFunction.tok, new Boogie.FunctionCall(funcID), argsCF);
      }

      // Build the triggers
      // { f(Succ(s), args), f'(Succ(s), args') }
      Boogie.Trigger tr = BplTriggerHeap(this, overridingFunction.tok,
        funcAppl,
        readsHeap ? etran.HeapExpr : null,
        overridingFuncAppl);
      // { f(Succ(s), args), $Is(this, T') }
      var exprs = new List<Boogie.Expr>() { funcAppl, isOfSubtype };
      if (readsHeap) {
        exprs.Add(FunctionCall(overridingFunction.tok, BuiltinFunction.IsGoodHeap, null, etran.HeapExpr));
      }
      tr = new Boogie.Trigger(overridingFunction.tok, true, exprs, tr);

      // The equality that is what it's all about
      var synonyms = Boogie.Expr.Eq(
        funcAppl,
        ModeledAsBoxType(f.ResultType) ? BoxIfUnboxed(overridingFuncAppl, overridingFunction.ResultType) : overridingFuncAppl);

      // The axiom
      Boogie.Expr ax = BplForall(f.tok, new List<Boogie.TypeVariable>(), forallFormals, null, tr,
        Boogie.Expr.Imp(ante, synonyms));
      var activate = AxiomActivation(overridingFunction, etran);
      string comment = "override axiom for " + f.FullSanitizedName + " in class " + overridingFunction.EnclosingClass.FullSanitizedName;
      return new Boogie.Axiom(f.tok, Boogie.Expr.Imp(activate, ax), comment);
    }

    /// <summary>
    /// Return a type-parameter substitution map for function "f", as instantiated by the context of "overridingFunction".
    ///
    /// In more symbols, suppose "f" is declared as follows:
    ///     class/trait Tr[A,B] {
    ///       function f[C,D](...): ...
    ///     }
    /// and "overridingFunction" is declared as follows:
    ///     class/trait Cl[G] extends Tr[X(G),Y(G)] {
    ///       function f[R,S](...): ...
    ///     }
    /// Then, return the following map:
    ///     A -> X(G)
    ///     B -> Y(G)
    ///     C -> R
    ///     D -> S
    ///
    /// See also GetTypeArguments.
    /// </summary>
    private static Dictionary<TypeParameter, Type> GetTypeArgumentSubstitutionMap(MemberDecl member, MemberDecl overridingMember) {
      Contract.Requires(member is Function || member is Method);
      Contract.Requires(overridingMember is Function || overridingMember is Method);
      Contract.Requires(overridingMember.EnclosingClass is TopLevelDeclWithMembers);
      Contract.Requires(((ICallable)member).TypeArgs.Count == ((ICallable)overridingMember).TypeArgs.Count);

      var typeMap = new Dictionary<TypeParameter, Type>();

      var cl = (TopLevelDeclWithMembers)overridingMember.EnclosingClass;
      var classTypeMap = cl.ParentFormalTypeParametersToActuals;
      member.EnclosingClass.TypeArgs.ForEach(tp => typeMap.Add(tp, classTypeMap[tp]));

      var origTypeArgs = ((ICallable)member).TypeArgs;
      var overridingTypeArgs = ((ICallable)overridingMember).TypeArgs;
      for (var i = 0; i < origTypeArgs.Count; i++) {
        var otp = overridingTypeArgs[i];
        typeMap.Add(origTypeArgs[i], new UserDefinedType(otp.tok, otp));
      }

      return typeMap;
    }

    private void AddMethodOverrideEnsChk(Method m, BoogieStmtListBuilder builder, ExpressionTranslator etran,
      Dictionary<IVariable, Expression> substMap,
      Dictionary<TypeParameter, Type> typeMap) {
      Contract.Requires(m != null);
      Contract.Requires(builder != null);
      Contract.Requires(etran != null);
      Contract.Requires(substMap != null);
      //generating class post-conditions
      foreach (var en in m.Ens) {
        builder.Add(TrAssumeCmd(m.tok, etran.TrExpr(en.E)));
      }
      //generating trait post-conditions with class variables
      FunctionCallSubstituter sub = null;
      foreach (var en in m.OverriddenMethod.Ens) {
        sub ??= new FunctionCallSubstituter(substMap, typeMap, (TraitDecl)m.OverriddenMethod.EnclosingClass, (ClassLikeDecl)m.EnclosingClass);
        foreach (var s in TrSplitExpr(sub.Substitute(en.E), etran, false, out _).Where(s => s.IsChecked)) {
          builder.Add(Assert(m.tok, s.E, new PODesc.EnsuresStronger()));
        }
      }
    }

    private void AddMethodOverrideReqsChk(Method m, BoogieStmtListBuilder builder, ExpressionTranslator etran,
      Dictionary<IVariable, Expression> substMap,
      Dictionary<TypeParameter, Type> typeMap) {
      Contract.Requires(m != null);
      Contract.Requires(builder != null);
      Contract.Requires(etran != null);
      Contract.Requires(substMap != null);
      //generating trait pre-conditions with class variables
      FunctionCallSubstituter sub = null;
      foreach (var req in m.OverriddenMethod.Req) {
        sub ??= new FunctionCallSubstituter(substMap, typeMap, (TraitDecl)m.OverriddenMethod.EnclosingClass, (ClassLikeDecl)m.EnclosingClass);
        builder.Add(TrAssumeCmd(m.tok, etran.TrExpr(sub.Substitute(req.E))));
      }
      //generating class pre-conditions
      foreach (var s in m.Req.SelectMany(req => TrSplitExpr(req.E, etran, false, out _).Where(s => s.IsChecked))) {
        builder.Add(Assert(m.tok, s.E, new PODesc.RequiresWeaker()));
      }
    }

    private void AddOverrideTerminationChk(ICallable original, ICallable overryd, BoogieStmtListBuilder builder, ExpressionTranslator etran,
      Dictionary<IVariable, Expression> substMap,
      Dictionary<TypeParameter, Type> typeMap) {
      Contract.Requires(original != null);
      Contract.Requires(overryd != null);
      Contract.Requires(builder != null);
      Contract.Requires(etran != null);
      Contract.Requires(substMap != null);
      // Note, it is as if the trait's method is calling the class's method.
      var contextDecreases = overryd.Decreases.Expressions;
      var calleeDecreases = original.Decreases.Expressions;
      // We want to check:  calleeDecreases <= contextDecreases (note, we can allow equality, since there is a bounded, namely 1, number of dynamic dispatches)
      if (Contract.Exists(contextDecreases, e => e is WildcardExpr)) {
        // no check needed
        return;
      }

      int N = Math.Min(contextDecreases.Count, calleeDecreases.Count);
      var toks = new List<IToken>();
      var types0 = new List<Type>();
      var types1 = new List<Type>();
      var callee = new List<Expr>();
      var caller = new List<Expr>();

      for (int i = 0; i < N; i++) {
        Expression e0 = calleeDecreases[i];
        Expression e1 = Substitute(contextDecreases[i], null, substMap, typeMap);
        if (!CompatibleDecreasesTypes(e0.Type, e1.Type)) {
          N = i;
          break;
        }
        toks.Add(new NestedToken(original.RangeToken.StartToken, e1.tok));
        types0.Add(e0.Type.NormalizeExpand());
        types1.Add(e1.Type.NormalizeExpand());
        callee.Add(etran.TrExpr(e0));
        caller.Add(etran.TrExpr(e1));
      }

      var decrCountT = contextDecreases.Count;
      var decrCountC = calleeDecreases.Count;
      // Generally, we want to produce a check "decrClass <= decrTrait", allowing (the common case where) they are equal.
      // * If N < decrCountC && N < decrCountT, then "decrClass <= decrTrait" if the comparison ever gets beyond the
      //   parts that survived truncation.  Thus, we compare with "allowNoChange" set to "false".
      // Otherwise:
      // * If decrCountC == decrCountT, then the truncation we did above had no effect and we pass in "allowNoChange" as "true".
      // * If decrCountC > decrCountT, then we will have truncated decrClass above.  Let x,y and x' denote decrClass and
      //   decrTrait, respectively, where x and x' have the same length.  Considering how Dafny in effect pads the end of
      //   decreases tuples with a \top, we were supposed to evaluate (x,(y,\top)) <= (x',\top), which by lexicographic pairs
      //   we can expand to:
      //       x <= x' && (x == x' ==> (y,\top) <= \top)
      //   which is equivalent to just x <= x'.  Thus, we called DecreasesCheck to compare x and x' and we pass in "allowNoChange"
      //   as "true".
      // * If decrCountC < decrCountT, then we will have truncated decrTrait above.  Let x and x',y' denote decrClass and
      //   decrTrait, respectively, where x and x' have the same length.  We then want to check (x,\top) <= (x',(y',\top)), which
      //   expands to:
      //       x <= x' && (x == x' ==> \top <= (y',\top))
      //    =      { \top is strictly larger than a pair }
      //       x <= x' && (x == x' ==> false)
      //    =
      //       x < x'
      //   So we perform our desired check by calling DecreasesCheck to strictly compare x and x', so we pass in "allowNoChange"
      //   as "false".
      bool allowNoChange = N == decrCountT && decrCountT <= decrCountC;
      var decrChk = DecreasesCheck(toks, types0, types1, callee, caller, null, null, allowNoChange, false);
      builder.Add(Assert(original.Tok, decrChk, new PODesc.TraitDecreases(original.WhatKind)));
    }

    private void AddMethodOverrideSubsetChk(Method m, BoogieStmtListBuilder builder, ExpressionTranslator etran, List<Variable> localVariables,
      Dictionary<IVariable, Expression> substMap,
      Dictionary<TypeParameter, Type> typeMap) {
      //getting framePrime
      List<FrameExpression> traitFrameExps = new List<FrameExpression>();
      List<FrameExpression> classFrameExps = m.Mod != null ? m.Mod.Expressions : new List<FrameExpression>();
      if (m.OverriddenMethod.Mod != null) {
        foreach (var e in m.OverriddenMethod.Mod.Expressions) {
          var newE = Substitute(e.E, null, substMap, typeMap);
          FrameExpression fe = new FrameExpression(e.tok, newE, e.FieldName);
          traitFrameExps.Add(fe);
        }
      }

      QKeyValue kv = etran.TrAttributes(m.Attributes, null);

      IToken tok = m.tok;
      // Declare a local variable $_Frame: <alpha>[ref, Field alpha]bool
      Boogie.IdentifierExpr traitFrame = etran.TheFrame(m.OverriddenMethod.tok);  // this is a throw-away expression, used only to extract the type and name of the $_Frame variable
      traitFrame.Name = m.EnclosingClass.Name + "_" + traitFrame.Name;
      Contract.Assert(traitFrame.Type != null);  // follows from the postcondition of TheFrame
      Boogie.LocalVariable frame = new Boogie.LocalVariable(tok, new Boogie.TypedIdent(tok, null ?? traitFrame.Name, traitFrame.Type));
      localVariables.Add(frame);
      // $_Frame := (lambda<alpha> $o: ref, $f: Field alpha :: $o != null && $Heap[$o,alloc] ==> ($o,$f) in Modifies/Reads-Clause);
      Boogie.TypeVariable alpha = new Boogie.TypeVariable(tok, "alpha");
      Boogie.BoundVariable oVar = new Boogie.BoundVariable(tok, new Boogie.TypedIdent(tok, "$o", predef.RefType));
      Boogie.IdentifierExpr o = new Boogie.IdentifierExpr(tok, oVar);
      Boogie.BoundVariable fVar = new Boogie.BoundVariable(tok, new Boogie.TypedIdent(tok, "$f", predef.FieldName(tok, alpha)));
      Boogie.IdentifierExpr f = new Boogie.IdentifierExpr(tok, fVar);
      Boogie.Expr ante = Boogie.Expr.And(Boogie.Expr.Neq(o, predef.Null), etran.IsAlloced(tok, o));
      Boogie.Expr consequent = InRWClause(tok, o, f, traitFrameExps, etran, null, null);
      Boogie.Expr lambda = new Boogie.LambdaExpr(tok, new List<TypeVariable> { alpha }, new List<Variable> { oVar, fVar }, null,
        Boogie.Expr.Imp(ante, consequent));

      //to initialize $_Frame variable to Frame'
      builder.Add(Boogie.Cmd.SimpleAssign(tok, new Boogie.IdentifierExpr(tok, frame), lambda));

      // emit: assert (forall<alpha> o: ref, f: Field alpha :: o != null && $Heap[o,alloc] && (o,f) in subFrame ==> $_Frame[o,f]);
      Boogie.Expr oInCallee = InRWClause(tok, o, f, classFrameExps, etran, null, null);
      Boogie.Expr consequent2 = InRWClause(tok, o, f, traitFrameExps, etran, null, null);
      Boogie.Expr q = new Boogie.ForallExpr(tok, new List<TypeVariable> { alpha }, new List<Variable> { oVar, fVar },
        Boogie.Expr.Imp(Boogie.Expr.And(ante, oInCallee), consequent2));
      builder.Add(Assert(tok, q, new PODesc.TraitFrame(m.WhatKind, true), kv));
    }

    // Return a way to know if an assertion should be converted to an assumption
    private void SetAssertionOnlyFilter(Node m) {
      List<RangeToken> rangesOnly = new List<RangeToken>();
      m.Visit(node => {
        if (node is AssertStmt assertStmt &&
            assertStmt.HasAssertOnlyAttribute(out var assertOnlyKind)) {
          var ifAfterLastToken = m.EndToken;
          if (rangesOnly.FindIndex(r => r.Contains(node.StartToken.pos)) is var x && x >= 0) {
            if (assertOnlyKind == AssertStmt.AssertOnlyKind.Before) {// Just shorten the previous range
              rangesOnly[x] = new RangeToken(rangesOnly[x].StartToken, node.EndToken);
              return true;
            }

            ifAfterLastToken = rangesOnly[x].EndToken;
            rangesOnly.RemoveAt(x);
          }

          var rangeToAdd =
            assertOnlyKind == AssertStmt.AssertOnlyKind.Before ?
              new RangeToken(m.StartToken, assertStmt.EndToken) :
              assertOnlyKind == AssertStmt.AssertOnlyKind.After ?
              new RangeToken(assertStmt.StartToken, ifAfterLastToken)
              : assertStmt.RangeToken;
          if (assertOnlyKind == AssertStmt.AssertOnlyKind.Before && rangesOnly.Any(other => rangeToAdd.Intersects(other))) {
            // There are more precise ranges so we don't add this one
            return true;
          }
          rangesOnly.Add(rangeToAdd);
        }
        return true;
      });
      if (rangesOnly.Any()) {
        // TODO: What to do with refined postconditions?
        assertionOnlyFilter = token => rangesOnly.Any(range => range.Contains((token.pos)));
      }
    }

    private void ResetAssertionOnlyFilter() {
      assertionOnlyFilter = null;
    }

    /// <summary>
    /// This method is expected to be called at most once for each parameter combination, and in particular
    /// at most once for each value of "kind".
    /// </summary>
    private Boogie.Procedure AddMethod(Method m, MethodTranslationKind kind) {
      Contract.Requires(m != null);
      Contract.Requires(m.EnclosingClass != null);
      Contract.Requires(predef != null);
      Contract.Requires(currentModule == null && codeContext == null && isAllocContext == null);
      Contract.Ensures(currentModule == null && codeContext == null && isAllocContext == null);
      Contract.Ensures(Contract.Result<Boogie.Procedure>() != null);
      Contract.Assert(VisibleInScope(m));

      currentModule = m.EnclosingClass.EnclosingModuleDefinition;
      codeContext = m;
      isAllocContext = new IsAllocContext(options, m.IsGhost);
      Boogie.Expr prevHeap = null;
      Boogie.Expr currHeap = null;
      var ordinaryEtran = new ExpressionTranslator(this, predef, m.tok);
      ExpressionTranslator etran;
      var inParams = new List<Boogie.Variable>();
      if (m is TwoStateLemma) {
        var prevHeapVar = new Boogie.Formal(m.tok, new Boogie.TypedIdent(m.tok, "previous$Heap", predef.HeapType), true);
        var currHeapVar = new Boogie.Formal(m.tok, new Boogie.TypedIdent(m.tok, "current$Heap", predef.HeapType), true);
        inParams.Add(prevHeapVar);
        inParams.Add(currHeapVar);
        prevHeap = new Boogie.IdentifierExpr(m.tok, prevHeapVar);
        currHeap = new Boogie.IdentifierExpr(m.tok, currHeapVar);
        etran = new ExpressionTranslator(this, predef, currHeap, prevHeap);
      } else {
        etran = ordinaryEtran;
      }

      GenerateMethodParameters(m.tok, m, kind, etran, inParams, out var outParams);

      var req = new List<Boogie.Requires>();
      var mod = new List<Boogie.IdentifierExpr>();
      var ens = new List<Boogie.Ensures>();
      // FREE PRECONDITIONS
      if (kind == MethodTranslationKind.SpecWellformedness || kind == MethodTranslationKind.Implementation || kind == MethodTranslationKind.OverrideCheck) {  // the other cases have no need for a free precondition
        // free requires mh == ModuleContextHeight && fh == FunctionContextHeight;
        req.Add(Requires(m.tok, true, etran.HeightContext(m), null, null, null));
        if (m is TwoStateLemma) {
          // free requires prevHeap == Heap && HeapSucc(prevHeap, currHeap) && IsHeap(currHeap)
          var a0 = Boogie.Expr.Eq(prevHeap, ordinaryEtran.HeapExpr);
          var a1 = HeapSucc(prevHeap, currHeap);
          var a2 = FunctionCall(m.tok, BuiltinFunction.IsGoodHeap, null, currHeap);
          req.Add(Requires(m.tok, true, BplAnd(a0, BplAnd(a1, a2)), null, null, null));
        }
      }
      if (m is TwoStateLemma) {
        // Checked preconditions that old parameters really existed in previous state
        var index = 0;
        foreach (var formal in m.Ins) {
          if (formal.IsOld) {
            var dafnyFormalIdExpr = new IdentifierExpr(formal.tok, formal);
            var pIdx = m.Ins.Count == 1 ? "" : " at index " + index;
            var desc = new PODesc.IsAllocated($"parameter{pIdx} ('{formal.Name}')", "in the two-state lemma's previous state");
            var require = Requires(formal.tok, false, MkIsAlloc(etran.TrExpr(dafnyFormalIdExpr), formal.Type, prevHeap),
              desc.FailureDescription, desc.SuccessDescription, null);
            require.Description = desc;
            req.Add(require);
          }
          index++;
        }
      }
      mod.Add(ordinaryEtran.HeapCastToIdentifierExpr);

      var bodyKind = kind == MethodTranslationKind.SpecWellformedness || kind == MethodTranslationKind.Implementation;

      if (kind != MethodTranslationKind.SpecWellformedness && kind != MethodTranslationKind.OverrideCheck) {
        // USER-DEFINED SPECIFICATIONS
        var comment = "user-defined preconditions";
        foreach (var p in m.Req) {
          var (errorMessage, successMessage) = CustomErrorMessage(p.Attributes);
          if (p.Label != null && kind == MethodTranslationKind.Implementation) {
            // don't include this precondition here, but record it for later use
            p.Label.E = (m is TwoStateLemma ? ordinaryEtran : etran.Old).TrExpr(p.E);
          } else {
            foreach (var s in TrSplitExprForMethodSpec(p.E, etran, kind)) {
              if (s.IsOnlyChecked && bodyKind) {
                // don't include in split
              } else if (s.IsOnlyFree && !bodyKind) {
                // don't include in split -- it would be ignored, anyhow
              } else {
                req.Add(Requires(s.Tok, s.IsOnlyFree, s.E, errorMessage, successMessage, comment));
                comment = null;
                // the free here is not linked to the free on the original expression (this is free things generated in the splitting.)
              }
            }
          }
        }
        comment = "user-defined postconditions";
        foreach (var p in m.Ens) {
          var (errorMessage, successMessage) = CustomErrorMessage(p.Attributes);
          AddEnsures(ens, Ensures(p.E.tok, true, CanCallAssumption(p.E, etran), errorMessage, successMessage, comment));
          comment = null;
          foreach (var s in TrSplitExprForMethodSpec(p.E, etran, kind)) {
            var post = s.E;
            if (kind == MethodTranslationKind.Implementation && RefinementToken.IsInherited(s.Tok, currentModule)) {
              // this postcondition was inherited into this module, so make it into the form "$_reverifyPost ==> s.E"
              post = Boogie.Expr.Imp(new Boogie.IdentifierExpr(s.E.tok, "$_reverifyPost", Boogie.Type.Bool), post);
            }
            if (s.IsOnlyFree && bodyKind) {
              // don't include in split -- it would be ignored, anyhow
            } else if (s.IsOnlyChecked && !bodyKind) {
              // don't include in split
            } else {
<<<<<<< HEAD
              AddEnsures(ens, Ensures(s.Tok, s.IsOnlyFree, post, errorMessage, successMessage, null));
=======
              AddEnsures(ens, Ensures(s.Tok, s.IsOnlyFree || this.assertionOnlyFilter != null, post, errorMessage, null));
>>>>>>> 4e43cefe
            }
          }
        }
        if (m is Constructor && kind == MethodTranslationKind.Call) {
          var fresh = Boogie.Expr.Not(etran.Old.IsAlloced(m.tok, new Boogie.IdentifierExpr(m.tok, "this", TrReceiverType(m))));
<<<<<<< HEAD
          AddEnsures(ens, Ensures(m.tok, false, fresh, null, null, "constructor allocates the object"));
        }
        foreach (BoilerplateTriple tri in GetTwoStateBoilerplate(m.tok, m.Mod.Expressions, m.IsGhost, m.AllowsAllocation, ordinaryEtran.Old, ordinaryEtran, ordinaryEtran.Old)) {
          AddEnsures(ens, Ensures(tri.tok, tri.IsFree, tri.Expr, tri.ErrorMessage, tri.SuccessMessage, tri.Comment));
=======
          AddEnsures(ens, Ensures(m.tok, false || this.assertionOnlyFilter != null, fresh, null, "constructor allocates the object"));
        }
        foreach (BoilerplateTriple tri in GetTwoStateBoilerplate(m.tok, m.Mod.Expressions, m.IsGhost, m.AllowsAllocation, ordinaryEtran.Old, ordinaryEtran, ordinaryEtran.Old)) {
          AddEnsures(ens, Ensures(tri.tok, tri.IsFree || this.assertionOnlyFilter != null, tri.Expr, tri.ErrorMessage, tri.Comment));
>>>>>>> 4e43cefe
        }

        // add the fuel assumption for the reveal method of a opaque method
        if (IsOpaqueRevealLemma(m)) {
          List<Expression> args = Attributes.FindExpressions(m.Attributes, "fuel");
          if (args != null) {
            MemberSelectExpr selectExpr = args[0].Resolved as MemberSelectExpr;
            if (selectExpr != null) {
              Function f = selectExpr.Member as Function;
              FuelConstant fuelConstant = this.functionFuel.Find(x => x.f == f);
              if (fuelConstant != null) {
                Boogie.Expr startFuel = fuelConstant.startFuel;
                Boogie.Expr startFuelAssert = fuelConstant.startFuelAssert;
                Boogie.Expr moreFuel_expr = fuelConstant.MoreFuel(sink, predef, f.IdGenerator);
                Boogie.Expr layer = etran.layerInterCluster.LayerN(1, moreFuel_expr);
                Boogie.Expr layerAssert = etran.layerInterCluster.LayerN(2, moreFuel_expr);

<<<<<<< HEAD
                AddEnsures(ens, Ensures(m.tok, true, Boogie.Expr.Eq(startFuel, layer), null, null, null));
                AddEnsures(ens, Ensures(m.tok, true, Boogie.Expr.Eq(startFuelAssert, layerAssert), null, null, null));
=======
                AddEnsures(ens, Ensures(m.tok, true, Boogie.Expr.Eq(startFuel, layer), null, null));
                AddEnsures(ens, Ensures(m.tok, true, Boogie.Expr.Eq(startFuelAssert, layerAssert), null, null));
                AddEnsures(ens, Ensures(m.tok, true, GetRevealConstant(f), null, null));
>>>>>>> 4e43cefe

                AddEnsures(ens, Ensures(m.tok, true, Boogie.Expr.Eq(FunctionCall(f.tok, BuiltinFunction.AsFuelBottom, null, moreFuel_expr), moreFuel_expr), null, null, "Shortcut to LZ"));
              }
            }
          }
        }
      }

      var name = MethodName(m, kind);
      var proc = new Boogie.Procedure(m.tok, name, new List<Boogie.TypeVariable>(), inParams, outParams, false, req, mod, ens, etran.TrAttributes(m.Attributes, null));
      AddVerboseName(proc, m.FullDafnyName, kind);

      if (InsertChecksums) {
        InsertChecksum(m, proc, true);
      }

      currentModule = null;
      codeContext = null;
      isAllocContext = null;

      return proc;
    }

    private void InsertChecksum(Method m, Boogie.Declaration decl, bool specificationOnly = false) {
      Contract.Requires(VisibleInScope(m));
      byte[] data;
      using (var writer = new System.IO.StringWriter()) {
        var printer = new Printer(writer, options);
        printer.PrintAttributes(m.Attributes);
        printer.PrintFormals(m.Ins, m);
        if (m.Outs.Any()) {
          writer.Write("returns ");
          printer.PrintFormals(m.Outs, m);
        }
        printer.PrintSpec("", m.Req, 0);
        printer.PrintFrameSpecLine("", m.Mod.Expressions, 0, null);
        printer.PrintSpec("", m.Ens, 0);
        printer.PrintDecreasesSpec(m.Decreases, 0);
        writer.WriteLine();
        if (!specificationOnly && m.Body != null && RevealedInScope(m)) {
          printer.PrintStatement(m.Body, 0);
        }
        data = Encoding.UTF8.GetBytes(writer.ToString());
      }

      InsertChecksum(decl, data);
    }
  }
}<|MERGE_RESOLUTION|>--- conflicted
+++ resolved
@@ -1504,27 +1504,16 @@
             } else if (s.IsOnlyChecked && !bodyKind) {
               // don't include in split
             } else {
-<<<<<<< HEAD
-              AddEnsures(ens, Ensures(s.Tok, s.IsOnlyFree, post, errorMessage, successMessage, null));
-=======
-              AddEnsures(ens, Ensures(s.Tok, s.IsOnlyFree || this.assertionOnlyFilter != null, post, errorMessage, null));
->>>>>>> 4e43cefe
+              AddEnsures(ens, Ensures(s.Tok, s.IsOnlyFree || this.assertionOnlyFilter != null, post, errorMessage, successMessage, null));
             }
           }
         }
         if (m is Constructor && kind == MethodTranslationKind.Call) {
           var fresh = Boogie.Expr.Not(etran.Old.IsAlloced(m.tok, new Boogie.IdentifierExpr(m.tok, "this", TrReceiverType(m))));
-<<<<<<< HEAD
-          AddEnsures(ens, Ensures(m.tok, false, fresh, null, null, "constructor allocates the object"));
+          AddEnsures(ens, Ensures(m.tok, false || this.assertionOnlyFilter != null, fresh, null, null, "constructor allocates the object"));
         }
         foreach (BoilerplateTriple tri in GetTwoStateBoilerplate(m.tok, m.Mod.Expressions, m.IsGhost, m.AllowsAllocation, ordinaryEtran.Old, ordinaryEtran, ordinaryEtran.Old)) {
-          AddEnsures(ens, Ensures(tri.tok, tri.IsFree, tri.Expr, tri.ErrorMessage, tri.SuccessMessage, tri.Comment));
-=======
-          AddEnsures(ens, Ensures(m.tok, false || this.assertionOnlyFilter != null, fresh, null, "constructor allocates the object"));
-        }
-        foreach (BoilerplateTriple tri in GetTwoStateBoilerplate(m.tok, m.Mod.Expressions, m.IsGhost, m.AllowsAllocation, ordinaryEtran.Old, ordinaryEtran, ordinaryEtran.Old)) {
-          AddEnsures(ens, Ensures(tri.tok, tri.IsFree || this.assertionOnlyFilter != null, tri.Expr, tri.ErrorMessage, tri.Comment));
->>>>>>> 4e43cefe
+          AddEnsures(ens, Ensures(tri.tok, tri.IsFree || this.assertionOnlyFilter != null, tri.Expr, tri.ErrorMessage, tri.SuccessMessage, tri.Comment));
         }
 
         // add the fuel assumption for the reveal method of a opaque method
@@ -1542,14 +1531,9 @@
                 Boogie.Expr layer = etran.layerInterCluster.LayerN(1, moreFuel_expr);
                 Boogie.Expr layerAssert = etran.layerInterCluster.LayerN(2, moreFuel_expr);
 
-<<<<<<< HEAD
                 AddEnsures(ens, Ensures(m.tok, true, Boogie.Expr.Eq(startFuel, layer), null, null, null));
                 AddEnsures(ens, Ensures(m.tok, true, Boogie.Expr.Eq(startFuelAssert, layerAssert), null, null, null));
-=======
-                AddEnsures(ens, Ensures(m.tok, true, Boogie.Expr.Eq(startFuel, layer), null, null));
-                AddEnsures(ens, Ensures(m.tok, true, Boogie.Expr.Eq(startFuelAssert, layerAssert), null, null));
-                AddEnsures(ens, Ensures(m.tok, true, GetRevealConstant(f), null, null));
->>>>>>> 4e43cefe
+                AddEnsures(ens, Ensures(m.tok, true, GetRevealConstant(f), null, null, null));
 
                 AddEnsures(ens, Ensures(m.tok, true, Boogie.Expr.Eq(FunctionCall(f.tok, BuiltinFunction.AsFuelBottom, null, moreFuel_expr), moreFuel_expr), null, null, "Shortcut to LZ"));
               }
