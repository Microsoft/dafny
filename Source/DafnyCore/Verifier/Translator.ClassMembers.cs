using System;
using System.Collections.Generic;
using System.Diagnostics.Contracts;
using System.Linq;
using System.Text;
using Microsoft.Boogie;
using Bpl = Microsoft.Boogie;
using static Microsoft.Dafny.Util;
using PODesc = Microsoft.Dafny.ProofObligationDescription;

namespace Microsoft.Dafny {
  public partial class Translator {
    void AddClassMembers(TopLevelDeclWithMembers c, bool includeAllMethods, bool includeInformationAboutType) {
      Contract.Requires(sink != null && predef != null);
      Contract.Requires(c != null);
      Contract.Ensures(fuelContext == Contract.OldValue(fuelContext));
      Contract.Assert(VisibleInScope(c));

      if (includeInformationAboutType) {
        sink.AddTopLevelDeclaration(GetClass(c));
        if (c is ArrayClassDecl) {
          // classes.Add(c, predef.ClassDotArray);
          AddAllocationAxiom(null, null, (ArrayClassDecl)c, true);
        }

        if (c is ClassLikeDecl { IsReferenceTypeDecl: true } referenceTypeDecl) {
          AddIsAndIsAllocForReferenceType(referenceTypeDecl);
        }

        if (c is TraitDecl) {
          //this adds: function implements$J(Ty, typeArgs): bool;
          var arg_ref = new Bpl.Formal(c.tok, new Bpl.TypedIdent(c.tok, "ty", predef.Ty), true);
          var vars = new List<Bpl.Variable> { arg_ref };
          vars.AddRange(MkTyParamFormals(GetTypeParams(c), false));
          var res = new Bpl.Formal(c.tok, new Bpl.TypedIdent(c.tok, Bpl.TypedIdent.NoName, Bpl.Type.Bool), false);
          var implement_intr = new Bpl.Function(c.tok, "implements$" + c.FullSanitizedName, vars, res);
          sink.AddTopLevelDeclaration(implement_intr);
        } else if (c is ClassDecl classDecl) {
          AddImplementsAxioms(classDecl);
        }
      }

      foreach (MemberDecl member in c.Members.FindAll(VisibleInScope)) {
        Contract.Assert(isAllocContext == null);
        currentDeclaration = member;
        if (!filterOnlyMembers || member.HasUserAttribute("only", out _)) {
          SetAssertionOnlyFilter(member);
        } else {
          assertionOnlyFilter = _ => false;
        }

        if (member is Field) {
          Field f = (Field)member;
          Boogie.Declaration fieldDeclaration;
          if (f is ConstantField) {
            // The following call has the side effect of idempotently creating and adding the function to the sink's top-level declarations
            Contract.Assert(currentModule == null);
            currentModule = f.EnclosingClass.EnclosingModuleDefinition;
            var oldFuelContext = fuelContext;
            fuelContext = FuelSetting.NewFuelContext(f);
            fieldDeclaration = GetReadonlyField(f);
            fuelContext = oldFuelContext;
            currentModule = null;
          } else {
            if (f.IsMutable) {
              fieldDeclaration = GetField(f);
              sink.AddTopLevelDeclaration(fieldDeclaration);
            } else {
              fieldDeclaration = GetReadonlyField(f);
              if (fieldDeclaration != predef.ArrayLength) {
                sink.AddTopLevelDeclaration(fieldDeclaration);
              }
            }
          }
          AddAllocationAxiom(fieldDeclaration, f, c);
        } else if (member is Function function) {
          AddFunction_Top(function, includeAllMethods);
        } else if (member is Method method) {
          AddMethod_Top(method, false, includeAllMethods);
        } else {
          Contract.Assert(false); throw new cce.UnreachableException();  // unexpected member
        }
        ResetAssertionOnlyFilter();
      }
    }

    /**
      Add $Is and $IsAlloc for this class :
         axiom (forall p: ref, G: Ty ::
            { $Is(p, TClassA(G), h) }
            $Is(p, TClassA(G), h) <=> (p == null || dtype(p) == TClassA(G));
         axiom (forall p: ref, h: Heap, G: Ty ::
            { $IsAlloc(p, TClassA(G), h) }
            $IsAlloc(p, TClassA(G), h) => (p == null || h[p, alloc]);
     */
    private void AddIsAndIsAllocForReferenceType(ClassLikeDecl c) {
      Contract.Requires(c.IsReferenceTypeDecl);

      MapM(Bools, is_alloc => {
        var vars = MkTyParamBinders(GetTypeParams(c), out var tyexprs);

        var o = BplBoundVar("$o", predef.RefType, vars);

        Bpl.Expr body, is_o;
        Bpl.Expr o_null = Bpl.Expr.Eq(o, predef.Null);
        Bpl.Expr o_ty = ClassTyCon(c, tyexprs);
        string name;

        if (is_alloc) {
          name = $"$IsAlloc axiom for {c.WhatKind} {c}";
          var h = BplBoundVar("$h", predef.HeapType, vars);
          // $IsAlloc(o, ..)
          is_o = MkIsAlloc(o, o_ty, h);
          body = BplIff(is_o, BplOr(o_null, IsAlloced(c.tok, h, o)));
        } else {
          name = $"$Is axiom for {c.WhatKind} {c}";
          // $Is(o, ..)
          is_o = MkIs(o, o_ty);
          Bpl.Expr rhs;
          if (c == program.SystemModuleManager.ObjectDecl) {
            rhs = Bpl.Expr.True;
          } else if (c is TraitDecl) {
            //generating $o == null || implements$J(dtype(x), typeArgs)
            var t = (TraitDecl)c;
            var dtypeFunc = FunctionCall(o.tok, BuiltinFunction.DynamicType, null, o);
            var implementsJ_Arguments = new List<Expr> { dtypeFunc }; // TODO: also needs type parameters
            implementsJ_Arguments.AddRange(tyexprs);
            Bpl.Expr implementsFunc =
              FunctionCall(t.tok, "implements$" + t.FullSanitizedName, Bpl.Type.Bool, implementsJ_Arguments);
            rhs = BplOr(o_null, implementsFunc);
          } else {
            rhs = BplOr(o_null, DType(o, o_ty));
          }

          body = BplIff(is_o, rhs);
        }

        var axiom = new Boogie.Axiom(c.tok, BplForall(vars, BplTrigger(is_o), body), name);
        AddOtherDefinition(GetOrCreateTypeConstructor(c), axiom);
      });
    }

    void AddFunction_Top(Function f, bool includeAllMethods) {
      FuelContext oldFuelContext = this.fuelContext;
      this.fuelContext = FuelSetting.NewFuelContext(f);
      isAllocContext = new IsAllocContext(options, true);

      AddClassMember_Function(f);

      if (InVerificationScope(f)) {
        AddWellformednessCheck(f);
        if (f.OverriddenFunction != null) { //it means that f is overriding its associated parent function
          AddFunctionOverrideCheckImpl(f);
        }
      }
      if (f is ExtremePredicate cop) {
        AddClassMember_Function(cop.PrefixPredicate);
        // skip the well-formedness check, because it has already been done for the extreme predicate
      } else if (f.ByMethodDecl != null) {
        AddMethod_Top(f.ByMethodDecl, true, includeAllMethods);
      }

      this.fuelContext = oldFuelContext;
      isAllocContext = null;
    }

    void AddMethod_Top(Method m, bool isByMethod, bool includeAllMethods) {
      if (!includeAllMethods && !InVerificationScope(m) && !referencedMembers.Contains(m)) {
        // do nothing
        return;
      }

      FuelContext oldFuelContext = this.fuelContext;
      this.fuelContext = FuelSetting.NewFuelContext(m);

      // wellformedness check for method specification
      if (m.EnclosingClass is IteratorDecl && m == ((IteratorDecl)m.EnclosingClass).Member_MoveNext) {
        // skip the well-formedness check, because it has already been done for the iterator
      } else {
        if (!isByMethod) {
          var proc = AddMethod(m, MethodTranslationKind.SpecWellformedness);
          sink.AddTopLevelDeclaration(proc);
          if (InVerificationScope(m)) {
            AddMethodImpl(m, proc, true);
          }
        }
        if (m.OverriddenMethod != null && InVerificationScope(m)) //method has overridden a parent method
        {
          var procOverrideChk = AddMethod(m, MethodTranslationKind.OverrideCheck);
          sink.AddTopLevelDeclaration(procOverrideChk);
          AddMethodOverrideCheckImpl(m, procOverrideChk);
        }
      }
      // the method spec itself
      if (!isByMethod) {
        sink.AddTopLevelDeclaration(AddMethod(m, MethodTranslationKind.Call));
      }
      if (m is ExtremeLemma) {
        // Let the CoCall and Impl forms to use m.PrefixLemma signature and specification (and
        // note that m.PrefixLemma.Body == m.Body.
        m = ((ExtremeLemma)m).PrefixLemma;
        sink.AddTopLevelDeclaration(AddMethod(m, MethodTranslationKind.CoCall));
      }
      if (!m.HasVerifyFalseAttribute && m.Body != null && InVerificationScope(m)) {
        // ...and its implementation
        assertionCount = 0;
        var proc = AddMethod(m, MethodTranslationKind.Implementation);
        sink.AddTopLevelDeclaration(proc);
        AddMethodImpl(m, proc, false);
      }
      Reset();
      this.fuelContext = oldFuelContext;
    }

    private void AddAllocationAxiom(Boogie.Declaration fieldDeclaration, Field f, TopLevelDeclWithMembers c, bool is_array = false) {
      Contract.Requires(c != null);
      // IFF you're adding the array axioms, then the field should be null
      Contract.Requires(is_array == (f == null));
      Contract.Requires(sink != null && predef != null);

      Bpl.Expr heightAntecedent = Bpl.Expr.True;
      if (f is ConstantField) {
        var cf = (ConstantField)f;
        AddWellformednessCheck(cf);
        if (InVerificationScope(cf)) {
          var etran = new ExpressionTranslator(this, predef, f.tok);
          heightAntecedent = Bpl.Expr.Lt(Bpl.Expr.Literal(cf.EnclosingModule.CallGraph.GetSCCRepresentativePredecessorCount(cf)), etran.FunctionContextHeight());
        }
      }

      if (f is ConstantField && f.IsStatic) {
        AddStaticConstFieldAllocationAxiom(fieldDeclaration, f, c, heightAntecedent);
      } else {
        AddInstanceFieldAllocationAxioms(fieldDeclaration, f, c, is_array, heightAntecedent);
      }
    }

    /// <summary>
    /// For a non-static field "f" in a class "c(G)", generate:
    ///     // type axiom:
    ///     // If "G" is empty, then TClassA(G) is omitted from trigger.
    ///     // If "c" is an array declaration, then the bound variables also include the index variables "ii" and "h[o, f]" has the form "h[o, Index(ii)]".
    ///     // If "f" is readonly, then "h[o, f]" has the form "f(o)" (for special fields) or "f(G,o)" (for programmer-declared const fields),
    ///     // so "h" and $IsHeap(h) are omitted.
    ///     axiom fh < FunctionContextHeight ==>
    ///       (forall o: ref, h: Heap, G : Ty ::
    ///         { h[o, f], TClassA(G) }
    ///         $IsHeap(h) &&
    ///         o != null && $Is(o, TClassA(G))  // or dtype(o) = TClassA(G)
    ///         ==>
    ///         $Is(h[o, f], TT(PP)));
    ///
    ///     // allocation axiom:
    ///     // As above for "G" and "ii", but "h" is included no matter what.
    ///     axiom fh < FunctionContextHeight ==>
    ///       (forall o: ref, h: Heap, G : Ty ::
    ///         { h[o, f], TClassA(G) }
    ///         $IsHeap(h) &&
    ///         o != null && $Is(o, TClassA(G)) &&  // or dtype(o) = TClassA(G)
    ///         h[o, alloc]
    ///         ==>
    ///         $IsAlloc(h[o, f], TT(PP), h));
    /// </summary>
    private void AddInstanceFieldAllocationAxioms(Bpl.Declaration fieldDeclaration, Field f, TopLevelDeclWithMembers c,
      bool is_array, Expr heightAntecedent) {
      var bvsTypeAxiom = new List<Bpl.Variable>();
      var bvsAllocationAxiom = new List<Bpl.Variable>();

      var tyvars = MkTyParamBinders(GetTypeParams(c), out var tyexprs);
      bvsTypeAxiom.AddRange(tyvars);
      bvsAllocationAxiom.AddRange(tyvars);

      // This is the typical case (that is, f is not a static const field)

      var hVar = BplBoundVar("$h", predef.HeapType, out var h);
      var oVar = BplBoundVar("$o", TrType(ModuleResolver.GetThisType(c.tok, c)), out var o);

      Bpl.Expr o_ty; // to hold TClassA(G)
      var isGoodHeap = FunctionCall(c.tok, BuiltinFunction.IsGoodHeap, null, h);
      Bpl.Expr isalloc_o;
      if (c is not ClassLikeDecl { IsReferenceTypeDecl: true }) {
        var udt = UserDefinedType.FromTopLevelDecl(c.tok, c);
        o_ty = ClassTyCon(c, tyexprs);
        isalloc_o = MkIsAlloc(o, udt, h);
      } else if (RevealedInScope(c)) {
        o_ty = ClassTyCon(c, tyexprs);
        isalloc_o = IsAlloced(c.tok, h, o);
      } else {
        // c is only provided, not revealed, in the scope. Use the non-null type decl's internal synonym
        var cl = (ClassLikeDecl)c;
        Contract.Assert(cl.NonNullTypeDecl != null);
        o_ty = ClassTyCon(cl.NonNullTypeDecl, tyexprs);
        var udt = UserDefinedType.FromTopLevelDecl(c.tok, cl.NonNullTypeDecl);
        isalloc_o = MkIsAlloc(o, udt, h);
      }

      Bpl.Expr indexBounds = Bpl.Expr.True;
      Bpl.Expr oDotF;
      if (is_array) {
        // generate h[o,Index(ii)]
        bvsTypeAxiom.Add(hVar);
        bvsTypeAxiom.Add(oVar);
        bvsAllocationAxiom.Add(hVar);
        bvsAllocationAxiom.Add(oVar);

        var ac = (ArrayClassDecl)c;
        var ixs = new List<Bpl.Expr>();
        for (int i = 0; i < ac.Dims; i++) {
          Bpl.Variable v = BplBoundVar("$i" + i, Bpl.Type.Int, out var e);
          ixs.Add(e);
          bvsTypeAxiom.Add(v);
          bvsAllocationAxiom.Add(v);
        }

        oDotF = ReadHeap(c.tok, h, o, GetArrayIndexFieldName(c.tok, ixs));

        for (int i = 0; i < ac.Dims; i++) {
          // 0 <= i && i < _System.array.Length(o)
          var e1 = Bpl.Expr.Le(Bpl.Expr.Literal(0), ixs[i]);
          var ff = GetReadonlyField((Field)(ac.Members[i]));
          var e2 = Bpl.Expr.Lt(ixs[i], new Bpl.NAryExpr(c.tok, new Bpl.FunctionCall(ff), new List<Bpl.Expr> { o }));
          indexBounds = BplAnd(indexBounds, BplAnd(e1, e2));
        }
      } else if (f.IsMutable) {
        // generate h[o,f]
        oDotF = ReadHeap(c.tok, h, o, new Bpl.IdentifierExpr(c.tok, GetField(f)));
        bvsTypeAxiom.Add(hVar);
        bvsTypeAxiom.Add(oVar);
        bvsAllocationAxiom.Add(hVar);
        bvsAllocationAxiom.Add(oVar);
      } else {
        // generate f(G,o)
        var args = new List<Bpl.Expr> { o };
        if (f is ConstantField) {
          args = Concat(tyexprs, args);
        }

        oDotF = new Bpl.NAryExpr(c.tok, new Bpl.FunctionCall(GetReadonlyField(f)), args);
        bvsTypeAxiom.Add(oVar);
        bvsAllocationAxiom.Add(hVar);
        bvsAllocationAxiom.Add(oVar);
      }

      // antecedent: some subset of: $IsHeap(h) && o != null && $Is(o, TClassA(G)) && indexBounds
      Bpl.Expr ante = Bpl.Expr.True;
      if (is_array || f.IsMutable) {
        ante = BplAnd(ante, isGoodHeap);
        // Note: for the allocation axiom, isGoodHeap is added back in for !f.IsMutable below
      }

      Bpl.Expr is_o = BplAnd(
        ReceiverNotNull(o),
        !o.Type.Equals(predef.RefType) || c is TraitDecl
          ? MkIs(o, o_ty, ModeledAsBoxType(ModuleResolver.GetThisType(c.tok, c))) // $Is(o, ..)
          : DType(o, o_ty)); // dtype(o) == o_ty
      ante = BplAnd(ante, is_o);

      ante = BplAnd(ante, indexBounds);

      // trigger
      var t_es = new List<Bpl.Expr>();
      t_es.Add(oDotF);
      if (tyvars.Count > 0 && (is_array || !(f is ConstantField))) {
        t_es.Add(o_ty);
      }

      var tr = new Bpl.Trigger(c.tok, true, t_es);

      // Now for the conclusion of the axioms
      Bpl.Expr is_hf, isalloc_hf = null;
      if (is_array) {
        is_hf = MkIs(oDotF, tyexprs[0], true);
        isalloc_hf = MkIsAlloc(oDotF, tyexprs[0], h, true);
      } else {
        is_hf = MkIs(oDotF, f.Type); // $Is(h[o, f], ..)
        isalloc_hf = MkIsAlloc(oDotF, f.Type, h); // $IsAlloc(h[o, f], ..)
      }

      Bpl.Expr ax = BplForall(bvsTypeAxiom, tr, BplImp(ante, is_hf));
      AddOtherDefinition(fieldDeclaration, new Bpl.Axiom(c.tok, BplImp(heightAntecedent, ax), string.Format("{0}.{1}: Type axiom", c, f)));

      if (isalloc_hf != null) {
        if (!is_array && !f.IsMutable) {
          // isGoodHeap wasn't added above, so add it now
          ante = BplAnd(isGoodHeap, ante);
        }

        ante = BplAnd(ante, isalloc_o);

        // compute a different trigger
        t_es = new List<Bpl.Expr>();
        t_es.Add(oDotF);
        if (!is_array && !f.IsMutable) {
          // since "h" is not part of oDotF, we add a separate term that mentions "h"
          t_es.Add(isalloc_o);
        }

        if (!(f is ConstantField) && tyvars.Count > 0) {
          t_es.Add(o_ty);
        }

        tr = new Bpl.Trigger(c.tok, true, t_es);

        ax = BplForall(bvsAllocationAxiom, tr, BplImp(ante, isalloc_hf));
        AddOtherDefinition(fieldDeclaration, new Boogie.Axiom(c.tok, BplImp(heightAntecedent, ax), $"{c}.{f}: Allocation axiom"));
      }
    }

    /// <summary>
    /// For a static (necessarily "const") field "f" in a class "c(G)", the expression corresponding to "h[o, f]" or "f(G,o)" above is "f(G)",
    /// so generate:
    ///     // type axiom:
    ///     axiom fh < FunctionContextHeight ==>
    ///       (forall G : Ty ::
    ///         { f(G) }
    ///         $Is(f(G), TT(PP)));
    ///     // Or in the case where G is empty:
    ///     axiom $Is(f(G), TT);
    ///
    ///     // allocation axiom:
    ///     axiom fh < FunctionContextHeight ==>
    ///       (forall h: Heap, G : Ty ::
    ///         { $IsAlloc(f(G), TT(PP), h) }
    ///         $IsHeap(h)
    ///       ==>
    ///         $IsAlloc(f(G), TT(PP), h));
    ///
    ///
    /// The axioms above could be optimised to something along the lines of:
    ///     axiom fh < FunctionContextHeight ==>
    ///       (forall o: ref, h: Heap ::
    ///         { h[o, f] }
    ///         $IsHeap(h) && o != null && Tag(dtype(o)) = TagClass
    ///         ==>
    ///         (h[o, alloc] ==> $IsAlloc(h[o, f], TT(TClassA_Inv_i(dtype(o)),..), h)) &&
    ///         $Is(h[o, f], TT(TClassA_Inv_i(dtype(o)),..), h);
    /// <summary>
    private void AddStaticConstFieldAllocationAxiom(Boogie.Declaration fieldDeclaration, Field f, TopLevelDeclWithMembers c, Expr heightAntecedent) {

      var bvsTypeAxiom = new List<Bpl.Variable>();
      var bvsAllocationAxiom = new List<Bpl.Variable>();

      var tyvars = MkTyParamBinders(GetTypeParams(c), out var tyexprs);
      bvsTypeAxiom.AddRange(tyvars);
      bvsAllocationAxiom.AddRange(tyvars);

      var oDotF = new Boogie.NAryExpr(c.tok, new Boogie.FunctionCall(GetReadonlyField(f)), tyexprs);
      var is_hf = MkIs(oDotF, f.Type); // $Is(h[o, f], ..)
      Boogie.Expr ax = bvsTypeAxiom.Count == 0 ? is_hf : BplForall(bvsTypeAxiom, BplTrigger(oDotF), is_hf);
      var isAxiom = new Boogie.Axiom(c.tok, BplImp(heightAntecedent, ax), $"{c}.{f}: Type axiom");
      AddOtherDefinition(fieldDeclaration, isAxiom);

      {
        var hVar = BplBoundVar("$h", predef.HeapType, out var h);
        bvsAllocationAxiom.Add(hVar);
        var isGoodHeap = FunctionCall(c.tok, BuiltinFunction.IsGoodHeap, null, h);
        var isalloc_hf = MkIsAlloc(oDotF, f.Type, h); // $IsAlloc(h[o, f], ..)
        ax = BplForall(bvsAllocationAxiom, BplTrigger(isalloc_hf), BplImp(isGoodHeap, isalloc_hf));
        var isAllocAxiom = new Boogie.Axiom(c.tok, BplImp(heightAntecedent, ax), $"{c}.{f}: Allocation axiom");
        sink.AddTopLevelDeclaration(isAllocAxiom);
      }
    }

    private void AddImplementsAxioms(ClassDecl c) {
      //this adds: axiom implements$J(class.C, typeInstantiations);
      var vars = MkTyParamBinders(GetTypeParams(c), out var tyexprs);

      foreach (var parent in c.ParentTraits) {
        var trait = ((UserDefinedType)parent).AsParentTraitDecl();
        Contract.Assert(trait != null);
        var arg = ClassTyCon(c, tyexprs);
        var args = new List<Bpl.Expr> { arg };
        foreach (var targ in parent.TypeArgs) {
          args.Add(TypeToTy(targ));
        }
        var expr = FunctionCall(c.tok, "implements$" + trait.FullSanitizedName, Bpl.Type.Bool, args);
        var implements_axiom = new Bpl.Axiom(c.tok, BplForall(vars, null, expr));
        AddOtherDefinition(GetOrCreateTypeConstructor(c), implements_axiom);
      }
    }

    private void AddClassMember_Function(Function f) {
      Contract.Ensures(currentModule == null && codeContext == null);
      Contract.Ensures(currentModule == null && codeContext == null);

      currentModule = f.EnclosingClass.EnclosingModuleDefinition;
      codeContext = f;

      // declare function
      var boogieFunction = GetOrCreateFunction(f);
      // add synonym axiom
      if (f.IsFuelAware()) {
        AddFuelSuccSynonymAxiom(f);
        AddFuelZeroSynonymAxiom(f);
      }
      // add frame axiom
      if (f.ReadsHeap) {
        AddFrameAxiom(f);
      }
      // add consequence axiom
      AddFunctionConsequenceAxiom(boogieFunction, f, f.Ens);
      // add definition axioms, suitably specialized for literals
      if (f.Body != null && RevealedInScope(f)) {
        AddFunctionAxiom(boogieFunction, f, f.Body.Resolved);
      } else {
        // for body-less functions, at least generate its #requires function
        var b = GetFunctionAxiom(f, null, null);
        Contract.Assert(b == null);
      }
      // for a function in a class C that overrides a function in a trait J, add an axiom that connects J.F and C.F
      if (f.OverriddenFunction != null) {
        sink.AddTopLevelDeclaration(FunctionOverrideAxiom(f.OverriddenFunction, f));
      }

      // supply the connection between least/greatest predicates and prefix predicates
      if (f is ExtremePredicate) {
        AddPrefixPredicateAxioms(((ExtremePredicate)f).PrefixPredicate);
      }

      Reset();
    }

    private void AddMethodImpl(Method m, Boogie.Procedure proc, bool wellformednessProc) {
      Contract.Requires(m != null);
      Contract.Requires(proc != null);
      Contract.Requires(sink != null && predef != null);
      Contract.Requires(wellformednessProc || m.Body != null);
      Contract.Requires(currentModule == null && codeContext == null && _tmpIEs.Count == 0 && isAllocContext == null);
      Contract.Ensures(currentModule == null && codeContext == null && _tmpIEs.Count == 0 && isAllocContext == null);

      currentModule = m.EnclosingClass.EnclosingModuleDefinition;
      codeContext = m;
      isAllocContext = new IsAllocContext(options, m.IsGhost);

      List<Variable> inParams = Boogie.Formal.StripWhereClauses(proc.InParams);
      List<Variable> outParams = Boogie.Formal.StripWhereClauses(proc.OutParams);

      BoogieStmtListBuilder builder = new BoogieStmtListBuilder(this, options);
      builder.Add(new CommentCmd("AddMethodImpl: " + m + ", " + proc));
      var etran = new ExpressionTranslator(this, predef, m.tok);
      InitializeFuelConstant(m.tok, builder, etran);
      var localVariables = new List<Variable>();
      GenerateImplPrelude(m, wellformednessProc, inParams, outParams, builder, localVariables);

      if (UseOptimizationInZ3) {
        // We ask Z3 to minimize all parameters of type 'nat'.
        foreach (var f in m.Ins) {
          var udt = f.Type.NormalizeExpandKeepConstraints() as UserDefinedType;
          if (udt != null && udt.Name == "nat") {
            builder.Add(optimizeExpr(true, new IdentifierExpr(f.tok, f), f.Tok, etran));
          }
        }
      }

      Boogie.StmtList stmts;
      if (!wellformednessProc) {
        var inductionVars = ApplyInduction(m.Ins, m.Attributes);
        if (inductionVars.Count != 0) {
          // Let the parameters be this,x,y of the method M and suppose ApplyInduction returns this,y.
          // Also, let Pre be the precondition and VF be the decreases clause.
          // Then, insert into the method body what amounts to:
          //     assume case-analysis-on-parameter[[ y' ]];
          //     forall this',y' | Pre(this', x, y') && (VF(this', x, y') << VF(this', x, y)) {
          //       this'.M(x, y');
          //     }
          // Generate bound variables for the forall statement, and a substitution for the Pre and VF

          // assume case-analysis-on-parameter[[ y' ]];
          foreach (var inFormal in m.Ins) {
            var dt = inFormal.Type.AsDatatype;
            if (dt != null) {
              var funcID = new Boogie.FunctionCall(new Boogie.IdentifierExpr(inFormal.tok, "$IsA#" + dt.FullSanitizedName, Boogie.Type.Bool));
              var f = new Boogie.IdentifierExpr(inFormal.tok, inFormal.AssignUniqueName(m.IdGenerator), TrType(inFormal.Type));
              builder.Add(TrAssumeCmd(inFormal.tok, new Boogie.NAryExpr(inFormal.tok, funcID, new List<Boogie.Expr> { f })));
            }
          }

          var parBoundVars = new List<BoundVar>();
          var parBounds = new List<ComprehensionExpr.BoundedPool>();
          var substMap = new Dictionary<IVariable, Expression>();
          Expression receiverSubst = null;
          foreach (var iv in inductionVars) {
            BoundVar bv;
            if (iv == null) {
              // this corresponds to "this"
              Contract.Assert(!m.IsStatic);  // if "m" is static, "this" should never have gone into the _induction attribute
              Contract.Assert(receiverSubst == null);  // we expect at most one
              var receiverType = ModuleResolver.GetThisType(m.tok, (TopLevelDeclWithMembers)m.EnclosingClass);
              bv = new BoundVar(m.tok, CurrentIdGenerator.FreshId("$ih#this"), receiverType); // use this temporary variable counter, but for a Dafny name (the idea being that the number and the initial "_" in the name might avoid name conflicts)
              var ie = new IdentifierExpr(m.tok, bv.Name) {
                Var = bv,
                Type = bv.Type
              };
              receiverSubst = ie;
            } else {
              CloneVariableAsBoundVar(iv.tok, iv, "$ih#" + iv.Name, out bv, out var ie);
              substMap.Add(iv, ie);
            }
            parBoundVars.Add(bv);
            parBounds.Add(new ComprehensionExpr.SpecialAllocIndependenceAllocatedBoundedPool());  // record that we don't want alloc antecedents for these variables
          }

          // Generate a CallStmt to be used as the body of the 'forall' statement.
          RecursiveCallParameters(m.tok, m, m.TypeArgs, m.Ins, receiverSubst, substMap, out var recursiveCallReceiver, out var recursiveCallArgs);
          var methodSel = new MemberSelectExpr(m.tok, recursiveCallReceiver, m.Name) {
            Member = m,
            TypeApplication_AtEnclosingClass = m.EnclosingClass.TypeArgs.ConvertAll(tp => (Type)new UserDefinedType(tp.tok, tp)),
            TypeApplication_JustMember = m.TypeArgs.ConvertAll(tp => (Type)new UserDefinedType(tp.tok, tp)),
            Type = new InferredTypeProxy()
          };
          var recursiveCall = new CallStmt(m.tok.ToRange(), new List<Expression>(), methodSel, recursiveCallArgs) {
            IsGhost = m.IsGhost
          };

          Expression parRange = new LiteralExpr(m.tok, true) {
            Type = Type.Bool
          };
          foreach (var pre in m.Req) {
            parRange = Expression.CreateAnd(parRange, Substitute(pre.E, receiverSubst, substMap));
          }
          // construct an expression (generator) for:  VF' << VF
          ExpressionConverter decrCheck = delegate (Dictionary<IVariable, Expression> decrSubstMap, ExpressionTranslator exprTran) {
            var decrToks = new List<IToken>();
            var decrTypes = new List<Type>();
            var decrCallee = new List<Expr>();
            var decrCaller = new List<Expr>();
            foreach (var ee in m.Decreases.Expressions) {
              decrToks.Add(ee.tok);
              decrTypes.Add(ee.Type.NormalizeExpand());
              decrCaller.Add(exprTran.TrExpr(ee));
              Expression es = Substitute(ee, receiverSubst, substMap);
              es = Substitute(es, null, decrSubstMap);
              decrCallee.Add(exprTran.TrExpr(es));
            }
            return DecreasesCheck(decrToks, decrTypes, decrTypes, decrCallee, decrCaller, null, null, false, true);
          };

#if VERIFY_CORRECTNESS_OF_TRANSLATION_FORALL_STATEMENT_RANGE
          var definedness = new BoogieStmtListBuilder(this, options);
          var exporter = new BoogieStmtListBuilder(this, options);
          TrForallStmtCall(m.tok, parBoundVars, parRange, decrCheck, null, recursiveCall, definedness, exporter, localVariables, etran);
          // All done, so put the two pieces together
          builder.Add(new Bpl.IfCmd(m.tok, null, definedness.Collect(m.tok), null, exporter.Collect(m.tok)));
#else
          TrForallStmtCall(m.tok, parBoundVars, parBounds, parRange, decrCheck, null, recursiveCall, null, builder, localVariables, etran);
#endif
        }
        // translate the body of the method
        Contract.Assert(m.Body != null);  // follows from method precondition and the if guard

        // $_reverifyPost := false;
        builder.Add(Boogie.Cmd.SimpleAssign(m.tok, new Boogie.IdentifierExpr(m.tok, "$_reverifyPost", Boogie.Type.Bool), Boogie.Expr.False));
        // register output parameters with definite-assignment trackers
        Contract.Assert(definiteAssignmentTrackers.Count == 0);
        m.Outs.Iter(p => AddExistingDefiniteAssignmentTracker(p, m.IsGhost));
        // translate the body
        TrStmt(m.Body, builder, localVariables, etran);
        m.Outs.Iter(p => CheckDefiniteAssignmentReturn(m.Body.RangeToken.EndToken, p, builder));
        if (m is { FunctionFromWhichThisIsByMethodDecl: { ByMethodTok: { } } fun }) {
          AssumeCanCallForByMethodDecl(m, builder);
        }
        stmts = builder.Collect(m.Body.RangeToken.StartToken); // TODO should this be EndToken?  the parameter name suggests it should be the closing curly
        // tear down definite-assignment trackers
        m.Outs.Iter(RemoveDefiniteAssignmentTracker);

        Contract.Assert(definiteAssignmentTrackers.Count == 0);
      } else {
        // check well-formedness of any default-value expressions (before assuming preconditions)
        foreach (var formal in m.Ins.Where(formal => formal.DefaultValue != null)) {
          var e = formal.DefaultValue;
          CheckWellformed(e, new WFOptions(null, false, false, true), localVariables, builder, etran);
          builder.Add(new Boogie.AssumeCmd(e.tok, CanCallAssumption(e, etran)));
          CheckSubrange(e.tok, etran.TrExpr(e), e.Type, formal.Type, builder);

          if (formal.IsOld) {
            Boogie.Expr wh = GetWhereClause(e.tok, etran.TrExpr(e), e.Type, etran.Old, ISALLOC, true);
            if (wh != null) {
              var desc = new PODesc.IsAllocated("default value", "in the two-state lemma's previous state");
              builder.Add(Assert(e.tok, wh, desc));
            }
          }
        }
        // check well-formedness of the preconditions, and then assume each one of them
        foreach (AttributedExpression p in m.Req) {
          CheckWellformedAndAssume(p.E, new WFOptions(), localVariables, builder, etran);
        }
        // check well-formedness of the modifies clauses
        CheckFrameWellFormed(new WFOptions(), m.Mod.Expressions, localVariables, builder, etran);
        // check well-formedness of the decreases clauses
        foreach (Expression p in m.Decreases.Expressions) {
          CheckWellformed(p, new WFOptions(), localVariables, builder, etran);
        }

        if (!(m is TwoStateLemma)) {
          // play havoc with the heap according to the modifies clause
          builder.Add(new Boogie.HavocCmd(m.tok, new List<Boogie.IdentifierExpr> { etran.HeapCastToIdentifierExpr }));
          // assume the usual two-state boilerplate information
          foreach (BoilerplateTriple tri in GetTwoStateBoilerplate(m.tok, m.Mod.Expressions, m.IsGhost, m.AllowsAllocation, etran.Old, etran, etran.Old)) {
            if (tri.IsFree) {
              builder.Add(TrAssumeCmd(m.tok, tri.Expr));
            }
          }
        }

        // also play havoc with the out parameters
        if (outParams.Count != 0) {  // don't create an empty havoc statement
          List<Boogie.IdentifierExpr> outH = new List<Boogie.IdentifierExpr>();
          foreach (Boogie.Variable b in outParams) {
            Contract.Assert(b != null);
            outH.Add(new Boogie.IdentifierExpr(b.tok, b));
          }
          builder.Add(new Boogie.HavocCmd(m.tok, outH));
        }
        // mark the end of the modifles/out-parameter havocking with a CaptureState; make its location be the first ensures clause, if any (and just
        // omit the CaptureState if there's no ensures clause)
        if (m.Ens.Count != 0) {
          builder.AddCaptureState(m.Ens[0].E.tok, false, "post-state");
        }

        // check wellformedness of postconditions
        foreach (AttributedExpression p in m.Ens) {
          CheckWellformedAndAssume(p.E, new WFOptions(), localVariables, builder, etran);
        }

        stmts = builder.Collect(m.tok);
      }

      if (EmitImplementation(m.Attributes)) {
        // emit impl only when there are proof obligations.
        QKeyValue kv = etran.TrAttributes(m.Attributes, null);
        Boogie.Implementation impl = AddImplementationWithVerboseName(m.tok, proc,
           inParams, outParams, localVariables, stmts, kv);

        if (InsertChecksums) {
          InsertChecksum(m, impl);
        }
      }

      isAllocContext = null;
      Reset();
    }

    private void AddMethodOverrideCheckImpl(Method m, Boogie.Procedure proc) {
      Contract.Requires(m != null);
      Contract.Requires(proc != null);
      Contract.Requires(sink != null && predef != null);
      Contract.Requires(m.OverriddenMethod != null);
      Contract.Requires(m.Ins.Count == m.OverriddenMethod.Ins.Count);
      Contract.Requires(m.Outs.Count == m.OverriddenMethod.Outs.Count);
      //Contract.Requires(wellformednessProc || m.Body != null);
      Contract.Requires(currentModule == null && codeContext == null && _tmpIEs.Count == 0 && isAllocContext == null);
      Contract.Ensures(currentModule == null && codeContext == null && _tmpIEs.Count == 0 && isAllocContext == null);

      currentModule = m.EnclosingClass.EnclosingModuleDefinition;
      codeContext = m;
      isAllocContext = new IsAllocContext(options, m.IsGhost);

      List<Variable> inParams = Boogie.Formal.StripWhereClauses(proc.InParams);
      List<Variable> outParams = Boogie.Formal.StripWhereClauses(proc.OutParams);

      var builder = new BoogieStmtListBuilder(this, options);
      var etran = new ExpressionTranslator(this, predef, m.tok);
      var localVariables = new List<Variable>();
      InitializeFuelConstant(m.tok, builder, etran);

      // assume traitTypeParameter == G(overrideTypeParameters);
      AddOverrideCheckTypeArgumentInstantiations(m, builder, localVariables);

      if (m is TwoStateLemma) {
        // $Heap := current$Heap;
        var heap = ExpressionTranslator.HeapIdentifierExpr(predef, m.tok);
        builder.Add(Boogie.Cmd.SimpleAssign(m.tok, heap, new Boogie.IdentifierExpr(m.tok, "current$Heap", predef.HeapType)));
      }


      var substMap = new Dictionary<IVariable, Expression>();
      for (int i = 0; i < m.Ins.Count; i++) {
        // get corresponding formal in the class
        var ie = new IdentifierExpr(m.Ins[i].tok, m.Ins[i].AssignUniqueName(m.IdGenerator));
        ie.Var = m.Ins[i]; ie.Type = ie.Var.Type;
        substMap.Add(m.OverriddenMethod.Ins[i], ie);
      }
      for (int i = 0; i < m.Outs.Count; i++) {
        // get corresponding formal in the class
        var ie = new IdentifierExpr(m.Outs[i].tok, m.Outs[i].AssignUniqueName(m.IdGenerator));
        ie.Var = m.Outs[i]; ie.Type = ie.Var.Type;
        substMap.Add(m.OverriddenMethod.Outs[i], ie);
      }

      var typeMap = GetTypeArgumentSubstitutionMap(m.OverriddenMethod, m);

      Boogie.StmtList stmts;
      //adding assume Pre’; assert P; // this checks that Pre’ implies P
      AddMethodOverrideReqsChk(m, builder, etran, substMap, typeMap);

      //adding assert R <= Rank’;
      AddOverrideTerminationChk(m, m.OverriddenMethod, builder, etran, substMap, typeMap);

      //adding assert W <= Frame’
      AddMethodOverrideSubsetChk(m, builder, etran, localVariables, substMap, typeMap);

      if (!(m is TwoStateLemma)) {
        //change the heap at locations W
        HavocMethodFrameLocations(m, builder, etran, localVariables);
      }

      //adding assume Q; assert Post’;
      AddMethodOverrideEnsChk(m, builder, etran, substMap, typeMap);

      stmts = builder.Collect(m.tok);

      if (EmitImplementation(m.Attributes)) {
        // emit the impl only when there are proof obligations.
        QKeyValue kv = etran.TrAttributes(m.Attributes, null);

        Boogie.Implementation impl = AddImplementationWithVerboseName(m.tok, proc, inParams, outParams, localVariables, stmts, kv);

        if (InsertChecksums) {
          InsertChecksum(m, impl);
        }
      }

      isAllocContext = null;
      Reset();
    }

    private void AddFunctionOverrideCheckImpl(Function f) {
      Contract.Requires(f != null);
      Contract.Requires(f.EnclosingClass is TopLevelDeclWithMembers);
      Contract.Requires(sink != null && predef != null);
      Contract.Requires(f.OverriddenFunction != null);
      Contract.Requires(f.Formals.Count == f.OverriddenFunction.Formals.Count);
      Contract.Requires(currentModule == null && codeContext == null && _tmpIEs.Count == 0 && isAllocContext != null);
      Contract.Ensures(currentModule == null && codeContext == null && _tmpIEs.Count == 0 && isAllocContext != null);

      #region first procedure, no impl yet
      //Function nf = new Function(f.tok, "OverrideCheck_" + f.Name, f.IsStatic, f.IsGhost, f.TypeArgs, f.OpenParen, f.Formals, f.ResultType, f.Req, f.Reads, f.Ens, f.Decreases, f.Body, f.Attributes, f.SignatureEllipsis);
      //AddFunction(f);
      currentModule = f.EnclosingClass.EnclosingModuleDefinition;
      codeContext = f;

      Boogie.Expr prevHeap = null;
      Boogie.Expr currHeap = null;
      var ordinaryEtran = new ExpressionTranslator(this, predef, f.tok);
      ExpressionTranslator etran;
      var inParams_Heap = new List<Boogie.Variable>();
      if (f is TwoStateFunction) {
        var prevHeapVar = new Boogie.Formal(f.tok, new Boogie.TypedIdent(f.tok, "previous$Heap", predef.HeapType), true);
        inParams_Heap.Add(prevHeapVar);
        prevHeap = new Boogie.IdentifierExpr(f.tok, prevHeapVar);
        if (f.ReadsHeap) {
          var currHeapVar = new Boogie.Formal(f.tok, new Boogie.TypedIdent(f.tok, "current$Heap", predef.HeapType), true);
          inParams_Heap.Add(currHeapVar);
          currHeap = new Boogie.IdentifierExpr(f.tok, currHeapVar);
        }
        etran = new ExpressionTranslator(this, predef, currHeap, prevHeap);
      } else {
        etran = ordinaryEtran;
      }

      // parameters of the procedure
      var typeInParams = MkTyParamFormals(GetTypeParams(f), true);
      var inParams = new List<Variable>();
      var outParams = new List<Boogie.Variable>();
      if (!f.IsStatic) {
        var th = new Boogie.IdentifierExpr(f.tok, "this", TrReceiverType(f));
        Boogie.Expr wh = Boogie.Expr.And(
          ReceiverNotNull(th),
          etran.GoodRef(f.tok, th, ModuleResolver.GetReceiverType(f.tok, f)));
        Boogie.Formal thVar = new Boogie.Formal(f.tok, new Boogie.TypedIdent(f.tok, "this", TrReceiverType(f), wh), true);
        inParams.Add(thVar);
      }
      foreach (Formal p in f.Formals) {
        Boogie.Type varType = TrType(p.Type);
        Boogie.Expr wh = GetWhereClause(p.tok, new Boogie.IdentifierExpr(p.tok, p.AssignUniqueName(f.IdGenerator), varType), p.Type, etran, NOALLOC);
        inParams.Add(new Boogie.Formal(p.tok, new Boogie.TypedIdent(p.tok, p.AssignUniqueName(f.IdGenerator), varType, wh), true));
      }

      Formal pOut = null;
      if (f.Result != null || f.OverriddenFunction.Result != null) {
        if (f.Result != null) {
          pOut = f.Result;
          Contract.Assert(!pOut.IsOld);
        } else {
          var pp = f.OverriddenFunction.Result;
          Contract.Assert(!pp.IsOld);
          pOut = new Formal(pp.tok, pp.Name, f.ResultType, false, pp.IsGhost, null);
        }
        var varType = TrType(pOut.Type);
        var wh = GetWhereClause(pOut.tok, new Boogie.IdentifierExpr(pOut.tok, pOut.AssignUniqueName(f.IdGenerator), varType), pOut.Type, etran, NOALLOC);
        outParams.Add(new Boogie.Formal(pOut.tok, new Boogie.TypedIdent(pOut.tok, pOut.AssignUniqueName(f.IdGenerator), varType, wh), true));
      }
      // the procedure itself
      var req = new List<Boogie.Requires>();
      // free requires fh == FunctionContextHeight;
      req.Add(Requires(f.tok, true, etran.HeightContext(f), null, null, null));
      if (f is TwoStateFunction) {
        // free requires prevHeap == Heap && HeapSucc(prevHeap, currHeap) && IsHeap(currHeap)
        var a0 = Boogie.Expr.Eq(prevHeap, ordinaryEtran.HeapExpr);
        var a1 = HeapSucc(prevHeap, currHeap);
        var a2 = FunctionCall(f.tok, BuiltinFunction.IsGoodHeap, null, currHeap);
        req.Add(Requires(f.tok, true, BplAnd(a0, BplAnd(a1, a2)), null, null, null));
      }
      // modifies $Heap
      var mod = new List<Boogie.IdentifierExpr> {
        ordinaryEtran.HeapCastToIdentifierExpr,
      };
      var ens = new List<Boogie.Ensures>();

      var name = MethodName(f, MethodTranslationKind.OverrideCheck);
      var proc = new Boogie.Procedure(f.tok, name, new List<Boogie.TypeVariable>(),
        Util.Concat(Util.Concat(typeInParams, inParams_Heap), inParams), outParams,
        false, req, mod, ens, etran.TrAttributes(f.Attributes, null));
      AddVerboseName(proc, f.FullDafnyName, MethodTranslationKind.OverrideCheck);
      sink.AddTopLevelDeclaration(proc);
      var implInParams = Boogie.Formal.StripWhereClauses(inParams);
      var implOutParams = Boogie.Formal.StripWhereClauses(outParams);

      #endregion

      //List<Variable> outParams = Bpl.Formal.StripWhereClauses(proc.OutParams);

      BoogieStmtListBuilder builder = new BoogieStmtListBuilder(this, options);
      List<Variable> localVariables = new List<Variable>();

      InitializeFuelConstant(f.tok, builder, etran);

      // assume traitTypeParameter == G(overrideTypeParameters);
      AddOverrideCheckTypeArgumentInstantiations(f, builder, localVariables);

      if (f is TwoStateFunction) {
        // $Heap := current$Heap;
        var heap = ordinaryEtran.HeapCastToIdentifierExpr;
        builder.Add(Boogie.Cmd.SimpleAssign(f.tok, heap, etran.HeapExpr));
        etran = ordinaryEtran;  // we no longer need the special heap names
      }

      var substMap = new Dictionary<IVariable, Expression>();
      foreach (var (formal, overriddenFormal) in f.Formals.Zip(f.OverriddenFunction.Formals, Tuple.Create)) {
        // get corresponding formal in the class
        var ie = new IdentifierExpr(formal.tok, formal.AssignUniqueName(f.IdGenerator)) { Var = formal, Type = formal.Type };
        substMap.Add(overriddenFormal, ie);
      }

      if (f.OverriddenFunction.Result != null) {
        Contract.Assert(pOut != null);
        //get corresponding formal in the class
        var ie = new IdentifierExpr(pOut.tok, pOut.AssignUniqueName(f.IdGenerator)) { Var = pOut, Type = pOut.Type };
        substMap.Add(f.OverriddenFunction.Result, ie);
      }

      var typeMap = GetTypeArgumentSubstitutionMap(f.OverriddenFunction, f);

      //adding assume Pre’; assert P; // this checks that Pre’ implies P
      AddFunctionOverrideReqsChk(f, builder, etran, substMap, typeMap);

      //adding assert R <= Rank’;
      AddOverrideTerminationChk(f, f.OverriddenFunction, builder, etran, substMap, typeMap);

      //adding assert W <= Frame’
      AddFunctionOverrideSubsetChk(f, builder, etran, localVariables, substMap, typeMap);

      //adding assume Q; assert Post’;
      AddFunctionOverrideEnsChk(f, builder, etran, substMap, typeMap, implInParams, implOutParams.Count == 0 ? null : implOutParams[0]);

      var stmts = builder.Collect(f.tok);

      if (EmitImplementation(f.Attributes)) {
        // emit the impl only when there are proof obligations.
        QKeyValue kv = etran.TrAttributes(f.Attributes, null);

        AddImplementationWithVerboseName(f.tok, proc,
            Util.Concat(Util.Concat(typeInParams, inParams_Heap), implInParams),
            implOutParams, localVariables, stmts, kv);
      }

      if (InsertChecksums) {
        InsertChecksum(f, proc, true);
      }

      Reset();
    }

    private void AddOverrideCheckTypeArgumentInstantiations(MemberDecl member, BoogieStmtListBuilder builder, List<Variable> localVariables) {
      Contract.Requires(member is Function || member is Method);
      Contract.Requires(member.EnclosingClass is TopLevelDeclWithMembers);
      Contract.Requires(builder != null);
      Contract.Requires(localVariables != null);

      MemberDecl overriddenMember;
      List<TypeParameter> overriddenTypeParameters;
      if (member is Function) {
        var o = ((Function)member).OverriddenFunction;
        overriddenMember = o;
        overriddenTypeParameters = o.TypeArgs;
      } else {
        var o = ((Method)member).OverriddenMethod;
        overriddenMember = o;
        overriddenTypeParameters = o.TypeArgs;
      }
      var typeMap = GetTypeArgumentSubstitutionMap(overriddenMember, member);
      foreach (var tp in Util.Concat(overriddenMember.EnclosingClass.TypeArgs, overriddenTypeParameters)) {
        var local = BplLocalVar(NameTypeParam(tp), predef.Ty, out var lhs);
        localVariables.Add(local);
        var rhs = TypeToTy(typeMap[tp]);
        builder.Add(new Boogie.AssumeCmd(tp.tok, Boogie.Expr.Eq(lhs, rhs)));
      }
    }

    /// <summary>
    /// Essentially, the function override axiom looks like:
    ///   axiom (forall $heap: HeapType, typeArgs: Ty, this: ref, x#0: int, fuel: LayerType ::
    ///     { J.F(fuel, $heap, G(typeArgs), this, x#0), C.F(fuel, $heap, typeArgs, this, x#0) }
    ///     { J.F(fuel, $heap, G(typeArgs), this, x#0), $Is(this, C) }
    ///     C.F#canCall(args) || (fh < FunctionContextHeight && this != null && $Is(this, C))
    ///     ==>
    ///     J.F(fuel, $heap, G(typeArgs), this, x#0) == C.F(fuel, $heap, typeArgs, this, x#0));
    /// (without the other usual antecedents).  Essentially, the override gives a part of the body of the
    /// trait's function, so we call FunctionAxiom to generate a conditional axiom (that is, we pass in the "overridingFunction"
    /// parameter to FunctionAxiom, which will add 'dtype(this) == class.C' as an additional antecedent) for a
    /// body of 'C.F(this, x#0)'.
    /// </summary>
    private Boogie.Axiom FunctionOverrideAxiom(Function f, Function overridingFunction) {
      Contract.Requires(f != null);
      Contract.Requires(overridingFunction != null);
      Contract.Requires(predef != null);
      Contract.Requires(f.EnclosingClass != null);
      Contract.Requires(!f.IsStatic);
      Contract.Requires(overridingFunction.EnclosingClass is TopLevelDeclWithMembers);
      Contract.Ensures(Contract.Result<Boogie.Axiom>() != null);

      bool readsHeap = f.ReadsHeap || overridingFunction.ReadsHeap;

      ExpressionTranslator etran;
      Boogie.BoundVariable bvPrevHeap = null;
      if (f is TwoStateFunction) {
        bvPrevHeap = new Boogie.BoundVariable(f.tok, new Boogie.TypedIdent(f.tok, "$prevHeap", predef.HeapType));
        etran = new ExpressionTranslator(this, predef,
          f.ReadsHeap ? new Boogie.IdentifierExpr(f.tok, predef.HeapVarName, predef.HeapType) : null,
          new Boogie.IdentifierExpr(f.tok, bvPrevHeap));
      } else if (readsHeap) {
        etran = new ExpressionTranslator(this, predef, f.tok);
      } else {
        etran = new ExpressionTranslator(this, predef, (Boogie.Expr)null);
      }

      // "forallFormals" is built to hold the bound variables of the quantification
      // argsJF are the arguments to J.F (the function in the trait)
      // argsCF are the arguments to C.F (the overriding function)
      var forallFormals = new List<Boogie.Variable>();
      var argsJF = new List<Boogie.Expr>();
      var argsCF = new List<Boogie.Expr>();

      // Add type arguments
      forallFormals.AddRange(MkTyParamBinders(GetTypeParams(overridingFunction), out _));
      argsJF.AddRange(GetTypeArguments(f, overridingFunction).ConvertAll(TypeToTy));
      argsCF.AddRange(GetTypeArguments(overridingFunction, null).ConvertAll(TypeToTy));

      var moreArgsCF = new List<Boogie.Expr>();
      Expr layer = null;
      Expr reveal = null;

      // Add the fuel argument
      if (f.IsFuelAware()) {
        Contract.Assert(overridingFunction.IsFuelAware());  // f.IsFuelAware() ==> overridingFunction.IsFuelAware()
        var fuel = new Boogie.BoundVariable(f.tok, new Boogie.TypedIdent(f.tok, "$fuel", predef.LayerType));
        forallFormals.Add(fuel);
        layer = new Boogie.IdentifierExpr(f.tok, fuel);
        argsJF.Add(layer);
      } else if (overridingFunction.IsFuelAware()) {
        // We can't use a bound variable $fuel, because then one of the triggers won't be mentioning this $fuel.
        // Instead, we do the next best thing: use the literal $LZ.
        layer = new Boogie.IdentifierExpr(f.tok, "$LZ", predef.LayerType); // $LZ
      }

<<<<<<< HEAD
      if (f.IsOpaque || f.DoesAllOpaqueMakeOpaque(options)) {
        Contract.Assert(overridingFunction.IsOpaque || options.Get(CommonOptionBag.AllOpaque));
=======
      if (f.IsOpaque) {
        Contract.Assert(overridingFunction.IsOpaque);
>>>>>>> d8c1135e
        var revealVar = new Boogie.BoundVariable(f.tok, new Boogie.TypedIdent(f.tok, "reveal", Boogie.Type.Bool));
        forallFormals.Add(revealVar);
        reveal = new Boogie.IdentifierExpr(f.tok, revealVar);
        argsJF.Add(reveal);
<<<<<<< HEAD
      } else if (overridingFunction.IsOpaque || overridingFunction.DoesAllOpaqueMakeOpaque(options)) {
        // We can't use a bound variable $fuel, because then one of the triggers won't be mentioning this $fuel.
        // Instead, we do the next best thing: use the literal false.
        reveal = new Boogie.IdentifierExpr(f.tok, "false", Boogie.Type.Bool);
=======
      } else if (overridingFunction.IsOpaque) {
        // We can't use a bound variable $fuel, because then one of the triggers won't be mentioning this $fuel.
        // Instead, we do the next best thing: use the literal false.
        reveal = new Boogie.LiteralExpr(f.tok, false);
>>>>>>> d8c1135e
      }

      // Add heap arguments
      if (f is TwoStateFunction) {
        Contract.Assert(bvPrevHeap != null);
        forallFormals.Add(bvPrevHeap);
        argsJF.Add(etran.Old.HeapExpr);
        moreArgsCF.Add(etran.Old.HeapExpr);
      }
      if (f.ReadsHeap || overridingFunction.ReadsHeap) {
        var heap = new Boogie.BoundVariable(f.tok, new Boogie.TypedIdent(f.tok, predef.HeapVarName, predef.HeapType));
        forallFormals.Add(heap);
        if (f.ReadsHeap) {
          argsJF.Add(new Boogie.IdentifierExpr(f.tok, heap));
        }
        if (overridingFunction.ReadsHeap) {
          moreArgsCF.Add(new Boogie.IdentifierExpr(overridingFunction.tok, heap));
        }
      }

      // Add receiver parameter
      Type thisType = ModuleResolver.GetReceiverType(f.tok, overridingFunction);
      var bvThis = new Boogie.BoundVariable(f.tok, new Boogie.TypedIdent(f.tok, etran.This, TrType(thisType)));
      forallFormals.Add(bvThis);
      var bvThisExpr = new Boogie.IdentifierExpr(f.tok, bvThis);
      argsJF.Add(BoxifyForTraitParent(f.tok, bvThisExpr, f, thisType));
      moreArgsCF.Add(bvThisExpr);
      // $Is(this, C)
      var isOfSubtype = GetWhereClause(overridingFunction.tok, bvThisExpr, thisType, f is TwoStateFunction ? etran.Old : etran,
        IsAllocType.NEVERALLOC, alwaysUseSymbolicName: true);

      Bpl.Expr ante = Boogie.Expr.And(ReceiverNotNull(bvThisExpr), isOfSubtype);

      // Add other arguments
      var typeMap = GetTypeArgumentSubstitutionMap(f, overridingFunction);
      foreach (Formal p in f.Formals) {
        var pType = p.Type.Subst(typeMap);
        var bv = new Boogie.BoundVariable(p.tok, new Boogie.TypedIdent(p.tok, p.AssignUniqueName(currentDeclaration.IdGenerator), TrType(pType)));
        forallFormals.Add(bv);
        var jfArg = new Boogie.IdentifierExpr(p.tok, bv);
        argsJF.Add(ModeledAsBoxType(p.Type) ? BoxIfUnboxed(jfArg, pType) : jfArg);
        moreArgsCF.Add(new Boogie.IdentifierExpr(p.tok, bv));
      }

      // useViaContext: fh < FunctionContextHeight
      Boogie.Expr useViaContext = !InVerificationScope(overridingFunction)
        ? Boogie.Expr.True
        : Boogie.Expr.Lt(Boogie.Expr.Literal(forModule.CallGraph.GetSCCRepresentativePredecessorCount(overridingFunction)), etran.FunctionContextHeight());

      // useViaCanCall: C.F#canCall(args)
      Bpl.IdentifierExpr canCallFuncID = new Bpl.IdentifierExpr(overridingFunction.tok, overridingFunction.FullSanitizedName + "#canCall", Bpl.Type.Bool);
      Bpl.Expr useViaCanCall = new Bpl.NAryExpr(f.tok, new Bpl.FunctionCall(canCallFuncID), Concat(argsCF, moreArgsCF));

      if (layer != null) {
        argsCF.Add(layer);
      }

      if (reveal != null) {
        argsCF.Add(reveal);
      }

      argsCF = Concat(argsCF, moreArgsCF);

      // ante := useViaCanCall || (useViaContext && this != null && $Is(this, C))
      ante = Bpl.Expr.Or(useViaCanCall, BplAnd(useViaContext, ante));

      Boogie.Expr funcAppl;
      {
        var funcID = new Boogie.IdentifierExpr(f.tok, f.FullSanitizedName, TrType(f.ResultType));
        funcAppl = new Boogie.NAryExpr(f.tok, new Boogie.FunctionCall(funcID), argsJF);
      }
      Boogie.Expr overridingFuncAppl;
      {
        var funcID = new Boogie.IdentifierExpr(overridingFunction.tok, overridingFunction.FullSanitizedName, TrType(overridingFunction.ResultType));
        overridingFuncAppl = new Boogie.NAryExpr(overridingFunction.tok, new Boogie.FunctionCall(funcID), argsCF);
      }

      // Build the triggers
      // { f(Succ(s), args), f'(Succ(s), args') }
      Boogie.Trigger tr = BplTriggerHeap(this, overridingFunction.tok,
        funcAppl,
        readsHeap ? etran.HeapExpr : null,
        overridingFuncAppl);
      // { f(Succ(s), args), $Is(this, T') }
      var exprs = new List<Boogie.Expr>() { funcAppl, isOfSubtype };
      if (readsHeap) {
        exprs.Add(FunctionCall(overridingFunction.tok, BuiltinFunction.IsGoodHeap, null, etran.HeapExpr));
      }
      tr = new Boogie.Trigger(overridingFunction.tok, true, exprs, tr);

      // The equality that is what it's all about
      var synonyms = Boogie.Expr.Eq(
        funcAppl,
        ModeledAsBoxType(f.ResultType) ? BoxIfUnboxed(overridingFuncAppl, overridingFunction.ResultType) : overridingFuncAppl);

      // The axiom
      Boogie.Expr ax = BplForall(f.tok, new List<Boogie.TypeVariable>(), forallFormals, null, tr,
        Boogie.Expr.Imp(ante, synonyms));
      var activate = AxiomActivation(overridingFunction, etran);
      string comment = "override axiom for " + f.FullSanitizedName + " in class " + overridingFunction.EnclosingClass.FullSanitizedName;
      return new Boogie.Axiom(f.tok, Boogie.Expr.Imp(activate, ax), comment);
    }

    /// <summary>
    /// Return a type-parameter substitution map for function "f", as instantiated by the context of "overridingFunction".
    ///
    /// In more symbols, suppose "f" is declared as follows:
    ///     class/trait Tr[A,B] {
    ///       function f[C,D](...): ...
    ///     }
    /// and "overridingFunction" is declared as follows:
    ///     class/trait Cl[G] extends Tr[X(G),Y(G)] {
    ///       function f[R,S](...): ...
    ///     }
    /// Then, return the following map:
    ///     A -> X(G)
    ///     B -> Y(G)
    ///     C -> R
    ///     D -> S
    ///
    /// See also GetTypeArguments.
    /// </summary>
    private static Dictionary<TypeParameter, Type> GetTypeArgumentSubstitutionMap(MemberDecl member, MemberDecl overridingMember) {
      Contract.Requires(member is Function || member is Method);
      Contract.Requires(overridingMember is Function || overridingMember is Method);
      Contract.Requires(overridingMember.EnclosingClass is TopLevelDeclWithMembers);
      Contract.Requires(((ICallable)member).TypeArgs.Count == ((ICallable)overridingMember).TypeArgs.Count);

      var typeMap = new Dictionary<TypeParameter, Type>();

      var cl = (TopLevelDeclWithMembers)overridingMember.EnclosingClass;
      var classTypeMap = cl.ParentFormalTypeParametersToActuals;
      member.EnclosingClass.TypeArgs.ForEach(tp => typeMap.Add(tp, classTypeMap[tp]));

      var origTypeArgs = ((ICallable)member).TypeArgs;
      var overridingTypeArgs = ((ICallable)overridingMember).TypeArgs;
      for (var i = 0; i < origTypeArgs.Count; i++) {
        var otp = overridingTypeArgs[i];
        typeMap.Add(origTypeArgs[i], new UserDefinedType(otp.tok, otp));
      }

      return typeMap;
    }

    private void AddMethodOverrideEnsChk(Method m, BoogieStmtListBuilder builder, ExpressionTranslator etran,
      Dictionary<IVariable, Expression> substMap,
      Dictionary<TypeParameter, Type> typeMap) {
      Contract.Requires(m != null);
      Contract.Requires(builder != null);
      Contract.Requires(etran != null);
      Contract.Requires(substMap != null);
      //generating class post-conditions
      foreach (var en in m.Ens) {
        builder.Add(TrAssumeCmd(m.tok, etran.TrExpr(en.E)));
      }
      //generating trait post-conditions with class variables
      FunctionCallSubstituter sub = null;
      foreach (var en in m.OverriddenMethod.Ens) {
        sub ??= new FunctionCallSubstituter(substMap, typeMap, (TraitDecl)m.OverriddenMethod.EnclosingClass, (ClassLikeDecl)m.EnclosingClass);
        foreach (var s in TrSplitExpr(sub.Substitute(en.E), etran, false, out _).Where(s => s.IsChecked)) {
          builder.Add(Assert(m.tok, s.E, new PODesc.EnsuresStronger()));
        }
      }
    }

    private void AddMethodOverrideReqsChk(Method m, BoogieStmtListBuilder builder, ExpressionTranslator etran,
      Dictionary<IVariable, Expression> substMap,
      Dictionary<TypeParameter, Type> typeMap) {
      Contract.Requires(m != null);
      Contract.Requires(builder != null);
      Contract.Requires(etran != null);
      Contract.Requires(substMap != null);
      //generating trait pre-conditions with class variables
      FunctionCallSubstituter sub = null;
      foreach (var req in m.OverriddenMethod.Req) {
        sub ??= new FunctionCallSubstituter(substMap, typeMap, (TraitDecl)m.OverriddenMethod.EnclosingClass, (ClassLikeDecl)m.EnclosingClass);
        builder.Add(TrAssumeCmd(m.tok, etran.TrExpr(sub.Substitute(req.E))));
      }
      //generating class pre-conditions
      foreach (var s in m.Req.SelectMany(req => TrSplitExpr(req.E, etran, false, out _).Where(s => s.IsChecked))) {
        builder.Add(Assert(m.tok, s.E, new PODesc.RequiresWeaker()));
      }
    }

    private void AddOverrideTerminationChk(ICallable original, ICallable overryd, BoogieStmtListBuilder builder, ExpressionTranslator etran,
      Dictionary<IVariable, Expression> substMap,
      Dictionary<TypeParameter, Type> typeMap) {
      Contract.Requires(original != null);
      Contract.Requires(overryd != null);
      Contract.Requires(builder != null);
      Contract.Requires(etran != null);
      Contract.Requires(substMap != null);
      // Note, it is as if the trait's method is calling the class's method.
      var contextDecreases = overryd.Decreases.Expressions;
      var calleeDecreases = original.Decreases.Expressions;
      // We want to check:  calleeDecreases <= contextDecreases (note, we can allow equality, since there is a bounded, namely 1, number of dynamic dispatches)
      if (Contract.Exists(contextDecreases, e => e is WildcardExpr)) {
        // no check needed
        return;
      }

      int N = Math.Min(contextDecreases.Count, calleeDecreases.Count);
      var toks = new List<IToken>();
      var types0 = new List<Type>();
      var types1 = new List<Type>();
      var callee = new List<Expr>();
      var caller = new List<Expr>();

      for (int i = 0; i < N; i++) {
        Expression e0 = calleeDecreases[i];
        Expression e1 = Substitute(contextDecreases[i], null, substMap, typeMap);
        if (!CompatibleDecreasesTypes(e0.Type, e1.Type)) {
          N = i;
          break;
        }
        toks.Add(new NestedToken(original.RangeToken.StartToken, e1.tok));
        types0.Add(e0.Type.NormalizeExpand());
        types1.Add(e1.Type.NormalizeExpand());
        callee.Add(etran.TrExpr(e0));
        caller.Add(etran.TrExpr(e1));
      }

      var decrCountT = contextDecreases.Count;
      var decrCountC = calleeDecreases.Count;
      // Generally, we want to produce a check "decrClass <= decrTrait", allowing (the common case where) they are equal.
      // * If N < decrCountC && N < decrCountT, then "decrClass <= decrTrait" if the comparison ever gets beyond the
      //   parts that survived truncation.  Thus, we compare with "allowNoChange" set to "false".
      // Otherwise:
      // * If decrCountC == decrCountT, then the truncation we did above had no effect and we pass in "allowNoChange" as "true".
      // * If decrCountC > decrCountT, then we will have truncated decrClass above.  Let x,y and x' denote decrClass and
      //   decrTrait, respectively, where x and x' have the same length.  Considering how Dafny in effect pads the end of
      //   decreases tuples with a \top, we were supposed to evaluate (x,(y,\top)) <= (x',\top), which by lexicographic pairs
      //   we can expand to:
      //       x <= x' && (x == x' ==> (y,\top) <= \top)
      //   which is equivalent to just x <= x'.  Thus, we called DecreasesCheck to compare x and x' and we pass in "allowNoChange"
      //   as "true".
      // * If decrCountC < decrCountT, then we will have truncated decrTrait above.  Let x and x',y' denote decrClass and
      //   decrTrait, respectively, where x and x' have the same length.  We then want to check (x,\top) <= (x',(y',\top)), which
      //   expands to:
      //       x <= x' && (x == x' ==> \top <= (y',\top))
      //    =      { \top is strictly larger than a pair }
      //       x <= x' && (x == x' ==> false)
      //    =
      //       x < x'
      //   So we perform our desired check by calling DecreasesCheck to strictly compare x and x', so we pass in "allowNoChange"
      //   as "false".
      bool allowNoChange = N == decrCountT && decrCountT <= decrCountC;
      var decrChk = DecreasesCheck(toks, types0, types1, callee, caller, null, null, allowNoChange, false);
      builder.Add(Assert(original.Tok, decrChk, new PODesc.TraitDecreases(original.WhatKind)));
    }

    private void AddMethodOverrideSubsetChk(Method m, BoogieStmtListBuilder builder, ExpressionTranslator etran, List<Variable> localVariables,
      Dictionary<IVariable, Expression> substMap,
      Dictionary<TypeParameter, Type> typeMap) {
      //getting framePrime
      List<FrameExpression> traitFrameExps = new List<FrameExpression>();
      List<FrameExpression> classFrameExps = m.Mod != null ? m.Mod.Expressions : new List<FrameExpression>();
      if (m.OverriddenMethod.Mod != null) {
        foreach (var e in m.OverriddenMethod.Mod.Expressions) {
          var newE = Substitute(e.E, null, substMap, typeMap);
          FrameExpression fe = new FrameExpression(e.tok, newE, e.FieldName);
          traitFrameExps.Add(fe);
        }
      }

      QKeyValue kv = etran.TrAttributes(m.Attributes, null);

      IToken tok = m.tok;
      // Declare a local variable $_Frame: <alpha>[ref, Field alpha]bool
      Boogie.IdentifierExpr traitFrame = etran.TheFrame(m.OverriddenMethod.tok);  // this is a throw-away expression, used only to extract the type and name of the $_Frame variable
      traitFrame.Name = m.EnclosingClass.Name + "_" + traitFrame.Name;
      Contract.Assert(traitFrame.Type != null);  // follows from the postcondition of TheFrame
      Boogie.LocalVariable frame = new Boogie.LocalVariable(tok, new Boogie.TypedIdent(tok, null ?? traitFrame.Name, traitFrame.Type));
      localVariables.Add(frame);
      // $_Frame := (lambda<alpha> $o: ref, $f: Field alpha :: $o != null && $Heap[$o,alloc] ==> ($o,$f) in Modifies/Reads-Clause);
      Boogie.TypeVariable alpha = new Boogie.TypeVariable(tok, "alpha");
      Boogie.BoundVariable oVar = new Boogie.BoundVariable(tok, new Boogie.TypedIdent(tok, "$o", predef.RefType));
      Boogie.IdentifierExpr o = new Boogie.IdentifierExpr(tok, oVar);
      Boogie.BoundVariable fVar = new Boogie.BoundVariable(tok, new Boogie.TypedIdent(tok, "$f", predef.FieldName(tok, alpha)));
      Boogie.IdentifierExpr f = new Boogie.IdentifierExpr(tok, fVar);
      Boogie.Expr ante = Boogie.Expr.And(Boogie.Expr.Neq(o, predef.Null), etran.IsAlloced(tok, o));
      Boogie.Expr consequent = InRWClause(tok, o, f, traitFrameExps, etran, null, null);
      Boogie.Expr lambda = new Boogie.LambdaExpr(tok, new List<TypeVariable> { alpha }, new List<Variable> { oVar, fVar }, null,
        Boogie.Expr.Imp(ante, consequent));

      //to initialize $_Frame variable to Frame'
      builder.Add(Boogie.Cmd.SimpleAssign(tok, new Boogie.IdentifierExpr(tok, frame), lambda));

      // emit: assert (forall<alpha> o: ref, f: Field alpha :: o != null && $Heap[o,alloc] && (o,f) in subFrame ==> $_Frame[o,f]);
      Boogie.Expr oInCallee = InRWClause(tok, o, f, classFrameExps, etran, null, null);
      Boogie.Expr consequent2 = InRWClause(tok, o, f, traitFrameExps, etran, null, null);
      Boogie.Expr q = new Boogie.ForallExpr(tok, new List<TypeVariable> { alpha }, new List<Variable> { oVar, fVar },
        Boogie.Expr.Imp(Boogie.Expr.And(ante, oInCallee), consequent2));
      builder.Add(Assert(tok, q, new PODesc.TraitFrame(m.WhatKind, true), kv));
    }

    // Return a way to know if an assertion should be converted to an assumption
    private void SetAssertionOnlyFilter(Node m) {
      List<RangeToken> rangesOnly = new List<RangeToken>();
      m.Visit(node => {
        if (node is AssertStmt assertStmt &&
            assertStmt.HasAssertOnlyAttribute(out var assertOnlyKind)) {
          var ifAfterLastToken = m.EndToken;
          if (rangesOnly.FindIndex(r => r.Contains(node.StartToken.pos)) is var x && x >= 0) {
            if (assertOnlyKind == AssertStmt.AssertOnlyKind.Before) {// Just shorten the previous range
              rangesOnly[x] = new RangeToken(rangesOnly[x].StartToken, node.EndToken);
              return true;
            }

            ifAfterLastToken = rangesOnly[x].EndToken;
            rangesOnly.RemoveAt(x);
          }

          var rangeToAdd =
            assertOnlyKind == AssertStmt.AssertOnlyKind.Before ?
              new RangeToken(m.StartToken, assertStmt.EndToken) :
              assertOnlyKind == AssertStmt.AssertOnlyKind.After ?
              new RangeToken(assertStmt.StartToken, ifAfterLastToken)
              : assertStmt.RangeToken;
          if (assertOnlyKind == AssertStmt.AssertOnlyKind.Before && rangesOnly.Any(other => rangeToAdd.Intersects(other))) {
            // There are more precise ranges so we don't add this one
            return true;
          }
          rangesOnly.Add(rangeToAdd);
        }
        return true;
      });
      if (rangesOnly.Any()) {
        // TODO: What to do with refined postconditions?
        assertionOnlyFilter = token => rangesOnly.Any(range => range.Contains((token.pos)));
      }
    }

    private void ResetAssertionOnlyFilter() {
      assertionOnlyFilter = null;
    }

    /// <summary>
    /// This method is expected to be called at most once for each parameter combination, and in particular
    /// at most once for each value of "kind".
    /// </summary>
    private Boogie.Procedure AddMethod(Method m, MethodTranslationKind kind) {
      Contract.Requires(m != null);
      Contract.Requires(m.EnclosingClass != null);
      Contract.Requires(predef != null);
      Contract.Requires(currentModule == null && codeContext == null && isAllocContext == null);
      Contract.Ensures(currentModule == null && codeContext == null && isAllocContext == null);
      Contract.Ensures(Contract.Result<Boogie.Procedure>() != null);
      Contract.Assert(VisibleInScope(m));

      currentModule = m.EnclosingClass.EnclosingModuleDefinition;
      codeContext = m;
      isAllocContext = new IsAllocContext(options, m.IsGhost);
      Boogie.Expr prevHeap = null;
      Boogie.Expr currHeap = null;
      var ordinaryEtran = new ExpressionTranslator(this, predef, m.tok);
      ExpressionTranslator etran;
      var inParams = new List<Boogie.Variable>();
      if (m is TwoStateLemma) {
        var prevHeapVar = new Boogie.Formal(m.tok, new Boogie.TypedIdent(m.tok, "previous$Heap", predef.HeapType), true);
        var currHeapVar = new Boogie.Formal(m.tok, new Boogie.TypedIdent(m.tok, "current$Heap", predef.HeapType), true);
        inParams.Add(prevHeapVar);
        inParams.Add(currHeapVar);
        prevHeap = new Boogie.IdentifierExpr(m.tok, prevHeapVar);
        currHeap = new Boogie.IdentifierExpr(m.tok, currHeapVar);
        etran = new ExpressionTranslator(this, predef, currHeap, prevHeap);
      } else {
        etran = ordinaryEtran;
      }

      GenerateMethodParameters(m.tok, m, kind, etran, inParams, out var outParams);

      var req = new List<Boogie.Requires>();
      var mod = new List<Boogie.IdentifierExpr>();
      var ens = new List<Boogie.Ensures>();
      // FREE PRECONDITIONS
      if (kind == MethodTranslationKind.SpecWellformedness || kind == MethodTranslationKind.Implementation || kind == MethodTranslationKind.OverrideCheck) {  // the other cases have no need for a free precondition
        // free requires mh == ModuleContextHeight && fh == FunctionContextHeight;
        req.Add(Requires(m.tok, true, etran.HeightContext(m), null, null, null));
        if (m is TwoStateLemma) {
          // free requires prevHeap == Heap && HeapSucc(prevHeap, currHeap) && IsHeap(currHeap)
          var a0 = Boogie.Expr.Eq(prevHeap, ordinaryEtran.HeapExpr);
          var a1 = HeapSucc(prevHeap, currHeap);
          var a2 = FunctionCall(m.tok, BuiltinFunction.IsGoodHeap, null, currHeap);
          req.Add(Requires(m.tok, true, BplAnd(a0, BplAnd(a1, a2)), null, null, null));
        }
      }
      if (m is TwoStateLemma) {
        // Checked preconditions that old parameters really existed in previous state
        var index = 0;
        foreach (var formal in m.Ins) {
          if (formal.IsOld) {
            var dafnyFormalIdExpr = new IdentifierExpr(formal.tok, formal);
            var pIdx = m.Ins.Count == 1 ? "" : " at index " + index;
            var desc = new PODesc.IsAllocated($"parameter{pIdx} ('{formal.Name}')", "in the two-state lemma's previous state");
            var require = Requires(formal.tok, false, MkIsAlloc(etran.TrExpr(dafnyFormalIdExpr), formal.Type, prevHeap),
              desc.FailureDescription, desc.SuccessDescription, null);
            require.Description = desc;
            req.Add(require);
          }
          index++;
        }
      }
      mod.Add(ordinaryEtran.HeapCastToIdentifierExpr);

      var bodyKind = kind == MethodTranslationKind.SpecWellformedness || kind == MethodTranslationKind.Implementation;

      if (kind != MethodTranslationKind.SpecWellformedness && kind != MethodTranslationKind.OverrideCheck) {
        // USER-DEFINED SPECIFICATIONS
        var comment = "user-defined preconditions";
        foreach (var p in m.Req) {
          var (errorMessage, successMessage) = CustomErrorMessage(p.Attributes);
          if (p.Label != null && kind == MethodTranslationKind.Implementation) {
            // don't include this precondition here, but record it for later use
            p.Label.E = (m is TwoStateLemma ? ordinaryEtran : etran.Old).TrExpr(p.E);
          } else {
            foreach (var s in TrSplitExprForMethodSpec(p.E, etran, kind)) {
              if (s.IsOnlyChecked && bodyKind) {
                // don't include in split
              } else if (s.IsOnlyFree && !bodyKind) {
                // don't include in split -- it would be ignored, anyhow
              } else {
                req.Add(Requires(s.Tok, s.IsOnlyFree, s.E, errorMessage, successMessage, comment));
                comment = null;
                // the free here is not linked to the free on the original expression (this is free things generated in the splitting.)
              }
            }
          }
        }
        comment = "user-defined postconditions";
        foreach (var p in m.Ens) {
          var (errorMessage, successMessage) = CustomErrorMessage(p.Attributes);
          AddEnsures(ens, Ensures(p.E.tok, true, CanCallAssumption(p.E, etran), errorMessage, successMessage, comment));
          comment = null;
          foreach (var s in TrSplitExprForMethodSpec(p.E, etran, kind)) {
            var post = s.E;
            if (kind == MethodTranslationKind.Implementation && RefinementToken.IsInherited(s.Tok, currentModule)) {
              // this postcondition was inherited into this module, so make it into the form "$_reverifyPost ==> s.E"
              post = Boogie.Expr.Imp(new Boogie.IdentifierExpr(s.E.tok, "$_reverifyPost", Boogie.Type.Bool), post);
            }
            if (s.IsOnlyFree && bodyKind) {
              // don't include in split -- it would be ignored, anyhow
            } else if (s.IsOnlyChecked && !bodyKind) {
              // don't include in split
            } else {
              AddEnsures(ens, Ensures(s.Tok, s.IsOnlyFree || this.assertionOnlyFilter != null, post, errorMessage, successMessage, null));
            }
          }
        }
        if (m is Constructor && kind == MethodTranslationKind.Call) {
          var fresh = Boogie.Expr.Not(etran.Old.IsAlloced(m.tok, new Boogie.IdentifierExpr(m.tok, "this", TrReceiverType(m))));
          AddEnsures(ens, Ensures(m.tok, false || this.assertionOnlyFilter != null, fresh, null, null, "constructor allocates the object"));
        }
        foreach (BoilerplateTriple tri in GetTwoStateBoilerplate(m.tok, m.Mod.Expressions, m.IsGhost, m.AllowsAllocation, ordinaryEtran.Old, ordinaryEtran, ordinaryEtran.Old)) {
          AddEnsures(ens, Ensures(tri.tok, tri.IsFree || this.assertionOnlyFilter != null, tri.Expr, tri.ErrorMessage, tri.SuccessMessage, tri.Comment));
        }

        // add the fuel assumption for the reveal method of a opaque method
        if (IsOpaqueRevealLemma(m)) {
          List<Expression> args = Attributes.FindExpressions(m.Attributes, "fuel");
          if (args != null) {
            MemberSelectExpr selectExpr = args[0].Resolved as MemberSelectExpr;
            if (selectExpr != null) {
              Function f = selectExpr.Member as Function;
              FuelConstant fuelConstant = this.functionFuel.Find(x => x.f == f);
              if (fuelConstant != null) {
                Boogie.Expr startFuel = fuelConstant.startFuel;
                Boogie.Expr startFuelAssert = fuelConstant.startFuelAssert;
                Boogie.Expr moreFuel_expr = fuelConstant.MoreFuel(sink, predef, f.IdGenerator);
                Boogie.Expr layer = etran.layerInterCluster.LayerN(1, moreFuel_expr);
                Boogie.Expr layerAssert = etran.layerInterCluster.LayerN(2, moreFuel_expr);

                AddEnsures(ens, Ensures(m.tok, true, Boogie.Expr.Eq(startFuel, layer), null, null, null));
                AddEnsures(ens, Ensures(m.tok, true, Boogie.Expr.Eq(startFuelAssert, layerAssert), null, null, null));
                AddEnsures(ens, Ensures(m.tok, true, GetRevealConstant(f), null, null, null));

                AddEnsures(ens, Ensures(m.tok, true, Boogie.Expr.Eq(FunctionCall(f.tok, BuiltinFunction.AsFuelBottom, null, moreFuel_expr), moreFuel_expr), null, null, "Shortcut to LZ"));
              }
            }
          }
        }
      }

      var name = MethodName(m, kind);
      var proc = new Boogie.Procedure(m.tok, name, new List<Boogie.TypeVariable>(), inParams, outParams, false, req, mod, ens, etran.TrAttributes(m.Attributes, null));
      AddVerboseName(proc, m.FullDafnyName, kind);

      if (InsertChecksums) {
        InsertChecksum(m, proc, true);
      }

      currentModule = null;
      codeContext = null;
      isAllocContext = null;

      return proc;
    }

    private void InsertChecksum(Method m, Boogie.Declaration decl, bool specificationOnly = false) {
      Contract.Requires(VisibleInScope(m));
      byte[] data;
      using (var writer = new System.IO.StringWriter()) {
        var printer = new Printer(writer, options);
        printer.PrintAttributes(m.Attributes);
        printer.PrintFormals(m.Ins, m);
        if (m.Outs.Any()) {
          writer.Write("returns ");
          printer.PrintFormals(m.Outs, m);
        }
        printer.PrintSpec("", m.Req, 0);
        printer.PrintFrameSpecLine("", m.Mod.Expressions, 0, null);
        printer.PrintSpec("", m.Ens, 0);
        printer.PrintDecreasesSpec(m.Decreases, 0);
        writer.WriteLine();
        if (!specificationOnly && m.Body != null && RevealedInScope(m)) {
          printer.PrintStatement(m.Body, 0);
        }
        data = Encoding.UTF8.GetBytes(writer.ToString());
      }

      InsertChecksum(decl, data);
    }
  }
}<|MERGE_RESOLUTION|>--- conflicted
+++ resolved
@@ -1073,28 +1073,16 @@
         layer = new Boogie.IdentifierExpr(f.tok, "$LZ", predef.LayerType); // $LZ
       }
 
-<<<<<<< HEAD
       if (f.IsOpaque || f.DoesAllOpaqueMakeOpaque(options)) {
         Contract.Assert(overridingFunction.IsOpaque || options.Get(CommonOptionBag.AllOpaque));
-=======
-      if (f.IsOpaque) {
-        Contract.Assert(overridingFunction.IsOpaque);
->>>>>>> d8c1135e
         var revealVar = new Boogie.BoundVariable(f.tok, new Boogie.TypedIdent(f.tok, "reveal", Boogie.Type.Bool));
         forallFormals.Add(revealVar);
         reveal = new Boogie.IdentifierExpr(f.tok, revealVar);
         argsJF.Add(reveal);
-<<<<<<< HEAD
       } else if (overridingFunction.IsOpaque || overridingFunction.DoesAllOpaqueMakeOpaque(options)) {
         // We can't use a bound variable $fuel, because then one of the triggers won't be mentioning this $fuel.
         // Instead, we do the next best thing: use the literal false.
-        reveal = new Boogie.IdentifierExpr(f.tok, "false", Boogie.Type.Bool);
-=======
-      } else if (overridingFunction.IsOpaque) {
-        // We can't use a bound variable $fuel, because then one of the triggers won't be mentioning this $fuel.
-        // Instead, we do the next best thing: use the literal false.
         reveal = new Boogie.LiteralExpr(f.tok, false);
->>>>>>> d8c1135e
       }
 
       // Add heap arguments
