--- conflicted
+++ resolved
@@ -347,19 +347,10 @@
         // Note: for the allocation axiom, isGoodHeap is added back in for !f.IsMutable below
       }
 
-<<<<<<< HEAD
       Bpl.Expr is_o = BplAnd(
         ReceiverNotNull(o),
         !o.Type.Equals(predef.RefType) || c is TraitDecl ? MkIs(o, UserDefinedType.FromTopLevelDecl(c.tok, c)) : DType(o, o_ty)); // $Is(o, ..)  or  dtype(o) == o_ty
       ante = BplAnd(ante, is_o);
-=======
-      if (!(f is ConstantField)) {
-        Bpl.Expr is_o = BplAnd(
-          ReceiverNotNull(o),
-          c is TraitDecl ? MkIs(o, o_ty) : DType(o, o_ty)); // $Is(o, ..)  or  dtype(o) == o_ty
-        ante = BplAnd(ante, is_o);
-      }
->>>>>>> 18eaf5b3
 
       ante = BplAnd(ante, indexBounds);
 
