--- conflicted
+++ resolved
@@ -344,11 +344,7 @@
 
       Bpl.Expr is_o = BplAnd(
         ReceiverNotNull(o),
-<<<<<<< HEAD
         !o.Type.Equals(predef.RefType) || c is TraitDecl ? MkIs(o, UserDefinedType.FromTopLevelDecl(c.tok, c)) : DType(o, o_ty)); // $Is(o, ..)  or  dtype(o) == o_ty
-=======
-        !o.Type.Equals(predef.RefType) || c is TraitDecl ? MkIs(o, o_ty) : DType(o, o_ty)); // $Is(o, ..)  or  dtype(o) == o_ty
->>>>>>> ef8366a9
       ante = BplAnd(ante, is_o);
 
       ante = BplAnd(ante, indexBounds);
