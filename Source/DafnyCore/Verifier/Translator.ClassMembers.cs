--- conflicted
+++ resolved
@@ -652,19 +652,12 @@
         builder.Add(Boogie.Cmd.SimpleAssign(m.tok, new Boogie.IdentifierExpr(m.tok, "$_reverifyPost", Boogie.Type.Bool), Boogie.Expr.False));
         // register output parameters with definite-assignment trackers
         Contract.Assert(definiteAssignmentTrackers.Count == 0);
-<<<<<<< HEAD
-        m.Outs.Iter(p => AddExistingDefiniteAssignmentTracker(p, m.IsGhost));
+        m.Outs.ForEach(p => AddExistingDefiniteAssignmentTracker(p, m.IsGhost));
         // Collect all requires in a single environment formula into Alcor
         // While translating the body, try to find immediate proofs
         // translate the body
         TrStmt(m.Body, builder, localVariables, etran, ref assumptions);
-        m.Outs.Iter(p => CheckDefiniteAssignmentReturn(m.Body.RangeToken.EndToken, p, builder));
-=======
-        m.Outs.ForEach(p => AddExistingDefiniteAssignmentTracker(p, m.IsGhost));
-        // translate the body
-        TrStmt(m.Body, builder, localVariables, etran);
         m.Outs.ForEach(p => CheckDefiniteAssignmentReturn(m.Body.RangeToken.EndToken, p, builder));
->>>>>>> 25bf2089
         if (m is { FunctionFromWhichThisIsByMethodDecl: { ByMethodTok: { } } fun }) {
           AssumeCanCallForByMethodDecl(m, builder);
         }
