--- conflicted
+++ resolved
@@ -376,15 +376,9 @@
         f.ReadsHeap ? new Bpl.IdentifierExpr(f.tok, Predef.HeapVarName, Predef.HeapType) : null,
         new Bpl.IdentifierExpr(f.tok, bvPrevHeap), f);
     } else {
-<<<<<<< HEAD
       etran = f.ReadsHeap
-        ? new ExpressionTranslator(this, predef, f.tok, f)
-        : new ExpressionTranslator(this, predef, readsHeap ? NewOneHeapExpr(f.tok) : null, f);
-=======
-      etran = readsHeap
         ? new ExpressionTranslator(this, Predef, f.tok, f)
-        : new ExpressionTranslator(this, Predef, (Bpl.Expr)null, f);
->>>>>>> 7681e01e
+        : new ExpressionTranslator(this, Predef, readsHeap ? NewOneHeapExpr(f.tok) : null, f);
     }
 
     // quantify over the type arguments, and add them first to the arguments
@@ -427,13 +421,8 @@
       ante = BplAnd(ante, FunctionCall(f.tok, BuiltinFunction.IsGoodHeap, null, etran.Old.HeapExpr));
     }
 
-<<<<<<< HEAD
-=======
-    Bpl.Expr goodHeap = null;
-    var bv = new Bpl.BoundVariable(f.tok, new Bpl.TypedIdent(f.tok, Predef.HeapVarName, Predef.HeapType));
->>>>>>> 7681e01e
     if (f.ReadsHeap) {
-      var bv = new Bpl.BoundVariable(f.tok, new Bpl.TypedIdent(f.tok, predef.HeapVarName, predef.HeapType));
+      var bv = new Bpl.BoundVariable(f.tok, new Bpl.TypedIdent(f.tok, Predef.HeapVarName, Predef.HeapType));
       funcFormals.Add(bv);
       args.Add(new Bpl.IdentifierExpr(f.tok, bv));
       reqFuncArguments.Add(new Bpl.IdentifierExpr(f.tok, bv));
@@ -483,13 +472,8 @@
     var substMap = new Dictionary<IVariable, Expression>();
     foreach (Formal p in f.Ins) {
       var pType = p.Type.Subst(typeMap);
-<<<<<<< HEAD
       var bv = new Bpl.BoundVariable(p.tok,
-        new Bpl.TypedIdent(p.tok, p.AssignUniqueName(currentDeclaration.IdGenerator), TrType(pType)));
-=======
-      bv = new Bpl.BoundVariable(p.tok,
         new Bpl.TypedIdent(p.tok, p.AssignUniqueName(CurrentDeclaration.IdGenerator), TrType(pType)));
->>>>>>> 7681e01e
       forallFormals.Add(bv);
       funcFormals.Add(bv);
       reqFuncArguments.Add(new Bpl.IdentifierExpr(f.tok, bv));
