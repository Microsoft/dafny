--- conflicted
+++ resolved
@@ -13,301 +13,6 @@
 
 public partial class BoogieGenerator {
 
-<<<<<<< HEAD
-  void AddWellformednessCheck(Function f) {
-    Contract.Requires(f != null);
-    Contract.Requires(sink != null && predef != null);
-    Contract.Requires(f.EnclosingClass != null);
-    Contract.Requires(currentModule == null && codeContext == null && isAllocContext != null);
-    Contract.Ensures(currentModule == null && codeContext == null && isAllocContext != null);
-
-    Contract.Assert(InVerificationScope(f));
-
-    proofDependencies.SetCurrentDefinition(MethodVerboseName(f.FullDafnyName, MethodTranslationKind.SpecWellformedness));
-    currentModule = f.EnclosingClass.EnclosingModuleDefinition;
-    codeContext = f;
-
-    Bpl.Expr prevHeap = null;
-    Bpl.Expr currHeap = null;
-    var ordinaryEtran = new ExpressionTranslator(this, predef, f.tok, f);
-    ExpressionTranslator etran;
-    var inParams_Heap = new List<Bpl.Variable>();
-    if (f is TwoStateFunction) {
-      var prevHeapVar = new Bpl.Formal(f.tok, new Bpl.TypedIdent(f.tok, "previous$Heap", predef.HeapType), true);
-      var currHeapVar = new Bpl.Formal(f.tok, new Bpl.TypedIdent(f.tok, "current$Heap", predef.HeapType), true);
-      inParams_Heap.Add(prevHeapVar);
-      inParams_Heap.Add(currHeapVar);
-      prevHeap = new Bpl.IdentifierExpr(f.tok, prevHeapVar);
-      currHeap = new Bpl.IdentifierExpr(f.tok, currHeapVar);
-      etran = new ExpressionTranslator(this, predef, currHeap, prevHeap, f);
-    } else {
-      etran = ordinaryEtran;
-    }
-
-    // parameters of the procedure
-    var typeInParams = MkTyParamFormals(GetTypeParams(f), true);
-    var inParams = new List<Bpl.Variable>();
-    var outParams = new List<Bpl.Variable>();
-    if (!f.IsStatic) {
-      var th = new Bpl.IdentifierExpr(f.tok, "this", TrReceiverType(f));
-      Bpl.Expr wh = BplAnd(
-        ReceiverNotNull(th),
-        (f is TwoStateFunction ? etran.Old : etran).GoodRef(f.tok, th, ModuleResolver.GetReceiverType(f.tok, f)));
-      Bpl.Formal thVar = new Bpl.Formal(f.tok, new Bpl.TypedIdent(f.tok, "this", TrReceiverType(f), wh), true);
-      inParams.Add(thVar);
-    }
-    foreach (Formal p in f.Ins) {
-      Bpl.Type varType = TrType(p.Type);
-      Bpl.Expr wh = GetWhereClause(p.tok, new Bpl.IdentifierExpr(p.tok, p.AssignUniqueName(f.IdGenerator), varType), p.Type,
-        p.IsOld ? etran.Old : etran, f is TwoStateFunction ? ISALLOC : NOALLOC);
-      inParams.Add(new Bpl.Formal(p.tok, new Bpl.TypedIdent(p.tok, p.AssignUniqueName(f.IdGenerator), varType, wh), true));
-    }
-    if (f.Result != null) {
-      Formal p = f.Result;
-      Contract.Assert(!p.IsOld);
-      Bpl.Type varType = TrType(p.Type);
-      Bpl.Expr wh = GetWhereClause(p.tok, new Bpl.IdentifierExpr(p.tok, p.AssignUniqueName(f.IdGenerator), varType), p.Type, etran, NOALLOC);
-      outParams.Add(new Bpl.Formal(p.tok, new Bpl.TypedIdent(p.tok, p.AssignUniqueName(f.IdGenerator), varType, wh), true));
-    }
-    // the procedure itself
-    var req = new List<Bpl.Requires>();
-    // free requires mh == ModuleContextHeight && fh == FunctionContextHeight;
-    req.Add(FreeRequires(f.tok, etran.HeightContext(f), null));
-    if (f is TwoStateFunction) {
-      // free requires prevHeap == Heap && HeapSucc(prevHeap, currHeap) && IsHeap(currHeap)
-      var a0 = Bpl.Expr.Eq(prevHeap, ordinaryEtran.HeapExpr);
-      var a1 = HeapSucc(prevHeap, currHeap);
-      var a2 = FunctionCall(f.tok, BuiltinFunction.IsGoodHeap, null, currHeap);
-      req.Add(FreeRequires(f.tok, BplAnd(a0, BplAnd(a1, a2)), null));
-    }
-
-    foreach (var typeBoundAxiom in TypeBoundAxioms(f.tok, Concat(f.EnclosingClass.TypeArgs, f.TypeArgs))) {
-      req.Add(Requires(f.tok, true, null, typeBoundAxiom, null, null, null));
-    }
-
-    // modifies $Heap
-    var mod = new List<Bpl.IdentifierExpr> {
-      ordinaryEtran.HeapCastToIdentifierExpr,
-    };
-    // check that postconditions hold
-    var ens = new List<Bpl.Ensures>();
-    var context = new BodyTranslationContext(f.ContainsHide);
-    foreach (AttributedExpression ensures in ConjunctsOf(f.Ens)) {
-      var functionHeight = currentModule.CallGraph.GetSCCRepresentativePredecessorCount(f);
-      var splits = new List<SplitExprInfo>();
-      bool splitHappened /*we actually don't care*/ = TrSplitExpr(context, ensures.E, splits, true, functionHeight, true, true, etran);
-      var (errorMessage, successMessage) = CustomErrorMessage(ensures.Attributes);
-      var canCalls = etran.CanCallAssumption(ensures.E, new CanCallOptions(true, f));
-      AddEnsures(ens, FreeEnsures(ensures.E.tok, canCalls, null, true));
-      foreach (var s in splits) {
-        if (s.IsChecked && !RefinementToken.IsInherited(s.Tok, currentModule)) {
-          AddEnsures(ens, EnsuresWithDependencies(s.Tok, false, ensures.E, s.E, errorMessage, successMessage, null));
-        }
-      }
-    }
-    var proc = new Bpl.Procedure(f.tok, "CheckWellformed" + NameSeparator + f.FullSanitizedName, new List<Bpl.TypeVariable>(),
-      Concat(Concat(typeInParams, inParams_Heap), inParams), outParams,
-      false, req, mod, ens, etran.TrAttributes(f.Attributes, null));
-    AddVerboseNameAttribute(proc, f.FullDafnyName, MethodTranslationKind.SpecWellformedness);
-    sink.AddTopLevelDeclaration(proc);
-
-    if (InsertChecksums) {
-      InsertChecksum(f, proc, true);
-    }
-
-    Contract.Assert(proc.InParams.Count == typeInParams.Count + inParams_Heap.Count + inParams.Count);
-    // Changed the next line to strip from inParams instead of proc.InParams
-    // They should be the same, but hence the added contract
-    var implInParams = Bpl.Formal.StripWhereClauses(inParams);
-    var implOutParams = Bpl.Formal.StripWhereClauses(outParams);
-    var locals = new List<Variable>();
-    var builder = new BoogieStmtListBuilder(this, options, context);
-    var builderInitializationArea = new BoogieStmtListBuilder(this, options, context);
-    builder.Add(new CommentCmd("AddWellformednessCheck for function " + f));
-    if (f is TwoStateFunction) {
-      // $Heap := current$Heap;
-      var heap = ordinaryEtran.HeapCastToIdentifierExpr;
-      builder.Add(Bpl.Cmd.SimpleAssign(f.tok, heap, etran.HeapExpr));
-      etran = ordinaryEtran;  // we no longer need the special heap names
-    }
-    builder.AddCaptureState(f.tok, false, "initial state");
-
-    DefineFrame(f.tok, etran.ReadsFrame(f.tok), f.Reads.Expressions, builder, locals, null);
-    InitializeFuelConstant(f.tok, builder, etran);
-
-    var delayer = new ReadsCheckDelayer(etran, null, locals, builderInitializationArea, builder);
-
-    // Check well-formedness of any default-value expressions (before assuming preconditions).
-    delayer.DoWithDelayedReadsChecks(true, wfo => {
-      foreach (var formal in f.Ins.Where(formal => formal.DefaultValue != null)) {
-        var e = formal.DefaultValue;
-        CheckWellformed(e, wfo, locals, builder, etran.WithReadsFrame(etran.readsFrame, null)); // No frame scope for default values
-        builder.Add(new Bpl.AssumeCmd(e.tok, etran.CanCallAssumption(e)));
-        CheckSubrange(e.tok, etran.TrExpr(e), e.Type, formal.Type, e, builder);
-
-        if (formal.IsOld) {
-          Bpl.Expr wh = GetWhereClause(e.tok, etran.TrExpr(e), e.Type, etran.Old, ISALLOC, true);
-          if (wh != null) {
-            var desc = new PODesc.IsAllocated("default value", "in the two-state function's previous state", e);
-            builder.Add(Assert(GetToken(e), wh, desc));
-          }
-        }
-      }
-    });
-
-    // Check well-formedness of the preconditions (including termination), and then
-    // assume each one of them.  After all that (in particular, after assuming all
-    // of them), do the postponed reads checks.
-    delayer.DoWithDelayedReadsChecks(false, wfo => {
-      foreach (AttributedExpression p in ConjunctsOf(f.Req)) {
-        if (p.Label != null) {
-          p.Label.E = (f is TwoStateFunction ? ordinaryEtran : etran.Old).TrExpr(p.E);
-          CheckWellformed(p.E, wfo, locals, builder, etran);
-        } else {
-          CheckWellformedAndAssume(p.E, wfo, locals, builder, etran, "requires clause");
-        }
-      }
-    });
-
-    // Check well-formedness of the reads clause.  Note that this is done after assuming
-    // the preconditions.  In other words, the well-formedness of the reads clause is
-    // allowed to assume the precondition (yet, the requires clause is checked to
-    // read only those things indicated in the reads clause).
-    delayer.DoWithDelayedReadsChecks(false, wfo => {
-      CheckFrameWellFormed(wfo, f.Reads.Expressions, locals, builder, etran);
-    });
-
-    // If the function is marked as {:concurrent}, check that the reads clause is empty.
-    if (Attributes.Contains(f.Attributes, Attributes.ConcurrentAttributeName)) {
-      var desc = new PODesc.ConcurrentFrameEmpty(f, "reads");
-      CheckFrameEmpty(f.tok, etran, etran.ReadsFrame(f.tok), builder, desc, null);
-    }
-
-    // check well-formedness of the decreases clauses (including termination, but no reads checks)
-    foreach (Expression p in f.Decreases.Expressions) {
-      CheckWellformed(p, new WFOptions(null, false),
-        locals, builder, etran);
-    }
-    // Generate:
-    //   if (*) {
-    //     check well-formedness of postcondition
-    //     assume false;  // don't go on to check the postconditions
-    //   } else {
-    //     check well-formedness of body
-    //     // fall through to check the postconditions themselves
-    //   }
-    // Here go the postconditions (termination checks included, but no reads checks)
-    BoogieStmtListBuilder postCheckBuilder = new BoogieStmtListBuilder(this, options, context);
-    // Assume the type returned by the call itself respects its type (this matters if the type is "nat", for example)
-    {
-      var args = new List<Bpl.Expr>();
-      foreach (var p in GetTypeParams(f)) {
-        args.Add(TrTypeParameter(p));
-      }
-      if (f.IsFuelAware()) {
-        args.Add(etran.layerInterCluster.GetFunctionFuel(f));
-      }
-
-      if (f.IsOpaque || f.IsMadeImplicitlyOpaque(options)) {
-        args.Add(GetRevealConstant(f));
-      }
-      if (f is TwoStateFunction) {
-        args.Add(etran.Old.HeapExpr);
-      }
-      if (f.ReadsHeap) {
-        args.Add(etran.HeapExpr);
-      }
-      if (!f.IsStatic) {
-        args.Add(new Bpl.IdentifierExpr(f.tok, etran.This));
-      }
-      foreach (var p in f.Ins) {
-        args.Add(new Bpl.IdentifierExpr(p.tok, p.AssignUniqueName(f.IdGenerator), TrType(p.Type)));
-      }
-      Bpl.IdentifierExpr funcID = new Bpl.IdentifierExpr(f.tok, f.FullSanitizedName, TrType(f.ResultType));
-      Bpl.Expr funcAppl = new Bpl.NAryExpr(f.tok, new Bpl.FunctionCall(funcID), args);
-
-      var wh = GetWhereClause(f.tok, funcAppl, f.ResultType, etran, NOALLOC);
-      if (wh != null) {
-        postCheckBuilder.Add(TrAssumeCmd(f.tok, wh));
-      }
-    }
-    // Now for the ensures clauses
-    foreach (AttributedExpression p in ConjunctsOf(f.Ens)) {
-      // assume the postcondition for the benefit of checking the remaining postconditions
-      CheckWellformedAndAssume(p.E, new WFOptions(f, false), locals, postCheckBuilder, etran, "ensures clause");
-    }
-    // Here goes the body (and include both termination checks and reads checks)
-    BoogieStmtListBuilder bodyCheckBuilder = new BoogieStmtListBuilder(this, options, context);
-    if (f.Body == null || !RevealedInScope(f)) {
-      // don't fall through to postcondition checks
-      bodyCheckBuilder.Add(TrAssumeCmd(f.tok, Bpl.Expr.False));
-    } else {
-      var funcID = new Bpl.FunctionCall(new Bpl.IdentifierExpr(f.tok, f.FullSanitizedName, TrType(f.ResultType)));
-      var args = new List<Bpl.Expr>();
-      foreach (var p in GetTypeParams(f)) {
-        args.Add(TrTypeParameter(p));
-      }
-      if (f.IsFuelAware()) {
-        args.Add(etran.layerInterCluster.GetFunctionFuel(f));
-      }
-
-      if (f.IsOpaque || f.IsMadeImplicitlyOpaque(options)) {
-        args.Add(GetRevealConstant(f));
-      }
-      if (f is TwoStateFunction) {
-        args.Add(etran.Old.HeapExpr);
-      }
-      if (f.ReadsHeap) {
-        args.Add(etran.HeapExpr);
-      }
-      foreach (Variable p in implInParams) {
-        args.Add(new Bpl.IdentifierExpr(f.tok, p));
-      }
-      Bpl.Expr funcAppl = new Bpl.NAryExpr(f.tok, funcID, args);
-
-      var bodyCheckDelayer = new ReadsCheckDelayer(etran, null, locals, builderInitializationArea, bodyCheckBuilder);
-      bodyCheckDelayer.DoWithDelayedReadsChecks(false, wfo => {
-        CheckWellformedWithResult(f.Body, wfo, funcAppl, f.ResultType, locals, bodyCheckBuilder, etran, "function call result");
-        if (f.Result != null) {
-          var cmd = TrAssumeCmd(f.tok, Bpl.Expr.Eq(funcAppl, TrVar(f.tok, f.Result)));
-          proofDependencies?.AddProofDependencyId(cmd, f.tok, new FunctionDefinitionDependency(f));
-          bodyCheckBuilder.Add(cmd);
-        }
-      });
-
-      // Enforce 'older' conditions
-      var (olderParameterCount, olderCondition) = OlderCondition(f, funcAppl, implInParams);
-      if (olderParameterCount != 0) {
-        bodyCheckBuilder.Add(Assert(f.tok, olderCondition, new PODesc.IsOlderProofObligation(olderParameterCount, f.Ins.Count + (f.IsStatic ? 0 : 1))));
-      }
-    }
-    // Combine the two, letting the postcondition be checked on after the "bodyCheckBuilder" branch
-    postCheckBuilder.Add(TrAssumeCmd(f.tok, Bpl.Expr.False));
-    builder.Add(new Bpl.IfCmd(f.tok, null, postCheckBuilder.Collect(f.tok), null, bodyCheckBuilder.Collect(f.tok)));
-
-    var s0 = builderInitializationArea.Collect(f.tok);
-    var s1 = builder.Collect(f.tok);
-    var implBody = new StmtList(new List<BigBlock>(s0.BigBlocks.Concat(s1.BigBlocks)), f.tok);
-
-    if (EmitImplementation(f.Attributes)) {
-      // emit the impl only when there are proof obligations.
-      QKeyValue kv = etran.TrAttributes(f.Attributes, null);
-      var impl = AddImplementationWithAttributes(GetToken(f), proc,
-        Concat(Concat(Bpl.Formal.StripWhereClauses(typeInParams), inParams_Heap), implInParams),
-        implOutParams,
-        locals, implBody, kv);
-      if (InsertChecksums) {
-        InsertChecksum(f, impl);
-      }
-    }
-
-    Contract.Assert(currentModule == f.EnclosingClass.EnclosingModuleDefinition);
-    Contract.Assert(codeContext == f);
-    Reset();
-  }
-
-=======
->>>>>>> 664f3430
   void AddFunctionAxiom(Bpl.Function boogieFunction, Function f, Expression body) {
     Contract.Requires(f != null);
     Contract.Requires(body != null);
