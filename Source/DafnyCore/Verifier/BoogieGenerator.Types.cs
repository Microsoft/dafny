--- conflicted
+++ resolved
@@ -1282,33 +1282,19 @@
         var bound = Bpl.Expr.Literal(toBound);
         var oi = FunctionCall(tok, BuiltinFunction.RealToInt, null, o);
         boundsCheck = BplAnd(Bpl.Expr.Le(Bpl.Expr.Literal(0), oi), Bpl.Expr.Lt(oi, bound));
-<<<<<<< HEAD
-        var intExpr = new ExprDotName(expr.Tok, expr, "Floor", null);
-        dafnyBoundsCheck = new BinaryExpr(expr.Tok, BinaryExpr.Opcode.And,
-          new BinaryExpr(expr.Tok, BinaryExpr.Opcode.Le, new LiteralExpr(expr.Tok, 0), intExpr),
-          new BinaryExpr(expr.Tok, BinaryExpr.Opcode.Lt, intExpr, dafnyBound)
-=======
         var intExpr = new ExprDotName(expr.tok, expr, new Name("Floor"), null);
         dafnyBoundsCheck = new BinaryExpr(expr.tok, BinaryExpr.Opcode.And,
           new BinaryExpr(expr.tok, BinaryExpr.Opcode.Le, new LiteralExpr(expr.tok, 0), intExpr),
           new BinaryExpr(expr.tok, BinaryExpr.Opcode.Lt, intExpr, dafnyBound)
->>>>>>> 53baed62
         );
       } else if (fromType.IsBigOrdinalType) {
         var bound = Bpl.Expr.Literal(toBound);
         var oi = FunctionCall(tok, "ORD#Offset", Bpl.Type.Int, o);
         boundsCheck = Bpl.Expr.Lt(oi, bound);
-<<<<<<< HEAD
-        var intExpr = new ExprDotName(expr.Tok, expr, "Offset", null);
-        dafnyBoundsCheck = new BinaryExpr(expr.Tok, BinaryExpr.Opcode.And,
-          new BinaryExpr(expr.Tok, BinaryExpr.Opcode.Le, new LiteralExpr(expr.Tok, 0), intExpr),
-          new BinaryExpr(expr.Tok, BinaryExpr.Opcode.Lt, intExpr, dafnyBound)
-=======
         var intExpr = new ExprDotName(expr.tok, expr, new Name("Offset"), null);
         dafnyBoundsCheck = new BinaryExpr(expr.tok, BinaryExpr.Opcode.And,
           new BinaryExpr(expr.tok, BinaryExpr.Opcode.Le, new LiteralExpr(expr.tok, 0), intExpr),
           new BinaryExpr(expr.tok, BinaryExpr.Opcode.Lt, intExpr, dafnyBound)
->>>>>>> 53baed62
         );
       }
 
@@ -1326,11 +1312,7 @@
         PutSourceIntoLocal();
         var oi = FunctionCall(tok, BuiltinFunction.RealToInt, null, o);
         var boundsCheck = FunctionCall(Token.NoToken, BuiltinFunction.IsChar, null, oi);
-<<<<<<< HEAD
-        Expression intExpr = new ExprDotName(expr.Tok, expr, "Floor", null);
-=======
         Expression intExpr = new ExprDotName(expr.tok, expr, new Name("Floor"), null);
->>>>>>> 53baed62
         var dafnyBoundsCheck = Utils.MakeCharBoundsCheck(options, intExpr);
         builder.Add(Assert(tok, boundsCheck, new ConversionFit("real value", toType, dafnyBoundsCheck, errorMsgPrefix), builder.Context));
       } else if (fromType.IsBitVectorType) {
@@ -1354,15 +1336,9 @@
         var toBound = BaseTypes.BigNum.FromBigInt(BigInteger.One << toWidth); // 1 << toWidth
         var bound = Bpl.Expr.Literal(toBound);
         var boundsCheck = Bpl.Expr.Lt(oi, bound);
-<<<<<<< HEAD
-        var dafnyBound = new BinaryExpr(expr.Tok, BinaryExpr.Opcode.LeftShift, Expression.CreateIntLiteral(expr.Tok, 1), Expression.CreateIntLiteral(expr.Tok, toWidth));
-        var offset = new ExprDotName(expr.Tok, expr, "Offset", null);
-        var dafnyBoundsCheck = new BinaryExpr(expr.Tok, BinaryExpr.Opcode.Lt, offset, dafnyBound);
-=======
         var dafnyBound = new BinaryExpr(expr.tok, BinaryExpr.Opcode.LeftShift, Expression.CreateIntLiteral(expr.tok, 1), Expression.CreateIntLiteral(expr.tok, toWidth));
         var offset = new ExprDotName(expr.tok, expr, new Name("Offset"), null);
         var dafnyBoundsCheck = new BinaryExpr(expr.tok, BinaryExpr.Opcode.Lt, offset, dafnyBound);
->>>>>>> 53baed62
         builder.Add(Assert(tok, boundsCheck, new ConversionFit("ORDINAL value", toType, dafnyBoundsCheck, errorMsgPrefix), builder.Context));
       }
 
@@ -1377,11 +1353,7 @@
         PutSourceIntoLocal();
         var oi = FunctionCall(tok, BuiltinFunction.RealToInt, null, o);
         Bpl.Expr boundsCheck = Bpl.Expr.Le(Bpl.Expr.Literal(0), oi);
-<<<<<<< HEAD
-        var intExpr = new ExprDotName(expr.Tok, expr, "Floor", null);
-=======
         var intExpr = new ExprDotName(expr.tok, expr, new Name("Floor"), null);
->>>>>>> 53baed62
         var desc = new ConversionPositive("real", toType, intExpr, errorMsgPrefix);
         builder.Add(Assert(tok, boundsCheck, desc, builder.Context));
       }
