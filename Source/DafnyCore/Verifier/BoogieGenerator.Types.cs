--- conflicted
+++ resolved
@@ -1153,11 +1153,7 @@
     } else if (fromType.IsTraitType) {
       // cast from a non-reference trait
       return UnboxIfBoxed(r, toType);
-<<<<<<< HEAD
     } else if (fromType.Equals(toType) || fromType.AsNewtype != null || toType.AsNewtype != null) {
-=======
-    } else if (fromType.Equals(toType)) {
->>>>>>> 8bf0879f
       return r;
     } else {
       Contract.Assert(false, $"No translation implemented from {fromType} to {toType}");
