using System;
using System.Collections.Generic;
using System.Diagnostics.Contracts;
using System.Linq;

namespace Microsoft.Dafny {
  /// <summary>
  /// The substituter has methods to create an expression from an existing one, where the new one has the indicated
  /// substitutions for "this" (receiverReplacement), variables (substMap), and types (typeMap).
  /// CAUTION:  The result of the substitution is intended for use by TrExpr, not for well-formedness checks.  In
  /// particular, the substituter does not copy parts of an expression that are used only for well-formedness checks.
  /// </summary>
  public class Substituter {
    protected readonly Expression receiverReplacement;
    protected readonly Dictionary<IVariable, Expression> substMap;
    protected readonly Dictionary<TypeParameter, Type> typeMap;
    protected readonly Label oldHeapLabel;

    public static readonly Substituter EMPTY = new Substituter(null, new Dictionary<IVariable, Expression>(), new Dictionary<TypeParameter, Type>());

    public Substituter(Expression receiverReplacement, Dictionary<IVariable, Expression> substMap, Dictionary<TypeParameter, Type> typeMap, Label oldHeapLabel = null) {
      Contract.Requires(substMap != null);
      Contract.Requires(typeMap != null);
      this.receiverReplacement = receiverReplacement;
      this.substMap = substMap;
      this.typeMap = typeMap;
      this.oldHeapLabel = oldHeapLabel;
    }
    public virtual Expression Substitute(Expression expr) {
      Contract.Requires(expr != null);
      Contract.Ensures(Contract.Result<Expression>() != null);

      Expression newExpr = null;  // set to non-null value only if substitution has any effect; if non-null, the .Type of newExpr will be filled in at end

      if (expr is StaticReceiverExpr) {
        var e = (StaticReceiverExpr)expr;
        var ty = Resolver.SubstType(e.Type, typeMap);
        return new StaticReceiverExpr(e.tok, ty, e.IsImplicit) { Type = ty };
      } else if (expr is LiteralExpr literalExpr) {
        if (literalExpr.Value == null) {
          return new LiteralExpr(literalExpr.tok) { Type = Resolver.SubstType(literalExpr.Type, typeMap) };
        } else {
          // nothing to substitute
        }
      } else if (expr is Translator.BoogieWrapper) {
        var e = (Translator.BoogieWrapper)expr;
        return new Translator.BoogieWrapper(e.Expr, Resolver.SubstType(e.Type, typeMap));
      } else if (expr is WildcardExpr) {
        // nothing to substitute
      } else if (expr is ThisExpr) {
        return receiverReplacement == null ? expr : receiverReplacement;
      } else if (expr is IdentifierExpr) {
        IdentifierExpr e = (IdentifierExpr)expr;
        Expression substExpr;
        if (substMap.TryGetValue(e.Var, out substExpr)) {
          var substIdExpr = substExpr as IdentifierExpr;
          Expression substExprFinal;
          if (substIdExpr != null) {
            // clone it, using the source location of the original
            substExprFinal = new IdentifierExpr(expr.tok, substIdExpr.Var);
          } else {
            if (substExpr.tok != e.RangeToken) {
              var substExprParens = new ParensExpression(expr.RangeToken, substExpr);
              substExprParens.Type = substExpr.Type;
              substExprParens.ResolvedExpression = substExpr;
              substExprFinal = substExprParens;
            } else {
              substExprFinal = substExpr;
            }
          }

          return cce.NonNull(substExprFinal);
        }
      } else if (expr is Resolver_IdentifierExpr) {
        return expr; // TODO understand Resolver_IdentifierExpr
      } else if (expr is DisplayExpression) {
        DisplayExpression e = (DisplayExpression)expr;
        List<Expression> newElements = SubstituteExprList(e.Elements);
        if (newElements != e.Elements || !Resolver.SubstType(e.Type, typeMap).Equals(e.Type)) {
          if (expr is SetDisplayExpr) {
            newExpr = new SetDisplayExpr(expr.tok, ((SetDisplayExpr)expr).Finite, newElements);
          } else if (expr is MultiSetDisplayExpr) {
            newExpr = new MultiSetDisplayExpr(expr.tok, newElements);
          } else {
            newExpr = new SeqDisplayExpr(expr.tok, newElements);
          }
        }
      } else if (expr is MapDisplayExpr) {
        var e = (MapDisplayExpr)expr;
        var elmts = new List<ExpressionPair>();
        var anyChanges = false;
        foreach (var ep in e.Elements) {
          var a = Substitute(ep.A);
          var b = Substitute(ep.B);
          elmts.Add(new ExpressionPair(a, b));
          if (a != ep.A || b != ep.B) {
            anyChanges = true;
          }
        }
        var ty = Resolver.SubstType(e.Type, typeMap);
        if (anyChanges || !ty.Equals(e.Type)) {
          newExpr = new MapDisplayExpr(expr.tok, e.Finite, elmts);
        }
      } else if (expr is MemberSelectExpr) {
        var mse = (MemberSelectExpr)expr;
        Expression substE = Substitute(mse.Obj);
        MemberSelectExpr fseNew = new MemberSelectExpr(mse.tok, substE, mse.MemberName);
        fseNew.Member = mse.Member;
        fseNew.TypeApplication_AtEnclosingClass = mse.TypeApplication_AtEnclosingClass.ConvertAll(t => Resolver.SubstType(t, typeMap));
        fseNew.TypeApplication_JustMember = mse.TypeApplication_JustMember.ConvertAll(t => Resolver.SubstType(t, typeMap));
        fseNew.AtLabel = mse.AtLabel ?? oldHeapLabel;
        newExpr = fseNew;
      } else if (expr is SeqSelectExpr) {
        SeqSelectExpr sse = (SeqSelectExpr)expr;
        Expression seq = Substitute(sse.Seq);
        Expression e0 = sse.E0 == null ? null : Substitute(sse.E0);
        Expression e1 = sse.E1 == null ? null : Substitute(sse.E1);
        if (seq != sse.Seq || e0 != sse.E0 || e1 != sse.E1) {
          newExpr = new SeqSelectExpr(sse.tok, sse.SelectOne, seq, e0, e1, sse.CloseParen);
        }

      } else if (expr is SeqUpdateExpr) {
        var sse = (SeqUpdateExpr)expr;
        Expression seq = Substitute(sse.Seq);
        Expression index = Substitute(sse.Index);
        Expression val = Substitute(sse.Value);
        if (seq != sse.Seq || index != sse.Index || val != sse.Value) {
          newExpr = new SeqUpdateExpr(sse.tok, seq, index, val);
        }
      } else if (expr is MultiSelectExpr) {
        MultiSelectExpr mse = (MultiSelectExpr)expr;
        Expression array = Substitute(mse.Array);
        List<Expression> newArgs = SubstituteExprList(mse.Indices);
        if (array != mse.Array || newArgs != mse.Indices) {
          newExpr = new MultiSelectExpr(mse.tok, array, newArgs);
        }

      } else if (expr is FunctionCallExpr) {
        var e = (FunctionCallExpr)expr;
        Expression receiver = Substitute(e.Receiver);
        List<Expression> newArgs = SubstituteExprList(e.Args);
        var newTypeApplicationAtEnclosingClass = SubstituteTypeList(e.TypeApplication_AtEnclosingClass);
        var newTypeApplicationJustFunction = SubstituteTypeList(e.TypeApplication_JustFunction);
        if (receiver != e.Receiver || newArgs != e.Args ||
            newTypeApplicationAtEnclosingClass != e.TypeApplication_AtEnclosingClass ||
            newTypeApplicationJustFunction != e.TypeApplication_JustFunction) {
          FunctionCallExpr newFce = new FunctionCallExpr(expr.tok, e.Name, receiver, e.OpenParen, e.CloseParen, newArgs, e.AtLabel ?? oldHeapLabel);
          newFce.Function = e.Function;  // resolve on the fly (and set newFce.Type below, at end)
          newFce.CoCall = e.CoCall;  // also copy the co-call status
          newFce.CoCallHint = e.CoCallHint;  // and any co-call hint
          newFce.TypeApplication_AtEnclosingClass = newTypeApplicationAtEnclosingClass;
          newFce.TypeApplication_JustFunction = newTypeApplicationJustFunction;
          newFce.IsByMethodCall = e.IsByMethodCall;
          newExpr = newFce;
        }

      } else if (expr is ApplyExpr) {
        ApplyExpr e = (ApplyExpr)expr;
        Expression fn = Substitute(e.Function);
        List<Expression> args = SubstituteExprList(e.Args);
        newExpr = new ApplyExpr(e.tok, fn, args, e.CloseParen);

      } else if (expr is DatatypeValue) {
        DatatypeValue dtv = (DatatypeValue)expr;
        var newArguments = SubstituteExprList(dtv.Bindings.Arguments); // substitute into the expressions, but drop any binding names (since those are no longer needed)
        if (newArguments != dtv.Bindings.Arguments) {
          DatatypeValue newDtv = new DatatypeValue(dtv.tok, dtv.DatatypeName, dtv.MemberName, newArguments);
          newDtv.Ctor = dtv.Ctor;  // resolve on the fly (and set newDtv.Type below, at end)
          newDtv.InferredTypeArgs = Util.Map(dtv.InferredTypeArgs, tt => Resolver.SubstType(tt, typeMap));
          // ^ Set the correct type arguments to the constructor
          newExpr = newDtv;
        }

      } else if (expr is OldExpr) {
        var e = (OldExpr)expr;
        // Note, it is up to the caller to avoid variable capture.  In most cases, this is not a
        // problem, since variables have unique declarations.  However, it is an issue if the substitution
        // takes place inside an OldExpr.  In those cases (see LetExpr), the caller can use a
        // BoogieWrapper before calling Substitute.
        Expression se = Substitute(e.E);
        if (se != e.E) {
          newExpr = new OldExpr(expr.tok, se, e.At) { AtLabel = e.AtLabel ?? oldHeapLabel };
        }
      } else if (expr is UnchangedExpr) {
        var e = (UnchangedExpr)expr;
        var fr = new List<FrameExpression>();
        var anythingChanged = false;
        foreach (var fe in e.Frame) {
          var fefe = SubstFrameExpr(fe);
          if (fefe != fe) {
            anythingChanged = true;
          }
          fr.Add(fefe);
        }
        if (anythingChanged) {
          newExpr = new UnchangedExpr(e.tok, fr, e.At) { AtLabel = e.AtLabel ?? oldHeapLabel };
        }
      } else if (expr is SeqConstructionExpr) {
        var e = (SeqConstructionExpr)expr;
        var sn = Substitute(e.N);
        var sinit = Substitute(e.Initializer);
        if (sn != e.N || sinit != e.Initializer) {
          newExpr = new SeqConstructionExpr(expr.tok, e.ExplicitElementType, sn, sinit);
        }
      } else if (expr is MultiSetFormingExpr) {
        var e = (MultiSetFormingExpr)expr;
        var se = Substitute(e.E);
        if (se != e.E) {
          newExpr = new MultiSetFormingExpr(expr.tok, se);
        }
      } else if (expr is BoxingCastExpr) {
        var e = (BoxingCastExpr)expr;
        var se = Substitute(e.E);
        if (se != e.E) {
          newExpr = new BoxingCastExpr(se, e.FromType, e.ToType);
        }
      } else if (expr is UnaryExpr) {
        var e = (UnaryExpr)expr;
        Expression se = Substitute(e.E);
        if (se != e.E) {
          if (e is FreshExpr) {
            var ee = (FreshExpr)e;
            newExpr = new FreshExpr(expr.tok, se, ee.At) { AtLabel = ee.AtLabel ?? oldHeapLabel };
          } else if (e is UnaryOpExpr) {
            var ee = (UnaryOpExpr)e;
            newExpr = new UnaryOpExpr(expr.tok, ee.Op, se);
          } else if (e is ConversionExpr) {
            var ee = (ConversionExpr)e;
            newExpr = new ConversionExpr(expr.tok, se, ee.ToType);
          } else if (e is TypeTestExpr) {
            var ee = (TypeTestExpr)e;
            newExpr = new TypeTestExpr(expr.tok, se, ee.ToType);
          } else {
            Contract.Assert(false);  // unexpected UnaryExpr subtype
          }
        }
      } else if (expr is BinaryExpr) {
        BinaryExpr e = (BinaryExpr)expr;
        Expression e0 = Substitute(e.E0);
        Expression e1 = Substitute(e.E1);
        if (e0 != e.E0 || e1 != e.E1) {
          BinaryExpr newBin = new BinaryExpr(expr.tok, e.Op, e0, e1);
          newBin.ResolvedOp = e.ResolvedOp;  // part of what needs to be done to resolve on the fly (newBin.Type is set below, at end)
          newExpr = newBin;
        }

      } else if (expr is TernaryExpr) {
        var e = (TernaryExpr)expr;
        var e0 = Substitute(e.E0);
        var e1 = Substitute(e.E1);
        var e2 = Substitute(e.E2);
        if (e0 != e.E0 || e1 != e.E1 || e2 != e.E2) {
          newExpr = new TernaryExpr(expr.tok, e.Op, e0, e1, e2);
        }

      } else if (expr is LetExpr letExpr) {
        newExpr = LetExpr(letExpr);
      } else if (expr is NestedMatchExpr) {
        var e = (NestedMatchExpr)expr;
        var src = Substitute(e.Source);
        bool anythingChanged = src != e.Source;
        var cases = new List<NestedMatchCaseExpr>();
        foreach (var mc in e.Cases) {

          List<BoundVar> discoveredBvs = new();
          ExtendedPattern SubstituteForPattern(ExtendedPattern pattern) {
            switch (pattern) {
              case DisjunctivePattern disjunctivePattern:
                return new DisjunctivePattern(disjunctivePattern.Tok,
                  disjunctivePattern.Alternatives.Select(SubstituteForPattern).ToList(), disjunctivePattern.IsGhost);
              case IdPattern idPattern:
                if (idPattern.BoundVar == null) {
                  return new IdPattern(idPattern.Tok, idPattern.Id, idPattern.Type,
                    idPattern.Arguments.Select(SubstituteForPattern).ToList(), idPattern.IsGhost);
                }

                discoveredBvs.Add((BoundVar)idPattern.BoundVar);
                var result = new IdPattern(idPattern.Tok, idPattern.Id, idPattern.Type, null, idPattern.IsGhost) {
                  BoundVar = CreateBoundVarSubstitutions(new[] { (BoundVar)idPattern.BoundVar }.ToList(), false)[0]
                };
                if (idPattern.BoundVar != result.BoundVar) {
                  anythingChanged = true;
                }
                return result;
              case LitPattern litPattern:
                return litPattern;
              default:
                throw new ArgumentOutOfRangeException(nameof(pattern));
            }
          }
          var pattern = SubstituteForPattern(mc.Pat);
          var body = Substitute(mc.Body);
          // undo any changes to substMap (could be optimized to do this only if newBoundVars != mc.Arguments)
          foreach (var bv in discoveredBvs) {
            substMap.Remove(bv);
          }
          // Put things together
          if (body != mc.Body) {
            anythingChanged = true;
          }

          var newCaseExpr = new NestedMatchCaseExpr(mc.Tok, pattern, body, mc.Attributes);
          cases.Add(newCaseExpr);
        }
        if (anythingChanged) {
          newExpr = new NestedMatchExpr(expr.tok, src, cases, e.UsesOptionalBraces);
        }

      } else if (expr is MatchExpr) {
        var e = (MatchExpr)expr;
        var src = Substitute(e.Source);
        bool anythingChanged = src != e.Source;
        var cases = new List<MatchCaseExpr>();
        foreach (var mc in e.Cases) {
          var newBoundVars = CreateBoundVarSubstitutions(mc.Arguments, false);
          var body = Substitute(mc.Body);
          // undo any changes to substMap (could be optimized to do this only if newBoundVars != mc.Arguments)
          foreach (var bv in mc.Arguments) {
            substMap.Remove(bv);
          }
          // Put things together
          if (newBoundVars != mc.Arguments || body != mc.Body) {
            anythingChanged = true;
          }
          var newCaseExpr = new MatchCaseExpr(mc.tok, mc.Ctor, mc.FromBoundVar, newBoundVars, body, mc.Attributes);
          newCaseExpr.Ctor = mc.Ctor;  // resolve here
          cases.Add(newCaseExpr);
        }
        if (anythingChanged) {
          var newME = new MatchExpr(expr.tok, src, cases, e.UsesOptionalBraces);
          newME.MissingCases.AddRange(e.MissingCases);
          newExpr = newME;
        }

      } else if (expr is ComprehensionExpr) {

        newExpr = SubstituteComprehensionExpr((ComprehensionExpr)expr, true);

      } else if (expr is StmtExpr) {
        var e = (StmtExpr)expr;
        newExpr = new StmtExpr(e.tok, SubstStmt(e.S), Substitute(e.E));

      } else if (expr is ITEExpr) {
        ITEExpr e = (ITEExpr)expr;
        Expression test = Substitute(e.Test);
        Expression thn = Substitute(e.Thn);
        Expression els = Substitute(e.Els);
        if (test != e.Test || thn != e.Thn || els != e.Els) {
          newExpr = new ITEExpr(expr.tok, e.IsBindingGuard, test, thn, els);
        }

      } else if (expr is ConcreteSyntaxExpression concreteSyntaxExpression) {
        Contract.Assert(concreteSyntaxExpression.ResolvedExpression != null);
        return Substitute(concreteSyntaxExpression.ResolvedExpression);

      } else if (expr is Translator.BoogieFunctionCall) {
        var e = (Translator.BoogieFunctionCall)expr;
        bool anythingChanged = false;
        var newTyArgs = new List<Type>();
        foreach (var arg in e.TyArgs) {
          var newArg = Resolver.SubstType(arg, typeMap);
          if (newArg != arg) {
            anythingChanged = true;
          }
          newTyArgs.Add(newArg);
        }
        var newArgs = new List<Expression>();
        foreach (var arg in e.Args) {
          var newArg = Substitute(arg);
          if (newArg != arg) {
            anythingChanged = true;
          }
          newArgs.Add(newArg);
        }
        if (anythingChanged) {
          newExpr = new Translator.BoogieFunctionCall(e.tok, e.FunctionName, e.UsesHeap, e.UsesOldHeap, e.HeapAtLabels, newArgs, newTyArgs);
        }

      } else {
        Contract.Assume(false); // unexpected Expression
      }

      if (newExpr == null) {
        return expr;
      } else {
        newExpr.Type = Resolver.SubstType(expr.Type, typeMap);  // resolve on the fly (any additional resolution must be done above)
        return newExpr;
      }
    }

    private Expression LetExpr(LetExpr letExpr) {
      if (letExpr.Exact) {
        var rhss = new List<Expression>();
        bool anythingChanged = false;
        foreach (var rhs in letExpr.RHSs) {
          var r = Substitute(rhs);
          if (r != rhs) {
            anythingChanged = true;
          }

          rhss.Add(r);
        }

        // Note, CreateBoundVarSubstitutions has the side effect of updating the substitution map.
        // For an Exact let expression, this is something that needs to be done after substituting
        // in the RHSs.
        var newCasePatterns = CreateCasePatternSubstitutions(letExpr.LHSs, true);
        if (newCasePatterns != letExpr.LHSs) {
          anythingChanged = true;
        }

        var body = Substitute(letExpr.Body);
        // undo any changes to substMap (could be optimized to do this only if newBoundVars != e.Vars)
        foreach (var bv in letExpr.BoundVars) {
          substMap.Remove(bv);
        }

        // Put things together
        if (anythingChanged || body != letExpr.Body) {
          return new LetExpr(letExpr.tok, newCasePatterns, rhss, body, letExpr.Exact);
        }

        return null;
      } else {
        var rhs = Substitute(letExpr.RHSs[0]);
        var body = Substitute(letExpr.Body);
        var newBounds = SubstituteBoundedPoolList(letExpr.Constraint_Bounds);
        if (rhs == letExpr.RHSs[0] && body == letExpr.Body && newBounds == letExpr.Constraint_Bounds) {
          return null;
        }

        // keep copies of the substitution maps so we can reuse them at desugaring time
        var newSubstMap = new Dictionary<IVariable, Expression>(substMap);
        var newTypeMap = new Dictionary<TypeParameter, Type>(typeMap);
        return new Translator.SubstLetExpr(letExpr.tok, letExpr.LHSs, new List<Expression> { rhs }, body, letExpr.Exact, letExpr, newSubstMap, newTypeMap, newBounds);
      }
    }

    /// <summary>
    /// This method calls "SubstituteBoundedPool" on each item in the possibly null list. If any of those calls returns a
    /// change from the original, then all of the results are returned in a new list; otherwise, "list" is returned.
    /// </summary>
    public List<ComprehensionExpr.BoundedPool>/*?*/ SubstituteBoundedPoolList(List<ComprehensionExpr.BoundedPool>/*?*/ list) {
      if (list != null) {
        var newList = list.ConvertAll(SubstituteBoundedPool);
        for (var i = 0; i < list.Count; i++) {
          if (list[i] != newList[i]) {
            return newList;
          }
        }
      }
      return list;
    }

    public ComprehensionExpr.BoundedPool SubstituteBoundedPool(ComprehensionExpr.BoundedPool bound) {
      if (bound == null) {
        return null;
      } else if (bound is ComprehensionExpr.ExactBoundedPool) {
        var b = (ComprehensionExpr.ExactBoundedPool)bound;
        return new ComprehensionExpr.ExactBoundedPool(Substitute(b.E));
      } else if (bound is ComprehensionExpr.BoolBoundedPool) {
        return bound;  // nothing to substitute
      } else if (bound is ComprehensionExpr.CharBoundedPool) {
        return bound;  // nothing to substitute
      } else if (bound is ComprehensionExpr.IntBoundedPool) {
        var b = (ComprehensionExpr.IntBoundedPool)bound;
        return new ComprehensionExpr.IntBoundedPool(b.LowerBound == null ? null : Substitute(b.LowerBound), b.UpperBound == null ? null : Substitute(b.UpperBound));
      } else if (bound is ComprehensionExpr.SetBoundedPool) {
        var b = (ComprehensionExpr.SetBoundedPool)bound;
        return new ComprehensionExpr.SetBoundedPool(Substitute(b.Set), b.BoundVariableType, b.CollectionElementType, b.IsFiniteCollection);
      } else if (bound is ComprehensionExpr.MultiSetBoundedPool) {
        var b = (ComprehensionExpr.MultiSetBoundedPool)bound;
        return new ComprehensionExpr.MultiSetBoundedPool(Substitute(b.MultiSet), b.BoundVariableType, b.CollectionElementType);
      } else if (bound is ComprehensionExpr.SubSetBoundedPool) {
        var b = (ComprehensionExpr.SubSetBoundedPool)bound;
        return new ComprehensionExpr.SubSetBoundedPool(Substitute(b.UpperBound), b.IsFiniteCollection);
      } else if (bound is ComprehensionExpr.SuperSetBoundedPool) {
        var b = (ComprehensionExpr.SuperSetBoundedPool)bound;
        return new ComprehensionExpr.SuperSetBoundedPool(Substitute(b.LowerBound));
      } else if (bound is ComprehensionExpr.MapBoundedPool) {
        var b = (ComprehensionExpr.MapBoundedPool)bound;
        return new ComprehensionExpr.MapBoundedPool(Substitute(b.Map), b.BoundVariableType, b.CollectionElementType, b.IsFiniteCollection);
      } else if (bound is ComprehensionExpr.SeqBoundedPool) {
        var b = (ComprehensionExpr.SeqBoundedPool)bound;
        return new ComprehensionExpr.SeqBoundedPool(Substitute(b.Seq), b.BoundVariableType, b.CollectionElementType);
      } else if (bound is ComprehensionExpr.DatatypeBoundedPool) {
        return bound;  // nothing to substitute
      } else if (bound is ComprehensionExpr.DatatypeInclusionBoundedPool) {
        return bound;  // nothing to substitute
      } else if (bound is ComprehensionExpr.AllocFreeBoundedPool) {
        return bound;  // nothing to substitute
      } else if (bound is ComprehensionExpr.ExplicitAllocatedBoundedPool) {
        return bound;  // nothing to substitute
      } else if (bound is AssignSuchThatStmt.WiggleWaggleBound) {
        return bound;  // nothing to substitute
      } else if (bound is ComprehensionExpr.SpecialAllocIndependenceAllocatedBoundedPool) {
        return bound;  // nothing to substitute
      } else if (bound is ComprehensionExpr.OlderBoundedPool) {
        return bound;  // nothing to substitute
      } else {
        Contract.Assume(false);  // unexpected ComprehensionExpr.BoundedPool
        throw new cce.UnreachableException();  // to please compiler
      }
    }

    /// <summary>
    /// Return a list of bound variables, of the same length as 'vars' but with possible substitutions.
    /// For any change necessary, update 'substMap' to reflect the new substitution; the caller is responsible for
    /// undoing these changes once the updated 'substMap' has been used.
    /// If no changes are necessary, the list returned is exactly 'vars' and 'substMap' is unchanged.
    /// </summary>
    protected virtual List<BoundVar> CreateBoundVarSubstitutions(List<BoundVar> vars, bool forceSubstitutionOfBoundVars) {
      bool anythingChanged = false;
      var newBoundVars = new List<BoundVar>();
      foreach (var bv in vars) {
        var tt = Resolver.SubstType(bv.Type, typeMap);
        if (!forceSubstitutionOfBoundVars && tt == bv.Type) {
          newBoundVars.Add(bv);
        } else {
          anythingChanged = true;
          var newBv = new BoundVar(bv.tok, bv.Name, tt);
          newBoundVars.Add(newBv);
          // update substMap to reflect the new BoundVar substitutions
          var ie = new IdentifierExpr(newBv.tok, newBv.Name);
          ie.Var = newBv;  // resolve here
          ie.Type = newBv.Type;  // resolve here
          substMap.Add(bv, ie);
        }
      }
      return anythingChanged ? newBoundVars : vars;
    }

    /// <summary>
    /// Return a list of local variables, of the same length as 'vars' but with possible substitutions.
    /// For any change necessary, update 'substMap' to reflect the new substitution; the caller is responsible for
    /// undoing these changes once the updated 'substMap' has been used.
    /// If no changes are necessary, the list returned is exactly 'vars' and 'substMap' is unchanged.
    /// </summary>
    protected virtual List<LocalVariable> CreateLocalVarSubstitutions(List<LocalVariable> vars, bool forceSubstitutionOfVars) {
      bool anythingChanged = false;
      var newVars = new List<LocalVariable>();
      foreach (var v in vars) {
        var tt = Resolver.SubstType(v.OptionalType, typeMap);
        if (!forceSubstitutionOfVars && tt == v.OptionalType) {
          newVars.Add(v);
        } else {
          anythingChanged = true;
          var newVar = new LocalVariable(v.Tok, v.EndTok, v.Name, tt, v.IsGhost);
          newVar.type = tt;  // resolve here
          newVars.Add(newVar);
          // update substMap to reflect the new LocalVariable substitutions
          var ie = new IdentifierExpr(newVar.Tok, newVar.Name);
          ie.Var = newVar;  // resolve here
          ie.Type = newVar.Type;  // resolve here
          substMap.Add(v, ie);
        }
      }
      return anythingChanged ? newVars : vars;
    }

    /// <summary>
    /// Return a list of case patterns, of the same length as 'patterns' but with possible substitutions.
    /// For any change necessary, update 'substMap' to reflect the new substitution; the caller is responsible for
    /// undoing these changes once the updated 'substMap' has been used.
    /// If no changes are necessary, the list returned is exactly 'patterns' and 'substMap' is unchanged.
    /// </summary>
    protected virtual List<CasePattern<BoundVar>> CreateCasePatternSubstitutions(List<CasePattern<BoundVar>> patterns, bool forceSubstitutionOfBoundVars) {
      bool anythingChanged = false;
      var newPatterns = new List<CasePattern<BoundVar>>();
      foreach (var pat in patterns) {
        var newPat = SubstituteCasePattern(pat, forceSubstitutionOfBoundVars, CloneBoundVar);
        newPatterns.Add(newPat);
        if (newPat != pat) {
          anythingChanged = true;
        }
      }
      return anythingChanged ? newPatterns : patterns;
    }
    CasePattern<VT> SubstituteCasePattern<VT>(CasePattern<VT> pat, bool forceSubstitutionOfBoundVars,
        Func<CasePattern<VT>, Type, VT, VT> cloneVt
      ) where VT : IVariable {
      Contract.Requires(pat != null);
      if (pat.Var != null) {
        var bv = pat.Var;
        var tt = Resolver.SubstType(bv.Type, typeMap);
        if (forceSubstitutionOfBoundVars || tt != bv.Type) {
<<<<<<< HEAD
          var newBv = new BoundVar(pat.tok, pat.Id, tt);
          newBv.IsGhost = bv.IsGhost;

=======
          var newBv = cloneVt(pat, tt, bv);
>>>>>>> 16cc15c4
          // update substMap to reflect the new BoundVar substitutions
          var ie = new IdentifierExpr(newBv.Tok, newBv.Name);
          ie.Var = newBv;  // resolve here
          ie.Type = newBv.Type;  // resolve here
          substMap.Add(bv, ie);
          var newPat = new CasePattern<VT>(pat.tok, newBv);
          newPat.AssembleExpr(null);
          return newPat;
        }
      } else if (pat.Arguments != null) {
        bool anythingChanged = false;
        var newArgs = new List<CasePattern<VT>>();
        foreach (var arg in pat.Arguments) {
          var newArg = SubstituteCasePattern(arg, forceSubstitutionOfBoundVars, cloneVt);
          newArgs.Add(newArg);
          if (newArg != arg) {
            anythingChanged = true;
          }
        }
        if (anythingChanged) {
          var patE = (DatatypeValue)pat.Expr;
          var newPat = new CasePattern<VT>(pat.tok, pat.Id, newArgs);
          newPat.Ctor = pat.Ctor;
          newPat.AssembleExpr(patE.InferredTypeArgs.ConvertAll(tp => Resolver.SubstType(tp, typeMap)));
          return newPat;
        }
      }
      return pat;
    }

    protected List<Expression/*!*/>/*!*/ SubstituteExprList(List<Expression/*!*/>/*!*/ elist) {
      Contract.Requires(cce.NonNullElements(elist));
      Contract.Ensures(cce.NonNullElements(Contract.Result<List<Expression>>()));

      List<Expression> newElist = null;  // initialized lazily
      for (int i = 0; i < elist.Count; i++) {
        cce.LoopInvariant(newElist == null || newElist.Count == i);

        Expression substE = Substitute(elist[i]);
        if (substE != elist[i] && newElist == null) {
          newElist = new List<Expression>();
          for (int j = 0; j < i; j++) {
            newElist.Add(elist[j]);
          }
        }
        if (newElist != null) {
          newElist.Add(substE);
        }
      }
      if (newElist == null) {
        return elist;
      } else {
        return newElist;
      }
    }

    protected Dictionary<TypeParameter, Type> SubstituteTypeMap(Dictionary<TypeParameter, Type> tmap) {
      Contract.Requires(tmap != null);
      Contract.Ensures(Contract.Result<Dictionary<TypeParameter, Type>>() != null);
      if (typeMap.Count == 0) {  // optimization
        return tmap;
      }
      bool anythingChanged = false;
      var newTmap = new Dictionary<TypeParameter, Type>();
      var i = 0;
      foreach (var maplet in tmap) {
        var tt = Resolver.SubstType(maplet.Value, typeMap);
        if (tt != maplet.Value) {
          anythingChanged = true;
        }
        newTmap.Add(maplet.Key, tt);
        i++;
      }
      if (anythingChanged) {
        return newTmap;
      } else {
        return tmap;
      }
    }

    protected List<Type> SubstituteTypeList(List<Type> types) {
      Contract.Requires(types != null);
      Contract.Ensures(Contract.Result<List<Type>>() != null);
      if (types.Count == 0) {  // optimization
        return types;
      }
      bool anythingChanged = false;
      var newTypes = new List<Type>();
      var i = 0;
      foreach (var ty in types) {
        var tt = Resolver.SubstType(ty, typeMap);
        if (tt != ty) {
          anythingChanged = true;
        }
        newTypes.Add(tt);
        i++;
      }
      if (anythingChanged) {
        return newTypes;
      } else {
        return types;
      }
    }

    public LocalVariable CloneLocalVariable(CasePattern<LocalVariable> pat, Type tt, LocalVariable lv) {
      return new LocalVariable(pat.tok, pat.tok, pat.Id, tt, lv.IsGhost);
    }
    public BoundVar CloneBoundVar(CasePattern<BoundVar> pat, Type tt, BoundVar bv) {
      return new BoundVar(pat.tok, pat.Id, tt);
    }
    /// <summary>
    /// This method (which currently is used only internally to class Substituter) performs substitutions in
    /// statements that can occur in a StmtExpr.  (For example, it does not bother to do anything with a
    /// PrintStmt, ReturnStmt, or YieldStmt.)
    /// </summary>
    protected virtual Statement SubstStmt(Statement stmt) {
      Statement r;
      if (stmt == null) {
        return null;
      } else if (stmt is AssertStmt) {
        var s = (AssertStmt)stmt;
        r = new AssertStmt(s.Tok, s.EndTok, Substitute(s.Expr), SubstBlockStmt(s.Proof), s.Label, SubstAttributes(s.Attributes));
      } else if (stmt is ExpectStmt) {
        var s = (ExpectStmt)stmt;
        r = new ExpectStmt(s.Tok, s.EndTok, Substitute(s.Expr), Substitute(s.Message), SubstAttributes(s.Attributes));
      } else if (stmt is AssumeStmt) {
        var s = (AssumeStmt)stmt;
        r = new AssumeStmt(s.Tok, s.EndTok, Substitute(s.Expr), SubstAttributes(s.Attributes));
      } else if (stmt is BreakStmt) {
        var s = (BreakStmt)stmt;
        BreakStmt rr;
        if (s.TargetLabel != null) {
          rr = new BreakStmt(s.Tok, s.EndTok, s.TargetLabel, s.IsContinue);
        } else {
          rr = new BreakStmt(s.Tok, s.EndTok, s.BreakAndContinueCount, s.IsContinue);
        }
        // r.TargetStmt will be filled in as later
        List<BreakStmt> breaks;
        if (!BreaksToBeResolved.TryGetValue(s, out breaks)) {
          breaks = new List<BreakStmt>();
          BreaksToBeResolved.Add(s, breaks);
        }
        breaks.Add(rr);
        r = rr;
      } else if (stmt is AssignStmt) {
        var s = (AssignStmt)stmt;
        r = new AssignStmt(s.Tok, s.EndTok, Substitute(s.Lhs), SubstRHS(s.Rhs));
      } else if (stmt is CallStmt) {
        var s = (CallStmt)stmt;
        var rr = new CallStmt(s.Tok, s.EndTok, s.Lhs.ConvertAll(Substitute), (MemberSelectExpr)Substitute(s.MethodSelect), s.Args.ConvertAll(Substitute));
        r = rr;
      } else if (stmt is DividedBlockStmt) {
        r = SubstDividedBlockStmt((DividedBlockStmt)stmt);
      } else if (stmt is BlockStmt) {
        r = SubstBlockStmt((BlockStmt)stmt);
      } else if (stmt is IfStmt) {
        var s = (IfStmt)stmt;
        var guard = s.IsBindingGuard ? SubstituteComprehensionExpr((ExistsExpr)s.Guard, false) : Substitute(s.Guard);
        r = new IfStmt(s.Tok, s.EndTok, s.IsBindingGuard, guard, SubstBlockStmt(s.Thn), SubstStmt(s.Els));
      } else if (stmt is AlternativeStmt) {
        var s = (AlternativeStmt)stmt;
        r = new AlternativeStmt(s.Tok, s.EndTok, s.Alternatives.ConvertAll(SubstGuardedAlternative), s.UsesOptionalBraces);
      } else if (stmt is WhileStmt) {
        var s = (WhileStmt)stmt;
        r = new WhileStmt(s.Tok, s.EndTok, Substitute(s.Guard), s.Invariants.ConvertAll(SubstMayBeFreeExpr), SubstSpecExpr(s.Decreases), SubstSpecFrameExpr(s.Mod), SubstBlockStmt(s.Body));
      } else if (stmt is AlternativeLoopStmt) {
        var s = (AlternativeLoopStmt)stmt;
        r = new AlternativeLoopStmt(s.Tok, s.EndTok, s.Invariants.ConvertAll(SubstMayBeFreeExpr), SubstSpecExpr(s.Decreases), SubstSpecFrameExpr(s.Mod), s.Alternatives.ConvertAll(SubstGuardedAlternative), s.UsesOptionalBraces);
      } else if (stmt is ForallStmt) {
        var s = (ForallStmt)stmt;
        var newBoundVars = CreateBoundVarSubstitutions(s.BoundVars, false);
        var body = SubstStmt(s.Body);
        // undo any changes to substMap (could be optimized to do this only if newBoundVars != e.Vars)
        foreach (var bv in s.BoundVars) {
          substMap.Remove(bv);
        }

        // Put things together
        var rr = new ForallStmt(s.Tok, s.EndTok, newBoundVars, SubstAttributes(s.Attributes), Substitute(s.Range), s.Ens.ConvertAll(SubstMayBeFreeExpr), body);
        rr.Kind = s.Kind;
        rr.CanConvert = s.CanConvert;
        rr.Bounds = SubstituteBoundedPoolList(s.Bounds);
        if (s.ForallExpressions != null) {
          rr.ForallExpressions = s.ForallExpressions.ConvertAll(Substitute);
        }
        r = rr;
      } else if (stmt is CalcStmt) {
        var s = (CalcStmt)stmt;
        var rr = new CalcStmt(s.Tok, s.EndTok, SubstCalcOp(s.UserSuppliedOp), s.Lines.ConvertAll(Substitute), s.Hints.ConvertAll(SubstBlockStmt), s.StepOps.ConvertAll(SubstCalcOp), SubstAttributes(s.Attributes));
        rr.Op = SubstCalcOp(s.Op);
        rr.Steps.AddRange(s.Steps.ConvertAll(Substitute));
        rr.Result = Substitute(s.Result);
        r = rr;
      } else if (stmt is MatchStmt) {
        var s = (MatchStmt)stmt;
        var rr = new MatchStmt(s.Tok, s.EndTok, Substitute(s.Source), s.Cases.ConvertAll(SubstMatchCaseStmt), s.UsesOptionalBraces);
        rr.MissingCases.AddRange(s.MissingCases);
        r = rr;
      } else if (stmt is AssignSuchThatStmt) {
        var s = (AssignSuchThatStmt)stmt;
        r = new AssignSuchThatStmt(s.Tok, s.EndTok, s.Lhss.ConvertAll(Substitute), Substitute(s.Expr), s.AssumeToken == null ? null : s.AssumeToken, null);
      } else if (stmt is UpdateStmt) {
        var s = (UpdateStmt)stmt;
        var resolved = s.ResolvedStatements;
        UpdateStmt rr;
        if (resolved.Count == 1) {
          // when later translating this UpdateStmt, the s.Lhss and s.Rhss components won't be used, only s.ResolvedStatements
          rr = new UpdateStmt(s.Tok, s.EndTok, s.Lhss, s.Rhss, s.CanMutateKnownState);
        } else {
          rr = new UpdateStmt(s.Tok, s.EndTok, s.Lhss.ConvertAll(Substitute), s.Rhss.ConvertAll(SubstRHS), s.CanMutateKnownState);
        }
        rr.ResolvedStatements.AddRange(s.ResolvedStatements.ConvertAll(SubstStmt));
        r = rr;
      } else if (stmt is VarDeclStmt) {
        var s = (VarDeclStmt)stmt;
        var lhss = CreateLocalVarSubstitutions(s.Locals, false);
        var rr = new VarDeclStmt(s.Tok, s.EndTok, lhss, (ConcreteUpdateStatement)SubstStmt(s.Update));
        r = rr;
      } else if (stmt is VarDeclPattern) {
        var s = (VarDeclPattern)stmt;
        var lhss = SubstituteCasePattern(s.LHS, false, CloneLocalVariable);
        var rr = new VarDeclPattern(s.Tok, s.EndTok, lhss, (Expression)Substitute(s.RHS), s.HasGhostModifier);
        r = rr;
      } else if (stmt is RevealStmt) {
        var s = (RevealStmt)stmt;
        // don't need to substitute s.Expr since it won't be used, only the s.ResolvedStatements are used.
        var rr = new RevealStmt(s.Tok, s.EndTok, s.Exprs);
        rr.LabeledAsserts.AddRange(s.LabeledAsserts);
        rr.ResolvedStatements.AddRange(s.ResolvedStatements.ConvertAll(SubstStmt));
        r = rr;
      } else {
        Contract.Assert(false); throw new cce.UnreachableException();  // unexpected statement
      }

      // add labels to the cloned statement
      AddStmtLabels(r, stmt.Labels);
      r.Attributes = SubstAttributes(stmt.Attributes);
      r.IsGhost = stmt.IsGhost;
      if (stmt.Labels != null || stmt is WhileStmt) {
        List<BreakStmt> breaks;
        if (BreaksToBeResolved.TryGetValue(stmt, out breaks)) {
          foreach (var b in breaks) {
            b.TargetStmt = r;
          }
          BreaksToBeResolved.Remove(stmt);
        }
      }

      return r;
    }

    Dictionary<Statement, List<BreakStmt>> BreaksToBeResolved = new Dictionary<Statement, List<BreakStmt>>();  // old-target -> new-breaks

    protected void AddStmtLabels(Statement s, LList<Label> node) {
      if (node != null) {
        AddStmtLabels(s, node.Next);
        s.Labels = new LList<Label>(node.Data, s.Labels);
      }
    }

    protected virtual DividedBlockStmt SubstDividedBlockStmt(DividedBlockStmt stmt) {
      return stmt == null ? null : new DividedBlockStmt(stmt.Tok, stmt.EndTok, stmt.BodyInit.ConvertAll(SubstStmt), stmt.SeparatorTok, stmt.BodyProper.ConvertAll(SubstStmt));
    }

    protected virtual BlockStmt SubstBlockStmt(BlockStmt stmt) {
      if (stmt == null) {
        return null;
      }
      var prevSubstMap = new Dictionary<IVariable, Expression>(substMap);
      var b = new BlockStmt(stmt.Tok, stmt.EndTok, stmt.Body.ConvertAll(SubstStmt));
      if (substMap.Count != prevSubstMap.Count) {
        // reset substMap to what it was (note that substMap is a readonly field, so we can't just change it back to prevSubstMap)
        substMap.Clear();
        foreach (var item in prevSubstMap) {
          substMap.Add(item.Key, item.Value);
        }
      }
      return b;
    }

    protected GuardedAlternative SubstGuardedAlternative(GuardedAlternative alt) {
      Contract.Requires(alt != null);
      var guard = alt.IsBindingGuard ? SubstituteComprehensionExpr((ExistsExpr)alt.Guard, false) : Substitute(alt.Guard);
      return new GuardedAlternative(alt.Tok, alt.IsBindingGuard, guard, alt.Body.ConvertAll(SubstStmt));
    }

    protected AttributedExpression SubstMayBeFreeExpr(AttributedExpression expr) {
      Contract.Requires(expr != null);
      var mfe = new AttributedExpression(Substitute(expr.E));
      mfe.Attributes = SubstAttributes(expr.Attributes);
      return mfe;
    }

    protected Specification<Expression> SubstSpecExpr(Specification<Expression> spec) {
      var ee = spec.Expressions == null ? null : spec.Expressions.ConvertAll(Substitute);
      return new Specification<Expression>(ee, SubstAttributes(spec.Attributes));
    }

    protected Specification<FrameExpression> SubstSpecFrameExpr(Specification<FrameExpression> frame) {
      var ee = frame.Expressions == null ? null : frame.Expressions.ConvertAll(SubstFrameExpr);
      return new Specification<FrameExpression>(ee, SubstAttributes(frame.Attributes));
    }

    public FrameExpression SubstFrameExpr(FrameExpression frame) {
      Contract.Requires(frame != null);
      var fe = new FrameExpression(frame.tok, Substitute(frame.E), frame.FieldName);
      fe.Field = frame.Field;  // resolve here
      return fe;
    }

    protected AssignmentRhs SubstRHS(AssignmentRhs rhs) {
      AssignmentRhs c;
      if (rhs is ExprRhs) {
        var r = (ExprRhs)rhs;
        c = new ExprRhs(Substitute(r.Expr));
      } else if (rhs is HavocRhs) {
        c = new HavocRhs(rhs.Tok);
      } else {
        // since the Substituter is assumed to operate on statements only if they are part of a StatementExpression, then the TypeRhs case cannot occur
        Contract.Assume(false); throw new cce.UnreachableException();
      }
      c.Attributes = SubstAttributes(rhs.Attributes);
      return c;
    }

    protected MatchCaseStmt SubstMatchCaseStmt(MatchCaseStmt c) {
      Contract.Requires(c != null);
      var newBoundVars = CreateBoundVarSubstitutions(c.Arguments, false);
      var r = new MatchCaseStmt(c.tok, c.Ctor, c.FromBoundVar, newBoundVars, c.Body.ConvertAll(SubstStmt), c.Attributes);
      r.Ctor = c.Ctor;
      // undo any changes to substMap (could be optimized to do this only if newBoundVars != e.Vars)
      foreach (var bv in c.Arguments) {
        substMap.Remove(bv);
      }
      return r;
    }

    protected CalcStmt.CalcOp SubstCalcOp(CalcStmt.CalcOp op) {
      if (op == null) {
        return null;
      } else if (op is CalcStmt.BinaryCalcOp) {
        return new CalcStmt.BinaryCalcOp(((CalcStmt.BinaryCalcOp)op).Op);
      } else if (op is CalcStmt.TernaryCalcOp) {
        return new CalcStmt.TernaryCalcOp(Substitute(((CalcStmt.TernaryCalcOp)op).Index));
      } else {
        Contract.Assert(false);
        throw new cce.UnreachableException();
      }
    }

    public Attributes SubstAttributes(Attributes attrs) {
      Contract.Requires(cce.NonNullDictionaryAndValues(substMap));
      if (attrs != null) {
        var newArgs = new List<Expression>();  // allocate it eagerly, what the heck, it doesn't seem worth the extra complexity in the code to do it lazily for the infrequently occurring attributes
        bool anyArgSubst = false;
        foreach (var arg in attrs.Args) {
          var argToBeAdded = arg;
          var substArg = Substitute(arg);
          if (substArg != arg) {
            argToBeAdded = substArg;
            anyArgSubst = true;
          }
          newArgs.Add(argToBeAdded);
        }
        if (!anyArgSubst) {
          newArgs = attrs.Args;
        }

        Attributes prev = SubstAttributes(attrs.Prev);
        if (newArgs != attrs.Args || prev != attrs.Prev) {
          if (attrs is UserSuppliedAttributes) {
            var usa = (UserSuppliedAttributes)attrs;
            return new UserSuppliedAttributes(usa.tok, usa.OpenBrace, usa.CloseBrace, newArgs, prev);
          } else {
            return new Attributes(attrs.Name, newArgs, prev);
          }
        }
      }
      return attrs;
    }

    /// <summary>
    /// Substitution in a comprehension expression. 
    /// Parameter 'forceSubstituteOfBoundVars' should be set to false if and only if
    /// the expression is a binding guard, in which case a bound variable is introduced.
    /// Such a variable must not be substituted. 
    /// </summary>
    protected Expression SubstituteComprehensionExpr(ComprehensionExpr expr, bool forceSubstituteOfBoundVars) {

      Expression newExpr = null;

      var e = (ComprehensionExpr)expr;
      // For quantifiers and setComprehesion we want to make sure that we don't introduce name clashes with
      // the enclosing scopes.

      var q = e as QuantifierExpr;
      if (q != null && q.SplitQuantifier != null) {
        if (forceSubstituteOfBoundVars) {
          return Substitute(q.SplitQuantifierExpression);
        } else {
          return SubstituteComprehensionExpr((ComprehensionExpr)q.SplitQuantifierExpression, false);
        }
      }

      var newBoundVars = CreateBoundVarSubstitutions(e.BoundVars, forceSubstituteOfBoundVars && (expr is ForallExpr || expr is ExistsExpr || expr is SetComprehension));
      var newRange = e.Range == null ? null : Substitute(e.Range);
      var newTerm = Substitute(e.Term);
      var newAttrs = SubstAttributes(e.Attributes);
      var newBounds = SubstituteBoundedPoolList(e.Bounds);
      if (newBoundVars != e.BoundVars || newRange != e.Range || newTerm != e.Term || newAttrs != e.Attributes ||
          newBounds != e.Bounds || !forceSubstituteOfBoundVars) {
        if (e is SetComprehension) {
          newExpr = new SetComprehension(e.BodyStartTok, e.BodyEndTok, ((SetComprehension)e).Finite, newBoundVars,
            newRange, newTerm, newAttrs);
        } else if (e is MapComprehension) {
          var mc = (MapComprehension)e;
          var newTermLeft = mc.IsGeneralMapComprehension ? Substitute(mc.TermLeft) : null;
          newExpr = new MapComprehension(e.BodyStartTok, e.BodyEndTok, mc.Finite, newBoundVars, newRange, newTermLeft, newTerm, newAttrs);
        } else if (expr is ForallExpr forallExpr) {
          newExpr = new ForallExpr(expr.tok, e.BodyEndTok, newBoundVars, newRange, newTerm, newAttrs);
        } else if (expr is ExistsExpr existsExpr) {
          newExpr = new ExistsExpr(expr.tok, e.BodyEndTok, newBoundVars, newRange, newTerm, newAttrs);
        } else if (expr is LambdaExpr) {
          var l = (LambdaExpr)expr;
          newExpr = new LambdaExpr(e.BodyStartTok, e.BodyEndTok, newBoundVars, newRange,
            l.Reads.ConvertAll(SubstFrameExpr), newTerm);
        } else {
          Contract.Assert(false); // unexpected ComprehensionExpr
        }

        ((ComprehensionExpr)newExpr).Bounds = newBounds;
      }

      // undo any changes to substMap (could be optimized to do this only if newBoundVars != e.BoundVars)
      foreach (var bv in e.BoundVars) {
        substMap.Remove(bv);
      }

      return newExpr;

    }

  }
}
<|MERGE_RESOLUTION|>--- conflicted
+++ resolved
@@ -578,19 +578,13 @@
     }
     CasePattern<VT> SubstituteCasePattern<VT>(CasePattern<VT> pat, bool forceSubstitutionOfBoundVars,
         Func<CasePattern<VT>, Type, VT, VT> cloneVt
-      ) where VT : IVariable {
+      ) where VT : class, IVariable {
       Contract.Requires(pat != null);
       if (pat.Var != null) {
         var bv = pat.Var;
         var tt = Resolver.SubstType(bv.Type, typeMap);
         if (forceSubstitutionOfBoundVars || tt != bv.Type) {
-<<<<<<< HEAD
-          var newBv = new BoundVar(pat.tok, pat.Id, tt);
-          newBv.IsGhost = bv.IsGhost;
-
-=======
           var newBv = cloneVt(pat, tt, bv);
->>>>>>> 16cc15c4
           // update substMap to reflect the new BoundVar substitutions
           var ie = new IdentifierExpr(newBv.Tok, newBv.Name);
           ie.Var = newBv;  // resolve here
