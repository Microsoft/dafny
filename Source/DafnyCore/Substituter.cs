using System;
using System.Collections.Generic;
using System.Diagnostics.Contracts;
using System.Linq;

namespace Microsoft.Dafny {
  /// <summary>
  /// The substituter has methods to create an expression from an existing one, where the new one has the indicated
  /// substitutions for "this" (receiverReplacement), variables (substMap), and types (typeMap).
  /// CAUTION:  The result of the substitution is intended for use by TrExpr, not for well-formedness checks.  In
  /// particular, the substituter does not copy parts of an expression that are used only for well-formedness checks.
  /// </summary>
  public class Substituter {
    protected readonly Expression receiverReplacement;
    protected readonly Dictionary<IVariable, Expression> substMap;
    protected readonly Dictionary<TypeParameter, Type> typeMap;
    protected readonly Label oldHeapLabel;

    public static readonly Substituter EMPTY = new Substituter(null, new Dictionary<IVariable, Expression>(), new Dictionary<TypeParameter, Type>());

    public Substituter(Expression receiverReplacement, Dictionary<IVariable, Expression> substMap, Dictionary<TypeParameter, Type> typeMap, Label oldHeapLabel = null) {
      Contract.Requires(substMap != null);
      Contract.Requires(typeMap != null);
      this.receiverReplacement = receiverReplacement;
      this.substMap = substMap;
      this.typeMap = typeMap;
      this.oldHeapLabel = oldHeapLabel;
    }
    public virtual Expression Substitute(Expression expr) {
      Contract.Requires(expr != null);
      Contract.Ensures(Contract.Result<Expression>() != null);

      Expression newExpr = null;  // set to non-null value only if substitution has any effect; if non-null, the .Type of newExpr will be filled in at end

      if (expr is StaticReceiverExpr) {
        var e = (StaticReceiverExpr)expr;
<<<<<<< HEAD
        var ty = TypeUtil.SubstType(e.Type, typeMap);
        return new StaticReceiverExpr(e.tok, ty, e.IsImplicit) { Type = ty };
      } else if (expr is LiteralExpr literalExpr) {
        if (literalExpr.Value == null) {
          return new LiteralExpr(literalExpr.tok) { Type = TypeUtil.SubstType(literalExpr.Type, typeMap) };
=======
        var ty = e.Type.Subst(typeMap);
        return new StaticReceiverExpr(e.tok, ty, e.IsImplicit) { Type = ty };
      } else if (expr is LiteralExpr literalExpr) {
        if (literalExpr.Value == null) {
          return new LiteralExpr(literalExpr.tok) { Type = literalExpr.Type.Subst(typeMap) };
>>>>>>> 3b6c8765
        } else {
          // nothing to substitute
        }
      } else if (expr is Translator.BoogieWrapper) {
        var e = (Translator.BoogieWrapper)expr;
<<<<<<< HEAD
        return new Translator.BoogieWrapper(e.Expr, TypeUtil.SubstType(e.Type, typeMap));
=======
        return new Translator.BoogieWrapper(e.Expr, e.Type.Subst(typeMap));
>>>>>>> 3b6c8765
      } else if (expr is WildcardExpr) {
        // nothing to substitute
      } else if (expr is ThisExpr) {
        return receiverReplacement == null ? expr : receiverReplacement;
      } else if (expr is IdentifierExpr) {
        IdentifierExpr e = (IdentifierExpr)expr;
        Expression substExpr;
        if (substMap.TryGetValue(e.Var, out substExpr)) {
          var substIdExpr = substExpr as IdentifierExpr;
          Expression substExprFinal;
          if (substIdExpr != null) {
            // clone it, using the source location of the original
            substExprFinal = new IdentifierExpr(expr.tok, substIdExpr.Var);
          } else {
            if (substExpr.tok != e.RangeToken) {
              var substExprParens = new ParensExpression(expr.RangeToken, substExpr);
              substExprParens.Type = substExpr.Type;
              substExprParens.ResolvedExpression = substExpr;
              substExprFinal = substExprParens;
            } else {
              substExprFinal = substExpr;
            }
          }

          return cce.NonNull(substExprFinal);
        }
      } else if (expr is DisplayExpression) {
        DisplayExpression e = (DisplayExpression)expr;
        List<Expression> newElements = SubstituteExprList(e.Elements);
<<<<<<< HEAD
        if (newElements != e.Elements || !TypeUtil.SubstType(e.Type, typeMap).Equals(e.Type)) {
=======
        if (newElements != e.Elements || !e.Type.Subst(typeMap).Equals(e.Type)) {
>>>>>>> 3b6c8765
          if (expr is SetDisplayExpr) {
            newExpr = new SetDisplayExpr(expr.tok, ((SetDisplayExpr)expr).Finite, newElements);
          } else if (expr is MultiSetDisplayExpr) {
            newExpr = new MultiSetDisplayExpr(expr.tok, newElements);
          } else {
            newExpr = new SeqDisplayExpr(expr.tok, newElements);
          }
        }
      } else if (expr is MapDisplayExpr) {
        var e = (MapDisplayExpr)expr;
        var elmts = new List<ExpressionPair>();
        var anyChanges = false;
        foreach (var ep in e.Elements) {
          var a = Substitute(ep.A);
          var b = Substitute(ep.B);
          elmts.Add(new ExpressionPair(a, b));
          if (a != ep.A || b != ep.B) {
            anyChanges = true;
          }
        }
<<<<<<< HEAD
        var ty = TypeUtil.SubstType(e.Type, typeMap);
=======
        var ty = e.Type.Subst(typeMap);
>>>>>>> 3b6c8765
        if (anyChanges || !ty.Equals(e.Type)) {
          newExpr = new MapDisplayExpr(expr.tok, e.Finite, elmts);
        }
      } else if (expr is MemberSelectExpr) {
        var mse = (MemberSelectExpr)expr;
        Expression substE = Substitute(mse.Obj);
        MemberSelectExpr fseNew = new MemberSelectExpr(mse.tok, substE, mse.MemberName);
        fseNew.Member = mse.Member;
<<<<<<< HEAD
        fseNew.TypeApplication_AtEnclosingClass = mse.TypeApplication_AtEnclosingClass.ConvertAll(t => TypeUtil.SubstType(t, typeMap));
        fseNew.TypeApplication_JustMember = mse.TypeApplication_JustMember.ConvertAll(t => TypeUtil.SubstType(t, typeMap));
=======
        fseNew.TypeApplication_AtEnclosingClass = mse.TypeApplication_AtEnclosingClass.ConvertAll(t => t.Subst(typeMap));
        fseNew.TypeApplication_JustMember = mse.TypeApplication_JustMember.ConvertAll(t => t.Subst(typeMap));
>>>>>>> 3b6c8765
        fseNew.AtLabel = mse.AtLabel ?? oldHeapLabel;
        newExpr = fseNew;
      } else if (expr is SeqSelectExpr) {
        SeqSelectExpr sse = (SeqSelectExpr)expr;
        Expression seq = Substitute(sse.Seq);
        Expression e0 = sse.E0 == null ? null : Substitute(sse.E0);
        Expression e1 = sse.E1 == null ? null : Substitute(sse.E1);
        if (seq != sse.Seq || e0 != sse.E0 || e1 != sse.E1) {
          newExpr = new SeqSelectExpr(sse.tok, sse.SelectOne, seq, e0, e1, sse.CloseParen);
        }

      } else if (expr is SeqUpdateExpr) {
        var sse = (SeqUpdateExpr)expr;
        Expression seq = Substitute(sse.Seq);
        Expression index = Substitute(sse.Index);
        Expression val = Substitute(sse.Value);
        if (seq != sse.Seq || index != sse.Index || val != sse.Value) {
          newExpr = new SeqUpdateExpr(sse.tok, seq, index, val);
        }
      } else if (expr is MultiSelectExpr) {
        MultiSelectExpr mse = (MultiSelectExpr)expr;
        Expression array = Substitute(mse.Array);
        List<Expression> newArgs = SubstituteExprList(mse.Indices);
        if (array != mse.Array || newArgs != mse.Indices) {
          newExpr = new MultiSelectExpr(mse.tok, array, newArgs);
        }

      } else if (expr is FunctionCallExpr) {
        var e = (FunctionCallExpr)expr;
        Expression receiver = Substitute(e.Receiver);
        List<Expression> newArgs = SubstituteExprList(e.Args);
        var newTypeApplicationAtEnclosingClass = SubstituteTypeList(e.TypeApplication_AtEnclosingClass);
        var newTypeApplicationJustFunction = SubstituteTypeList(e.TypeApplication_JustFunction);
        if (receiver != e.Receiver || newArgs != e.Args ||
            newTypeApplicationAtEnclosingClass != e.TypeApplication_AtEnclosingClass ||
            newTypeApplicationJustFunction != e.TypeApplication_JustFunction) {
          FunctionCallExpr newFce = new FunctionCallExpr(expr.tok, e.Name, receiver, e.OpenParen, e.CloseParen, newArgs, e.AtLabel ?? oldHeapLabel);
          newFce.Function = e.Function;  // resolve on the fly (and set newFce.Type below, at end)
          newFce.CoCall = e.CoCall;  // also copy the co-call status
          newFce.CoCallHint = e.CoCallHint;  // and any co-call hint
          newFce.TypeApplication_AtEnclosingClass = newTypeApplicationAtEnclosingClass;
          newFce.TypeApplication_JustFunction = newTypeApplicationJustFunction;
          newFce.IsByMethodCall = e.IsByMethodCall;
          newExpr = newFce;
        }

      } else if (expr is ApplyExpr) {
        ApplyExpr e = (ApplyExpr)expr;
        Expression fn = Substitute(e.Function);
        List<Expression> args = SubstituteExprList(e.Args);
        newExpr = new ApplyExpr(e.tok, fn, args, e.CloseParen);

      } else if (expr is DatatypeValue) {
        DatatypeValue dtv = (DatatypeValue)expr;
        var newArguments = SubstituteExprList(dtv.Bindings.Arguments); // substitute into the expressions, but drop any binding names (since those are no longer needed)
        if (newArguments != dtv.Bindings.Arguments) {
          DatatypeValue newDtv = new DatatypeValue(dtv.tok, dtv.DatatypeName, dtv.MemberName, newArguments);
          newDtv.Ctor = dtv.Ctor;  // resolve on the fly (and set newDtv.Type below, at end)
<<<<<<< HEAD
          newDtv.InferredTypeArgs = Util.Map(dtv.InferredTypeArgs, tt => TypeUtil.SubstType(tt, typeMap));
=======
          newDtv.InferredTypeArgs = Util.Map(dtv.InferredTypeArgs, tt => tt.Subst(typeMap));
>>>>>>> 3b6c8765
          // ^ Set the correct type arguments to the constructor
          newExpr = newDtv;
        }

      } else if (expr is OldExpr) {
        var e = (OldExpr)expr;
        // Note, it is up to the caller to avoid variable capture.  In most cases, this is not a
        // problem, since variables have unique declarations.  However, it is an issue if the substitution
        // takes place inside an OldExpr.  In those cases (see LetExpr), the caller can use a
        // BoogieWrapper before calling Substitute.
        Expression se = Substitute(e.E);
        if (se != e.E) {
          newExpr = new OldExpr(expr.tok, se, e.At) {
            AtLabel = e.AtLabel ?? oldHeapLabel,
            Useless = e.Useless
          };
        }
      } else if (expr is UnchangedExpr) {
        var e = (UnchangedExpr)expr;
        var fr = new List<FrameExpression>();
        var anythingChanged = false;
        foreach (var fe in e.Frame) {
          var fefe = SubstFrameExpr(fe);
          if (fefe != fe) {
            anythingChanged = true;
          }
          fr.Add(fefe);
        }
        if (anythingChanged) {
          newExpr = new UnchangedExpr(e.tok, fr, e.At) { AtLabel = e.AtLabel ?? oldHeapLabel };
        }
      } else if (expr is SeqConstructionExpr) {
        var e = (SeqConstructionExpr)expr;
        var sn = Substitute(e.N);
        var sinit = Substitute(e.Initializer);
        if (sn != e.N || sinit != e.Initializer) {
          newExpr = new SeqConstructionExpr(expr.tok, e.ExplicitElementType, sn, sinit);
        }
      } else if (expr is MultiSetFormingExpr) {
        var e = (MultiSetFormingExpr)expr;
        var se = Substitute(e.E);
        if (se != e.E) {
          newExpr = new MultiSetFormingExpr(expr.tok, se);
        }
      } else if (expr is BoxingCastExpr) {
        var e = (BoxingCastExpr)expr;
        var se = Substitute(e.E);
        if (se != e.E) {
          newExpr = new BoxingCastExpr(se, e.FromType, e.ToType);
        }
      } else if (expr is UnaryExpr) {
        var e = (UnaryExpr)expr;
        Expression se = Substitute(e.E);
        if (se != e.E) {
          if (e is FreshExpr) {
            var ee = (FreshExpr)e;
            newExpr = new FreshExpr(expr.tok, se, ee.At) { AtLabel = ee.AtLabel ?? oldHeapLabel };
          } else if (e is UnaryOpExpr) {
            var ee = (UnaryOpExpr)e;
            newExpr = new UnaryOpExpr(expr.tok, ee.Op, se);
          } else if (e is ConversionExpr) {
            var ee = (ConversionExpr)e;
            newExpr = new ConversionExpr(expr.tok, se, ee.ToType);
          } else if (e is TypeTestExpr) {
            var ee = (TypeTestExpr)e;
            newExpr = new TypeTestExpr(expr.tok, se, ee.ToType);
          } else {
            Contract.Assert(false);  // unexpected UnaryExpr subtype
          }
        }
      } else if (expr is BinaryExpr) {
        BinaryExpr e = (BinaryExpr)expr;
        Expression e0 = Substitute(e.E0);
        Expression e1 = Substitute(e.E1);
        if (e0 != e.E0 || e1 != e.E1) {
          BinaryExpr newBin = new BinaryExpr(expr.tok, e.Op, e0, e1);
          newBin.ResolvedOp = e.ResolvedOp;  // part of what needs to be done to resolve on the fly (newBin.Type is set below, at end)
          newExpr = newBin;
        }

      } else if (expr is TernaryExpr) {
        var e = (TernaryExpr)expr;
        var e0 = Substitute(e.E0);
        var e1 = Substitute(e.E1);
        var e2 = Substitute(e.E2);
        if (e0 != e.E0 || e1 != e.E1 || e2 != e.E2) {
          newExpr = new TernaryExpr(expr.tok, e.Op, e0, e1, e2);
        }

      } else if (expr is LetExpr letExpr) {
        newExpr = LetExpr(letExpr);
      } else if (expr is MatchExpr) {
        var e = (MatchExpr)expr;
        var src = Substitute(e.Source);
        bool anythingChanged = src != e.Source;
        var cases = new List<MatchCaseExpr>();
        foreach (var mc in e.Cases) {
          var newBoundVars = CreateBoundVarSubstitutions(mc.Arguments, false);
          var body = Substitute(mc.Body);
          // undo any changes to substMap (could be optimized to do this only if newBoundVars != mc.Arguments)
          foreach (var bv in mc.Arguments) {
            substMap.Remove(bv);
          }
          // Put things together
          if (newBoundVars != mc.Arguments || body != mc.Body) {
            anythingChanged = true;
          }
          var newCaseExpr = new MatchCaseExpr(mc.tok, mc.Ctor, mc.FromBoundVar, newBoundVars, body, mc.Attributes);
          newCaseExpr.Ctor = mc.Ctor;  // resolve here
          cases.Add(newCaseExpr);
        }
        if (anythingChanged) {
          var newME = new MatchExpr(expr.tok, src, cases, e.UsesOptionalBraces);
          newME.MissingCases.AddRange(e.MissingCases);
          newExpr = newME;
        }

      } else if (expr is ComprehensionExpr) {

        newExpr = SubstituteComprehensionExpr((ComprehensionExpr)expr, true);

      } else if (expr is StmtExpr) {
        var e = (StmtExpr)expr;
        newExpr = new StmtExpr(e.tok, SubstStmt(e.S), Substitute(e.E));

      } else if (expr is ITEExpr) {
        ITEExpr e = (ITEExpr)expr;
        Expression test = Substitute(e.Test);
        Expression thn = Substitute(e.Thn);
        Expression els = Substitute(e.Els);
        if (test != e.Test || thn != e.Thn || els != e.Els) {
          newExpr = new ITEExpr(expr.tok, e.IsBindingGuard, test, thn, els);
        }

      } else if (expr is ConcreteSyntaxExpression concreteSyntaxExpression) {
        Contract.Assert(concreteSyntaxExpression.ResolvedExpression != null);
        return Substitute(concreteSyntaxExpression.ResolvedExpression);

      } else if (expr is Translator.BoogieFunctionCall) {
        var e = (Translator.BoogieFunctionCall)expr;
        bool anythingChanged = false;
        var newTyArgs = new List<Type>();
        foreach (var arg in e.TyArgs) {
<<<<<<< HEAD
          var newArg = TypeUtil.SubstType(arg, typeMap);
=======
          var newArg = arg.Subst(typeMap);
>>>>>>> 3b6c8765
          if (newArg != arg) {
            anythingChanged = true;
          }
          newTyArgs.Add(newArg);
        }
        var newArgs = new List<Expression>();
        foreach (var arg in e.Args) {
          var newArg = Substitute(arg);
          if (newArg != arg) {
            anythingChanged = true;
          }
          newArgs.Add(newArg);
        }
        if (anythingChanged) {
          newExpr = new Translator.BoogieFunctionCall(e.tok, e.FunctionName, e.UsesHeap, e.UsesOldHeap, e.HeapAtLabels, newArgs, newTyArgs);
        }

      } else {
        Contract.Assume(false); // unexpected Expression
      }

      if (newExpr == null) {
        return expr;
      } else {
<<<<<<< HEAD
        newExpr.Type = TypeUtil.SubstType(expr.Type, typeMap);  // resolve on the fly (any additional resolution must be done above)
=======
        newExpr.Type = expr.Type.Subst(typeMap);  // resolve on the fly (any additional resolution must be done above)
>>>>>>> 3b6c8765
        return newExpr;
      }
    }

    private Expression LetExpr(LetExpr letExpr) {
      if (letExpr.Exact) {
        var rhss = new List<Expression>();
        bool anythingChanged = false;
        foreach (var rhs in letExpr.RHSs) {
          var r = Substitute(rhs);
          if (r != rhs) {
            anythingChanged = true;
          }

          rhss.Add(r);
        }

        // Note, CreateBoundVarSubstitutions has the side effect of updating the substitution map.
        // For an Exact let expression, this is something that needs to be done after substituting
        // in the RHSs.
        var newCasePatterns = CreateCasePatternSubstitutions(letExpr.LHSs, true);
        if (newCasePatterns != letExpr.LHSs) {
          anythingChanged = true;
        }

        var body = Substitute(letExpr.Body);
        // undo any changes to substMap (could be optimized to do this only if newBoundVars != e.Vars)
        foreach (var bv in letExpr.BoundVars) {
          substMap.Remove(bv);
        }

        // Put things together
        if (anythingChanged || body != letExpr.Body) {
          return new LetExpr(letExpr.tok, newCasePatterns, rhss, body, letExpr.Exact);
        }

        return null;
      } else {
        var rhs = Substitute(letExpr.RHSs[0]);
        var body = Substitute(letExpr.Body);
        var newBounds = SubstituteBoundedPoolList(letExpr.Constraint_Bounds);
        if (rhs == letExpr.RHSs[0] && body == letExpr.Body && newBounds == letExpr.Constraint_Bounds) {
          return null;
        }

        // keep copies of the substitution maps so we can reuse them at desugaring time
        var newSubstMap = new Dictionary<IVariable, Expression>(substMap);
        var newTypeMap = new Dictionary<TypeParameter, Type>(typeMap);
        return new Translator.SubstLetExpr(letExpr.tok, letExpr.LHSs, new List<Expression> { rhs }, body, letExpr.Exact, letExpr, newSubstMap, newTypeMap, newBounds);
      }
    }

    /// <summary>
    /// This method calls "SubstituteBoundedPool" on each item in the possibly null list. If any of those calls returns a
    /// change from the original, then all of the results are returned in a new list; otherwise, "list" is returned.
    /// </summary>
    public List<ComprehensionExpr.BoundedPool>/*?*/ SubstituteBoundedPoolList(List<ComprehensionExpr.BoundedPool>/*?*/ list) {
      if (list != null) {
        var newList = list.ConvertAll(SubstituteBoundedPool);
        for (var i = 0; i < list.Count; i++) {
          if (list[i] != newList[i]) {
            return newList;
          }
        }
      }
      return list;
    }

    public ComprehensionExpr.BoundedPool SubstituteBoundedPool(ComprehensionExpr.BoundedPool bound) {
      if (bound == null) {
        return null;
      } else if (bound is ComprehensionExpr.ExactBoundedPool) {
        var b = (ComprehensionExpr.ExactBoundedPool)bound;
        return new ComprehensionExpr.ExactBoundedPool(Substitute(b.E));
      } else if (bound is ComprehensionExpr.BoolBoundedPool) {
        return bound;  // nothing to substitute
      } else if (bound is ComprehensionExpr.CharBoundedPool) {
        return bound;  // nothing to substitute
      } else if (bound is ComprehensionExpr.IntBoundedPool) {
        var b = (ComprehensionExpr.IntBoundedPool)bound;
        return new ComprehensionExpr.IntBoundedPool(b.LowerBound == null ? null : Substitute(b.LowerBound), b.UpperBound == null ? null : Substitute(b.UpperBound));
      } else if (bound is ComprehensionExpr.SetBoundedPool) {
        var b = (ComprehensionExpr.SetBoundedPool)bound;
        return new ComprehensionExpr.SetBoundedPool(Substitute(b.Set), b.BoundVariableType, b.CollectionElementType, b.IsFiniteCollection);
      } else if (bound is ComprehensionExpr.MultiSetBoundedPool) {
        var b = (ComprehensionExpr.MultiSetBoundedPool)bound;
        return new ComprehensionExpr.MultiSetBoundedPool(Substitute(b.MultiSet), b.BoundVariableType, b.CollectionElementType);
      } else if (bound is ComprehensionExpr.SubSetBoundedPool) {
        var b = (ComprehensionExpr.SubSetBoundedPool)bound;
        return new ComprehensionExpr.SubSetBoundedPool(Substitute(b.UpperBound), b.IsFiniteCollection);
      } else if (bound is ComprehensionExpr.SuperSetBoundedPool) {
        var b = (ComprehensionExpr.SuperSetBoundedPool)bound;
        return new ComprehensionExpr.SuperSetBoundedPool(Substitute(b.LowerBound));
      } else if (bound is ComprehensionExpr.MapBoundedPool) {
        var b = (ComprehensionExpr.MapBoundedPool)bound;
        return new ComprehensionExpr.MapBoundedPool(Substitute(b.Map), b.BoundVariableType, b.CollectionElementType, b.IsFiniteCollection);
      } else if (bound is ComprehensionExpr.SeqBoundedPool) {
        var b = (ComprehensionExpr.SeqBoundedPool)bound;
        return new ComprehensionExpr.SeqBoundedPool(Substitute(b.Seq), b.BoundVariableType, b.CollectionElementType);
      } else if (bound is ComprehensionExpr.DatatypeBoundedPool) {
        return bound;  // nothing to substitute
      } else if (bound is ComprehensionExpr.DatatypeInclusionBoundedPool) {
        return bound;  // nothing to substitute
      } else if (bound is ComprehensionExpr.AllocFreeBoundedPool) {
        return bound;  // nothing to substitute
      } else if (bound is ComprehensionExpr.ExplicitAllocatedBoundedPool) {
        return bound;  // nothing to substitute
      } else if (bound is AssignSuchThatStmt.WiggleWaggleBound) {
        return bound;  // nothing to substitute
      } else if (bound is ComprehensionExpr.SpecialAllocIndependenceAllocatedBoundedPool) {
        return bound;  // nothing to substitute
      } else if (bound is ComprehensionExpr.OlderBoundedPool) {
        return bound;  // nothing to substitute
      } else {
        Contract.Assume(false);  // unexpected ComprehensionExpr.BoundedPool
        throw new cce.UnreachableException();  // to please compiler
      }
    }

    /// <summary>
    /// Return a list of bound variables, of the same length as 'vars' but with possible substitutions.
    /// For any change necessary, update 'substMap' to reflect the new substitution; the caller is responsible for
    /// undoing these changes once the updated 'substMap' has been used.
    /// If no changes are necessary, the list returned is exactly 'vars' and 'substMap' is unchanged.
    /// </summary>
    protected virtual List<BoundVar> CreateBoundVarSubstitutions(List<BoundVar> vars, bool forceSubstitutionOfBoundVars) {
      bool anythingChanged = false;
      var newBoundVars = new List<BoundVar>();
      foreach (var bv in vars) {
<<<<<<< HEAD
        var tt = TypeUtil.SubstType(bv.Type, typeMap);
=======
        var tt = bv.Type.Subst(typeMap);
>>>>>>> 3b6c8765
        if (!forceSubstitutionOfBoundVars && tt == bv.Type) {
          newBoundVars.Add(bv);
        } else {
          anythingChanged = true;
          var newBv = new BoundVar(bv.tok, bv.Name, tt);
          newBoundVars.Add(newBv);
          // update substMap to reflect the new BoundVar substitutions
          var ie = new IdentifierExpr(newBv.tok, newBv.Name);
          ie.Var = newBv;  // resolve here
          ie.Type = newBv.Type;  // resolve here
          substMap.Add(bv, ie);
        }
      }
      return anythingChanged ? newBoundVars : vars;
    }

    /// <summary>
    /// Return a list of local variables, of the same length as 'vars' but with possible substitutions.
    /// For any change necessary, update 'substMap' to reflect the new substitution; the caller is responsible for
    /// undoing these changes once the updated 'substMap' has been used.
    /// If no changes are necessary, the list returned is exactly 'vars' and 'substMap' is unchanged.
    /// </summary>
    protected virtual List<LocalVariable> CreateLocalVarSubstitutions(List<LocalVariable> vars, bool forceSubstitutionOfVars) {
      bool anythingChanged = false;
      var newVars = new List<LocalVariable>();
      foreach (var v in vars) {
<<<<<<< HEAD
        var tt = TypeUtil.SubstType(v.OptionalType, typeMap);
=======
        var tt = v.OptionalType.Subst(typeMap);
>>>>>>> 3b6c8765
        if (!forceSubstitutionOfVars && tt == v.OptionalType) {
          newVars.Add(v);
        } else {
          anythingChanged = true;
          var newVar = new LocalVariable(v.Tok, v.EndTok, v.Name, tt, v.IsGhost);
          newVar.type = tt;  // resolve here
          newVars.Add(newVar);
          // update substMap to reflect the new LocalVariable substitutions
          var ie = new IdentifierExpr(newVar.Tok, newVar.Name);
          ie.Var = newVar;  // resolve here
          ie.Type = newVar.Type;  // resolve here
          substMap.Add(v, ie);
        }
      }
      return anythingChanged ? newVars : vars;
    }

    /// <summary>
    /// Return a list of case patterns, of the same length as 'patterns' but with possible substitutions.
    /// For any change necessary, update 'substMap' to reflect the new substitution; the caller is responsible for
    /// undoing these changes once the updated 'substMap' has been used.
    /// If no changes are necessary, the list returned is exactly 'patterns' and 'substMap' is unchanged.
    /// </summary>
    protected virtual List<CasePattern<BoundVar>> CreateCasePatternSubstitutions(List<CasePattern<BoundVar>> patterns, bool forceSubstitutionOfBoundVars) {
      bool anythingChanged = false;
      var newPatterns = new List<CasePattern<BoundVar>>();
      foreach (var pat in patterns) {
        var newPat = SubstituteCasePattern(pat, forceSubstitutionOfBoundVars, CloneBoundVar);
        newPatterns.Add(newPat);
        if (newPat != pat) {
          anythingChanged = true;
        }
      }
      return anythingChanged ? newPatterns : patterns;
    }
    CasePattern<VT> SubstituteCasePattern<VT>(CasePattern<VT> pat, bool forceSubstitutionOfBoundVars,
        Func<CasePattern<VT>, Type, VT, VT> cloneVt
      ) where VT : IVariable {
      Contract.Requires(pat != null);
      if (pat.Var != null) {
        var bv = pat.Var;
<<<<<<< HEAD
        var tt = TypeUtil.SubstType(bv.Type, typeMap);
=======
        var tt = bv.Type.Subst(typeMap);
>>>>>>> 3b6c8765
        if (forceSubstitutionOfBoundVars || tt != bv.Type) {
          var newBv = cloneVt(pat, tt, bv);
          // update substMap to reflect the new BoundVar substitutions
          var ie = new IdentifierExpr(newBv.Tok, newBv.Name);
          ie.Var = newBv;  // resolve here
          ie.Type = newBv.Type;  // resolve here
          substMap.Add(bv, ie);
          var newPat = new CasePattern<VT>(pat.tok, newBv);
          newPat.AssembleExpr(null);
          return newPat;
        }
      } else if (pat.Arguments != null) {
        bool anythingChanged = false;
        var newArgs = new List<CasePattern<VT>>();
        foreach (var arg in pat.Arguments) {
          var newArg = SubstituteCasePattern(arg, forceSubstitutionOfBoundVars, cloneVt);
          newArgs.Add(newArg);
          if (newArg != arg) {
            anythingChanged = true;
          }
        }
        if (anythingChanged) {
          var patE = (DatatypeValue)pat.Expr;
          var newPat = new CasePattern<VT>(pat.tok, pat.Id, newArgs);
          newPat.Ctor = pat.Ctor;
<<<<<<< HEAD
          newPat.AssembleExpr(patE.InferredTypeArgs.ConvertAll(tp => TypeUtil.SubstType(tp, typeMap)));
=======
          newPat.AssembleExpr(patE.InferredTypeArgs.ConvertAll(tp => tp.Subst(typeMap)));
>>>>>>> 3b6c8765
          return newPat;
        }
      }
      return pat;
    }

    protected List<Expression/*!*/>/*!*/ SubstituteExprList(List<Expression/*!*/>/*!*/ elist) {
      Contract.Requires(cce.NonNullElements(elist));
      Contract.Ensures(cce.NonNullElements(Contract.Result<List<Expression>>()));

      List<Expression> newElist = null;  // initialized lazily
      for (int i = 0; i < elist.Count; i++) {
        cce.LoopInvariant(newElist == null || newElist.Count == i);

        Expression substE = Substitute(elist[i]);
        if (substE != elist[i] && newElist == null) {
          newElist = new List<Expression>();
          for (int j = 0; j < i; j++) {
            newElist.Add(elist[j]);
          }
        }
        if (newElist != null) {
          newElist.Add(substE);
        }
      }
      if (newElist == null) {
        return elist;
      } else {
        return newElist;
      }
    }

    protected Dictionary<TypeParameter, Type> SubstituteTypeMap(Dictionary<TypeParameter, Type> tmap) {
      Contract.Requires(tmap != null);
      Contract.Ensures(Contract.Result<Dictionary<TypeParameter, Type>>() != null);
      if (typeMap.Count == 0) {  // optimization
        return tmap;
      }
      bool anythingChanged = false;
      var newTmap = new Dictionary<TypeParameter, Type>();
      var i = 0;
      foreach (var maplet in tmap) {
<<<<<<< HEAD
        var tt = TypeUtil.SubstType(maplet.Value, typeMap);
=======
        var tt = maplet.Value.Subst(typeMap);
>>>>>>> 3b6c8765
        if (tt != maplet.Value) {
          anythingChanged = true;
        }
        newTmap.Add(maplet.Key, tt);
        i++;
      }
      if (anythingChanged) {
        return newTmap;
      } else {
        return tmap;
      }
    }

    protected List<Type> SubstituteTypeList(List<Type> types) {
      Contract.Requires(types != null);
      Contract.Ensures(Contract.Result<List<Type>>() != null);
      if (types.Count == 0) {  // optimization
        return types;
      }
      bool anythingChanged = false;
      var newTypes = new List<Type>();
      var i = 0;
      foreach (var ty in types) {
<<<<<<< HEAD
        var tt = TypeUtil.SubstType(ty, typeMap);
=======
        var tt = ty.Subst(typeMap);
>>>>>>> 3b6c8765
        if (tt != ty) {
          anythingChanged = true;
        }
        newTypes.Add(tt);
        i++;
      }
      if (anythingChanged) {
        return newTypes;
      } else {
        return types;
      }
    }

    public LocalVariable CloneLocalVariable(CasePattern<LocalVariable> pat, Type tt, LocalVariable lv) {
      return new LocalVariable(pat.tok, pat.tok, pat.Id, tt, lv.IsGhost);
    }
    public BoundVar CloneBoundVar(CasePattern<BoundVar> pat, Type tt, BoundVar bv) {
      return new BoundVar(pat.tok, pat.Id, tt);
    }
    /// <summary>
    /// This method (which currently is used only internally to class Substituter) performs substitutions in
    /// statements that can occur in a StmtExpr.  (For example, it does not bother to do anything with a
    /// PrintStmt, ReturnStmt, or YieldStmt.)
    /// </summary>
    protected virtual Statement SubstStmt(Statement stmt) {
      Statement r;
      if (stmt == null) {
        return null;
      } else if (stmt is AssertStmt) {
        var s = (AssertStmt)stmt;
        r = new AssertStmt(s.Tok, s.EndTok, Substitute(s.Expr), SubstBlockStmt(s.Proof), s.Label, SubstAttributes(s.Attributes));
      } else if (stmt is ExpectStmt) {
        var s = (ExpectStmt)stmt;
        r = new ExpectStmt(s.Tok, s.EndTok, Substitute(s.Expr), Substitute(s.Message), SubstAttributes(s.Attributes));
      } else if (stmt is AssumeStmt) {
        var s = (AssumeStmt)stmt;
        r = new AssumeStmt(s.Tok, s.EndTok, Substitute(s.Expr), SubstAttributes(s.Attributes));
      } else if (stmt is BreakStmt) {
        var s = (BreakStmt)stmt;
        BreakStmt rr;
        if (s.TargetLabel != null) {
          rr = new BreakStmt(s.Tok, s.EndTok, s.TargetLabel, s.IsContinue);
        } else {
          rr = new BreakStmt(s.Tok, s.EndTok, s.BreakAndContinueCount, s.IsContinue);
        }
        // r.TargetStmt will be filled in as later
        List<BreakStmt> breaks;
        if (!BreaksToBeResolved.TryGetValue(s, out breaks)) {
          breaks = new List<BreakStmt>();
          BreaksToBeResolved.Add(s, breaks);
        }
        breaks.Add(rr);
        r = rr;
      } else if (stmt is AssignStmt) {
        var s = (AssignStmt)stmt;
        r = new AssignStmt(s.Tok, s.EndTok, Substitute(s.Lhs), SubstRHS(s.Rhs));
      } else if (stmt is CallStmt) {
        var s = (CallStmt)stmt;
        var rr = new CallStmt(s.Tok, s.EndTok, s.Lhs.ConvertAll(Substitute), (MemberSelectExpr)Substitute(s.MethodSelect), s.Args.ConvertAll(Substitute));
        r = rr;
      } else if (stmt is DividedBlockStmt) {
        r = SubstDividedBlockStmt((DividedBlockStmt)stmt);
      } else if (stmt is BlockStmt) {
        r = SubstBlockStmt((BlockStmt)stmt);
      } else if (stmt is IfStmt) {
        var s = (IfStmt)stmt;
        var guard = s.IsBindingGuard ? SubstituteComprehensionExpr((ExistsExpr)s.Guard, false) : Substitute(s.Guard);
        r = new IfStmt(s.Tok, s.EndTok, s.IsBindingGuard, guard, SubstBlockStmt(s.Thn), SubstStmt(s.Els));
      } else if (stmt is AlternativeStmt) {
        var s = (AlternativeStmt)stmt;
        r = new AlternativeStmt(s.Tok, s.EndTok, s.Alternatives.ConvertAll(SubstGuardedAlternative), s.UsesOptionalBraces);
      } else if (stmt is WhileStmt) {
        var s = (WhileStmt)stmt;
        r = new WhileStmt(s.Tok, s.EndTok, Substitute(s.Guard), s.Invariants.ConvertAll(SubstMayBeFreeExpr), SubstSpecExpr(s.Decreases), SubstSpecFrameExpr(s.Mod), SubstBlockStmt(s.Body));
      } else if (stmt is AlternativeLoopStmt) {
        var s = (AlternativeLoopStmt)stmt;
        r = new AlternativeLoopStmt(s.Tok, s.EndTok, s.Invariants.ConvertAll(SubstMayBeFreeExpr), SubstSpecExpr(s.Decreases), SubstSpecFrameExpr(s.Mod), s.Alternatives.ConvertAll(SubstGuardedAlternative), s.UsesOptionalBraces);
      } else if (stmt is ForallStmt) {
        var s = (ForallStmt)stmt;
        var newBoundVars = CreateBoundVarSubstitutions(s.BoundVars, false);
        var body = SubstStmt(s.Body);
        // undo any changes to substMap (could be optimized to do this only if newBoundVars != e.Vars)
        foreach (var bv in s.BoundVars) {
          substMap.Remove(bv);
        }

        // Put things together
        var rr = new ForallStmt(s.Tok, s.EndTok, newBoundVars, SubstAttributes(s.Attributes), Substitute(s.Range), s.Ens.ConvertAll(SubstMayBeFreeExpr), body);
        rr.Kind = s.Kind;
        rr.CanConvert = s.CanConvert;
        rr.Bounds = SubstituteBoundedPoolList(s.Bounds);
        if (s.ForallExpressions != null) {
          rr.ForallExpressions = s.ForallExpressions.ConvertAll(Substitute);
        }
        r = rr;
      } else if (stmt is CalcStmt) {
        var s = (CalcStmt)stmt;
        var rr = new CalcStmt(s.Tok, s.EndTok, SubstCalcOp(s.UserSuppliedOp), s.Lines.ConvertAll(Substitute), s.Hints.ConvertAll(SubstBlockStmt), s.StepOps.ConvertAll(SubstCalcOp), SubstAttributes(s.Attributes));
        rr.Op = SubstCalcOp(s.Op);
        rr.Steps.AddRange(s.Steps.ConvertAll(Substitute));
        rr.Result = Substitute(s.Result);
        r = rr;
      } else if (stmt is ConcreteSyntaxStatement) {
        var s = (ConcreteSyntaxStatement)stmt;
        r = SubstStmt(s.ResolvedStatement);
      } else if (stmt is MatchStmt) {
        var s = (MatchStmt)stmt;
        var rr = new MatchStmt(s.Tok, s.EndTok, Substitute(s.Source), s.Cases.ConvertAll(SubstMatchCaseStmt), s.UsesOptionalBraces);
        rr.MissingCases.AddRange(s.MissingCases);
        r = rr;
      } else if (stmt is AssignSuchThatStmt) {
        var s = (AssignSuchThatStmt)stmt;
        r = new AssignSuchThatStmt(s.Tok, s.EndTok, s.Lhss.ConvertAll(Substitute), Substitute(s.Expr), s.AssumeToken == null ? null : s.AssumeToken, null);
      } else if (stmt is UpdateStmt) {
        var s = (UpdateStmt)stmt;
        var resolved = s.ResolvedStatements;
        UpdateStmt rr;
        if (resolved.Count == 1) {
          // when later translating this UpdateStmt, the s.Lhss and s.Rhss components won't be used, only s.ResolvedStatements
          rr = new UpdateStmt(s.Tok, s.EndTok, s.Lhss, s.Rhss, s.CanMutateKnownState);
        } else {
          rr = new UpdateStmt(s.Tok, s.EndTok, s.Lhss.ConvertAll(Substitute), s.Rhss.ConvertAll(SubstRHS), s.CanMutateKnownState);
        }
        rr.ResolvedStatements.AddRange(s.ResolvedStatements.ConvertAll(SubstStmt));
        r = rr;
      } else if (stmt is VarDeclStmt) {
        var s = (VarDeclStmt)stmt;
        var lhss = CreateLocalVarSubstitutions(s.Locals, false);
        var rr = new VarDeclStmt(s.Tok, s.EndTok, lhss, (ConcreteUpdateStatement)SubstStmt(s.Update));
        r = rr;
      } else if (stmt is VarDeclPattern) {
        var s = (VarDeclPattern)stmt;
        var lhss = SubstituteCasePattern(s.LHS, false, CloneLocalVariable);
        var rr = new VarDeclPattern(s.Tok, s.EndTok, lhss, (Expression)Substitute(s.RHS), s.HasGhostModifier);
        r = rr;
      } else if (stmt is RevealStmt) {
        var s = (RevealStmt)stmt;
        // don't need to substitute s.Expr since it won't be used, only the s.ResolvedStatements are used.
        var rr = new RevealStmt(s.Tok, s.EndTok, s.Exprs);
        rr.LabeledAsserts.AddRange(s.LabeledAsserts);
        rr.ResolvedStatements.AddRange(s.ResolvedStatements.ConvertAll(SubstStmt));
        r = rr;
      } else {
        Contract.Assert(false); throw new cce.UnreachableException();  // unexpected statement
      }

      // add labels to the cloned statement
      AddStmtLabels(r, stmt.Labels);
      r.Attributes = SubstAttributes(stmt.Attributes);
      r.IsGhost = stmt.IsGhost;
      if (stmt.Labels != null || stmt is WhileStmt) {
        List<BreakStmt> breaks;
        if (BreaksToBeResolved.TryGetValue(stmt, out breaks)) {
          foreach (var b in breaks) {
            b.TargetStmt = r;
          }
          BreaksToBeResolved.Remove(stmt);
        }
      }

      return r;
    }

    Dictionary<Statement, List<BreakStmt>> BreaksToBeResolved = new Dictionary<Statement, List<BreakStmt>>();  // old-target -> new-breaks

    protected void AddStmtLabels(Statement s, LList<Label> node) {
      if (node != null) {
        AddStmtLabels(s, node.Next);
        s.Labels = new LList<Label>(node.Data, s.Labels);
      }
    }

    protected virtual DividedBlockStmt SubstDividedBlockStmt(DividedBlockStmt stmt) {
      return stmt == null ? null : new DividedBlockStmt(stmt.Tok, stmt.EndTok, stmt.BodyInit.ConvertAll(SubstStmt), stmt.SeparatorTok, stmt.BodyProper.ConvertAll(SubstStmt));
    }

    protected virtual BlockStmt SubstBlockStmt(BlockStmt stmt) {
      if (stmt == null) {
        return null;
      }
      var prevSubstMap = new Dictionary<IVariable, Expression>(substMap);
      var b = new BlockStmt(stmt.Tok, stmt.EndTok, stmt.Body.ConvertAll(SubstStmt));
      if (substMap.Count != prevSubstMap.Count) {
        // reset substMap to what it was (note that substMap is a readonly field, so we can't just change it back to prevSubstMap)
        substMap.Clear();
        foreach (var item in prevSubstMap) {
          substMap.Add(item.Key, item.Value);
        }
      }
      return b;
    }

    protected GuardedAlternative SubstGuardedAlternative(GuardedAlternative alt) {
      Contract.Requires(alt != null);
      var guard = alt.IsBindingGuard ? SubstituteComprehensionExpr((ExistsExpr)alt.Guard, false) : Substitute(alt.Guard);
      return new GuardedAlternative(alt.Tok, alt.IsBindingGuard, guard, alt.Body.ConvertAll(SubstStmt));
    }

    protected AttributedExpression SubstMayBeFreeExpr(AttributedExpression expr) {
      Contract.Requires(expr != null);
      var mfe = new AttributedExpression(Substitute(expr.E));
      mfe.Attributes = SubstAttributes(expr.Attributes);
      return mfe;
    }

    protected Specification<Expression> SubstSpecExpr(Specification<Expression> spec) {
      var ee = spec.Expressions == null ? null : spec.Expressions.ConvertAll(Substitute);
      return new Specification<Expression>(ee, SubstAttributes(spec.Attributes));
    }

    protected Specification<FrameExpression> SubstSpecFrameExpr(Specification<FrameExpression> frame) {
      var ee = frame.Expressions == null ? null : frame.Expressions.ConvertAll(SubstFrameExpr);
      return new Specification<FrameExpression>(ee, SubstAttributes(frame.Attributes));
    }

    public FrameExpression SubstFrameExpr(FrameExpression frame) {
      Contract.Requires(frame != null);
      var fe = new FrameExpression(frame.tok, Substitute(frame.E), frame.FieldName);
      fe.Field = frame.Field;  // resolve here
      return fe;
    }

    protected AssignmentRhs SubstRHS(AssignmentRhs rhs) {
      AssignmentRhs c;
      if (rhs is ExprRhs) {
        var r = (ExprRhs)rhs;
        c = new ExprRhs(Substitute(r.Expr));
      } else if (rhs is HavocRhs) {
        c = new HavocRhs(rhs.Tok);
      } else {
        // since the Substituter is assumed to operate on statements only if they are part of a StatementExpression, then the TypeRhs case cannot occur
        Contract.Assume(false); throw new cce.UnreachableException();
      }
      c.Attributes = SubstAttributes(rhs.Attributes);
      return c;
    }

    protected MatchCaseStmt SubstMatchCaseStmt(MatchCaseStmt c) {
      Contract.Requires(c != null);
      var newBoundVars = CreateBoundVarSubstitutions(c.Arguments, false);
      var r = new MatchCaseStmt(c.tok, c.Ctor, c.FromBoundVar, newBoundVars, c.Body.ConvertAll(SubstStmt), c.Attributes);
      r.Ctor = c.Ctor;
      // undo any changes to substMap (could be optimized to do this only if newBoundVars != e.Vars)
      foreach (var bv in c.Arguments) {
        substMap.Remove(bv);
      }
      return r;
    }

    protected CalcStmt.CalcOp SubstCalcOp(CalcStmt.CalcOp op) {
      if (op == null) {
        return null;
      } else if (op is CalcStmt.BinaryCalcOp) {
        return new CalcStmt.BinaryCalcOp(((CalcStmt.BinaryCalcOp)op).Op);
      } else if (op is CalcStmt.TernaryCalcOp) {
        return new CalcStmt.TernaryCalcOp(Substitute(((CalcStmt.TernaryCalcOp)op).Index));
      } else {
        Contract.Assert(false);
        throw new cce.UnreachableException();
      }
    }

    public Attributes SubstAttributes(Attributes attrs) {
      Contract.Requires(cce.NonNullDictionaryAndValues(substMap));
      if (attrs != null) {
        var newArgs = new List<Expression>();  // allocate it eagerly, what the heck, it doesn't seem worth the extra complexity in the code to do it lazily for the infrequently occurring attributes
        bool anyArgSubst = false;
        foreach (var arg in attrs.Args) {
          var argToBeAdded = arg;
          var substArg = Substitute(arg);
          if (substArg != arg) {
            argToBeAdded = substArg;
            anyArgSubst = true;
          }
          newArgs.Add(argToBeAdded);
        }
        if (!anyArgSubst) {
          newArgs = attrs.Args;
        }

        Attributes prev = SubstAttributes(attrs.Prev);
        if (newArgs != attrs.Args || prev != attrs.Prev) {
          if (attrs is UserSuppliedAttributes) {
            var usa = (UserSuppliedAttributes)attrs;
            return new UserSuppliedAttributes(usa.tok, usa.OpenBrace, usa.CloseBrace, newArgs, prev);
          } else {
            return new Attributes(attrs.Name, newArgs, prev);
          }
        }
      }
      return attrs;
    }

    /// <summary>
    /// Substitution in a comprehension expression. 
    /// Parameter 'forceSubstituteOfBoundVars' should be set to false if and only if
    /// the expression is a binding guard, in which case a bound variable is introduced.
    /// Such a variable must not be substituted. 
    /// </summary>
    protected Expression SubstituteComprehensionExpr(ComprehensionExpr expr, bool forceSubstituteOfBoundVars) {

      Expression newExpr = null;

      var e = (ComprehensionExpr)expr;
      // For quantifiers and setComprehesion we want to make sure that we don't introduce name clashes with
      // the enclosing scopes.

      var q = e as QuantifierExpr;
      if (q != null && q.SplitQuantifier != null) {
        if (forceSubstituteOfBoundVars) {
          return Substitute(q.SplitQuantifierExpression);
        } else {
          return SubstituteComprehensionExpr((ComprehensionExpr)q.SplitQuantifierExpression, false);
        }
      }

      var newBoundVars = CreateBoundVarSubstitutions(e.BoundVars, forceSubstituteOfBoundVars && (expr is ForallExpr || expr is ExistsExpr || expr is SetComprehension));
      var newRange = e.Range == null ? null : Substitute(e.Range);
      var newTerm = Substitute(e.Term);
      var newAttrs = SubstAttributes(e.Attributes);
      var newBounds = SubstituteBoundedPoolList(e.Bounds);
      if (newBoundVars != e.BoundVars || newRange != e.Range || newTerm != e.Term || newAttrs != e.Attributes ||
          newBounds != e.Bounds || !forceSubstituteOfBoundVars) {
        if (e is SetComprehension) {
          newExpr = new SetComprehension(e.BodyStartTok, e.BodyEndTok, ((SetComprehension)e).Finite, newBoundVars,
            newRange, newTerm, newAttrs);
        } else if (e is MapComprehension) {
          var mc = (MapComprehension)e;
          var newTermLeft = mc.IsGeneralMapComprehension ? Substitute(mc.TermLeft) : null;
          newExpr = new MapComprehension(e.BodyStartTok, e.BodyEndTok, mc.Finite, newBoundVars, newRange, newTermLeft, newTerm, newAttrs);
        } else if (expr is ForallExpr forallExpr) {
          newExpr = new ForallExpr(expr.tok, e.BodyEndTok, newBoundVars, newRange, newTerm, newAttrs);
        } else if (expr is ExistsExpr existsExpr) {
          newExpr = new ExistsExpr(expr.tok, e.BodyEndTok, newBoundVars, newRange, newTerm, newAttrs);
        } else if (expr is LambdaExpr) {
          var l = (LambdaExpr)expr;
          newExpr = new LambdaExpr(e.BodyStartTok, e.BodyEndTok, newBoundVars, newRange,
            l.Reads.ConvertAll(SubstFrameExpr), newTerm);
        } else {
          Contract.Assert(false); // unexpected ComprehensionExpr
        }

        ((ComprehensionExpr)newExpr).Bounds = newBounds;
      }

      // undo any changes to substMap (could be optimized to do this only if newBoundVars != e.BoundVars)
      foreach (var bv in e.BoundVars) {
        substMap.Remove(bv);
      }

      return newExpr;

    }

  }
}
<|MERGE_RESOLUTION|>--- conflicted
+++ resolved
@@ -34,29 +34,17 @@
 
       if (expr is StaticReceiverExpr) {
         var e = (StaticReceiverExpr)expr;
-<<<<<<< HEAD
-        var ty = TypeUtil.SubstType(e.Type, typeMap);
-        return new StaticReceiverExpr(e.tok, ty, e.IsImplicit) { Type = ty };
-      } else if (expr is LiteralExpr literalExpr) {
-        if (literalExpr.Value == null) {
-          return new LiteralExpr(literalExpr.tok) { Type = TypeUtil.SubstType(literalExpr.Type, typeMap) };
-=======
         var ty = e.Type.Subst(typeMap);
         return new StaticReceiverExpr(e.tok, ty, e.IsImplicit) { Type = ty };
       } else if (expr is LiteralExpr literalExpr) {
         if (literalExpr.Value == null) {
           return new LiteralExpr(literalExpr.tok) { Type = literalExpr.Type.Subst(typeMap) };
->>>>>>> 3b6c8765
         } else {
           // nothing to substitute
         }
       } else if (expr is Translator.BoogieWrapper) {
         var e = (Translator.BoogieWrapper)expr;
-<<<<<<< HEAD
-        return new Translator.BoogieWrapper(e.Expr, TypeUtil.SubstType(e.Type, typeMap));
-=======
         return new Translator.BoogieWrapper(e.Expr, e.Type.Subst(typeMap));
->>>>>>> 3b6c8765
       } else if (expr is WildcardExpr) {
         // nothing to substitute
       } else if (expr is ThisExpr) {
@@ -86,11 +74,7 @@
       } else if (expr is DisplayExpression) {
         DisplayExpression e = (DisplayExpression)expr;
         List<Expression> newElements = SubstituteExprList(e.Elements);
-<<<<<<< HEAD
-        if (newElements != e.Elements || !TypeUtil.SubstType(e.Type, typeMap).Equals(e.Type)) {
-=======
         if (newElements != e.Elements || !e.Type.Subst(typeMap).Equals(e.Type)) {
->>>>>>> 3b6c8765
           if (expr is SetDisplayExpr) {
             newExpr = new SetDisplayExpr(expr.tok, ((SetDisplayExpr)expr).Finite, newElements);
           } else if (expr is MultiSetDisplayExpr) {
@@ -111,11 +95,7 @@
             anyChanges = true;
           }
         }
-<<<<<<< HEAD
-        var ty = TypeUtil.SubstType(e.Type, typeMap);
-=======
         var ty = e.Type.Subst(typeMap);
->>>>>>> 3b6c8765
         if (anyChanges || !ty.Equals(e.Type)) {
           newExpr = new MapDisplayExpr(expr.tok, e.Finite, elmts);
         }
@@ -124,13 +104,8 @@
         Expression substE = Substitute(mse.Obj);
         MemberSelectExpr fseNew = new MemberSelectExpr(mse.tok, substE, mse.MemberName);
         fseNew.Member = mse.Member;
-<<<<<<< HEAD
-        fseNew.TypeApplication_AtEnclosingClass = mse.TypeApplication_AtEnclosingClass.ConvertAll(t => TypeUtil.SubstType(t, typeMap));
-        fseNew.TypeApplication_JustMember = mse.TypeApplication_JustMember.ConvertAll(t => TypeUtil.SubstType(t, typeMap));
-=======
         fseNew.TypeApplication_AtEnclosingClass = mse.TypeApplication_AtEnclosingClass.ConvertAll(t => t.Subst(typeMap));
         fseNew.TypeApplication_JustMember = mse.TypeApplication_JustMember.ConvertAll(t => t.Subst(typeMap));
->>>>>>> 3b6c8765
         fseNew.AtLabel = mse.AtLabel ?? oldHeapLabel;
         newExpr = fseNew;
       } else if (expr is SeqSelectExpr) {
@@ -189,11 +164,7 @@
         if (newArguments != dtv.Bindings.Arguments) {
           DatatypeValue newDtv = new DatatypeValue(dtv.tok, dtv.DatatypeName, dtv.MemberName, newArguments);
           newDtv.Ctor = dtv.Ctor;  // resolve on the fly (and set newDtv.Type below, at end)
-<<<<<<< HEAD
-          newDtv.InferredTypeArgs = Util.Map(dtv.InferredTypeArgs, tt => TypeUtil.SubstType(tt, typeMap));
-=======
           newDtv.InferredTypeArgs = Util.Map(dtv.InferredTypeArgs, tt => tt.Subst(typeMap));
->>>>>>> 3b6c8765
           // ^ Set the correct type arguments to the constructor
           newExpr = newDtv;
         }
@@ -337,11 +308,7 @@
         bool anythingChanged = false;
         var newTyArgs = new List<Type>();
         foreach (var arg in e.TyArgs) {
-<<<<<<< HEAD
-          var newArg = TypeUtil.SubstType(arg, typeMap);
-=======
           var newArg = arg.Subst(typeMap);
->>>>>>> 3b6c8765
           if (newArg != arg) {
             anythingChanged = true;
           }
@@ -366,11 +333,7 @@
       if (newExpr == null) {
         return expr;
       } else {
-<<<<<<< HEAD
-        newExpr.Type = TypeUtil.SubstType(expr.Type, typeMap);  // resolve on the fly (any additional resolution must be done above)
-=======
         newExpr.Type = expr.Type.Subst(typeMap);  // resolve on the fly (any additional resolution must be done above)
->>>>>>> 3b6c8765
         return newExpr;
       }
     }
@@ -500,11 +463,7 @@
       bool anythingChanged = false;
       var newBoundVars = new List<BoundVar>();
       foreach (var bv in vars) {
-<<<<<<< HEAD
-        var tt = TypeUtil.SubstType(bv.Type, typeMap);
-=======
         var tt = bv.Type.Subst(typeMap);
->>>>>>> 3b6c8765
         if (!forceSubstitutionOfBoundVars && tt == bv.Type) {
           newBoundVars.Add(bv);
         } else {
@@ -531,11 +490,7 @@
       bool anythingChanged = false;
       var newVars = new List<LocalVariable>();
       foreach (var v in vars) {
-<<<<<<< HEAD
-        var tt = TypeUtil.SubstType(v.OptionalType, typeMap);
-=======
         var tt = v.OptionalType.Subst(typeMap);
->>>>>>> 3b6c8765
         if (!forceSubstitutionOfVars && tt == v.OptionalType) {
           newVars.Add(v);
         } else {
@@ -577,11 +532,7 @@
       Contract.Requires(pat != null);
       if (pat.Var != null) {
         var bv = pat.Var;
-<<<<<<< HEAD
-        var tt = TypeUtil.SubstType(bv.Type, typeMap);
-=======
         var tt = bv.Type.Subst(typeMap);
->>>>>>> 3b6c8765
         if (forceSubstitutionOfBoundVars || tt != bv.Type) {
           var newBv = cloneVt(pat, tt, bv);
           // update substMap to reflect the new BoundVar substitutions
@@ -607,11 +558,7 @@
           var patE = (DatatypeValue)pat.Expr;
           var newPat = new CasePattern<VT>(pat.tok, pat.Id, newArgs);
           newPat.Ctor = pat.Ctor;
-<<<<<<< HEAD
-          newPat.AssembleExpr(patE.InferredTypeArgs.ConvertAll(tp => TypeUtil.SubstType(tp, typeMap)));
-=======
           newPat.AssembleExpr(patE.InferredTypeArgs.ConvertAll(tp => tp.Subst(typeMap)));
->>>>>>> 3b6c8765
           return newPat;
         }
       }
@@ -654,11 +601,7 @@
       var newTmap = new Dictionary<TypeParameter, Type>();
       var i = 0;
       foreach (var maplet in tmap) {
-<<<<<<< HEAD
-        var tt = TypeUtil.SubstType(maplet.Value, typeMap);
-=======
         var tt = maplet.Value.Subst(typeMap);
->>>>>>> 3b6c8765
         if (tt != maplet.Value) {
           anythingChanged = true;
         }
@@ -682,11 +625,7 @@
       var newTypes = new List<Type>();
       var i = 0;
       foreach (var ty in types) {
-<<<<<<< HEAD
-        var tt = TypeUtil.SubstType(ty, typeMap);
-=======
         var tt = ty.Subst(typeMap);
->>>>>>> 3b6c8765
         if (tt != ty) {
           anythingChanged = true;
         }
