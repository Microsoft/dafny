//-----------------------------------------------------------------------------
//
// Copyright by the contributors to the Dafny Project
// SPDX-License-Identifier: MIT
//
//-----------------------------------------------------------------------------
using System;
using System.Collections.Generic;
using System.Linq;
using System.Numerics;
using System.IO;
using System.Diagnostics.Contracts;
using System.Collections.ObjectModel;
using System.Text.RegularExpressions;
using JetBrains.Annotations;
using static Microsoft.Dafny.ConcreteSyntaxTreeUtils;

namespace Microsoft.Dafny.Compilers {
  class GoCompiler : SinglePassCompiler {
    public GoCompiler(DafnyOptions options, ErrorReporter reporter) : base(options, reporter) {
      if (Options?.CoverageLegendFile != null) {
        Imports.Add(new Import { Name = "DafnyProfiling", Path = "DafnyProfiling" });
      }
    }

    public override IReadOnlySet<Feature> UnsupportedFeatures => new HashSet<Feature> {
      Feature.MethodSynthesis,
      Feature.ExternalConstructors,
      Feature.SubsetTypeTests,
      Feature.AllUnderscoreExternalModuleNames
    };

    string FormatDefaultTypeParameterValue(TopLevelDecl tp) {
      Contract.Requires(tp is TypeParameter || tp is AbstractTypeDecl);
      return $"_default_{tp.GetCompileName(Options)}";
    }

    private readonly List<Import> Imports = new List<Import>(StandardImports);
    private string ModuleName;
    private ConcreteSyntaxTree RootImportWriter;
    private ConcreteSyntaxTree RootImportDummyWriter;

    private string MainModuleName;
    private static List<Import> StandardImports =
      new List<Import> {
        new Import { Name = "_dafny", Path = "dafny" },
        new Import { Name = "os", Path = "os" },
      };
    private static string DummyTypeName = "Dummy__";

    private struct Import {
      public string Name, Path;
      public bool SuppressDummy;
    }

    protected override void EmitHeader(Program program, ConcreteSyntaxTree wr) {
      wr.WriteLine("// Dafny program {0} compiled into Go", program.Name);

      ModuleName = MainModuleName = program.MainMethod != null ? "main" : TransformToClassName(Path.GetFileNameWithoutExtension(program.Name));

      wr.WriteLine("package {0}", ModuleName);
      wr.WriteLine();
      // Keep the import writers so that we can import subsequent modules into the main one
      EmitImports(wr, out RootImportWriter, out RootImportDummyWriter);

      if (Options.IncludeRuntime) {
        var rt = wr.NewFile("dafny/dafny.go");
        ReadRuntimeSystem(program, "DafnyRuntime.go", rt);
        rt = wr.NewFile("dafny/dafnyFromDafny.go");
        ReadRuntimeSystem(program, "DafnyRuntimeFromDafny.go", rt);
      }
    }

    protected override void EmitBuiltInDecls(SystemModuleManager systemModuleManager, ConcreteSyntaxTree wr) {
    }

    private string DafnyTypeDescriptor => $"{HelperModulePrefix}TypeDescriptor";

    // The implementation of seq<T> is now in DafnyRuntimeDafny/src/dafnyRuntime.dfy.
    // We have to special-case compiling this code a little bit in places to work around
    // features Dafny doesn't support, such as customizing the definition of equality.
    private bool IsDafnySequence(TopLevelDecl d) =>
      Options.Get(DeveloperOptionBag.Bootstrapping) && d.GetFullCompileName(Options) == "dafny.Sequence";

    private string DafnySequenceCompanion => $"{HelperModulePrefix}Companion_Sequence_";

    void EmitModuleHeader(ConcreteSyntaxTree wr) {
      wr.WriteLine("// Package {0}", ModuleName);
      wr.WriteLine("// Dafny module {0} compiled into Go", ModuleName);
      wr.WriteLine();
      wr.WriteLine("package {0}", ModuleName);
      wr.WriteLine();
      // This is a non-main module; it only imports things declared before it, so we don't need these writers
      EmitImports(wr, out _, out _);
      wr.WriteLine();
      wr.WriteLine("type {0} struct{{}}", DummyTypeName);
      wr.WriteLine();
    }

    void EmitImports(ConcreteSyntaxTree wr, out ConcreteSyntaxTree importWriter, out ConcreteSyntaxTree importDummyWriter) {
      wr.WriteLine("import (");
      importWriter = wr.Fork(1);
      wr.WriteLine(")");
      importDummyWriter = wr.Fork();
      if (ModuleName != "dafny") {
        foreach (var import in Imports) {
          EmitImport(import, importWriter, importDummyWriter);
        }
      }
    }

    public static string TransformToClassName(string baseName) =>
      Regex.Replace(baseName, "[^_A-Za-z0-9$]", "_");

    public override void EmitCallToMain(Method mainMethod, string baseName, ConcreteSyntaxTree wr) {
      var companion = TypeName_Companion(UserDefinedType.FromTopLevelDeclWithAllBooleanTypeParameters(mainMethod.EnclosingClass), wr, mainMethod.tok, mainMethod);

      var wBody = wr.NewNamedBlock("func main()");
      wBody.WriteLine("defer _dafny.CatchHalt()");

      var idName = IssueCreateStaticMain(mainMethod) ? "Main" : IdName(mainMethod);

      Coverage.EmitSetup(wBody);
      wBody.WriteLine($"{companion}.{idName}({GetHelperModuleName()}.{CharMethodQualifier}FromMainArguments(os.Args))");
      Coverage.EmitTearDown(wBody);
    }

    ConcreteSyntaxTree CreateDescribedSection(string desc, ConcreteSyntaxTree wr, params object[] args) {
      var body = wr.Fork();
      var str = string.Format(desc, args);
      body.WriteLine("// Definition of {0}", str);
      wr.WriteLine("// End of {0}", str);
      return body;
    }

    protected override ConcreteSyntaxTree CreateStaticMain(IClassWriter cw, string argsParameterName) {
      var wr = ((GoCompiler.ClassWriter)cw).ConcreteMethodWriter;
      return wr.NewNamedBlock("func (_this * {0}) Main({1} _dafny.Sequence)", FormatCompanionTypeName(((GoCompiler.ClassWriter)cw).ClassName), argsParameterName);
    }

    private Import CreateImport(string moduleName, bool isDefault, bool isExtern, string /*?*/ libraryName) {
      string pkgName;
      if (libraryName != null) {
        pkgName = libraryName;
      } else {
        // Go ignores all filenames starting with underscores.  So we're forced
        // to rewrite "__default" to "default__".
        pkgName = moduleName;
        if (pkgName != "" && pkgName.All(c => c == '_')) {
          throw new UnsupportedFeatureException(Token.NoToken, Feature.AllUnderscoreExternalModuleNames,
            $"Cannot have a package name with only underscores: {pkgName}");
        }
        while (pkgName.StartsWith("_")) {
          pkgName = pkgName.Substring(1) + "_";
        }
      }

      var import = new Import { Name = moduleName, Path = pkgName };
      if (isExtern) {
        // Allow the library name to be "" to import built-in things like the error type
        if (pkgName != "") {
          import.SuppressDummy = true;
        }
      }

      return import;
    }

    protected override ConcreteSyntaxTree CreateModule(string moduleName, bool isDefault, bool isExtern, string/*?*/ libraryName, ConcreteSyntaxTree wr) {
      if (isDefault) {
        // Fold the default module into the main module
        return wr;
      }

      var import = CreateImport(moduleName, isDefault, isExtern, libraryName);

      var filename = string.Format("{0}/{0}.go", import.Path);
      var w = wr.NewFile(filename);
      ModuleName = moduleName;
      EmitModuleHeader(w);

      AddImport(import);

      return w;
    }

    protected override void DependOnModule(string moduleName, bool isDefault, bool isExtern, string libraryName) {
      var import = CreateImport(moduleName, isDefault, isExtern, libraryName);
      AddImport(import);
    }

    protected override void FinishModule() {
      ModuleName = MainModuleName;
    }

    private void AddImport(Import import) {
      // Import in root module
      EmitImport(import, RootImportWriter, RootImportDummyWriter);
      // Import in all subsequent modules
      Imports.Add(import);
    }

    private void EmitImport(Import import, ConcreteSyntaxTree importWriter, ConcreteSyntaxTree importDummyWriter) {
      var id = IdProtect(import.Name);
      var path = import.Path;

      importWriter.WriteLine("{0} \"{1}\"", id, path);

      if (!import.SuppressDummy) {
        if (id == "os") {
          importDummyWriter.WriteLine("var _ = os.Args");
        } else {
          importDummyWriter.WriteLine("var _ {0}.{1}", id, DummyTypeName);
        }
      }
    }

    protected override string GetHelperModuleName() => "_dafny";

    private string HelperModulePrefix => ModuleName == "dafny" ? "" : $"{GetHelperModuleName()}.";

    protected override IClassWriter CreateClass(string moduleName, string name, bool isExtern, string/*?*/ fullPrintName,
      List<TypeParameter> typeParameters, TopLevelDecl cls, List<Type>/*?*/ superClasses, IToken tok, ConcreteSyntaxTree wr) {
      var isDefaultClass = cls is DefaultClassDecl;

      bool isSequence = superClasses.Any(superClass => superClass is UserDefinedType udt && IsDafnySequence(udt.ResolvedClass));
      return CreateClass(cls, name, isExtern, fullPrintName, typeParameters, superClasses, tok, wr, includeRtd: !isDefaultClass, includeEquals: !isSequence, includeString: !isSequence);
    }

    // TODO Consider splitting this into two functions; most things seem to be passing includeRtd: false, includeEquals: false and includeString: true.
    private GoCompiler.ClassWriter CreateClass(TopLevelDecl classContext, string name, bool isExtern, string/*?*/ fullPrintName, List<TypeParameter>/*?*/ typeParameters, List<Type>/*?*/ superClasses, IToken tok, ConcreteSyntaxTree wr, bool includeRtd, bool includeEquals, bool includeString) {
      // See docs/Compilation/ReferenceTypes.md for a description of how instance members of classes and traits are compiled into Go.
      //
      // func New_Class_(Type0 _dafny.TypeDescriptor, Type1 _dafny.TypeDescriptor) *Class {
      //   _this := Class{}
      //
      //   // Have to do it this way because some default values (namely type
      //   // parameters) assume that _this points to the current value
      //   _this.Type0 = Type0
      //   _this.Type1 = Type1
      //   _this.Field0 = ...
      //   _this.Field1 = ...
      //   return &_this
      // }
      //
      // func (_this *Class) InstanceMethod(param0 type0, ...) returnType {
      //   ...
      // }
      //
      // func (_this *CompanionStruct_Class) StaticMethod(param0 type0, ...) returnType {
      //   ...
      // }
      //
      // func (*Class) String() string {
      //   return "module.Class"
      // }
      //
      // func Type_Class_(Type0 _dafny.TypeDescriptor, Type1 _dafny.TypeDescriptor) _dafny.TypeDescriptor {
      //   return type_Class_{Type0, Type1}
      // }
      //
      // type type_Class_ struct{
      //   Type0 _dafny.TypeDescriptor
      //   Type1 _dafny.TypeDescriptor
      // }
      //
      // func (_this type_Class_) Default() any {
      //   return (*Class)(nil)
      // }
      //
      // func (_this type_Class_) String() string {
      //   return "module.Class"
      // }
      //
      name = Capitalize(name);

      var w = CreateDescribedSection("class {0}", wr, name);

      var instanceFieldWriter = w.NewBlock(string.Format("type {0} struct", name));

      w.WriteLine();
      CreateInitializer(classContext, name, w, out var instanceFieldInitWriter, out var traitInitWriter, out var rtdParamWriter);

      var isNewtypeWithTraits = classContext is NewtypeDecl { ParentTraits: { Count: > 0 } };

      var rtdCount = 0;
      if (typeParameters != null) {
        rtdCount = WriteRuntimeTypeDescriptorsFields(typeParameters, false, instanceFieldWriter, instanceFieldInitWriter, rtdParamWriter);
      }
      if (isNewtypeWithTraits) {
        var udt = UserDefinedType.FromTopLevelDecl(classContext.tok, classContext);
        rtdParamWriter.Write($"value {TypeName(udt, rtdParamWriter, classContext.tok)}");
      }

      w.WriteLine();
      var staticFieldWriter = w.NewNamedBlock("type {0} struct", FormatCompanionTypeName(name));
      var staticFieldInitWriter = w.NewNamedBlock("var {0} = {1}", FormatCompanionName(name), FormatCompanionTypeName(name));

      if (includeEquals) {
        // This Equals() is so simple that we could just use == instead, but uniformity is good and it'll get inlined anyway.

        w.WriteLine();
        var wEquals = w.NewNamedBlock("func (_this *{0}) Equals(other *{0}) bool", name);
        if (isNewtypeWithTraits) {
          wEquals.Write("return ");
          EmitFieldEqualityConjunct("_value", UserDefinedType.FromTopLevelDecl(classContext.tok, classContext),
            "_this", "other", false, wEquals);
          wEquals.WriteLine();
        } else {
          wEquals.WriteLine("return _this == other");
        }

        w.WriteLine();
        var wEqualsGeneric = w.NewNamedBlock("func (_this *{0}) EqualsGeneric(x interface{{}}) bool", name);
        wEqualsGeneric.WriteLine("other, ok := x.(*{0})", name);
        wEqualsGeneric.WriteLine("return ok && _this.Equals(other)");
      }

      w.WriteLine();
      if (includeString) {
        if (isNewtypeWithTraits) {
          var wString = w.NewNamedBlock("func (_this *{0}) String() string", name);
          wString.WriteLine("return _dafny.String(_this._value)");
        } else {
          var wString = w.NewNamedBlock("func (*{0}) String() string", name);
          // Be consistent with other back ends, which don't fold _module into the main module
          var module = ModuleName == MainModuleName ? "_module" : ModuleName;
          wString.WriteLine("return \"{0}.{1}\"", module, name);
        }
      }

      if (includeRtd) {
        CreateRTD(name, typeParameters, out var wDefault, w);

        wDefault.WriteLine("return (*{0})(nil)", name);
      }

      var cw = new ClassWriter(this, classContext, name, isExtern, null, w, instanceFieldWriter, instanceFieldInitWriter, traitInitWriter, staticFieldWriter, staticFieldInitWriter);

      if (superClasses != null) {
        superClasses = superClasses.Where(trait => !trait.IsObject).ToList();
        EmitParentTraits(tok, name, true, superClasses, w);
      }
      return cw;
    }

    private void EmitParentTraits(IToken tok, string childName, bool childIsUsedAsPointer, List<Type> parentTraits, ConcreteSyntaxTree wr) {
      var star = childIsUsedAsPointer ? "*" : "";
      var addressOf = childIsUsedAsPointer ? "&" : "";
      // Emit a method that returns the ID of each parent trait
      var parentTraitsWriter = wr.NewBlock($"func (_this {star}{childName}) ParentTraits_() []*{HelperModulePrefix}TraitID");
      parentTraitsWriter.WriteLine("return [](*{0}TraitID){{{1}}};", HelperModulePrefix, Util.Comma(parentTraits, parent => {
        var trait = ((UserDefinedType)parent).ResolvedClass;
        return TypeName_Companion(trait, parentTraitsWriter, tok) + ".TraitID_";
      }));

      foreach (Type typ in parentTraits) {
        // Emit a compile-time sanity check that the class emitted does indeed have the methods required by the parent trait
        wr.WriteLine($"var _ {TypeName(typ, wr, tok)} = {addressOf}{childName}{{}}");
      }

      wr.WriteLine($"var _ {HelperModulePrefix}TraitOffspring = {addressOf}{childName}{{}}");

      wr.WriteLine();
    }

    protected override IClassWriter CreateTrait(string name, bool isExtern, List<TypeParameter> typeParameters /*?*/,
      TraitDecl trait, List<Type> superClasses /*?*/, IToken tok, ConcreteSyntaxTree wr) {
      //
      // type Trait interface {
      //   String() string
      //   AbstractMethod0(param0 type0, ...) returnType0
      //   ...
      // }
      //
      // type companionStruct_Trait_ struct {
      //   StaticField0 type0
      //   StaticField1 type1
      //   ...
      // }
      //
      // var Companion_Trait_ = companionStruct_Trait{
      //   StaticField0: ...,
      //   StaticField1: ...,
      // }
      //
      // func (_static *companionStruct_Trait) CastTo_(x any) Trait {
      //   var t Trait
      //   t, _ = x.(Trait)
      //   return t
      // }
      //
      // func (_static *companionStruct_Trait) ConcreteInstanceMethod(_this Trait, ...) ... {
      //   ...
      // }
      //
      // func (_static *companionStruct_Trait) StaticMethod(...) ... {
      //   ...
      // }
      wr = CreateDescribedSection("trait {0}", wr, name);
      var abstractMethodWriter = wr.NewNamedBlock("type {0} interface", name);
      var concreteMethodWriter = wr.Fork();
      abstractMethodWriter.WriteLine("String() string");
      if (IsDafnySequence(trait)) {
        abstractMethodWriter.WriteLine("Equals(other Sequence) bool");
        abstractMethodWriter.WriteLine("EqualsGeneric(x interface{}) bool");
        abstractMethodWriter.WriteLine("VerbatimString(isLiteral bool) string");
      }

      var staticFieldWriter = wr.NewNamedBlock("type {0} struct", FormatCompanionTypeName(name));
      var staticFieldInitWriter = wr.NewNamedBlock("var {0} = {1}", FormatCompanionName(name), FormatCompanionTypeName(name));
      var wCastTo = wr.NewNamedBlock("func ({0}) CastTo_(x interface{{}}) {1}", FormatCompanionTypeName(name), name);
      wCastTo.WriteLine("var t {0}", name);
      wCastTo.WriteLine("t, _ = x.({0})", name);
      wCastTo.WriteLine("return t");


      var cw = new ClassWriter(this, trait, name, isExtern, abstractMethodWriter, concreteMethodWriter, null, null, null, staticFieldWriter, staticFieldInitWriter);
      staticFieldWriter.WriteLine($"TraitID_ *{HelperModulePrefix}TraitID");
      staticFieldInitWriter.WriteLine($"TraitID_: &{HelperModulePrefix}TraitID{{}},");
      return cw;
    }

    protected void CreateInitializer(TopLevelDecl classContext, string name, ConcreteSyntaxTree wr,
      out ConcreteSyntaxTree instanceFieldInitWriter, out ConcreteSyntaxTree traitInitWriter, out ConcreteSyntaxTree rtdParamWriter) {
      wr.Write("func {0}(", FormatInitializerName(name));
      rtdParamWriter = wr.Fork();
      var w = wr.NewNamedBlock(") *{0}", name);
      var parameters = classContext is NewtypeDecl { ParentTraits: { Count: > 0 } } ? "value" : "";
      w.WriteLine($"_this := {name}{{{parameters}}}");

      w.WriteLine();
      instanceFieldInitWriter = w.Fork();
      traitInitWriter = w.Fork();
      w.WriteLine("return &_this");
    }

    protected override bool SupportsProperties => false;

    protected override ConcreteSyntaxTree CreateIterator(IteratorDecl iter, ConcreteSyntaxTree wr) {
      // FIXME: There should be tests to make sure that the finalizer mechanism achieves what I hope it does, namely allowing the iterator's goroutine to be garbage-collected along with the iterator.
      //
      // type MyIteratorExample struct {
      //   cont chan<- struct{}
      //   yielded <-chan struct{}
      //
      //   // Fields
      // }
      //
      // func (_this * MyIteratorExample) Ctor__(/* params */) {
      //   _cont := make(chan struct{})
      //   _yielded := make(chan struct{})
      //   _this.cont = _cont
      //   _this.yielded = _yielded
      //   // assign params
      //
      //   go _this.run(_cont, _yielded)
      //
      //   _dafny.SetFinalizer(this_, func(_ MyIteratorExample) {
      //     close(_cont) // will cause the iterator to return and close _yielded
      //   })
      // }
      //
      // func (_this * MyIteratorExample) MoveNext() bool {
      //   _this.cont <- struct{}{}
      //   _, ok <- _this.yielded
      //
      //   return ok
      // }
      //
      // func (_this * MyIteratorExample) run(_cont <-chan struct{}, _yielded chan<- struct{}) {
      //   defer close(_yielded)
      //
      //   var _ok bool
      //   _, _ok = <- _cont
      //   if !_ok { return }
      //
      //   // Statements ... yield becomes:
      //   _yielded <- struct{}{}
      //   _, _ok = <- _cont
      //   if !_ok { return }
      //
      //   // break becomes:
      //   return
      // }()
      var cw = CreateClass(iter, IdName(iter), false, null, iter.TypeArgs, null, null, wr, includeRtd: false, includeEquals: false, includeString: true);

      cw.InstanceFieldWriter.WriteLine("cont chan<- struct{}");
      cw.InstanceFieldWriter.WriteLine("yielded <-chan struct{}");

      Constructor ct = null;
      foreach (var member in iter.Members) {
        if (member is Field f && !f.IsGhost) {
          cw.DeclareField(IdName(f), iter, false, false, f.Type, f.tok, PlaceboValue(f.Type, wr, f.tok, true), f);
        } else if (member is Constructor c) {
          Contract.Assert(ct == null);
          ct = c;
        }
      }
      Contract.Assert(ct != null);

      cw.ConcreteMethodWriter.Write("func (_this * {0}) {1}(", IdName(iter), IdName(ct));
      string sep = "";
      foreach (var p in ct.Ins) {
        if (!p.IsGhost) {
          // here we rely on the parameters and the corresponding fields having the same names
          cw.ConcreteMethodWriter.Write("{0}{1} {2}", sep, IdName(p), TypeName(p.Type, wr, p.tok));
          sep = ", ";
        }
      }
      var wCtor = cw.ConcreteMethodWriter.NewBlock(")");
      wCtor.WriteLine("_cont := make(chan struct{})");
      wCtor.WriteLine("_yielded := make(chan struct{})");
      wCtor.WriteLine("_this.cont = _cont");
      wCtor.WriteLine("_this.yielded = _yielded");
      wCtor.WriteLine();
      foreach (var p in ct.Ins) {
        if (!p.IsGhost) {
          wCtor.WriteLine("_this.{0} = {1}", Capitalize(IdName(p)), IdName(p));
        }
      }
      wCtor.WriteLine();
      wCtor.WriteLine("go _this.run(_cont, _yielded)");
      wCtor.WriteLine();
      wCtor.WriteLine("_dafny.SetFinalizer(_this, func(_ * {0}) {{ close(_cont) }})", IdName(iter));

      var wMoveNext = cw.ConcreteMethodWriter.NewNamedBlock("func (_this * {0}) MoveNext() bool", IdName(iter));
      wMoveNext.WriteLine("_this.cont <- struct{}{}");
      wMoveNext.WriteLine("_, ok := <- _this.yielded");
      wMoveNext.WriteLine();
      wMoveNext.WriteLine("return ok");

      var wRun = cw.ConcreteMethodWriter.NewNamedBlock("func (_this * {0}) run(_cont <-chan struct{{}}, _yielded chan<- struct{{}})", IdName(iter));
      wRun.WriteLine("defer close(_yielded)");
      wRun.WriteLine();
      wRun.WriteLine("_, _ok := <- _cont");
      wRun.WriteLine("if !_ok { return }");
      wRun.WriteLine();

      return wRun;
    }

    protected override IClassWriter/*?*/ DeclareDatatype(DatatypeDecl dt, ConcreteSyntaxTree wr) {
      // ===== For inductive datatypes:
      //
      // type Dt struct {
      //   Data_Dt_
      // }
      //
      // type Data_Dt_ interface {
      //   isDt()
      // }
      //
      // // For uniformity with co-datatypes
      // func (_this Dt) Get_() Data_Dt_ {
      //   return _this.Data_Dt_
      // }
      //
      // type CompanionStruct_Dt_ struct {}
      //
      // var Companion_Dt_ = CompanionStruct_Dt_ {}
      //
      // ...
      //
      // type Dt_Ctor0 struct {
      //   Field0 type0
      //   Field1 type1
      //   ...
      // }
      //
      // func (Dt_Ctor0) isDt() {}
      //
      // func (_ CompanionStruct_Dt_) CreateCtor0(field0 type0, field1 type1) Dt {
      //   return Dt{Dt_Ctor0{type0, type1}}
      // }
      //
      // func (_this Dt) IsCtor0() bool {
      //   _, ok := _this.Data_Dt_.(Dt_Ctor0)
      //   return ok
      // }
      //
      // type Dt_Ctor1 struct {
      //   ...
      // }
      //
      // ...
      //
      // func (_this Dt) DtorDtor0() (dtor0Type, bool) {
      //   return _this.Data_Dt_.(Dt_Ctor0).Field0
      // }
      //
      // func (_this Dt) DtorDtor1() (dtor1Type, bool) {
      //   switch data := _this.Data_Dt_.(type) {
      //   case Dt_Ctor0:
      //     return data.Field1
      //   default:
      //     return data.(Dt_Ctor1).Field0
      //   }
      // }
      //
      // func (_this Dt) String() { ... }
      //
      // func (_this Dt) EqualsGeneric(other any) bool { ... }
      //
      // func (CompanionStruct_Dt_) AllSingletonConstructors() _dafny.Iterator {
      //   i := -1
      //   return func() (any, bool) {
      //     i++
      //     switch i {
      //       case 0:
      //         return Companion_Dt_.Create_Ctor0(), true
      //       case 1:
      //         return Companion_Dt_.Create_Ctor1(), true
      //       ...
      //       default:
      //         return Dt{}, false
      //     }
      //   }
      // }
      //
      // func Type_Dt_(tyArg0 Type, tyArg1 Type, ...) _dafny.TypeDescriptor {
      //   return type_Dt_{tyArg0, tyArg1, ...}
      // }
      //
      // type type_Dt_ struct {
      //   tyArg0 Type
      //   tyArg1 Type
      // }
      //
      // func (ty type_Dt_) Default() any {
      //   tyArg0 := ty.tyArg0
      //   tyArg1 := ty.tyArg1
      //   return Companion_Dt_.Create_CtorK(...)
      // }
      //
      // func (ty type_Dt_) String() string {
      //   return "module.Dt"
      // }
      //
      // TODO Optimize record types
      //
      // ===== For co-inductive datatypes:
      //
      // type Dt struct {
      //   Iface_Dt_
      // }
      //
      // type Iface_Dt_ interface {
      //   Get_() Data_Dt_
      // }
      //
      // type lazyDt struct {
      //   value Iface_Dt_
      //   init func() Dt
      // }
      //
      // func (_this * lazyDt) Get_() *Iface_Dt {
      //   if _this.value == nil {
      //      _this.value = _this.init().Get_()
      //      _this.init = nil // allow GC of values in closure
      //   }
      //   return _this.value
      // }
      //
      // ...
      //
      // func (_ CompanionStruct_Dt_) LazyDt(f func() Dt) Dt {
      //   return Dt{*lazyDt{nil, f}}
      // }
      //
      // func (_ CompanionStruct_Dt_) CreateCtor0(field0 type0, field1 type1) Dt {
      //   return Dt{*Dt_Ctor0{type0, type1}}
      // }
      //
      // func (_this * Dt_Ctor0) Get_() Dt {
      //   return _this
      // }
      if (dt is TupleTypeDecl) {
        // Tuple types are declared once and for all in DafnyRuntime.go
        return null;
      }

      string name = Capitalize(dt.GetCompileName(Options));
      string companionTypeName = FormatCompanionTypeName(name);
      string dataName = FormatDatatypeInterfaceName(name);
      string ifaceName = FormatLazyInterfaceName(name);
      var simplifiedType = DatatypeWrapperEraser.SimplifyType(Options, UserDefinedType.FromTopLevelDecl(dt.tok, dt));
      var simplifiedTypeName = TypeName(simplifiedType, wr, dt.tok);

      string StructOfCtor(DatatypeCtor ctor) {
        return string.Format("{0}{1}_{2}", dt is CoDatatypeDecl ? "*" : "", name, ctor.GetCompileName(Options));
      }

      // from here on, write everything into the new block created here:
      wr = CreateDescribedSection("{0} {1}", wr, dt.WhatKind, name);

      if (dt is IndDatatypeDecl) {
        var wStruct = wr.NewNamedBlock("type {0} struct", name);
        WriteRuntimeTypeDescriptorsFields(dt.TypeArgs, false, wStruct, null, null);
        wStruct.WriteLine(dataName);

        wr.WriteLine();
        var wGet = wr.NewNamedBlock("func (_this {0}) Get_() {1}", name, dataName);
        wGet.WriteLine("return _this.{0}", dataName);
      } else {
        var wDt = wr.NewNamedBlock("type {0} struct", name);
        WriteRuntimeTypeDescriptorsFields(dt.TypeArgs, false, wDt, null, null);
        wDt.WriteLine(ifaceName);

        wr.WriteLine();
        var wIface = wr.NewNamedBlock("type {0} interface", ifaceName);
        wIface.WriteLine("Get_() {0}", dataName);

        wr.WriteLine();
        var wLazy = wr.NewNamedBlock("type lazy_{0}_ struct", name);
        wLazy.WriteLine("value {0}", dataName);
        wLazy.WriteLine("init func() {0}", name);

        wr.WriteLine();
        var wLazyGet = wr.NewNamedBlock("func (_this *lazy_{0}_) Get_() {1}", name, dataName);
        var wIf = wLazyGet.NewBlock("if _this.value == nil");
        wIf.WriteLine("_this.value = _this.init().Get_()");
        wIf.WriteLine("_this.init = nil"); // allow GC of values in closure

        wLazyGet.WriteLine("return _this.value");

        wr.WriteLine();
<<<<<<< HEAD
        var wrFormals = new ConcreteSyntaxTree();
        var wrActuals = new ConcreteSyntaxTree();
        var typeDescriptorCount = WriteRuntimeTypeDescriptorsFormals(dt.TypeArgs, false, wrFormals, wrActuals);
=======
        var typeDescriptorCount = WriteRuntimeTypeDescriptorsFormals(dt.TypeArgs, false, out var wrFormals, out var wrActuals);
>>>>>>> 53eff875
        var sep = typeDescriptorCount > 0 ? ", " : "";
        var wLazyCreate = wr.NewNamedBlock($"func ({companionTypeName}) {FormatLazyConstructorName(name)}({wrFormals}{sep}f func () {name}) {name}");
        wLazyCreate.WriteLine($"return {name}{{{wrActuals}{sep}&lazy_{name}_{{nil, f}}}}");
      }

      {
        wr.WriteLine();
        var wIface = wr.NewNamedBlock("type {0} interface", dataName);
        wIface.WriteLine("is{0}()", name);
      }

      wr.WriteLine();
      var staticFieldWriter = wr.NewNamedBlock("type {0} struct", companionTypeName);
      var staticFieldInitWriter = wr.NewNamedBlock("var {0} = {1}", FormatCompanionName(name), companionTypeName);

      string typeDescriptorDeclarations;
      string typeDescriptorUses;
      {
<<<<<<< HEAD
        var wTypeDescriptorDeclarations = new ConcreteSyntaxTree();
        var wTypeDescriptorUses = new ConcreteSyntaxTree();
        WriteRuntimeTypeDescriptorsFormals(dt.TypeArgs, false, wTypeDescriptorDeclarations, wTypeDescriptorUses);
=======
        WriteRuntimeTypeDescriptorsFormals(dt.TypeArgs, false, out var wTypeDescriptorDeclarations, out var wTypeDescriptorUses);
>>>>>>> 53eff875
        typeDescriptorDeclarations = wTypeDescriptorDeclarations.ToString();
        typeDescriptorUses = wTypeDescriptorUses.ToString();
      }

      foreach (var ctor in dt.Ctors.Where(ctor => !ctor.IsGhost)) {
        var ctorStructName = name + "_" + ctor.GetCompileName(Options);
        wr.WriteLine();
        var wStruct = wr.NewNamedBlock("type {0} struct", ctorStructName);
        var k = 0;
        foreach (var formal in ctor.Formals) {
          if (!formal.IsGhost) {
            wStruct.WriteLine("{0} {1}", DatatypeFieldName(formal, k), TypeName(formal.Type, wr, formal.Tok));
            k++;
          }
        }

        wr.WriteLine();
        wr.WriteLine("func ({0}{1}) is{2}() {{}}", dt is CoDatatypeDecl ? "*" : "", ctorStructName, name);
        wr.WriteLine();

        wr.Write($"func ({companionTypeName}) {FormatDatatypeConstructorName(ctor.GetCompileName(Options))}({typeDescriptorDeclarations}");
        var sep = typeDescriptorDeclarations.Length != 0 ? ", " : "";
        var argNames = new List<string>();
        k = 0;
        foreach (var formal in ctor.Formals) {
          if (!formal.IsGhost) {
            var formalName = DatatypeFieldName(formal, k);

            wr.Write($"{sep}{formalName} {TypeName(formal.Type, wr, formal.Tok)}");

            argNames.Add(formalName);
            sep = ", ";
            k++;
          }
        }
        var wCreateBody = wr.NewNamedBlock(") {0}", name);
        sep = typeDescriptorDeclarations.Length != 0 ? ", " : "";
        var co = dt is CoDatatypeDecl ? "&" : "";
        wCreateBody.WriteLine($"return {name}{{{typeDescriptorUses}{sep}{co}{ctorStructName}{{{Util.Comma(argNames)}}}}}");

        wr.WriteLine();
        var wCheck = wr.NewNamedBlock("func (_this {0}) {1}() bool", name, FormatDatatypeConstructorCheckName(ctor.GetCompileName(Options)));
        wCheck.WriteLine("_, ok := _this.Get_().({0})", StructOfCtor(ctor));
        wCheck.WriteLine("return ok");

        if (dt is CoDatatypeDecl) {
          wr.WriteLine();
          var wGet = wr.NewNamedBlock("func (_this *{0}) Get_() {1}", ctorStructName, dataName);
          wGet.WriteLine("return _this");
        }
      }

      /* func (_static CompanionStruct_Dt_) Default(_default_A any, _default_B any) Dt {
       *   return Dt{Dt_GroundingCtor{...}}
       * }
       */
      wr.WriteLine();
      wr.Write($"func ({companionTypeName}) Default({typeDescriptorDeclarations}");
      var usedParameters = UsedTypeParameters(dt);
      if (typeDescriptorDeclarations.Length != 0 && usedParameters.Count != 0) {
        wr.Write(", ");
      }
      wr.Write(usedParameters.Comma(tp => $"{FormatDefaultTypeParameterValue(tp)} interface{{}}"));
      {
        var wDefault = wr.NewBlock($") {simplifiedTypeName}");
        wDefault.Write("return ");
        var groundingCtor = dt.GetGroundingCtor();
        if (groundingCtor.IsGhost) {
          wDefault.Write(ForcePlaceboValue(simplifiedType, wDefault, dt.tok));
        } else if (DatatypeWrapperEraser.GetInnerTypeOfErasableDatatypeWrapper(Options, dt, out var innerType)) {
          wDefault.Write(DefaultValue(innerType, wDefault, dt.tok));
        } else {
          var nonGhostFormals = groundingCtor.Formals.Where(f => !f.IsGhost).ToList();
          var arguments = nonGhostFormals.Comma(f => DefaultValue(f.Type, wDefault, f.tok));
          EmitDatatypeValue(dt, groundingCtor, dt is CoDatatypeDecl, typeDescriptorUses, arguments, wDefault);
        }
        wDefault.WriteLine();
      }

      if (dt.HasFinitePossibleValues) {
        wr.WriteLine();
        var wSingles = wr.NewNamedBlock("func (_ {0}) AllSingletonConstructors() _dafny.Iterator", companionTypeName);
        wSingles.WriteLine("i := -1");
        wSingles = wSingles.NewNamedBlock("return func() (interface{{}}, bool)");
        wSingles.WriteLine("i++");
        wSingles = wSingles.NewNamedBlock("switch i");
        var i = 0;
        foreach (var ctor in dt.Ctors.Where(ctor => !ctor.IsGhost)) {
          wSingles.WriteLine("case {0}: return {1}.{2}(), true", i, FormatCompanionName(name), FormatDatatypeConstructorName(ctor.GetCompileName(Options)));
          i++;
        }
        wSingles.WriteLine("default: return {0}{{}}, false", name);
      }

      // destructors
      foreach (var ctor in dt.Ctors) {
        foreach (var dtor in ctor.Destructors.Where(dtor => dtor.EnclosingCtors[0] == ctor)) {
          var compiledConstructorCount = dtor.EnclosingCtors.Count(constructor => !constructor.IsGhost);
          if (compiledConstructorCount != 0) {
            var arg = dtor.CorrespondingFormals[0];
            if (!arg.IsGhost && arg.HasName) {
              wr.WriteLine();
              var wDtor = wr.NewNamedBlock("func (_this {0}) {1}() {2}", name, FormatDatatypeDestructorName(arg.CompileName), TypeName(arg.Type, wr, arg.tok));
              var n = dtor.EnclosingCtors.Count;
              if (n == 1) {
                wDtor.WriteLine("return _this.Get_().({0}).{1}", StructOfCtor(dtor.EnclosingCtors[0]), DatatypeFieldName(arg));
              } else {
                wDtor = wDtor.NewBlock("switch data := _this.Get_().(type)");
                var compiledConstructorsProcessed = 0;
                for (var i = 0; i < n; i++) {
                  var ctor_i = dtor.EnclosingCtors[i];
                  Contract.Assert(arg.CompileName == dtor.CorrespondingFormals[i].CompileName);
                  if (ctor_i.IsGhost) {
                    continue;
                  }
                  if (compiledConstructorsProcessed < compiledConstructorCount - 1) {
                    wDtor.WriteLine("case {0}: return data.{1}", StructOfCtor(ctor_i), DatatypeFieldName(arg));
                  } else {
                    wDtor.WriteLine("default: return data.({0}).{1}", StructOfCtor(ctor_i), DatatypeFieldName(arg));
                  }
                  compiledConstructorsProcessed++;
                }
              }
            }
          }
        }
      }

      {
        // String() method
        wr.WriteLine();
        var w = wr.NewNamedBlock("func (_this {0}) String() string", name);
        // TODO Avoid switch if only one branch
        var needData = dt is IndDatatypeDecl && dt.Ctors.Exists(ctor => !ctor.IsGhost && ctor.Formals.Exists(arg => !arg.IsGhost));
        w = w.NewNamedBlock("switch {0}_this.Get_().(type)", needData ? "data := " : "");
        w.WriteLine("case nil: return \"null\"");
        foreach (var ctor in dt.Ctors.Where(ctor => !ctor.IsGhost)) {
          var wCase = w.NewNamedBlock("case {0}:", StructOfCtor(ctor));
          var nm = (dt.EnclosingModuleDefinition.IsDefaultModule ? "" : dt.EnclosingModuleDefinition.Name + ".") + dt.Name + "." + ctor.Name;
          if (dt is CoDatatypeDecl) {
            wCase.WriteLine("return \"{0}\"", nm);
          } else {
            wCase.Write("return \"{0}\"", nm);
            var sep = " + \"(\" + ";
            var anyFormals = false;
            var k = 0;
            foreach (var arg in ctor.Formals) {
              if (!arg.IsGhost) {
                anyFormals = true;
                if (UnicodeCharEnabled && arg.Type.IsStringType) {
                  wCase.Write($"{sep}data.{DatatypeFieldName(arg, k)}.VerbatimString(true)");
                } else {
                  wCase.Write($"{sep}{HelperModulePrefix}String(data.{DatatypeFieldName(arg, k)})");
                }

                sep = " + \", \" + ";
                k++;
              }
            }
            if (anyFormals) {
              wCase.Write(" + \")\"");
            }
            wCase.WriteLine();
          }
        }
        var wDefault = w.NewBlock("default:");
        if (dt is CoDatatypeDecl) {
          wDefault.WriteLine("return \"{0}.{1}.unexpected\"", dt.EnclosingModuleDefinition.GetCompileName(Options), dt.GetCompileName(Options));
        } else {
          wDefault.WriteLine("return \"<unexpected>\"");
        }
      }

      // Equals method
      {
        wr.WriteLine();
        var wEquals = wr.NewNamedBlock("func (_this {0}) Equals(other {0}) bool", name);
        // TODO: Way to implement shortcut check for address equality?
        var needData1 = dt.Ctors.Exists(ctor => !ctor.IsGhost && ctor.Formals.Exists(arg => !arg.IsGhost));

        wEquals = wEquals.NewNamedBlock("switch {0}_this.Get_().(type)", needData1 ? "data1 := " : "");
        foreach (var ctor in dt.Ctors.Where(ctor => !ctor.IsGhost)) {
          var wCase = wEquals.NewNamedBlock("case {0}:", StructOfCtor(ctor));

          var needData2 = ctor.Formals.Exists(arg => !arg.IsGhost);

          wCase.WriteLine("{0}, ok := other.Get_().({1})", needData2 ? "data2" : "_", StructOfCtor(ctor));
          wCase.Write("return ok");
          var k = 0;
          foreach (Formal arg in ctor.Formals) {
            if (!arg.IsGhost) {
              EmitFieldEqualityConjunct(DatatypeFieldName(arg, k), arg.Type, "data1", "data2", true, wCase);
              k++;
            }
          }
          wCase.WriteLine();
        }
        var wDefault = wEquals.NewNamedBlock("default:");
        wDefault.WriteLine("return false; // unexpected");

        wr.WriteLine();
        var wEqualsGeneric = wr.NewNamedBlock("func (_this {0}) EqualsGeneric(other interface{{}}) bool", name);
        wEqualsGeneric.WriteLine("typed, ok := other.({0})", name);
        wEqualsGeneric.WriteLine("return ok && _this.Equals(typed)");
      }

      // RTD
      {
        var usedOrAutoInitTypeParams = UsedTypeParameters(dt, true);
        CreateRTD(name, usedOrAutoInitTypeParams, out var wDefault, wr);

        WriteRuntimeTypeDescriptorsLocals(usedOrAutoInitTypeParams, true, wDefault);

        var usedTypeParams = UsedTypeParameters(dt);
        var sep = typeDescriptorUses.Length != 0 && usedTypeParams.Count != 0 ? ", " : "";
        var arguments = usedTypeParams.Comma(tp => DefaultValue(new UserDefinedType(tp), wDefault, dt.tok, true));
        wDefault.WriteLine($"return {TypeName_Companion(dt, wr, dt.tok)}.Default({typeDescriptorUses}{sep}{arguments});");
      }

      EmitParentTraits(dt.tok, name, false, dt.ParentTraits, wr);

      return new ClassWriter(this, dt, name, dt.IsExtern(Options, out _, out _), null,
        wr, wr, wr, wr, staticFieldWriter, staticFieldInitWriter);
    }

    private void EmitFieldEqualityConjunct(string fieldName, Type fieldType, string operand0, string operand1, bool startWithAnd, ConcreteSyntaxTree wCase) {
      if (startWithAnd) {
        wCase.Write(" && ");
      }
      var eqType = DatatypeWrapperEraser.SimplifyType(Options, fieldType);
      if (IsDirectlyComparable(eqType)) {
        wCase.Write($"{operand0}.{fieldName} == {operand1}.{fieldName}");
      } else if (IsOrderedByCmp(eqType)) {
        wCase.Write($"{operand0}.{fieldName}.Cmp({operand1}.{fieldName}) == 0");
      } else if (IsComparedByEquals(eqType)) {
        wCase.Write($"{operand0}.{fieldName}.Equals({operand1}.{fieldName})");
      } else {
        wCase.Write($"{HelperModulePrefix}AreEqual({operand0}.{fieldName}, {operand1}.{fieldName})");
      }
    }

    protected override IClassWriter DeclareNewtype(NewtypeDecl nt, ConcreteSyntaxTree wr) {
      var cw = CreateClass(nt, IdName(nt), false, null, nt.TypeArgs,
        nt.ParentTypeInformation.UniqueParentTraits(), null, wr, includeRtd: false, includeEquals: true, includeString: true);
      var w = cw.ConcreteMethodWriter;
      var nativeType = nt.NativeType != null ? GetNativeTypeName(nt.NativeType) : null;
      if (nt.NativeType != null) {
        var intType = $"{HelperModulePrefix}Int";
        var wIntegerRangeBody = w.NewNamedBlock($"func (_this *{FormatCompanionTypeName(IdName(nt))}) IntegerRange(lo {intType}, hi {intType}) {HelperModulePrefix}Iterator");
        wIntegerRangeBody.WriteLine($"iter := {HelperModulePrefix}IntegerRange(lo, hi)");
        var wIterFuncBody = wIntegerRangeBody.NewBlock($"return func() ({AnyType}, bool)");
        wIterFuncBody.WriteLine("next, ok := iter()");
        wIterFuncBody.WriteLine("if !ok {{ return {0}(0), false }}", nativeType);
        wIterFuncBody.WriteLine($"return next.({intType}).{Capitalize(nativeType)}(), true");
      }
      if (nt.WitnessKind == SubsetTypeDecl.WKind.Compiled) {
        var retType = nativeType ?? TypeName(nt.BaseType, w, nt.tok);
        var wWitness = w.NewNamedBlock("func (_this *{0}) Witness() {1}", FormatCompanionTypeName(IdName(nt)), retType);
        var wStmts = wWitness.Fork();
        wWitness.Write("return ");
        if (nt.NativeType == null) {
          wWitness.Append(Expr(nt.Witness, false, wStmts));
          wWitness.WriteLine();
        } else {
          TrParenExpr(nt.Witness, wWitness, false, wStmts);
          wWitness.WriteLine(".{0}()", Capitalize(GetNativeTypeName(nt.NativeType)));
        }
      }

      var udt = UserDefinedType.FromTopLevelDecl(nt.tok, nt);
      // RTD
      {
        CreateRTD(IdName(nt), null, out var wDefaultBody, wr);
        var d = TypeInitializationValue(udt, wr, nt.tok, false, true);
        wDefaultBody.WriteLine("return {0}", d);
      }

      if (nt.ParentTraits.Count != 0) {
        cw.InstanceFieldWriter.WriteLine($"_value {TypeName(udt, cw.InstanceFieldWriter, nt.tok)}");
      }

      return cw;
    }

    protected override void DeclareSubsetType(SubsetTypeDecl sst, ConcreteSyntaxTree wr) {
      var cw = CreateClass(sst, IdName(sst), false, null, sst.TypeArgs, null, null, wr, includeRtd: false, includeEquals: false, includeString: true);
      var w = cw.ConcreteMethodWriter;
      if (sst.WitnessKind == SubsetTypeDecl.WKind.Compiled) {
        var witness = new ConcreteSyntaxTree(w.RelativeIndentLevel);
        var wStmts = w.Fork();
        witness.Append(Expr(sst.Witness, false, wStmts));
        DeclareField("Witness", false, true, true, sst.Rhs, sst.tok, witness.ToString(), cw.ClassName, cw.StaticFieldWriter, cw.StaticFieldInitWriter, cw.ConcreteMethodWriter);
      }
      // RTD
      {
        CreateRTD(IdName(sst), sst.TypeArgs, out var wDefaultBody, wr);
        var udt = UserDefinedType.FromTopLevelDecl(sst.tok, sst);
        var d = TypeInitializationValue(udt, wr, sst.tok, false, true);
        wDefaultBody.WriteLine("return {0}", d);
      }
    }

    private void CreateRTD(string typeName, List<TypeParameter>/*?*/ usedParams, out ConcreteSyntaxTree wDefaultBody, ConcreteSyntaxTree wr) {
      Contract.Requires(typeName != null);
      Contract.Requires(wr != null);
      Contract.Ensures(Contract.ValueAtReturn(out wDefaultBody) != null);

      usedParams ??= new List<TypeParameter>();

      wr.WriteLine();
      wr.Write($"func {FormatRTDName(typeName)}(");
<<<<<<< HEAD
      WriteRuntimeTypeDescriptorsFormals(usedParams, true, wr, null);
=======
      WriteRuntimeTypeDescriptorsFormals(usedParams, true, out var wrFormals, out _);
      wr.Append(wrFormals);
>>>>>>> 53eff875
      var wTypeMethod = wr.NewBlock($") {DafnyTypeDescriptor}");
      wTypeMethod.WriteLine($"return type_{typeName}_{{{usedParams.Comma(tp => FormatRTDName(tp.GetCompileName(Options)))}}}");

      wr.WriteLine();
      var wType = wr.NewNamedBlock($"type type_{typeName}_ struct");
      WriteRuntimeTypeDescriptorsFields(usedParams, true, wType, null, null);

      wr.WriteLine();
      wDefaultBody = wr.NewNamedBlock("func (_this type_{0}_) Default() interface{{}}", typeName);

      wr.WriteLine();
      var wString = wr.NewNamedBlock($"func (_this type_{typeName}_) String() string");
      wString.WriteLine($"return \"{ModuleName}.{typeName}\"");
    }

    protected override void GetNativeInfo(NativeType.Selection sel, out string name, out string literalSuffix, out bool needsCastAfterArithmetic) {
      literalSuffix = "";
      needsCastAfterArithmetic = false;
      switch (sel) {
        case NativeType.Selection.Byte:
          name = "uint8";
          break;
        case NativeType.Selection.SByte:
          name = "int8";
          break;
        case NativeType.Selection.UShort:
          name = "uint16";
          break;
        case NativeType.Selection.Short:
          name = "int16";
          break;
        case NativeType.Selection.UInt:
          name = "uint32";
          break;
        case NativeType.Selection.Int:
          name = "int32";
          break;
        case NativeType.Selection.ULong:
          name = "uint64";
          break;
        case NativeType.Selection.Long:
          name = "int64";
          break;
        default:
          Contract.Assert(false);  // unexpected native type
          throw new cce.UnreachableException();  // to please the compiler
      }
    }
    protected class ClassWriter : IClassWriter {
      public readonly GoCompiler Compiler;
      public readonly TopLevelDecl ClassContext;
      public readonly string ClassName;
      public readonly bool IsExtern;
      public readonly ConcreteSyntaxTree/*?*/ AbstractMethodWriter, ConcreteMethodWriter, InstanceFieldWriter, InstanceFieldInitWriter, TraitInitWriter, StaticFieldWriter, StaticFieldInitWriter;
      public bool AnyInstanceFields { get; private set; } = false;

      public ClassWriter(GoCompiler compiler, TopLevelDecl classContext, string className, bool isExtern, ConcreteSyntaxTree abstractMethodWriter, ConcreteSyntaxTree concreteMethodWriter,
        ConcreteSyntaxTree/*?*/ instanceFieldWriter, ConcreteSyntaxTree/*?*/ instanceFieldInitWriter, ConcreteSyntaxTree/*?*/ traitInitWriter,
        ConcreteSyntaxTree staticFieldWriter, ConcreteSyntaxTree staticFieldInitWriter) {
        Contract.Requires(compiler != null);
        Contract.Requires(className != null);
        this.Compiler = compiler;
        this.ClassContext = classContext;
        this.ClassName = className;
        this.IsExtern = isExtern;
        this.AbstractMethodWriter = abstractMethodWriter;
        this.ConcreteMethodWriter = concreteMethodWriter;
        this.InstanceFieldWriter = instanceFieldWriter;
        this.InstanceFieldInitWriter = instanceFieldInitWriter;
        this.TraitInitWriter = traitInitWriter;
        this.StaticFieldWriter = staticFieldWriter;
        this.StaticFieldInitWriter = staticFieldInitWriter;
      }

      public ConcreteSyntaxTree FieldWriter(bool isStatic) {
        return isStatic ? StaticFieldWriter : InstanceFieldWriter;
      }

      public ConcreteSyntaxTree FieldInitWriter(bool isStatic) {
        return isStatic ? StaticFieldInitWriter : InstanceFieldInitWriter;
      }

      public ConcreteSyntaxTree/*?*/ CreateMethod(Method m, List<TypeArgumentInstantiation> typeArgs, bool createBody, bool forBodyInheritance, bool lookasideBody) {
        return Compiler.CreateMethod(m, typeArgs, createBody, ClassContext, ClassName, AbstractMethodWriter, ConcreteMethodWriter, forBodyInheritance, lookasideBody);
      }

      public ConcreteSyntaxTree SynthesizeMethod(Method m, List<TypeArgumentInstantiation> typeArgs, bool createBody, bool forBodyInheritance, bool lookasideBody) {
        throw new UnsupportedFeatureException(m.tok, Feature.MethodSynthesis);
      }

      public ConcreteSyntaxTree/*?*/ CreateFunction(string name, List<TypeArgumentInstantiation> typeArgs, List<Formal> formals, Type resultType, IToken tok, bool isStatic, bool createBody, MemberDecl member, bool forBodyInheritance, bool lookasideBody) {
        return Compiler.CreateFunction(name, typeArgs, formals, resultType, tok, isStatic, createBody, member, ClassContext, ClassName, AbstractMethodWriter, ConcreteMethodWriter, forBodyInheritance, lookasideBody);
      }
      public ConcreteSyntaxTree/*?*/ CreateGetter(string name, TopLevelDecl enclosingDecl, Type resultType, IToken tok, bool isStatic, bool isConst, bool createBody, MemberDecl/*?*/ member, bool forBodyInheritance) {
        return Compiler.CreateGetter(name, resultType, tok, isStatic, createBody, member, ClassContext, ClassName, AbstractMethodWriter, ConcreteMethodWriter, forBodyInheritance);
      }
      public ConcreteSyntaxTree/*?*/ CreateGetterSetter(string name, Type resultType, IToken tok, bool createBody, MemberDecl/*?*/ member, out ConcreteSyntaxTree setterWriter, bool forBodyInheritance) {
        return Compiler.CreateGetterSetter(name, resultType, tok, createBody, member, ClassContext, ClassName, out setterWriter, AbstractMethodWriter, ConcreteMethodWriter, forBodyInheritance);
      }
      public void DeclareField(string name, TopLevelDecl enclosingDecl, bool isStatic, bool isConst, Type type, IToken tok, string rhs, Field field) {
        // FIXME: This should probably be done in Compiler.DeclareField().
        // Should just have these delegate methods take the ClassWriter as an
        // argument.
        if (!isStatic) {
          AnyInstanceFields = true;
        }
        Compiler.DeclareField(name, IsExtern, isStatic, isConst, type, tok, rhs, ClassName, FieldWriter(isStatic), FieldInitWriter(isStatic), ConcreteMethodWriter);
      }

      public void InitializeField(Field field, Type instantiatedFieldType, TopLevelDeclWithMembers enclosingClass) {
        var tok = field.tok;
        var lvalue = Compiler.EmitMemberSelect(w => w.Write("_this"), UserDefinedType.FromTopLevelDecl(tok, enclosingClass), field,
        new List<TypeArgumentInstantiation>(), enclosingClass.ParentFormalTypeParametersToActuals, instantiatedFieldType);
        var wRHS = lvalue.EmitWrite(FieldInitWriter(false));
        Compiler.EmitCoercionIfNecessary(instantiatedFieldType, field.Type, tok, wRHS);
        wRHS.Write(Compiler.PlaceboValue(instantiatedFieldType, ErrorWriter(), tok));
      }

      public ConcreteSyntaxTree/*?*/ ErrorWriter() => ConcreteMethodWriter;

      public void Finish() {
        Compiler.FinishClass(this);
      }
    }

    protected ConcreteSyntaxTree/*?*/ CreateMethod(Method m, List<TypeArgumentInstantiation> typeArgs, bool createBody,
      TopLevelDecl ownerContext, string ownerName,
      ConcreteSyntaxTree abstractWriter, ConcreteSyntaxTree concreteWriter, bool forBodyInheritance, bool lookasideBody) {
      var overriddenIns = m.EnclosingClass is TraitDecl && !forBodyInheritance ? null : m.OverriddenMethod?.Original.Ins;
      var overriddenOuts = m.EnclosingClass is TraitDecl && !forBodyInheritance ? null : m.OverriddenMethod?.Original.Outs;
      return CreateSubroutine(IdName(m), typeArgs, m.Ins, m.Outs, null,
        overriddenIns, overriddenOuts, null,
        m.tok, m.IsStatic, createBody, ownerContext, ownerName, m, abstractWriter, concreteWriter, forBodyInheritance, lookasideBody);
    }

    protected ConcreteSyntaxTree/*?*/ CreateFunction(string name, List<TypeArgumentInstantiation> typeArgs, List<Formal> formals, Type resultType,
      IToken tok, bool isStatic, bool createBody, MemberDecl member, TopLevelDecl ownerContext, string ownerName,
      ConcreteSyntaxTree abstractWriter, ConcreteSyntaxTree concreteWriter, bool forBodyInheritance, bool lookasideBody) {

      var fnOverridden = (member as Function)?.OverriddenFunction?.Original;
      return CreateSubroutine(name, typeArgs, formals, new List<Formal>(), resultType,
        fnOverridden?.Formals, fnOverridden == null ? null : new List<Formal>(), fnOverridden?.ResultType,
        tok, isStatic, createBody, ownerContext, ownerName, member, abstractWriter, concreteWriter, forBodyInheritance, lookasideBody);
    }

    private ConcreteSyntaxTree CreateSubroutine(string name, List<TypeArgumentInstantiation> typeArgs,
      List<Formal> inParams, List<Formal> outParams, Type/*?*/ resultType,
      List<Formal>/*?*/ overriddenInParams, List<Formal>/*?*/ overriddenOutParams, Type/*?*/ overriddenResultType,
      IToken tok, bool isStatic, bool createBody, TopLevelDecl ownerContext, string ownerName, MemberDecl/*?*/ member,
      ConcreteSyntaxTree abstractWriter, ConcreteSyntaxTree concreteWriter,
      bool forBodyInheritance, bool lookasideBody) {
      Contract.Requires(name != null);
      Contract.Requires(typeArgs != null);
      Contract.Requires(inParams != null);
      Contract.Requires(outParams != null);
      Contract.Requires(overriddenInParams == null || overriddenInParams.Count == inParams.Count);
      Contract.Requires(overriddenOutParams == null || overriddenOutParams.Count == outParams.Count);
      Contract.Requires(tok != null);
      Contract.Requires(ownerName != null);
      Contract.Requires(abstractWriter != null || concreteWriter != null);

      var customReceiver = createBody && !forBodyInheritance && member != null && NeedsCustomReceiver(member);
      ConcreteSyntaxTree wr;
      if (createBody || abstractWriter == null) {
        wr = concreteWriter;
        string receiver = isStatic || customReceiver ? FormatCompanionTypeName(ownerName) : ownerName;
        if (member != null && ownerContext is DatatypeDecl) {
          wr.Write("func ({0} {1}) ", isStatic || customReceiver ? "_static" : "_this", receiver);
        } else {
          wr.Write("func ({0} *{1}) ", isStatic || customReceiver ? "_static" : "_this", receiver);
        }
      } else {
        wr = abstractWriter;
      }
      wr.Write("{0}(", name);
      var prefix = "";
      var nTypes = WriteRuntimeTypeDescriptorsFormals(ForTypeDescriptors(typeArgs, member.EnclosingClass, member, lookasideBody), wr, ref prefix, tp => $"{FormatRTDName(tp.GetCompileName(Options))} {DafnyTypeDescriptor}");
      if (customReceiver) {
        wr.Write("{0}_this {1}", nTypes != 0 ? ", " : "", TypeName(UserDefinedType.FromTopLevelDecl(tok, member.EnclosingClass), wr, tok));
      }
      var _ = WriteFormals(nTypes != 0 || customReceiver ? ", " : "", overriddenInParams ?? inParams, wr, inParams);
      wr.Write(")");

      // TODO: Maybe consider using named result parameters, since they're actually close to how Dafny method outs work
      if (overriddenOutParams != null) {
        WriteOutTypes(overriddenOutParams, overriddenResultType, wr, tok);
      } else {
        WriteOutTypes(outParams, resultType, wr, tok);
      }

      if (createBody) {
        var w = wr.NewBlock("");
        // Go doesn't have type parameters. Instead, the empty interface type is used as the type of what would have been type parameters.
        // If this is a routine inherited from a trait, then the Dafny signature of the method may have replaced the trait's type parameters.
        // Go has no direct support for this idiom. Instead, we re-declare the in-parameters with the actual type, let the re-declarations
        // shadow the given (generic) in-parameters, and then do a cast on entry to the body.
        // If the routine only contains a call to an inherited body, then we omit the conversions here.
        if (forBodyInheritance) {
          // don't do any conversions
        } else if (thisContext != null) {
          w = w.NewBlock("", open: BlockStyle.Brace);
          for (var i = 0; i < inParams.Count; i++) {
            var p = (overriddenInParams ?? inParams)[i];
            var instantiatedType = p.Type.Subst(thisContext.ParentFormalTypeParametersToActuals);
            if (!instantiatedType.Equals(p.Type)) {
              // var p instantiatedType = p.(instantiatedType)
              var pName = IdName(inParams[i]);
              DeclareLocalVar(pName, instantiatedType, p.tok, true, null, w);
              var wRhs = EmitAssignmentRhs(w);
              wRhs = EmitCoercionIfNecessary(p.Type, instantiatedType, p.tok, wRhs);
              wRhs.Write(pName);
              EmitDummyVariableUse(pName, w);
            }
          }
        } else {
          Contract.Assert(overriddenInParams == null);
        }
        if (outParams.Any() && !forBodyInheritance) {
          var beforeReturn = w.Fork(0);
          EmitReturnWithCoercions(outParams, overriddenOutParams, thisContext?.ParentFormalTypeParametersToActuals, w);
          return beforeReturn;
        }
        return w;
      } else {
        wr.WriteLine();
        return null;
      }
    }

    protected void WriteOutTypes(List<Formal> outParams, Type/*?*/ resultType, ConcreteSyntaxTree wr, IToken tok) {
      var outTypes = new List<Type>();
      if (resultType != null) {
        outTypes.Add(resultType);
      }

      foreach (Formal f in outParams) {
        if (!f.IsGhost) {
          outTypes.Add(f.Type);
        }
      }
      if (outTypes.Count > 0) {
        wr.Write(' ');
        if (outTypes.Count > 1) {
          wr.Write('(');
        }
        wr.Write(Util.Comma(outTypes, ty => TypeName(ty, wr, tok)));
        if (outTypes.Count > 1) {
          wr.Write(')');
        }
      }
    }

    int WriteRuntimeTypeDescriptorsFields(List<TypeParameter> typeParams, bool useAllTypeArgs, ConcreteSyntaxTree/*?*/ wr, ConcreteSyntaxTree/*?*/ wInit, ConcreteSyntaxTree/*?*/ wParams) {
      Contract.Requires(typeParams != null);

      var count = 0;
      var sep = "";
      foreach (var tp in typeParams) {
        if (useAllTypeArgs || NeedsTypeDescriptor(tp)) {
          var name = FormatRTDName(tp.GetCompileName(Options));
          wr?.WriteLine($"{name} {DafnyTypeDescriptor}");
          wInit?.WriteLine("_this.{0} = {0}", name);
          wParams?.Write($"{sep}{name} {DafnyTypeDescriptor}");
          sep = ", ";
          count++;
        }
      }
      return count;
    }

    int WriteRuntimeTypeDescriptorsFormals(List<TypeParameter> typeParams, bool useAllTypeArgs,
<<<<<<< HEAD
      [CanBeNull] ConcreteSyntaxTree wrFormals, [CanBeNull] ConcreteSyntaxTree wrActuals) {
      Contract.Requires(typeParams != null);

=======
      out ConcreteSyntaxTree wrFormals, out ConcreteSyntaxTree wrActuals) {
      Contract.Requires(typeParams != null);

      wrFormals = new ConcreteSyntaxTree();
      wrActuals = new ConcreteSyntaxTree();
>>>>>>> 53eff875
      var count = 0;
      var prefix = "";
      foreach (var tp in typeParams) {
        if (useAllTypeArgs || NeedsTypeDescriptor(tp)) {
          var parameterName = FormatRTDName(tp.GetCompileName(Options));
<<<<<<< HEAD
          wrFormals?.Write($"{prefix}{parameterName} {DafnyTypeDescriptor}");
          wrActuals?.Write($"{prefix}{parameterName}");
=======
          wrFormals.Write($"{prefix}{parameterName} {DafnyTypeDescriptor}");
          wrActuals.Write($"{prefix}{parameterName}");
>>>>>>> 53eff875
          prefix = ", ";
          count++;
        }
      }
      return count;
    }

    void WriteRuntimeTypeDescriptorsLocals(List<TypeParameter> typeParams, bool useAllTypeArgs, ConcreteSyntaxTree wr) {
      Contract.Requires(typeParams != null);
      Contract.Requires(wr != null);

      foreach (var tp in typeParams) {
        if (useAllTypeArgs || NeedsTypeDescriptor(tp)) {
          wr.WriteLine("{0} := _this.{0}", FormatRTDName(tp.GetCompileName(Options)));
          EmitDummyVariableUse(FormatRTDName(tp.GetCompileName(Options)), wr);
        }
      }
    }

    protected override void TypeArgDescriptorUse(bool isStatic, bool lookasideBody, TopLevelDeclWithMembers cl, out bool needsTypeParameter, out bool needsTypeDescriptor) {
      if (cl is DatatypeDecl) {
        needsTypeParameter = false;
        needsTypeDescriptor = true;
      } else if (cl is TraitDecl) {
        needsTypeParameter = false;
        needsTypeDescriptor = isStatic || lookasideBody;
      } else {
        Contract.Assert(cl is ClassDecl);
        needsTypeParameter = false;
        needsTypeDescriptor = isStatic;
      }
    }

    protected override string TypeDescriptor(Type type, ConcreteSyntaxTree wr, IToken tok) {
      var xType = DatatypeWrapperEraser.SimplifyType(Options, type, true);
      if (xType is BoolType) {
        return "_dafny.BoolType";
      } else if (xType is CharType) {
        return CharTypeDescriptorName;
      } else if (xType is IntType) {
        return "_dafny.IntType";
      } else if (xType is BigOrdinalType) {
        return "_dafny.IntType";
      } else if (xType is RealType) {
        return "_dafny.RealType";
      } else if (xType is BitvectorType) {
        var t = (BitvectorType)xType;
        if (t.NativeType != null) {
          return string.Format("_dafny.{0}Type", Capitalize(GetNativeTypeName(t.NativeType)));
        } else {
          return "_dafny.IntType";
        }
      } else if (xType is SetType) {
        return "_dafny.SetType";
      } else if (xType is MultiSetType) {
        return "_dafny.MultiSetType";
      } else if (xType is SeqType) {
        return "_dafny.SeqType";
      } else if (xType is MapType) {
        return "_dafny.MapType";
      } else if (xType.IsRefType) {
        return string.Format("_dafny.CreateStandardTypeDescriptor({0})", TypeInitializationValue(xType, wr, tok, false, true));
      } else if (xType.IsArrayType) {
        return "_dafny.ArrayType";
      } else if (xType.IsTypeParameter) {
        var tp = type.AsTypeParameter;
        Contract.Assert(tp != null);
        string th;
        if (thisContext != null && tp.Parent is TopLevelDeclWithMembers and not TraitDecl) {
          th = "_this.";
        } else if (thisContext == null && tp.Parent is SubsetTypeDecl) {
          th = "_this.";
        } else {
          th = "";
        }
        return string.Format("{0}{1}", th, FormatRTDName(tp.GetCompileName(Options)));
      } else if (xType.IsBuiltinArrowType) {
        return string.Format("_dafny.CreateStandardTypeDescriptor({0})", TypeInitializationValue(xType, wr, tok, false, true));
      } else if (xType is UserDefinedType udt) {
        var cl = udt.ResolvedClass;
        Contract.Assert(cl != null);

        var w = new ConcreteSyntaxTree();
        w.Write("{0}(", cl is TupleTypeDecl ? "_dafny.TupleType" : TypeName_RTD(xType, w, tok));
        var typeArgs = cl is DatatypeDecl dt ? UsedTypeParameters(dt, udt.TypeArgs, true) : TypeArgumentInstantiation.ListFromClass(cl, udt.TypeArgs);
        EmitTypeDescriptorsActuals(typeArgs, udt.tok, w, true);
        w.Write(")");
        return w.ToString();

      } else {
        Contract.Assert(false); throw new cce.UnreachableException();  // unexpected type
      }
    }

    protected ConcreteSyntaxTree/*?*/ CreateGetter(string name, Type resultType, IToken tok, bool isStatic, bool createBody,
      MemberDecl/*?*/ member, TopLevelDecl ownerContext, string ownerName,
      ConcreteSyntaxTree abstractWriter, ConcreteSyntaxTree concreteWriter, bool forBodyInheritance) {
      return CreateFunction(name, new List<TypeArgumentInstantiation>(), new List<Formal>(), resultType,
        tok, isStatic, createBody, member, ownerContext, ownerName, abstractWriter, concreteWriter, forBodyInheritance, false);
    }

    protected ConcreteSyntaxTree/*?*/ CreateGetterSetter(string name, Type resultType, IToken tok, bool createBody,
      MemberDecl/*?*/ member, TopLevelDecl ownerContext, string ownerName,
      out ConcreteSyntaxTree setterWriter, ConcreteSyntaxTree abstractWriter, ConcreteSyntaxTree concreteWriter, bool forBodyInheritance) {

      var getterWriter = CreateGetter(name, resultType, tok, false, createBody, member, ownerContext, ownerName, abstractWriter, concreteWriter, forBodyInheritance);

      var valueParam = new Formal(tok, "value", resultType, true, false, null);
      setterWriter = CreateSubroutine(name + "_set_", new List<TypeArgumentInstantiation>(), new List<Formal>() { valueParam }, new List<Formal>(), null,
        new List<Formal>() { valueParam }, new List<Formal>(), null,
        tok, false, createBody, ownerContext, ownerName, member,
        abstractWriter, concreteWriter, forBodyInheritance, false);
      return getterWriter;
    }

    protected override bool SupportsStaticsInGenericClasses => false;
    protected override bool TraitRepeatsInheritedDeclarations => true;

    private void FinishClass(GoCompiler.ClassWriter cw) {
      // Go gets weird about zero-length structs.  In particular, it likes to
      // make all pointers to a zero-length struct the same.  Irritatingly, this
      // forces us to waste space here.
      if (!cw.AnyInstanceFields) {
        cw.InstanceFieldWriter.WriteLine("dummy byte");
      }
    }

    protected override ConcreteSyntaxTree EmitTailCallStructure(MemberDecl member, ConcreteSyntaxTree wr) {
      wr.WriteLine("goto TAIL_CALL_START");
      wr.WriteLine("TAIL_CALL_START:");
      return wr;
    }

    protected override void EmitJumpToTailCallStart(ConcreteSyntaxTree wr) {
      wr.WriteLine("goto TAIL_CALL_START");
    }

    private const string AnyType = "interface{}"; // In Go 1.18, this type can be written as "any"

    private string CharTypeName => $"_dafny.{CharTypeNameProper}";
    private string CharTypeDescriptorName => $"_dafny.{CharTypeNameProper}Type";
    private string CharTypeNameProper => UnicodeCharEnabled ? "CodePoint" : "Char";

    internal override string TypeName(Type type, ConcreteSyntaxTree wr, IToken tok, MemberDecl/*?*/ member = null) {
      Contract.Ensures(Contract.Result<string>() != null);
      Contract.Assume(type != null);  // precondition; this ought to be declared as a Requires in the superclass

      var xType = DatatypeWrapperEraser.SimplifyType(Options, type);
      if (xType is BoolType) {
        return "bool";
      } else if (xType is CharType) {
        return CharTypeName;
      } else if (xType is IntType) {
        return $"{HelperModulePrefix}Int";
      } else if (xType is BigOrdinalType) {
        return "_dafny.Ord";
      } else if (xType is RealType) {
        return "_dafny.Real";
      } else if (xType is BitvectorType) {
        var t = (BitvectorType)xType;
        return t.NativeType != null ? GetNativeTypeName(t.NativeType) : "_dafny.BV";
      } else if (xType.AsNewtype != null && member == null) {  // when member is given, use UserDefinedType case below
        NativeType nativeType = xType.AsNewtype.NativeType;
        if (nativeType != null) {
          return GetNativeTypeName(nativeType);
        }
        return TypeName(xType.AsNewtype.BaseType, wr, tok);
      } else if (xType.IsObjectQ) {
        return AnyType;
      } else if (xType.IsArrayType) {
        return "_dafny.Array";
      } else if (xType is UserDefinedType udt) {
        var s = FullTypeName(udt, member);
        var cl = udt.ResolvedClass;
        if (xType is ArrowType at) {
          return string.Format("func ({0}) {1}", Util.Comma(at.Args, arg => TypeName(arg, wr, tok)), TypeName(at.Result, wr, tok));
        } else if (udt.IsTypeParameter) {
          return AnyType;
        } else if (cl is TupleTypeDecl tupleTypeDecl) {
          return HelperModulePrefix + "Tuple";
        }
        if (udt.IsTraitType && udt.ResolvedClass.IsExtern(Options, out _, out _)) {
          // To use an external interface, we need to have values of the
          // interface type, so we treat an extern trait as a plain interface
          // value, not a pointer (a Go interface value is basically a typed
          // pointer anyway).
          //
          // Also don't use IdProtect so that we can have it be a built-in
          // name like error.
          return s;
        } else if (udt.IsDatatype || udt.IsTraitType) {
          // Don't return a pointer to the datatype because the datatype is
          // already represented using a pointer
          return IdProtect(s);
        } else {
          return "*" + IdProtect(s);
        }
      } else if (xType is SetType) {
        return HelperModulePrefix + "Set";
      } else if (xType is SeqType) {
        return HelperModulePrefix + "Sequence";
      } else if (xType is MultiSetType) {
        return HelperModulePrefix + "MultiSet";
      } else if (xType is MapType) {
        return "_dafny.Map";
      } else {
        Contract.Assert(false); throw new cce.UnreachableException();  // unexpected type
      }
    }

    protected override string TypeInitializationValue(Type type, ConcreteSyntaxTree wr, IToken tok, bool usePlaceboValue, bool constructTypeParameterDefaultsFromTypeDescriptors) {
      // When returning nil, explicitly cast the nil so that type assertions work
      string nil() {
        return string.Format("({0})(nil)", TypeName(type, wr, tok));
      }

      var xType = type.NormalizeExpandKeepConstraints();
      if (xType is BoolType) {
        return "false";
      } else if (xType is CharType) {
        return $"{CharTypeName}({CharType.DefaultValueAsString})";
      } else if (xType is IntType || xType is BigOrdinalType) {
        return "_dafny.Zero";
      } else if (xType is RealType) {
        return "_dafny.ZeroReal";
      } else if (xType is BitvectorType) {
        var t = (BitvectorType)xType;
        return t.NativeType != null ? "0" : "_dafny.Zero";
      } else if (xType is SetType) {
        return "_dafny.EmptySet";
      } else if (xType is MultiSetType) {
        return "_dafny.EmptyMultiSet";
      } else if (xType is SeqType seq) {
        if (seq.Arg.IsCharType && !UnicodeCharEnabled) {
          return "_dafny.EmptySeq.SetString()";
        }
        return "_dafny.EmptySeq";
      } else if (xType is MapType) {
        return "_dafny.EmptyMap";
      }

      var udt = (UserDefinedType)xType;
      var cl = udt.ResolvedClass;
      Contract.Assert(cl != null);
      if (cl is TypeParameter tp) {
        if (usePlaceboValue && !tp.Characteristics.HasCompiledValue) {
          return nil();
        } else if (constructTypeParameterDefaultsFromTypeDescriptors) {
          var w = new ConcreteSyntaxTree();
          w = EmitCoercionIfNecessary(@from: null, to: xType, tok: tok, wr: w);
          w.Write(TypeDescriptor(udt, wr, udt.tok));
          w.Write(".Default()");
          return w.ToString();
        } else {
          return FormatDefaultTypeParameterValue(tp);
        }
      } else if (cl is AbstractTypeDecl opaque) {
        return FormatDefaultTypeParameterValue(opaque);
      } else if (cl is NewtypeDecl) {
        var td = (NewtypeDecl)cl;
        if (td.Witness != null) {
          return TypeName_Companion(cl, wr, tok) + ".Witness()";
        } else if (td.NativeType != null) {
          return GetNativeTypeName(td.NativeType) + "(0)";
        } else {
          return TypeInitializationValue(td.BaseType, wr, tok, usePlaceboValue, constructTypeParameterDefaultsFromTypeDescriptors);
        }
      } else if (cl is SubsetTypeDecl) {
        var td = (SubsetTypeDecl)cl;
        if (td.WitnessKind == SubsetTypeDecl.WKind.Compiled) {
          return TypeName_Companion(cl, wr, tok) + ".Witness()";
        } else if (td.WitnessKind == SubsetTypeDecl.WKind.Special) {
          // WKind.Special is only used with -->, ->, and non-null types:
          Contract.Assert(ArrowType.IsPartialArrowTypeName(td.Name) || ArrowType.IsTotalArrowTypeName(td.Name) || td is NonNullTypeDecl);
          if (ArrowType.IsPartialArrowTypeName(td.Name)) {
            return nil();
          } else if (ArrowType.IsTotalArrowTypeName(td.Name)) {
            var rangeDefaultValue = TypeInitializationValue(udt.TypeArgs.Last(), wr, tok, usePlaceboValue, constructTypeParameterDefaultsFromTypeDescriptors);
            // return the lambda expression ((Ty0 x0, Ty1 x1, Ty2 x2) => rangeDefaultValue)
            return string.Format("func ({0}) {1} {{ return {2}; }}", Util.Comma(udt.TypeArgs.GetRange(0, udt.TypeArgs.Count - 1), tp => TypeName(tp, wr, tok)), TypeName(udt.TypeArgs.Last(), wr, tok), rangeDefaultValue);
          } else if (((NonNullTypeDecl)td).Class is ArrayClassDecl arrayClass) {
            // non-null array type; we know how to initialize them
            return string.Format("_dafny.NewArrayWithValue(nil, {0})", Util.Comma(arrayClass.Dims, d => string.Format("_dafny.IntOf(0)")));
          } else {
            return nil();
          }
        } else {
          return TypeInitializationValue(td.RhsWithArgument(udt.TypeArgs), wr, tok, usePlaceboValue, constructTypeParameterDefaultsFromTypeDescriptors);
        }
      } else if (cl is ClassLikeDecl or ArrowTypeDecl) {
        return nil();
      } else if (cl is DatatypeDecl) {
        var dt = (DatatypeDecl)cl;
        if (DatatypeWrapperEraser.GetInnerTypeOfErasableDatatypeWrapper(Options, dt, out var innerType)) {
          var typeSubstMap = TypeParameter.SubstitutionMap(dt.TypeArgs, udt.TypeArgs);
          return TypeInitializationValue(innerType.Subst(typeSubstMap), wr, tok, usePlaceboValue, constructTypeParameterDefaultsFromTypeDescriptors);
        }
        // In an auto-init context (like a field initializer), we may not have
        // access to all the type descriptors, so we can't construct the
        // default value, but then an empty structure is an acceptable default, since
        // Dafny proves the value won't be accessed.
        if (usePlaceboValue) {
          return string.Format("{0}{{}}", TypeName(udt, wr, tok));
        }
        var n = dt is TupleTypeDecl ? "_dafny.TupleOf" : $"{TypeName_Companion(dt, wr, tok)}.Default";
        var wTypeDescriptorArguments = new ConcreteSyntaxTree();
        var sep = "";
        WriteTypeDescriptors(dt, udt.TypeArgs, wTypeDescriptorArguments, ref sep);
        var relevantTypeArgs = UsedTypeParameters(dt, udt.TypeArgs);
        if (relevantTypeArgs.Count == 0) {
          sep = "";
        }
        var arguments = relevantTypeArgs.Comma(ta => DefaultValue(ta.Actual, wr, tok, constructTypeParameterDefaultsFromTypeDescriptors));
        return $"{n}({wTypeDescriptorArguments}{sep}{arguments})";
      } else {
        Contract.Assert(false); throw new cce.UnreachableException();  // unexpected type
      }
    }

    protected override string TypeName_UDT(string fullCompileName, List<TypeParameter.TPVariance> variances, List<Type> typeArgs,
      ConcreteSyntaxTree wr, IToken tok, bool omitTypeArguments) {
      Contract.Assume(fullCompileName != null);  // precondition; this ought to be declared as a Requires in the superclass
      Contract.Assume(typeArgs != null);  // precondition; this ought to be declared as a Requires in the superclass
      string s = "*" + IdProtect(fullCompileName);
      return s;
    }

    protected static string FormatCompanionName(string clsName) =>
      string.Format("Companion_{0}_", clsName);
    protected static string FormatCompanionTypeName(string clsName) =>
      // Need to export this because it could be for a trait that could be
      // derived from in another module
      string.Format("CompanionStruct_{0}_", clsName);
    protected static string FormatDatatypeConstructorName(string ctorName) =>
      string.Format("Create_{0}_", ctorName);
    protected static string FormatDatatypeConstructorCheckName(string ctorName) =>
      string.Format("Is_{0}", ctorName);
    protected static string FormatDatatypeDestructorName(string dtorName) =>
      string.Format("Dtor_{0}", dtorName);
    protected static string FormatDatatypeInterfaceName(string typeName) =>
      string.Format("Data_{0}_", typeName);
    protected static string FormatDefaultName(string typeName) =>
      string.Format("Default_{0}_", typeName);
    protected static string FormatInitializerName(string clsName) =>
      string.Format("New_{0}_", clsName);
    protected static string FormatLazyConstructorName(string datatypeName) =>
      string.Format("Lazy_{0}_", datatypeName);
    protected static string FormatLazyInterfaceName(string traitName) =>
      string.Format("Iface_{0}_", traitName);
    protected static string FormatRTDName(string formalName) =>
      string.Format("Type_{0}_", formalName);

    protected string TypeName_Related(Func<string, string> formatter, Type type, ConcreteSyntaxTree wr, IToken tok, MemberDecl/*?*/ member = null) {
      Contract.Requires(formatter != null);
      Contract.Requires(type != null);
      Contract.Ensures(Contract.Result<string>() != null);

      // FIXME This is a hacky bit of string munging.

      string name = ClassName(type, wr, tok, member);
      string prefix, baseName;
      var periodIx = name.LastIndexOf('.');
      if (periodIx >= 0) {
        prefix = name.Substring(0, periodIx + 1);
        baseName = name.Substring(periodIx + 1);
      } else {
        prefix = "";
        baseName = name;
      }

      return prefix + formatter(baseName);
    }

    protected string TypeName_Constructor(DatatypeCtor ctor, ConcreteSyntaxTree wr) {
      var ptr = ctor.EnclosingDatatype is CoDatatypeDecl ? "*" : "";
      return string.Format("{0}{1}_{2}", ptr, TypeName(UserDefinedType.FromTopLevelDecl(ctor.tok, ctor.EnclosingDatatype), wr, ctor.tok), ctor.GetCompileName(Options));
    }

    protected override string TypeName_Companion(Type type, ConcreteSyntaxTree wr, IToken tok, MemberDecl/*?*/ member) {
      type = UserDefinedType.UpcastToMemberEnclosingType(type, member);
      // XXX This duplicates some of the logic in UserDefinedTypeName, but if we
      // don't do it here, we end up passing the name of the module to
      // FormatCompanionName, which doesn't help anyone
      if (type is UserDefinedType udt && udt.ResolvedClass != null && IsExternMemberOfExternModule(member, udt.ResolvedClass)) {
        // omit the default class name ("_default") in extern modules, when the class is used to qualify an extern member
        Contract.Assert(!udt.ResolvedClass.EnclosingModuleDefinition.IsDefaultModule);  // default module is not marked ":extern"
        return IdProtect(udt.ResolvedClass.EnclosingModuleDefinition.GetCompileName(Options));
      }
      return TypeName_Related(FormatCompanionName, type, wr, tok, member);
    }

    protected string TypeName_CompanionType(Type type, ConcreteSyntaxTree wr, IToken tok) {
      return TypeName_Related(FormatCompanionTypeName, type, wr, tok);
    }

    protected string TypeName_Initializer(Type type, ConcreteSyntaxTree wr, IToken tok) {
      return TypeName_Related(FormatInitializerName, type, wr, tok);
    }

    protected string TypeName_RTD(Type type, ConcreteSyntaxTree wr, IToken tok) {
      return TypeName_Related(FormatRTDName, type, wr, tok);
    }

    protected string ClassName(Type type, ConcreteSyntaxTree wr, IToken tok, MemberDecl/*?*/ member = null) {
      return type is UserDefinedType udt ? FullTypeName(udt, member) : TypeName(type, wr, tok, member);
    }

    protected string UnqualifiedClassName(Type type, ConcreteSyntaxTree wr, IToken tok) {
      return type is UserDefinedType udt ? UnqualifiedTypeName(udt) : TypeName(type, wr, tok);
    }

    protected string DatatypeFieldName(Formal formal, int formalNonGhostIndex) {
      // Don't rely on base.FormalName because it needlessly (for us) passes the
      // value through IdProtect when we're going to capitalize it
      return formal.HasName ? Capitalize(formal.CompileName) : "A" + formalNonGhostIndex + "_";
    }

    protected string DatatypeFieldName(Formal formal) {
      Contract.Assert(formal.HasName);
      return Capitalize(formal.CompileName);
    }

    // ----- Declarations -------------------------------------------------------------

    protected void DeclareField(string name, bool isExtern, bool isStatic, bool isConst, Type type, IToken tok, string/*?*/ rhs, string className, ConcreteSyntaxTree wr, ConcreteSyntaxTree initWriter, ConcreteSyntaxTree concreteMethodWriter) {
      if (isExtern) {
        Error(CompilerErrors.ErrorId.c_Go_unsupported_field, tok, "Unsupported field {0} in extern trait", wr, name);
      }

      if (isConst && rhs != null) {
        var receiver = isStatic ? FormatCompanionTypeName(className) : className;
        var wBody = concreteMethodWriter.NewNamedBlock("func (_this *{0}) {1}() {2}", receiver, name, TypeName(type, concreteMethodWriter, tok));
        wBody.WriteLine("return {0}", rhs);
      } else {
        wr.WriteLine("{0} {1}", name, TypeName(type, initWriter, tok));

        if (isStatic) {
          initWriter.WriteLine("{0}: {1},", name, rhs ?? PlaceboValue(type, initWriter, tok));
        } else if (rhs != null) {
          initWriter.WriteLine("_this.{0} = {1}", name, rhs);
        }
      }
    }

    protected override bool DeclareFormal(string prefix, string name, Type type, IToken tok, bool isInParam, ConcreteSyntaxTree wr) {
      if (isInParam) {
        wr.Write("{0}{1} {2}", prefix, name, TypeName(type, wr, tok));
        return true;
      } else {
        return false;
      }
    }

    private ConcreteSyntaxTree/*?*/ DeclareLocalVar(string name, Type/*?*/ type, IToken/*?*/ tok, bool includeRhs, bool leaveRoomForRhs, ConcreteSyntaxTree wr) {
      wr.Write("var {0}", name);

      if (type != null) {
        // Always specify the type in case the rhs is nil
        wr.Write(" {0}", TypeName(type, wr, tok));
      }

      ConcreteSyntaxTree w;
      if (includeRhs) {
        if (!leaveRoomForRhs) {
          wr.Write(" = ");
        }
        w = wr.Fork();
      } else {
        w = null;
      }

      if (!leaveRoomForRhs) {
        wr.WriteLine();
        EmitDummyVariableUse(name, wr);
      }

      return w;
    }

    void EmitDummyVariableUse(string variableName, ConcreteSyntaxTree wr) {
      Contract.Requires(variableName != null);
      Contract.Requires(wr != null);

      wr.WriteLine("_ = {0}", variableName);
    }

    protected override void DeclareLocalVar(string name, Type type, IToken tok, bool leaveRoomForRhs, string rhs, ConcreteSyntaxTree wr) {
      var w = DeclareLocalVar(name, type, tok, includeRhs: (rhs != null || leaveRoomForRhs), leaveRoomForRhs: leaveRoomForRhs, wr: wr);
      if (rhs != null) {
        w.Write(rhs);
      }
    }

    protected override ConcreteSyntaxTree DeclareLocalVar(string name, Type/*?*/ type, IToken/*?*/ tok, ConcreteSyntaxTree wr) {
      return DeclareLocalVar(name, type, tok, includeRhs: true, leaveRoomForRhs: false, wr: wr);
    }

    protected override bool UseReturnStyleOuts(Method m, int nonGhostOutCount) => true;

    protected override bool NeedsCastFromTypeParameter => true;
    protected override bool SupportsMultipleReturns => true;
    protected override string StmtTerminator => "";

    protected override void DeclareLocalOutVar(string name, Type type, IToken tok, string rhs, bool useReturnStyleOuts, ConcreteSyntaxTree wr) {
      DeclareLocalVar(name, type, tok, false, rhs, wr);
    }

    protected override void EmitActualTypeArgs(List<Type> typeArgs, List<TypeParameter> typeParameters, IToken tok, ConcreteSyntaxTree wr) {
      // emit nothing; this is only for actual parametric polymorphism, not RTDs
    }

    protected override string GenerateLhsDecl(string target, Type/*?*/ type, ConcreteSyntaxTree wr, IToken tok) {
      return "var " + target;
    }

    // ----- Statements -------------------------------------------------------------

    protected override void EmitMultiAssignment(List<Expression> lhsExprs, List<ILvalue> wLhss, List<Type> lhsTypes, out List<ConcreteSyntaxTree> wRhss, List<Type> rhsTypes, ConcreteSyntaxTree wr) {
      // TODO Go actually supports multi-assignment, but that will only work
      // in the simple (but very typical) case where an lvalue represents an
      // actual lvalue that is written via an assignment statement.  (Actually,
      // currently *all* Go lvalues work this way, but in the future we could
      // implement getters and setters via ILvalueWriter.)
      //
      // Given a way to inquire whether a given lvalue is an actual lvalue in
      // the target, we could implement multi-assignment for the special case
      // where all lvalues are real lvalues.
      base.EmitMultiAssignment(lhsExprs, wLhss, lhsTypes, out wRhss, rhsTypes, wr);
    }

    protected override void EmitPrintStmt(ConcreteSyntaxTree wr, Expression arg) {
      var isString = arg.Type.IsStringType;
      var wStmts = wr.Fork();
      if (isString && UnicodeCharEnabled) {
        wr.Write("_dafny.Print(");
        wr.Append(Expr(arg, false, wStmts));
        wr.WriteLine(".VerbatimString(false))");
      } else if (!isString ||
                 (arg.Resolved is MemberSelectExpr mse &&
                  mse.Member.IsExtern(Options, out _, out _))) {
        wr.Write("_dafny.Print(");
        wr.Append(Expr(arg, false, wStmts));
        wr.WriteLine(")");
      } else {
        wr.Write("_dafny.Print((");
        wr.Append(Expr(arg, false, wStmts));
        wr.Write(")");
        if (!UnicodeCharEnabled) {
          wr.Write(".SetString()");
        }
        wr.WriteLine(")");
      }
    }

    protected override void EmitReturn(List<Formal> outParams, ConcreteSyntaxTree wr) {
      EmitReturnWithCoercions(outParams, null, null, wr);
    }

    protected override void EmitReturnExpr(Expression expr, Type resultType, bool inLetExprBody, ConcreteSyntaxTree wr) {
      var wStmts = wr.Fork();
      var w = EmitReturnExpr(wr);
      var fromType = thisContext == null ? expr.Type : expr.Type.Subst(thisContext.ParentFormalTypeParametersToActuals);
      w = EmitCoercionIfNecessary(fromType, resultType, expr.tok, w);
      w.Append(Expr(expr, inLetExprBody, wStmts));
    }

    protected void EmitReturnWithCoercions(List<Formal> outParams, List<Formal>/*?*/ overriddenOutParams, Dictionary<TypeParameter, Type>/*?*/ typeMap, ConcreteSyntaxTree wr) {
      wr.Write("return");
      var sep = " ";
      for (var i = 0; i < outParams.Count; i++) {
        var f = outParams[i];
        if (!f.IsGhost) {
          wr.Write(sep);
          ConcreteSyntaxTree wOutParam;
          if (overriddenOutParams == null && typeMap != null) {
            wOutParam = EmitCoercionIfNecessary(f.Type.Subst(typeMap), f.Type, f.tok, wr);
          } else if (overriddenOutParams != null) {
            // ignore typeMap
            wOutParam = EmitCoercionIfNecessary(f.Type, overriddenOutParams[i].Type, f.tok, wr);
          } else {
            wOutParam = wr;
          }
          wOutParam.Write(IdName(f));
          sep = ", ";
        }
      }
      wr.WriteLine();
    }

    protected override ConcreteSyntaxTree CreateLabeledCode(string label, bool createContinueLabel, ConcreteSyntaxTree wr) {
      var wBody = wr.NewBlock(open: BlockStyle.Brace);
      var w = wBody.Fork();
      var prefix = createContinueLabel ? "C" : "L";
      wBody.WriteLine($"goto {prefix}{label};");
      wr.Fork(-1).WriteLine($"{prefix}{label}:");
      return w;
    }

    protected override void EmitBreak(string/*?*/ label, ConcreteSyntaxTree wr) {
      if (label == null) {
        wr.WriteLine("break");
      } else {
        wr.WriteLine("goto L{0}", label);
      }
    }

    protected override void EmitContinue(string label, ConcreteSyntaxTree wr) {
      wr.WriteLine("goto C{0};", label);
    }

    protected override void EmitYield(ConcreteSyntaxTree wr) {
      wr.WriteLine("_yielded <- struct{}{}");
      wr.WriteLine("_, _ok = <- _cont");
      wr.WriteLine("if !_ok { return }");
    }

    protected override void EmitAbsurd(string/*?*/ message, ConcreteSyntaxTree wr) {
      if (message == null) {
        message = "unexpected control point";
      }
      wr.WriteLine("panic(\"{0}\")", message);
    }

    protected override void EmitHalt(IToken tok, Expression messageExpr, ConcreteSyntaxTree wr) {
      var wStmts = wr.Fork();
      wr.Write("panic(");
      if (tok != null) {
        wr.Write("\"" + tok.TokenToString(Options) + ": \" + ");
      }

      TrParenExpr(messageExpr, wr, false, wStmts);
      if (UnicodeCharEnabled && messageExpr.Type.IsStringType) {
        wr.Write(".VerbatimString(false))");
      } else {
        wr.WriteLine(".String())");
      }
    }

    protected override ConcreteSyntaxTree CreateWhileLoop(out ConcreteSyntaxTree guardWriter, ConcreteSyntaxTree wr) {
      wr.Write("for ");
      guardWriter = wr.Fork();
      var wBody = wr.NewBlock("");
      return wBody;
    }

    protected override ConcreteSyntaxTree EmitForStmt(IToken tok, IVariable loopIndex, bool goingUp, string /*?*/ endVarName,
      List<Statement> body, LList<Label> labels, ConcreteSyntaxTree wr) {

      wr.Write($"for {loopIndex.CompileName} := ");
      var startWr = wr.Fork();
      wr.Write($"; ");

      ConcreteSyntaxTree bodyWr;
      if (goingUp) {
        if (endVarName == null) {
          wr.Write("true");
        } else if (IsOrderedByCmp(loopIndex.Type)) {
          wr.Write($"{loopIndex.CompileName}.Cmp({endVarName}) < 0");
        } else {
          wr.Write($"{loopIndex.CompileName} < {endVarName}");
        }
        if (AsNativeType(loopIndex.Type) == null) {
          bodyWr = wr.NewBlock($"; {loopIndex.CompileName} = {loopIndex.CompileName}.Plus(_dafny.One)");
        } else {
          bodyWr = wr.NewBlock($"; {loopIndex.CompileName}++");
        }
      } else {
        if (endVarName == null) {
          wr.Write("true");
        } else if (IsOrderedByCmp(loopIndex.Type)) {
          wr.Write($"{endVarName}.Cmp({loopIndex.CompileName}) < 0");
        } else {
          wr.Write($"{endVarName} < {loopIndex.CompileName}");
        }
        bodyWr = wr.NewBlock($"; ");
        if (AsNativeType(loopIndex.Type) == null) {
          bodyWr.WriteLine($"{loopIndex.CompileName} = {loopIndex.CompileName}.Minus(_dafny.One)");
        } else {
          bodyWr.WriteLine($"{loopIndex.CompileName}--");
        }
      }
      bodyWr = EmitContinueLabel(labels, bodyWr);
      TrStmtList(body, bodyWr);

      return startWr;
    }

    protected override ConcreteSyntaxTree CreateForLoop(string indexVar, string bound, ConcreteSyntaxTree wr, string start = null) {
      start = start ?? "0";
      return wr.NewNamedBlock("for {0} := {2}; {0} < {1}; {0}++", indexVar, bound, start);
    }

    protected override ConcreteSyntaxTree CreateDoublingForLoop(string indexVar, int start, ConcreteSyntaxTree wr) {
      return wr.NewNamedBlock("for {0} := _dafny.IntOf({1}); ; {0} = {0}.Times(_dafny.Two)", indexVar, start);
    }

    protected override void EmitIncrementVar(string varName, ConcreteSyntaxTree wr) {
      wr.WriteLine("{0} = {0}.Plus(_dafny.One)", varName);
    }

    protected override void EmitDecrementVar(string varName, ConcreteSyntaxTree wr) {
      wr.WriteLine("{0} = {0}.Minus(_dafny.One)", varName);
    }

    protected override string GetQuantifierName(string bvType) {
      return "_dafny.Quantifier";
    }

    protected override ConcreteSyntaxTree CreateForeachLoop(string tmpVarName, Type collectionElementType, IToken tok,
      out ConcreteSyntaxTree collectionWriter, ConcreteSyntaxTree wr) {

      var okVar = idGenerator.FreshId("_ok");
      var iterVar = idGenerator.FreshId("_iter");
      wr.Write("for {0} := _dafny.Iterate(", iterVar);
      collectionWriter = wr.Fork();
      var wBody = wr.NewBlock(");;");
      wBody.WriteLine("{0}, {1} := {2}()", tmpVarName, okVar, iterVar);
      wBody.WriteLine("if !{0} {{ break }}", okVar);
      return wBody;
    }

    [CanBeNull]
    protected override string GetSubtypeCondition(string tmpVarName, Type boundVarType, IToken tok, ConcreteSyntaxTree wPreconditions) {
      var conditions = new List<string> { };
      if (boundVarType.IsNonNullRefType) {
        conditions.Add($"!_dafny.IsDafnyNull({tmpVarName})");
      }

      if (boundVarType.IsRefType) {
        if (boundVarType.IsObject || boundVarType.IsObjectQ) {
          // Nothing more to test
        } else if (boundVarType.IsTraitType) {
          var trait = boundVarType.AsTraitType;
          conditions.Add(
            $"{HelperModulePrefix}InstanceOfTrait/*1*/({tmpVarName}.(_dafny.TraitOffspring), {TypeName_Companion(trait, wPreconditions, tok)}.TraitID_)");
        } else {
          var typeAssertSucceeds = idGenerator.FreshId("_typeAssertSucceeds");
          wPreconditions.WriteLine(
            $@"{typeAssertSucceeds} := func(param interface{{}}) bool {{ var ok bool; _, ok = param.({TypeName(boundVarType, wPreconditions, tok)}); return ok}}");
          conditions.Add($"{typeAssertSucceeds}({tmpVarName})");
        }
      }

      if (!conditions.Any()) {
        conditions.Add("true");
      }

      var typeTest = string.Join("&&", conditions);
      if (boundVarType.IsRefType && !boundVarType.IsNonNullRefType && typeTest != "true") {
        typeTest = $"_dafny.IsDafnyNull({tmpVarName}) || " + typeTest;
      }
      return typeTest == "true" ? null : typeTest;
    }

    protected override void EmitDowncastVariableAssignment(string boundVarName, Type boundVarType, string tmpVarName,
      Type collectionElementType, bool introduceBoundVar, IToken tok, ConcreteSyntaxTree wr) {

      if (introduceBoundVar) {
        wr.WriteLine("var {0} {1}", boundVarName, TypeName(boundVarType, wr, tok));
      }

      var wrAssign = wr;
      if (boundVarType.IsRefType && !boundVarType.IsNonNullRefType) {
        var wIf = EmitIf($"_dafny.IsDafnyNull({tmpVarName})", true, wr);
        wIf.WriteLine("{0} = ({1})(nil)", boundVarName, TypeName(boundVarType, wr, tok));
        wrAssign = wr.NewBlock("", open: BlockStyle.Brace);
      }

      var cast = $".({TypeName(boundVarType, wrAssign, tok)})";
      tmpVarName = $"interface{{}}({tmpVarName})";
      wrAssign.WriteLine("{0} = {1}{2}", boundVarName, tmpVarName, cast);
    }

    protected override ConcreteSyntaxTree CreateForeachIngredientLoop(string boundVarName, int L, string tupleTypeArgs, out ConcreteSyntaxTree collectionWriter, ConcreteSyntaxTree wr) {
      var okVar = idGenerator.FreshId("_ok");
      var iterVar = idGenerator.FreshId("_iter");
      wr.Write("for {0} := _dafny.Iterate(", iterVar);
      collectionWriter = wr.Fork();
      var wBody = wr.NewBlock(");;");
      wBody.WriteLine("{0}, {1} := {2}()", boundVarName, okVar, iterVar);
      wBody.WriteLine("if !{0} {{ break }}", okVar);
      return wBody;
    }

    // ----- Expressions -------------------------------------------------------------

    protected override void EmitNew(Type type, IToken tok, CallStmt initCall /*?*/, ConcreteSyntaxTree wr,
      ConcreteSyntaxTree wStmts) {
      var cl = ((UserDefinedType)type.NormalizeExpand()).ResolvedClass;
      Contract.Assert(cl != null);
      if (cl is TraitDecl { IsObjectTrait: true }) {
        wr.Write("_dafny.New_Object()");
      } else {
        wr.Write("{0}(", TypeName_Initializer(type, wr, tok));
        EmitTypeDescriptorsActuals(TypeArgumentInstantiation.ListFromClass(cl, type.TypeArgs), tok, wr);
        wr.Write(")");
      }
    }

    protected override bool DeterminesArrayTypeFromExampleElement => true;

    protected override void EmitNewArray(Type elementType, IToken tok, List<string> dimensions,
        bool mustInitialize, [CanBeNull] string exampleElement, ConcreteSyntaxTree wr, ConcreteSyntaxTree wStmts) {

      string sep;
      if (mustInitialize) {
        var initValue = DefaultValue(elementType, wr, tok, true);
        wr.Write("_dafny.NewArrayWithValue({0}", initValue);
        sep = ", ";
      } else if (exampleElement != null) {
        wr.Write("_dafny.NewArrayFromExample({0}, nil", exampleElement);
        sep = ", ";
      } else {
        wr.Write("_dafny.NewArray(");
        sep = "";
      }

      foreach (var dim in dimensions) {
        wr.Write($"{sep}{dim}");
        sep = ", ";
      }

      wr.Write(")");
    }

    protected override void EmitLiteralExpr(ConcreteSyntaxTree wr, LiteralExpr e) {
      if (e is StaticReceiverExpr) {
        wr.Write("{0}", TypeName_Companion(((UserDefinedType)e.Type).ResolvedClass, wr, e.tok));
      } else if (e.Value == null) {
        wr.Write("({0})(nil)", TypeName(e.Type, wr, e.tok));
      } else if (e.Value is bool) {
        wr.Write((bool)e.Value ? "true" : "false");
      } else if (e is CharLiteralExpr chrLit) {
        TrCharLiteral(chrLit, wr);
      } else if (e is StringLiteralExpr strLit) {
        TrStringLiteral(strLit, wr);
      } else if (AsNativeType(e.Type) is NativeType nt) {
        wr.Write("{0}({1})", GetNativeTypeName(nt), (BigInteger)e.Value);
      } else if (e.Value is BigInteger i) {
        EmitIntegerLiteral(i, wr);
      } else if (e.Value is BaseTypes.BigDec n) {
        var zeros = Repeat("0", Math.Abs(n.Exponent));
        string str;
        if (n.Exponent >= 0) {
          str = n.Mantissa + zeros;
        } else {
          str = n.Mantissa + "/1" + zeros;
        }
        wr.Write("_dafny.RealOfString(\"{0}\")", str);
      } else {
        Contract.Assert(false); throw new cce.UnreachableException();  // unexpected literal
      }
    }
    void EmitIntegerLiteral(BigInteger i, ConcreteSyntaxTree wr) {
      Contract.Requires(wr != null);
      if (i.IsZero) {
        wr.Write($"{HelperModulePrefix}Zero");
      } else if (i.IsOne) {
        wr.Write($"{HelperModulePrefix}One");
      } else if (long.MinValue <= i && i <= long.MaxValue) {
        wr.Write($"{HelperModulePrefix}IntOfInt64({i})");
      } else {
        wr.Write("_dafny.IntOfString(\"{0}\")", i);
      }
    }

    protected void TrCharLiteral(CharLiteralExpr chr, ConcreteSyntaxTree wr) {
      var v = (string)chr.Value;
      wr.Write($"{CharTypeName}(");
      // See comment in TrStringLiteral for why we can't just translate directly sometimes.
      if (!UnicodeCharEnabled && Util.MightContainNonAsciiCharacters(v, false)) {
        var c = Util.UnescapedCharacters(Options, v, false).Single();
        wr.Write($"{c}");
      } else {
        wr.Write("'{0}'", TranslateEscapes(v, isChar: true));
      }
      wr.Write(")");
    }

    protected override void TrStringLiteral(StringLiteralExpr str, ConcreteSyntaxTree wr) {
      Contract.Requires(str != null);
      Contract.Requires(wr != null);
      var s = (string)str.Value;
      if (UnicodeCharEnabled) {
        wr.Write($"_dafny.UnicodeSeqOfUtf8Bytes(");
        EmitStringLiteral(s, str.IsVerbatim, wr);
        wr.Write(")");
      } else {
        // When --unicode-char is false, it may not be possible to translate a Dafny string into a valid Go string,
        // since Go string literals have to be encodable in UTF-8,
        // but Dafny allows invalid sequences of surrogate characters.
        // In addition, _dafny.SeqOfString iterates over the runes in the Go string
        // rather than the equivalent UTF-16 code units.
        // That means in many cases we can't create a Dafny string value by emitting
        // _dafny.SeqOfString("..."), since there's no way to encode the right data in the Go string literal.
        // Instead, if any non-ascii characters might be present, just emit a sequence of the direct UTF-16 code units instead.
        if (Util.MightContainNonAsciiCharacters(s, false)) {
          wr.Write($"_dafny.SeqOfChars(");
          var comma = "";
          foreach (var c in Util.UnescapedCharacters(Options, s, str.IsVerbatim)) {
            wr.Write(comma);
            wr.Write($"{c}");
            comma = ", ";
          }

          wr.Write(")");
        } else {
          wr.Write($"{HelperModulePrefix}SeqOfString(");
          EmitStringLiteral(s, str.IsVerbatim, wr);
          wr.Write(")");
        }
      }
    }

    protected override void EmitStringLiteral(string str, bool isVerbatim, ConcreteSyntaxTree wr) {
      var n = str.Length;
      if (!isVerbatim) {
        wr.Write("\"{0}\"", TranslateEscapes(str, isChar: false));
      } else {
        wr.Write("\"");
        for (var i = 0; i < n; i++) {
          if (str[i] == '\"' && i + 1 < n && str[i + 1] == '\"') {
            wr.Write("\\\"");
            i++;
          } else if (str[i] == '\\') {
            wr.Write("\\\\");
          } else if (str[i] == '\n') {
            wr.Write("\\n");
          } else if (str[i] == '\r') {
            wr.Write("\\r");
          } else {
            wr.Write(str[i]);
          }
        }
        wr.Write("\"");
      }
    }

    private static string TranslateEscapes(string s, bool isChar) {
      if (isChar) {
        s = s.Replace("\\\"", "\"");
      } else {
        s = s.Replace("\\'", "'");
      }

      s = Util.ReplaceNullEscapesWithCharacterEscapes(s);

      s = Util.ExpandUnicodeEscapes(s, false);

      return s;
    }

    protected override ConcreteSyntaxTree EmitBitvectorTruncation(BitvectorType bvType, bool surroundByUnchecked, ConcreteSyntaxTree wr) {
      string literalSuffix = null;
      if (bvType.NativeType != null) {
        GetNativeInfo(bvType.NativeType.Sel, out _, out literalSuffix, out _);
      }

      if (bvType.NativeType == null) {
        wr.Write('(');
        var middle = wr.Fork();
        wr.Write(").Modulo(_dafny.One.Lsh(_dafny.IntOf({0})))", bvType.Width);
        return middle;
      } else if (bvType.NativeType.Bitwidth == bvType.Width) {
        // no truncation needed
        return wr;
      } else {
        wr.Write("((");
        var middle = wr.Fork();
        // print in hex, because that looks nice
        wr.Write(") & 0x{0:X}{1})", (1UL << bvType.Width) - 1, literalSuffix);
        return middle;
      }
    }

    protected override void EmitRotate(Expression e0, Expression e1, bool isRotateLeft, ConcreteSyntaxTree wr,
        bool inLetExprBody, ConcreteSyntaxTree wStmts, FCE_Arg_Translator tr) {
      bool needsCast = false;
      var nativeType = AsNativeType(e0.Type);
      if (nativeType != null) {
        GetNativeInfo(nativeType.Sel, out _, out _, out needsCast);
      }

      var bv = e0.Type.AsBitVectorType;
      if (bv.Width == 0) {
        tr(e0, wr, inLetExprBody, wStmts);
      } else {
        ConcreteSyntaxTree wFirstArg;
        if (bv.NativeType != null) {
          wr.Write("_dafny.{0}{1}(", isRotateLeft ? "Lrot" : "Rrot", Capitalize(GetNativeTypeName(bv.NativeType)));
          wFirstArg = wr.Fork();
          wr.Write(", ");
        } else {
          wr.Write('(');
          wFirstArg = wr.Fork();
          wr.Write(").{0}(", isRotateLeft ? "Lrot" : "Rrot");
        }
        wFirstArg.Append(Expr(e0, inLetExprBody, wStmts));
        wr.Append(Expr(e1, inLetExprBody, wStmts));
        wr.Write(", {0})", bv.Width);

        if (needsCast) {
          wr.Write(".Int64()");
        }
      }
    }

    protected override bool CompareZeroUsingSign(Type type) {
      return AsNativeType(type) == null;
    }

    protected override ConcreteSyntaxTree EmitSign(Type type, ConcreteSyntaxTree wr) {
      // This is only called when CompareZeroUsingSign returns true
      Contract.Assert(AsNativeType(type) == null);

      var w = wr.Fork();
      wr.Write(".Sign()");
      return w;
    }

    protected override void EmitEmptyTupleList(string tupleTypeArgs, ConcreteSyntaxTree wr) {
      wr.Write("_dafny.NewBuilder()");
    }

    protected override ConcreteSyntaxTree EmitAddTupleToList(string ingredients, string tupleTypeArgs, ConcreteSyntaxTree wr) {
      wr.Write("{0}.Add(_dafny.TupleOf(", ingredients);
      var wrTuple = wr.Fork();
      wr.WriteLine("))");
      return wrTuple;
    }

    protected override void EmitTupleSelect(string prefix, int i, ConcreteSyntaxTree wr) {
      wr.Write("(*({0}).IndexInt({1}))", prefix, i);
    }

    protected override string IdName(TopLevelDecl d) {
      return IdName((Declaration)d);
    }

    protected override string IdName(MemberDecl member) {
      return IdName((Declaration)member);
    }

    private string IdName(Declaration decl) {
      if (HasCapitalizationConflict(decl)) {
        // Don't use Go_ because Capitalize might use it and we know there's a conflict
        return "Go__" + decl.GetCompileName(Options);
      } else {
        return Capitalize(decl.GetCompileName(Options));
      }
    }

    protected override string PrefixForForcedCapitalization => "Go_";

    protected override string IdMemberName(MemberSelectExpr mse) {
      return Capitalize(mse.MemberName);
    }

    protected override string IdProtect(string name) {
      return PublicIdProtect(name);
    }
    public override string PublicIdProtect(string name) {
      Contract.Requires(name != null);

      switch (name) {
        // Keywords
        case "break":
        case "case":
        case "chan":
        case "const":
        case "continue":
        case "default":
        case "defer":
        case "else":
        case "fallthrough":
        case "for":
        case "func":
        case "go":
        case "goto":
        case "if":
        case "import":
        case "interface":
        case "map":
        case "package":
        case "range":
        case "return":
        case "select":
        case "struct":
        case "switch":
        case "type":
        case "var":

        // Built-in functions
        case "append":
        case "cap":
        case "close":
        case "complex":
        case "copy":
        case "delete":
        case "imag":
        case "len":
        case "make":
        case "new":
        case "panic":
        case "print":
        case "println":
        case "real":
        case "recover":

        case "String":
        case "Equals":
        case "EqualsGeneric":

        // Built-in types (can also be used as functions)
        case "bool":
        case "byte":
        case "complex64":
        case "complex128":
        case "error":
        case "float32":
        case "float64":
        case "int":
        case "int8":
        case "int16":
        case "int32":
        case "int64":
        case "rune":
        case "string":
        case "uint":
        case "uint8":
        case "uint16":
        case "uint32":
        case "uint64":
        case "uintptr":
          return name + "_";
        default:
          return name;
      }
    }

    protected override string FullTypeName(UserDefinedType udt, MemberDecl/*?*/ member = null) {
      return UserDefinedTypeName(udt, full: true, member: member);
    }

    private string UnqualifiedTypeName(UserDefinedType udt, MemberDecl/*?*/ member = null) {
      return UserDefinedTypeName(udt, full: false, member: member);
    }

    private string UserDefinedTypeName(UserDefinedType udt, bool full, MemberDecl/*?*/ member = null) {
      Contract.Requires(udt != null);
      if (udt is ArrowType) {
        return ArrowType.Arrow_FullCompileName;
      }
      var cl = udt.ResolvedClass;
      if (cl is TypeParameter) {
        return IdProtect(udt.GetCompileName(Options));
      } else {
        return UserDefinedTypeName(cl, full, member);
      }
    }

    private string UserDefinedTypeName(TopLevelDecl cl, bool full, MemberDecl/*?*/ member = null) {
      if (IsExternMemberOfExternModule(member, cl)) {
        // omit the default class name ("_default") in extern modules, when the class is used to qualify an extern member
        Contract.Assert(!cl.EnclosingModuleDefinition.IsDefaultModule);  // default module is not marked ":extern"
        return IdProtect(cl.EnclosingModuleDefinition.GetCompileName(Options));
      } else {
        if (cl.IsExtern(Options, out var qual, out _)) {
          // No need to take into account the second argument to extern, since
          // it'll already be cl.CompileName
          if (qual == null) {
            if (this.ModuleName == cl.EnclosingModuleDefinition.GetCompileName(Options)) {
              qual = "";
            } else {
              qual = cl.EnclosingModuleDefinition.GetCompileName(Options);
            }
          }
          // Don't use IdName since that'll capitalize, which is unhelpful for
          // built-in types
          return qual + (qual == "" ? "" : ".") + cl.GetCompileName(Options);
        } else if (!full || cl.EnclosingModuleDefinition.IsDefaultModule || this.ModuleName == cl.EnclosingModuleDefinition.GetCompileName(Options)) {
          return IdName(cl);
        } else {
          return cl.EnclosingModuleDefinition.GetCompileName(Options) + "." + IdName(cl);
        }
      }
    }

    private bool IsExternMemberOfExternModule(MemberDecl/*?*/ member, TopLevelDecl cl) {
      return cl is DefaultClassDecl && Attributes.Contains(cl.EnclosingModuleDefinition.Attributes, "extern") &&
             member != null && member.IsExtern(Options, out _, out _);
    }

    protected override void EmitThis(ConcreteSyntaxTree wr, bool callToInheritedMember) {
      wr.Write("_this");
    }

    protected override void EmitNull(Type type, ConcreteSyntaxTree wr) {
      if (type.IsIntegerType || type.IsBitVectorType || type.AsNewtype != null) {
        wr.Write("_dafny.NilInt");
      } else if (type.IsRealType) {
        wr.Write("_dafny.NilReal");
      } else {
        wr.Write("({0})(nil)", TypeName(type, wr, tok: null));
      }
    }

    protected override void EmitITE(Expression guard, Expression thn, Expression els, Type resultType, bool inLetExprBody,
        ConcreteSyntaxTree wr, ConcreteSyntaxTree wStmts) {
      wr.Write("(func () {0} {{ if ", TypeName(resultType, wr, null));
      wr.Append(Expr(guard, inLetExprBody, wStmts));
      wr.Write(" { return ");
      var wBranch = EmitCoercionIfNecessary(thn.Type, resultType, thn.tok, wr);
      wBranch.Append(Expr(thn, inLetExprBody, wStmts));
      wr.Write(" }; return ");
      wBranch = EmitCoercionIfNecessary(els.Type, resultType, thn.tok, wr);
      wBranch.Append(Expr(els, inLetExprBody, wStmts));
      wr.Write(" })() ");
    }

    protected override void EmitDatatypeValue(DatatypeValue dtv, string typeDescriptorArguments, string arguments, ConcreteSyntaxTree wr) {
      EmitDatatypeValue(dtv.Ctor.EnclosingDatatype, dtv.Ctor, dtv.IsCoCall, typeDescriptorArguments, arguments, wr);
    }

    void EmitDatatypeValue(DatatypeDecl dt, DatatypeCtor ctor, bool isCoCall, string typeDescriptorArguments, string arguments, ConcreteSyntaxTree wr) {
      var ctorName = ctor.GetCompileName(Options);
      var companionName = TypeName_Companion(dt, wr, dt.tok);

      var sep = typeDescriptorArguments.Length != 0 && arguments.Length != 0 ? ", " : "";
      if (dt is TupleTypeDecl) {
        wr.Write("_dafny.TupleOf({0})", arguments);
      } else if (!isCoCall) {
        // Ordinary constructor (that is, one that does not guard any co-recursive calls)
        // Generate: Companion_Dt_.CreateCtor(args)
        wr.Write($"{companionName}.{FormatDatatypeConstructorName(ctorName)}({typeDescriptorArguments}{sep}{arguments})");
      } else {
        // Co-recursive call
        // Generate:  Companion_Dt_.LazyDt(func () Dt => Companion_Dt_.CreateCtor(args))
        wr.Write("{0}.{1}({2}{3}func () {4} ", companionName, FormatLazyConstructorName(dt.GetCompileName(Options)),
          typeDescriptorArguments, sep,
          TypeName(UserDefinedType.FromTopLevelDecl(dt.tok, dt), wr, dt.tok));
        wr.Write("{{ return {0}.{1}({2}{3}{4}) }}", companionName, FormatDatatypeConstructorName(ctorName), typeDescriptorArguments, sep, arguments);
        wr.Write(')');
      }
    }

    protected override void GetSpecialFieldInfo(SpecialField.ID id, object idParam, Type receiverType, out string compiledName, out string preString, out string postString) {
      compiledName = "";
      preString = "";
      postString = "";
      switch (id) {
        case SpecialField.ID.UseIdParam:
          compiledName = IdProtect((string)idParam);
          break;
        case SpecialField.ID.ArrayLength:
        case SpecialField.ID.ArrayLengthInt:
          preString = "_dafny.ArrayLen(";
          postString = string.Format(", {0}){1}", idParam == null ? 0 : (int)idParam,
            id == SpecialField.ID.ArrayLengthInt ? ".Int()" : "");
          break;
        case SpecialField.ID.Floor:
          compiledName = "Int()";
          break;
        case SpecialField.ID.IsLimit:
          compiledName = "IsLimitOrd()";
          break;
        case SpecialField.ID.IsSucc:
          compiledName = "IsSuccOrd()";
          break;
        case SpecialField.ID.Offset:
          compiledName = "OrdOffset()";
          break;
        case SpecialField.ID.IsNat:
          compiledName = "IsNatOrd()";
          break;
        case SpecialField.ID.Keys:
          compiledName = "Keys()";
          break;
        case SpecialField.ID.Values:
          compiledName = "Values()";
          break;
        case SpecialField.ID.Items:
          compiledName = "Items()";
          break;
        case SpecialField.ID.Reads:
          compiledName = "_reads";
          break;
        case SpecialField.ID.Modifies:
          compiledName = "_modifies";
          break;
        case SpecialField.ID.New:
          compiledName = "_new";
          break;
        default:
          Contract.Assert(false); // unexpected ID
          break;
      }
    }

    protected override ILvalue EmitMemberSelect(Action<ConcreteSyntaxTree> obj, Type objType, MemberDecl member, List<TypeArgumentInstantiation> typeArgs, Dictionary<TypeParameter, Type> typeMap,
      Type expectedType, string/*?*/ additionalCustomParameter = null, bool internalAccess = false) {
      var memberStatus = DatatypeWrapperEraser.GetMemberStatus(Options, member);
      if (memberStatus == DatatypeWrapperEraser.MemberCompileStatus.Identity) {
        return SimpleLvalue(obj);
      } else if (memberStatus == DatatypeWrapperEraser.MemberCompileStatus.AlwaysTrue) {
        return SimpleLvalue(w => w.Write("true"));
      } else if (member is DatatypeDestructor dtor) {
        return SimpleLvalue(wr => {
          wr = EmitCoercionIfNecessary(dtor.Type, expectedType, Token.NoToken, wr);
          if (dtor.EnclosingClass is TupleTypeDecl) {
            Contract.Assert(dtor.CorrespondingFormals.Count == 1);
            var formal = dtor.CorrespondingFormals[0];
            wr.Write("(*(");
            obj(wr);
            wr.Write(").IndexInt({0}))", formal.NameForCompilation);
          } else {
            obj(wr);
            wr.Write(".{0}()", FormatDatatypeDestructorName(dtor.GetCompileName(Options)));
          }
        });
      } else if (member is SpecialField sf && sf.SpecialId != SpecialField.ID.UseIdParam) {
        return SimpleLvalue(wr => {
          wr = EmitCoercionIfNecessary(sf.Type, expectedType, Token.NoToken, wr);
          obj(wr);
          GetSpecialFieldInfo(sf.SpecialId, sf.IdParam, objType, out var compiledName, out _, out _);
          if (compiledName.Length != 0) {
            wr.Write(".{0}", Capitalize(compiledName));
          } else {
            // this member selection is handled by some kind of enclosing function call, so nothing to do here
          }
        });
      } else if (member is SpecialField sf2 && sf2.SpecialId == SpecialField.ID.UseIdParam && sf2.IdParam is string fieldName && fieldName.StartsWith("is_")) {
        // sf2 is needed here only because the scope rules for these pattern matches are asinine: sf is *still in scope* but it's useless because it may not have been assigned to!
        return SimpleLvalue(wr => {
          wr = EmitCoercionIfNecessary(sf2.Type, expectedType, Token.NoToken, wr);
          obj(wr);
          // FIXME This is a pretty awful string hack.
          wr.Write(".{0}()", FormatDatatypeConstructorCheckName(fieldName.Substring(3)));
        });
      } else if (member is Function fn) {
        typeArgs = typeArgs.Where(ta => NeedsTypeDescriptor(ta.Formal)).ToList();
        if (typeArgs.Count == 0 && additionalCustomParameter == null) {
          var lvalue = SuffixLvalue(obj, ".{0}", IdName(member));
          return CoercedLvalue(lvalue, fn.GetMemberType((ArrowTypeDecl)expectedType.AsArrowType.ResolvedClass), expectedType);
        } else {
          // We need an eta conversion to adjust for the difference in arity.
          // func (a0 T0, a1 T1, ...) ResultType { return obj.F(rtd0, rtd1, ..., a0, a1, ...); }
          // Start by writing to the suffix:  F(rtd0, rtd1, ...
          var suffixWr = new ConcreteSyntaxTree();
          suffixWr.Write(IdName(member));
          suffixWr.Write("(");
          var suffixSep = "";
          EmitTypeDescriptorsActuals(ForTypeDescriptors(typeArgs, member.EnclosingClass, member, false), fn.tok, suffixWr, ref suffixSep);
          if (additionalCustomParameter != null) {
            suffixWr.Write("{0}{1}", suffixSep, additionalCustomParameter);
            suffixSep = ", ";
          }
          // Write the prefix and the rest of the suffix
          var prefixWr = new ConcreteSyntaxTree();
          var prefixSep = "";
          prefixWr.Write("func (");
          foreach (var arg in fn.Formals) {
            if (!arg.IsGhost) {
              var name = idGenerator.FreshId("_eta");
              var ty = arg.Type.Subst(typeMap);
              prefixWr.Write($"{prefixSep}{name} {TypeName(ty, prefixWr, arg.tok)}");
              suffixWr.Write("{0}{1}", suffixSep, name);
              suffixSep = ", ";
              prefixSep = ", ";
            }
          }
          var resultType = fn.ResultType.Subst(typeMap);
          prefixWr.Write(") {0} {{ return ", TypeName(resultType, prefixWr, fn.tok));
          suffixWr.Write(")");
          var suffix = suffixWr.ToString();
          return EnclosedLvalue(
            prefixWr.ToString(),
            wr => {
              var wCall = EmitCoercionIfNecessary(fn.ResultType, resultType, Token.NoToken, wr: wr);
              obj(wCall);
              wCall.Write(".");
              wCall.Write(suffix);
              wr.Write("; }");
            },
            "");
        }
      } else {
        var field = (Field)member;
        ILvalue lvalue;
        if (member.IsStatic) {
          lvalue = SimpleLvalue(w => {
            w.Write("{0}.{1}(", TypeName_Companion(objType, w, member.tok, member), IdName(member));
            EmitTypeDescriptorsActuals(ForTypeDescriptors(typeArgs, member.EnclosingClass, member, false), member.tok, w);
            w.Write(")");
          });
        } else if (NeedsCustomReceiver(member) && !(member.EnclosingClass is TraitDecl)) {
          // instance const in a newtype
          Contract.Assert(typeArgs.Count == 0);
          lvalue = SimpleLvalue(w => {
            w.Write("{0}.{1}(", TypeName_Companion(objType, w, member.tok, member), IdName(member));
            obj(w);
            w.Write(")");
          });
        } else if (internalAccess && (member is ConstantField || member.EnclosingClass is TraitDecl)) {
          lvalue = SuffixLvalue(obj, $"._{member.GetCompileName(Options)}");
        } else if (internalAccess) {
          lvalue = SuffixLvalue(obj, $".{IdName(member)}");
        } else if (member is ConstantField) {
          lvalue = SimpleLvalue(w => {
            obj(w);
            w.Write(".{0}(", IdName(member));
            EmitTypeDescriptorsActuals(ForTypeDescriptors(typeArgs, member.EnclosingClass, member, false), member.tok, w);
            w.Write(")");
          });
        } else if (member.EnclosingClass is TraitDecl) {
          lvalue = GetterSetterLvalue(obj, IdName(member), $"{IdName(member)}_set_");
        } else {
          lvalue = SuffixLvalue(obj, $".{IdName(member)}");
        }
        return CoercedLvalue(lvalue, field.Type, expectedType);
      }
    }

    protected override string ArrayIndexToNativeInt(string s, Type type) {
      var nt = AsNativeType(type);
      if (nt == null) {
        return $"({s}).Int()";
      } else {
        return $"int({s})";
      }
    }

    protected override ConcreteSyntaxTree ExprToInt(Type fromType, ConcreteSyntaxTree wr) {
      if (AsNativeType(fromType) == null) {
        return wr;
      }
      wr.Write("_dafny.IntOfAny");
      return wr.ForkInParens();
    }

    /// <summary>
    /// Emit to "wr" a call
    ///     _dafny.ArrayGet( <<wArray>>, <<wArguments>> )        // if isGet
    /// or
    ///     _dafny.ArraySet( <<wArray>>, <<wArguments>> )        // if !isGet
    /// and return (wArray, wArguments). Optimize these calls based on "dimensionCount" and "elementType".
    /// "elementType" is allowed to be "null", which says to not specialize based on the element type.
    /// </summary>
    private (ConcreteSyntaxTree wArray, ConcreteSyntaxTree wArguments) CallArrayGetOrSet(bool isGet,
      int dimensionCount, [CanBeNull] Type elementType, ConcreteSyntaxTree wr) {

      var typeSpecialization = "";
      if (dimensionCount == 1 && elementType != null) {
        if (elementType.IsCharType) {
          typeSpecialization = CharTypeNameProper;
        } else {
          var nt = AsNativeType(elementType);
          if (nt != null && nt.Sel == NativeType.Selection.Byte) {
            typeSpecialization = "Byte";
          }
        }
      }
      if (isGet && typeSpecialization == "") {
        wr = EmitCoercionIfNecessary(null, elementType, Token.NoToken, wr);
      }

      ConcreteSyntaxTree wArray;
      if (dimensionCount != 1) {
        // use a general call, which uses a varargs for the indices
        wr.Write(isGet ? "_dafny.ArrayGet(" : "_dafny.ArraySet(");
        wArray = wr.Fork();
        wr.Write(", ");
      } else {
        // specialize to a call with exactly one index argument
        wArray = wr.ForkInParens();
        wr.Write($"{(isGet ? ".ArrayGet1" : ".ArraySet1")}{typeSpecialization}(");
      }
      var wArguments = wr.Fork();
      wr.Write(")");
      return (wArray, wArguments);
    }

    protected override ConcreteSyntaxTree EmitArraySelect(List<string> indices, Type elmtType, ConcreteSyntaxTree wr) {
      // Note, the indices are formulated in the native array-index type.
      var (wArray, wArguments) = CallArrayGetOrSet(true, indices.Count, elmtType, wr);
      wArguments.Write(indices.Comma(s => s));
      return wArray;
    }

    protected override ConcreteSyntaxTree EmitArraySelect(List<Expression> indices, Type elmtType, bool inLetExprBody,
        ConcreteSyntaxTree wr, ConcreteSyntaxTree wStmts) {
      Contract.Assert(indices != null && 1 <= indices.Count);  // follows from precondition
      var (wArray, wArguments) = CallArrayGetOrSet(true, indices.Count, elmtType, wr);
      wArguments.Write(indices.Comma(index => {
        var idx = Expr(index, inLetExprBody, wStmts).ToString();
        return ArrayIndexToNativeInt(idx, index.Type);
      }));
      return wArray;
    }

    protected override (ConcreteSyntaxTree/*array*/, ConcreteSyntaxTree/*rhs*/) EmitArrayUpdate(List<string> indices, Type elementType, ConcreteSyntaxTree wr) {
      var (wArray, wArguments) = CallArrayGetOrSet(false, indices.Count, elementType, wr);
      var wRhs = wArguments.Fork();
      wArguments.Write(", {0}", indices.Comma(s => s));
      return (wArray, wRhs);
    }

    protected override string ArrayIndexToInt(string arrayIndex) => $"_dafny.IntOf({arrayIndex})";

    protected override void EmitExprAsNativeInt(Expression expr, bool inLetExprBody, ConcreteSyntaxTree wr, ConcreteSyntaxTree wStmts) {
      if (expr is LiteralExpr lit) {
        wr.Write(lit.Value.ToString());
      } else {
        TrParenExpr(expr, wr, inLetExprBody, wStmts);
        if (AsNativeType(expr.Type) == null) {
          wr.Write(".Int()");
        }
      }
    }

    protected override ConcreteSyntaxTree ExprAsSizeT(Expression expr, bool inLetExprBody, ConcreteSyntaxTree wStmts) {
      var wr = new ConcreteSyntaxTree();
      TrExprToSizeT(expr, inLetExprBody, wr, wStmts);
      return wr;
    }

    protected void TrExprToSizeT(Expression expr, bool inLetExprBody, ConcreteSyntaxTree wr, ConcreteSyntaxTree wStmts) {
      if (expr is LiteralExpr lit) {
        wr.Write(lit.Value.ToString());
      } else {
        if (AsNativeType(expr.Type) == null) {
          TrParenExpr(expr, wr, inLetExprBody, wStmts);
          wr.Write(".Uint32()");
        } else {
          wr.Write("uint32(");
          wr.Append(Expr(expr, inLetExprBody, wStmts));
          wr.Write(")");
        }
      }
    }

    protected override void EmitIndexCollectionSelect(CollectionType collectionType, ConcreteSyntaxTree wr,
      ConcreteSyntaxTree wSource, ConcreteSyntaxTree wIndex) {
      if (collectionType is SeqType) {
        wr.Write($"({wSource}).Select({wIndex})");
      } else if (collectionType is MultiSetType) {
        wr.Write($"({wSource}).Multiplicity({wIndex})");
      } else {
        Contract.Assert(collectionType is MapType);
        wr.Write($"({wSource}).Get({wIndex})");
      }
    }

    protected override void EmitIndexCollectionUpdate(CollectionType collectionType, ConcreteSyntaxTree wr, ConcreteSyntaxTree wSource, ConcreteSyntaxTree wIndex,
      ConcreteSyntaxTree wValue) {
      if (collectionType is SeqType) {
        wr.Write($"{DafnySequenceCompanion}.Update({wSource}, {wIndex}, {wValue})");
      } else {
        Contract.Assert(collectionType is MultiSetType or MapType);
        wr.Write($"({wSource}).Update({wIndex}, {wValue})");
      }
    }

    protected override void EmitIndexCollectionUpdateNativeIndex(Type sourceType, out ConcreteSyntaxTree wSource, out ConcreteSyntaxTree wIndex, out ConcreteSyntaxTree wValue, ConcreteSyntaxTree wr) {
      if (sourceType.IsArrayType) {
        (wSource, var wArguments) = CallArrayGetOrSet(false, 1, null, wr);
        wValue = wArguments.Fork();
        wArguments.Write(", ");
        wIndex = wArguments.Fork();
      } else {
        wSource = wr.ForkInParens();
        wr.Write(".UpdateInt(");
        wIndex = wr.Fork();
        wr.Write(", ");
        wValue = wr.Fork();
        wr.Write(")");
      }
    }

    protected override void EmitSeqSelectRange(Expression source, Expression lo /*?*/, Expression hi /*?*/,
        bool fromArray, bool inLetExprBody, ConcreteSyntaxTree wr, ConcreteSyntaxTree wStmts) {
      if (fromArray) {
        wr.Write("_dafny.ArrayRangeToSeq(");
        wr.Append(Expr(source, inLetExprBody, wStmts));
        wr.Write(", ");

        if (lo == null) {
          wr.Write("_dafny.NilInt");
        } else {
          TrExprToBigInt(lo, wr, inLetExprBody);
        }

        wr.Write(", ");

        if (hi == null) {
          wr.Write("_dafny.NilInt");
        } else {
          TrExprToBigInt(hi, wr, inLetExprBody);
        }

        wr.Write(")");
      } else {
        TrParenExpr(source, wr, inLetExprBody, wStmts);

        if (lo == null) {
          if (hi == null) {
            return;
          }

          wr.Write(".Take(");
          TrExprToSizeT(hi, inLetExprBody, wr, wStmts);
          wr.Write(")");
        } else {
          if (hi == null) {
            wr.Write(".Drop(");
            TrExprToSizeT(lo, inLetExprBody, wr, wStmts);
            wr.Write(")");
          } else {
            wr.Write(".Subsequence(");
            TrExprToSizeT(lo, inLetExprBody, wr, wStmts);
            wr.Write(", ");
            TrExprToSizeT(hi, inLetExprBody, wr, wStmts);
            wr.Write(")");
          }
        }
      }
    }

    void TrExprToBigInt(Expression e, ConcreteSyntaxTree wr, bool inLetExprBody) {
      var wStmts = wr.Fork();
      var nativeType = AsNativeType(e.Type);
      if (nativeType != null) {
        switch (nativeType.Sel) {
          case NativeType.Selection.Byte:
            wr.Write("_dafny.IntOfUint8(");
            break;
          case NativeType.Selection.UShort:
            wr.Write("_dafny.IntOfUint16(");
            break;
          case NativeType.Selection.UInt:
            wr.Write("_dafny.IntOfUint32(");
            break;
          case NativeType.Selection.ULong:
            wr.Write("_dafny.IntOfUint64(");
            break;
          case NativeType.Selection.SByte:
            wr.Write("_dafny.IntOfInt8(");
            break;
          case NativeType.Selection.Short:
            wr.Write("_dafny.IntOfInt16(");
            break;
          case NativeType.Selection.Int:
            wr.Write("_dafny.IntOfInt32(");
            break;
          case NativeType.Selection.Long:
            wr.Write($"{HelperModulePrefix}IntOfInt64(");
            break;
          default:
            throw new cce.UnreachableException();  // unexpected nativeType.Selection value
        }
      }

      TrParenExpr(e, wr, inLetExprBody, wStmts);

      if (nativeType != null) {
        wr.Write(")");
      }
    }

    protected override void EmitSeqConstructionExpr(SeqConstructionExpr expr, bool inLetExprBody, ConcreteSyntaxTree wr, ConcreteSyntaxTree wStmts) {
      wr.Write($"{HelperModulePrefix}SeqCreate(");
      TrExprToSizeT(expr.N, inLetExprBody, wr, wStmts);
      wr.Write(", ");
      var fromType = (ArrowType)expr.Initializer.Type.NormalizeExpand();
      var atd = (ArrowTypeDecl)fromType.ResolvedClass;
      var tParam = new UserDefinedType(expr.tok, new TypeParameter(expr.RangeToken, new Name("X"), TypeParameter.TPVarianceSyntax.NonVariant_Strict));
      var toType = new ArrowType(expr.tok, atd, new List<Type>() { Type.Int }, tParam);
      var initWr = EmitCoercionIfNecessary(fromType, toType, expr.tok, wr);
      initWr.Append(Expr(expr.Initializer, inLetExprBody, wStmts));
      wr.Write(")");
      if (fromType.Result.IsCharType && !UnicodeCharEnabled) {
        // Tag this sequence as being a string at runtime,
        // but only if --unicode-char is false.
        // See "Printing strings and characters" in docs/Compilation/StringsAndChars.md.
        wr.Write(".SetString()");
      }
    }

    protected override void EmitMultiSetFormingExpr(MultiSetFormingExpr expr, bool inLetExprBody, ConcreteSyntaxTree wr, ConcreteSyntaxTree wStmts) {
      var eeType = expr.E.Type.NormalizeExpand();
      if (eeType is SeqType) {
        TrParenExpr("_dafny.MultiSetFromSeq", expr.E, wr, inLetExprBody, wStmts);
      } else if (eeType is SetType) {
        TrParenExpr("_dafny.MultiSetFromSet", expr.E, wr, inLetExprBody, wStmts);
      } else {
        Contract.Assert(false); throw new cce.UnreachableException();
      }
    }

    protected override void EmitApplyExpr(Type functionType, IToken tok, Expression function, List<Expression> arguments,
        bool inLetExprBody, ConcreteSyntaxTree wr, ConcreteSyntaxTree wStmts) {
      TrParenExpr(function, wr, inLetExprBody, wStmts);
      TrExprList(arguments, wr, inLetExprBody, wStmts);
    }

    protected override ConcreteSyntaxTree EmitBetaRedex(List<string> boundVars, List<Expression> arguments,
      List<Type> boundTypes, Type type, IToken tok, bool inLetExprBody, ConcreteSyntaxTree wr,
      ref ConcreteSyntaxTree wStmts) {
      Contract.Assert(boundVars.Count == boundTypes.Count);
      wr.Write("(func (");
      for (int i = 0; i < boundVars.Count; i++) {
        if (i > 0) {
          wr.Write(", ");
        }
        wr.Write("{0} {1}", boundVars[i], TypeName(boundTypes[i], wr, tok));
      }

      wr.Write(") {0}", TypeName(type, wr, tok));
      var wLambdaBody = wr.NewBigExprBlock("", ")");
      var w = EmitReturnExpr(wLambdaBody);
      TrExprList(arguments, wr, inLetExprBody, wStmts);
      return w;
    }

    protected override void EmitConstructorCheck(string source, DatatypeCtor ctor, ConcreteSyntaxTree wr) {
      wr.Write("{0}.{1}()", source, FormatDatatypeConstructorCheckName(ctor.GetCompileName(Options)));
    }

    protected override void EmitDestructor(string source, Formal dtor, int formalNonGhostIndex, DatatypeCtor ctor, List<Type> typeArgs, Type bvType, ConcreteSyntaxTree wr) {
      if (DatatypeWrapperEraser.IsErasableDatatypeWrapper(Options, ctor.EnclosingDatatype, out var coreDtor)) {
        Contract.Assert(coreDtor.CorrespondingFormals.Count == 1);
        Contract.Assert(dtor == coreDtor.CorrespondingFormals[0]); // any other destructor is a ghost
        wr.Write(source);
      } else if (ctor.EnclosingDatatype is TupleTypeDecl tupleTypeDecl) {
        Contract.Assert(tupleTypeDecl.NonGhostDims != 1); // such a tuple is an erasable-wrapper type, handled above
        wr.Write("(*({0}).IndexInt({1})).({2})", source, formalNonGhostIndex, TypeName(typeArgs[formalNonGhostIndex], wr, Token.NoToken));
      } else {
        var dtorName = DatatypeFieldName(dtor, formalNonGhostIndex);
<<<<<<< HEAD
        wr = EmitCoercionIfNecessary(@from: dtor.Type, to: bvType, tok: dtor.tok, wr: wr);
=======
        wr = EmitCoercionIfNecessary(from: dtor.Type, to: bvType, tok: dtor.tok, wr: wr);
>>>>>>> 53eff875
        wr.Write("{0}.Get_().({1}).{2}", source, TypeName_Constructor(ctor, wr), dtorName);
      }
    }

    protected override ConcreteSyntaxTree CreateLambda(List<Type> inTypes, IToken tok, List<string> inNames,
      Type resultType, ConcreteSyntaxTree wr, ConcreteSyntaxTree wStmts, bool untyped = false) {
      wr.Write("func (");
      Contract.Assert(inTypes.Count == inNames.Count);  // guaranteed by precondition
      for (var i = 0; i < inNames.Count; i++) {
        wr.Write("{0}{1} {2}", i == 0 ? "" : ", ", inNames[i], TypeName(inTypes[i], wr, tok));
      }
      var w = wr.NewExprBlock(") {0}", TypeName(resultType, wr, tok));
      return w;
    }

    protected override void CreateIIFE(string bvName, Type bvType, IToken bvTok, Type bodyType, IToken bodyTok,
      ConcreteSyntaxTree wr, ref ConcreteSyntaxTree wStmts, out ConcreteSyntaxTree wrRhs, out ConcreteSyntaxTree wrBody) {
      var w = wr.NewExprBlock("func ({0} {1}) {2}", bvName, TypeName(bvType, wr, bvTok), TypeName(bodyType, wr, bodyTok));
      wStmts = w.Fork();
      w.Write("return ");
      wrBody = w.Fork();
      w.WriteLine();
      wr.Write('(');
      wrRhs = wr.Fork();
      wr.Write(')');
    }

    protected override ConcreteSyntaxTree CreateIIFE0(Type resultType, IToken resultTok, ConcreteSyntaxTree wr,
      ConcreteSyntaxTree wStmts) {
      var w = wr.NewBigExprBlock("func () " + TypeName(resultType, wr, resultTok), "()");
      return w;
    }

    protected override ConcreteSyntaxTree CreateIIFE1(int source, Type resultType, IToken resultTok, string bvName,
        ConcreteSyntaxTree wr, ConcreteSyntaxTree wStmts) {
      var w = wr.NewExprBlock("func ({0} int) {1}", bvName, TypeName(resultType, wr, resultTok));
      wr.Write("({0})", source);
      return w;
    }

    protected override void EmitUnaryExpr(ResolvedUnaryOp op, Expression expr, bool inLetExprBody, ConcreteSyntaxTree wr, ConcreteSyntaxTree wStmts) {
      switch (op) {
        case ResolvedUnaryOp.BoolNot:
          TrParenExpr("!", expr, wr, inLetExprBody, wStmts);
          break;
        case ResolvedUnaryOp.BitwiseNot:
          if (AsNativeType(expr.Type) != null) {
            wr.Write("^ ");
            TrParenExpr(expr, wr, inLetExprBody, wStmts);
          } else {
            TrParenExpr(expr, wr, inLetExprBody, wStmts);
            wr.Write(".Not()");
          }
          break;
        case ResolvedUnaryOp.Cardinality:
          if (expr.Type.AsSeqType != null) {
            wr.Write($"{HelperModulePrefix}IntOfUint32(");
            TrParenExpr(expr, wr, inLetExprBody, wStmts);
            wr.Write(".Cardinality())");
          } else {
            TrParenExpr(expr, wr, inLetExprBody, wStmts);
            wr.Write(".Cardinality()");
          }

          break;
        default:
          Contract.Assert(false); throw new cce.UnreachableException();  // unexpected unary expression
      }
    }

    private bool IsDirectlyComparable(Type t) {
      Contract.Requires(t != null);
      return t.IsBoolType || t.IsCharType || AsNativeType(t) != null || t.IsArrayType ||
             t.NormalizeExpand() is UserDefinedType { ResolvedClass: ClassDecl };
    }

    private bool IsOrderedByCmp(Type t) {
      return t.IsIntegerType || t.IsRealType || t.IsBigOrdinalType || (t.IsBitVectorType && t.AsBitVectorType.NativeType == null) || (t.AsNewtype is NewtypeDecl nt && nt.NativeType == null);
    }

    private bool IsComparedByEquals(Type t) {
      return t.IsIndDatatype || t.NormalizeExpand() is CollectionType;
    }

    protected override void CompileBinOp(BinaryExpr.ResolvedOpcode op,
      Expression e0, Expression e1, IToken tok, Type resultType,
      out string opString,
      out string preOpString,
      out string postOpString,
      out string callString,
      out string staticCallString,
      out bool reverseArguments,
      out bool truncateResult,
      out bool convertE1ToInt,
      out bool coerceE1,
      out bool convertE1ToFatPointer,
      ConcreteSyntaxTree errorWr) {

      opString = null;
      preOpString = "";
      postOpString = "";
      callString = null;
      staticCallString = null;
      reverseArguments = false;
      truncateResult = false;
      convertE1ToInt = false;
      coerceE1 = false;
      convertE1ToFatPointer = false;

      switch (op) {
        case BinaryExpr.ResolvedOpcode.BitwiseAnd:
          if (AsNativeType(resultType) != null) {
            opString = "&";
          } else {
            callString = "And";
          }
          break;
        case BinaryExpr.ResolvedOpcode.BitwiseOr:
          if (AsNativeType(resultType) != null) {
            opString = "|";
          } else {
            callString = "Or";
          }
          break;
        case BinaryExpr.ResolvedOpcode.BitwiseXor:
          if (AsNativeType(resultType) != null) {
            opString = "^";
          } else {
            callString = "Xor";
          }
          break;

        case BinaryExpr.ResolvedOpcode.EqCommon: {
            var eqType = DatatypeWrapperEraser.SimplifyType(Options, e0.Type);
            if (!EqualsUpToParameters(eqType, DatatypeWrapperEraser.SimplifyType(Options, e1.Type))) {
              staticCallString = $"{HelperModulePrefix}AreEqual";
            } else if (IsOrderedByCmp(eqType)) {
              callString = "Cmp";
              postOpString = " == 0";
            } else if (IsComparedByEquals(eqType)) {
              callString = "Equals";
            } else if (IsDirectlyComparable(eqType)) {
              opString = "==";
            } else {
              staticCallString = $"{HelperModulePrefix}AreEqual";
            }
            break;
          }
        case BinaryExpr.ResolvedOpcode.NeqCommon: {
            var eqType = DatatypeWrapperEraser.SimplifyType(Options, e0.Type);
            if (!EqualsUpToParameters(eqType, DatatypeWrapperEraser.SimplifyType(Options, e1.Type))) {
              preOpString = "!";
              staticCallString = $"{HelperModulePrefix}AreEqual";
            } else if (IsDirectlyComparable(eqType)) {
              opString = "!=";
              postOpString = "/* dircomp */";
            } else if (IsOrderedByCmp(eqType)) {
              callString = "Cmp";
              postOpString = " != 0";
            } else if (IsComparedByEquals(eqType)) {
              preOpString = "!";
              callString = "Equals";
            } else {
              preOpString = "!";
              staticCallString = $"{HelperModulePrefix}AreEqual";
            }
            break;
          }

        case BinaryExpr.ResolvedOpcode.Lt:
          if (IsOrderedByCmp(e0.Type)) {
            callString = "Cmp";
            postOpString = " < 0";
          } else {
            opString = "<";
          }
          break;
        case BinaryExpr.ResolvedOpcode.Le:
          if (IsOrderedByCmp(e0.Type)) {
            callString = "Cmp";
            postOpString = " <= 0";
          } else {
            opString = "<=";
          }
          break;
        case BinaryExpr.ResolvedOpcode.Ge:
          if (IsOrderedByCmp(e0.Type)) {
            callString = "Cmp";
            postOpString = " >= 0";
          } else {
            opString = ">=";
          }
          break;
        case BinaryExpr.ResolvedOpcode.Gt:
          if (IsOrderedByCmp(e0.Type)) {
            callString = "Cmp";
            postOpString = " > 0";
          } else {
            opString = ">";
          }
          break;
        case BinaryExpr.ResolvedOpcode.LeftShift:
          if (resultType.IsBitVectorType) {
            truncateResult = true;
          }
          if (AsNativeType(resultType) != null) {
            opString = "<<";
            if (AsNativeType(e1.Type) == null) {
              postOpString = ".Uint64()";
            }
          } else {
            if (AsNativeType(e1.Type) != null) {
              callString = "Lsh(_dafny.IntOfUint64(uint64";
              postOpString = "))";
            } else {
              callString = "Lsh";
            }
          }
          break;
        case BinaryExpr.ResolvedOpcode.RightShift:
          if (AsNativeType(resultType) != null) {
            opString = ">>";
            if (AsNativeType(e1.Type) == null) {
              postOpString = ".Uint64()";
            }
          } else {
            if (AsNativeType(e1.Type) != null) {
              callString = "Rsh(_dafny.IntOfUint64(uint64";
              postOpString = "))";
            } else {
              callString = "Rsh";
            }
          }
          break;
        case BinaryExpr.ResolvedOpcode.Add:
          if (resultType.IsBitVectorType) {
            truncateResult = true;
          }
          if (resultType.IsCharType || AsNativeType(resultType) != null) {
            opString = "+";
          } else {
            callString = "Plus";
          }
          break;
        case BinaryExpr.ResolvedOpcode.Sub:
          if (resultType.IsBitVectorType) {
            truncateResult = true;
          }
          if (AsNativeType(resultType) != null) {
            if (AsNativeType(resultType).LowerBound == BigInteger.Zero) {
              // Go is a PITA about subtracting unsigned integers---it complains
              // if they're constant and the substraction underflows.  Hiding
              // one of the arguments behind a thunk is kind of hideous but
              // it does prevent constant folding.
              opString = string.Format("- (func () {0} {{ return ", GetNativeTypeName(AsNativeType(resultType)));
              postOpString = " })()";
            } else {
              opString = "-";
            }
          } else if (resultType.IsCharType) {
            opString = "-";
          } else {
            callString = "Minus";
          }
          break;
        case BinaryExpr.ResolvedOpcode.Mul:
          if (resultType.IsBitVectorType) {
            truncateResult = true;
          }
          if (AsNativeType(resultType) != null) {
            opString = "*";
          } else {
            callString = "Times";
          }
          break;
        case BinaryExpr.ResolvedOpcode.Div:
          if (AsNativeType(resultType) != null) {
            var nt = AsNativeType(resultType);
            if (nt.LowerBound < BigInteger.Zero) {
              // Want Euclidean division for signed types
              staticCallString = "_dafny.Div" + Capitalize(GetNativeTypeName(AsNativeType(resultType)));
            } else {
              // Native division is fine for unsigned
              opString = "/";
            }
          } else {
            callString = "DivBy";
          }
          break;
        case BinaryExpr.ResolvedOpcode.Mod:
          if (AsNativeType(resultType) != null) {
            var nt = AsNativeType(resultType);
            if (nt.LowerBound < BigInteger.Zero) {
              // Want Euclidean division for signed types
              staticCallString = "_dafny.Mod" + Capitalize(GetNativeTypeName(AsNativeType(resultType)));
            } else {
              // Native division is fine for unsigned
              opString = "%";
            }
          } else {
            callString = "Modulo";
          }
          break;
        case BinaryExpr.ResolvedOpcode.SetEq:
        case BinaryExpr.ResolvedOpcode.MultiSetEq:
        case BinaryExpr.ResolvedOpcode.MapEq:
          callString = "Equals"; break;
        case BinaryExpr.ResolvedOpcode.SeqEq:
          staticCallString = $"{DafnySequenceCompanion}.Equal"; break;
        case BinaryExpr.ResolvedOpcode.ProperSubset:
        case BinaryExpr.ResolvedOpcode.ProperMultiSubset:
          callString = "IsProperSubsetOf"; break;
        case BinaryExpr.ResolvedOpcode.Subset:
        case BinaryExpr.ResolvedOpcode.MultiSubset:
          callString = "IsSubsetOf"; break;
        case BinaryExpr.ResolvedOpcode.Disjoint:
        case BinaryExpr.ResolvedOpcode.MultiSetDisjoint:
          callString = "IsDisjointFrom"; break;
        case BinaryExpr.ResolvedOpcode.InSet:
        case BinaryExpr.ResolvedOpcode.InMultiSet:
        case BinaryExpr.ResolvedOpcode.InMap:
          convertE1ToFatPointer = true;
          callString = "Contains"; reverseArguments = true; break;
        case BinaryExpr.ResolvedOpcode.Union:
        case BinaryExpr.ResolvedOpcode.MultiSetUnion:
          callString = "Union"; break;
        case BinaryExpr.ResolvedOpcode.MapMerge:
          callString = "Merge"; break;
        case BinaryExpr.ResolvedOpcode.Intersection:
        case BinaryExpr.ResolvedOpcode.MultiSetIntersection:
          callString = "Intersection"; break;
        case BinaryExpr.ResolvedOpcode.SetDifference:
        case BinaryExpr.ResolvedOpcode.MultiSetDifference:
          callString = "Difference"; break;
        case BinaryExpr.ResolvedOpcode.MapSubtraction:
          callString = "Subtract"; break;

        case BinaryExpr.ResolvedOpcode.ProperPrefix:
          staticCallString = $"{DafnySequenceCompanion}.IsProperPrefixOf"; break;
        case BinaryExpr.ResolvedOpcode.Prefix:
          staticCallString = $"{DafnySequenceCompanion}.IsPrefixOf"; break;
        case BinaryExpr.ResolvedOpcode.Concat:
          staticCallString = $"{DafnySequenceCompanion}.Concatenate"; break;
        case BinaryExpr.ResolvedOpcode.InSeq:
          convertE1ToFatPointer = true;
          staticCallString = $"{DafnySequenceCompanion}.Contains"; reverseArguments = true; break;

        default:
          base.CompileBinOp(op, e0, e1, tok, resultType,
            out opString, out preOpString, out postOpString, out callString, out staticCallString, out reverseArguments, out truncateResult, out convertE1ToInt, out coerceE1,
            out convertE1ToFatPointer, errorWr);
          break;
      }
    }

    protected override void EmitIsZero(string varName, ConcreteSyntaxTree wr) {
      wr.Write("{0}.Cmp(_dafny.Zero) == 0", varName);
    }

    protected override void EmitConversionExpr(ConversionExpr e, bool inLetExprBody, ConcreteSyntaxTree wr, ConcreteSyntaxTree wStmts) {
      if (e.ToType.Equals(e.E.Type)) {
        TrParenExpr(e.E, wr, inLetExprBody, wStmts);
      } else if (e.E.Type.IsNumericBased(Type.NumericPersuasion.Int) || e.E.Type.IsBitVectorType || e.E.Type.IsCharType || e.E.Type.IsBigOrdinalType) {
        if (e.ToType.IsNumericBased(Type.NumericPersuasion.Real)) {
          // (int or bv or char) -> real
          Contract.Assert(AsNativeType(e.ToType) == null);
          wr.Write("_dafny.RealOfFrac(");
          ConcreteSyntaxTree w;
          if (e.E.Type.IsCharType) {
            wr.Write("_dafny.IntOfInt32(rune");
            w = wr.Fork();
            wr.Write(")");
          } else if (AsNativeType(e.E.Type) is NativeType nt) {
            wr.Write("_dafny.IntOf{0}(", Capitalize(GetNativeTypeName(nt)));
            w = wr.Fork();
            wr.Write(")");
          } else {
            w = wr;
          }
          TrParenExpr(e.E, w, inLetExprBody, wStmts);
          wr.Write(", _dafny.One)");
        } else if (e.ToType.IsCharType) {
          wr.Write($"{CharTypeName}(");
          TrParenExpr(e.E, wr, inLetExprBody, wStmts);
          if (AsNativeType(e.E.Type) == null) {
            wr.Write(".Int32()");
          }
          wr.Write(")");
        } else {
          // (int or bv or char) -> (int or bv or ORDINAL)
          var fromNative = AsNativeType(e.E.Type);
          var toNative = AsNativeType(e.ToType);
          if (fromNative != null && toNative != null) {
            // from a native, to a native -- simple!
            wr.Write(GetNativeTypeName(toNative));
            TrParenExpr(e.E, wr, inLetExprBody, wStmts);
          } else if (e.E.Type.IsCharType) {
            Contract.Assert(fromNative == null);
            if (toNative == null) {
              // char -> big-integer (int or bv or ORDINAL)
              wr.Write("_dafny.IntOfInt32(rune(");
              wr.Append(Expr(e.E, inLetExprBody, wStmts));
              wr.Write("))");
            } else {
              // char -> native
              wr.Write(GetNativeTypeName(toNative));
              TrParenExpr(e.E, wr, inLetExprBody, wStmts);
            }
          } else if (fromNative == null && toNative == null) {
            // big-integer (int or bv) -> big-integer (int or bv or ORDINAL), so identity will do
            wr.Append(Expr(e.E, inLetExprBody, wStmts));
          } else if (fromNative != null) {
            Contract.Assert(toNative == null); // follows from other checks
            // native (int or bv) -> big-integer (int or bv)
            wr.Write("_dafny.IntOf{0}(", Capitalize(GetNativeTypeName(fromNative)));
            wr.Append(Expr(e.E, inLetExprBody, wStmts));
            wr.Write(')');
          } else {
            // any (int or bv) -> native (int or bv)
            // Consider some optimizations
            var literal = PartiallyEvaluate(e.E);
            UnaryOpExpr u = e.E.Resolved as UnaryOpExpr;
            MemberSelectExpr m = e.E.Resolved as MemberSelectExpr;
            if (literal != null) {
              // Optimize constant to avoid intermediate BigInteger
              wr.Write("{0}({1})", GetNativeTypeName(toNative), literal);
            } else if (u != null && u.Op == UnaryOpExpr.Opcode.Cardinality) {
              // Optimize .Count to avoid intermediate BigInteger
              wr.Write("{0}(", GetNativeTypeName(toNative));
              TrParenExpr(u.E, wr, inLetExprBody, wStmts);
              wr.Write(u.E.Type.AsSeqType != null ? ".Cardinality())" : ".CardinalityInt())");
            } else if (m != null && m.MemberName == "Length" && m.Obj.Type.IsArrayType) {
              // Optimize .Length to avoid intermediate BigInteger
              wr.Write("{0}(_dafny.ArrayLenInt(", GetNativeTypeName(toNative));
              wr.Append(Expr(m.Obj, inLetExprBody, wStmts));
              wr.Write(", 0))");
            } else {
              // no optimization applies; use the standard translation
              TrParenExpr(e.E, wr, inLetExprBody, wStmts);
              wr.Write(".{0}()", Capitalize(GetNativeTypeName(toNative)));
            }
          }
        }
      } else if (e.E.Type.IsNumericBased(Type.NumericPersuasion.Real)) {
        Contract.Assert(AsNativeType(e.E.Type) == null);
        if (e.ToType.IsNumericBased(Type.NumericPersuasion.Real)) {
          // real -> real
          Contract.Assert(AsNativeType(e.ToType) == null);
          wr.Append(Expr(e.E, inLetExprBody, wStmts));
        } else if (e.ToType.IsCharType) {
          wr.Write($"{CharTypeName}(");
          TrParenExpr(e.E, wr, inLetExprBody, wStmts);
          wr.Write(".Int().Int32())");
        } else {
          // real -> (int or bv)
          TrParenExpr(e.E, wr, inLetExprBody, wStmts);
          wr.Write(".Int()");
          if (AsNativeType(e.ToType) is NativeType nt) {
            wr.Write(".{0}()", Capitalize(GetNativeTypeName(nt)));
          }
        }
      } else {
        Contract.Assert(false, $"not implemented for go: {e.E.Type} -> {e.ToType}");
      }
    }

    protected override void EmitTypeTest(string localName, Type fromType, Type toType, IToken tok, ConcreteSyntaxTree wr) {
      Contract.Requires(fromType.IsRefType);
      Contract.Requires(toType.IsRefType);

      if (fromType.IsRefType && !fromType.IsNonNullRefType) {
        if (toType.IsNonNullRefType) {
          wr.Write($"!_dafny.IsDafnyNull({localName}) && ");
        } else {
          wr.Write($"_dafny.IsDafnyNull({localName}) || ");
        }
      }

      if (fromType.IsSubtypeOf(toType, true, true)) {
        wr.Write("true");
      } else if (toType.IsTraitType) {
        wr.Write($"{HelperModulePrefix}InstanceOfTrait({localName}.(_dafny.TraitOffspring), {TypeName_Companion(toType.AsTraitType, wr, tok)}.TraitID_)");
      } else if (toType.IsRefType) {
        wr.Write($"{HelperModulePrefix}InstanceOf({localName}, ({TypeName(toType, wr, tok)})(nil))");
      } else if (fromType.IsTraitType && toType.AsNewtype != null) {
        wr.Write($"{HelperModulePrefix}InstanceOf({localName}, (*{ClassName(toType, wr, tok)})(nil))");
      } else {
        wr.Write($"{HelperModulePrefix}InstanceOf({localName}, {TypeName(toType, wr, tok)}{{}})");
      }

      var udtTo = (UserDefinedType)toType.NormalizeExpandKeepConstraints();
      if (udtTo.ResolvedClass is SubsetTypeDecl && !(udtTo.ResolvedClass is NonNullTypeDecl)) {
        // TODO: test constraints
        throw new UnsupportedFeatureException(tok, Feature.SubsetTypeTests);
      }
    }

    private static bool EqualsUpToParameters(Type type1, Type type2) {
      // TODO Consider whether Type.SameHead should return true in this case
      return Type.SameHead(type1, type2) || (type1.IsArrayType && type1.IsArrayType);
    }

    protected override ConcreteSyntaxTree FromFatPointer(Type type, ConcreteSyntaxTree wr) {
      if (type.HasFatPointer) {
        var w = wr.ForkInParens();
        wr.Write("._value");
        return w;
      } else {
        return wr;
      }
    }

    protected override ConcreteSyntaxTree ToFatPointer(Type type, ConcreteSyntaxTree wr) {
      if (type.HasFatPointer) {
        wr.Write(TypeName_Initializer(type, wr, type.AsNewtype.tok));
        return wr.ForkInParens();
      } else {
        return wr;
      }
    }

    protected override ConcreteSyntaxTree EmitCoercionIfNecessary(Type @from /*?*/, Type to /*?*/, IToken tok, ConcreteSyntaxTree wr,
      bool targetUsesFatPointers = false) {
      if (to == null) {
        return wr;
      }

<<<<<<< HEAD
      from = from == null ? null : DatatypeWrapperEraser.SimplifyType(Options, from);
      to = DatatypeWrapperEraser.SimplifyType(Options, to);

      if ((from == null || from.IsTraitType) && to.HasFatPointer) {
=======
      if (from != null && from.IsTraitType && to.AsNewtype != null) {
>>>>>>> 53eff875
        wr = FromFatPointer(to, wr);
        var w = wr.ForkInParens();
        wr.Write($".(*{UserDefinedTypeName(to.AsNewtype, true)})");
        return w;
      }
<<<<<<< HEAD
      if ((from != null && from.HasFatPointer) && (to.IsTraitType || targetUsesFatPointers) && (enclosingMethod != null || enclosingFunction != null)) {
=======
      if (from != null && from.AsNewtype != null && to.IsTraitType && (enclosingMethod != null || enclosingFunction != null)) {
>>>>>>> 53eff875
        return ToFatPointer(from, wr);
      }

      if (from != null && from.IsArrowType && to.IsArrowType && !from.Equals(to)) {
        // Need to convert functions more often, so do this before the
        // EqualsUpToParameters check below
        ArrowType fat = from.AsArrowType, tat = to.AsArrowType;
        // We must wrap the whole conversion in an IIFE to avoid capturing the source expression
        var bvName = idGenerator.FreshId("coer");
        // Nothing interesting should be written to wStmts
        var blackHole = new ConcreteSyntaxTree();
        CreateIIFE(bvName, fat, tok, tat, tok, wr, ref blackHole, out var ans, out wr);

        wr.Write("func (");
        var sep = "";
        var args = new List<string>();
        foreach (Type toArgType in tat.Args) {
          var arg = idGenerator.FreshId("arg");
          args.Add(arg);
          wr.Write("{0}{1} {2}", sep, arg, TypeName(toArgType, wr, tok));
          sep = ", ";
        }
        wr.Write(')');
        if (tat.Result != null) {
          wr.Write(" {0}", TypeName(tat.Result, wr, tok));
        }
        var wBody = wr.NewExprBlock("");
        ConcreteSyntaxTree wCall;
        if (fat.Result == null) {
          wCall = wBody;
        } else {
          wBody.Write("return ");
          wCall = EmitCoercionIfNecessary(@from: fat.Result, to: tat.Result, tok: tok, wr: wBody);
        }
        wCall.Write("{0}(", bvName);
        Contract.Assert(fat.Args.Count == tat.Args.Count);
        sep = "";
        for (int i = 0; i < fat.Args.Count; i++) {
          var fromArgType = fat.Args[i];
          var toArgType = tat.Args[i];
          wCall.Write(sep);
          var w = EmitCoercionIfNecessary(@from: toArgType, to: fromArgType, tok: tok, wr: wCall);
          w.Write(args[i]);
          sep = ", ";
        }
        wCall.Write(')');
        wBody.WriteLine();
        return ans;
      } else if (to.IsTypeParameter || (from != null && EqualsUpToParameters(from, to))) {
        // do nothing
        return wr;
      } else if (from != null && from.IsSubtypeOf(to, true, true)) {
        // upcast
        return wr;
      } else if (from == null || from.IsTypeParameter || to.IsSubtypeOf(from, true, true)) {
        // downcast (allowed?) or implicit cast from parameter
        if (to.IsObjectQ || to.IsObject) {
          // a cast to any can be omitted
          return wr;
        } else if (to.IsTraitType) {
          wr.Write("{0}.CastTo_(", TypeName_Companion(to.AsTraitType, wr, tok));
          var w = wr.Fork();
          wr.Write(")");
          return w;
        } else if (to.IsArrayType) {
          wr.Write("_dafny.ArrayCastTo(");
          var w = wr.Fork();
          wr.Write(")");
          return w;
        } else {
          var w = wr.Fork();
          wr.Write(".({0})", TypeName(to, wr, tok));
          return w;
        }
      } else {
        // It's unclear to me whether it's possible to hit this case with a valid Dafny program,
        // so I'm not using UnsupportedFeatureError for now.
        Error(CompilerErrors.ErrorId.c_Go_infeasible_conversion, tok, "Cannot convert from {0} to {1}", wr, from, to);
        return wr;
      }
    }

    protected override ConcreteSyntaxTree EmitCoercionToNativeInt(ConcreteSyntaxTree wr) {
      var w = wr.Fork();
      wr.Write(".(int)");
      return w;
    }

    protected override ConcreteSyntaxTree EmitCoercionToArbitraryTuple(ConcreteSyntaxTree wr) {
      var w = wr.Fork();
      wr.Write(".(_dafny.Tuple)");
      return w;
    }

    protected override void EmitCollectionDisplay(CollectionType ct, IToken tok, List<Expression> elements,
        bool inLetExprBody, ConcreteSyntaxTree wr, ConcreteSyntaxTree wStmts) {
      if (ct is SetType) {
        wr.Write("_dafny.SetOf");
      } else if (ct is MultiSetType) {
        wr.Write("_dafny.MultiSetOf");
      } else {
        Contract.Assert(ct is SeqType);  // follows from precondition
        if (ct.Arg.IsCharType && !UnicodeCharEnabled) {
          wr.Write("_dafny.SeqOfChars");
        } else {
          wr.Write("_dafny.SeqOf");
        }
      }
      TrExprList(elements, wr, inLetExprBody, wStmts, typeAt: _ => ct.Arg, targetUsesFatPointers: true);
    }

    protected override void EmitMapDisplay(MapType mt, IToken tok, List<ExpressionPair> elements,
        bool inLetExprBody, ConcreteSyntaxTree wr, ConcreteSyntaxTree wStmts) {
      wr.Write("_dafny.NewMapBuilder()");
      foreach (ExpressionPair p in elements) {
        wr.Write(".Add(");
        wr.Append(CoercedExpr(p.A, mt.Domain, inLetExprBody, wStmts, true));
        wr.Write(", ");
        wr.Append(CoercedExpr(p.B, mt.Range, inLetExprBody, wStmts, true));
        wr.Write(')');
      }
      wr.Write(".ToMap()");
    }

    protected override void EmitSetBuilder_New(ConcreteSyntaxTree wr, SetComprehension e, string collectionName) {
      var wrVarInit = DeclareLocalVar(collectionName, null, null, wr);
      wrVarInit.Write("_dafny.NewBuilder()");
    }

    protected override void EmitMapBuilder_New(ConcreteSyntaxTree wr, MapComprehension e, string collectionName) {
      var wrVarInit = DeclareLocalVar(collectionName, null, null, wr);
      wrVarInit.Write("_dafny.NewMapBuilder()");
    }

    protected override void EmitSetBuilder_Add(CollectionType ct, string collName, Expression elmt, bool inLetExprBody, ConcreteSyntaxTree wr) {
      Contract.Assume(ct is SetType or MultiSetType);  // follows from precondition
      var wStmts = wr.Fork();
      wr.Write("{0}.Add(", collName);
      wr.Append(CoercedExpr(elmt, ct.Arg, inLetExprBody, wStmts, true));
      wr.WriteLine(")");
    }

    protected override ConcreteSyntaxTree EmitMapBuilder_Add(MapType mt, IToken tok, string collName, Expression term, bool inLetExprBody, ConcreteSyntaxTree wr) {
      var wStmts = wr.Fork();
      wr.Write("{0}.Add(", collName);
      var termLeftWriter = wr.Fork();
      wr.Write(",");
      wr.Append(Expr(term, inLetExprBody, wStmts));
      wr.WriteLine(")");
      return termLeftWriter;
    }

    protected override string GetCollectionBuilder_Build(CollectionType ct, IToken tok, string collName, ConcreteSyntaxTree wr) {
      if (ct is SetType) {
        return collName + ".ToSet()";
      } else {
        Contract.Assert(ct is MapType);
        return collName + ".ToMap()";
      }
    }

    protected override Type EmitIntegerRange(Type type, out ConcreteSyntaxTree wLo, out ConcreteSyntaxTree wHi, ConcreteSyntaxTree wr) {
      Type result;
      if (AsNativeType(type) != null) {
        wr.Write("{0}.IntegerRange(", TypeName_Companion(type.AsNewtype, wr, tok: Token.NoToken));
        result = type;
      } else {
        wr.Write($"{HelperModulePrefix}IntegerRange(");
        result = new IntType();
      }
      wLo = wr.Fork();
      wr.Write(", ");
      wHi = wr.Fork();
      wr.Write(')');
      return result;
    }

    protected override void EmitSingleValueGenerator(Expression e, bool inLetExprBody, string type, ConcreteSyntaxTree wr, ConcreteSyntaxTree wStmts) {
      TrParenExpr("_dafny.SingleValue", e, wr, inLetExprBody, wStmts);
    }

    protected override void EmitHaltRecoveryStmt(Statement body, string haltMessageVarName, Statement recoveryBody, ConcreteSyntaxTree wr) {
      var funcBlock = wr.NewBlock("func()", close: BlockStyle.Brace);
      var deferBlock = funcBlock.NewBlock("defer func()", close: BlockStyle.Brace);
      var ifRecoverBlock = deferBlock.NewBlock("if r := recover(); r != nil");
      var stringMaker = UnicodeCharEnabled ? "UnicodeSeqOfUtf8Bytes" : "SeqOfString";
      ifRecoverBlock.WriteLine($"var {haltMessageVarName} = {HelperModulePrefix}{stringMaker}(r.(string))");
      TrStmt(recoveryBody, ifRecoverBlock);
      funcBlock.WriteLine("()");
      TrStmt(body, funcBlock);
      wr.WriteLine("()");
    }
  }
}<|MERGE_RESOLUTION|>--- conflicted
+++ resolved
@@ -725,13 +725,7 @@
         wLazyGet.WriteLine("return _this.value");
 
         wr.WriteLine();
-<<<<<<< HEAD
-        var wrFormals = new ConcreteSyntaxTree();
-        var wrActuals = new ConcreteSyntaxTree();
-        var typeDescriptorCount = WriteRuntimeTypeDescriptorsFormals(dt.TypeArgs, false, wrFormals, wrActuals);
-=======
         var typeDescriptorCount = WriteRuntimeTypeDescriptorsFormals(dt.TypeArgs, false, out var wrFormals, out var wrActuals);
->>>>>>> 53eff875
         var sep = typeDescriptorCount > 0 ? ", " : "";
         var wLazyCreate = wr.NewNamedBlock($"func ({companionTypeName}) {FormatLazyConstructorName(name)}({wrFormals}{sep}f func () {name}) {name}");
         wLazyCreate.WriteLine($"return {name}{{{wrActuals}{sep}&lazy_{name}_{{nil, f}}}}");
@@ -750,13 +744,7 @@
       string typeDescriptorDeclarations;
       string typeDescriptorUses;
       {
-<<<<<<< HEAD
-        var wTypeDescriptorDeclarations = new ConcreteSyntaxTree();
-        var wTypeDescriptorUses = new ConcreteSyntaxTree();
-        WriteRuntimeTypeDescriptorsFormals(dt.TypeArgs, false, wTypeDescriptorDeclarations, wTypeDescriptorUses);
-=======
         WriteRuntimeTypeDescriptorsFormals(dt.TypeArgs, false, out var wTypeDescriptorDeclarations, out var wTypeDescriptorUses);
->>>>>>> 53eff875
         typeDescriptorDeclarations = wTypeDescriptorDeclarations.ToString();
         typeDescriptorUses = wTypeDescriptorUses.ToString();
       }
@@ -1068,12 +1056,8 @@
 
       wr.WriteLine();
       wr.Write($"func {FormatRTDName(typeName)}(");
-<<<<<<< HEAD
-      WriteRuntimeTypeDescriptorsFormals(usedParams, true, wr, null);
-=======
       WriteRuntimeTypeDescriptorsFormals(usedParams, true, out var wrFormals, out _);
       wr.Append(wrFormals);
->>>>>>> 53eff875
       var wTypeMethod = wr.NewBlock($") {DafnyTypeDescriptor}");
       wTypeMethod.WriteLine($"return type_{typeName}_{{{usedParams.Comma(tp => FormatRTDName(tp.GetCompileName(Options)))}}}");
 
@@ -1345,29 +1329,18 @@
     }
 
     int WriteRuntimeTypeDescriptorsFormals(List<TypeParameter> typeParams, bool useAllTypeArgs,
-<<<<<<< HEAD
-      [CanBeNull] ConcreteSyntaxTree wrFormals, [CanBeNull] ConcreteSyntaxTree wrActuals) {
-      Contract.Requires(typeParams != null);
-
-=======
       out ConcreteSyntaxTree wrFormals, out ConcreteSyntaxTree wrActuals) {
       Contract.Requires(typeParams != null);
 
       wrFormals = new ConcreteSyntaxTree();
       wrActuals = new ConcreteSyntaxTree();
->>>>>>> 53eff875
       var count = 0;
       var prefix = "";
       foreach (var tp in typeParams) {
         if (useAllTypeArgs || NeedsTypeDescriptor(tp)) {
           var parameterName = FormatRTDName(tp.GetCompileName(Options));
-<<<<<<< HEAD
-          wrFormals?.Write($"{prefix}{parameterName} {DafnyTypeDescriptor}");
-          wrActuals?.Write($"{prefix}{parameterName}");
-=======
           wrFormals.Write($"{prefix}{parameterName} {DafnyTypeDescriptor}");
           wrActuals.Write($"{prefix}{parameterName}");
->>>>>>> 53eff875
           prefix = ", ";
           count++;
         }
@@ -3106,11 +3079,7 @@
         wr.Write("(*({0}).IndexInt({1})).({2})", source, formalNonGhostIndex, TypeName(typeArgs[formalNonGhostIndex], wr, Token.NoToken));
       } else {
         var dtorName = DatatypeFieldName(dtor, formalNonGhostIndex);
-<<<<<<< HEAD
         wr = EmitCoercionIfNecessary(@from: dtor.Type, to: bvType, tok: dtor.tok, wr: wr);
-=======
-        wr = EmitCoercionIfNecessary(from: dtor.Type, to: bvType, tok: dtor.tok, wr: wr);
->>>>>>> 53eff875
         wr.Write("{0}.Get_().({1}).{2}", source, TypeName_Constructor(ctor, wr), dtorName);
       }
     }
@@ -3638,24 +3607,16 @@
         return wr;
       }
 
-<<<<<<< HEAD
       from = from == null ? null : DatatypeWrapperEraser.SimplifyType(Options, from);
       to = DatatypeWrapperEraser.SimplifyType(Options, to);
 
       if ((from == null || from.IsTraitType) && to.HasFatPointer) {
-=======
-      if (from != null && from.IsTraitType && to.AsNewtype != null) {
->>>>>>> 53eff875
         wr = FromFatPointer(to, wr);
         var w = wr.ForkInParens();
         wr.Write($".(*{UserDefinedTypeName(to.AsNewtype, true)})");
         return w;
       }
-<<<<<<< HEAD
       if ((from != null && from.HasFatPointer) && (to.IsTraitType || targetUsesFatPointers) && (enclosingMethod != null || enclosingFunction != null)) {
-=======
-      if (from != null && from.AsNewtype != null && to.IsTraitType && (enclosingMethod != null || enclosingFunction != null)) {
->>>>>>> 53eff875
         return ToFatPointer(from, wr);
       }
 
