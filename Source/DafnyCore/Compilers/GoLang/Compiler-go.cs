--- conflicted
+++ resolved
@@ -1401,15 +1401,8 @@
       Contract.Ensures(Contract.Result<string>() != null);
       Contract.Assume(type != null);  // precondition; this ought to be declared as a Requires in the superclass
 
-<<<<<<< HEAD
       var xType = DatatypeWrapperEraser.SimplifyType(Options, type);
-      if (xType is SpecialNativeType snt) {
-        return snt.Name;
-      } else if (xType is BoolType) {
-=======
-      var xType = DatatypeWrapperEraser.SimplifyType(type);
       if (xType is BoolType) {
->>>>>>> 407ee387
         return "bool";
       } else if (xType is CharType) {
         return CharTypeName;
