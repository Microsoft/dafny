--- conflicted
+++ resolved
@@ -63,16 +63,11 @@
       // Keep the import writers so that we can import subsequent modules into the main one
       EmitImports(wr, out RootImportWriter, out RootImportDummyWriter);
 
-<<<<<<< HEAD
-      if (Options.UseRuntimeLib) {
-        return;
-=======
-      if (DafnyOptions.O.IncludeRuntime) {
+      if (Options.IncludeRuntime) {
         var rt = wr.NewFile("dafny/dafny.go");
         ReadRuntimeSystem(program, "DafnyRuntime.go", rt);
         rt = wr.NewFile("dafny/dafnyFromDafny.go");
         ReadRuntimeSystem(program, "DafnyRuntimeFromDafny.go", rt);
->>>>>>> d066b39e
       }
     }
 
