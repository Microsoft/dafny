//-----------------------------------------------------------------------------
//
// Copyright by the contributors to the Dafny Project
// SPDX-License-Identifier: MIT
//
//-----------------------------------------------------------------------------
using System;
using System.Collections.Generic;
using System.Linq;
using System.Numerics;
using System.IO;
using System.Diagnostics.Contracts;
using System.Collections.ObjectModel;
using System.Text.RegularExpressions;
using JetBrains.Annotations;
using static Microsoft.Dafny.ConcreteSyntaxTreeUtils;

namespace Microsoft.Dafny.Compilers {
  class GoCompiler : SinglePassCompiler {
    public GoCompiler(DafnyOptions options, ErrorReporter reporter) : base(options, reporter) {
      if (Options?.CoverageLegendFile != null) {
        Imports.Add(new Import { Name = "DafnyProfiling", Path = "DafnyProfiling" });
      }
    }

    public override IReadOnlySet<Feature> UnsupportedFeatures => new HashSet<Feature> {
      Feature.MethodSynthesis,
      Feature.ExternalConstructors,
      Feature.SubsetTypeTests,
      Feature.AllUnderscoreExternalModuleNames
    };

    string FormatDefaultTypeParameterValue(TopLevelDecl tp) {
      Contract.Requires(tp is TypeParameter || tp is AbstractTypeDecl);
      return $"_default_{tp.GetCompileName(Options)}";
    }

    private readonly List<Import> Imports = new List<Import>(StandardImports);
    private string ModuleName;
    private ConcreteSyntaxTree RootImportWriter;
    private ConcreteSyntaxTree RootImportDummyWriter;

    private string MainModuleName;
    private static List<Import> StandardImports =
      new List<Import> {
        new Import { Name = "_dafny", Path = "dafny" },
        new Import { Name = "os", Path = "os" },
      };
    private static string DummyTypeName = "Dummy__";

    private struct Import {
      public string Name, Path;
      public bool SuppressDummy;
    }

    protected override void EmitHeader(Program program, ConcreteSyntaxTree wr) {
      wr.WriteLine("// Dafny program {0} compiled into Go", program.Name);

      ModuleName = MainModuleName = program.MainMethod != null ? "main" : Path.GetFileNameWithoutExtension(program.Name);

      wr.WriteLine("package {0}", ModuleName);
      wr.WriteLine();
      // Keep the import writers so that we can import subsequent modules into the main one
      EmitImports(wr, out RootImportWriter, out RootImportDummyWriter);

      if (Options.IncludeRuntime) {
        var rt = wr.NewFile("dafny/dafny.go");
        ReadRuntimeSystem(program, "DafnyRuntime.go", rt);
        rt = wr.NewFile("dafny/dafnyFromDafny.go");
        ReadRuntimeSystem(program, "DafnyRuntimeFromDafny.go", rt);
      }
    }

    protected override void EmitBuiltInDecls(BuiltIns builtIns, ConcreteSyntaxTree wr) {
    }

    private string DafnyTypeDescriptor => $"{HelperModulePrefix}TypeDescriptor";

    // The implementation of seq<T> is now in DafnyRuntimeDafny/src/dafnyRuntime.dfy.
    // We have to special-case compiling this code a little bit in places to work around
    // features Dafny doesn't support, such as customizing the definition of equality.
    private bool IsDafnySequence(TopLevelDecl d) =>
      Options.Get(DeveloperOptionBag.Bootstrapping) && d.GetFullCompileName(Options) == "dafny.Sequence";

    private string DafnySequenceCompanion => $"{HelperModulePrefix}Companion_Sequence_";

    void EmitModuleHeader(ConcreteSyntaxTree wr) {
      wr.WriteLine("// Package {0}", ModuleName);
      wr.WriteLine("// Dafny module {0} compiled into Go", ModuleName);
      wr.WriteLine();
      wr.WriteLine("package {0}", ModuleName);
      wr.WriteLine();
      // This is a non-main module; it only imports things declared before it, so we don't need these writers
      EmitImports(wr, out _, out _);
      wr.WriteLine();
      wr.WriteLine("type {0} struct{{}}", DummyTypeName);
      wr.WriteLine();
    }

    void EmitImports(ConcreteSyntaxTree wr, out ConcreteSyntaxTree importWriter, out ConcreteSyntaxTree importDummyWriter) {
      wr.WriteLine("import (");
      importWriter = wr.Fork(1);
      wr.WriteLine(")");
      importDummyWriter = wr.Fork();
      if (ModuleName != "dafny") {
        foreach (var import in Imports) {
          EmitImport(import, importWriter, importDummyWriter);
        }
      }
    }

    public override void EmitCallToMain(Method mainMethod, string baseName, ConcreteSyntaxTree wr) {
      var companion = TypeName_Companion(UserDefinedType.FromTopLevelDeclWithAllBooleanTypeParameters(mainMethod.EnclosingClass), wr, mainMethod.tok, mainMethod);

      var wBody = wr.NewNamedBlock("func main()");
      wBody.WriteLine("defer _dafny.CatchHalt()");

      var idName = IssueCreateStaticMain(mainMethod) ? "Main" : IdName(mainMethod);

      Coverage.EmitSetup(wBody);
      wBody.WriteLine($"{companion}.{idName}({GetHelperModuleName()}.{CharMethodQualifier}FromMainArguments(os.Args))");
      Coverage.EmitTearDown(wBody);
    }

    ConcreteSyntaxTree CreateDescribedSection(string desc, ConcreteSyntaxTree wr, params object[] args) {
      var body = wr.Fork();
      var str = string.Format(desc, args);
      body.WriteLine("// Definition of {0}", str);
      wr.WriteLine("// End of {0}", str);
      return body;
    }

    protected override ConcreteSyntaxTree CreateStaticMain(IClassWriter cw, string argsParameterName) {
      var wr = ((GoCompiler.ClassWriter)cw).ConcreteMethodWriter;
      return wr.NewNamedBlock("func (_this * {0}) Main({1} _dafny.Sequence)", FormatCompanionTypeName(((GoCompiler.ClassWriter)cw).ClassName), argsParameterName);
    }

    protected override ConcreteSyntaxTree CreateModule(string moduleName, bool isDefault, bool isExtern, string/*?*/ libraryName, ConcreteSyntaxTree wr) {
      if (isDefault) {
        // Fold the default module into the main module
        return wr;
      }

      string pkgName;
      if (libraryName != null) {
        pkgName = libraryName;
      } else {
        // Go ignores all filenames starting with underscores.  So we're forced
        // to rewrite "__default" to "default__".
        pkgName = moduleName;
        if (pkgName != "" && pkgName.All(c => c == '_')) {
          UnsupportedFeatureError(Token.NoToken, Feature.AllUnderscoreExternalModuleNames,
            "Cannot have a package name with only underscores: {0}", wr, pkgName);
          return wr;
        }
        while (pkgName.StartsWith("_")) {
          pkgName = pkgName.Substring(1) + "_";
        }
      }

      var import = new Import { Name = moduleName, Path = pkgName };
      if (isExtern) {
        // Allow the library name to be "" to import built-in things like the error type
        if (pkgName != "") {
          import.SuppressDummy = true;
        }
      }

      var filename = string.Format("{0}/{0}.go", pkgName);
      var w = wr.NewFile(filename);
      ModuleName = moduleName;
      EmitModuleHeader(w);

      AddImport(import);

      return w;
    }

    protected override void FinishModule() {
      ModuleName = MainModuleName;
    }

    private void AddImport(Import import) {
      // Import in root module
      EmitImport(import, RootImportWriter, RootImportDummyWriter);
      // Import in all subsequent modules
      Imports.Add(import);
    }

    private void EmitImport(Import import, ConcreteSyntaxTree importWriter, ConcreteSyntaxTree importDummyWriter) {
      var id = IdProtect(import.Name);
      var path = import.Path;

      importWriter.WriteLine("{0} \"{1}\"", id, path);

      if (!import.SuppressDummy) {
        if (id == "os") {
          importDummyWriter.WriteLine("var _ = os.Args");
        } else {
          importDummyWriter.WriteLine("var _ {0}.{1}", id, DummyTypeName);
        }
      }
    }

    protected override string GetHelperModuleName() => "_dafny";

    private string HelperModulePrefix => ModuleName == "dafny" ? "" : $"{GetHelperModuleName()}.";

    protected override IClassWriter CreateClass(string moduleName, string name, bool isExtern, string/*?*/ fullPrintName,
      List<TypeParameter> typeParameters, TopLevelDecl cls, List<Type>/*?*/ superClasses, IToken tok, ConcreteSyntaxTree wr) {
      var isDefaultClass = cls is DefaultClassDecl;

      bool isSequence = superClasses.Any(superClass => superClass is UserDefinedType udt && IsDafnySequence(udt.ResolvedClass));
      return CreateClass(name, isExtern, fullPrintName, typeParameters, superClasses, tok, wr, includeRtd: !isDefaultClass, includeEquals: !isSequence, includeString: !isSequence);
    }

    // TODO Consider splitting this into two functions; most things seem to be passing includeRtd: false, includeEquals: false and includeString: true.
    private GoCompiler.ClassWriter CreateClass(string name, bool isExtern, string/*?*/ fullPrintName, List<TypeParameter>/*?*/ typeParameters, List<Type>/*?*/ superClasses, IToken tok, ConcreteSyntaxTree wr, bool includeRtd, bool includeEquals, bool includeString) {
      // See docs/Compilation/ReferenceTypes.md for a description of how instance members of classes and traits are compiled into Go.
      //
      // func New_Class_(Type0 _dafny.TypeDescriptor, Type1 _dafny.TypeDescriptor) *Class {
      //   _this := Class{}
      //
      //   // Have to do it this way because some default values (namely type
      //   // parameters) assume that _this points to the current value
      //   _this.Type0 = Type0
      //   _this.Type1 = Type1
      //   _this.Field0 = ...
      //   _this.Field1 = ...
      //   return &_this
      // }
      //
      // func (_this *Class) InstanceMethod(param0 type0, ...) returnType {
      //   ...
      // }
      //
      // func (_this *CompanionStruct_Class) StaticMethod(param0 type0, ...) returnType {
      //   ...
      // }
      //
      // func (*Class) String() string {
      //   return "module.Class"
      // }
      //
      // func Type_Class_(Type0 _dafny.TypeDescriptor, Type1 _dafny.TypeDescriptor) _dafny.TypeDescriptor {
      //   return type_Class_{Type0, Type1}
      // }
      //
      // type type_Class_ struct{
      //   Type0 _dafny.TypeDescriptor
      //   Type1 _dafny.TypeDescriptor
      // }
      //
      // func (_this type_Class_) Default() any {
      //   return (*Class)(nil)
      // }
      //
      // func (_this type_Class_) String() string {
      //   return "module.Class"
      // }
      //
      name = Capitalize(name);

      var w = CreateDescribedSection("class {0}", wr, name);

      var instanceFieldWriter = w.NewBlock(string.Format("type {0} struct", name));

      w.WriteLine();
      CreateInitializer(name, w, out var instanceFieldInitWriter, out var traitInitWriter, out var rtdParamWriter);

      if (typeParameters != null) {
        WriteRuntimeTypeDescriptorsFields(typeParameters, false, instanceFieldWriter, instanceFieldInitWriter, rtdParamWriter);
      }

      w.WriteLine();
      var staticFieldWriter = w.NewNamedBlock("type {0} struct", FormatCompanionTypeName(name));
      var staticFieldInitWriter = w.NewNamedBlock("var {0} = {1}", FormatCompanionName(name), FormatCompanionTypeName(name));

      if (includeEquals) {
        // This Equals() is so simple that we could just use == instead, but uniformity is good and it'll get inlined anyway.

        w.WriteLine();
        var wEquals = w.NewNamedBlock("func (_this *{0}) Equals(other *{0}) bool", name);
        wEquals.WriteLine("return _this == other");

        w.WriteLine();
        var wEqualsGeneric = w.NewNamedBlock("func (_this *{0}) EqualsGeneric(x interface{{}}) bool", name);
        wEqualsGeneric.WriteLine("other, ok := x.(*{0})", name);
        wEqualsGeneric.WriteLine("return ok && _this.Equals(other)");
      }

      w.WriteLine();
      if (includeString) {
        var wString = w.NewNamedBlock("func (*{0}) String() string", name);

        // Be consistent with other back ends, which don't fold _module into the main module
        var module = ModuleName == MainModuleName ? "_module" : ModuleName;
        wString.WriteLine("return \"{0}.{1}\"", module, name);
      }

      if (includeRtd) {
        CreateRTD(name, typeParameters, out var wDefault, w);

        wDefault.WriteLine("return (*{0})(nil)", name);
      }

      var cw = new ClassWriter(this, name, isExtern, null, w, instanceFieldWriter, instanceFieldInitWriter, traitInitWriter, staticFieldWriter, staticFieldInitWriter);

      if (superClasses != null) {
        superClasses = superClasses.Where(trait => !trait.IsObject).ToList();

        // Emit a method that returns the ID of each parent trait
        var parentTraitsWriter = w.NewBlock($"func (_this *{name}) ParentTraits_() []*{HelperModulePrefix}TraitID");
        parentTraitsWriter.WriteLine("return [](*{0}TraitID){{{1}}};", HelperModulePrefix, Util.Comma(superClasses, parent => {
          var trait = ((UserDefinedType)parent).ResolvedClass;
          return TypeName_Companion(trait, parentTraitsWriter, tok) + ".TraitID_";
        }));

        foreach (Type typ in superClasses) {
          // Emit a compile-time sanity check that the class emitted does indeed have the methods required by the parent trait
          w.WriteLine("var _ {0} = &{1}{{}}", TypeName(typ, w, tok), name);
        }

        w.WriteLine("var _ {0}TraitOffspring = &{1}{{}}", HelperModulePrefix, name);
      }
      return cw;
    }

    protected override IClassWriter CreateTrait(string name, bool isExtern, List<TypeParameter> typeParameters /*?*/,
      TopLevelDecl trait, List<Type> superClasses /*?*/, IToken tok, ConcreteSyntaxTree wr) {
      //
      // type Trait interface {
      //   String() string
      //   AbstractMethod0(param0 type0, ...) returnType0
      //   ...
      // }
      //
      // type companionStruct_Trait_ struct {
      //   StaticField0 type0
      //   StaticField1 type1
      //   ...
      // }
      //
      // var Companion_Trait_ = companionStruct_Trait{
      //   StaticField0: ...,
      //   StaticField1: ...,
      // }
      //
      // func (_static *companionStruct_Trait) CastTo_(x any) Trait {
      //   var t Trait
      //   t, _ = x.(Trait)
      //   return t
      // }
      //
      // func (_static *companionStruct_Trait) ConcreteInstanceMethod(_this Trait, ...) ... {
      //   ...
      // }
      //
      // func (_static *companionStruct_Trait) StaticMethod(...) ... {
      //   ...
      // }
      wr = CreateDescribedSection("trait {0}", wr, name);
      var abstractMethodWriter = wr.NewNamedBlock("type {0} interface", name);
      var concreteMethodWriter = wr.Fork();
      abstractMethodWriter.WriteLine("String() string");
      if (IsDafnySequence(trait)) {
        abstractMethodWriter.WriteLine("Equals(other Sequence) bool");
        abstractMethodWriter.WriteLine("EqualsGeneric(x interface{}) bool");
        abstractMethodWriter.WriteLine("VerbatimString(isLiteral bool) string");
      }

      var staticFieldWriter = wr.NewNamedBlock("type {0} struct", FormatCompanionTypeName(name));
      var staticFieldInitWriter = wr.NewNamedBlock("var {0} = {1}", FormatCompanionName(name), FormatCompanionTypeName(name));
      var wCastTo = wr.NewNamedBlock("func ({0}) CastTo_(x interface{{}}) {1}", FormatCompanionTypeName(name), name);
      wCastTo.WriteLine("var t {0}", name);
      wCastTo.WriteLine("t, _ = x.({0})", name);
      wCastTo.WriteLine("return t");


      var cw = new ClassWriter(this, name, isExtern, abstractMethodWriter, concreteMethodWriter, null, null, null, staticFieldWriter, staticFieldInitWriter);
      staticFieldWriter.WriteLine($"TraitID_ *{HelperModulePrefix}TraitID");
      staticFieldInitWriter.WriteLine($"TraitID_: &{HelperModulePrefix}TraitID{{}},");
      return cw;
    }

    protected void CreateInitializer(string name, ConcreteSyntaxTree wr, out ConcreteSyntaxTree instanceFieldInitWriter, out ConcreteSyntaxTree traitInitWriter, out ConcreteSyntaxTree rtdParamWriter) {
      wr.Write("func {0}(", FormatInitializerName(name));
      rtdParamWriter = wr.Fork();
      var w = wr.NewNamedBlock(") *{0}", name);
      w.WriteLine("_this := {0}{{}}", name);

      w.WriteLine();
      instanceFieldInitWriter = w.Fork();
      traitInitWriter = w.Fork();
      w.WriteLine("return &_this");
    }

    protected override bool SupportsProperties => false;

    protected override ConcreteSyntaxTree CreateIterator(IteratorDecl iter, ConcreteSyntaxTree wr) {
      // FIXME: There should be tests to make sure that the finalizer mechanism achieves what I hope it does, namely allowing the iterator's goroutine to be garbage-collected along with the iterator.
      //
      // type MyIteratorExample struct {
      //   cont chan<- struct{}
      //   yielded <-chan struct{}
      //
      //   // Fields
      // }
      //
      // func (_this * MyIteratorExample) Ctor__(/* params */) {
      //   _cont := make(chan struct{})
      //   _yielded := make(chan struct{})
      //   _this.cont = _cont
      //   _this.yielded = _yielded
      //   // assign params
      //
      //   go _this.run(_cont, _yielded)
      //
      //   _dafny.SetFinalizer(this_, func(_ MyIteratorExample) {
      //     close(_cont) // will cause the iterator to return and close _yielded
      //   })
      // }
      //
      // func (_this * MyIteratorExample) MoveNext() bool {
      //   _this.cont <- struct{}{}
      //   _, ok <- _this.yielded
      //
      //   return ok
      // }
      //
      // func (_this * MyIteratorExample) run(_cont <-chan struct{}, _yielded chan<- struct{}) {
      //   defer close(_yielded)
      //
      //   var _ok bool
      //   _, _ok = <- _cont
      //   if !_ok { return }
      //
      //   // Statements ... yield becomes:
      //   _yielded <- struct{}{}
      //   _, _ok = <- _cont
      //   if !_ok { return }
      //
      //   // break becomes:
      //   return
      // }()
      var cw = CreateClass(IdName(iter), false, null, iter.TypeArgs, null, null, wr, includeRtd: false, includeEquals: false, includeString: true);

      cw.InstanceFieldWriter.WriteLine("cont chan<- struct{}");
      cw.InstanceFieldWriter.WriteLine("yielded <-chan struct{}");

      Constructor ct = null;
      foreach (var member in iter.Members) {
        if (member is Field f && !f.IsGhost) {
          cw.DeclareField(IdName(f), iter, false, false, f.Type, f.tok, PlaceboValue(f.Type, wr, f.tok, true), f);
        } else if (member is Constructor c) {
          Contract.Assert(ct == null);
          ct = c;
        }
      }
      Contract.Assert(ct != null);

      cw.ConcreteMethodWriter.Write("func (_this * {0}) {1}(", IdName(iter), IdName(ct));
      string sep = "";
      foreach (var p in ct.Ins) {
        if (!p.IsGhost) {
          // here we rely on the parameters and the corresponding fields having the same names
          cw.ConcreteMethodWriter.Write("{0}{1} {2}", sep, IdName(p), TypeName(p.Type, wr, p.tok));
          sep = ", ";
        }
      }
      var wCtor = cw.ConcreteMethodWriter.NewBlock(")");
      wCtor.WriteLine("_cont := make(chan struct{})");
      wCtor.WriteLine("_yielded := make(chan struct{})");
      wCtor.WriteLine("_this.cont = _cont");
      wCtor.WriteLine("_this.yielded = _yielded");
      wCtor.WriteLine();
      foreach (var p in ct.Ins) {
        if (!p.IsGhost) {
          wCtor.WriteLine("_this.{0} = {1}", Capitalize(IdName(p)), IdName(p));
        }
      }
      wCtor.WriteLine();
      wCtor.WriteLine("go _this.run(_cont, _yielded)");
      wCtor.WriteLine();
      wCtor.WriteLine("_dafny.SetFinalizer(_this, func(_ * {0}) {{ close(_cont) }})", IdName(iter));

      var wMoveNext = cw.ConcreteMethodWriter.NewNamedBlock("func (_this * {0}) MoveNext() bool", IdName(iter));
      wMoveNext.WriteLine("_this.cont <- struct{}{}");
      wMoveNext.WriteLine("_, ok := <- _this.yielded");
      wMoveNext.WriteLine();
      wMoveNext.WriteLine("return ok");

      var wRun = cw.ConcreteMethodWriter.NewNamedBlock("func (_this * {0}) run(_cont <-chan struct{{}}, _yielded chan<- struct{{}})", IdName(iter));
      wRun.WriteLine("defer close(_yielded)");
      wRun.WriteLine();
      wRun.WriteLine("_, _ok := <- _cont");
      wRun.WriteLine("if !_ok { return }");
      wRun.WriteLine();

      return wRun;
    }

    protected override IClassWriter/*?*/ DeclareDatatype(DatatypeDecl dt, ConcreteSyntaxTree wr) {
      // ===== For inductive datatypes:
      //
      // type Dt struct {
      //   Data_Dt_
      // }
      //
      // type Data_Dt_ interface {
      //   isDt()
      // }
      //
      // // For uniformity with co-datatypes
      // func (_this Dt) Get() Data_Dt_ {
      //   return _this.Data_Dt_
      // }
      //
      // type CompanionStruct_Dt_ struct {}
      //
      // var Companion_Dt_ = CompanionStruct_Dt_ {}
      //
      // ...
      //
      // type Dt_Ctor0 struct {
      //   Field0 type0
      //   Field1 type1
      //   ...
      // }
      //
      // func (Dt_Ctor0) isDt() {}
      //
      // func (_ CompanionStruct_Dt_) CreateCtor0(field0 type0, field1 type1) Dt {
      //   return Dt{Dt_Ctor0{type0, type1}}
      // }
      //
      // func (_this Dt) IsCtor0() bool {
      //   _, ok := _this.Data_Dt_.(Dt_Ctor0)
      //   return ok
      // }
      //
      // type Dt_Ctor1 struct {
      //   ...
      // }
      //
      // ...
      //
      // func (_this Dt) DtorDtor0() (dtor0Type, bool) {
      //   return _this.Data_Dt_.(Dt_Ctor0).Field0
      // }
      //
      // func (_this Dt) DtorDtor1() (dtor1Type, bool) {
      //   switch data := _this.Data_Dt_.(type) {
      //   case Dt_Ctor0:
      //     return data.Field1
      //   default:
      //     return data.(Dt_Ctor1).Field0
      //   }
      // }
      //
      // func (_this Dt) String() { ... }
      //
      // func (_this Dt) EqualsGeneric(other any) bool { ... }
      //
      // func (CompanionStruct_Dt_) AllSingletonConstructors() _dafny.Iterator {
      //   i := -1
      //   return func() (any, bool) {
      //     i++
      //     switch i {
      //       case 0:
      //         return Companion_Dt_.Create_Ctor0(), true
      //       case 1:
      //         return Companion_Dt_.Create_Ctor1(), true
      //       ...
      //       default:
      //         return Dt{}, false
      //     }
      //   }
      // }
      //
      // func Type_Dt_(tyArg0 Type, tyArg1 Type, ...) _dafny.TypeDescriptor {
      //   return type_Dt_{tyArg0, tyArg1, ...}
      // }
      //
      // type type_Dt_ struct {
      //   tyArg0 Type
      //   tyArg1 Type
      // }
      //
      // func (ty type_Dt_) Default() any {
      //   tyArg0 := ty.tyArg0
      //   tyArg1 := ty.tyArg1
      //   return Companion_Dt_.Create_CtorK(...)
      // }
      //
      // func (ty type_Dt_) String() string {
      //   return "module.Dt"
      // }
      //
      // TODO Optimize record types
      //
      // ===== For co-inductive datatypes:
      //
      // type Dt struct {
      //   Iface_Dt_
      // }
      //
      // type Iface_Dt_ interface {
      //   Get() Data_Dt_
      // }
      //
      // type lazyDt struct {
      //   value Iface_Dt_
      //   init func() Dt
      // }
      //
      // func (_this * lazyDt) Get() *Iface_Dt {
      //   if _this.value == nil {
      //      _this.value = _this.init().Get()
      //      _this.init = nil // allow GC of values in closure
      //   }
      //   return _this.value
      // }
      //
      // ...
      //
      // func (_ CompanionStruct_Dt_) LazyDt(f func() Dt) Dt {
      //   return Dt{*lazyDt{nil, f}}
      // }
      //
      // func (_ CompanionStruct_Dt_) CreateCtor0(field0 type0, field1 type1) Dt {
      //   return Dt{*Dt_Ctor0{type0, type1}}
      // }
      //
      // func (_this * Dt_Ctor0) Get() Dt {
      //   return _this
      // }
      if (dt is TupleTypeDecl) {
        // Tuple types are declared once and for all in DafnyRuntime.go
        return null;
      }

      string name = Capitalize(dt.GetCompileName(Options));
      string companionTypeName = FormatCompanionTypeName(name);
      string dataName = FormatDatatypeInterfaceName(name);
      string ifaceName = FormatLazyInterfaceName(name);
      var simplifiedType = DatatypeWrapperEraser.SimplifyType(Options, UserDefinedType.FromTopLevelDecl(dt.tok, dt));
      var simplifiedTypeName = TypeName(simplifiedType, wr, dt.tok);

      Func<DatatypeCtor, string> structOfCtor = ctor =>
        string.Format("{0}{1}_{2}", dt is CoDatatypeDecl ? "*" : "", name, ctor.GetCompileName(Options));

      // from here on, write everything into the new block created here:
      wr = CreateDescribedSection("{0} {1}", wr, dt.WhatKind, name);

      if (dt is IndDatatypeDecl) {
        var wStruct = wr.NewNamedBlock("type {0} struct", name);
        wStruct.WriteLine(dataName);

        wr.WriteLine();
        var wGet = wr.NewNamedBlock("func (_this {0}) Get() {1}", name, dataName);
        wGet.WriteLine("return _this.{0}", dataName);
      } else {
        var wDt = wr.NewNamedBlock("type {0} struct", name);
        wDt.WriteLine(ifaceName);

        wr.WriteLine();
        var wIface = wr.NewNamedBlock("type {0} interface", ifaceName);
        wIface.WriteLine("Get() {0}", dataName);

        wr.WriteLine();
        var wLazy = wr.NewNamedBlock("type lazy_{0}_ struct", name);
        wLazy.WriteLine("value {0}", dataName);
        wLazy.WriteLine("init func() {0}", name);

        wr.WriteLine();
        var wLazyGet = wr.NewNamedBlock("func (_this *lazy_{0}_) Get() {1}", name, dataName);
        var wIf = wLazyGet.NewBlock("if _this.value == nil");
        wIf.WriteLine("_this.value = _this.init().Get()");
        wIf.WriteLine("_this.init = nil"); // allow GC of values in closure

        wLazyGet.WriteLine("return _this.value");

        wr.WriteLine();
        var wLazyCreate = wr.NewNamedBlock("func ({0}) {1}(f func () {2}) {2}", companionTypeName, FormatLazyConstructorName(name), name, name);
        wLazyCreate.WriteLine("return {0}{{&lazy_{0}_{{nil, f}}}}", name);
      }

      {
        wr.WriteLine();
        var wIface = wr.NewNamedBlock("type {0} interface", dataName);
        wIface.WriteLine("is{0}()", name);
      }

      wr.WriteLine();
      var staticFieldWriter = wr.NewNamedBlock("type {0} struct", companionTypeName);
      var staticFieldInitWriter = wr.NewNamedBlock("var {0} = {1}", FormatCompanionName(name), companionTypeName);

      foreach (var ctor in dt.Ctors.Where(ctor => !ctor.IsGhost)) {
        var ctorStructName = name + "_" + ctor.GetCompileName(Options);
        wr.WriteLine();
        var wStruct = wr.NewNamedBlock("type {0} struct", ctorStructName);
        var k = 0;
        foreach (var formal in ctor.Formals) {
          if (!formal.IsGhost) {
            wStruct.WriteLine("{0} {1}", DatatypeFieldName(formal, k), TypeName(formal.Type, wr, formal.Tok));
            k++;
          }
        }

        wr.WriteLine();
        wr.WriteLine("func ({0}{1}) is{2}() {{}}", dt is CoDatatypeDecl ? "*" : "", ctorStructName, name);
        wr.WriteLine();

        wr.Write("func ({0}) {1}(", companionTypeName, FormatDatatypeConstructorName(ctor.GetCompileName(Options)));
        var argNames = new List<string>();
        k = 0;
        foreach (var formal in ctor.Formals) {
          if (!formal.IsGhost) {
            var formalName = DatatypeFieldName(formal, k);

            wr.Write("{0}{1} {2}", k > 0 ? ", " : "", formalName, TypeName(formal.Type, wr, formal.Tok));

            argNames.Add(formalName);
            k++;
          }
        }
        var wCreateBody = wr.NewNamedBlock(") {0}", name);
        wCreateBody.WriteLine("return {0}{{{1}{2}{{{3}}}}}", name, dt is CoDatatypeDecl ? "&" : "", ctorStructName, Util.Comma(argNames));

        wr.WriteLine();
        var wCheck = wr.NewNamedBlock("func (_this {0}) {1}() bool", name, FormatDatatypeConstructorCheckName(ctor.GetCompileName(Options)));
        wCheck.WriteLine("_, ok := _this.Get().({0})", structOfCtor(ctor));
        wCheck.WriteLine("return ok");

        if (dt is CoDatatypeDecl) {
          wr.WriteLine();
          var wGet = wr.NewNamedBlock("func (_this *{0}) Get() {1}", ctorStructName, dataName);
          wGet.WriteLine("return _this");
        }
      }

      /* func (_static CompanionStruct_Dt_) Default(_default_A any, _default_B any) Dt {
       *   return Dt{Dt_GroundingCtor{...}}
       * }
       */
      wr.WriteLine();
      wr.Write($"func ({companionTypeName}) Default(");
      wr.Write(Util.Comma(UsedTypeParameters(dt), tp => $"{FormatDefaultTypeParameterValue(tp)} interface{{}}"));
      {
        var wDefault = wr.NewBlock($") {simplifiedTypeName}");
        wDefault.Write("return ");
        var groundingCtor = dt.GetGroundingCtor();
        if (groundingCtor.IsGhost) {
          wDefault.Write(ForcePlaceboValue(simplifiedType, wDefault, dt.tok));
        } else if (DatatypeWrapperEraser.GetInnerTypeOfErasableDatatypeWrapper(Options, dt, out var innerType)) {
          wDefault.Write(DefaultValue(innerType, wDefault, dt.tok));
        } else {
          var nonGhostFormals = groundingCtor.Formals.Where(f => !f.IsGhost).ToList();
          var arguments = Util.Comma(nonGhostFormals, f => DefaultValue(f.Type, wDefault, f.tok));
          EmitDatatypeValue(dt, groundingCtor, dt is CoDatatypeDecl, arguments, wDefault);
        }
        wDefault.WriteLine();
      }

      if (dt.HasFinitePossibleValues) {
        wr.WriteLine();
        var wSingles = wr.NewNamedBlock("func (_ {0}) AllSingletonConstructors() _dafny.Iterator", companionTypeName);
        wSingles.WriteLine("i := -1");
        wSingles = wSingles.NewNamedBlock("return func() (interface{{}}, bool)");
        wSingles.WriteLine("i++");
        wSingles = wSingles.NewNamedBlock("switch i");
        var i = 0;
        foreach (var ctor in dt.Ctors.Where(ctor => !ctor.IsGhost)) {
          wSingles.WriteLine("case {0}: return {1}.{2}(), true", i, FormatCompanionName(name), FormatDatatypeConstructorName(ctor.GetCompileName(Options)));
          i++;
        }
        wSingles.WriteLine("default: return {0}{{}}, false", name);
      }

      // destructors
      foreach (var ctor in dt.Ctors) {
        foreach (var dtor in ctor.Destructors.Where(dtor => dtor.EnclosingCtors[0] == ctor)) {
          var compiledConstructorCount = dtor.EnclosingCtors.Count(constructor => !constructor.IsGhost);
          if (compiledConstructorCount != 0) {
            var arg = dtor.CorrespondingFormals[0];
            if (!arg.IsGhost && arg.HasName) {
              wr.WriteLine();
              var wDtor = wr.NewNamedBlock("func (_this {0}) {1}() {2}", name, FormatDatatypeDestructorName(arg.CompileName), TypeName(arg.Type, wr, arg.tok));
              var n = dtor.EnclosingCtors.Count;
              if (n == 1) {
                wDtor.WriteLine("return _this.Get().({0}).{1}", structOfCtor(dtor.EnclosingCtors[0]), DatatypeFieldName(arg));
              } else {
                wDtor = wDtor.NewBlock("switch data := _this.Get().(type)");
                var compiledConstructorsProcessed = 0;
                for (var i = 0; i < n; i++) {
                  var ctor_i = dtor.EnclosingCtors[i];
                  Contract.Assert(arg.CompileName == dtor.CorrespondingFormals[i].CompileName);
                  if (ctor_i.IsGhost) {
                    continue;
                  }
                  if (compiledConstructorsProcessed < compiledConstructorCount - 1) {
                    wDtor.WriteLine("case {0}: return data.{1}", structOfCtor(ctor_i), DatatypeFieldName(arg));
                  } else {
                    wDtor.WriteLine("default: return data.({0}).{1}", structOfCtor(ctor_i), DatatypeFieldName(arg));
                  }
                  compiledConstructorsProcessed++;
                }
              }
            }
          }
        }
      }

      {
        // String() method
        wr.WriteLine();
        var w = wr.NewNamedBlock("func (_this {0}) String() string", name);
        // TODO Avoid switch if only one branch
        var needData = dt is IndDatatypeDecl && dt.Ctors.Exists(ctor => !ctor.IsGhost && ctor.Formals.Exists(arg => !arg.IsGhost));
        w = w.NewNamedBlock("switch {0}_this.Get().(type)", needData ? "data := " : "");
        w.WriteLine("case nil: return \"null\"");
        foreach (var ctor in dt.Ctors.Where(ctor => !ctor.IsGhost)) {
          var wCase = w.NewNamedBlock("case {0}:", structOfCtor(ctor));
          var nm = (dt.EnclosingModuleDefinition.IsDefaultModule ? "" : dt.EnclosingModuleDefinition.Name + ".") + dt.Name + "." + ctor.Name;
          if (dt is CoDatatypeDecl) {
            wCase.WriteLine("return \"{0}\"", nm);
          } else {
            wCase.Write("return \"{0}\"", nm);
            var sep = " + \"(\" + ";
            var anyFormals = false;
            var k = 0;
            foreach (var arg in ctor.Formals) {
              if (!arg.IsGhost) {
                anyFormals = true;
                if (UnicodeCharEnabled && arg.Type.IsStringType) {
                  wCase.Write($"{sep}data.{DatatypeFieldName(arg, k)}.VerbatimString(true)");
                } else {
                  wCase.Write($"{sep}{HelperModulePrefix}String(data.{DatatypeFieldName(arg, k)})");
                }

                sep = " + \", \" + ";
                k++;
              }
            }
            if (anyFormals) {
              wCase.Write(" + \")\"");
            }
            wCase.WriteLine();
          }
        }
        var wDefault = w.NewBlock("default:");
        if (dt is CoDatatypeDecl) {
          wDefault.WriteLine("return \"{0}.{1}.unexpected\"", dt.EnclosingModuleDefinition.GetCompileName(Options), dt.GetCompileName(Options));
        } else {
          wDefault.WriteLine("return \"<unexpected>\"");
        }
      }

      // Equals method
      {
        wr.WriteLine();
        var wEquals = wr.NewNamedBlock("func (_this {0}) Equals(other {0}) bool", name);
        // TODO: Way to implement shortcut check for address equality?
        var needData1 = dt.Ctors.Exists(ctor => !ctor.IsGhost && ctor.Formals.Exists(arg => !arg.IsGhost));

        wEquals = wEquals.NewNamedBlock("switch {0}_this.Get().(type)", needData1 ? "data1 := " : "");
        foreach (var ctor in dt.Ctors.Where(ctor => !ctor.IsGhost)) {
          var wCase = wEquals.NewNamedBlock("case {0}:", structOfCtor(ctor));

          var needData2 = ctor.Formals.Exists(arg => !arg.IsGhost);

          wCase.WriteLine("{0}, ok := other.Get().({1})", needData2 ? "data2" : "_", structOfCtor(ctor));
          wCase.Write("return ok");
          var k = 0;
          foreach (Formal arg in ctor.Formals) {
            if (!arg.IsGhost) {
              wCase.Write(" && ");
              string nm = DatatypeFieldName(arg, k);
              var eqType = DatatypeWrapperEraser.SimplifyType(Options, arg.Type);
              if (IsDirectlyComparable(eqType)) {
                wCase.Write("data1.{0} == data2.{0}", nm);
              } else if (IsOrderedByCmp(eqType)) {
                wCase.Write("data1.{0}.Cmp(data2.{0}) == 0", nm);
              } else if (IsComparedByEquals(eqType)) {
                wCase.Write("data1.{0}.Equals(data2.{0})", nm);
              } else {
                wCase.Write("{0}AreEqual(data1.{1}, data2.{1})", HelperModulePrefix, nm);
              }
              k++;
            }
          }
          wCase.WriteLine();
        }
        var wDefault = wEquals.NewNamedBlock("default:");
        wDefault.WriteLine("return false; // unexpected");

        wr.WriteLine();
        var wEqualsGeneric = wr.NewNamedBlock("func (_this {0}) EqualsGeneric(other interface{{}}) bool", name);
        wEqualsGeneric.WriteLine("typed, ok := other.({0})", name);
        wEqualsGeneric.WriteLine("return ok && _this.Equals(typed)");
      }

      // RTD
      {
        var usedTypeParams = UsedTypeParameters(dt);
        CreateRTD(name, usedTypeParams, out var wDefault, wr);

        WriteRuntimeTypeDescriptorsLocals(usedTypeParams, true, wDefault);

        var arguments = Util.Comma(UsedTypeParameters(dt), tp => DefaultValue(new UserDefinedType(tp), wDefault, dt.tok, true));
        wDefault.WriteLine($"return {TypeName_Companion(dt, wr, dt.tok)}.Default({arguments});");
      }

      return new ClassWriter(this, name, dt.IsExtern(Options, out _, out _), null,
        wr, wr, wr, wr, staticFieldWriter, staticFieldInitWriter);
    }

    protected override IClassWriter DeclareNewtype(NewtypeDecl nt, ConcreteSyntaxTree wr) {
      var cw = CreateClass(IdName(nt), false, null, null, null, null, wr, includeRtd: false, includeEquals: false, includeString: true);
      var w = cw.ConcreteMethodWriter;
      var nativeType = nt.NativeType != null ? GetNativeTypeName(nt.NativeType) : null;
      if (nt.NativeType != null) {
        var intType = $"{HelperModulePrefix}Int";
        var wIntegerRangeBody = w.NewNamedBlock($"func (_this *{FormatCompanionTypeName(IdName(nt))}) IntegerRange(lo {intType}, hi {intType}) {HelperModulePrefix}Iterator");
        wIntegerRangeBody.WriteLine($"iter := {HelperModulePrefix}IntegerRange(lo, hi)");
        var wIterFuncBody = wIntegerRangeBody.NewBlock($"return func() ({AnyType}, bool)");
        wIterFuncBody.WriteLine("next, ok := iter()");
        wIterFuncBody.WriteLine("if !ok {{ return {0}(0), false }}", nativeType);
        wIterFuncBody.WriteLine($"return next.({intType}).{Capitalize(nativeType)}(), true");
      }
      if (nt.WitnessKind == SubsetTypeDecl.WKind.Compiled) {
        var retType = nativeType ?? TypeName(nt.BaseType, w, nt.tok);
        var wWitness = w.NewNamedBlock("func (_this *{0}) Witness() {1}", FormatCompanionTypeName(IdName(nt)), retType);
        var wStmts = wWitness.Fork();
        wWitness.Write("return ");
        if (nt.NativeType == null) {
          wWitness.Append(Expr(nt.Witness, false, wStmts));
          wWitness.WriteLine();
        } else {
          TrParenExpr(nt.Witness, wWitness, false, wStmts);
          wWitness.WriteLine(".{0}()", Capitalize(GetNativeTypeName(nt.NativeType)));
        }
      }
      // RTD
      {
        CreateRTD(IdName(nt), null, out var wDefaultBody, wr);
        var udt = new UserDefinedType(nt.tok, nt.Name, nt, new List<Type>());
        var d = TypeInitializationValue(udt, wr, nt.tok, false, true);
        wDefaultBody.WriteLine("return {0}", d);
      }
      return cw;
    }

    protected override void DeclareSubsetType(SubsetTypeDecl sst, ConcreteSyntaxTree wr) {
      var cw = CreateClass(IdName(sst), false, null, sst.TypeArgs, null, null, wr, includeRtd: false, includeEquals: false, includeString: true);
      var w = cw.ConcreteMethodWriter;
      if (sst.WitnessKind == SubsetTypeDecl.WKind.Compiled) {
        var witness = new ConcreteSyntaxTree(w.RelativeIndentLevel);
        var wStmts = w.Fork();
        witness.Append(Expr(sst.Witness, false, wStmts));
        DeclareField("Witness", false, true, true, sst.Rhs, sst.tok, witness.ToString(), cw.ClassName, cw.StaticFieldWriter, cw.StaticFieldInitWriter, cw.ConcreteMethodWriter);
      }
      // RTD
      {
        CreateRTD(IdName(sst), sst.TypeArgs, out var wDefaultBody, wr);
        var udt = UserDefinedType.FromTopLevelDecl(sst.tok, sst);
        var d = TypeInitializationValue(udt, wr, sst.tok, false, true);
        wDefaultBody.WriteLine("return {0}", d);
      }
    }

    private void CreateRTD(string typeName, List<TypeParameter>/*?*/ usedParams, out ConcreteSyntaxTree wDefaultBody, ConcreteSyntaxTree wr) {
      Contract.Requires(typeName != null);
      Contract.Requires(wr != null);
      Contract.Ensures(Contract.ValueAtReturn(out wDefaultBody) != null);

      if (usedParams == null) {
        usedParams = new List<TypeParameter>();
      }
      wr.WriteLine();
      wr.Write("func {0}(", FormatRTDName(typeName));
      WriteRuntimeTypeDescriptorsFormals(usedParams, true, wr);
      var wTypeMethod = wr.NewBlock($") {DafnyTypeDescriptor}");
      wTypeMethod.WriteLine("return type_{0}_{{{1}}}", typeName, Util.Comma(usedParams, tp => FormatRTDName(tp.GetCompileName(Options))));

      wr.WriteLine();
      var wType = wr.NewNamedBlock("type type_{0}_ struct", typeName);
      WriteRuntimeTypeDescriptorsFields(usedParams, true, wType, null, null);

      wr.WriteLine();
      wDefaultBody = wr.NewNamedBlock("func (_this type_{0}_) Default() interface{{}}", typeName);

      wr.WriteLine();
      var wString = wr.NewNamedBlock("func (_this type_{0}_) String() string", typeName);
      wString.WriteLine("return \"{0}.{1}\"", ModuleName, typeName);
    }

    protected override void GetNativeInfo(NativeType.Selection sel, out string name, out string literalSuffix, out bool needsCastAfterArithmetic) {
      literalSuffix = "";
      needsCastAfterArithmetic = false;
      switch (sel) {
        case NativeType.Selection.Byte:
          name = "uint8";
          break;
        case NativeType.Selection.SByte:
          name = "int8";
          break;
        case NativeType.Selection.UShort:
          name = "uint16";
          break;
        case NativeType.Selection.Short:
          name = "int16";
          break;
        case NativeType.Selection.UInt:
          name = "uint32";
          break;
        case NativeType.Selection.Int:
          name = "int32";
          break;
        case NativeType.Selection.ULong:
          name = "uint64";
          break;
        case NativeType.Selection.Long:
          name = "int64";
          break;
        default:
          Contract.Assert(false);  // unexpected native type
          throw new cce.UnreachableException();  // to please the compiler
      }
    }
    protected class ClassWriter : IClassWriter {
      public readonly GoCompiler Compiler;
      public readonly string ClassName;
      public readonly bool IsExtern;
      public readonly ConcreteSyntaxTree/*?*/ AbstractMethodWriter, ConcreteMethodWriter, InstanceFieldWriter, InstanceFieldInitWriter, TraitInitWriter, StaticFieldWriter, StaticFieldInitWriter;
      public bool AnyInstanceFields { get; private set; } = false;

      public ClassWriter(GoCompiler compiler, string className, bool isExtern, ConcreteSyntaxTree abstractMethodWriter, ConcreteSyntaxTree concreteMethodWriter,
        ConcreteSyntaxTree/*?*/ instanceFieldWriter, ConcreteSyntaxTree/*?*/ instanceFieldInitWriter, ConcreteSyntaxTree/*?*/ traitInitWriter,
        ConcreteSyntaxTree staticFieldWriter, ConcreteSyntaxTree staticFieldInitWriter) {
        Contract.Requires(compiler != null);
        Contract.Requires(className != null);
        this.Compiler = compiler;
        this.ClassName = className;
        this.IsExtern = isExtern;
        this.AbstractMethodWriter = abstractMethodWriter;
        this.ConcreteMethodWriter = concreteMethodWriter;
        this.InstanceFieldWriter = instanceFieldWriter;
        this.InstanceFieldInitWriter = instanceFieldInitWriter;
        this.TraitInitWriter = traitInitWriter;
        this.StaticFieldWriter = staticFieldWriter;
        this.StaticFieldInitWriter = staticFieldInitWriter;
      }

      public ConcreteSyntaxTree FieldWriter(bool isStatic) {
        return isStatic ? StaticFieldWriter : InstanceFieldWriter;
      }

      public ConcreteSyntaxTree FieldInitWriter(bool isStatic) {
        return isStatic ? StaticFieldInitWriter : InstanceFieldInitWriter;
      }

      public ConcreteSyntaxTree/*?*/ CreateMethod(Method m, List<TypeArgumentInstantiation> typeArgs, bool createBody, bool forBodyInheritance, bool lookasideBody) {
        return Compiler.CreateMethod(m, typeArgs, createBody, ClassName, AbstractMethodWriter, ConcreteMethodWriter, forBodyInheritance, lookasideBody);
      }

      public ConcreteSyntaxTree SynthesizeMethod(Method m, List<TypeArgumentInstantiation> typeArgs, bool createBody, bool forBodyInheritance, bool lookasideBody) {
        throw new UnsupportedFeatureException(m.tok, Feature.MethodSynthesis);
      }

      public ConcreteSyntaxTree/*?*/ CreateFunction(string name, List<TypeArgumentInstantiation> typeArgs, List<Formal> formals, Type resultType, IToken tok, bool isStatic, bool createBody, MemberDecl member, bool forBodyInheritance, bool lookasideBody) {
        return Compiler.CreateFunction(name, typeArgs, formals, resultType, tok, isStatic, createBody, member, ClassName, AbstractMethodWriter, ConcreteMethodWriter, forBodyInheritance, lookasideBody);
      }
      public ConcreteSyntaxTree/*?*/ CreateGetter(string name, TopLevelDecl enclosingDecl, Type resultType, IToken tok, bool isStatic, bool isConst, bool createBody, MemberDecl/*?*/ member, bool forBodyInheritance) {
        return Compiler.CreateGetter(name, resultType, tok, isStatic, createBody, member, ClassName, AbstractMethodWriter, ConcreteMethodWriter, forBodyInheritance);
      }
      public ConcreteSyntaxTree/*?*/ CreateGetterSetter(string name, Type resultType, IToken tok, bool createBody, MemberDecl/*?*/ member, out ConcreteSyntaxTree setterWriter, bool forBodyInheritance) {
        return Compiler.CreateGetterSetter(name, resultType, tok, createBody, member, ClassName, out setterWriter, AbstractMethodWriter, ConcreteMethodWriter, forBodyInheritance);
      }
      public void DeclareField(string name, TopLevelDecl enclosingDecl, bool isStatic, bool isConst, Type type, IToken tok, string rhs, Field field) {
        // FIXME: This should probably be done in Compiler.DeclareField().
        // Should just have these delegate methods take the ClassWriter as an
        // argument.
        if (!isStatic) {
          AnyInstanceFields = true;
        }
        Compiler.DeclareField(name, IsExtern, isStatic, isConst, type, tok, rhs, ClassName, FieldWriter(isStatic), FieldInitWriter(isStatic), ConcreteMethodWriter);
      }

      public void InitializeField(Field field, Type instantiatedFieldType, TopLevelDeclWithMembers enclosingClass) {
        var tok = field.tok;
        var lvalue = Compiler.EmitMemberSelect(w => w.Write("_this"), UserDefinedType.FromTopLevelDecl(tok, enclosingClass), field,
        new List<TypeArgumentInstantiation>(), enclosingClass.ParentFormalTypeParametersToActuals, instantiatedFieldType);
        var wRHS = lvalue.EmitWrite(FieldInitWriter(false));
        Compiler.EmitCoercionIfNecessary(instantiatedFieldType, field.Type, tok, wRHS);
        wRHS.Write(Compiler.PlaceboValue(instantiatedFieldType, ErrorWriter(), tok));
      }

      public ConcreteSyntaxTree/*?*/ ErrorWriter() => ConcreteMethodWriter;

      public void Finish() {
        Compiler.FinishClass(this);
      }
    }

    protected ConcreteSyntaxTree/*?*/ CreateMethod(Method m, List<TypeArgumentInstantiation> typeArgs, bool createBody, string ownerName, ConcreteSyntaxTree abstractWriter, ConcreteSyntaxTree concreteWriter, bool forBodyInheritance, bool lookasideBody) {
      var overriddenIns = m.EnclosingClass is TraitDecl && !forBodyInheritance ? null : m.OverriddenMethod?.Original.Ins;
      var overriddenOuts = m.EnclosingClass is TraitDecl && !forBodyInheritance ? null : m.OverriddenMethod?.Original.Outs;
      return CreateSubroutine(IdName(m), typeArgs, m.Ins, m.Outs, null,
        overriddenIns, overriddenOuts, null,
        m.tok, m.IsStatic, createBody, ownerName, m, abstractWriter, concreteWriter, forBodyInheritance, lookasideBody);
    }

    protected ConcreteSyntaxTree/*?*/ CreateFunction(string name, List<TypeArgumentInstantiation> typeArgs, List<Formal> formals, Type resultType, IToken tok, bool isStatic, bool createBody,
      MemberDecl member, string ownerName, ConcreteSyntaxTree abstractWriter, ConcreteSyntaxTree concreteWriter, bool forBodyInheritance, bool lookasideBody) {

      var fnOverridden = (member as Function)?.OverriddenFunction?.Original;
      return CreateSubroutine(name, typeArgs, formals, new List<Formal>(), resultType,
        fnOverridden?.Formals, fnOverridden == null ? null : new List<Formal>(), fnOverridden?.ResultType,
        tok, isStatic, createBody, ownerName, member, abstractWriter, concreteWriter, forBodyInheritance, lookasideBody);
    }

    private ConcreteSyntaxTree CreateSubroutine(string name, List<TypeArgumentInstantiation> typeArgs,
      List<Formal> inParams, List<Formal> outParams, Type/*?*/ resultType,
      List<Formal>/*?*/ overriddenInParams, List<Formal>/*?*/ overriddenOutParams, Type/*?*/ overriddenResultType,
      IToken tok, bool isStatic, bool createBody, string ownerName, MemberDecl/*?*/ member, ConcreteSyntaxTree abstractWriter, ConcreteSyntaxTree concreteWriter,
      bool forBodyInheritance, bool lookasideBody) {
      Contract.Requires(name != null);
      Contract.Requires(typeArgs != null);
      Contract.Requires(inParams != null);
      Contract.Requires(outParams != null);
      Contract.Requires(overriddenInParams == null || overriddenInParams.Count == inParams.Count);
      Contract.Requires(overriddenOutParams == null || overriddenOutParams.Count == outParams.Count);
      Contract.Requires(tok != null);
      Contract.Requires(ownerName != null);
      Contract.Requires(abstractWriter != null || concreteWriter != null);

      var customReceiver = createBody && !forBodyInheritance && member != null && NeedsCustomReceiver(member);
      ConcreteSyntaxTree wr;
      if (createBody || abstractWriter == null) {
        wr = concreteWriter;
        string receiver = isStatic || customReceiver ? FormatCompanionTypeName(ownerName) : ownerName;
        if (member != null && member.EnclosingClass is DatatypeDecl) {
          wr.Write("func ({0} {1}) ", isStatic || customReceiver ? "_static" : "_this", receiver);
        } else {
          wr.Write("func ({0} *{1}) ", isStatic || customReceiver ? "_static" : "_this", receiver);
        }
      } else {
        wr = abstractWriter;
      }
      wr.Write("{0}(", name);
      var prefix = "";
      var nTypes = WriteRuntimeTypeDescriptorsFormals(ForTypeDescriptors(typeArgs, member.EnclosingClass, member, lookasideBody), wr, ref prefix, tp => $"{FormatRTDName(tp.GetCompileName(Options))} {DafnyTypeDescriptor}");
      if (customReceiver) {
        wr.Write("{0}_this {1}", nTypes != 0 ? ", " : "", TypeName(UserDefinedType.FromTopLevelDecl(tok, member.EnclosingClass), wr, tok));
      }
      var _ = WriteFormals(nTypes != 0 || customReceiver ? ", " : "", overriddenInParams ?? inParams, wr, inParams);
      wr.Write(")");

      // TODO: Maybe consider using named result parameters, since they're actually close to how Dafny method outs work
      if (overriddenOutParams != null) {
        WriteOutTypes(overriddenOutParams, overriddenResultType, wr, tok);
      } else {
        WriteOutTypes(outParams, resultType, wr, tok);
      }

      if (createBody) {
        var w = wr.NewBlock("");
        // Go doesn't have type parameters. Instead, the empty interface type is used as the type of what would have been type parameters.
        // If this is a routine inherited from a trait, then the Dafny signature of the method may have replaced the trait's type parameters.
        // Go has no direct support for this idiom. Instead, we re-declare the in-parameters with the actual type, let the re-declarations
        // shadow the given (generic) in-parameters, and then do a cast on entry to the body.
        // If the routine only contains a call to an inherited body, then we omit the conversions here.
        if (forBodyInheritance) {
          // don't do any conversions
        } else if (thisContext != null) {
          w = w.NewBlock("", open: BlockStyle.Brace);
          for (var i = 0; i < inParams.Count; i++) {
            var p = (overriddenInParams ?? inParams)[i];
            var instantiatedType = p.Type.Subst(thisContext.ParentFormalTypeParametersToActuals);
            if (!instantiatedType.Equals(p.Type)) {
              // var p instantiatedType = p.(instantiatedType)
              var pName = IdName(inParams[i]);
              DeclareLocalVar(pName, instantiatedType, p.tok, true, null, w);
              var wRhs = EmitAssignmentRhs(w);
              wRhs = EmitCoercionIfNecessary(p.Type, instantiatedType, p.tok, wRhs);
              wRhs.Write(pName);
              EmitDummyVariableUse(pName, w);
            }
          }
        } else {
          Contract.Assert(overriddenInParams == null);
        }
        if (outParams.Any() && !forBodyInheritance) {
          var beforeReturn = w.Fork(0);
          EmitReturnWithCoercions(outParams, overriddenOutParams, thisContext?.ParentFormalTypeParametersToActuals, w);
          return beforeReturn;
        }
        return w;
      } else {
        wr.WriteLine();
        return null;
      }
    }

    protected void WriteOutTypes(List<Formal> outParams, Type/*?*/ resultType, ConcreteSyntaxTree wr, IToken tok) {
      var outTypes = new List<Type>();
      if (resultType != null) {
        outTypes.Add(resultType);
      }

      foreach (Formal f in outParams) {
        if (!f.IsGhost) {
          outTypes.Add(f.Type);
        }
      }
      if (outTypes.Count > 0) {
        wr.Write(' ');
        if (outTypes.Count > 1) {
          wr.Write('(');
        }
        wr.Write(Util.Comma(outTypes, ty => TypeName(ty, wr, tok)));
        if (outTypes.Count > 1) {
          wr.Write(')');
        }
      }
    }

    void WriteRuntimeTypeDescriptorsFields(List<TypeParameter> typeParams, bool useAllTypeArgs, ConcreteSyntaxTree/*?*/ wr, ConcreteSyntaxTree/*?*/ wInit, ConcreteSyntaxTree/*?*/ wParams) {
      Contract.Requires(typeParams != null);

      var sep = "";
      foreach (var tp in typeParams) {
        if (useAllTypeArgs || NeedsTypeDescriptor(tp)) {
          var name = FormatRTDName(tp.GetCompileName(Options));

          if (wr != null) {
            wr.WriteLine($"{name} {DafnyTypeDescriptor}");
          }

          if (wInit != null) {
            wInit.WriteLine("_this.{0} = {0}", name);
          }

          if (wParams != null) {
            wParams.Write($"{sep}{name} {DafnyTypeDescriptor}");
            sep = ", ";
          }
        }
      }
    }

    void WriteRuntimeTypeDescriptorsFormals(List<TypeParameter> typeParams, bool useAllTypeArgs, ConcreteSyntaxTree wr) {
      Contract.Requires(typeParams != null);
      Contract.Requires(wr != null);

      var prefix = "";
      foreach (var tp in typeParams) {
        if (useAllTypeArgs || NeedsTypeDescriptor(tp)) {
          wr.Write($"{prefix}{FormatRTDName(tp.GetCompileName(Options))} {DafnyTypeDescriptor}");
          prefix = ", ";
        }
      }
    }

    void WriteRuntimeTypeDescriptorsLocals(List<TypeParameter> typeParams, bool useAllTypeArgs, ConcreteSyntaxTree wr) {
      Contract.Requires(typeParams != null);
      Contract.Requires(wr != null);

      foreach (var tp in typeParams) {
        if (useAllTypeArgs || NeedsTypeDescriptor(tp)) {
          wr.WriteLine("{0} := _this.{0}", FormatRTDName(tp.GetCompileName(Options)));
          EmitDummyVariableUse(FormatRTDName(tp.GetCompileName(Options)), wr);
        }
      }
    }

    protected override void TypeArgDescriptorUse(bool isStatic, bool lookasideBody, TopLevelDeclWithMembers cl, out bool needsTypeParameter, out bool needsTypeDescriptor) {
      if (cl is DatatypeDecl) {
        needsTypeParameter = false;
        needsTypeDescriptor = true;
      } else if (cl is TraitDecl) {
        needsTypeParameter = false;
        needsTypeDescriptor = isStatic || lookasideBody;
      } else {
        Contract.Assert(cl is ClassDecl);
        needsTypeParameter = false;
        needsTypeDescriptor = isStatic;
      }
    }

    protected override string TypeDescriptor(Type type, ConcreteSyntaxTree wr, IToken tok) {
      var xType = DatatypeWrapperEraser.SimplifyType(Options, type, true);
      if (xType is BoolType) {
        return "_dafny.BoolType";
      } else if (xType is CharType) {
        return CharTypeDescriptorName;
      } else if (xType is IntType) {
        return "_dafny.IntType";
      } else if (xType is BigOrdinalType) {
        return "_dafny.IntType";
      } else if (xType is RealType) {
        return "_dafny.RealType";
      } else if (xType is BitvectorType) {
        var t = (BitvectorType)xType;
        if (t.NativeType != null) {
          return string.Format("_dafny.{0}Type", Capitalize(GetNativeTypeName(t.NativeType)));
        } else {
          return "_dafny.IntType";
        }
      } else if (xType is SetType) {
        return "_dafny.SetType";
      } else if (xType is MultiSetType) {
        return "_dafny.MultiSetType";
      } else if (xType is SeqType) {
        return "_dafny.SeqType";
      } else if (xType is MapType) {
        return "_dafny.MapType";
      } else if (xType.IsRefType) {
        return string.Format("_dafny.CreateStandardTypeDescriptor({0})", TypeInitializationValue(xType, wr, tok, false, true));
      } else if (xType.IsArrayType) {
        return "_dafny.ArrayType";
      } else if (xType.IsTypeParameter) {
        var tp = type.AsTypeParameter;
        Contract.Assert(tp != null);
        string th;
        if (thisContext != null && tp.Parent is ClassDecl) {
          th = "_this.";
        } else if (thisContext == null && tp.Parent is SubsetTypeDecl) {
          th = "_this.";
        } else {
          th = "";
        }
        return string.Format("{0}{1}", th, FormatRTDName(tp.GetCompileName(Options)));
      } else if (xType.IsBuiltinArrowType) {
        return string.Format("_dafny.CreateStandardTypeDescriptor({0})", TypeInitializationValue(xType, wr, tok, false, true));
      } else if (xType is UserDefinedType udt) {
        var cl = udt.ResolvedClass;
        Contract.Assert(cl != null);

        var w = new ConcreteSyntaxTree();
        w.Write("{0}(", cl is TupleTypeDecl ? "_dafny.TupleType" : TypeName_RTD(xType, w, tok));
        var typeArgs = cl is DatatypeDecl dt ? UsedTypeParameters(dt, udt.TypeArgs) : TypeArgumentInstantiation.ListFromClass(cl, udt.TypeArgs);
        EmitTypeDescriptorsActuals(typeArgs, udt.tok, w, true);
        w.Write(")");
        return w.ToString();

      } else {
        Contract.Assert(false); throw new cce.UnreachableException();  // unexpected type
      }
    }

    protected ConcreteSyntaxTree/*?*/ CreateGetter(string name, Type resultType, IToken tok, bool isStatic, bool createBody, MemberDecl/*?*/ member, string ownerName, ConcreteSyntaxTree abstractWriter, ConcreteSyntaxTree concreteWriter, bool forBodyInheritance) {
      return CreateFunction(name, new List<TypeArgumentInstantiation>(), new List<Formal>(), resultType, tok, isStatic, createBody, member, ownerName, abstractWriter, concreteWriter, forBodyInheritance, false);
    }

    protected ConcreteSyntaxTree/*?*/ CreateGetterSetter(string name, Type resultType, IToken tok, bool createBody, MemberDecl/*?*/ member, string ownerName,
      out ConcreteSyntaxTree setterWriter, ConcreteSyntaxTree abstractWriter, ConcreteSyntaxTree concreteWriter, bool forBodyInheritance) {

      var getterWriter = CreateGetter(name, resultType, tok, false, createBody, member, ownerName, abstractWriter, concreteWriter, forBodyInheritance);

      var valueParam = new Formal(tok, "value", resultType, true, false, null);
      setterWriter = CreateSubroutine(name + "_set_", new List<TypeArgumentInstantiation>(), new List<Formal>() { valueParam }, new List<Formal>(), null,
        new List<Formal>() { valueParam }, new List<Formal>(), null, tok, false, createBody, ownerName, member,
        abstractWriter, concreteWriter, forBodyInheritance, false);
      return getterWriter;
    }

    protected override bool SupportsStaticsInGenericClasses => false;
    protected override bool TraitRepeatsInheritedDeclarations => true;

    private void FinishClass(GoCompiler.ClassWriter cw) {
      // Go gets weird about zero-length structs.  In particular, it likes to
      // make all pointers to a zero-length struct the same.  Irritatingly, this
      // forces us to waste space here.
      if (!cw.AnyInstanceFields) {
        cw.InstanceFieldWriter.WriteLine("dummy byte");
      }
    }

    protected override ConcreteSyntaxTree EmitTailCallStructure(MemberDecl member, ConcreteSyntaxTree wr) {
      wr.WriteLine("goto TAIL_CALL_START");
      wr.WriteLine("TAIL_CALL_START:");
      return wr;
    }

    protected override void EmitJumpToTailCallStart(ConcreteSyntaxTree wr) {
      wr.WriteLine("goto TAIL_CALL_START");
    }

    private const string AnyType = "interface{}"; // In Go 1.18, this type can be written as "any"

    private string CharTypeName => $"_dafny.{CharTypeNameProper}";
    private string CharTypeDescriptorName => $"_dafny.{CharTypeNameProper}Type";
    private string CharTypeNameProper => UnicodeCharEnabled ? "CodePoint" : "Char";

    internal override string TypeName(Type type, ConcreteSyntaxTree wr, IToken tok, MemberDecl/*?*/ member = null) {
      Contract.Ensures(Contract.Result<string>() != null);
      Contract.Assume(type != null);  // precondition; this ought to be declared as a Requires in the superclass

      var xType = DatatypeWrapperEraser.SimplifyType(Options, type);
      if (xType is BoolType) {
        return "bool";
      } else if (xType is CharType) {
        return CharTypeName;
      } else if (xType is IntType) {
        return $"{HelperModulePrefix}Int";
      } else if (xType is BigOrdinalType) {
        return "_dafny.Ord";
      } else if (xType is RealType) {
        return "_dafny.Real";
      } else if (xType is BitvectorType) {
        var t = (BitvectorType)xType;
        return t.NativeType != null ? GetNativeTypeName(t.NativeType) : "_dafny.BV";
      } else if (xType.AsNewtype != null && member == null) {  // when member is given, use UserDefinedType case below
        NativeType nativeType = xType.AsNewtype.NativeType;
        if (nativeType != null) {
          return GetNativeTypeName(nativeType);
        }
        return TypeName(xType.AsNewtype.BaseType, wr, tok);
      } else if (xType.IsObjectQ) {
        return AnyType;
      } else if (xType.IsArrayType) {
        return "_dafny.Array";
      } else if (xType is UserDefinedType udt) {
        var s = FullTypeName(udt, member);
        var cl = udt.ResolvedClass;
        if (xType is ArrowType at) {
          return string.Format("func ({0}) {1}", Util.Comma(at.Args, arg => TypeName(arg, wr, tok)), TypeName(at.Result, wr, tok));
        } else if (udt.IsTypeParameter) {
          return AnyType;
        } else if (cl is TupleTypeDecl tupleTypeDecl) {
          return HelperModulePrefix + "Tuple";
        }
        if (udt.IsTraitType && udt.ResolvedClass.IsExtern(Options, out _, out _)) {
          // To use an external interface, we need to have values of the
          // interface type, so we treat an extern trait as a plain interface
          // value, not a pointer (a Go interface value is basically a typed
          // pointer anyway).
          //
          // Also don't use IdProtect so that we can have it be a built-in
          // name like error.
          return s;
        } else if (udt.IsDatatype || udt.IsTraitType) {
          // Don't return a pointer to the datatype because the datatype is
          // already represented using a pointer
          return IdProtect(s);
        } else {
          return "*" + IdProtect(s);
        }
      } else if (xType is SetType) {
        return HelperModulePrefix + "Set";
      } else if (xType is SeqType) {
        return HelperModulePrefix + "Sequence";
      } else if (xType is MultiSetType) {
        return HelperModulePrefix + "MultiSet";
      } else if (xType is MapType) {
        return "_dafny.Map";
      } else {
        Contract.Assert(false); throw new cce.UnreachableException();  // unexpected type
      }
    }

    protected override string TypeInitializationValue(Type type, ConcreteSyntaxTree wr, IToken tok, bool usePlaceboValue, bool constructTypeParameterDefaultsFromTypeDescriptors) {
      // When returning nil, explicitly cast the nil so that type assertions work
      string nil() {
        return string.Format("({0})(nil)", TypeName(type, wr, tok));
      }

      var xType = type.NormalizeExpandKeepConstraints();
      if (xType is BoolType) {
        return "false";
      } else if (xType is CharType) {
        return $"{CharTypeName}({CharType.DefaultValueAsString})";
      } else if (xType is IntType || xType is BigOrdinalType) {
        return "_dafny.Zero";
      } else if (xType is RealType) {
        return "_dafny.ZeroReal";
      } else if (xType is BitvectorType) {
        var t = (BitvectorType)xType;
        return t.NativeType != null ? "0" : "_dafny.Zero";
      } else if (xType is SetType) {
        return "_dafny.EmptySet";
      } else if (xType is MultiSetType) {
        return "_dafny.EmptyMultiSet";
      } else if (xType is SeqType seq) {
        if (seq.Arg.IsCharType && !UnicodeCharEnabled) {
          return "_dafny.EmptySeq.SetString()";
        }
        return "_dafny.EmptySeq";
      } else if (xType is MapType) {
        return "_dafny.EmptyMap";
      }

      var udt = (UserDefinedType)xType;
      var cl = udt.ResolvedClass;
      Contract.Assert(cl != null);
      if (cl is TypeParameter tp) {
        if (usePlaceboValue && !tp.Characteristics.HasCompiledValue) {
          return nil();
        } else if (constructTypeParameterDefaultsFromTypeDescriptors) {
          var w = new ConcreteSyntaxTree();
          w = EmitCoercionIfNecessary(from: null, to: xType, tok: tok, wr: w);
          w.Write(TypeDescriptor(udt, wr, udt.tok));
          w.Write(".Default()");
          return w.ToString();
        } else {
          return FormatDefaultTypeParameterValue(tp);
        }
      } else if (cl is AbstractTypeDecl opaque) {
        return FormatDefaultTypeParameterValue(opaque);
      } else if (cl is NewtypeDecl) {
        var td = (NewtypeDecl)cl;
        if (td.Witness != null) {
          return TypeName_Companion(cl, wr, tok) + ".Witness()";
        } else if (td.NativeType != null) {
          return GetNativeTypeName(td.NativeType) + "(0)";
        } else {
          return TypeInitializationValue(td.BaseType, wr, tok, usePlaceboValue, constructTypeParameterDefaultsFromTypeDescriptors);
        }
      } else if (cl is SubsetTypeDecl) {
        var td = (SubsetTypeDecl)cl;
        if (td.WitnessKind == SubsetTypeDecl.WKind.Compiled) {
          return TypeName_Companion(cl, wr, tok) + ".Witness()";
        } else if (td.WitnessKind == SubsetTypeDecl.WKind.Special) {
          // WKind.Special is only used with -->, ->, and non-null types:
          Contract.Assert(ArrowType.IsPartialArrowTypeName(td.Name) || ArrowType.IsTotalArrowTypeName(td.Name) || td is NonNullTypeDecl);
          if (ArrowType.IsPartialArrowTypeName(td.Name)) {
            return nil();
          } else if (ArrowType.IsTotalArrowTypeName(td.Name)) {
            var rangeDefaultValue = TypeInitializationValue(udt.TypeArgs.Last(), wr, tok, usePlaceboValue, constructTypeParameterDefaultsFromTypeDescriptors);
            // return the lambda expression ((Ty0 x0, Ty1 x1, Ty2 x2) => rangeDefaultValue)
            return string.Format("func ({0}) {1} {{ return {2}; }}", Util.Comma(udt.TypeArgs.GetRange(0, udt.TypeArgs.Count - 1), tp => TypeName(tp, wr, tok)), TypeName(udt.TypeArgs.Last(), wr, tok), rangeDefaultValue);
          } else if (((NonNullTypeDecl)td).Class is ArrayClassDecl arrayClass) {
            // non-null array type; we know how to initialize them
            return string.Format("_dafny.NewArrayWithValue(nil, {0})", Util.Comma(arrayClass.Dims, d => string.Format("_dafny.IntOf(0)")));
          } else {
            return nil();
          }
        } else {
          return TypeInitializationValue(td.RhsWithArgument(udt.TypeArgs), wr, tok, usePlaceboValue, constructTypeParameterDefaultsFromTypeDescriptors);
        }
      } else if (cl is ClassLikeDecl or ArrowTypeDecl) {
<<<<<<< HEAD
        bool isHandle = true;
        if (Attributes.ContainsBool(cl.Attributes, "handle", ref isHandle) && isHandle) {
          return "0";
        } else {
          return nil();
        }
=======
        return nil();
>>>>>>> 4ea662bc
      } else if (cl is DatatypeDecl) {
        var dt = (DatatypeDecl)cl;
        if (DatatypeWrapperEraser.GetInnerTypeOfErasableDatatypeWrapper(Options, dt, out var innerType)) {
          var typeSubstMap = TypeParameter.SubstitutionMap(dt.TypeArgs, udt.TypeArgs);
          return TypeInitializationValue(innerType.Subst(typeSubstMap), wr, tok, usePlaceboValue, constructTypeParameterDefaultsFromTypeDescriptors);
        }
        // In an auto-init context (like a field initializer), we may not have
        // access to all the type descriptors, so we can't construct the
        // default value, but then an empty structure is an acceptable default, since
        // Dafny proves the value won't be accessed.
        if (usePlaceboValue) {
          return string.Format("{0}{{}}", TypeName(udt, wr, tok));
        }
        var n = dt is TupleTypeDecl ? "_dafny.TupleOf" : $"{TypeName_Companion(dt, wr, tok)}.Default";
        var relevantTypeArgs = UsedTypeParameters(dt, udt.TypeArgs);
        return $"{n}({Util.Comma(relevantTypeArgs, ta => DefaultValue(ta.Actual, wr, tok, constructTypeParameterDefaultsFromTypeDescriptors))})";
      } else {
        Contract.Assert(false); throw new cce.UnreachableException();  // unexpected type
      }
    }

    protected override string TypeName_UDT(string fullCompileName, List<TypeParameter.TPVariance> variance, List<Type> typeArgs,
      ConcreteSyntaxTree wr, IToken tok, bool omitTypeArguments) {
      Contract.Assume(fullCompileName != null);  // precondition; this ought to be declared as a Requires in the superclass
      Contract.Assume(typeArgs != null);  // precondition; this ought to be declared as a Requires in the superclass
      string s = "*" + IdProtect(fullCompileName);
      return s;
    }

    protected static string FormatCompanionName(string clsName) =>
      string.Format("Companion_{0}_", clsName);
    protected static string FormatCompanionTypeName(string clsName) =>
      // Need to export this because it could be for a trait that could be
      // derived from in another module
      string.Format("CompanionStruct_{0}_", clsName);
    protected static string FormatDatatypeConstructorName(string ctorName) =>
      string.Format("Create_{0}_", ctorName);
    protected static string FormatDatatypeConstructorCheckName(string ctorName) =>
      string.Format("Is_{0}", ctorName);
    protected static string FormatDatatypeDestructorName(string dtorName) =>
      string.Format("Dtor_{0}", dtorName);
    protected static string FormatDatatypeInterfaceName(string typeName) =>
      string.Format("Data_{0}_", typeName);
    protected static string FormatDefaultName(string typeName) =>
      string.Format("Default_{0}_", typeName);
    protected static string FormatInitializerName(string clsName) =>
      string.Format("New_{0}_", clsName);
    protected static string FormatLazyConstructorName(string datatypeName) =>
      string.Format("Lazy_{0}_", datatypeName);
    protected static string FormatLazyInterfaceName(string traitName) =>
      string.Format("Iface_{0}_", traitName);
    protected static string FormatRTDName(string formalName) =>
      string.Format("Type_{0}_", formalName);

    protected string TypeName_Related(Func<string, string> formatter, Type type, ConcreteSyntaxTree wr, IToken tok, MemberDecl/*?*/ member = null) {
      Contract.Requires(formatter != null);
      Contract.Requires(type != null);
      Contract.Ensures(Contract.Result<string>() != null);

      // FIXME This is a hacky bit of string munging.

      string name = ClassName(type, wr, tok, member);
      string prefix, baseName;
      var periodIx = name.LastIndexOf('.');
      if (periodIx >= 0) {
        prefix = name.Substring(0, periodIx + 1);
        baseName = name.Substring(periodIx + 1);
      } else {
        prefix = "";
        baseName = name;
      }

      return prefix + formatter(baseName);
    }

    protected string TypeName_Constructor(DatatypeCtor ctor, ConcreteSyntaxTree wr) {
      var ptr = ctor.EnclosingDatatype is CoDatatypeDecl ? "*" : "";
      return string.Format("{0}{1}_{2}", ptr, TypeName(UserDefinedType.FromTopLevelDecl(ctor.tok, ctor.EnclosingDatatype), wr, ctor.tok), ctor.GetCompileName(Options));
    }

    protected override string TypeName_Companion(Type type, ConcreteSyntaxTree wr, IToken tok, MemberDecl/*?*/ member) {
      type = UserDefinedType.UpcastToMemberEnclosingType(type, member);
      // XXX This duplicates some of the logic in UserDefinedTypeName, but if we
      // don't do it here, we end up passing the name of the module to
      // FormatCompanionName, which doesn't help anyone
      if (type is UserDefinedType udt && udt.ResolvedClass != null && IsExternMemberOfExternModule(member, udt.ResolvedClass)) {
        // omit the default class name ("_default") in extern modules, when the class is used to qualify an extern member
        Contract.Assert(!udt.ResolvedClass.EnclosingModuleDefinition.IsDefaultModule);  // default module is not marked ":extern"
        return IdProtect(udt.ResolvedClass.EnclosingModuleDefinition.GetCompileName(Options));
      }
      return TypeName_Related(FormatCompanionName, type, wr, tok, member);
    }

    protected string TypeName_CompanionType(Type type, ConcreteSyntaxTree wr, IToken tok) {
      return TypeName_Related(FormatCompanionTypeName, type, wr, tok);
    }

    protected string TypeName_Initializer(Type type, ConcreteSyntaxTree wr, IToken tok) {
      return TypeName_Related(FormatInitializerName, type, wr, tok);
    }

    protected string TypeName_RTD(Type type, ConcreteSyntaxTree wr, IToken tok) {
      return TypeName_Related(FormatRTDName, type, wr, tok);
    }

    protected string ClassName(Type type, ConcreteSyntaxTree wr, IToken tok, MemberDecl/*?*/ member = null) {
      return type is UserDefinedType udt ? FullTypeName(udt, member) : TypeName(type, wr, tok, member);
    }

    protected string UnqualifiedClassName(Type type, ConcreteSyntaxTree wr, IToken tok) {
      return type is UserDefinedType udt ? UnqualifiedTypeName(udt) : TypeName(type, wr, tok);
    }

    protected string DatatypeFieldName(Formal formal, int formalNonGhostIndex) {
      // Don't rely on base.FormalName because it needlessly (for us) passes the
      // value through IdProtect when we're going to capitalize it
      return formal.HasName ? Capitalize(formal.CompileName) : "A" + formalNonGhostIndex + "_";
    }

    protected string DatatypeFieldName(Formal formal) {
      Contract.Assert(formal.HasName);
      return Capitalize(formal.CompileName);
    }

    // ----- Declarations -------------------------------------------------------------

    protected void DeclareField(string name, bool isExtern, bool isStatic, bool isConst, Type type, IToken tok, string/*?*/ rhs, string className, ConcreteSyntaxTree wr, ConcreteSyntaxTree initWriter, ConcreteSyntaxTree concreteMethodWriter) {
      if (isExtern) {
        Error(CompilerErrors.ErrorId.c_Go_unsupported_field, tok, "Unsupported field {0} in extern trait", wr, name);
      }

      if (isConst && rhs != null) {
        var receiver = isStatic ? FormatCompanionTypeName(className) : className;
        var wBody = concreteMethodWriter.NewNamedBlock("func (_this *{0}) {1}() {2}", receiver, name, TypeName(type, concreteMethodWriter, tok));
        wBody.WriteLine("return {0}", rhs);
      } else {
        wr.WriteLine("{0} {1}", name, TypeName(type, initWriter, tok));

        if (isStatic) {
          initWriter.WriteLine("{0}: {1},", name, rhs ?? PlaceboValue(type, initWriter, tok));
        } else if (rhs != null) {
          initWriter.WriteLine("_this.{0} = {1}", name, rhs);
        }
      }
    }

    protected override bool DeclareFormal(string prefix, string name, Type type, IToken tok, bool isInParam, ConcreteSyntaxTree wr) {
      if (isInParam) {
        wr.Write("{0}{1} {2}", prefix, name, TypeName(type, wr, tok));
        return true;
      } else {
        return false;
      }
    }

    private ConcreteSyntaxTree/*?*/ DeclareLocalVar(string name, Type/*?*/ type, IToken/*?*/ tok, bool includeRhs, bool leaveRoomForRhs, ConcreteSyntaxTree wr) {
      wr.Write("var {0}", name);

      if (type != null) {
        // Always specify the type in case the rhs is nil
        wr.Write(" {0}", TypeName(type, wr, tok));
      }

      ConcreteSyntaxTree w;
      if (includeRhs) {
        if (!leaveRoomForRhs) {
          wr.Write(" = ");
        }
        w = wr.Fork();
      } else {
        w = null;
      }

      if (!leaveRoomForRhs) {
        wr.WriteLine();
        EmitDummyVariableUse(name, wr);
      }

      return w;
    }

    void EmitDummyVariableUse(string variableName, ConcreteSyntaxTree wr) {
      Contract.Requires(variableName != null);
      Contract.Requires(wr != null);

      wr.WriteLine("_ = {0}", variableName);
    }

    protected override void DeclareLocalVar(string name, Type type, IToken tok, bool leaveRoomForRhs, string rhs, ConcreteSyntaxTree wr) {
      var w = DeclareLocalVar(name, type, tok, includeRhs: (rhs != null || leaveRoomForRhs), leaveRoomForRhs: leaveRoomForRhs, wr: wr);
      if (rhs != null) {
        w.Write(rhs);
      }
    }

    protected override ConcreteSyntaxTree DeclareLocalVar(string name, Type/*?*/ type, IToken/*?*/ tok, ConcreteSyntaxTree wr) {
      return DeclareLocalVar(name, type, tok, includeRhs: true, leaveRoomForRhs: false, wr: wr);
    }

    protected override bool UseReturnStyleOuts(Method m, int nonGhostOutCount) => true;

    protected override bool NeedsCastFromTypeParameter => true;
    protected override bool SupportsMultipleReturns => true;
    protected override string StmtTerminator => "";

    protected override void DeclareLocalOutVar(string name, Type type, IToken tok, string rhs, bool useReturnStyleOuts, ConcreteSyntaxTree wr) {
      DeclareLocalVar(name, type, tok, false, rhs, wr);
    }

    protected override void EmitActualTypeArgs(List<Type> typeArgs, IToken tok, ConcreteSyntaxTree wr) {
      // emit nothing; this is only for actual parametric polymorphism, not RTDs
    }

    protected override string GenerateLhsDecl(string target, Type/*?*/ type, ConcreteSyntaxTree wr, IToken tok) {
      return "var " + target;
    }

    // ----- Statements -------------------------------------------------------------

    protected override void EmitMultiAssignment(List<Expression> lhsExprs, List<ILvalue> wLhss, List<Type> lhsTypes, out List<ConcreteSyntaxTree> wRhss, List<Type> rhsTypes, ConcreteSyntaxTree wr) {
      // TODO Go actually supports multi-assignment, but that will only work
      // in the simple (but very typical) case where an lvalue represents an
      // actual lvalue that is written via an assignment statement.  (Actually,
      // currently *all* Go lvalues work this way, but in the future we could
      // implement getters and setters via ILvalueWriter.)
      //
      // Given a way to inquire whether a given lvalue is an actual lvalue in
      // the target, we could implement multi-assignment for the special case
      // where all lvalues are real lvalues.
      base.EmitMultiAssignment(lhsExprs, wLhss, lhsTypes, out wRhss, rhsTypes, wr);
    }

    protected override void EmitPrintStmt(ConcreteSyntaxTree wr, Expression arg) {
      var isString = arg.Type.IsStringType;
      var wStmts = wr.Fork();
      if (isString && UnicodeCharEnabled) {
        wr.Write("_dafny.Print(");
        wr.Append(Expr(arg, false, wStmts));
        wr.WriteLine(".VerbatimString(false))");
      } else if (!isString ||
                 (arg.Resolved is MemberSelectExpr mse &&
                  mse.Member.IsExtern(Options, out _, out _))) {
        wr.Write("_dafny.Print(");
        wr.Append(Expr(arg, false, wStmts));
        wr.WriteLine(")");
      } else {
        wr.Write("_dafny.Print((");
        wr.Append(Expr(arg, false, wStmts));
        wr.Write(")");
        if (!UnicodeCharEnabled) {
          wr.Write(".SetString()");
        }
        wr.WriteLine(")");
      }
    }

    protected override void EmitReturn(List<Formal> outParams, ConcreteSyntaxTree wr) {
      EmitReturnWithCoercions(outParams, null, null, wr);
    }

    protected override void EmitReturnExpr(Expression expr, Type resultType, bool inLetExprBody, ConcreteSyntaxTree wr) {
      var wStmts = wr.Fork();
      var w = EmitReturnExpr(wr);
      var fromType = thisContext == null ? expr.Type : expr.Type.Subst(thisContext.ParentFormalTypeParametersToActuals);
      w = EmitCoercionIfNecessary(fromType, resultType, expr.tok, w);
      w.Append(Expr(expr, inLetExprBody, wStmts));
    }

    protected void EmitReturnWithCoercions(List<Formal> outParams, List<Formal>/*?*/ overriddenOutParams, Dictionary<TypeParameter, Type>/*?*/ typeMap, ConcreteSyntaxTree wr) {
      wr.Write("return");
      var sep = " ";
      for (var i = 0; i < outParams.Count; i++) {
        var f = outParams[i];
        if (!f.IsGhost) {
          wr.Write(sep);
          ConcreteSyntaxTree wOutParam;
          if (overriddenOutParams == null && typeMap != null) {
            wOutParam = EmitCoercionIfNecessary(f.Type.Subst(typeMap), f.Type, f.tok, wr);
          } else if (overriddenOutParams != null) {
            // ignore typeMap
            wOutParam = EmitCoercionIfNecessary(f.Type, overriddenOutParams[i].Type, f.tok, wr);
          } else {
            wOutParam = wr;
          }
          wOutParam.Write(IdName(f));
          sep = ", ";
        }
      }
      wr.WriteLine();
    }

    protected override ConcreteSyntaxTree CreateLabeledCode(string label, bool createContinueLabel, ConcreteSyntaxTree wr) {
      var w = wr.Fork();
      var prefix = createContinueLabel ? "C" : "L";
      wr.WriteLine($"goto {prefix}{label};");
      wr.Fork(-1).WriteLine($"{prefix}{label}:");
      return w;
    }

    protected override void EmitBreak(string/*?*/ label, ConcreteSyntaxTree wr) {
      if (label == null) {
        wr.WriteLine("break");
      } else {
        wr.WriteLine("goto L{0}", label);
      }
    }

    protected override void EmitContinue(string label, ConcreteSyntaxTree wr) {
      wr.WriteLine("goto C{0};", label);
    }

    protected override void EmitYield(ConcreteSyntaxTree wr) {
      wr.WriteLine("_yielded <- struct{}{}");
      wr.WriteLine("_, _ok = <- _cont");
      wr.WriteLine("if !_ok { return }");
    }

    protected override void EmitAbsurd(string/*?*/ message, ConcreteSyntaxTree wr) {
      if (message == null) {
        message = "unexpected control point";
      }
      wr.WriteLine("panic(\"{0}\")", message);
    }

    protected override void EmitHalt(IToken tok, Expression messageExpr, ConcreteSyntaxTree wr) {
      var wStmts = wr.Fork();
      wr.Write("panic(");
      if (tok != null) {
        wr.Write("\"" + tok.TokenToString(Options) + ": \" + ");
      }

      TrParenExpr(messageExpr, wr, false, wStmts);
      if (UnicodeCharEnabled && messageExpr.Type.IsStringType) {
        wr.Write(".VerbatimString(false))");
      } else {
        wr.WriteLine(".String())");
      }
    }

    protected override ConcreteSyntaxTree CreateWhileLoop(out ConcreteSyntaxTree guardWriter, ConcreteSyntaxTree wr) {
      wr.Write("for ");
      guardWriter = wr.Fork();
      var wBody = wr.NewBlock("");
      return wBody;
    }

    protected override ConcreteSyntaxTree EmitForStmt(IToken tok, IVariable loopIndex, bool goingUp, string /*?*/ endVarName,
      List<Statement> body, LList<Label> labels, ConcreteSyntaxTree wr) {

      wr.Write($"for {loopIndex.CompileName} := ");
      var startWr = wr.Fork();
      wr.Write($"; ");

      ConcreteSyntaxTree bodyWr;
      if (goingUp) {
        if (endVarName == null) {
          wr.Write("true");
        } else if (IsOrderedByCmp(loopIndex.Type)) {
          wr.Write($"{loopIndex.CompileName}.Cmp({endVarName}) < 0");
        } else {
          wr.Write($"{loopIndex.CompileName} < {endVarName}");
        }
        if (AsNativeType(loopIndex.Type) == null) {
          bodyWr = wr.NewBlock($"; {loopIndex.CompileName} = {loopIndex.CompileName}.Plus(_dafny.One)");
        } else {
          bodyWr = wr.NewBlock($"; {loopIndex.CompileName}++");
        }
      } else {
        if (endVarName == null) {
          wr.Write("true");
        } else if (IsOrderedByCmp(loopIndex.Type)) {
          wr.Write($"{endVarName}.Cmp({loopIndex.CompileName}) < 0");
        } else {
          wr.Write($"{endVarName} < {loopIndex.CompileName}");
        }
        bodyWr = wr.NewBlock($"; ");
        if (AsNativeType(loopIndex.Type) == null) {
          bodyWr.WriteLine($"{loopIndex.CompileName} = {loopIndex.CompileName}.Minus(_dafny.One)");
        } else {
          bodyWr.WriteLine($"{loopIndex.CompileName}--");
        }
      }
      bodyWr = EmitContinueLabel(labels, bodyWr);
      TrStmtList(body, bodyWr);

      return startWr;
    }

    protected override ConcreteSyntaxTree CreateForLoop(string indexVar, string bound, ConcreteSyntaxTree wr, string start = null) {
      start = start ?? "0";
      return wr.NewNamedBlock("for {0} := {2}; {0} < {1}; {0}++", indexVar, bound, start);
    }

    protected override ConcreteSyntaxTree CreateDoublingForLoop(string indexVar, int start, ConcreteSyntaxTree wr) {
      return wr.NewNamedBlock("for {0} := _dafny.IntOf({1}); ; {0} = {0}.Times(_dafny.Two)", indexVar, start);
    }

    protected override void EmitIncrementVar(string varName, ConcreteSyntaxTree wr) {
      wr.WriteLine("{0} = {0}.Plus(_dafny.One)", varName);
    }

    protected override void EmitDecrementVar(string varName, ConcreteSyntaxTree wr) {
      wr.WriteLine("{0} = {0}.Minus(_dafny.One)", varName);
    }

    protected override string GetQuantifierName(string bvType) {
      return "_dafny.Quantifier";
    }

    protected override ConcreteSyntaxTree CreateForeachLoop(string tmpVarName, Type collectionElementType, IToken tok,
      out ConcreteSyntaxTree collectionWriter, ConcreteSyntaxTree wr) {

      var okVar = idGenerator.FreshId("_ok");
      var iterVar = idGenerator.FreshId("_iter");
      wr.Write("for {0} := _dafny.Iterate(", iterVar);
      collectionWriter = wr.Fork();
      var wBody = wr.NewBlock(");;");
      wBody.WriteLine("{0}, {1} := {2}()", tmpVarName, okVar, iterVar);
      wBody.WriteLine("if !{0} {{ break }}", okVar);
      return wBody;
    }

    [CanBeNull]
    protected override string GetSubtypeCondition(string tmpVarName, Type boundVarType, IToken tok, ConcreteSyntaxTree wPreconditions) {
      var conditions = new List<string> { };
      if (boundVarType.IsNonNullRefType) {
        conditions.Add($"!_dafny.IsDafnyNull({tmpVarName})");
      }

      if (boundVarType.IsRefType) {
        if (boundVarType.IsObject || boundVarType.IsObjectQ) {
          // Nothing more to test
        } else if (boundVarType.IsTraitType) {
          var trait = boundVarType.AsTraitType;
          conditions.Add(
            $"{HelperModulePrefix}InstanceOfTrait/*1*/({tmpVarName}.(_dafny.TraitOffspring), {TypeName_Companion(trait, wPreconditions, tok)}.TraitID_)");
        } else {
          var typeAssertSucceeds = idGenerator.FreshId("_typeAssertSucceeds");
          wPreconditions.WriteLine(
            $@"{typeAssertSucceeds} := func(param interface{{}}) bool {{ var ok bool; _, ok = param.({TypeName(boundVarType, wPreconditions, tok)}); return ok}}");
          conditions.Add($"{typeAssertSucceeds}({tmpVarName})");
        }
      }

      if (!conditions.Any()) {
        conditions.Add("true");
      }

      var typeTest = string.Join("&&", conditions);
      if (boundVarType.IsRefType && !boundVarType.IsNonNullRefType && typeTest != "true") {
        typeTest = $"_dafny.IsDafnyNull({tmpVarName}) || " + typeTest;
      }
      return typeTest == "true" ? null : typeTest;
    }

    protected override void EmitDowncastVariableAssignment(string boundVarName, Type boundVarType, string tmpVarName,
      Type collectionElementType, bool introduceBoundVar, IToken tok, ConcreteSyntaxTree wr) {

      if (introduceBoundVar) {
        wr.WriteLine("var {0} {1}", boundVarName, TypeName(boundVarType, wr, tok));
      }

      var wrAssign = wr;
      if (boundVarType.IsRefType && !boundVarType.IsNonNullRefType) {
        var wIf = EmitIf($"_dafny.IsDafnyNull({tmpVarName})", true, wr);
        wIf.WriteLine("{0} = ({1})(nil)", boundVarName, TypeName(boundVarType, wr, tok));
        wrAssign = wr.NewBlock("", open: BlockStyle.Brace);
      }

      var cast = $".({TypeName(boundVarType, wrAssign, tok)})";
      tmpVarName = $"interface{{}}({tmpVarName})";
      wrAssign.WriteLine("{0} = {1}{2}", boundVarName, tmpVarName, cast);
    }

    protected override ConcreteSyntaxTree CreateForeachIngredientLoop(string boundVarName, int L, string tupleTypeArgs, out ConcreteSyntaxTree collectionWriter, ConcreteSyntaxTree wr) {
      var okVar = idGenerator.FreshId("_ok");
      var iterVar = idGenerator.FreshId("_iter");
      wr.Write("for {0} := _dafny.Iterate(", iterVar);
      collectionWriter = wr.Fork();
      var wBody = wr.NewBlock(");;");
      wBody.WriteLine("{0}, {1} := {2}()", boundVarName, okVar, iterVar);
      wBody.WriteLine("if !{0} {{ break }}", okVar);
      return wBody;
    }

    // ----- Expressions -------------------------------------------------------------

    protected override void EmitNew(Type type, IToken tok, CallStmt initCall /*?*/, ConcreteSyntaxTree wr,
      ConcreteSyntaxTree wStmts) {
      var cl = ((UserDefinedType)type.NormalizeExpand()).ResolvedClass;
      Contract.Assert(cl != null);
      if (cl is TraitDecl { IsObjectTrait: true }) {
        wr.Write("_dafny.New_Object()");
      } else {
        wr.Write("{0}(", TypeName_Initializer(type, wr, tok));
        EmitTypeDescriptorsActuals(TypeArgumentInstantiation.ListFromClass(cl, type.TypeArgs), tok, wr);
        wr.Write(")");
      }
    }

    protected override bool DeterminesArrayTypeFromExampleElement => true;

    protected override void EmitNewArray(Type elementType, IToken tok, List<string> dimensions,
        bool mustInitialize, [CanBeNull] string exampleElement, ConcreteSyntaxTree wr, ConcreteSyntaxTree wStmts) {

      string sep;
      if (mustInitialize) {
        var initValue = DefaultValue(elementType, wr, tok, true);
        wr.Write("_dafny.NewArrayWithValue({0}", initValue);
        sep = ", ";
      } else if (exampleElement != null) {
        wr.Write("_dafny.NewArrayFromExample({0}, nil", exampleElement);
        sep = ", ";
      } else {
        wr.Write("_dafny.NewArray(");
        sep = "";
      }

      foreach (var dim in dimensions) {
        wr.Write($"{sep}{dim}");
        sep = ", ";
      }

      wr.Write(")");
    }

    protected override void EmitLiteralExpr(ConcreteSyntaxTree wr, LiteralExpr e) {
      if (e is StaticReceiverExpr) {
        wr.Write("{0}", TypeName_Companion(((UserDefinedType)e.Type).ResolvedClass, wr, e.tok));
      } else if (e.Value == null) {
        wr.Write("({0})(nil)", TypeName(e.Type, wr, e.tok));
      } else if (e.Value is bool) {
        wr.Write((bool)e.Value ? "true" : "false");
      } else if (e is CharLiteralExpr chrLit) {
        TrCharLiteral(chrLit, wr);
      } else if (e is StringLiteralExpr strLit) {
        TrStringLiteral(strLit, wr);
      } else if (AsNativeType(e.Type) is NativeType nt) {
        wr.Write("{0}({1})", GetNativeTypeName(nt), (BigInteger)e.Value);
      } else if (e.Value is BigInteger i) {
        EmitIntegerLiteral(i, wr);
      } else if (e.Value is BaseTypes.BigDec n) {
        var zeros = Repeat("0", Math.Abs(n.Exponent));
        string str;
        if (n.Exponent >= 0) {
          str = n.Mantissa + zeros;
        } else {
          str = n.Mantissa + "/1" + zeros;
        }
        wr.Write("_dafny.RealOfString(\"{0}\")", str);
      } else {
        Contract.Assert(false); throw new cce.UnreachableException();  // unexpected literal
      }
    }
    void EmitIntegerLiteral(BigInteger i, ConcreteSyntaxTree wr) {
      Contract.Requires(wr != null);
      if (i.IsZero) {
        wr.Write($"{HelperModulePrefix}Zero");
      } else if (i.IsOne) {
        wr.Write($"{HelperModulePrefix}One");
      } else if (long.MinValue <= i && i <= long.MaxValue) {
        wr.Write($"{HelperModulePrefix}IntOfInt64({i})");
      } else {
        wr.Write("_dafny.IntOfString(\"{0}\")", i);
      }
    }

    protected void TrCharLiteral(CharLiteralExpr chr, ConcreteSyntaxTree wr) {
      var v = (string)chr.Value;
      wr.Write($"{CharTypeName}(");
      // See comment in TrStringLiteral for why we can't just translate directly sometimes.
      if (!UnicodeCharEnabled && Util.MightContainNonAsciiCharacters(v, false)) {
        var c = Util.UnescapedCharacters(Options, v, false).Single();
        wr.Write($"{c}");
      } else {
        wr.Write("'{0}'", TranslateEscapes(v, isChar: true));
      }
      wr.Write(")");
    }

    protected override void TrStringLiteral(StringLiteralExpr str, ConcreteSyntaxTree wr) {
      Contract.Requires(str != null);
      Contract.Requires(wr != null);
      var s = (string)str.Value;
      if (UnicodeCharEnabled) {
        wr.Write($"_dafny.UnicodeSeqOfUtf8Bytes(");
        EmitStringLiteral(s, str.IsVerbatim, wr);
        wr.Write(")");
      } else {
        // When --unicode-char is false, it may not be possible to translate a Dafny string into a valid Go string,
        // since Go string literals have to be encodable in UTF-8,
        // but Dafny allows invalid sequences of surrogate characters.
        // In addition, _dafny.SeqOfString iterates over the runes in the Go string
        // rather than the equivalent UTF-16 code units.
        // That means in many cases we can't create a Dafny string value by emitting
        // _dafny.SeqOfString("..."), since there's no way to encode the right data in the Go string literal.
        // Instead, if any non-ascii characters might be present, just emit a sequence of the direct UTF-16 code units instead.
        if (Util.MightContainNonAsciiCharacters(s, false)) {
          wr.Write($"_dafny.SeqOfChars(");
          var comma = "";
          foreach (var c in Util.UnescapedCharacters(Options, s, str.IsVerbatim)) {
            wr.Write(comma);
            wr.Write($"{c}");
            comma = ", ";
          }

          wr.Write(")");
        } else {
          wr.Write($"{HelperModulePrefix}SeqOfString(");
          EmitStringLiteral(s, str.IsVerbatim, wr);
          wr.Write(")");
        }
      }
    }

    protected override void EmitStringLiteral(string str, bool isVerbatim, ConcreteSyntaxTree wr) {
      var n = str.Length;
      if (!isVerbatim) {
        wr.Write("\"{0}\"", TranslateEscapes(str, isChar: false));
      } else {
        wr.Write("\"");
        for (var i = 0; i < n; i++) {
          if (str[i] == '\"' && i + 1 < n && str[i + 1] == '\"') {
            wr.Write("\\\"");
            i++;
          } else if (str[i] == '\\') {
            wr.Write("\\\\");
          } else if (str[i] == '\n') {
            wr.Write("\\n");
          } else if (str[i] == '\r') {
            wr.Write("\\r");
          } else {
            wr.Write(str[i]);
          }
        }
        wr.Write("\"");
      }
    }

    private static string TranslateEscapes(string s, bool isChar) {
      if (isChar) {
        s = s.Replace("\\\"", "\"");
      } else {
        s = s.Replace("\\'", "'");
      }

      s = Util.ReplaceNullEscapesWithCharacterEscapes(s);

      s = Util.ExpandUnicodeEscapes(s, false);

      return s;
    }

    protected override ConcreteSyntaxTree EmitBitvectorTruncation(BitvectorType bvType, bool surroundByUnchecked, ConcreteSyntaxTree wr) {
      string literalSuffix = null;
      if (bvType.NativeType != null) {
        GetNativeInfo(bvType.NativeType.Sel, out _, out literalSuffix, out _);
      }

      if (bvType.NativeType == null) {
        wr.Write('(');
        var middle = wr.Fork();
        wr.Write(").Modulo(_dafny.One.Lsh(_dafny.IntOf({0})))", bvType.Width);
        return middle;
      } else if (bvType.NativeType.Bitwidth == bvType.Width) {
        // no truncation needed
        return wr;
      } else {
        wr.Write("((");
        var middle = wr.Fork();
        // print in hex, because that looks nice
        wr.Write(") & 0x{0:X}{1})", (1UL << bvType.Width) - 1, literalSuffix);
        return middle;
      }
    }

    protected override void EmitRotate(Expression e0, Expression e1, bool isRotateLeft, ConcreteSyntaxTree wr,
        bool inLetExprBody, ConcreteSyntaxTree wStmts, FCE_Arg_Translator tr) {
      bool needsCast = false;
      var nativeType = AsNativeType(e0.Type);
      if (nativeType != null) {
        GetNativeInfo(nativeType.Sel, out _, out _, out needsCast);
      }

      var bv = e0.Type.AsBitVectorType;
      if (bv.Width == 0) {
        tr(e0, wr, inLetExprBody, wStmts);
      } else {
        ConcreteSyntaxTree wFirstArg;
        if (bv.NativeType != null) {
          wr.Write("_dafny.{0}{1}(", isRotateLeft ? "Lrot" : "Rrot", Capitalize(GetNativeTypeName(bv.NativeType)));
          wFirstArg = wr.Fork();
          wr.Write(", ");
        } else {
          wr.Write('(');
          wFirstArg = wr.Fork();
          wr.Write(").{0}(", isRotateLeft ? "Lrot" : "Rrot");
        }
        wFirstArg.Append(Expr(e0, inLetExprBody, wStmts));
        wr.Append(Expr(e1, inLetExprBody, wStmts));
        wr.Write(", {0})", bv.Width);

        if (needsCast) {
          wr.Write(".Int64()");
        }
      }
    }

    protected override bool CompareZeroUsingSign(Type type) {
      return AsNativeType(type) == null;
    }

    protected override ConcreteSyntaxTree EmitSign(Type type, ConcreteSyntaxTree wr) {
      // This is only called when CompareZeroUsingSign returns true
      Contract.Assert(AsNativeType(type) == null);

      var w = wr.Fork();
      wr.Write(".Sign()");
      return w;
    }

    protected override void EmitEmptyTupleList(string tupleTypeArgs, ConcreteSyntaxTree wr) {
      wr.Write("_dafny.NewBuilder()");
    }

    protected override ConcreteSyntaxTree EmitAddTupleToList(string ingredients, string tupleTypeArgs, ConcreteSyntaxTree wr) {
      wr.Write("{0}.Add(_dafny.TupleOf(", ingredients);
      var wrTuple = wr.Fork();
      wr.WriteLine("))");
      return wrTuple;
    }

    protected override void EmitTupleSelect(string prefix, int i, ConcreteSyntaxTree wr) {
      wr.Write("(*({0}).IndexInt({1}))", prefix, i);
    }

    protected override string IdName(TopLevelDecl d) {
      return IdName((Declaration)d);
    }

    protected override string IdName(MemberDecl member) {
      return IdName((Declaration)member);
    }

    private string IdName(Declaration decl) {
      if (HasCapitalizationConflict(decl)) {
        // Don't use Go_ because Capitalize might use it and we know there's a conflict
        return "Go__" + decl.GetCompileName(Options);
      } else {
        return Capitalize(decl.GetCompileName(Options));
      }
    }

    protected override string PrefixForForcedCapitalization => "Go_";

    protected override string IdMemberName(MemberSelectExpr mse) {
      return Capitalize(mse.MemberName);
    }

    protected override string IdProtect(string name) {
      return PublicIdProtect(name);
    }
    public override string PublicIdProtect(string name) {
      Contract.Requires(name != null);

      switch (name) {
        // Keywords
        case "break":
        case "case":
        case "chan":
        case "const":
        case "continue":
        case "default":
        case "defer":
        case "else":
        case "fallthrough":
        case "for":
        case "func":
        case "go":
        case "goto":
        case "if":
        case "import":
        case "interface":
        case "map":
        case "package":
        case "range":
        case "return":
        case "select":
        case "struct":
        case "switch":
        case "type":
        case "var":

        // Built-in functions
        case "append":
        case "cap":
        case "close":
        case "complex":
        case "copy":
        case "delete":
        case "imag":
        case "len":
        case "make":
        case "new":
        case "panic":
        case "print":
        case "println":
        case "real":
        case "recover":

        case "String":
        case "Equals":
        case "EqualsGeneric":

        // Built-in types (can also be used as functions)
        case "bool":
        case "byte":
        case "complex64":
        case "complex128":
        case "error":
        case "float32":
        case "float64":
        case "int":
        case "int8":
        case "int16":
        case "int32":
        case "int64":
        case "rune":
        case "string":
        case "uint":
        case "uint8":
        case "uint16":
        case "uint32":
        case "uint64":
        case "uintptr":
          return name + "_";
        default:
          return name;
      }
    }

    protected override string FullTypeName(UserDefinedType udt, MemberDecl/*?*/ member = null) {
      return UserDefinedTypeName(udt, full: true, member: member);
    }

    private string UnqualifiedTypeName(UserDefinedType udt, MemberDecl/*?*/ member = null) {
      return UserDefinedTypeName(udt, full: false, member: member);
    }

    private string UserDefinedTypeName(UserDefinedType udt, bool full, MemberDecl/*?*/ member = null) {
      Contract.Requires(udt != null);
      if (udt is ArrowType) {
        return ArrowType.Arrow_FullCompileName;
      }
      var cl = udt.ResolvedClass;
      if (cl is TypeParameter) {
        return IdProtect(udt.GetCompileName(Options));
      } else {
        return UserDefinedTypeName(cl, full, member);
      }
    }

    private string UserDefinedTypeName(TopLevelDecl cl, bool full, MemberDecl/*?*/ member = null) {
      if (IsExternMemberOfExternModule(member, cl)) {
        // omit the default class name ("_default") in extern modules, when the class is used to qualify an extern member
        Contract.Assert(!cl.EnclosingModuleDefinition.IsDefaultModule);  // default module is not marked ":extern"
        return IdProtect(cl.EnclosingModuleDefinition.GetCompileName(Options));
      } else {
        if (cl.IsExtern(Options, out var qual, out _)) {
          // No need to take into account the second argument to extern, since
          // it'll already be cl.CompileName
          if (qual == null) {
            if (this.ModuleName == cl.EnclosingModuleDefinition.GetCompileName(Options)) {
              qual = "";
            } else {
              qual = cl.EnclosingModuleDefinition.GetCompileName(Options);
            }
          }
          // Don't use IdName since that'll capitalize, which is unhelpful for
          // built-in types
          return qual + (qual == "" ? "" : ".") + cl.GetCompileName(Options);
        } else if (!full || cl.EnclosingModuleDefinition.IsDefaultModule || this.ModuleName == cl.EnclosingModuleDefinition.GetCompileName(Options)) {
          return IdName(cl);
        } else {
          return cl.EnclosingModuleDefinition.GetCompileName(Options) + "." + IdName(cl);
        }
      }
    }

    private bool IsExternMemberOfExternModule(MemberDecl/*?*/ member, TopLevelDecl cl) {
      return cl is DefaultClassDecl && Attributes.Contains(cl.EnclosingModuleDefinition.Attributes, "extern") &&
             member != null && member.IsExtern(Options, out _, out _);
    }

    protected override void EmitThis(ConcreteSyntaxTree wr) {
      wr.Write("_this");
    }

    protected override void EmitNull(Type type, ConcreteSyntaxTree wr) {
      if (type.IsIntegerType || type.IsBitVectorType || type.AsNewtype != null) {
        wr.Write("_dafny.NilInt");
      } else if (type.IsRealType) {
        wr.Write("_dafny.NilReal");
      } else {
        wr.Write("({0})(nil)", TypeName(type, wr, tok: null));
      }
    }

    protected override void EmitITE(Expression guard, Expression thn, Expression els, Type resultType, bool inLetExprBody,
        ConcreteSyntaxTree wr, ConcreteSyntaxTree wStmts) {
      wr.Write("(func () {0} {{ if ", TypeName(resultType, wr, null));
      wr.Append(Expr(guard, inLetExprBody, wStmts));
      wr.Write(" { return ");
      var wBranch = EmitCoercionIfNecessary(thn.Type, resultType, thn.tok, wr);
      wBranch.Append(Expr(thn, inLetExprBody, wStmts));
      wr.Write(" }; return ");
      wBranch = EmitCoercionIfNecessary(els.Type, resultType, thn.tok, wr);
      wBranch.Append(Expr(els, inLetExprBody, wStmts));
      wr.Write(" })() ");
    }

    protected override void EmitDatatypeValue(DatatypeValue dtv, string arguments, ConcreteSyntaxTree wr) {
      var dt = dtv.Ctor.EnclosingDatatype;
      EmitDatatypeValue(dt, dtv.Ctor, dtv.IsCoCall, arguments, wr);
    }

    void EmitDatatypeValue(DatatypeDecl dt, DatatypeCtor ctor, bool isCoCall, string arguments, ConcreteSyntaxTree wr) {
      var ctorName = ctor.GetCompileName(Options);
      var companionName = TypeName_Companion(dt, wr, dt.tok);

      if (dt is TupleTypeDecl) {
        wr.Write("_dafny.TupleOf({0})", arguments);
      } else if (!isCoCall) {
        // Ordinary constructor (that is, one that does not guard any co-recursive calls)
        // Generate: Companion_Dt_.CreateCtor(args)
        wr.Write("{0}.{1}({2})", companionName, FormatDatatypeConstructorName(ctorName), arguments);
      } else {
        // Co-recursive call
        // Generate:  Companion_Dt_.LazyDt(func () Dt => Companion_Dt_.CreateCtor(args))
        wr.Write("{0}.{1}(func () {2} ", companionName, FormatLazyConstructorName(dt.GetCompileName(Options)),
          TypeName(UserDefinedType.FromTopLevelDecl(dt.tok, dt), wr, dt.tok));
        wr.Write("{{ return {0}.{1}({2}) }}", companionName, FormatDatatypeConstructorName(ctorName), arguments);
        wr.Write(')');
      }
    }

    protected override void GetSpecialFieldInfo(SpecialField.ID id, object idParam, Type receiverType, out string compiledName, out string preString, out string postString) {
      compiledName = "";
      preString = "";
      postString = "";
      switch (id) {
        case SpecialField.ID.UseIdParam:
          compiledName = IdProtect((string)idParam);
          break;
        case SpecialField.ID.ArrayLength:
        case SpecialField.ID.ArrayLengthInt:
          preString = "_dafny.ArrayLen(";
          postString = string.Format(", {0}){1}", idParam == null ? 0 : (int)idParam,
            id == SpecialField.ID.ArrayLengthInt ? ".Int()" : "");
          break;
        case SpecialField.ID.Floor:
          compiledName = "Int()";
          break;
        case SpecialField.ID.IsLimit:
          compiledName = "IsLimitOrd()";
          break;
        case SpecialField.ID.IsSucc:
          compiledName = "IsSuccOrd()";
          break;
        case SpecialField.ID.Offset:
          compiledName = "OrdOffset()";
          break;
        case SpecialField.ID.IsNat:
          compiledName = "IsNatOrd()";
          break;
        case SpecialField.ID.Keys:
          compiledName = "Keys()";
          break;
        case SpecialField.ID.Values:
          compiledName = "Values()";
          break;
        case SpecialField.ID.Items:
          compiledName = "Items()";
          break;
        case SpecialField.ID.Reads:
          compiledName = "_reads";
          break;
        case SpecialField.ID.Modifies:
          compiledName = "_modifies";
          break;
        case SpecialField.ID.New:
          compiledName = "_new";
          break;
        default:
          Contract.Assert(false); // unexpected ID
          break;
      }
    }

    protected override ILvalue EmitMemberSelect(Action<ConcreteSyntaxTree> obj, Type objType, MemberDecl member, List<TypeArgumentInstantiation> typeArgs, Dictionary<TypeParameter, Type> typeMap,
      Type expectedType, string/*?*/ additionalCustomParameter = null, bool internalAccess = false) {
      var memberStatus = DatatypeWrapperEraser.GetMemberStatus(Options, member);
      if (memberStatus == DatatypeWrapperEraser.MemberCompileStatus.Identity) {
        return SimpleLvalue(obj);
      } else if (memberStatus == DatatypeWrapperEraser.MemberCompileStatus.AlwaysTrue) {
        return SimpleLvalue(w => w.Write("true"));
      } else if (member is DatatypeDestructor dtor) {
        return SimpleLvalue(wr => {
          wr = EmitCoercionIfNecessary(dtor.Type, expectedType, Token.NoToken, wr);
          if (dtor.EnclosingClass is TupleTypeDecl) {
            Contract.Assert(dtor.CorrespondingFormals.Count == 1);
            var formal = dtor.CorrespondingFormals[0];
            wr.Write("(*(");
            obj(wr);
            wr.Write(").IndexInt({0}))", formal.NameForCompilation);
          } else {
            obj(wr);
            wr.Write(".{0}()", FormatDatatypeDestructorName(dtor.GetCompileName(Options)));
          }
        });
      } else if (member is SpecialField sf && sf.SpecialId != SpecialField.ID.UseIdParam) {
        return SimpleLvalue(wr => {
          wr = EmitCoercionIfNecessary(sf.Type, expectedType, Token.NoToken, wr);
          obj(wr);
          GetSpecialFieldInfo(sf.SpecialId, sf.IdParam, objType, out var compiledName, out _, out _);
          if (compiledName.Length != 0) {
            wr.Write(".{0}", Capitalize(compiledName));
          } else {
            // this member selection is handled by some kind of enclosing function call, so nothing to do here
          }
        });
      } else if (member is SpecialField sf2 && sf2.SpecialId == SpecialField.ID.UseIdParam && sf2.IdParam is string fieldName && fieldName.StartsWith("is_")) {
        // sf2 is needed here only because the scope rules for these pattern matches are asinine: sf is *still in scope* but it's useless because it may not have been assigned to!
        return SimpleLvalue(wr => {
          wr = EmitCoercionIfNecessary(sf2.Type, expectedType, Token.NoToken, wr);
          obj(wr);
          // FIXME This is a pretty awful string hack.
          wr.Write(".{0}()", FormatDatatypeConstructorCheckName(fieldName.Substring(3)));
        });
      } else if (member is Function fn) {
        typeArgs = typeArgs.Where(ta => NeedsTypeDescriptor(ta.Formal)).ToList();
        if (typeArgs.Count == 0 && additionalCustomParameter == null) {
          var lvalue = SuffixLvalue(obj, ".{0}", IdName(member));
          return CoercedLvalue(lvalue, fn.GetMemberType((ArrowTypeDecl)expectedType.AsArrowType.ResolvedClass), expectedType);
        } else {
          // We need an eta conversion to adjust for the difference in arity.
          // func (a0 T0, a1 T1, ...) ResultType { return obj.F(rtd0, rtd1, ..., a0, a1, ...); }
          // Start by writing to the suffix:  F(rtd0, rtd1, ...
          var suffixWr = new ConcreteSyntaxTree();
          suffixWr.Write(IdName(member));
          suffixWr.Write("(");
          var suffixSep = "";
          EmitTypeDescriptorsActuals(ForTypeDescriptors(typeArgs, member.EnclosingClass, member, false), fn.tok, suffixWr, ref suffixSep);
          if (additionalCustomParameter != null) {
            suffixWr.Write("{0}{1}", suffixSep, additionalCustomParameter);
            suffixSep = ", ";
          }
          // Write the prefix and the rest of the suffix
          var prefixWr = new ConcreteSyntaxTree();
          var prefixSep = "";
          prefixWr.Write("func (");
          foreach (var arg in fn.Formals) {
            if (!arg.IsGhost) {
              var name = idGenerator.FreshId("_eta");
              var ty = arg.Type.Subst(typeMap);
              prefixWr.Write($"{prefixSep}{name} {TypeName(ty, prefixWr, arg.tok)}");
              suffixWr.Write("{0}{1}", suffixSep, name);
              suffixSep = ", ";
              prefixSep = ", ";
            }
          }
          var resultType = fn.ResultType.Subst(typeMap);
          prefixWr.Write(") {0} {{ return ", TypeName(resultType, prefixWr, fn.tok));
          suffixWr.Write(")");
          var suffix = suffixWr.ToString();
          return EnclosedLvalue(
            prefixWr.ToString(),
            wr => {
              var wCall = EmitCoercionIfNecessary(fn.ResultType, resultType, Token.NoToken, wr: wr);
              obj(wCall);
              wCall.Write(".");
              wCall.Write(suffix);
              wr.Write("; }");
            },
            "");
        }
      } else {
        var field = (Field)member;
        ILvalue lvalue;
        if (member.IsStatic) {
          lvalue = SimpleLvalue(w => {
            w.Write("{0}.{1}(", TypeName_Companion(objType, w, member.tok, member), IdName(member));
            EmitTypeDescriptorsActuals(ForTypeDescriptors(typeArgs, member.EnclosingClass, member, false), member.tok, w);
            w.Write(")");
          });
        } else if (NeedsCustomReceiver(member) && !(member.EnclosingClass is TraitDecl)) {
          // instance const in a newtype
          Contract.Assert(typeArgs.Count == 0);
          lvalue = SimpleLvalue(w => {
            w.Write("{0}.{1}(", TypeName_Companion(objType, w, member.tok, member), IdName(member));
            obj(w);
            w.Write(")");
          });
        } else if (internalAccess && (member is ConstantField || member.EnclosingClass is TraitDecl)) {
          lvalue = SuffixLvalue(obj, $"._{member.GetCompileName(Options)}");
        } else if (internalAccess) {
          lvalue = SuffixLvalue(obj, $".{IdName(member)}");
        } else if (member is ConstantField) {
          lvalue = SimpleLvalue(w => {
            obj(w);
            w.Write(".{0}(", IdName(member));
            EmitTypeDescriptorsActuals(ForTypeDescriptors(typeArgs, member.EnclosingClass, member, false), member.tok, w);
            w.Write(")");
          });
        } else if (member.EnclosingClass is TraitDecl) {
          lvalue = GetterSetterLvalue(obj, IdName(member), $"{IdName(member)}_set_");
        } else {
          lvalue = SuffixLvalue(obj, $".{IdName(member)}");
        }
        return CoercedLvalue(lvalue, field.Type, expectedType);
      }
    }

    protected override string ArrayIndexToNativeInt(string s, Type type) {
      var nt = AsNativeType(type);
      if (nt == null) {
        return $"({s}).Int()";
      } else {
        return $"int({s})";
      }
    }

    protected override ConcreteSyntaxTree ExprToInt(Type fromType, ConcreteSyntaxTree wr) {
      if (AsNativeType(fromType) == null) {
        return wr;
      }
      wr.Write("_dafny.IntOfAny");
      return wr.ForkInParens();
    }

    /// <summary>
    /// Emit to "wr" a call
    ///     _dafny.ArrayGet( <<wArray>>, <<wArguments>> )        // if isGet
    /// or
    ///     _dafny.ArraySet( <<wArray>>, <<wArguments>> )        // if !isGet
    /// and return (wArray, wArguments). Optimize these calls based on "dimensionCount" and "elementType".
    /// "elementType" is allowed to be "null", which says to not specialize based on the element type.
    /// </summary>
    private (ConcreteSyntaxTree wArray, ConcreteSyntaxTree wArguments) CallArrayGetOrSet(bool isGet,
      int dimensionCount, [CanBeNull] Type elementType, ConcreteSyntaxTree wr) {

      var typeSpecialization = "";
      if (dimensionCount == 1 && elementType != null) {
        if (elementType.IsCharType) {
          typeSpecialization = CharTypeNameProper;
        } else {
          var nt = AsNativeType(elementType);
          if (nt != null && nt.Sel == NativeType.Selection.Byte) {
            typeSpecialization = "Byte";
          }
        }
      }
      if (isGet && typeSpecialization == "") {
        wr = EmitCoercionIfNecessary(null, elementType, Token.NoToken, wr);
      }

      ConcreteSyntaxTree wArray;
      if (dimensionCount != 1) {
        // use a general call, which uses a varargs for the indices
        wr.Write(isGet ? "_dafny.ArrayGet(" : "_dafny.ArraySet(");
        wArray = wr.Fork();
        wr.Write(", ");
      } else {
        // specialize to a call with exactly one index argument
        wArray = wr.ForkInParens();
        wr.Write($"{(isGet ? ".ArrayGet1" : ".ArraySet1")}{typeSpecialization}(");
      }
      var wArguments = wr.Fork();
      wr.Write(")");
      return (wArray, wArguments);
    }

    protected override ConcreteSyntaxTree EmitArraySelect(List<string> indices, Type elmtType, ConcreteSyntaxTree wr) {
      // Note, the indices are formulated in the native array-index type.
      var (wArray, wArguments) = CallArrayGetOrSet(true, indices.Count, elmtType, wr);
      wArguments.Write(indices.Comma(s => s));
      return wArray;
    }

    protected override ConcreteSyntaxTree EmitArraySelect(List<Expression> indices, Type elmtType, bool inLetExprBody,
        ConcreteSyntaxTree wr, ConcreteSyntaxTree wStmts) {
      Contract.Assert(indices != null && 1 <= indices.Count);  // follows from precondition
      var (wArray, wArguments) = CallArrayGetOrSet(true, indices.Count, elmtType, wr);
      wArguments.Write(indices.Comma(index => {
        var idx = Expr(index, inLetExprBody, wStmts).ToString();
        return ArrayIndexToNativeInt(idx, index.Type);
      }));
      return wArray;
    }

    protected override (ConcreteSyntaxTree/*array*/, ConcreteSyntaxTree/*rhs*/) EmitArrayUpdate(List<string> indices, Type elementType, ConcreteSyntaxTree wr) {
      var (wArray, wArguments) = CallArrayGetOrSet(false, indices.Count, elementType, wr);
      var wRhs = wArguments.Fork();
      wArguments.Write(", {0}", indices.Comma(s => s));
      return (wArray, wRhs);
    }

    protected override string ArrayIndexToInt(string arrayIndex) => $"_dafny.IntOf({arrayIndex})";

    protected override void EmitExprAsNativeInt(Expression expr, bool inLetExprBody, ConcreteSyntaxTree wr, ConcreteSyntaxTree wStmts) {
      if (expr is LiteralExpr lit) {
        wr.Write(lit.Value.ToString());
      } else {
        TrParenExpr(expr, wr, inLetExprBody, wStmts);
        if (AsNativeType(expr.Type) == null) {
          wr.Write(".Int()");
        }
      }
    }

    // This will probably move up to the superclass once more compilers are using dafnyRuntime.dfy
    protected void TrExprToSizeT(Expression expr, bool inLetExprBody, ConcreteSyntaxTree wr, ConcreteSyntaxTree wStmts) {
      if (expr is LiteralExpr lit) {
        wr.Write(lit.Value.ToString());
      } else {
        if (AsNativeType(expr.Type) == null) {
          TrParenExpr(expr, wr, inLetExprBody, wStmts);
          wr.Write(".Uint32()");
        } else {
          wr.Write("uint32(");
          wr.Append(Expr(expr, inLetExprBody, wStmts));
          wr.Write(")");
        }
      }
    }

    protected override void EmitIndexCollectionSelect(Expression source, Expression index, bool inLetExprBody,
        ConcreteSyntaxTree wr, ConcreteSyntaxTree wStmts) {
      var type = source.Type.NormalizeExpand();
      if (type is SeqType seqType) {
        TrParenExpr(source, wr, inLetExprBody, wStmts);
        wr.Write(".Select(");
        TrExprToSizeT(index, inLetExprBody, wr, wStmts);
        wr.Write(").({0})", TypeName(seqType.Arg, wr, null));
      } else if (type is MultiSetType) {
        TrParenExpr(source, wr, inLetExprBody, wStmts);
        wr.Write(".Multiplicity(");
        wr.Append(Expr(index, inLetExprBody, wStmts));
        wr.Write(")");
      } else {
        Contract.Assert(type is MapType);
        // map or imap
        TrParenExpr(source, wr, inLetExprBody, wStmts);
        wr.Write(".Get(");
        wr.Append(Expr(index, inLetExprBody, wStmts));
        wr.Write(").({0})", TypeName(((MapType)type).Range, wr, null));
      }
    }

    protected override void EmitIndexCollectionUpdate(Expression source, Expression index, Expression value,
        CollectionType resultCollectionType, bool inLetExprBody, ConcreteSyntaxTree wr, ConcreteSyntaxTree wStmts) {
      if (source.Type.AsSeqType != null) {
        wr.Write($"{DafnySequenceCompanion}.Update(");
        wr.Append(Expr(source, inLetExprBody, wStmts));
        wr.Write(", ");
        TrExprToSizeT(index, inLetExprBody, wr, wStmts);
        wr.Write(", ");
        wr.Append(Expr(value, inLetExprBody, wStmts));
        wr.Write(")");
      } else {
        EmitIndexCollectionUpdate(source.Type, out var wSource, out var wIndex, out var wValue, wr, false);
        TrParenExpr(source, wSource, inLetExprBody, wSource);
        wIndex.Append(Expr(index, inLetExprBody, wSource));
        wValue.Append(Expr(value, inLetExprBody, wSource));
      }
    }

    protected override void EmitIndexCollectionUpdate(Type sourceType, out ConcreteSyntaxTree wSource, out ConcreteSyntaxTree wIndex, out ConcreteSyntaxTree wValue, ConcreteSyntaxTree wr, bool nativeIndex) {
      if (sourceType.IsArrayType) {
        Contract.Assume(nativeIndex);
        (wSource, var wArguments) = CallArrayGetOrSet(false, 1, null, wr);
        wValue = wArguments.Fork();
        wArguments.Write(", ");
        wIndex = wArguments.Fork();
      } else {
        wSource = wr.ForkInParens();
        wr.Write(nativeIndex ? ".UpdateInt(" : ".Update(");
        wIndex = wr.Fork();
        wr.Write(", ");
        wValue = wr.Fork();
        wr.Write(")");
      }
    }

    protected override void EmitSeqSelectRange(Expression source, Expression lo /*?*/, Expression hi /*?*/,
        bool fromArray, bool inLetExprBody, ConcreteSyntaxTree wr, ConcreteSyntaxTree wStmts) {
      if (fromArray) {
        wr.Write("_dafny.ArrayRangeToSeq(");
        wr.Append(Expr(source, inLetExprBody, wStmts));
        wr.Write(", ");

        if (lo == null) {
          wr.Write("_dafny.NilInt");
        } else {
          TrExprToBigInt(lo, wr, inLetExprBody);
        }

        wr.Write(", ");

        if (hi == null) {
          wr.Write("_dafny.NilInt");
        } else {
          TrExprToBigInt(hi, wr, inLetExprBody);
        }

        wr.Write(")");
      } else {
        TrParenExpr(source, wr, inLetExprBody, wStmts);

        if (lo == null) {
          if (hi == null) {
            return;
          }

          wr.Write(".Take(");
          TrExprToSizeT(hi, inLetExprBody, wr, wStmts);
          wr.Write(")");
        } else {
          if (hi == null) {
            wr.Write(".Drop(");
            TrExprToSizeT(lo, inLetExprBody, wr, wStmts);
            wr.Write(")");
          } else {
            wr.Write(".Subsequence(");
            TrExprToSizeT(lo, inLetExprBody, wr, wStmts);
            wr.Write(", ");
            TrExprToSizeT(hi, inLetExprBody, wr, wStmts);
            wr.Write(")");
          }
        }
      }
    }

    void TrExprToBigInt(Expression e, ConcreteSyntaxTree wr, bool inLetExprBody) {
      var wStmts = wr.Fork();
      var nativeType = AsNativeType(e.Type);
      if (nativeType != null) {
        switch (nativeType.Sel) {
          case NativeType.Selection.Byte:
            wr.Write("_dafny.IntOfUint8(");
            break;
          case NativeType.Selection.UShort:
            wr.Write("_dafny.IntOfUint16(");
            break;
          case NativeType.Selection.UInt:
            wr.Write("_dafny.IntOfUint32(");
            break;
          case NativeType.Selection.ULong:
            wr.Write("_dafny.IntOfUint64(");
            break;
          case NativeType.Selection.SByte:
            wr.Write("_dafny.IntOfInt8(");
            break;
          case NativeType.Selection.Short:
            wr.Write("_dafny.IntOfInt16(");
            break;
          case NativeType.Selection.Int:
            wr.Write("_dafny.IntOfInt32(");
            break;
          case NativeType.Selection.Long:
            wr.Write($"{HelperModulePrefix}IntOfInt64(");
            break;
          default:
            throw new cce.UnreachableException();  // unexpected nativeType.Selection value
        }
      }

      TrParenExpr(e, wr, inLetExprBody, wStmts);

      if (nativeType != null) {
        wr.Write(")");
      }
    }

    protected override void EmitSeqConstructionExpr(SeqConstructionExpr expr, bool inLetExprBody, ConcreteSyntaxTree wr, ConcreteSyntaxTree wStmts) {
      wr.Write($"{HelperModulePrefix}SeqCreate(");
      TrExprToSizeT(expr.N, inLetExprBody, wr, wStmts);
      wr.Write(", ");
      var fromType = (ArrowType)expr.Initializer.Type.NormalizeExpand();
      var atd = (ArrowTypeDecl)fromType.ResolvedClass;
      var tParam = new UserDefinedType(expr.tok, new TypeParameter(expr.RangeToken, new Name("X"), TypeParameter.TPVarianceSyntax.NonVariant_Strict));
      var toType = new ArrowType(expr.tok, atd, new List<Type>() { Type.Int }, tParam);
      var initWr = EmitCoercionIfNecessary(fromType, toType, expr.tok, wr);
      initWr.Append(Expr(expr.Initializer, inLetExprBody, wStmts));
      wr.Write(")");
      if (fromType.Result.IsCharType && !UnicodeCharEnabled) {
        // Tag this sequence as being a string at runtime,
        // but only if --unicode-char is false.
        // See "Printing strings and characters" in docs/Compilation/StringsAndChars.md.
        wr.Write(".SetString()");
      }
    }

    protected override void EmitMultiSetFormingExpr(MultiSetFormingExpr expr, bool inLetExprBody, ConcreteSyntaxTree wr, ConcreteSyntaxTree wStmts) {
      var eeType = expr.E.Type.NormalizeExpand();
      if (eeType is SeqType) {
        TrParenExpr("_dafny.MultiSetFromSeq", expr.E, wr, inLetExprBody, wStmts);
      } else if (eeType is SetType) {
        TrParenExpr("_dafny.MultiSetFromSet", expr.E, wr, inLetExprBody, wStmts);
      } else {
        Contract.Assert(false); throw new cce.UnreachableException();
      }
    }

    protected override void EmitApplyExpr(Type functionType, IToken tok, Expression function, List<Expression> arguments,
        bool inLetExprBody, ConcreteSyntaxTree wr, ConcreteSyntaxTree wStmts) {
      TrParenExpr(function, wr, inLetExprBody, wStmts);
      TrExprList(arguments, wr, inLetExprBody, wStmts);
    }

    protected override ConcreteSyntaxTree EmitBetaRedex(List<string> boundVars, List<Expression> arguments,
      List<Type> boundTypes, Type type, IToken tok, bool inLetExprBody, ConcreteSyntaxTree wr,
      ref ConcreteSyntaxTree wStmts) {
      Contract.Assert(boundVars.Count == boundTypes.Count);
      wr.Write("(func (");
      for (int i = 0; i < boundVars.Count; i++) {
        if (i > 0) {
          wr.Write(", ");
        }
        wr.Write("{0} {1}", boundVars[i], TypeName(boundTypes[i], wr, tok));
      }

      wr.Write(") {0}", TypeName(type, wr, tok));
      var wLambdaBody = wr.NewBigExprBlock("", ")");
      var w = EmitReturnExpr(wLambdaBody);
      TrExprList(arguments, wr, inLetExprBody, wStmts);
      return w;
    }

    protected override void EmitConstructorCheck(string source, DatatypeCtor ctor, ConcreteSyntaxTree wr) {
      wr.Write("{0}.{1}()", source, FormatDatatypeConstructorCheckName(ctor.GetCompileName(Options)));
    }

    protected override void EmitDestructor(string source, Formal dtor, int formalNonGhostIndex, DatatypeCtor ctor, List<Type> typeArgs, Type bvType, ConcreteSyntaxTree wr) {
      if (DatatypeWrapperEraser.IsErasableDatatypeWrapper(Options, ctor.EnclosingDatatype, out var coreDtor)) {
        Contract.Assert(coreDtor.CorrespondingFormals.Count == 1);
        Contract.Assert(dtor == coreDtor.CorrespondingFormals[0]); // any other destructor is a ghost
        wr.Write(source);
      } else if (ctor.EnclosingDatatype is TupleTypeDecl tupleTypeDecl) {
        Contract.Assert(tupleTypeDecl.NonGhostDims != 1); // such a tuple is an erasable-wrapper type, handled above
        wr.Write("(*({0}).IndexInt({1})).({2})", source, formalNonGhostIndex, TypeName(typeArgs[formalNonGhostIndex], wr, Token.NoToken));
      } else {
        var dtorName = DatatypeFieldName(dtor, formalNonGhostIndex);
        wr = EmitCoercionIfNecessary(from: dtor.Type, to: bvType, tok: dtor.tok, wr: wr);
        wr.Write("{0}.Get().({1}).{2}", source, TypeName_Constructor(ctor, wr), dtorName);
      }
    }

    protected override ConcreteSyntaxTree CreateLambda(List<Type> inTypes, IToken tok, List<string> inNames,
      Type resultType, ConcreteSyntaxTree wr, ConcreteSyntaxTree wStmts, bool untyped = false) {
      wr.Write("func (");
      Contract.Assert(inTypes.Count == inNames.Count);  // guaranteed by precondition
      for (var i = 0; i < inNames.Count; i++) {
        wr.Write("{0}{1} {2}", i == 0 ? "" : ", ", inNames[i], TypeName(inTypes[i], wr, tok));
      }
      var w = wr.NewExprBlock(") {0}", TypeName(resultType, wr, tok));
      return w;
    }

    protected override void CreateIIFE(string bvName, Type bvType, IToken bvTok, Type bodyType, IToken bodyTok,
      ConcreteSyntaxTree wr, ref ConcreteSyntaxTree wStmts, out ConcreteSyntaxTree wrRhs, out ConcreteSyntaxTree wrBody) {
      var w = wr.NewExprBlock("func ({0} {1}) {2}", bvName, TypeName(bvType, wr, bvTok), TypeName(bodyType, wr, bodyTok));
      wStmts = w.Fork();
      w.Write("return ");
      wrBody = w.Fork();
      w.WriteLine();
      wr.Write('(');
      wrRhs = wr.Fork();
      wr.Write(')');
    }

    protected override ConcreteSyntaxTree CreateIIFE0(Type resultType, IToken resultTok, ConcreteSyntaxTree wr,
      ConcreteSyntaxTree wStmts) {
      var w = wr.NewBigExprBlock("func () " + TypeName(resultType, wr, resultTok), "()");
      return w;
    }

    protected override ConcreteSyntaxTree CreateIIFE1(int source, Type resultType, IToken resultTok, string bvName,
        ConcreteSyntaxTree wr, ConcreteSyntaxTree wStmts) {
      var w = wr.NewExprBlock("func ({0} int) {1}", bvName, TypeName(resultType, wr, resultTok));
      wr.Write("({0})", source);
      return w;
    }

    protected override void EmitUnaryExpr(ResolvedUnaryOp op, Expression expr, bool inLetExprBody, ConcreteSyntaxTree wr, ConcreteSyntaxTree wStmts) {
      switch (op) {
        case ResolvedUnaryOp.BoolNot:
          TrParenExpr("!", expr, wr, inLetExprBody, wStmts);
          break;
        case ResolvedUnaryOp.BitwiseNot:
          if (AsNativeType(expr.Type) != null) {
            wr.Write("^ ");
            TrParenExpr(expr, wr, inLetExprBody, wStmts);
          } else {
            TrParenExpr(expr, wr, inLetExprBody, wStmts);
            wr.Write(".Not()");
          }
          break;
        case ResolvedUnaryOp.Cardinality:
          if (expr.Type.AsSeqType != null) {
            wr.Write($"{HelperModulePrefix}IntOfUint32(");
            TrParenExpr(expr, wr, inLetExprBody, wStmts);
            wr.Write(".Cardinality())");
          } else {
            TrParenExpr(expr, wr, inLetExprBody, wStmts);
            wr.Write(".Cardinality()");
          }

          break;
        default:
          Contract.Assert(false); throw new cce.UnreachableException();  // unexpected unary expression
      }
    }

    private bool IsDirectlyComparable(Type t) {
      Contract.Requires(t != null);
      return t.IsBoolType || t.IsCharType || AsNativeType(t) != null || t.IsArrayType ||
             t.NormalizeExpand() is UserDefinedType { ResolvedClass: ClassDecl };
    }

    private bool IsOrderedByCmp(Type t) {
      return t.IsIntegerType || t.IsRealType || t.IsBigOrdinalType || (t.IsBitVectorType && t.AsBitVectorType.NativeType == null) || (t.AsNewtype is NewtypeDecl nt && nt.NativeType == null);
    }

    private bool IsComparedByEquals(Type t) {
      return t.IsIndDatatype || t.NormalizeExpand() is CollectionType;
    }

    protected override void CompileBinOp(BinaryExpr.ResolvedOpcode op,
      Expression e0, Expression e1, IToken tok, Type resultType,
      out string opString,
      out string preOpString,
      out string postOpString,
      out string callString,
      out string staticCallString,
      out bool reverseArguments,
      out bool truncateResult,
      out bool convertE1_to_int,
      out bool coerceE1,
      ConcreteSyntaxTree errorWr) {

      opString = null;
      preOpString = "";
      postOpString = "";
      callString = null;
      staticCallString = null;
      reverseArguments = false;
      truncateResult = false;
      convertE1_to_int = false;
      coerceE1 = false;

      switch (op) {
        case BinaryExpr.ResolvedOpcode.BitwiseAnd:
          if (AsNativeType(resultType) != null) {
            opString = "&";
          } else {
            callString = "And";
          }
          break;
        case BinaryExpr.ResolvedOpcode.BitwiseOr:
          if (AsNativeType(resultType) != null) {
            opString = "|";
          } else {
            callString = "Or";
          }
          break;
        case BinaryExpr.ResolvedOpcode.BitwiseXor:
          if (AsNativeType(resultType) != null) {
            opString = "^";
          } else {
            callString = "Xor";
          }
          break;

        case BinaryExpr.ResolvedOpcode.EqCommon: {
            var eqType = DatatypeWrapperEraser.SimplifyType(Options, e0.Type);
            if (!EqualsUpToParameters(eqType, DatatypeWrapperEraser.SimplifyType(Options, e1.Type))) {
              staticCallString = $"{HelperModulePrefix}AreEqual";
            } else if (IsOrderedByCmp(eqType)) {
              callString = "Cmp";
              postOpString = " == 0";
            } else if (IsComparedByEquals(eqType)) {
              callString = "Equals";
            } else if (IsDirectlyComparable(eqType)) {
              opString = "==";
            } else {
              staticCallString = $"{HelperModulePrefix}AreEqual";
            }
            break;
          }
        case BinaryExpr.ResolvedOpcode.NeqCommon: {
            var eqType = DatatypeWrapperEraser.SimplifyType(Options, e0.Type);
            if (!EqualsUpToParameters(eqType, DatatypeWrapperEraser.SimplifyType(Options, e1.Type))) {
              preOpString = "!";
              staticCallString = $"{HelperModulePrefix}AreEqual";
            } else if (IsDirectlyComparable(eqType)) {
              opString = "!=";
              postOpString = "/* dircomp */";
            } else if (IsOrderedByCmp(eqType)) {
              callString = "Cmp";
              postOpString = " != 0";
            } else if (IsComparedByEquals(eqType)) {
              preOpString = "!";
              callString = "Equals";
            } else {
              preOpString = "!";
              staticCallString = $"{HelperModulePrefix}AreEqual";
            }
            break;
          }

        case BinaryExpr.ResolvedOpcode.Lt:
          if (IsOrderedByCmp(e0.Type)) {
            callString = "Cmp";
            postOpString = " < 0";
          } else {
            opString = "<";
          }
          break;
        case BinaryExpr.ResolvedOpcode.Le:
          if (IsOrderedByCmp(e0.Type)) {
            callString = "Cmp";
            postOpString = " <= 0";
          } else {
            opString = "<=";
          }
          break;
        case BinaryExpr.ResolvedOpcode.Ge:
          if (IsOrderedByCmp(e0.Type)) {
            callString = "Cmp";
            postOpString = " >= 0";
          } else {
            opString = ">=";
          }
          break;
        case BinaryExpr.ResolvedOpcode.Gt:
          if (IsOrderedByCmp(e0.Type)) {
            callString = "Cmp";
            postOpString = " > 0";
          } else {
            opString = ">";
          }
          break;
        case BinaryExpr.ResolvedOpcode.LeftShift:
          if (resultType.IsBitVectorType) {
            truncateResult = true;
          }
          if (AsNativeType(resultType) != null) {
            opString = "<<";
            if (AsNativeType(e1.Type) == null) {
              postOpString = ".Uint64()";
            }
          } else {
            if (AsNativeType(e1.Type) != null) {
              callString = "Lsh(_dafny.IntOfUint64(uint64";
              postOpString = "))";
            } else {
              callString = "Lsh";
            }
          }
          break;
        case BinaryExpr.ResolvedOpcode.RightShift:
          if (AsNativeType(resultType) != null) {
            opString = ">>";
            if (AsNativeType(e1.Type) == null) {
              postOpString = ".Uint64()";
            }
          } else {
            if (AsNativeType(e1.Type) != null) {
              callString = "Rsh(_dafny.IntOfUint64(uint64";
              postOpString = "))";
            } else {
              callString = "Rsh";
            }
          }
          break;
        case BinaryExpr.ResolvedOpcode.Add:
          if (resultType.IsBitVectorType) {
            truncateResult = true;
          }
          if (resultType.IsCharType || AsNativeType(resultType) != null) {
            opString = "+";
          } else {
            callString = "Plus";
          }
          break;
        case BinaryExpr.ResolvedOpcode.Sub:
          if (resultType.IsBitVectorType) {
            truncateResult = true;
          }
          if (AsNativeType(resultType) != null) {
            if (AsNativeType(resultType).LowerBound == BigInteger.Zero) {
              // Go is a PITA about subtracting unsigned integers---it complains
              // if they're constant and the substraction underflows.  Hiding
              // one of the arguments behind a thunk is kind of hideous but
              // it does prevent constant folding.
              opString = string.Format("- (func () {0} {{ return ", GetNativeTypeName(AsNativeType(resultType)));
              postOpString = " })()";
            } else {
              opString = "-";
            }
          } else if (resultType.IsCharType) {
            opString = "-";
          } else {
            callString = "Minus";
          }
          break;
        case BinaryExpr.ResolvedOpcode.Mul:
          if (resultType.IsBitVectorType) {
            truncateResult = true;
          }
          if (AsNativeType(resultType) != null) {
            opString = "*";
          } else {
            callString = "Times";
          }
          break;
        case BinaryExpr.ResolvedOpcode.Div:
          if (AsNativeType(resultType) != null) {
            var nt = AsNativeType(resultType);
            if (nt.LowerBound < BigInteger.Zero) {
              // Want Euclidean division for signed types
              staticCallString = "_dafny.Div" + Capitalize(GetNativeTypeName(AsNativeType(resultType)));
            } else {
              // Native division is fine for unsigned
              opString = "/";
            }
          } else {
            callString = "DivBy";
          }
          break;
        case BinaryExpr.ResolvedOpcode.Mod:
          if (AsNativeType(resultType) != null) {
            var nt = AsNativeType(resultType);
            if (nt.LowerBound < BigInteger.Zero) {
              // Want Euclidean division for signed types
              staticCallString = "_dafny.Mod" + Capitalize(GetNativeTypeName(AsNativeType(resultType)));
            } else {
              // Native division is fine for unsigned
              opString = "%";
            }
          } else {
            callString = "Modulo";
          }
          break;
        case BinaryExpr.ResolvedOpcode.SetEq:
        case BinaryExpr.ResolvedOpcode.MultiSetEq:
        case BinaryExpr.ResolvedOpcode.MapEq:
          callString = "Equals"; break;
        case BinaryExpr.ResolvedOpcode.SeqEq:
          staticCallString = $"{DafnySequenceCompanion}.Equal"; break;
        case BinaryExpr.ResolvedOpcode.ProperSubset:
        case BinaryExpr.ResolvedOpcode.ProperMultiSubset:
          callString = "IsProperSubsetOf"; break;
        case BinaryExpr.ResolvedOpcode.Subset:
        case BinaryExpr.ResolvedOpcode.MultiSubset:
          callString = "IsSubsetOf"; break;
        case BinaryExpr.ResolvedOpcode.Disjoint:
        case BinaryExpr.ResolvedOpcode.MultiSetDisjoint:
          callString = "IsDisjointFrom"; break;
        case BinaryExpr.ResolvedOpcode.InSet:
        case BinaryExpr.ResolvedOpcode.InMultiSet:
        case BinaryExpr.ResolvedOpcode.InMap:
          callString = "Contains"; reverseArguments = true; break;
        case BinaryExpr.ResolvedOpcode.Union:
        case BinaryExpr.ResolvedOpcode.MultiSetUnion:
          callString = "Union"; break;
        case BinaryExpr.ResolvedOpcode.MapMerge:
          callString = "Merge"; break;
        case BinaryExpr.ResolvedOpcode.Intersection:
        case BinaryExpr.ResolvedOpcode.MultiSetIntersection:
          callString = "Intersection"; break;
        case BinaryExpr.ResolvedOpcode.SetDifference:
        case BinaryExpr.ResolvedOpcode.MultiSetDifference:
          callString = "Difference"; break;
        case BinaryExpr.ResolvedOpcode.MapSubtraction:
          callString = "Subtract"; break;

        case BinaryExpr.ResolvedOpcode.ProperPrefix:
          staticCallString = $"{DafnySequenceCompanion}.IsProperPrefixOf"; break;
        case BinaryExpr.ResolvedOpcode.Prefix:
          staticCallString = $"{DafnySequenceCompanion}.IsPrefixOf"; break;
        case BinaryExpr.ResolvedOpcode.Concat:
          staticCallString = $"{DafnySequenceCompanion}.Concatenate"; break;
        case BinaryExpr.ResolvedOpcode.InSeq:
          staticCallString = $"{DafnySequenceCompanion}.Contains"; reverseArguments = true; break;

        default:
          base.CompileBinOp(op, e0, e1, tok, resultType,
            out opString, out preOpString, out postOpString, out callString, out staticCallString, out reverseArguments, out truncateResult, out convertE1_to_int, out coerceE1,
            errorWr);
          break;
      }
    }

    protected override void EmitIsZero(string varName, ConcreteSyntaxTree wr) {
      wr.Write("{0}.Cmp(_dafny.Zero) == 0", varName);
    }

    protected override void EmitConversionExpr(ConversionExpr e, bool inLetExprBody, ConcreteSyntaxTree wr, ConcreteSyntaxTree wStmts) {
      if (e.ToType.Equals(e.E.Type)) {
        TrParenExpr(e.E, wr, inLetExprBody, wStmts);
      } else if (e.E.Type.IsNumericBased(Type.NumericPersuasion.Int) || e.E.Type.IsBitVectorType || e.E.Type.IsCharType || e.E.Type.IsBigOrdinalType) {
        if (e.ToType.IsNumericBased(Type.NumericPersuasion.Real)) {
          // (int or bv or char) -> real
          Contract.Assert(AsNativeType(e.ToType) == null);
          wr.Write("_dafny.RealOfFrac(");
          ConcreteSyntaxTree w;
          if (e.E.Type.IsCharType) {
            wr.Write("_dafny.IntOfInt32(rune");
            w = wr.Fork();
            wr.Write(")");
          } else if (AsNativeType(e.E.Type) is NativeType nt) {
            wr.Write("_dafny.IntOf{0}(", Capitalize(GetNativeTypeName(nt)));
            w = wr.Fork();
            wr.Write(")");
          } else {
            w = wr;
          }
          TrParenExpr(e.E, w, inLetExprBody, wStmts);
          wr.Write(", _dafny.One)");
        } else if (e.ToType.IsCharType) {
          wr.Write($"{CharTypeName}(");
          TrParenExpr(e.E, wr, inLetExprBody, wStmts);
          if (AsNativeType(e.E.Type) == null) {
            wr.Write(".Int32()");
          }
          wr.Write(")");
        } else {
          // (int or bv or char) -> (int or bv or ORDINAL)
          var fromNative = AsNativeType(e.E.Type);
          var toNative = AsNativeType(e.ToType);
          if (fromNative != null && toNative != null) {
            // from a native, to a native -- simple!
            wr.Write(GetNativeTypeName(toNative));
            TrParenExpr(e.E, wr, inLetExprBody, wStmts);
          } else if (e.E.Type.IsCharType) {
            Contract.Assert(fromNative == null);
            if (toNative == null) {
              // char -> big-integer (int or bv or ORDINAL)
              wr.Write("_dafny.IntOfInt32(rune(");
              wr.Append(Expr(e.E, inLetExprBody, wStmts));
              wr.Write("))");
            } else {
              // char -> native
              wr.Write(GetNativeTypeName(toNative));
              TrParenExpr(e.E, wr, inLetExprBody, wStmts);
            }
          } else if (fromNative == null && toNative == null) {
            // big-integer (int or bv) -> big-integer (int or bv or ORDINAL), so identity will do
            wr.Append(Expr(e.E, inLetExprBody, wStmts));
          } else if (fromNative != null) {
            Contract.Assert(toNative == null); // follows from other checks
            // native (int or bv) -> big-integer (int or bv)
            wr.Write("_dafny.IntOf{0}(", Capitalize(GetNativeTypeName(fromNative)));
            wr.Append(Expr(e.E, inLetExprBody, wStmts));
            wr.Write(')');
          } else {
            // any (int or bv) -> native (int or bv)
            // Consider some optimizations
            var literal = PartiallyEvaluate(e.E);
            UnaryOpExpr u = e.E.Resolved as UnaryOpExpr;
            MemberSelectExpr m = e.E.Resolved as MemberSelectExpr;
            if (literal != null) {
              // Optimize constant to avoid intermediate BigInteger
              wr.Write("{0}({1})", GetNativeTypeName(toNative), literal);
            } else if (u != null && u.Op == UnaryOpExpr.Opcode.Cardinality) {
              // Optimize .Count to avoid intermediate BigInteger
              wr.Write("{0}(", GetNativeTypeName(toNative));
              TrParenExpr(u.E, wr, inLetExprBody, wStmts);
              wr.Write(u.E.Type.AsSeqType != null ? ".Cardinality())" : ".CardinalityInt())");
            } else if (m != null && m.MemberName == "Length" && m.Obj.Type.IsArrayType) {
              // Optimize .Length to avoid intermediate BigInteger
              wr.Write("{0}(_dafny.ArrayLenInt(", GetNativeTypeName(toNative));
              wr.Append(Expr(m.Obj, inLetExprBody, wStmts));
              wr.Write(", 0))");
            } else {
              // no optimization applies; use the standard translation
              TrParenExpr(e.E, wr, inLetExprBody, wStmts);
              wr.Write(".{0}()", Capitalize(GetNativeTypeName(toNative)));
            }
          }
        }
      } else if (e.E.Type.IsNumericBased(Type.NumericPersuasion.Real)) {
        Contract.Assert(AsNativeType(e.E.Type) == null);
        if (e.ToType.IsNumericBased(Type.NumericPersuasion.Real)) {
          // real -> real
          Contract.Assert(AsNativeType(e.ToType) == null);
          wr.Append(Expr(e.E, inLetExprBody, wStmts));
        } else if (e.ToType.IsCharType) {
          wr.Write($"{CharTypeName}(");
          TrParenExpr(e.E, wr, inLetExprBody, wStmts);
          wr.Write(".Int().Int32())");
        } else {
          // real -> (int or bv)
          TrParenExpr(e.E, wr, inLetExprBody, wStmts);
          wr.Write(".Int()");
          if (AsNativeType(e.ToType) is NativeType nt) {
            wr.Write(".{0}()", Capitalize(GetNativeTypeName(nt)));
          }
        }
      } else {
        Contract.Assert(false, $"not implemented for go: {e.E.Type} -> {e.ToType}");
      }
    }

    protected override void EmitTypeTest(string localName, Type fromType, Type toType, IToken tok, ConcreteSyntaxTree wr) {
      Contract.Requires(fromType.IsRefType);
      Contract.Requires(toType.IsRefType);

      if (!fromType.IsNonNullRefType) {
        if (toType.IsNonNullRefType) {
          wr.Write($"!_dafny.IsDafnyNull({localName}) && ");
        } else {
          wr.Write($"_dafny.IsDafnyNull({localName}) || (");
        }
      }

      if (fromType.IsSubtypeOf(toType, true, true)) {
        wr.Write("true");
      } else if (toType.IsTraitType) {
        wr.Write($"{HelperModulePrefix}InstanceOfTrait({localName}.(_dafny.TraitOffspring), {TypeName_Companion(toType.AsTraitType, wr, tok)}.TraitID_)");
      } else {
        wr.Write($"{HelperModulePrefix}InstanceOf({localName}, ({TypeName(toType, wr, tok)})(nil))");
      }

      var udtTo = (UserDefinedType)toType.NormalizeExpandKeepConstraints();
      if (udtTo.ResolvedClass is SubsetTypeDecl && !(udtTo.ResolvedClass is NonNullTypeDecl)) {
        // TODO: test constraints
        throw new UnsupportedFeatureException(tok, Feature.SubsetTypeTests);
      }

      if (!fromType.IsNonNullRefType && !toType.IsNonNullRefType) {
        wr.Write(")");
      }
    }

    private static bool EqualsUpToParameters(Type type1, Type type2) {
      // TODO Consider whether Type.SameHead should return true in this case
      return Type.SameHead(type1, type2) || (type1.IsArrayType && type1.IsArrayType);
    }

    protected override ConcreteSyntaxTree EmitCoercionIfNecessary(Type/*?*/ from, Type/*?*/ to, IToken tok, ConcreteSyntaxTree wr) {
      if (to == null) {
        return wr;
      }

      from = from == null ? null : DatatypeWrapperEraser.SimplifyType(Options, from);
      to = DatatypeWrapperEraser.SimplifyType(Options, to);
      if (from != null && from.IsArrowType && to.IsArrowType && !from.Equals(to)) {
        // Need to convert functions more often, so do this before the
        // EqualsUpToParameters check below
        ArrowType fat = from.AsArrowType, tat = to.AsArrowType;
        // We must wrap the whole conversion in an IIFE to avoid capturing the source expression
        var bvName = idGenerator.FreshId("coer");
        // Nothing interesting should be written to wStmts
        var blackHole = new ConcreteSyntaxTree();
        CreateIIFE(bvName, fat, tok, tat, tok, wr, ref blackHole, out var ans, out wr);

        wr.Write("func (");
        var sep = "";
        var args = new List<string>();
        foreach (Type toArgType in tat.Args) {
          var arg = idGenerator.FreshId("arg");
          args.Add(arg);
          wr.Write("{0}{1} {2}", sep, arg, TypeName(toArgType, wr, tok));
          sep = ", ";
        }
        wr.Write(')');
        if (tat.Result != null) {
          wr.Write(" {0}", TypeName(tat.Result, wr, tok));
        }
        var wBody = wr.NewExprBlock("");
        ConcreteSyntaxTree wCall;
        if (fat.Result == null) {
          wCall = wBody;
        } else {
          wBody.Write("return ");
          wCall = EmitCoercionIfNecessary(@from: fat.Result, to: tat.Result, tok: tok, wr: wBody);
        }
        wCall.Write("{0}(", bvName);
        Contract.Assert(fat.Args.Count == tat.Args.Count);
        sep = "";
        for (int i = 0; i < fat.Args.Count; i++) {
          var fromArgType = fat.Args[i];
          var toArgType = tat.Args[i];
          wCall.Write(sep);
          var w = EmitCoercionIfNecessary(@from: toArgType, to: fromArgType, tok: tok, wr: wCall);
          w.Write(args[i]);
          sep = ", ";
        }
        wCall.Write(')');
        wBody.WriteLine();
        return ans;
      } else if (to.IsTypeParameter || (from != null && EqualsUpToParameters(from, to))) {
        // do nothing
        return wr;
      } else if (from != null && from.IsSubtypeOf(to, true, true)) {
        // upcast
        return wr;
      } else if (from == null || from.IsTypeParameter || to.IsSubtypeOf(from, true, true)) {
        // downcast (allowed?) or implicit cast from parameter
        if (to.IsObjectQ || to.IsObject) {
          // a cast to any can be omitted
          return wr;
        } else if (to.IsTraitType) {
          wr.Write("{0}.CastTo_(", TypeName_Companion(to.AsTraitType, wr, tok));
          var w = wr.Fork();
          wr.Write(")");
          return w;
        } else if (to.IsArrayType) {
          wr.Write("_dafny.ArrayCastTo(");
          var w = wr.Fork();
          wr.Write(")");
          return w;
        } else {
          var w = wr.Fork();
          wr.Write(".({0})", TypeName(to, wr, tok));
          return w;
        }
      } else {
        // It's unclear to me whether it's possible to hit this case with a valid Dafny program,
        // so I'm not using UnsupportedFeatureError for now.
        Error(CompilerErrors.ErrorId.c_Go_infeasible_conversion, tok, "Cannot convert from {0} to {1}", wr, from, to);
        return wr;
      }
    }

    protected override ConcreteSyntaxTree EmitCoercionToNativeInt(ConcreteSyntaxTree wr) {
      var w = wr.Fork();
      wr.Write(".(int)");
      return w;
    }

    protected override ConcreteSyntaxTree EmitCoercionToArbitraryTuple(ConcreteSyntaxTree wr) {
      var w = wr.Fork();
      wr.Write(".(_dafny.Tuple)");
      return w;
    }

    protected override void EmitCollectionDisplay(CollectionType ct, IToken tok, List<Expression> elements,
        bool inLetExprBody, ConcreteSyntaxTree wr, ConcreteSyntaxTree wStmts) {
      if (ct is SetType) {
        wr.Write("_dafny.SetOf");
      } else if (ct is MultiSetType) {
        wr.Write("_dafny.MultiSetOf");
      } else {
        Contract.Assert(ct is SeqType);  // follows from precondition
        if (ct.Arg.IsCharType && !UnicodeCharEnabled) {
          wr.Write("_dafny.SeqOfChars");
        } else {
          wr.Write("_dafny.SeqOf");
        }
      }
      TrExprList(elements, wr, inLetExprBody, wStmts, typeAt: _ => ct.TypeArgs[0]);
    }

    protected override void EmitMapDisplay(MapType mt, IToken tok, List<ExpressionPair> elements,
        bool inLetExprBody, ConcreteSyntaxTree wr, ConcreteSyntaxTree wStmts) {
      wr.Write("_dafny.NewMapBuilder()");
      foreach (ExpressionPair p in elements) {
        wr.Write(".Add(");
        wr.Append(Expr(p.A, inLetExprBody, wStmts));
        wr.Write(", ");
        wr.Append(Expr(p.B, inLetExprBody, wStmts));
        wr.Write(')');
      }
      wr.Write(".ToMap()");
    }

    protected override void EmitSetBuilder_New(ConcreteSyntaxTree wr, SetComprehension e, string collectionName) {
      var wrVarInit = DeclareLocalVar(collectionName, null, null, wr);
      wrVarInit.Write("_dafny.NewBuilder()");
    }

    protected override void EmitMapBuilder_New(ConcreteSyntaxTree wr, MapComprehension e, string collectionName) {
      var wrVarInit = DeclareLocalVar(collectionName, null, null, wr);
      wrVarInit.Write("_dafny.NewMapBuilder()");
    }

    protected override void EmitSetBuilder_Add(CollectionType ct, string collName, Expression elmt, bool inLetExprBody, ConcreteSyntaxTree wr) {
      Contract.Assume(ct is SetType || ct is MultiSetType);  // follows from precondition
      var wStmts = wr.Fork();
      wr.Write("{0}.Add(", collName);
      wr.Append(Expr(elmt, inLetExprBody, wStmts));
      wr.WriteLine(")");
    }

    protected override ConcreteSyntaxTree EmitMapBuilder_Add(MapType mt, IToken tok, string collName, Expression term, bool inLetExprBody, ConcreteSyntaxTree wr) {
      var wStmts = wr.Fork();
      wr.Write("{0}.Add(", collName);
      var termLeftWriter = wr.Fork();
      wr.Write(",");
      wr.Append(Expr(term, inLetExprBody, wStmts));
      wr.WriteLine(")");
      return termLeftWriter;
    }

    protected override string GetCollectionBuilder_Build(CollectionType ct, IToken tok, string collName, ConcreteSyntaxTree wr) {
      if (ct is SetType) {
        return collName + ".ToSet()";
      } else {
        Contract.Assert(ct is MapType);
        return collName + ".ToMap()";
      }
    }

    protected override Type EmitIntegerRange(Type type, out ConcreteSyntaxTree wLo, out ConcreteSyntaxTree wHi, ConcreteSyntaxTree wr) {
      Type result;
      if (AsNativeType(type) != null) {
        wr.Write("{0}.IntegerRange(", TypeName_Companion(type.AsNewtype, wr, tok: Token.NoToken));
        result = type;
      } else {
        wr.Write($"{HelperModulePrefix}IntegerRange(");
        result = new IntType();
      }
      wLo = wr.Fork();
      wr.Write(", ");
      wHi = wr.Fork();
      wr.Write(')');
      return result;
    }

    protected override void EmitSingleValueGenerator(Expression e, bool inLetExprBody, string type, ConcreteSyntaxTree wr, ConcreteSyntaxTree wStmts) {
      TrParenExpr("_dafny.SingleValue", e, wr, inLetExprBody, wStmts);
    }

    protected override void EmitHaltRecoveryStmt(Statement body, string haltMessageVarName, Statement recoveryBody, ConcreteSyntaxTree wr) {
      var funcBlock = wr.NewBlock("func()", close: BlockStyle.Brace);
      var deferBlock = funcBlock.NewBlock("defer func()", close: BlockStyle.Brace);
      var ifRecoverBlock = deferBlock.NewBlock("if r := recover(); r != nil");
      var stringMaker = UnicodeCharEnabled ? "UnicodeSeqOfUtf8Bytes" : "SeqOfString";
      ifRecoverBlock.WriteLine($"var {haltMessageVarName} = {HelperModulePrefix}{stringMaker}(r.(string))");
      TrStmt(recoveryBody, ifRecoverBlock);
      funcBlock.WriteLine("()");
      TrStmt(body, funcBlock);
      wr.WriteLine("()");
    }
  }
}<|MERGE_RESOLUTION|>--- conflicted
+++ resolved
@@ -1542,16 +1542,7 @@
           return TypeInitializationValue(td.RhsWithArgument(udt.TypeArgs), wr, tok, usePlaceboValue, constructTypeParameterDefaultsFromTypeDescriptors);
         }
       } else if (cl is ClassLikeDecl or ArrowTypeDecl) {
-<<<<<<< HEAD
-        bool isHandle = true;
-        if (Attributes.ContainsBool(cl.Attributes, "handle", ref isHandle) && isHandle) {
-          return "0";
-        } else {
-          return nil();
-        }
-=======
         return nil();
->>>>>>> 4ea662bc
       } else if (cl is DatatypeDecl) {
         var dt = (DatatypeDecl)cl;
         if (DatatypeWrapperEraser.GetInnerTypeOfErasableDatatypeWrapper(Options, dt, out var innerType)) {
