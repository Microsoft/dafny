--- conflicted
+++ resolved
@@ -528,15 +528,9 @@
 
           // if inFn || inBinding {
           s := s + ") -> " + resultType + " + 'static>>";
-<<<<<<< HEAD
-          // } else {
-          //   s := s + ") -> " + resultType + " + Clone + 'static>";
-          // }
-=======
         // } else {
         //   s := s + ") -> " + resultType + " + Clone + 'static>";
         // }
->>>>>>> c6cd10dc
 
         case TypeArg(Ident(name)) => s := escapeIdent(name);
         case Primitive(p) =>
