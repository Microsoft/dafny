using System;
using System.Collections.Generic;
using System.Collections.ObjectModel;
using System.Diagnostics;
using System.Diagnostics.Contracts;
using System.IO;
using System.Linq;
using System.Runtime.InteropServices;
using System.Text.RegularExpressions;

namespace Microsoft.Dafny.Compilers;

public class RustBackend : DafnyExecutableBackend {

  public override IReadOnlySet<string> SupportedExtensions => new HashSet<string> { ".rs" };
  public override string TargetName => "Rust";
<<<<<<< HEAD
  public override bool IsStable => true;
=======
  public override bool IsStable => false;
  public override bool IsInternal => true;
>>>>>>> 9e04e9cc
  public override string TargetExtension => "rs";
  public override int TargetIndentSize => 4;
  public override bool SupportsInMemoryCompilation => false;
  public override bool TextualTargetIsExecutable => false;

  public override string TargetBasename(string dafnyProgramName) =>
    Regex.Replace(base.TargetBasename(dafnyProgramName), "[^_A-Za-z0-9]", "_");

  public override string TargetBaseDir(string dafnyProgramName) =>
    $"{Path.GetFileNameWithoutExtension(dafnyProgramName)}-rust/src";

  protected override DafnyWrittenCompiler CreateDafnyWrittenCompiler() {
    return new RustCompiler();
  }

  private string ComputeExeName(string targetFilename) {
    var targetDirectory = Path.GetDirectoryName(Path.GetDirectoryName(targetFilename));
    if (RuntimeInformation.IsOSPlatform(OSPlatform.Windows)) {
      return Path.Combine(targetDirectory, "target", "debug", Path.GetFileNameWithoutExtension(targetFilename) + ".exe");
    } else {
      return Path.Combine(targetDirectory, "target", "debug", Path.GetFileNameWithoutExtension(targetFilename));
    }
  }

  public override bool CompileTargetProgram(string dafnyProgramName, string targetProgramText,
      string /*?*/ callToMain, string /*?*/ targetFilename, ReadOnlyCollection<string> otherFileNames,
      bool runAfterCompile, TextWriter outputWriter, out object compilationResult) {
    var targetDirectory = Path.GetDirectoryName(Path.GetDirectoryName(targetFilename));
    var runtimeDirectory = Path.Combine(targetDirectory, "runtime");
    if (Directory.Exists(runtimeDirectory)) {
      Directory.Delete(runtimeDirectory, true);
    }
    Directory.CreateDirectory(runtimeDirectory);

    var assembly = System.Reflection.Assembly.Load("DafnyPipeline");
    assembly.GetManifestResourceNames().Where(f => f.StartsWith("DafnyPipeline.DafnyRuntimeRust")).ToList().ForEach(f => {
      var stream = assembly.GetManifestResourceStream(f);
      var dotToSlashPath = "";
      var parts = f.Replace("DafnyPipeline.DafnyRuntimeRust.", "").Split('.');
      for (var i = 0; i < parts.Length; i++) {
        dotToSlashPath += parts[i];

        if (i < parts.Length - 2) {
          dotToSlashPath += "/";
        } else if (i == parts.Length - 2) {
          // extension
          dotToSlashPath += ".";
        }
      }

      var containingDirectory = Path.Combine(runtimeDirectory, Path.GetDirectoryName(dotToSlashPath));
      if (!Directory.Exists(containingDirectory)) {
        Directory.CreateDirectory(containingDirectory);
      }

      using var outFile = new FileStream(Path.Combine(runtimeDirectory, dotToSlashPath), FileMode.Create, FileAccess.Write);
      stream.CopyTo(outFile);
    });

    using (var cargoToml = new FileStream(Path.Combine(targetDirectory, "Cargo.toml"), FileMode.Create, FileAccess.Write)) {
      using var cargoTomlWriter = new StreamWriter(cargoToml);
      cargoTomlWriter.WriteLine("[package]");
      var packageName = Path.GetFileNameWithoutExtension(targetFilename);
      // package name cannot start with a digit
      if (char.IsDigit(packageName[0])) {
        packageName = "_" + packageName;
      }
      cargoTomlWriter.WriteLine("name = \"{0}\"", packageName);
      cargoTomlWriter.WriteLine("version = \"0.1.0\"");
      cargoTomlWriter.WriteLine("edition = \"2021\"");
      cargoTomlWriter.WriteLine();
      cargoTomlWriter.WriteLine("[dependencies]");
      cargoTomlWriter.WriteLine("dafny_runtime = { path = \"runtime\" }");
      cargoTomlWriter.WriteLine();

      if (callToMain == null) {
        cargoTomlWriter.WriteLine("[lib]");
        cargoTomlWriter.WriteLine("path = \"src/" + Path.GetFileName(targetFilename) + "\"");
        cargoTomlWriter.WriteLine();
      } else {
        cargoTomlWriter.WriteLine("[[bin]]");
        cargoTomlWriter.WriteLine("name = \"{0}\"", Path.GetFileNameWithoutExtension(targetFilename));
        cargoTomlWriter.WriteLine("path = \"src/" + Path.GetFileName(targetFilename) + "\"");
        cargoTomlWriter.WriteLine();
      }
    }

    compilationResult = null;
    var args = new List<string> {
      "build",
      "--quiet"
    };

    if (callToMain == null) {
      args.Add("--lib");
    } else {
      args.Add("--bin");
      args.Add(Path.GetFileNameWithoutExtension(targetFilename));
    }

    var psi = PrepareProcessStartInfo("cargo", args);
    psi.WorkingDirectory = targetDirectory;
    return 0 == RunProcess(psi, outputWriter, outputWriter, "Error while compiling Rust files.");
  }

  public override bool RunTargetProgram(string dafnyProgramName, string targetProgramText, string /*?*/ callToMain,
    string targetFilename, ReadOnlyCollection<string> otherFileNames, object compilationResult, TextWriter outputWriter, TextWriter errorWriter) {
    Contract.Requires(targetFilename != null || otherFileNames.Count == 0);
    var psi = PrepareProcessStartInfo(ComputeExeName(targetFilename), Options.MainArgs);
    return 0 == RunProcess(psi, outputWriter, errorWriter);
  }

  public RustBackend(DafnyOptions options) : base(options) {
  }
}<|MERGE_RESOLUTION|>--- conflicted
+++ resolved
@@ -14,12 +14,8 @@
 
   public override IReadOnlySet<string> SupportedExtensions => new HashSet<string> { ".rs" };
   public override string TargetName => "Rust";
-<<<<<<< HEAD
-  public override bool IsStable => true;
-=======
   public override bool IsStable => false;
   public override bool IsInternal => true;
->>>>>>> 9e04e9cc
   public override string TargetExtension => "rs";
   public override int TargetIndentSize => 4;
   public override bool SupportsInMemoryCompilation => false;
