--- conflicted
+++ resolved
@@ -1386,11 +1386,6 @@
       throw new NotImplementedException();
     }
 
-<<<<<<< HEAD
-    protected override void EmitIndexCollectionSelect(CollectionType collectionType, ConcreteSyntaxTree wr,
-      ConcreteSyntaxTree wSource, ConcreteSyntaxTree wIndex) {
-      throw new UnsupportedFeatureException(Token.NoToken, Feature.RunAllTests);
-=======
     protected override void EmitIndexCollectionSelect(Expression source, Expression index, bool inLetExprBody,
       ConcreteSyntaxTree wr, ConcreteSyntaxTree wStmts) {
       var sourceBuf = new ExprBuffer(null);
@@ -1407,7 +1402,12 @@
       } else {
         throw new InvalidOperationException();
       }
->>>>>>> ddb2b45b
+    }
+
+    protected override void EmitIndexCollectionSelect(CollectionType collectionType, ConcreteSyntaxTree wr,
+      ConcreteSyntaxTree wSource, ConcreteSyntaxTree wIndex) {
+      // Compiler-dafny implements the other virtual EmitIndexCollectionSelect instead
+      throw new cce.UnreachableException();
     }
 
     protected override void EmitIndexCollectionUpdate(CollectionType collectionType, ConcreteSyntaxTree wr,
