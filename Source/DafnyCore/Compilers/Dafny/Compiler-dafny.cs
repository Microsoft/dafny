using System;
using System.Collections.Generic;
using Dafny;
using JetBrains.Annotations;
using DAST;

namespace Microsoft.Dafny.Compilers {

  class DafnyCompiler : SinglePassCompiler {
    ProgramBuilder items;
    public object currentBuilder;

    public void Start() {
      if (items != null) {
        throw new InvalidOperationException("");
      }

      items = new ProgramBuilder(this);
      this.currentBuilder = items;
    }

    public List<TopLevel> Build() {
      var res = items.Finish();
      items = null;
      this.currentBuilder = null;
      return res;
    }

    public DafnyCompiler(DafnyOptions options, ErrorReporter reporter) : base(options, reporter) {
      if (Options?.CoverageLegendFile != null) {
        Imports.Add("DafnyProfiling");
      }
    }

    public override IReadOnlySet<Feature> UnsupportedFeatures => new HashSet<Feature> {
      Feature.UnboundedIntegers,
      Feature.RealNumbers,
      Feature.Ordinals,
      Feature.FunctionValues,
      Feature.Iterators,
      Feature.CollectionsOfTraits,
      Feature.AllUnderscoreExternalModuleNames,
      Feature.Codatatypes,
      Feature.Multisets,
      Feature.RuntimeTypeDescriptors,
      Feature.MultiDimensionalArrays,
      Feature.MapComprehensions,
      Feature.Traits,
      Feature.LetSuchThatExpressions,
      Feature.NonNativeNewtypes,
      Feature.MethodSynthesis,
      Feature.ExternalClasses,
      Feature.NewObject,
      Feature.NonSequentializableForallStatements,
      Feature.ArrayLength,
      Feature.MapItems,
      Feature.RunAllTests,
      Feature.IntBoundedPool,
      Feature.ExactBoundedPool,
      Feature.SequenceDisplaysOfCharacters,
      Feature.TypeTests,
      Feature.SubsetTypeTests,
      Feature.Quantifiers,
      Feature.BitvectorRotateFunctions,
      Feature.ForLoops,
      Feature.ContinueStatements,
      Feature.AssignSuchThatWithNonFiniteBounds,
      Feature.SequenceUpdateExpressions,
      Feature.SequenceConstructionsWithNonLambdaInitializers,
      Feature.ExternalConstructors,
      Feature.TupleInitialization,
      Feature.SubtypeConstraintsInQuantifiers,
      Feature.TuplesWiderThan20,
    };

    private readonly List<string> Imports = new() { DafnyDefaultModule };

    private const string DafnyRuntimeModule = "_dafny";
    private const string DafnyDefaultModule = "module_";

    protected override string AssignmentSymbol { get => null; }

    protected override void EmitHeader(Program program, ConcreteSyntaxTree wr) {
      wr.WriteLine($"// Dafny program {program.Name} compiled into Simple Dafny");
      wr.WriteLine();
    }

    public override void EmitCallToMain(Method mainMethod, string baseName, ConcreteSyntaxTree wr) {
      throw new NotImplementedException();
    }

    protected override ConcreteSyntaxTree CreateStaticMain(IClassWriter cw, string argsParameterName) {
      throw new NotImplementedException();
    }

    protected override ConcreteSyntaxTree CreateModule(string moduleName, bool isDefault, bool isExtern,
        string libraryName, ConcreteSyntaxTree wr) {
      if (currentBuilder is ModuleContainer moduleBuilder) {
        currentBuilder = moduleBuilder.Module(moduleName);
      } else {
        throw new NotImplementedException();
      }

      return wr;
    }

    protected override void FinishModule() {
      if (currentBuilder is ModuleBuilder builder) {
        currentBuilder = builder.Finish();
      } else {
        throw new NotImplementedException();
      }
    }

    protected override string GetHelperModuleName() => DafnyRuntimeModule;

    private static string MangleName(string name) {
      return name;
    }

    protected override IClassWriter CreateClass(string moduleName, string name, bool isExtern, string fullPrintName,
      List<TypeParameter> typeParameters, TopLevelDecl cls, List<Type> superClasses, IToken tok, ConcreteSyntaxTree wr) {
      if (currentBuilder is ClassContainer builder) {
        return new ClassWriter(this, builder.Class(name));
      } else {
        throw new InvalidOperationException();
      }
    }

    protected override IClassWriter CreateTrait(string name, bool isExtern, List<TypeParameter> typeParameters,
<<<<<<< HEAD
      TopLevelDecl trait, List<Type> superClasses, IToken tok, ConcreteSyntaxTree wr) {
      throw new NotImplementedException();
=======
      TraitDecl trait, List<Type> superClasses, IToken tok, ConcreteSyntaxTree wr) {
      throw new UnsupportedFeatureException(Token.NoToken, Feature.RunAllTests);
>>>>>>> e45ee62d
    }

    protected override ConcreteSyntaxTree CreateIterator(IteratorDecl iter, ConcreteSyntaxTree wr) {
      throw new NotImplementedException();
    }

    protected override IClassWriter DeclareDatatype(DatatypeDecl dt, ConcreteSyntaxTree wr) {
      throw new NotImplementedException();
    }

    protected override IClassWriter DeclareNewtype(NewtypeDecl nt, ConcreteSyntaxTree wr) {
      if (currentBuilder is NewtypeContainer builder) {
        builder.AddNewtype((Newtype)Newtype.create_Newtype(
          Sequence<Rune>.UnicodeFromString(nt.Name),
          GenType(nt.BaseType)
        ));

        return new NullClassWriter();
      } else {
        throw new InvalidOperationException();
      }
    }

    private DAST.Type GenType(Type typ) {
      // TODO(shadaj): this is leaking Rust types into the AST, but we do need native types
      if (typ is IntType) {
        return (DAST.Type)DAST.Type.create_Ident(Sequence<Rune>.UnicodeFromString("i32"));
      } else {
        return (DAST.Type)(AsNativeType(typ).Sel switch {
          NativeType.Selection.Byte => DAST.Type.create_Ident(Sequence<Rune>.UnicodeFromString("u8")),
          NativeType.Selection.SByte => DAST.Type.create_Ident(Sequence<Rune>.UnicodeFromString("i8")),
          NativeType.Selection.Short => DAST.Type.create_Ident(Sequence<Rune>.UnicodeFromString("u16")),
          NativeType.Selection.UShort => DAST.Type.create_Ident(Sequence<Rune>.UnicodeFromString("i16")),
          NativeType.Selection.Int => DAST.Type.create_Ident(Sequence<Rune>.UnicodeFromString("u32")),
          NativeType.Selection.UInt => DAST.Type.create_Ident(Sequence<Rune>.UnicodeFromString("i32")),
          NativeType.Selection.Long => DAST.Type.create_Ident(Sequence<Rune>.UnicodeFromString("u64")),
          NativeType.Selection.ULong => DAST.Type.create_Ident(Sequence<Rune>.UnicodeFromString("i64")),
          _ => throw new InvalidOperationException(),
        });
      }
    }

    protected override void DeclareSubsetType(SubsetTypeDecl sst, ConcreteSyntaxTree wr) {
      // Currently ignores subset types because they appear in the prelude
      // throw new NotImplementedException();
    }

    protected override void GetNativeInfo(NativeType.Selection sel, out string name, out string literalSuffix, out bool needsCastAfterArithmetic) {
      throw new NotImplementedException();
    }

    private class ClassWriter : IClassWriter {
      private readonly DafnyCompiler compiler;
      private readonly ClassBuilder builder;
      private readonly List<MethodBuilder> methods = new();

      public ClassWriter(DafnyCompiler compiler, ClassBuilder builder) {
        this.compiler = compiler;
        this.builder = builder;
      }

      public ConcreteSyntaxTree CreateMethod(Method m, List<TypeArgumentInstantiation> typeArgs, bool createBody,
        bool forBodyInheritance, bool lookasideBody) {
        var builder = ((MethodContainer)this.builder).Method(m.Name);
        methods.Add(builder);
        compiler.currentBuilder = builder;
        return new ConcreteSyntaxTree();
      }

      public ConcreteSyntaxTree SynthesizeMethod(Method m, List<TypeArgumentInstantiation> typeArgs, bool createBody, bool forBodyInheritance, bool lookasideBody) {
        throw new UnsupportedFeatureException(Token.NoToken, Feature.MethodSynthesis);
      }

      public ConcreteSyntaxTree CreateFunction(string name, List<TypeArgumentInstantiation> typeArgs,
          List<Formal> formals, Type resultType, IToken tok, bool isStatic, bool createBody, MemberDecl member,
          bool forBodyInheritance, bool lookasideBody) {
        throw new NotImplementedException();
      }

      public ConcreteSyntaxTree CreateGetter(string name, TopLevelDecl enclosingDecl, Type resultType, IToken tok,
          bool isStatic, bool isConst, bool createBody, MemberDecl member, bool forBodyInheritance) {
        throw new NotImplementedException();
      }

      public ConcreteSyntaxTree CreateGetterSetter(string name, Type resultType, IToken tok,
          bool createBody, MemberDecl member, out ConcreteSyntaxTree setterWriter, bool forBodyInheritance) {
        throw new NotImplementedException();
      }

      public void DeclareField(string name, TopLevelDecl enclosingDecl, bool isStatic, bool isConst, Type type,
          IToken tok, string rhs, Field field) {
        throw new NotImplementedException();
      }

      public void InitializeField(Field field, Type instantiatedFieldType, TopLevelDeclWithMembers enclosingClass) {
        throw new cce.UnreachableException();
      }

      public ConcreteSyntaxTree ErrorWriter() => null;

      public void Finish() {
        foreach (var method in methods) {
          method.Finish();
        }
        compiler.currentBuilder = builder.Finish();
      }
    }

    protected override string TypeDescriptor(Type type, ConcreteSyntaxTree wr, IToken tok) {
      type = DatatypeWrapperEraser.SimplifyType(Options, type, true);
      return type.ToString();
    }

    protected override ConcreteSyntaxTree EmitTailCallStructure(MemberDecl member, ConcreteSyntaxTree wr) {
      throw new NotImplementedException();
    }

    protected override void EmitJumpToTailCallStart(ConcreteSyntaxTree wr) {
      throw new NotImplementedException();
    }

    internal override string TypeName(Type type, ConcreteSyntaxTree wr, IToken tok, MemberDecl/*?*/ member = null) {
      throw new NotImplementedException();
    }

    // sometimes, the compiler generates the initial value before the declaration,
    // so we buffer it here
    DAST.Expression bufferedInitializationValue = null;

    protected override string TypeInitializationValue(Type type, ConcreteSyntaxTree wr, IToken tok,
        bool usePlaceboValue, bool constructTypeParameterDefaultsFromTypeDescriptors) {
      if (bufferedInitializationValue != null) {
        throw new InvalidOperationException();
      } else {
        bufferedInitializationValue = (DAST.Expression)DAST.Expression.create_PassThroughExpr(
          Sequence<Rune>.UnicodeFromString("TODO")
        );

        return null; // used by DeclareLocal(Out)Var
      }
    }

    protected override string TypeName_UDT(string fullCompileName, List<TypeParameter.TPVariance> variance,
        List<Type> typeArgs, ConcreteSyntaxTree wr, IToken tok, bool omitTypeArguments) {
      throw new NotImplementedException();
    }

    protected override string TypeName_Companion(Type type, ConcreteSyntaxTree wr, IToken tok, MemberDecl member) {
      throw new NotImplementedException();
    }

    protected override void TypeArgDescriptorUse(bool isStatic, bool lookasideBody, TopLevelDeclWithMembers cl, out bool needsTypeParameter, out bool needsTypeDescriptor) {
      throw new NotImplementedException();
    }

    protected override bool DeclareFormal(string prefix, string name, Type type, IToken tok, bool isInParam, ConcreteSyntaxTree wr) {
      throw new NotImplementedException();
    }

    protected override void DeclareLocalVar(string name, Type type, IToken tok, bool leaveRoomForRhs, string rhs,
        ConcreteSyntaxTree wr) {
      if (currentBuilder is StatementContainer statementContainer) {
        var typ = GenType(type);

        if (bufferedInitializationValue == null) {
          // we expect an initializer to come *after* this declaration
          currentBuilder = statementContainer.DeclareAndAssign(typ);
        } else {
          var rhsValue = bufferedInitializationValue;
          bufferedInitializationValue = null;

          statementContainer.AddStatement(
            (DAST.Statement)DAST.Statement.create_DeclareVar(
              Sequence<Rune>.UnicodeFromString(name),
              typ,
              rhsValue
            )
          );
        }
      } else {
        throw new InvalidOperationException();
      }
    }

    protected override ConcreteSyntaxTree DeclareLocalVar(string name, Type type, IToken tok, ConcreteSyntaxTree wr) {
      throw new NotImplementedException();
    }

    protected override bool UseReturnStyleOuts(Method m, int nonGhostOutCount) => true;
    protected override bool SupportsMultipleReturns => true;

    protected override void DeclareLocalOutVar(string name, Type type, IToken tok, string rhs, bool useReturnStyleOuts,
        ConcreteSyntaxTree wr) {
      DeclareLocalVar(name, type, tok, true, rhs, wr);
    }

    protected override void EmitActualTypeArgs(List<Type> typeArgs, IToken tok, ConcreteSyntaxTree wr) {
      throw new NotImplementedException();
    }

    protected override string GenerateLhsDecl(string target, Type type, ConcreteSyntaxTree wr, IToken tok) {
      throw new NotImplementedException();
    }

    private class BuilderLvalue : ILvalue {
      readonly DafnyCompiler compiler;
      readonly string name;

      public BuilderLvalue(DafnyCompiler compiler, string name) {
        this.compiler = compiler;
        this.name = name;
      }

      public void EmitRead(ConcreteSyntaxTree wr) {
        throw new NotImplementedException();
      }

      public ConcreteSyntaxTree EmitWrite(ConcreteSyntaxTree wr) {
        if (compiler.currentBuilder is AssignBuilder builder) {
          builder.SetName(name);
          return new ConcreteSyntaxTree();
        } else {
          throw new InvalidOperationException();
        }
      }
    }

    protected override ILvalue VariableLvalue(IVariable var) {
      return new BuilderLvalue(this, IdName(var));
    }

    protected override ConcreteSyntaxTree EmitAssignment(ILvalue wLhs, Type lhsType /*?*/, Type rhsType /*?*/,
      ConcreteSyntaxTree wr, IToken tok) {
      if (currentBuilder is AssignBuilder) {
        // do nothing (we are assigning to variable that is being declared)
      } else if (currentBuilder is StatementContainer builder) {
        currentBuilder = builder.Assign();
      } else {
        throw new InvalidOperationException();
      }

      return base.EmitAssignment(wLhs, lhsType, rhsType, wr, tok);
    }

    protected override void EmitPrintStmt(ConcreteSyntaxTree wr, Expression arg) {
      if (currentBuilder is StatementContainer statementContainer) {
        statementContainer.Print((DAST.Expression)DAST.Expression.create_PassThroughExpr(Sequence<Rune>.UnicodeFromString(arg.ToString())));
      } else {
        throw new NotImplementedException("");
      }
    }

    protected override void EmitReturn(List<Formal> outParams, ConcreteSyntaxTree wr) {
      throw new NotImplementedException();
    }

    protected override ConcreteSyntaxTree CreateLabeledCode(string label, bool createContinueLabel, ConcreteSyntaxTree wr) {
      throw new NotImplementedException();
    }

    protected override void EmitBreak(string label, ConcreteSyntaxTree wr) {
      throw new NotImplementedException();
    }

    protected override void EmitContinue(string label, ConcreteSyntaxTree wr) {
      throw new NotImplementedException();
    }

    protected override void EmitYield(ConcreteSyntaxTree wr) {
      throw new UnsupportedFeatureException(Token.NoToken, Feature.Iterators);
    }

    protected override void EmitAbsurd(string message, ConcreteSyntaxTree wr) {
      throw new NotImplementedException();
    }

    protected override void EmitHalt(IToken tok, Expression messageExpr, ConcreteSyntaxTree wr) {
      throw new NotImplementedException();
    }

    protected override ConcreteSyntaxTree EmitIf(out ConcreteSyntaxTree guardWriter, bool hasElse, ConcreteSyntaxTree wr) {
      throw new NotImplementedException();
    }

    protected override ConcreteSyntaxTree EmitBlock(ConcreteSyntaxTree wr) {
      throw new NotImplementedException();
    }

    protected override ConcreteSyntaxTree EmitForStmt(IToken tok, IVariable loopIndex, bool goingUp, string endVarName,
      List<Statement> body, LList<Label> labels, ConcreteSyntaxTree wr) {
      // var direction = goingUp ? "to" : "downto";
      // var lowWr = new ConcreteSyntaxTree();
      // wr.Format($"for {IdName(loopIndex)} := {lowWr} {direction} {endVarName}");
      // var bodyWr = wr.NewBlock();
      // TrStmtList(body, bodyWr);
      // return lowWr;
      throw new NotImplementedException();
    }

    protected override ConcreteSyntaxTree CreateWhileLoop(out ConcreteSyntaxTree guardWriter, ConcreteSyntaxTree wr) {
      throw new NotImplementedException();
    }

    protected override ConcreteSyntaxTree CreateForLoop(string indexVar, string bound, ConcreteSyntaxTree wr, string start = null) {
      throw new NotImplementedException();
    }

    protected override ConcreteSyntaxTree CreateDoublingForLoop(string indexVar, int start, ConcreteSyntaxTree wr) {
      throw new NotImplementedException();
    }

    protected override void EmitIncrementVar(string varName, ConcreteSyntaxTree wr) {
      throw new NotImplementedException();
    }

    protected override void EmitDecrementVar(string varName, ConcreteSyntaxTree wr) {
      throw new NotImplementedException();
    }

    protected override string GetQuantifierName(string bvType) {
      throw new UnsupportedFeatureException(Token.NoToken, Feature.Quantifiers);
    }

    protected override ConcreteSyntaxTree CreateForeachLoop(string tmpVarName, Type collectionElementType, IToken tok,
      out ConcreteSyntaxTree collectionWriter, ConcreteSyntaxTree wr) {
      throw new NotImplementedException();
    }

    protected override void EmitDowncastVariableAssignment(string boundVarName, Type boundVarType, string tmpVarName,
      Type collectionElementType, bool introduceBoundVar, IToken tok, ConcreteSyntaxTree wr) {
      throw new NotImplementedException();
    }

    protected override ConcreteSyntaxTree CreateForeachIngredientLoop(string boundVarName, int L, string tupleTypeArgs,
        out ConcreteSyntaxTree collectionWriter, ConcreteSyntaxTree wr) {
      throw new NotImplementedException();
    }

    protected override void EmitNew(Type type, IToken tok, CallStmt initCall, ConcreteSyntaxTree wr, ConcreteSyntaxTree wStmts) {
      throw new NotImplementedException();
    }

    protected override void EmitNewArray(Type elementType, IToken tok, List<string> dimensions,
      bool mustInitialize, [CanBeNull] string exampleElement, ConcreteSyntaxTree wr, ConcreteSyntaxTree wStmts) {
      throw new NotImplementedException();
    }

    protected override void EmitLiteralExpr(ConcreteSyntaxTree wr, LiteralExpr e) {
      if (currentBuilder is ExprContainer builder) {
        builder.PassThrough(e.ToString());
      } else {
        throw new NotImplementedException();
      }
    }

    protected override void EmitStringLiteral(string str, bool isVerbatim, ConcreteSyntaxTree wr) {
      throw new NotImplementedException();
    }

    protected override ConcreteSyntaxTree EmitBitvectorTruncation(BitvectorType bvType, bool surroundByUnchecked, ConcreteSyntaxTree wr) {
      throw new NotImplementedException();
    }

    protected override void EmitRotate(Expression e0, Expression e1, bool isRotateLeft, ConcreteSyntaxTree wr,
        bool inLetExprBody, ConcreteSyntaxTree wStmts, FCE_Arg_Translator tr) {
      throw new UnsupportedFeatureException(e0.tok, Feature.BitvectorRotateFunctions);
    }

    protected override void EmitEmptyTupleList(string tupleTypeArgs, ConcreteSyntaxTree wr) {
      throw new UnsupportedFeatureException(Token.NoToken, Feature.NonSequentializableForallStatements);
    }

    protected override ConcreteSyntaxTree EmitAddTupleToList(string ingredients, string tupleTypeArgs, ConcreteSyntaxTree wr) {
      throw new UnsupportedFeatureException(Token.NoToken, Feature.NonSequentializableForallStatements);
    }

    protected override void EmitTupleSelect(string prefix, int i, ConcreteSyntaxTree wr) {
      throw new UnsupportedFeatureException(Token.NoToken, Feature.NonSequentializableForallStatements);
    }

    protected override string IdProtect(string name) {
      return PublicIdProtect(name);
    }

    public override string PublicIdProtect(string name) {
      return MangleName(name);
    }

    protected override string FullTypeName(UserDefinedType udt, MemberDecl member = null) {
      throw new NotImplementedException();
    }

<<<<<<< HEAD
    protected override void EmitThis(ConcreteSyntaxTree wr) {
      throw new NotImplementedException();
=======
    protected override void EmitThis(ConcreteSyntaxTree wr, bool callToInheritedMember) {
      wr.Write("this");
>>>>>>> e45ee62d
    }

    protected override void EmitDatatypeValue(DatatypeValue dtv, string arguments, ConcreteSyntaxTree wr) {
      throw new NotImplementedException();
    }

    protected override void GetSpecialFieldInfo(SpecialField.ID id, object idParam, Type receiverType,
        out string compiledName, out string preString, out string postString) {
      throw new NotImplementedException();
    }

    protected override ILvalue EmitMemberSelect(Action<ConcreteSyntaxTree> obj, Type objType, MemberDecl member,
      List<TypeArgumentInstantiation> typeArgs, Dictionary<TypeParameter, Type> typeMap, Type expectedType,
      string additionalCustomParameter = null, bool internalAccess = false) {
      throw new NotImplementedException();
    }

    protected override ConcreteSyntaxTree EmitArraySelect(List<string> indices, Type elmtType, ConcreteSyntaxTree wr) {
      throw new NotImplementedException();
    }

    protected override ConcreteSyntaxTree EmitArraySelect(List<Expression> indices, Type elmtType, bool inLetExprBody,
        ConcreteSyntaxTree wr, ConcreteSyntaxTree wStmts) {
      throw new NotImplementedException();
    }

    protected override void EmitExprAsNativeInt(Expression expr, bool inLetExprBody, ConcreteSyntaxTree wr,
      ConcreteSyntaxTree wStmts) {
      throw new NotImplementedException();
    }

    protected override void EmitIndexCollectionSelect(Expression source, Expression index, bool inLetExprBody,
      ConcreteSyntaxTree wr, ConcreteSyntaxTree wStmts) {
      throw new NotImplementedException();
    }

    protected override void EmitIndexCollectionUpdate(Expression source, Expression index, Expression value,
      CollectionType resultCollectionType, bool inLetExprBody, ConcreteSyntaxTree wr, ConcreteSyntaxTree wStmts) {
      throw new NotImplementedException();
    }

    protected override void EmitSeqSelectRange(Expression source, Expression lo, Expression hi, bool fromArray,
      bool inLetExprBody, ConcreteSyntaxTree wr, ConcreteSyntaxTree wStmts) {
      throw new NotImplementedException();
    }

    protected override void EmitSeqConstructionExpr(SeqConstructionExpr expr, bool inLetExprBody, ConcreteSyntaxTree wr, ConcreteSyntaxTree wStmts) {
      throw new NotImplementedException();
    }

    protected override void EmitMultiSetFormingExpr(MultiSetFormingExpr expr, bool inLetExprBody, ConcreteSyntaxTree wr,
      ConcreteSyntaxTree wStmts) {
      throw new UnsupportedFeatureException(expr.tok, Feature.Multisets);
    }

    protected override void EmitApplyExpr(Type functionType, IToken tok, Expression function,
        List<Expression> arguments, bool inLetExprBody, ConcreteSyntaxTree wr, ConcreteSyntaxTree wStmts) {
      throw new NotImplementedException();
    }

    protected override ConcreteSyntaxTree EmitBetaRedex(List<string> boundVars, List<Expression> arguments,
      List<Type> boundTypes, Type resultType, IToken resultTok, bool inLetExprBody, ConcreteSyntaxTree wr,
      ref ConcreteSyntaxTree wStmts) {
      throw new NotImplementedException();
    }

    protected override void EmitDestructor(string source, Formal dtor, int formalNonGhostIndex, DatatypeCtor ctor,
        List<Type> typeArgs, Type bvType, ConcreteSyntaxTree wr) {
      throw new NotImplementedException();
    }

    protected override bool TargetLambdasRestrictedToExpressions => true;
    protected override ConcreteSyntaxTree CreateLambda(List<Type> inTypes, IToken tok, List<string> inNames,
        Type resultType, ConcreteSyntaxTree wr, ConcreteSyntaxTree wStmts, bool untyped = false) {
      throw new NotImplementedException();
    }

    protected override void CreateIIFE(string bvName, Type bvType, IToken bvTok, Type bodyType, IToken bodyTok,
      ConcreteSyntaxTree wr, ref ConcreteSyntaxTree wStmts, out ConcreteSyntaxTree wrRhs, out ConcreteSyntaxTree wrBody) {
      throw new NotImplementedException();
    }

    protected override ConcreteSyntaxTree CreateIIFE0(Type resultType, IToken resultTok, ConcreteSyntaxTree wr,
        ConcreteSyntaxTree wStmts) {
      throw new UnsupportedFeatureException(resultTok, Feature.LetSuchThatExpressions);
    }

    protected override ConcreteSyntaxTree CreateIIFE1(int source, Type resultType, IToken resultTok, string bvName,
        ConcreteSyntaxTree wr, ConcreteSyntaxTree wStmts) {
      throw new UnsupportedFeatureException(resultTok, Feature.LetSuchThatExpressions);
    }

    protected override void EmitUnaryExpr(ResolvedUnaryOp op, Expression expr, bool inLetExprBody,
        ConcreteSyntaxTree wr, ConcreteSyntaxTree wStmts) {
      throw new NotImplementedException();
    }

    protected override void CompileBinOp(BinaryExpr.ResolvedOpcode op,
      Expression e0, Expression e1, IToken tok, Type resultType,
      out string opString,
      out string preOpString,
      out string postOpString,
      out string callString,
      out string staticCallString,
      out bool reverseArguments,
      out bool truncateResult,
      out bool convertE1_to_int,
      out bool coerceE1,
      ConcreteSyntaxTree errorWr) {

      opString = null;
      preOpString = "";
      postOpString = "";
      callString = null;
      staticCallString = null;
      reverseArguments = false;
      truncateResult = false;
      convertE1_to_int = false;
      coerceE1 = false;

      opString = op switch {
        BinaryExpr.ResolvedOpcode.Iff => "<==>",
        BinaryExpr.ResolvedOpcode.Imp => "==>",
        BinaryExpr.ResolvedOpcode.And => "&&",
        BinaryExpr.ResolvedOpcode.Or => "||",
        BinaryExpr.ResolvedOpcode.BitwiseAnd => "&",
        BinaryExpr.ResolvedOpcode.BitwiseOr => "|",
        BinaryExpr.ResolvedOpcode.BitwiseXor => "^",
        BinaryExpr.ResolvedOpcode.EqCommon => "==",
        BinaryExpr.ResolvedOpcode.NeqCommon => "!=",
        BinaryExpr.ResolvedOpcode.Lt => "<",
        BinaryExpr.ResolvedOpcode.Le => "<=",
        BinaryExpr.ResolvedOpcode.Ge => ">=",
        BinaryExpr.ResolvedOpcode.Gt => ">",
        BinaryExpr.ResolvedOpcode.LeftShift => "<<",
        BinaryExpr.ResolvedOpcode.RightShift => ">>",
        BinaryExpr.ResolvedOpcode.Add => "+",
        BinaryExpr.ResolvedOpcode.Sub => "-",
        BinaryExpr.ResolvedOpcode.Mul => "*",
        BinaryExpr.ResolvedOpcode.Div => "/",
        BinaryExpr.ResolvedOpcode.Mod => "%",
        BinaryExpr.ResolvedOpcode.SetEq => "==",
        BinaryExpr.ResolvedOpcode.MultiSetEq => "==",
        BinaryExpr.ResolvedOpcode.SeqEq => "==",
        BinaryExpr.ResolvedOpcode.MapEq => "==",
        BinaryExpr.ResolvedOpcode.ProperSubset => "<",
        BinaryExpr.ResolvedOpcode.ProperMultiSubset => "<",
        BinaryExpr.ResolvedOpcode.Subset => "<=",
        BinaryExpr.ResolvedOpcode.MultiSubset => "<=",
        BinaryExpr.ResolvedOpcode.Disjoint => "!!",
        BinaryExpr.ResolvedOpcode.MultiSetDisjoint => "!!",
        BinaryExpr.ResolvedOpcode.InSet => "in",
        BinaryExpr.ResolvedOpcode.InMultiSet => "in",
        BinaryExpr.ResolvedOpcode.InMap => "in",
        BinaryExpr.ResolvedOpcode.Union => "+",
        BinaryExpr.ResolvedOpcode.MultiSetUnion => "+",
        BinaryExpr.ResolvedOpcode.MapMerge => "+",
        BinaryExpr.ResolvedOpcode.Intersection => "*",
        BinaryExpr.ResolvedOpcode.MultiSetIntersection => "*",
        BinaryExpr.ResolvedOpcode.SetDifference => "-",
        BinaryExpr.ResolvedOpcode.MultiSetDifference => "-",
        BinaryExpr.ResolvedOpcode.MapSubtraction => "-",
        BinaryExpr.ResolvedOpcode.ProperPrefix => "<=",
        BinaryExpr.ResolvedOpcode.Prefix => "<",
        BinaryExpr.ResolvedOpcode.Concat => "+",
        BinaryExpr.ResolvedOpcode.InSeq => "in",
        _ => throw new NotImplementedException(),
      };

      throw new NotImplementedException();
    }

    protected override void EmitITE(Expression guard, Expression thn, Expression els, Type resultType, bool inLetExprBody, ConcreteSyntaxTree wr, ConcreteSyntaxTree wStmts) {
      throw new NotImplementedException();
    }

    protected override void EmitIsZero(string varName, ConcreteSyntaxTree wr) {
      throw new NotImplementedException();
    }

    protected override void EmitConversionExpr(ConversionExpr e, bool inLetExprBody, ConcreteSyntaxTree wr, ConcreteSyntaxTree wStmts) {
      throw new NotImplementedException();
    }

    protected override void EmitTypeTest(string localName, Type fromType, Type toType, IToken tok, ConcreteSyntaxTree wr) {
      throw new NotImplementedException();
    }

    protected override void EmitCollectionDisplay(CollectionType ct, IToken tok, List<Expression> elements,
      bool inLetExprBody, ConcreteSyntaxTree wr, ConcreteSyntaxTree wStmts) {
<<<<<<< HEAD
      throw new NotImplementedException();
=======
      var (open, close) = ct switch {
        SeqType => ("[", "]"),
        _ => ("{", "}")
      };
      wr.Write(open);
      TrExprList(elements, wr, inLetExprBody, wStmts, typeAt: _ => ct.Arg, parens: false);
      wr.Write(close);
>>>>>>> e45ee62d
    }

    protected override void EmitMapDisplay(MapType mt, IToken tok, List<ExpressionPair> elements, bool inLetExprBody,
      ConcreteSyntaxTree wr, ConcreteSyntaxTree wStmts) {
      throw new NotImplementedException();
    }

    protected override void EmitSetBuilder_New(ConcreteSyntaxTree wr, SetComprehension e, string collectionName) {
      throw new NotImplementedException();
    }

    protected override void EmitMapBuilder_New(ConcreteSyntaxTree wr, MapComprehension e, string collectionName) {
      throw new NotImplementedException();
    }

    protected override void EmitSetBuilder_Add(CollectionType ct, string collName, Expression elmt, bool inLetExprBody,
        ConcreteSyntaxTree wr) {
      throw new NotImplementedException();
    }

    protected override ConcreteSyntaxTree EmitMapBuilder_Add(MapType mt, IToken tok, string collName, Expression term,
        bool inLetExprBody, ConcreteSyntaxTree wr) {
      throw new NotImplementedException();
    }

    protected override string GetSubtypeCondition(string tmpVarName, Type boundVarType, IToken tok, ConcreteSyntaxTree wPreconditions) {
      throw new NotImplementedException();
    }

    protected override string GetCollectionBuilder_Build(CollectionType ct, IToken tok, string collName, ConcreteSyntaxTree wr) {
      throw new NotImplementedException();
    }

    protected override Type EmitIntegerRange(Type type, out ConcreteSyntaxTree wLo, out ConcreteSyntaxTree wHi, ConcreteSyntaxTree wr) {
      throw new NotImplementedException();
    }

    protected override void EmitSingleValueGenerator(Expression e, bool inLetExprBody, string type,
      ConcreteSyntaxTree wr, ConcreteSyntaxTree wStmts) {
      throw new NotImplementedException();
    }

    protected override void EmitHaltRecoveryStmt(Statement body, string haltMessageVarName, Statement recoveryBody, ConcreteSyntaxTree wr) {
      throw new NotImplementedException();
    }

  }
}<|MERGE_RESOLUTION|>--- conflicted
+++ resolved
@@ -128,13 +128,8 @@
     }
 
     protected override IClassWriter CreateTrait(string name, bool isExtern, List<TypeParameter> typeParameters,
-<<<<<<< HEAD
-      TopLevelDecl trait, List<Type> superClasses, IToken tok, ConcreteSyntaxTree wr) {
-      throw new NotImplementedException();
-=======
       TraitDecl trait, List<Type> superClasses, IToken tok, ConcreteSyntaxTree wr) {
-      throw new UnsupportedFeatureException(Token.NoToken, Feature.RunAllTests);
->>>>>>> e45ee62d
+      throw new NotImplementedException();
     }
 
     protected override ConcreteSyntaxTree CreateIterator(IteratorDecl iter, ConcreteSyntaxTree wr) {
@@ -527,13 +522,8 @@
       throw new NotImplementedException();
     }
 
-<<<<<<< HEAD
-    protected override void EmitThis(ConcreteSyntaxTree wr) {
-      throw new NotImplementedException();
-=======
     protected override void EmitThis(ConcreteSyntaxTree wr, bool callToInheritedMember) {
-      wr.Write("this");
->>>>>>> e45ee62d
+      throw new NotImplementedException();
     }
 
     protected override void EmitDatatypeValue(DatatypeValue dtv, string arguments, ConcreteSyntaxTree wr) {
@@ -724,17 +714,7 @@
 
     protected override void EmitCollectionDisplay(CollectionType ct, IToken tok, List<Expression> elements,
       bool inLetExprBody, ConcreteSyntaxTree wr, ConcreteSyntaxTree wStmts) {
-<<<<<<< HEAD
-      throw new NotImplementedException();
-=======
-      var (open, close) = ct switch {
-        SeqType => ("[", "]"),
-        _ => ("{", "}")
-      };
-      wr.Write(open);
-      TrExprList(elements, wr, inLetExprBody, wStmts, typeAt: _ => ct.Arg, parens: false);
-      wr.Write(close);
->>>>>>> e45ee62d
+      throw new NotImplementedException();
     }
 
     protected override void EmitMapDisplay(MapType mt, IToken tok, List<ExpressionPair> elements, bool inLetExprBody,
