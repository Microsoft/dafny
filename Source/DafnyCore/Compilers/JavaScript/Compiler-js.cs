//-----------------------------------------------------------------------------
//
// Copyright by the contributors to the Dafny Project
// SPDX-License-Identifier: MIT
//
//-----------------------------------------------------------------------------

using System;
using System.Collections.Generic;
using System.Linq;
using System.Numerics;
using System.IO;
using System.Diagnostics.Contracts;
using System.Collections.ObjectModel;
using System.Diagnostics;
using System.Text;
using System.Threading.Tasks;
using JetBrains.Annotations;

namespace Microsoft.Dafny.Compilers {
  class JavaScriptCompiler : SinglePassCompiler {
    public JavaScriptCompiler(DafnyOptions options, ErrorReporter reporter) : base(options, reporter) {
    }

    public override IReadOnlySet<Feature> UnsupportedFeatures => new HashSet<Feature> {
      Feature.MethodSynthesis,
      Feature.ExternalConstructors,
      Feature.SubsetTypeTests
    };

    const string DafnySetClass = "_dafny.Set";
    const string DafnyMultiSetClass = "_dafny.MultiSet";
    const string DafnySeqClass = "_dafny.Seq";
    const string DafnyMapClass = "_dafny.Map";

    string FormatDefaultTypeParameterValue(TopLevelDecl tp) {
      Contract.Requires(tp is TypeParameter || tp is AbstractTypeDecl);
      return $"_default_{tp.GetCompileName(Options)}";
    }

    protected override void EmitHeader(Program program, ConcreteSyntaxTree wr) {
      wr.WriteLine("// Dafny program {0} compiled into JavaScript", program.Name);
      if (Options.IncludeRuntime) {
        ReadRuntimeSystem(program, "DafnyRuntime.js", wr);
      }
    }

    public override void EmitCallToMain(Method mainMethod, string baseName, ConcreteSyntaxTree wr) {
      Coverage.EmitSetup(wr);
      wr.WriteLine($"_dafny.HandleHaltExceptions(() => {mainMethod.EnclosingClass.GetFullCompileName(Options)}.{(mainMethod.IsStatic ? IdName(mainMethod) : "Main")}(_dafny.{CharMethodQualifier}FromMainArguments(require('process').argv)));");
      Coverage.EmitTearDown(wr);
    }

    protected override ConcreteSyntaxTree CreateStaticMain(IClassWriter cw, string argsParameterName) {
      var wr = (cw as JavaScriptCompiler.ClassWriter).MethodWriter;
      return wr.NewBlock($"static Main({argsParameterName})");
    }

    protected override ConcreteSyntaxTree CreateModule(string moduleName, bool isDefault, bool isExtern, string/*?*/ libraryName, ConcreteSyntaxTree wr) {
      if (!isExtern || libraryName != null) {
        wr.Write("let {0} = ", moduleName);
      }

      string footer = ")(); // end of module " + moduleName;
      var block = wr.NewBlock("(function()", footer);
      var beforeReturnBody = block.Fork(0);
      if (!isExtern) {
        // create new module here
        beforeReturnBody.WriteLine("let $module = {};");
      } else if (libraryName == null) {
        // extend a module provided in another .js file
        beforeReturnBody.WriteLine("let $module = {0};", moduleName);
      } else {
        // require a library
        beforeReturnBody.WriteLine("let $module = require(\"{0}\");", libraryName);
      }
      block.WriteLine("return $module;");
      return beforeReturnBody;
    }

    protected override string GetHelperModuleName() => "_dafny";

    protected override IClassWriter CreateClass(string moduleName, string name, bool isExtern, string/*?*/ fullPrintName,
      List<TypeParameter> typeParameters, TopLevelDecl cls, List<Type>/*?*/ superClasses, IToken tok, ConcreteSyntaxTree wr) {
      var w = wr.NewBlock(string.Format("$module.{0} = class {0}" + (isExtern ? " extends $module.{0}" : ""), name), ";");
      w.Write("constructor (");
      if (typeParameters != null) {
        WriteRuntimeTypeDescriptorsFormals(typeParameters, false, w);
      }
      var fieldWriter = w.NewBlock(")");
      if (isExtern) {
        fieldWriter.Write("super(");
        if (typeParameters != null) {
          WriteRuntimeTypeDescriptorsFormals(typeParameters, false, w);
        }
        fieldWriter.WriteLine(");");
      }
      if (fullPrintName != null) {
        fieldWriter.WriteLine("this._tname = \"{0}\";", fullPrintName);
      }
      if (typeParameters != null) {
        foreach (var tp in typeParameters) {
          if (NeedsTypeDescriptor(tp)) {
            fieldWriter.WriteLine("this.{0} = {0};", "rtd$_" + tp.GetCompileName(Options));
          }
        }
      }
      if (superClasses != null) {
        superClasses = superClasses.Where(trait => !trait.IsObject).ToList();
        var parentTraitsWriter = w.NewBlock("_parentTraits()");
        parentTraitsWriter.WriteLine("return [{0}];", Util.Comma(superClasses, parent => TypeName(parent, parentTraitsWriter, tok)));
      }
      var methodWriter = w;
      return new ClassWriter(this, methodWriter, fieldWriter);
    }

    protected override IClassWriter CreateTrait(string name, bool isExtern, List<TypeParameter> typeParameters /*?*/,
      TopLevelDecl trait, List<Type> superClasses /*?*/, IToken tok, ConcreteSyntaxTree wr) {
      var w = wr.NewBlock(string.Format("$module.{0} = class {0}", IdProtect(name)), ";");
      var fieldWriter = w;  // not used for traits, but we need a value to give to the ClassWriter
      var methodWriter = w;
      return new ClassWriter(this, methodWriter, fieldWriter);
    }

    protected override ConcreteSyntaxTree CreateIterator(IteratorDecl iter, ConcreteSyntaxTree wr) {
      // An iterator is compiled as follows:
      //   public class MyIteratorExample
      //   {
      //     public T q;  // in-parameter
      //     public T x;  // yield-parameter
      //     public int y;  // yield-parameter
      //     IEnumerator<object> _iter;
      //
      //     public void _MyIteratorExample(T q) {
      //       this.q = q;
      //       _iter = TheIterator();
      //     }
      //
      //     public void MoveNext(out bool more) {
      //       more =_iter.MoveNext();
      //     }
      //
      //     private IEnumerator<object> TheIterator() {
      //       // the translation of the body of the iterator, with each "yield" turning into a "yield return null;"
      //       yield break;
      //     }
      //   }

      var cw = CreateClass(IdProtect(iter.EnclosingModuleDefinition.GetCompileName(Options)), IdName(iter), iter, wr) as JavaScriptCompiler.ClassWriter;
      var w = cw.MethodWriter;
      var instanceFieldsWriter = cw.FieldWriter;
      // here come the fields
      Constructor ct = null;
      foreach (var member in iter.Members) {
        var f = member as Field;
        if (f != null && !f.IsGhost) {
          DeclareField(IdName(f), false, false, f.Type, f.tok, PlaceboValue(f.Type, instanceFieldsWriter, f.tok, true), instanceFieldsWriter);
        } else if (member is Constructor) {
          Contract.Assert(ct == null);  // we're expecting just one constructor
          ct = (Constructor)member;
        }
      }
      Contract.Assert(ct != null);  // we do expect a constructor
      instanceFieldsWriter.WriteLine("this._iter = undefined;");

      // here's the initializer method
      w.Write("{0}(", IdName(ct));
      string sep = "";
      foreach (var p in ct.Ins) {
        if (!p.IsGhost) {
          // here we rely on the parameters and the corresponding fields having the same names
          w.Write("{0}{1}", sep, IdName(p));
          sep = ", ";
        }
      }
      {
        var wBody = w.NewBlock(")");
        foreach (var p in ct.Ins) {
          if (!p.IsGhost) {
            wBody.WriteLine("this.{0} = {0};", IdName(p));
          }
        }
        wBody.WriteLine("this.__iter = this.TheIterator();");
      }
      // here are the enumerator methods
      {
        var wBody = w.NewBlock("MoveNext()");
        wBody.WriteLine("let r = this.__iter.next();");
        wBody.WriteLine("return !r.done;");
      }
      var wIter = w.NewBlock("*TheIterator()");
      wIter.WriteLine("let _this = this;");
      return wIter;
    }

    protected override IClassWriter/*?*/ DeclareDatatype(DatatypeDecl dt, ConcreteSyntaxTree wr) {
      // ===== For inductive datatypes:
      //
      // $module.Dt = class Dt {
      //   constructor(tag) {
      //     this.$tag = tag;
      //   }
      //   static create_Ctor0(field0, field1, ...) {
      //     let $dt = new Dt(0);
      //     $dt.field0 = field0;
      //     $dt.field1 = field1;
      //     ...
      //     return $dt;
      //   }
      //   static create_Ctor1(...) {
      //     let $dt = new Dt(1);
      //     ...
      //   }
      //   ...
      //
      //   get is_Ctor0 { return this.$tag === 0; }
      //   get is_Ctor1 { return this.$tag === 1; }
      //   ...
      //
      //   static get AllSingletonConstructors() {
      //     return this.AllSingletonConstructors_();
      //   }
      //   static *AllSingletonConstructors_() {
      //     yield Berry.create_Ctor0();
      //     ...
      //   }
      //
      //   get dtor_Dtor0() { return this.Dtor0; }
      //   get dtor_Dtor1() { return this.Dtor1; }
      //   ...
      //
      //   toString() {
      //     ...
      //   }
      //   equals(other) {
      //     ...
      //   }
      //   static Rtd(rtd...) {
      //     return class {
      //       static get Default() { return Dt.create_CtorK(...); }
      //     };
      //   }
      // }
      //
      // ===== For co-inductive datatypes:
      //
      // $module.Dt = class Dt {
      //   constructor(tag) {
      //     this.$tag = tag;
      //   }
      //   _D() {
      //     if (this._d === undefined) {
      //       this._d = this._initializer(this);
      //       delete this._initializer;
      //     }
      //     return this._d;
      //   }
      //   static create_Ctor0($dt, field0, field1, ...) {
      //     if ($dt === null) {
      //       $dt = new Dt(0);
      //       $dt._d = $dt;
      //     }
      //     $dt.field0 = field0;
      //     $dt.field1 = field1;
      //     ...
      //     return $dt;
      //   }
      //   static lazy_Ctor0(initializer) {
      //     let dt = new Dt(0);
      //     dt._initializer = initializer;
      //     return dt;
      //   }
      //   static create_Ctor1(initializer) {
      //     let $dt = new Dt(1);
      //     ...
      //   }
      //   ...
      //
      //   get is_Ctor0() { return this.$tag === 0; }
      //   get is_Ctor1() { return this.$tag === 1; }
      //   ...
      //
      //   static get AllSingletonConstructors() {
      //     return this.AllSingletonConstructors_();
      //   }
      //   static *AllSingletonConstructors_() {
      //     yield Berry.create_Ctor0(null);
      //     ...
      //   }
      //
      //   get dtor_Dtor0() { return this._D().Dtor0; }
      //   get dtor_Dtor1() { return this._D().Dtor1; }
      //   ...
      //
      //   toString() {
      //     if ($tag == 0) {
      //       return "module.Dt.Ctor0";
      //     } else if ...
      //   }
      //   equals(other) {
      //     ...
      //   }
      //   static Rtd(rtd...) {
      //     return class {
      //       static get Default() { return Dt.create_CtorK(...); }
      //     };
      //   }
      // }
      if (dt is TupleTypeDecl) {
        // Tuple types are declared once and for all in DafnyRuntime.js
        return null;
      }

      string DtT = dt.GetCompileName(Options);
      string DtT_protected = IdProtect(DtT);
      var simplifiedType = DatatypeWrapperEraser.SimplifyType(Options, UserDefinedType.FromTopLevelDecl(dt.tok, dt));

      // from here on, write everything into the new block created here:
      var btw = wr.NewNamedBlock("$module.{0} = class {0}", DtT_protected);
      wr = btw;

      wr.WriteLine("constructor(tag) { this.$tag = tag; }");

      if (dt is CoDatatypeDecl) {
        var w0 = wr.NewBlock("_D()");
        var w1 = EmitIf("this._d === undefined", false, w0);
        w1.WriteLine("this._d = this._initializer(this);");
        w1.WriteLine("delete this._initializer;");
        w0.WriteLine("return this._d");
      }

      // create methods
      var i = 0;
      foreach (var ctor in dt.Ctors.Where(ctor => !ctor.IsGhost)) {
        // collect the names of non-ghost arguments
        var argNames = new List<string>();
        var k = 0;
        foreach (var formal in ctor.Formals) {
          if (!formal.IsGhost) {
            argNames.Add(FormalName(formal, k));
            k++;
          }
        }
        // datatype:
        //   static create_Ctor0(params) { let $dt = new Dt(tag); $dt.param0 = param0; ...; return $dt; }
        // codatatype:
        //   static create_Ctor0(params) { if ($dt === null) { $dt = new Dt(tag); $dt._d = $dt; } $dt.param0 = param0; ...; return $dt; }
        //   static lazy_Ctor0(initializer) { let dt = new Dt(tag); dt._initializer = initializer; return dt; }
        wr.Write("static create_{0}(", ctor.GetCompileName(Options));
        if (dt is CoDatatypeDecl) {
          wr.Write("$dt{0}", argNames.Count == 0 ? "" : ",");
        }
        wr.Write(Util.Comma(argNames, nm => nm));
        var w = wr.NewBlock(")");
        if (dt is CoDatatypeDecl) {
          var wThen = EmitIf("$dt === null", false, w);
          wThen.WriteLine("$dt = new {0}({1});", DtT_protected, i);
          wThen.WriteLine("$dt._d = $dt;");
        } else {
          w.WriteLine("let $dt = new {0}({1});", DtT_protected, i);
        }
        foreach (var arg in argNames) {
          w.WriteLine("$dt.{0} = {0};", arg);
        }
        w.WriteLine("return $dt;");
        if (dt is CoDatatypeDecl) {
          var wBody = wr.NewNamedBlock("static lazy_{0}(initializer)", ctor.GetCompileName(Options));
          wBody.WriteLine("let dt = new {0}({1});", DtT_protected, i);
          wBody.WriteLine("dt._initializer = initializer;");
          wBody.WriteLine("return dt;");
        }
        i++;
      }

      // query properties
      i = 0;
      foreach (var ctor in dt.Ctors.Where(ctor => !ctor.IsGhost)) {
        // get is_Ctor0() { return _D is Dt_Ctor0; }
        wr.WriteLine("get is_{0}() {{ return this.$tag === {1}; }}", ctor.GetCompileName(Options), i);
        i++;
      }

      if (dt.HasFinitePossibleValues) {
        Contract.Assert(dt.TypeArgs.Count == 0);
        {
          var w = wr.NewNamedBlock("static get AllSingletonConstructors()");
          w.WriteLine("return this.AllSingletonConstructors_();");
        }
        {
          var w = wr.NewNamedBlock("static *AllSingletonConstructors_()");
          foreach (var ctor in dt.Ctors) {
            Contract.Assert(ctor.Formals.Count == 0);
            if (ctor.IsGhost) {
              w.WriteLine("yield {0};", ForcePlaceboValue(UserDefinedType.FromTopLevelDecl(dt.tok, dt), w, dt.tok));
            } else {
              w.WriteLine("yield {0}.create_{1}({2});", DtT_protected, ctor.GetCompileName(Options), dt is CoDatatypeDecl ? "null" : "");
            }
          }
        }
      }

      // destructors
      foreach (var ctor in dt.Ctors) {
        foreach (var dtor in ctor.Destructors.Where(dtor => dtor.EnclosingCtors[0] == ctor)) {
          var compiledConstructorCount = dtor.EnclosingCtors.Count(constructor => !constructor.IsGhost);
          if (compiledConstructorCount != 0) {
            var arg = dtor.CorrespondingFormals[0];
            if (!arg.IsGhost && arg.HasName) {
              // datatype:   get dtor_Dtor0() { return this.Dtor0; }
              // codatatype: get dtor_Dtor0() { return this._D().Dtor0; }
              wr.WriteLine("get dtor_{0}() {{ return this{2}.{1}; }}", arg.CompileName, IdName(arg), dt is CoDatatypeDecl ? "._D()" : "");
            }
          }
        }
      }

      if (dt is CoDatatypeDecl) {
        // toString method
        var w = wr.NewBlock("toString()");
        i = 0;
        foreach (var ctor in dt.Ctors) {
          var thn = EmitIf(string.Format("this.$tag === {0}", i), true, w);
          var nm = (dt.EnclosingModuleDefinition.IsDefaultModule ? "" : dt.EnclosingModuleDefinition.Name + ".") +
                   dt.Name + "." + ctor.Name;
          thn.WriteLine("return \"{0}\";", nm);
          i++;
        }
        var els = w.NewBlock("");
        els.WriteLine("return \"{0}.{1}.unexpected\";", dt.EnclosingModuleDefinition.GetCompileName(Options), DtT);

      } else if (dt is IndDatatypeDecl && !(dt is TupleTypeDecl)) {
        // toString method
        var w = wr.NewBlock("toString()");
        i = 0;
        foreach (var ctor in dt.Ctors) {
          var cw = EmitIf(string.Format("this.$tag === {0}", i), true, w);
          var nm = (dt.EnclosingModuleDefinition.IsDefaultModule ? "" : dt.EnclosingModuleDefinition.Name + ".") +
                   dt.Name + "." + ctor.Name;
          cw.Write("return \"{0}\"", nm);
          var sep = " + \"(\" + ";
          var anyFormals = false;
          var k = 0;
          foreach (var arg in ctor.Formals) {
            if (!arg.IsGhost) {
              anyFormals = true;
              if (arg.Type.IsStringType && UnicodeCharEnabled) {
                cw.Write("{0}this.{1}.toVerbatimString(true)", sep, FormalName(arg, k));
              } else {
                cw.Write("{0}_dafny.toString(this.{1})", sep, FormalName(arg, k));
              }

              sep = " + \", \" + ";
              k++;
            }
          }

          if (anyFormals) {
            cw.Write(" + \")\"");
          }

          cw.WriteLine(";");
          i++;
        }

        var wElse = w.NewBlock("");
        wElse.WriteLine("return \"<unexpected>\";");
      }

      // equals method
      {
        var w = wr.NewBlock("equals(other)");
        {
          var thn = EmitIf("this === other", true, w);
          EmitReturnExpr("true", thn);
        }
        i = 0;
        foreach (var ctor in dt.Ctors) {
          var thn = EmitIf(string.Format("this.$tag === {0}", i), true, w);
          var guard = EmitReturnExpr(thn);
          guard.Write("other.$tag === {0}", i);
          var k = 0;
          foreach (Formal arg in ctor.Formals) {
            if (!arg.IsGhost) {
              string nm = FormalName(arg, k);
              if (IsDirectlyComparable(DatatypeWrapperEraser.SimplifyType(Options, arg.Type))) {
                guard.Write(" && this.{0} === other.{0}", nm);
              } else {
                guard.Write(" && _dafny.areEqual(this.{0}, other.{0})", nm);
              }
              k++;
            }
          }
          i++;
        }
        var els = w.NewBlock("");
        els.WriteLine("return false; // unexpected");
      }

      // static Default(defaultValues...) {  // where defaultValues are the parameters to the grounding constructor
      //   return Dt.create_GroundingCtor(defaultValues...);
      // }
      wr.Write("static Default(");
      wr.Write(UsedTypeParameters(dt).Comma(FormatDefaultTypeParameterValue));
      {
        var wDefault = wr.NewBlock(")");
        wDefault.Write("return ");
        var groundingCtor = dt.GetGroundingCtor();
        if (groundingCtor.IsGhost) {
          wDefault.Write(ForcePlaceboValue(simplifiedType, wDefault, dt.tok));
        } else if (DatatypeWrapperEraser.GetInnerTypeOfErasableDatatypeWrapper(Options, dt, out var innerType)) {
          wDefault.Write(DefaultValue(innerType, wDefault, dt.tok));
        } else {
          var nonGhostFormals = groundingCtor.Formals.Where(f => !f.IsGhost).ToList();
          var arguments = Util.Comma(nonGhostFormals, f => DefaultValue(f.Type, wDefault, f.tok));
          EmitDatatypeValue(dt, groundingCtor, dt is CoDatatypeDecl, arguments, wDefault);
        }
        wDefault.WriteLine(";");
      }

      // Note: It is important that the following be a class with a static getter Default(), as opposed
      // to a simple "{ Default: ... }" object, because we need for any recursive calls in the default
      // expression to be evaluated lazily. (More precisely, not evaluated at all, but that will sort
      // itself out due to the restrictions placed by the resolver.)
      //
      // static Rtd(rtd...) {
      //   return class {
      //     static get Default() { return Dt.create_CtorK(...); }
      //   };
      // }
      wr.Write("static Rtd(");
      WriteRuntimeTypeDescriptorsFormals(UsedTypeParameters(dt), true, wr);
      var wRtd = wr.NewBlock(")");
      var wClass = wRtd.NewBlock("return class", ";");
      {
        var wDefault = wClass.NewBlock("static get Default()");
        var arguments = Util.Comma(UsedTypeParameters(dt),
          tp => DefaultValue(new UserDefinedType(tp), wDefault, dt.tok, true));
        wDefault.WriteLine($"return {DtT_protected}.Default({arguments});");
      }

      return new ClassWriter(this, btw, btw);
    }

    protected override IClassWriter DeclareNewtype(NewtypeDecl nt, ConcreteSyntaxTree wr) {
      var cw = (ClassWriter)CreateClass(IdProtect(nt.EnclosingModuleDefinition.GetCompileName(Options)), IdName(nt), nt, wr);
      var w = cw.MethodWriter;
      if (nt.NativeType != null) {
        var wIntegerRangeBody = w.NewBlock("static *IntegerRange(lo, hi)");
        var wLoopBody = wIntegerRangeBody.NewBlock("while (lo.isLessThan(hi))");
        wLoopBody.WriteLine("yield lo.toNumber();");
        EmitIncrementVar("lo", wLoopBody);
      }
      if (nt.WitnessKind == SubsetTypeDecl.WKind.Compiled) {
        var witness = new ConcreteSyntaxTree(w.RelativeIndentLevel);
        var wStmts = w.Fork();
        if (nt.NativeType == null) {
          witness.Append(Expr(nt.Witness, false, wStmts));
        } else {
          TrParenExpr(nt.Witness, witness, false, wStmts);
          witness.Write(".toNumber()");
        }
        DeclareField("Witness", true, true, nt.BaseType, nt.tok, witness.ToString(), w);
      }
      // In JavaScript, the companion class of a newtype (which is what is being declared here) doubles as a
      // type descriptor for the newtype. The Default() method for that type descriptor is declared here.
      var wDefault = w.NewBlock("static get Default()");
      var udt = new UserDefinedType(nt.tok, nt.Name, nt, new List<Type>());
      var d = TypeInitializationValue(udt, wr, nt.tok, false, false);
      wDefault.WriteLine("return {0};", d);
      return cw;
    }

    protected override void DeclareSubsetType(SubsetTypeDecl sst, ConcreteSyntaxTree wr) {
      var cw = (ClassWriter)CreateClass(IdProtect(sst.EnclosingModuleDefinition.GetCompileName(Options)), IdName(sst), sst, wr);
      var w = cw.MethodWriter;
      var udt = UserDefinedType.FromTopLevelDecl(sst.tok, sst);
      string d;
      if (sst.WitnessKind == SubsetTypeDecl.WKind.Compiled) {
        var sw = new ConcreteSyntaxTree(w.RelativeIndentLevel);
        var wStmts = w.Fork();
        sw.Append(Expr(sst.Witness, false, wStmts));
        DeclareField("Witness", true, true, sst.Rhs, sst.tok, sw.ToString(), w);
        d = TypeName_UDT(FullTypeName(udt), udt, wr, udt.tok) + ".Witness";
      } else {
        d = TypeInitializationValue(udt, wr, sst.tok, false, false);
      }
      w.NewBlock("static get Default()").WriteLine($"return {d};");
    }

    protected override void GetNativeInfo(NativeType.Selection sel, out string name, out string literalSuffix, out bool needsCastAfterArithmetic) {
      literalSuffix = "";
      needsCastAfterArithmetic = false;
      switch (sel) {
        case NativeType.Selection.Number:
          name = "number";
          break;
        default:
          Contract.Assert(false);  // unexpected native type
          throw new cce.UnreachableException();  // to please the compiler
      }
    }

    protected class ClassWriter : IClassWriter {
      public readonly JavaScriptCompiler Compiler;
      public readonly ConcreteSyntaxTree MethodWriter;
      public readonly ConcreteSyntaxTree FieldWriter;

      public ClassWriter(JavaScriptCompiler compiler, ConcreteSyntaxTree methodWriter, ConcreteSyntaxTree fieldWriter) {
        Contract.Requires(compiler != null);
        Contract.Requires(methodWriter != null);
        Contract.Requires(fieldWriter != null);
        this.Compiler = compiler;
        this.MethodWriter = methodWriter;
        this.FieldWriter = fieldWriter;
      }

      public ConcreteSyntaxTree/*?*/ CreateMethod(Method m, List<TypeArgumentInstantiation> typeArgs, bool createBody, bool forBodyInheritance, bool lookasideBody) {
        return Compiler.CreateMethod(m, typeArgs, createBody, MethodWriter, forBodyInheritance, lookasideBody);
      }

      public ConcreteSyntaxTree SynthesizeMethod(Method m, List<TypeArgumentInstantiation> typeArgs, bool createBody, bool forBodyInheritance, bool lookasideBody) {
        throw new UnsupportedFeatureException(m.tok, Feature.MethodSynthesis);
      }

      public ConcreteSyntaxTree/*?*/ CreateFunction(string name, List<TypeArgumentInstantiation> typeArgs, List<Formal> formals, Type resultType, IToken tok, bool isStatic, bool createBody, MemberDecl member, bool forBodyInheritance, bool lookasideBody) {
        return Compiler.CreateFunction(name, typeArgs, formals, resultType, tok, isStatic, createBody, member, MethodWriter, forBodyInheritance, lookasideBody);
      }
      public ConcreteSyntaxTree/*?*/ CreateGetter(string name, TopLevelDecl enclosingDecl, Type resultType, IToken tok, bool isStatic, bool isConst, bool createBody, MemberDecl/*?*/ member, bool forBodyInheritance) {
        return Compiler.CreateGetter(name, resultType, tok, isStatic, createBody, MethodWriter);
      }
      public ConcreteSyntaxTree/*?*/ CreateGetterSetter(string name, Type resultType, IToken tok, bool createBody, MemberDecl/*?*/ member, out ConcreteSyntaxTree setterWriter, bool forBodyInheritance) {
        return Compiler.CreateGetterSetter(name, resultType, tok, createBody, out setterWriter, MethodWriter);
      }
      public void DeclareField(string name, TopLevelDecl enclosingDecl, bool isStatic, bool isConst, Type type, IToken tok, string rhs, Field field) {
        Compiler.DeclareField(name, isStatic, isConst, type, tok, rhs, FieldWriter);
      }
      public void InitializeField(Field field, Type instantiatedFieldType, TopLevelDeclWithMembers enclosingClass) {
        throw new cce.UnreachableException();  // InitializeField should be called only for those compilers that set ClassesRedeclareInheritedFields to false.
      }
      public ConcreteSyntaxTree/*?*/ ErrorWriter() => MethodWriter;
      public void Finish() { }
    }

    protected override bool SupportsStaticsInGenericClasses => false;

    protected ConcreteSyntaxTree/*?*/ CreateMethod(Method m, List<TypeArgumentInstantiation> typeArgs, bool createBody, ConcreteSyntaxTree wr, bool forBodyInheritance, bool lookasideBody) {
      if (!createBody) {
        return null;
      }

      var customReceiver = !forBodyInheritance && NeedsCustomReceiver(m);
      wr.Write("{0}{1}(", m.IsStatic || customReceiver ? "static " : "", IdName(m));
      var sep = "";
      WriteRuntimeTypeDescriptorsFormals(ForTypeDescriptors(typeArgs, m.EnclosingClass, m, lookasideBody), wr, ref sep, tp => $"rtd$_{tp.GetCompileName(Options)}");
      if (customReceiver) {
        var nt = m.EnclosingClass;
        var receiverType = UserDefinedType.FromTopLevelDecl(m.tok, nt);
        DeclareFormal(sep, "_this", receiverType, m.tok, true, wr);
        sep = ", ";
      }
      WriteFormals(sep, m.Ins, wr);
      var w = wr.NewBlock(")");

      if (!m.IsStatic && !customReceiver) {
        w.WriteLine("let _this = this;");
      }
      return w;
    }

    protected override ConcreteSyntaxTree EmitMethodReturns(Method m, ConcreteSyntaxTree wr) {
      var beforeReturnBlock = wr.Fork(0);
      EmitReturn(m.Outs, wr);
      return beforeReturnBlock;
    }

    protected ConcreteSyntaxTree/*?*/ CreateFunction(string name, List<TypeArgumentInstantiation> typeArgs, List<Formal> formals, Type resultType, IToken tok, bool isStatic, bool createBody, MemberDecl member, ConcreteSyntaxTree wr, bool forBodyInheritance, bool lookasideBody) {
      if (!createBody) {
        return null;
      }

      var customReceiver = !forBodyInheritance && NeedsCustomReceiver(member);
      wr.Write("{0}{1}(", isStatic || customReceiver ? "static " : "", name);
      var sep = "";
      var nTypes = WriteRuntimeTypeDescriptorsFormals(ForTypeDescriptors(typeArgs, member.EnclosingClass, member, lookasideBody), wr, ref sep, tp => $"rtd$_{tp.GetCompileName(Options)}");
      if (customReceiver) {
        var nt = member.EnclosingClass;
        var receiverType = UserDefinedType.FromTopLevelDecl(tok, nt);
        DeclareFormal(sep, "_this", receiverType, tok, true, wr);
        sep = ", ";
      }
      WriteFormals(sep, formals, wr);
      var w = wr.NewBlock(")", ";");
      if (!isStatic && !customReceiver) {
        w.WriteLine("let _this = this;");
      }
      return w;
    }

    int WriteRuntimeTypeDescriptorsFormals(List<TypeParameter> typeParams, bool useAllTypeArgs, ConcreteSyntaxTree wr, string prefix = "") {
      Contract.Requires(typeParams != null);
      Contract.Requires(wr != null);

      int c = 0;
      foreach (var tp in typeParams) {
        if (useAllTypeArgs || NeedsTypeDescriptor(tp)) {
          wr.Write($"{prefix}rtd$_{tp.GetCompileName(Options)}");
          prefix = ", ";
          c++;
        }
      }
      return c;
    }

    protected override void TypeArgDescriptorUse(bool isStatic, bool lookasideBody, TopLevelDeclWithMembers cl, out bool needsTypeParameter, out bool needsTypeDescriptor) {
      if (cl is DatatypeDecl) {
        needsTypeParameter = false;
        needsTypeDescriptor = true;
      } else if (cl is TraitDecl) {
        needsTypeParameter = false;
        needsTypeDescriptor = isStatic || lookasideBody;
      } else {
        Contract.Assert(cl is ClassDecl);
        needsTypeParameter = false;
        needsTypeDescriptor = isStatic;
      }
    }

    protected override string TypeDescriptor(Type type, ConcreteSyntaxTree wr, IToken tok) {
      Contract.Requires(type != null);
      Contract.Requires(tok != null);
      Contract.Requires(wr != null);

      var xType = DatatypeWrapperEraser.SimplifyType(Options, type, true);
      if (xType is BoolType) {
        return "_dafny.Rtd_bool";
      } else if (xType is CharType) {
        return UnicodeCharEnabled ? "_dafny.Rtd_codepoint" : "_dafny.Rtd_char";
      } else if (xType is IntType) {
        return "_dafny.Rtd_int";
      } else if (xType is BigOrdinalType) {
        return "_dafny.BigOrdinal";
      } else if (xType is RealType) {
        return "_dafny.BigRational";
      } else if (xType is BitvectorType) {
        var t = (BitvectorType)xType;
        if (t.NativeType != null) {
          return "_dafny.Rtd_number";
        } else {
          return "_dafny.Rtd_int";
        }
      } else if (xType is SetType) {
        return DafnySetClass;
      } else if (xType is MultiSetType) {
        return DafnyMultiSetClass;
      } else if (xType is SeqType) {
        return DafnySeqClass;
      } else if (xType is MapType) {
        return DafnyMapClass;
      } else if (xType.IsBuiltinArrowType) {
        return "_dafny.Rtd_ref";  // null suffices as a default value, since the function will never be called
      } else if (xType is UserDefinedType) {
        var udt = (UserDefinedType)xType;
        if (udt.ResolvedClass is TypeParameter tp) {
          return string.Format("{0}rtd$_{1}", thisContext != null && tp.Parent is ClassDecl ? "this." : "", tp.GetCompileName(Options));
        }
        var cl = udt.ResolvedClass;
        Contract.Assert(cl != null);
<<<<<<< HEAD
        bool isHandle = true;
        if (Attributes.ContainsBool(cl.Attributes, "handle", ref isHandle) && isHandle) {
          return "_dafny.Rtd_ref";
        } else if (cl is ClassLikeDecl) {
=======
        if (cl is ClassLikeDecl) {
>>>>>>> 4ea662bc
          return "_dafny.Rtd_ref";
        } else if (cl is DatatypeDecl) {
          var dt = (DatatypeDecl)cl;
          var w = new ConcreteSyntaxTree();
          w.Write("{0}.Rtd(", dt is TupleTypeDecl ? "_dafny.Tuple" : FullTypeName(udt));
          EmitTypeDescriptorsActuals(UsedTypeParameters(dt, udt.TypeArgs), udt.tok, w, true);
          w.Write(")");
          return w.ToString();
        } else if (xType.IsNonNullRefType) {
          // what we emit here will only be used to construct a dummy value that programmer-supplied code will overwrite later
          return "_dafny.Rtd_ref/*not used*/";
        } else {
          Contract.Assert(cl is NewtypeDecl || cl is SubsetTypeDecl);
          return TypeName_UDT(FullTypeName(udt), udt, wr, udt.tok);
        }
      } else {
        Contract.Assert(false); throw new cce.UnreachableException();  // unexpected type
      }
    }

    protected ConcreteSyntaxTree/*?*/ CreateGetter(string name, Type resultType, IToken tok, bool isStatic, bool createBody, ConcreteSyntaxTree wr) {
      if (createBody) {
        wr.Write("{0}get {1}()", isStatic ? "static " : "", name);
        var w = wr.NewBlock("", ";");
        if (!isStatic) {
          w.WriteLine("let _this = this;");
        }
        return w;
      } else {
        return null;
      }
    }

    protected ConcreteSyntaxTree/*?*/ CreateGetterSetter(string name, Type resultType, IToken tok, bool createBody, out ConcreteSyntaxTree setterWriter, ConcreteSyntaxTree wr) {
      if (createBody) {
        wr.Write($"get {name}()");
        var wGet = wr.NewBlock("", ";");
        wGet.WriteLine("let _this = this;");

        wr.Write($"set {name}(value)");
        var wSet = wr.NewBlock("", ";");
        wSet.WriteLine("let _this = this;");

        setterWriter = wSet;
        return wGet;
      } else {
        setterWriter = null;
        return null;
      }
    }

    protected override ConcreteSyntaxTree EmitTailCallStructure(MemberDecl member, ConcreteSyntaxTree wr) {
      var block = wr.NewBlock("TAIL_CALL_START: while (true)");
      if (member is Method m) {
        var beforeReturnBlock = block.Fork(0);
        EmitReturn(m.Outs, block);
        return beforeReturnBlock;
      }
      return block;
    }

    protected override void EmitJumpToTailCallStart(ConcreteSyntaxTree wr) {
      wr.WriteLine("continue TAIL_CALL_START;");
    }

    private string CharFromNumberMethodName() {
      return UnicodeCharEnabled ? "new _dafny.CodePoint" : "String.fromCharCode";
    }

    internal override string TypeName(Type type, ConcreteSyntaxTree wr, IToken tok, MemberDecl /*?*/ member = null) {
      Contract.Ensures(Contract.Result<string>() != null);
      Contract.Assume(type != null);  // precondition; this ought to be declared as a Requires in the superclass

      var xType = DatatypeWrapperEraser.SimplifyType(Options, type);
      if (xType is BoolType) {
        return "bool";
      } else if (xType is CharType) {
        return "char";
      } else if (xType is IntType || xType is BigOrdinalType) {
        return "BigNumber";
      } else if (xType is RealType) {
        return "Dafny.BigRational";
      } else if (xType is BitvectorType) {
        var t = (BitvectorType)xType;
        return t.NativeType != null ? GetNativeTypeName(t.NativeType) : "BigNumber";
      } else if (xType.AsNewtype != null && member == null) {  // when member is given, use UserDefinedType case below
        NativeType nativeType = xType.AsNewtype.NativeType;
        if (nativeType != null) {
          return GetNativeTypeName(nativeType);
        }
        return TypeName(xType.AsNewtype.BaseType, wr, tok);
      } else if (xType.IsObjectQ) {
        return "object";
      } else if (xType.IsArrayType) {
        ArrayClassDecl at = xType.AsArrayType;
        Contract.Assert(at != null);  // follows from type.IsArrayType
        Type elType = UserDefinedType.ArrayElementType(xType);
        TypeName_SplitArrayName(elType, wr, tok, out var typeNameSansBrackets, out var brackets);
        return typeNameSansBrackets + TypeNameArrayBrackets(at.Dims) + brackets;
      } else if (xType is UserDefinedType udt) {
        var s = FullTypeName(udt, member);
        return TypeName_UDT(s, udt, wr, udt.tok);
      } else if (xType is SetType) {
        Type argType = ((SetType)xType).Arg;
        return DafnySetClass;
      } else if (xType is SeqType) {
        Type argType = ((SeqType)xType).Arg;
        return DafnySeqClass;
      } else if (xType is MultiSetType) {
        Type argType = ((MultiSetType)xType).Arg;
        return DafnyMultiSetClass;
      } else if (xType is MapType) {
        return DafnyMapClass;
      } else {
        Contract.Assert(false); throw new cce.UnreachableException();  // unexpected type
      }
    }

    protected override string TypeInitializationValue(Type type, ConcreteSyntaxTree wr, IToken tok, bool usePlaceboValue, bool constructTypeParameterDefaultsFromTypeDescriptors) {
      if (usePlaceboValue) {
        return "undefined";
      }

      var xType = type.NormalizeExpandKeepConstraints();

      if (xType is BoolType) {
        return "false";
      } else if (xType is CharType) {
        return $"{CharFromNumberMethodName()}({CharType.DefaultValueAsString}.codePointAt(0))";
      } else if (xType is IntType || xType is BigOrdinalType) {
        return IntegerLiteral(0);
      } else if (xType is RealType) {
        return "_dafny.BigRational.ZERO";
      } else if (xType is BitvectorType) {
        var t = (BitvectorType)xType;
        return t.NativeType != null ? "0" : IntegerLiteral(0);
      } else if (xType is SetType) {
        return $"{DafnySetClass}.Empty";
      } else if (xType is MultiSetType) {
        return $"{DafnyMultiSetClass}.Empty";
      } else if (xType is SeqType seq) {
        if (seq.Arg.IsCharType) {
          return "''";
        }
        return $"{DafnySeqClass}.of()";
      } else if (xType is MapType) {
        return $"{DafnyMapClass}.Empty";
      }

      var udt = (UserDefinedType)xType;
      var cl = udt.ResolvedClass;
      Contract.Assert(cl != null);
      if (cl is TypeParameter) {
        if (constructTypeParameterDefaultsFromTypeDescriptors) {
          return string.Format("{0}.Default", TypeDescriptor(udt, wr, udt.tok));
        } else {
          return FormatDefaultTypeParameterValue((TypeParameter)udt.ResolvedClass);
        }
      } else if (cl is AbstractTypeDecl opaque) {
        return FormatDefaultTypeParameterValue(opaque);
      } else if (cl is NewtypeDecl) {
        var td = (NewtypeDecl)cl;
        if (td.Witness != null) {
          return TypeName_UDT(FullTypeName(udt), udt, wr, udt.tok) + ".Witness";
        } else if (td.NativeType != null) {
          return "0";
        } else {
          return TypeInitializationValue(td.BaseType, wr, tok, usePlaceboValue, constructTypeParameterDefaultsFromTypeDescriptors);
        }
      } else if (cl is SubsetTypeDecl) {
        var td = (SubsetTypeDecl)cl;
        if (td.WitnessKind == SubsetTypeDecl.WKind.Compiled) {
          return TypeName_UDT(FullTypeName(udt), udt, wr, udt.tok) + ".Default";
        } else if (td.WitnessKind == SubsetTypeDecl.WKind.Special) {
          // WKind.Special is only used with -->, ->, and non-null types:
          Contract.Assert(ArrowType.IsPartialArrowTypeName(td.Name) || ArrowType.IsTotalArrowTypeName(td.Name) || td is NonNullTypeDecl);
          if (ArrowType.IsPartialArrowTypeName(td.Name)) {
            return "null";
          } else if (ArrowType.IsTotalArrowTypeName(td.Name)) {
            var rangeDefaultValue = TypeInitializationValue(udt.TypeArgs.Last(), wr, tok, usePlaceboValue, constructTypeParameterDefaultsFromTypeDescriptors);
            // return the lambda expression ((Ty0 x0, Ty1 x1, Ty2 x2) => rangeDefaultValue)
            return string.Format("function () {{ return {0}; }}", rangeDefaultValue);
          } else if (((NonNullTypeDecl)td).Class is ArrayClassDecl) {
            // non-null array type; we know how to initialize them
            var arrayClass = (ArrayClassDecl)((NonNullTypeDecl)td).Class;
            if (arrayClass.Dims == 1) {
              return "[]";
            } else {
              return string.Format("_dafny.newArray(undefined, {0})", Util.Comma(arrayClass.Dims, _ => "_dafny.ZERO"));
            }
          } else {
            // non-null (non-array) type
            // even though the type doesn't necessarily have a known initializer, it could be that the the compiler needs to
            // lay down some bits to please the C#'s compiler's different definite-assignment rules.
            return "null";
          }
        } else {
          return TypeInitializationValue(td.RhsWithArgument(udt.TypeArgs), wr, tok, usePlaceboValue, constructTypeParameterDefaultsFromTypeDescriptors);
        }
      } else if (cl is ClassLikeDecl or ArrowTypeDecl) {
<<<<<<< HEAD
        bool isHandle = true;
        if (Attributes.ContainsBool(cl.Attributes, "handle", ref isHandle) && isHandle) {
          return "0";
        } else {
          return "null";
        }
=======
        return "null";
>>>>>>> 4ea662bc
      } else if (cl is DatatypeDecl) {
        var dt = (DatatypeDecl)cl;
        var s = dt is TupleTypeDecl ? "_dafny.Tuple" : FullTypeName(udt);
        var relevantTypeArgs = UsedTypeParameters(dt, udt.TypeArgs).ConvertAll(ta => ta.Actual);
        return string.Format($"{s}.Default({Util.Comma(relevantTypeArgs, arg => DefaultValue(arg, wr, tok, constructTypeParameterDefaultsFromTypeDescriptors))})");
      } else {
        Contract.Assert(false); throw new cce.UnreachableException();  // unexpected type
      }

    }

    protected override string TypeName_UDT(string fullCompileName, List<TypeParameter.TPVariance> variance, List<Type> typeArgs,
      ConcreteSyntaxTree wr, IToken tok, bool omitTypeArguments) {
      Contract.Assume(fullCompileName != null);  // precondition; this ought to be declared as a Requires in the superclass
      Contract.Assume(typeArgs != null);  // precondition; this ought to be declared as a Requires in the superclass
      string s = IdProtect(fullCompileName);
      return s;
    }

    protected override string TypeName_Companion(Type type, ConcreteSyntaxTree wr, IToken tok, MemberDecl/*?*/ member) {
      // Companion classes in JavaScript are just the same as the type, except for erasable type wrappers
      type = UserDefinedType.UpcastToMemberEnclosingType(type, member);
      if (type.NormalizeExpandKeepConstraints() is UserDefinedType udt && udt.ResolvedClass is DatatypeDecl dt &&
          DatatypeWrapperEraser.IsErasableDatatypeWrapper(Options, dt, out _)) {
        var s = FullTypeName(udt, member);
        return TypeName_UDT(s, udt, wr, udt.tok);
      } else {
        return TypeName(type, wr, tok, member);
      }
    }

    // ----- Declarations -------------------------------------------------------------

    protected void DeclareField(string name, bool isStatic, bool isConst, Type type, IToken tok, string rhs, ConcreteSyntaxTree wr) {
      if (isStatic) {
        var w = wr.NewNamedBlock("static get {0}()", name);
        EmitReturnExpr(rhs, w);
      } else {
        wr.WriteLine("this.{0} = {1};", name, rhs);
      }
    }

    protected override bool DeclareFormal(string prefix, string name, Type type, IToken tok, bool isInParam, ConcreteSyntaxTree wr) {
      if (isInParam) {
        wr.Write("{0}{1}", prefix, name);
        return true;
      } else {
        return false;
      }
    }

    protected override void DeclareLocalVar(string name, Type/*?*/ type, IToken/*?*/ tok, bool leaveRoomForRhs, string/*?*/ rhs, ConcreteSyntaxTree wr) {
      wr.Write("let {0}", name);
      if (leaveRoomForRhs) {
        Contract.Assert(rhs == null);  // follows from precondition
      } else if (rhs != null) {
        wr.WriteLine(" = {0};", rhs);
      } else {
        wr.WriteLine(";");
      }
    }

    protected override ConcreteSyntaxTree DeclareLocalVar(string name, Type/*?*/ type, IToken/*?*/ tok, ConcreteSyntaxTree wr) {
      wr.Write("let {0} = ", name);
      var w = wr.Fork();
      wr.WriteLine(";");
      return w;
    }

    protected override bool UseReturnStyleOuts(Method m, int nonGhostOutCount) => true;

    protected override void DeclareOutCollector(string collectorVarName, ConcreteSyntaxTree wr) {
      wr.Write("let {0} = ", collectorVarName);
    }

    protected override void DeclareLocalOutVar(string name, Type type, IToken tok, string rhs, bool useReturnStyleOuts, ConcreteSyntaxTree wr) {
      DeclareLocalVar(name, type, tok, false, rhs, wr);
    }

    protected override void EmitOutParameterSplits(string outCollector, List<string> actualOutParamNames, ConcreteSyntaxTree wr) {
      if (actualOutParamNames.Count == 1) {
        EmitAssignment(actualOutParamNames[0], null, outCollector, null, wr);
      } else {
        for (var i = 0; i < actualOutParamNames.Count; i++) {
          wr.WriteLine("{0} = {1}[{2}];", actualOutParamNames[i], outCollector, i);
        }
      }
    }

    protected override void EmitActualTypeArgs(List<Type> typeArgs, IToken tok, ConcreteSyntaxTree wr) {
      // emit nothing
    }

    protected override string GenerateLhsDecl(string target, Type/*?*/ type, ConcreteSyntaxTree wr, IToken tok) {
      return "let " + target;
    }

    // ----- Statements -------------------------------------------------------------

    protected override void EmitPrintStmt(ConcreteSyntaxTree wr, Expression arg) {
      bool isString = arg.Type.IsStringType;
      bool isStringLiteral = arg is StringLiteralExpr;
      bool isGeneric = arg.Type.AsSeqType != null &&
                       arg.Type.AsSeqType.Arg.IsTypeParameter;
      var wStmts = wr.Fork();
      if (isStringLiteral && !UnicodeCharEnabled) {
        // process.stdout.write(_dafny.toString(x));
        wr.Write("process.stdout.write(_dafny.toString(");
        wr.Append(Expr(arg, false, wStmts));
        wr.WriteLine("));");
      } else if (isString) {
        if (UnicodeCharEnabled) {
          wr.Write($"process.stdout.write(");
          TrParenExpr(arg, wr, false, wStmts);
          wr.WriteLine(".toVerbatimString(false));");
        } else {
          wr.Write($"process.stdout.write(_dafny.toString({DafnySeqClass}.JoinIfPossible(");
          wr.Append(Expr(arg, false, wStmts));
          wr.WriteLine(")));");
        }
      } else if (isGeneric && !UnicodeCharEnabled) {
        // try { process.stdout.write(_dafny.toString(((x) instanceof Array && typeof((x)[0]) == \"string\") ? (x).join("") : (x))); } catch (_error) { process.stdout.write(_dafny.toString(x)); }
        wr.Write("try { process.stdout.write(_dafny.toString(");
        wr.Write("(");
        wr.Write("(");
        wr.Append(Expr(arg, false, wStmts));
        wr.Write(") instanceof Array && typeof((");
        wr.Append(Expr(arg, false, wStmts));
        wr.Write(")[0]) == \"string\") ? ");
        wr.Write("(");
        wr.Append(Expr(arg, false, wStmts));
        wr.Write(").join(\"\")");
        wr.Write(":");
        wr.Write("(");
        wr.Append(Expr(arg, false, wStmts));
        wr.Write(")));");
        wr.Write("} catch (_error) { process.stdout.write(_dafny.toString(");
        wr.Append(Expr(arg, false, wStmts));
        wr.WriteLine("));}");
      } else { // !isString && !isGeneric
        // process.stdout.write(_dafny.toString(x));
        wr.Write("process.stdout.write(_dafny.toString(");
        wr.Append(Expr(arg, false, wStmts));
        wr.WriteLine("));");
      }
    }

    protected override void EmitReturn(List<Formal> outParams, ConcreteSyntaxTree wr) {
      outParams = outParams.Where(f => !f.IsGhost).ToList();
      if (outParams.Count == 0) {
        wr.WriteLine("return;");
      } else if (outParams.Count == 1) {
        wr.WriteLine("return {0};", IdName(outParams[0]));
      } else {
        wr.WriteLine("return [{0}];", Util.Comma(outParams, IdName));
      }
    }

    protected override ConcreteSyntaxTree CreateLabeledCode(string label, bool createContinueLabel, ConcreteSyntaxTree wr) {
      var prefix = createContinueLabel ? "C" : "L";
      return wr.NewNamedBlock($"{prefix}{label}:");
    }

    protected override void EmitBreak(string/*?*/ label, ConcreteSyntaxTree wr) {
      if (label == null) {
        wr.WriteLine("break;");
      } else {
        wr.WriteLine("break L{0};", label);
      }
    }

    protected override void EmitContinue(string label, ConcreteSyntaxTree wr) {
      wr.WriteLine("break C{0};", label);
    }

    protected override void EmitYield(ConcreteSyntaxTree wr) {
      wr.WriteLine("yield null;");
    }

    protected override void EmitAbsurd(string/*?*/ message, ConcreteSyntaxTree wr) {
      if (message == null) {
        message = "unexpected control point";
      }
      wr.WriteLine("throw new Error(\"{0}\");", message);
    }

    protected override void EmitHalt(IToken tok, Expression/*?*/ messageExpr, ConcreteSyntaxTree wr) {
      var wStmts = wr.Fork();
      wr.Write("throw new _dafny.HaltException(");
      if (tok != null) {
        wr.Write("\"" + tok.TokenToString(Options) + ": \" + ");
      }

      TrParenExpr(messageExpr, wr, false, wStmts);
      if (UnicodeCharEnabled && messageExpr.Type.IsStringType) {
        wr.Write(".toVerbatimString(false)");
      }
      wr.WriteLine(");");
    }

    protected override ConcreteSyntaxTree EmitForStmt(IToken tok, IVariable loopIndex, bool goingUp, string /*?*/ endVarName,
      List<Statement> body, LList<Label> labels, ConcreteSyntaxTree wr) {

      var nativeType = AsNativeType(loopIndex.Type);

      wr.Write($"for (let {loopIndex.CompileName} = ");
      var startWr = wr.Fork();
      wr.Write($"; ");

      ConcreteSyntaxTree bodyWr;
      if (goingUp) {
        if (endVarName == null) {
          wr.Write("true");
        } else if (nativeType == null) {
          wr.Write($"{loopIndex.CompileName}.isLessThan({endVarName})");
        } else {
          wr.Write($"{loopIndex.CompileName} < {endVarName}");
        }
        if (nativeType == null) {
          bodyWr = wr.NewBlock($"; {loopIndex.CompileName} = {loopIndex.CompileName}.plus(_dafny.ONE))");
        } else {
          bodyWr = wr.NewBlock($"; {loopIndex.CompileName}++)");
        }
      } else {
        if (endVarName == null) {
          wr.Write("true");
        } else if (nativeType == null) {
          wr.Write($"{endVarName}.isLessThan({loopIndex.CompileName})");
        } else {
          wr.Write($"{endVarName} < {loopIndex.CompileName}");
        }
        bodyWr = wr.NewBlock($"; )");
        if (nativeType == null) {
          bodyWr.WriteLine($"{loopIndex.CompileName} = {loopIndex.CompileName}.minus(_dafny.ONE);");
        } else {
          bodyWr.WriteLine($"{loopIndex.CompileName}--;");
        }
      }
      bodyWr = EmitContinueLabel(labels, bodyWr);
      TrStmtList(body, bodyWr);

      return startWr;
    }

    protected override ConcreteSyntaxTree CreateForLoop(string indexVar, string bound, ConcreteSyntaxTree wr, string start = null) {
      start = start ?? "0";
      return wr.NewNamedBlock("for (let {0} = {2}; {0} < {1}; {0}++)", indexVar, bound, start);
    }

    protected override ConcreteSyntaxTree CreateDoublingForLoop(string indexVar, int start, ConcreteSyntaxTree wr) {
      return wr.NewNamedBlock("for (let {0} = new BigNumber({1}); ; {0} = {0}.multipliedBy(2))", indexVar, start);
    }

    protected override void EmitIncrementVar(string varName, ConcreteSyntaxTree wr) {
      wr.WriteLine("{0} = {0}.plus(1);", varName);
    }

    protected override void EmitDecrementVar(string varName, ConcreteSyntaxTree wr) {
      wr.WriteLine("{0} = {0}.minus(1);", varName);
    }

    protected override string GetQuantifierName(string bvType) {
      return string.Format("_dafny.Quantifier");
    }

    protected override ConcreteSyntaxTree CreateForeachLoop(string tmpVarName, Type collectionElementType, IToken tok,
      out ConcreteSyntaxTree collectionWriter, ConcreteSyntaxTree wr) {
      wr.Write("for (const {0} of ", tmpVarName);
      collectionWriter = wr.Fork();
      var wwr = wr.NewBlock(")");
      return wwr;
    }

    protected override void EmitDowncastVariableAssignment(string boundVarName, Type boundVarType, string tmpVarName,
      Type collectionElementType, bool introduceBoundVar, IToken tok, ConcreteSyntaxTree wr) {
      wr.WriteLine("{0}{1} = {2};", introduceBoundVar ? "let " : "", boundVarName, tmpVarName);
    }

    [CanBeNull]
    protected override string GetSubtypeCondition(string tmpVarName, Type boundVarType, IToken tok, ConcreteSyntaxTree preconditions) {
      string typeTest;
      if (boundVarType.IsRefType) {
        if (boundVarType.IsObject || boundVarType.IsObjectQ) {
          typeTest = "true";
        } else if (boundVarType.IsTraitType) {
          typeTest = $"_dafny.InstanceOfTrait({tmpVarName}, {TypeName(boundVarType, preconditions, tok)})";
        } else {
          typeTest = $"{tmpVarName} instanceof {TypeName(boundVarType, preconditions, tok)}";
        }

        if (boundVarType.IsNonNullRefType) {
          typeTest = $"{tmpVarName} !== null && " + typeTest;
        } else {
          typeTest = $"{tmpVarName} === null || " + typeTest;
        }
      } else {
        typeTest = "true";
      }
      return typeTest == "true" ? null : typeTest;
    }

    protected override ConcreteSyntaxTree CreateForeachIngredientLoop(string boundVarName, int L, string tupleTypeArgs, out ConcreteSyntaxTree collectionWriter, ConcreteSyntaxTree wr) {
      wr.Write("for (const {0} of ", boundVarName);
      collectionWriter = wr.Fork();
      return wr.NewBlock(")");
    }

    // ----- Expressions -------------------------------------------------------------

    protected override void EmitNew(Type type, IToken tok, CallStmt initCall /*?*/, ConcreteSyntaxTree wr,
      ConcreteSyntaxTree wStmts) {
      var cl = ((UserDefinedType)type.NormalizeExpand()).ResolvedClass;
      if (cl.Name == "object") {
        wr.Write("_dafny.NewObject()");
      } else {
        wr.Write("new {0}(", TypeName(type, wr, tok));
        EmitTypeDescriptorsActuals(TypeArgumentInstantiation.ListFromClass(cl, type.TypeArgs), tok, wr);
        wr.Write(")");
      }
    }

    protected override void EmitNewArray(Type elementType, IToken tok, List<string> dimensions,
        bool mustInitialize, [CanBeNull] string exampleElement, ConcreteSyntaxTree wr, ConcreteSyntaxTree wStmts) {
      var initValue = mustInitialize ? DefaultValue(elementType, wr, tok, true) : null;
      if (dimensions.Count == 1) {
        // handle the common case of 1-dimensional arrays separately
        wr.Write($"Array(({dimensions[0]}).toNumber())");
        if (initValue != null) {
          wr.Write(".fill({0})", initValue);
        }
      } else {
        // the general case
        wr.Write("_dafny.newArray({0}, {1})", initValue ?? "undefined", dimensions.Comma(s => s));
      }
    }

    protected string TranslateEscapes(string s) {
      s = Util.ReplaceNullEscapesWithCharacterEscapes(s);

      s = Util.UnicodeEscapesToLowercase(s);

      return s;
    }

    protected override void EmitLiteralExpr(ConcreteSyntaxTree wr, LiteralExpr e) {
      if (e is StaticReceiverExpr) {
        wr.Write(TypeName(e.Type, wr, e.tok));
      } else if (e.Value == null) {
        wr.Write("null");
      } else if (e.Value is bool) {
        wr.Write((bool)e.Value ? "true" : "false");
      } else if (e is CharLiteralExpr) {
        var escaped = TranslateEscapes((string)e.Value);
        if (UnicodeCharEnabled) {
          wr.Write($"new _dafny.CodePoint('{escaped}'.codePointAt(0))");
        } else {
          wr.Write($"'{escaped}'");
        }
      } else if (e is StringLiteralExpr) {
        var str = (StringLiteralExpr)e;
        if (UnicodeCharEnabled) {
          wr.Write($"_dafny.Seq.UnicodeFromString(");
          TrStringLiteral(str, wr);
          wr.Write(")");
        } else {
          TrStringLiteral(str, wr);
        }
      } else if (AsNativeType(e.Type) != null) {
        wr.Write(e.Value.ToString());
      } else if (e.Value is BigInteger) {
        var i = (BigInteger)e.Value;
        wr.Write(IntegerLiteral(i));
      } else if (e.Value is BaseTypes.BigDec) {
        var n = (BaseTypes.BigDec)e.Value;
        if (0 <= n.Exponent) {
          wr.Write("new _dafny.BigRational(new BigNumber(\"{0}", n.Mantissa);
          for (int i = 0; i < n.Exponent; i++) {
            wr.Write("0");
          }
          wr.Write("\"))");
        } else {
          wr.Write($"new _dafny.BigRational({IntegerLiteral(n.Mantissa)}, new BigNumber(\"1");
          for (int i = n.Exponent; i < 0; i++) {
            wr.Write("0");
          }
          wr.Write("\"))");
        }
      } else {
        Contract.Assert(false); throw new cce.UnreachableException();  // unexpected literal
      }
    }
    string IntegerLiteral(BigInteger i) {
      if (i.IsZero) {
        return "_dafny.ZERO";
      } else if (i.IsOne) {
        return "_dafny.ONE";
      } else if (-0x20_0000_0000_0000L < i && i < 0x20_0000_0000_0000L) {  // 53 bits, plus sign
        return $"new BigNumber({i})";
      } else {
        return $"new BigNumber(\"{i}\")";
      }
    }

    protected override void EmitStringLiteral(string str, bool isVerbatim, ConcreteSyntaxTree wr) {
      var n = str.Length;
      if (!isVerbatim) {
        wr.Write($"\"{TranslateEscapes(str)}\"");
      } else {
        wr.Write("\"");
        for (var i = 0; i < n; i++) {
          if (str[i] == '\"' && i + 1 < n && str[i + 1] == '\"') {
            wr.Write("\\\"");
            i++;
          } else if (str[i] == '\\') {
            wr.Write("\\\\");
          } else if (str[i] == '\n') {
            wr.Write("\\n");
          } else if (str[i] == '\r') {
            wr.Write("\\r");
          } else {
            wr.Write(str[i]);
          }
        }
        wr.Write("\"");
      }
    }

    protected override ConcreteSyntaxTree EmitBitvectorTruncation(BitvectorType bvType, bool surroundByUnchecked, ConcreteSyntaxTree wr) {
      string nativeName = null, literalSuffix = null;
      bool needsCastAfterArithmetic = false;
      if (bvType.NativeType != null) {
        GetNativeInfo(bvType.NativeType.Sel, out nativeName, out literalSuffix, out needsCastAfterArithmetic);
      }

      if (bvType.NativeType == null) {
        wr.Write("(");
        var middle = wr.Fork();
        wr.Write(").mod(new BigNumber(2).exponentiatedBy({0}))", bvType.Width);
        return middle;
      } else if (bvType.NativeType.Bitwidth != bvType.Width) {
        // no truncation needed
        return wr;
      } else {
        wr.Write("((");
        var middle = wr.Fork();
        // print in hex, because that looks nice
        wr.Write(") & 0x{0:X}{1})", (1UL << bvType.Width) - 1, literalSuffix);
        return middle;
      }
    }

    protected override void EmitRotate(Expression e0, Expression e1, bool isRotateLeft, ConcreteSyntaxTree wr,
        bool inLetExprBody, ConcreteSyntaxTree wStmts, FCE_Arg_Translator tr) {
      string nativeName = null, literalSuffix = null;
      bool needsCast = false;
      var nativeType = AsNativeType(e0.Type);
      if (nativeType != null) {
        GetNativeInfo(nativeType.Sel, out nativeName, out literalSuffix, out needsCast);
      }

      var bv = e0.Type.AsBitVectorType;
      if (bv.Width == 0) {
        tr(e0, wr, inLetExprBody, wStmts);
      } else {
        wr.Write("_dafny.{0}(", isRotateLeft ? "RotateLeft" : "RotateRight");
        tr(e0, wr, inLetExprBody, wStmts);
        wr.Write(", (");
        tr(e1, wr, inLetExprBody, wStmts);
        wr.Write(").toNumber(), {0})", bv.Width);
        if (needsCast) {
          wr.Write(".toNumber()");
        }
      }
    }

    protected override void EmitEmptyTupleList(string tupleTypeArgs, ConcreteSyntaxTree wr) {
      wr.Write("[]", tupleTypeArgs);
    }

    protected override ConcreteSyntaxTree EmitAddTupleToList(string ingredients, string tupleTypeArgs, ConcreteSyntaxTree wr) {
      wr.Write("{0}.push(_dafny.Tuple.of(", ingredients, tupleTypeArgs);
      var wrTuple = wr.Fork();
      wr.WriteLine("));");
      return wrTuple;
    }

    protected override void EmitTupleSelect(string prefix, int i, ConcreteSyntaxTree wr) {
      wr.Write("{0}[{1}]", prefix, i);
    }

    protected override string IdProtect(string name) {
      return PublicIdProtect(name);
    }
    public override string PublicIdProtect(string name) {
      Contract.Requires(name != null);
      switch (name) {
        case "arguments":
        case "await":
        case "boolean":
        case "byte":
        case "catch":
        case "continue":
        case "debugger":
        case "default":
        case "delete":
        case "do":
        case "double":
        case "enum":
        case "eval":
        case "final":
        case "finally":
        case "float":
        case "for":
        case "goto":
        case "implements":
        case "instanceof":
        case "interface":
        case "let":
        case "long":
        case "native":
        case "package":
        case "private":
        case "public":
        case "short":
        case "super":
        case "switch":
        case "synchronized":
        case "throw":
        case "throws":
        case "transient":
        case "try":
        case "typeof":
        case "void":
        case "volatile":
        case "with":
        case "toString":
        case "equals":
          return "_$$_" + name;
        default:
          return name;
      }
    }

    protected override string FullTypeName(UserDefinedType udt, MemberDecl/*?*/ member = null) {
      Contract.Assume(udt != null);  // precondition; this ought to be declared as a Requires in the superclass
      if (udt is ArrowType) {
        return ArrowType.Arrow_FullCompileName;
      }
      var cl = udt.ResolvedClass;
      if (cl is TypeParameter) {
        return IdProtect(udt.GetCompileName(Options));
      } else if (cl is DefaultClassDecl && Attributes.Contains(cl.EnclosingModuleDefinition.Attributes, "extern") &&
                 member != null && Attributes.Contains(member.Attributes, "extern")) {
        // omit the default class name ("_default") in extern modules, when the class is used to qualify an extern member
        Contract.Assert(!cl.EnclosingModuleDefinition.IsDefaultModule); // default module is not marked ":extern"
        return IdProtect(cl.EnclosingModuleDefinition.GetCompileName(Options));
      } else {
        return IdProtect(cl.EnclosingModuleDefinition.GetCompileName(Options)) + "." + IdProtect(cl.GetCompileName(Options));
      }
    }

    protected override void EmitThis(ConcreteSyntaxTree wr) {
      wr.Write("_this");
    }

    protected override ConcreteSyntaxTree EmitCast(ICanRender toType, ConcreteSyntaxTree wr) {
      return wr;
    }

    protected override void EmitDatatypeValue(DatatypeValue dtv, string arguments, ConcreteSyntaxTree wr) {
      var dt = dtv.Ctor.EnclosingDatatype;
      EmitDatatypeValue(dt, dtv.Ctor, dtv.IsCoCall, arguments, wr);
    }

    void EmitDatatypeValue(DatatypeDecl dt, DatatypeCtor ctor, bool isCoCall, string arguments, ConcreteSyntaxTree wr) {
      var dtName = dt.GetFullCompileName(Options);
      var ctorName = ctor.GetCompileName(Options);

      if (dt is TupleTypeDecl) {
        wr.Write("_dafny.Tuple.of({0})", arguments);
      } else if (!isCoCall) {
        // Ordinary constructor (that is, one that does not guard any co-recursive calls)
        // Generate: Dt.create_Ctor(arguments)
        wr.Write("{0}.create_{1}({2}{3})",
          dtName, ctorName,
          dt is IndDatatypeDecl ? "" : arguments.Length == 0 ? "null" : "null, ",
          arguments);
      } else {
        // Co-recursive call
        // Generate:  Dt.lazy_Ctor(($dt) => Dt.create_Ctor($dt, args))
        wr.Write("{0}.lazy_{1}(($dt) => ", dtName, ctorName);
        wr.Write("{0}.create_{1}($dt{2}{3})", dtName, ctorName, arguments.Length == 0 ? "" : ", ", arguments);
        wr.Write(")");
      }
    }

    protected override void GetSpecialFieldInfo(SpecialField.ID id, object idParam, Type receiverType, out string compiledName, out string preString, out string postString) {
      compiledName = "";
      preString = "";
      postString = "";
      switch (id) {
        case SpecialField.ID.UseIdParam:
          compiledName = IdProtect((string)idParam);
          break;
        case SpecialField.ID.ArrayLength:
        case SpecialField.ID.ArrayLengthInt:
          if (idParam == null) {
            compiledName = "length";
          } else {
            compiledName = "dims[" + (int)idParam + "]";
          }
          if (id == SpecialField.ID.ArrayLength) {
            preString = "new BigNumber(";
            postString = ")";
          }
          break;
        case SpecialField.ID.Floor:
          compiledName = "toBigNumber()";
          break;
        case SpecialField.ID.IsLimit:
          preString = "_dafny.BigOrdinal.IsLimit(";
          postString = ")";
          break;
        case SpecialField.ID.IsSucc:
          preString = "_dafny.BigOrdinal.IsSucc(";
          postString = ")";
          break;
        case SpecialField.ID.Offset:
          preString = "_dafny.BigOrdinal.Offset(";
          postString = ")";
          break;
        case SpecialField.ID.IsNat:
          preString = "_dafny.BigOrdinal.IsNat(";
          postString = ")";
          break;
        case SpecialField.ID.Keys:
          compiledName = "Keys";
          break;
        case SpecialField.ID.Values:
          compiledName = "Values";
          break;
        case SpecialField.ID.Items:
          compiledName = "Items";
          break;
        case SpecialField.ID.Reads:
          compiledName = "_reads";
          break;
        case SpecialField.ID.Modifies:
          compiledName = "_modifies";
          break;
        case SpecialField.ID.New:
          compiledName = "_new";
          break;
        default:
          Contract.Assert(false); // unexpected ID
          break;
      }
    }

    protected override ILvalue EmitMemberSelect(Action<ConcreteSyntaxTree> obj, Type objType, MemberDecl member, List<TypeArgumentInstantiation> typeArgs, Dictionary<TypeParameter, Type> typeMap,
      Type expectedType, string/*?*/ additionalCustomParameter, bool internalAccess = false) {
      var memberStatus = DatatypeWrapperEraser.GetMemberStatus(Options, member);
      if (memberStatus == DatatypeWrapperEraser.MemberCompileStatus.Identity) {
        return SimpleLvalue(obj);
      } else if (memberStatus == DatatypeWrapperEraser.MemberCompileStatus.AlwaysTrue) {
        return SimpleLvalue(w => w.Write("true"));
      } else if (member is DatatypeDestructor dtor && dtor.EnclosingClass is TupleTypeDecl) {
        Contract.Assert(dtor.CorrespondingFormals.Count == 1);
        var formal = dtor.CorrespondingFormals[0];
        return SuffixLvalue(obj, "[{0}]", formal.NameForCompilation);
      } else if (member is SpecialField sf && !(member is ConstantField)) {
        GetSpecialFieldInfo(sf.SpecialId, sf.IdParam, objType, out var compiledName, out var preStr, out var postStr);
        if (compiledName.Length != 0) {
          return SuffixLvalue(obj, ".{0}", compiledName);
        } else {
          // this member selection is handled by some kind of enclosing function call, so nothing to do here
          return SimpleLvalue(obj);
        }
      } else if (member is Function fn) {
        typeArgs = typeArgs.Where(ta => NeedsTypeDescriptor(ta.Formal)).ToList();
        if (typeArgs.Count == 0 && additionalCustomParameter == null) {
          if (member.IsStatic) {
            return SuffixLvalue(obj, ".{0}", IdName(member));
          } else {
            // generate: obj.F.bind(obj)
            return SimpleLvalue(w => {
              var objWriter = new ConcreteSyntaxTree();
              obj(objWriter);
              var objString = objWriter.ToString();
              w.Write("{0}.{1}.bind({0})", objString, IdName(member));
            });
          }
        } else {
          // We need an eta conversion to adjust for the difference in arity.
          // (T0 a0, T1 a1, ...) -> obj.F(rtd0, rtd1, ..., additionalCustomParameter, a0, a1, ...)
          // Start by writing to the suffix:  F(rtd0, rtd1, ...
          var suffixWr = new ConcreteSyntaxTree();
          suffixWr.Write(IdName(member));
          suffixWr.Write("(");
          var suffixSep = "";
          EmitTypeDescriptorsActuals(ForTypeDescriptors(typeArgs, member.EnclosingClass, member, false), fn.tok, suffixWr, ref suffixSep);
          if (additionalCustomParameter != null) {
            suffixWr.Write("{0}{1}", suffixSep, additionalCustomParameter);
            suffixSep = ", ";
          }
          // Write the prefix and the rest of the suffix
          var prefixWr = new ConcreteSyntaxTree();
          var prefixSep = "";
          prefixWr.Write("(");
          foreach (var arg in fn.Formals) {
            if (!arg.IsGhost) {
              var name = idGenerator.FreshId("_eta");
              prefixWr.Write("{0}{1}", prefixSep, name);
              suffixWr.Write("{0}{1}", suffixSep, name);
              suffixSep = ", ";
              prefixSep = ", ";
            }
          }
          prefixWr.Write(") => ");
          suffixWr.Write(")");
          return EnclosedLvalue(prefixWr.ToString(), obj, $".{suffixWr.ToString()}");
        }
      } else {
        Contract.Assert(member is Field);
        if (member.IsStatic) {
          return SimpleLvalue(w => {
            w.Write("{0}.{1}", TypeName_Companion(objType, w, member.tok, member), IdName(member));
            var sep = "(";
            EmitTypeDescriptorsActuals(ForTypeDescriptors(typeArgs, member.EnclosingClass, member, false), member.tok, w, ref sep);
            if (sep != "(") {
              w.Write(")");
            }
          });
        } else if (NeedsCustomReceiver(member) && !(member.EnclosingClass is TraitDecl)) {
          // instance const in a newtype
          return SimpleLvalue(w => {
            w.Write("{0}.{1}(", TypeName_Companion(objType, w, member.tok, member), IdName(member));
            obj(w);
            w.Write(")");
          });
        } else if (internalAccess && (member is ConstantField || member.EnclosingClass is TraitDecl)) {
          return SuffixLvalue(obj, $"._{member.GetCompileName(Options)}");
        } else {
          return SimpleLvalue(w => {
            obj(w);
            w.Write(".{0}", IdName(member));
            var sep = "(";
            EmitTypeDescriptorsActuals(ForTypeDescriptors(typeArgs, member.EnclosingClass, member, false), member.tok, w, ref sep);
            if (sep != "(") {
              w.Write(")");
            }
          });
        }
      }
    }

    protected override ConcreteSyntaxTree ExprToInt(Type fromType, ConcreteSyntaxTree wr) {
      if (AsNativeType(fromType) == null) {
        return wr;
      }
      wr.Write("BigNumber");
      return wr.ForkInParens();
    }

    protected override ConcreteSyntaxTree EmitArraySelect(List<string> indices, Type elmtType, ConcreteSyntaxTree wr) {
      var w = wr.Fork();
      if (indices.Count == 1) {
        wr.Write("[{0}]", indices[0]);
      } else {
        wr.Write(".elmts");
        foreach (var index in indices) {
          wr.Write("[{0}]", index);
        }
      }
      return w;
    }

    protected override ConcreteSyntaxTree EmitArraySelect(List<Expression> indices, Type elmtType, bool inLetExprBody,
        ConcreteSyntaxTree wr, ConcreteSyntaxTree wStmts) {
      Contract.Assert(indices != null && 1 <= indices.Count);  // follows from precondition
      var w = wr.Fork();
      if (indices.Count == 1) {
        wr.Write("[");
        wr.Append(Expr(indices[0], inLetExprBody, wStmts));
        wr.Write("]");
      } else {
        wr.Write(".elmts");
        foreach (var index in indices) {
          wr.Write("[");
          wr.Append(Expr(index, inLetExprBody, wStmts));
          wr.Write("]");
        }
      }
      return w;
    }

    protected override string ArrayIndexToInt(string arrayIndex) => $"new BigNumber({arrayIndex})";

    protected override void EmitExprAsNativeInt(Expression expr, bool inLetExprBody, ConcreteSyntaxTree wr, ConcreteSyntaxTree wStmts) {
      TrParenExpr(expr, wr, inLetExprBody, wStmts);
      if (AsNativeType(expr.Type) == null) {
        wr.Write(".toNumber()");
      }
    }

    protected override void EmitIndexCollectionSelect(Expression source, Expression index, bool inLetExprBody,
        ConcreteSyntaxTree wr, ConcreteSyntaxTree wStmts) {
      TrParenExpr(source, wr, inLetExprBody, wStmts);
      if (source.Type.NormalizeExpand() is SeqType) {
        // seq
        wr.Write("[");
        wr.Append(Expr(index, inLetExprBody, wStmts));
        wr.Write("]");
      } else {
        // map or imap
        wr.Write(".get(");
        wr.Append(Expr(index, inLetExprBody, wStmts));
        wr.Write(")");
      }
    }

    protected override void EmitIndexCollectionUpdate(Expression source, Expression index, Expression value,
        CollectionType resultCollectionType, bool inLetExprBody, ConcreteSyntaxTree wr, ConcreteSyntaxTree wStmts) {
      if (source.Type.AsSeqType != null) {
        wr.Write($"{DafnySeqClass}.update(");
        wr.Append(Expr(source, inLetExprBody, wStmts));
        wr.Write(", ");
      } else {
        TrParenExpr(source, wr, inLetExprBody, wStmts);
        wr.Write(".update(");
      }
      wr.Append(Expr(index, inLetExprBody, wStmts));
      wr.Write(", ");
      wr.Append(Expr(value, inLetExprBody, wStmts));
      wr.Write(")");
    }

    protected override void EmitSeqSelectRange(Expression source, Expression lo /*?*/, Expression hi /*?*/,
        bool fromArray, bool inLetExprBody, ConcreteSyntaxTree wr, ConcreteSyntaxTree wStmts) {
      if (fromArray) {
        wr.Write($"{DafnySeqClass}.of(...");
      }
      TrParenExpr(source, wr, inLetExprBody, wStmts);
      if (lo != null) {
        wr.Write(".slice(");
        wr.Append(Expr(lo, inLetExprBody, wStmts));
        if (hi != null) {
          wr.Write(", ");
          wr.Append(Expr(hi, inLetExprBody, wStmts));
        }
        wr.Write(")");
      } else if (hi != null) {
        wr.Write(".slice(0, ");
        wr.Append(Expr(hi, inLetExprBody, wStmts));
        wr.Write(")");
      } else if (fromArray) {
        wr.Write(".slice()");
      }
      if (fromArray) {
        wr.Write(")");
      }
    }

    protected override void EmitSeqConstructionExpr(SeqConstructionExpr expr, bool inLetExprBody, ConcreteSyntaxTree wr, ConcreteSyntaxTree wStmts) {
      var fromType = (ArrowType)expr.Initializer.Type.NormalizeExpand();
      wr.Write($"{DafnySeqClass}.Create(");
      wr.Append(Expr(expr.N, inLetExprBody, wStmts));
      wr.Write(", ");
      wr.Append(Expr(expr.Initializer, inLetExprBody, wStmts));
      wr.Write(")");
      if (fromType.Result.IsCharType && !UnicodeCharEnabled) {
        wr.Write(".join('')");
      }
    }

    protected override void EmitMultiSetFormingExpr(MultiSetFormingExpr expr, bool inLetExprBody, ConcreteSyntaxTree wr, ConcreteSyntaxTree wStmts) {
      TrParenExpr($"{DafnyMultiSetClass}.FromArray", expr.E, wr, inLetExprBody, wStmts);
    }

    protected override void EmitApplyExpr(Type functionType, IToken tok, Expression function,
        List<Expression> arguments, bool inLetExprBody, ConcreteSyntaxTree wr, ConcreteSyntaxTree wStmts) {
      TrParenExpr(function, wr, inLetExprBody, wStmts);
      TrExprList(arguments, wr, inLetExprBody, wStmts);
    }

    protected override ConcreteSyntaxTree EmitBetaRedex(List<string> boundVars, List<Expression> arguments,
      List<Type> boundTypes, Type resultType, IToken tok, bool inLetExprBody, ConcreteSyntaxTree wr,
      ref ConcreteSyntaxTree wStmts) {
      wr.Write("(({0}) => ", Util.Comma(boundVars));
      var w = wr.Fork();
      wr.Write(")");
      TrExprList(arguments, wr, inLetExprBody, wStmts);
      return w;
    }

    protected override void EmitDestructor(string source, Formal dtor, int formalNonGhostIndex, DatatypeCtor ctor, List<Type> typeArgs, Type bvType, ConcreteSyntaxTree wr) {
      if (DatatypeWrapperEraser.IsErasableDatatypeWrapper(Options, ctor.EnclosingDatatype, out var coreDtor)) {
        Contract.Assert(coreDtor.CorrespondingFormals.Count == 1);
        Contract.Assert(dtor == coreDtor.CorrespondingFormals[0]); // any other destructor is a ghost
        wr.Write(source);
      } else if (ctor.EnclosingDatatype is TupleTypeDecl tupleTypeDecl) {
        Contract.Assert(tupleTypeDecl.NonGhostDims != 1); // such a tuple is an erasable-wrapper type, handled above
        wr.Write("({0})[{1}]", source, formalNonGhostIndex);
      } else {
        var dtorName = FormalName(dtor, formalNonGhostIndex);
        wr.Write("({0}){1}.{2}", source, ctor.EnclosingDatatype is CoDatatypeDecl ? "._D()" : "", dtorName);
      }
    }

    protected override ConcreteSyntaxTree CreateLambda(List<Type> inTypes, IToken tok, List<string> inNames,
        Type resultType, ConcreteSyntaxTree wr, ConcreteSyntaxTree wStmts, bool untyped = false) {
      wr.Write("function (");
      Contract.Assert(inTypes.Count == inNames.Count);  // guaranteed by precondition
      for (var i = 0; i < inNames.Count; i++) {
        wr.Write("{0}{1}", i == 0 ? "" : ", ", inNames[i]);
      }
      var w = wr.NewExprBlock(")");
      return w;
    }

    protected override void CreateIIFE(string bvName, Type bvType, IToken bvTok, Type bodyType, IToken bodyTok,
      ConcreteSyntaxTree wr, ref ConcreteSyntaxTree wStmts, out ConcreteSyntaxTree wrRhs, out ConcreteSyntaxTree wrBody) {
      var w = wr.NewExprBlock("function ({0})", bvName);
      wStmts = w.Fork();
      w.Write("return ");
      wrBody = w.Fork();
      w.WriteLine(";");
      wr.Write("(");
      wrRhs = wr.Fork();
      wr.Write(")");
    }

    protected override ConcreteSyntaxTree CreateIIFE0(Type resultType, IToken resultTok, ConcreteSyntaxTree wr, ConcreteSyntaxTree wStmts) {
      var w = wr.NewBigExprBlock("function ()", "()");
      return w;
    }

    protected override ConcreteSyntaxTree CreateIIFE1(int source, Type resultType, IToken resultTok, string bvName,
        ConcreteSyntaxTree wr, ConcreteSyntaxTree wStmts) {
      var w = wr.NewExprBlock("function ({0})", bvName);
      wr.Write("({0})", source);
      return w;
    }

    protected override void EmitUnaryExpr(ResolvedUnaryOp op, Expression expr, bool inLetExprBody, ConcreteSyntaxTree wr, ConcreteSyntaxTree wStmts) {
      switch (op) {
        case ResolvedUnaryOp.BoolNot:
          TrParenExpr("!", expr, wr, inLetExprBody, wStmts);
          break;
        case ResolvedUnaryOp.BitwiseNot:
          if (AsNativeType(expr.Type) != null) {
            // JavaScript bitwise operators are weird (numeric operands are first converted into
            // signed 32-bit values), and it could be easy to forget how weird they are.
            // Therefore, as a protective measure, the following assert is here to catch against any future
            // change that would render this translation incorrect.
            Contract.Assert(expr.Type.AsBitVectorType.Width == 0);
            wr.Write("0");
          } else {
            wr.Write("_dafny.BitwiseNot(");
            wr.Append(Expr(expr, inLetExprBody, wStmts));
            wr.Write(", {0})", expr.Type.AsBitVectorType.Width);
          }
          break;
        case ResolvedUnaryOp.Cardinality:
          TrParenExpr("new BigNumber(", expr, wr, inLetExprBody, wStmts);
          if (expr.Type.AsMultiSetType != null) {
            wr.Write(".cardinality())");
          } else {
            wr.Write(".length)");
          }
          break;
        default:
          Contract.Assert(false); throw new cce.UnreachableException();  // unexpected unary expression
      }
    }

    bool IsDirectlyComparable(Type t) {
      Contract.Requires(t != null);
      return t.IsBoolType || (t.IsCharType && !UnicodeCharEnabled) || AsNativeType(t) != null || t.IsRefType;
    }

    bool IsRepresentedAsBigNumber(Type t) {
      if (AsNativeType(t) != null) {
        return false;
      } else if (t.AsBitVectorType is { } bvt) {
        return bvt.NativeType == null;
      } else {
        return t.IsNumericBased(Type.NumericPersuasion.Int)
          || t.IsBitVectorType
          || t.IsBigOrdinalType;
      }
    }

    protected override void CompileBinOp(BinaryExpr.ResolvedOpcode op,
      Expression e0, Expression e1, IToken tok, Type resultType,
      out string opString,
      out string preOpString,
      out string postOpString,
      out string callString,
      out string staticCallString,
      out bool reverseArguments,
      out bool truncateResult,
      out bool convertE1_to_int,
      out bool coerceE1,
      ConcreteSyntaxTree errorWr) {

      opString = null;
      preOpString = "";
      postOpString = "";
      callString = null;
      staticCallString = null;
      reverseArguments = false;
      truncateResult = false;
      convertE1_to_int = false;
      coerceE1 = false;

      switch (op) {
        case BinaryExpr.ResolvedOpcode.Iff:
          opString = "==="; break;
        case BinaryExpr.ResolvedOpcode.BitwiseAnd:
          if (AsNativeType(resultType) != null) {
            // JavaScript bitwise operators are weird (numeric operands are first converted into
            // signed 32-bit values), and it could be easy to forget how weird they are.
            // Therefore, as a protective measure, the following assert is here to catch against any future
            // change that would render this translation incorrect.
            Contract.Assert(resultType.AsBitVectorType.Width < 32);
            opString = "&";
          } else {
            staticCallString = "_dafny.BitwiseAnd";
          }
          break;
        case BinaryExpr.ResolvedOpcode.BitwiseOr:
          if (AsNativeType(resultType) != null) {
            // JavaScript bitwise operators are weird (numeric operands are first converted into
            // signed 32-bit values), and it could be easy to forget how weird they are.
            // Therefore, as a protective measure, the following assert is here to catch against any future
            // change that would render this translation incorrect.
            Contract.Assert(resultType.AsBitVectorType.Width < 32);
            opString = "|";
          } else {
            staticCallString = "_dafny.BitwiseOr";
          }
          break;
        case BinaryExpr.ResolvedOpcode.BitwiseXor:
          if (AsNativeType(resultType) != null) {
            // JavaScript bitwise operators are weird (numeric operands are first converted into
            // signed 32-bit values), and it could be easy to forget how weird they are.
            // Therefore, as a protective measure, the following assert is here to catch against any future
            // change that would render this translation incorrect.
            Contract.Assert(resultType.AsBitVectorType.Width < 32);
            opString = "^";
          } else {
            staticCallString = "_dafny.BitwiseXor";
          }
          break;

        case BinaryExpr.ResolvedOpcode.EqCommon: {
            var eqType = DatatypeWrapperEraser.SimplifyType(Options, e0.Type);
            if (IsDirectlyComparable(eqType)) {
              opString = "===";
            } else if (eqType.IsIntegerType || eqType.IsBitVectorType) {
              callString = "isEqualTo";
            } else if (eqType.IsRealType) {
              callString = "equals";
            } else {
              staticCallString = "_dafny.areEqual";
            }
            break;
          }
        case BinaryExpr.ResolvedOpcode.NeqCommon: {
            var eqType = DatatypeWrapperEraser.SimplifyType(Options, e0.Type);
            if (IsDirectlyComparable(eqType)) {
              opString = "!==";
            } else if (eqType.IsIntegerType) {
              preOpString = "!";
              callString = "isEqualTo";
            } else if (eqType.IsRealType) {
              preOpString = "!";
              callString = "equals";
            } else {
              preOpString = "!";
              staticCallString = "_dafny.areEqual";
            }
            break;
          }

        case BinaryExpr.ResolvedOpcode.Lt:
          if (AsNativeType(e0.Type) != null) {
            opString = "<";
          } else if (IsRepresentedAsBigNumber(e0.Type) || e0.Type.IsNumericBased(Type.NumericPersuasion.Real)) {
            callString = "isLessThan";
          } else {
            Contract.Assert(false); throw new cce.UnreachableException();
          }
          break;
        case BinaryExpr.ResolvedOpcode.Le:
          if (AsNativeType(e0.Type) != null) {
            opString = "<=";
          } else if (IsRepresentedAsBigNumber(e0.Type)) {
            callString = "isLessThanOrEqualTo";
          } else if (e0.Type.IsNumericBased(Type.NumericPersuasion.Real)) {
            callString = "isAtMost";
          } else {
            Contract.Assert(false); throw new cce.UnreachableException();
          }
          break;
        case BinaryExpr.ResolvedOpcode.Ge:
          if (AsNativeType(e0.Type) != null) {
            opString = ">=";
          } else if (IsRepresentedAsBigNumber(e0.Type)) {
            callString = "isLessThanOrEqualTo";
            reverseArguments = true;
          } else if (e0.Type.IsNumericBased(Type.NumericPersuasion.Real)) {
            callString = "isAtMost";
            reverseArguments = true;
          } else {
            Contract.Assert(false); throw new cce.UnreachableException();
          }
          break;
        case BinaryExpr.ResolvedOpcode.Gt:
          if (AsNativeType(e0.Type) != null) {
            opString = ">";
          } else if (IsRepresentedAsBigNumber(e0.Type) || e0.Type.IsNumericBased(Type.NumericPersuasion.Real)) {
            callString = "isLessThan";
            reverseArguments = true;
          } else {
            Contract.Assert(false); throw new cce.UnreachableException();
          }
          break;
        case BinaryExpr.ResolvedOpcode.LtChar when UnicodeCharEnabled:
          callString = "isLessThan";
          break;
        case BinaryExpr.ResolvedOpcode.LeChar when UnicodeCharEnabled:
          callString = "isLessThanOrEqual";
          break;
        case BinaryExpr.ResolvedOpcode.GtChar when UnicodeCharEnabled:
          callString = "isLessThan";
          reverseArguments = true;
          break;
        case BinaryExpr.ResolvedOpcode.GeChar when UnicodeCharEnabled:
          callString = "isLessThanOrEqual";
          reverseArguments = true;
          break;
        case BinaryExpr.ResolvedOpcode.LeftShift:
          if (AsNativeType(resultType) != null) {
            // JavaScript bitwise operators are weird (numeric operands are first converted into
            // signed 32-bit values), and it could be easy to forget how weird they are.
            // Therefore, as a protective measure, the following assert is here to catch against any future
            // change that would render this translation incorrect.
            Contract.Assert(resultType.AsBitVectorType.Width == 0);
            opString = "+";  // 0 + 0 == 0 == 0 << 0
            convertE1_to_int = true;
          } else {
            staticCallString = "_dafny.ShiftLeft";
            truncateResult = true; convertE1_to_int = true;
          }
          break;
        case BinaryExpr.ResolvedOpcode.RightShift:
          if (AsNativeType(resultType) != null) {
            // JavaScript bitwise operators are weird (numeric operands are first converted into
            // signed 32-bit values), and it could be easy to forget how weird they are.
            // Therefore, as a protective measure, the following assert is here to catch against any future
            // change that would render this translation incorrect.
            Contract.Assert(resultType.AsBitVectorType.Width == 0);
            opString = "+";  // 0 + 0 == 0 == 0 << 0
            convertE1_to_int = true;
          } else {
            staticCallString = "_dafny.ShiftRight";
            truncateResult = true; convertE1_to_int = true;
          }
          break;
        case BinaryExpr.ResolvedOpcode.Add:
          if (resultType.IsIntegerType || resultType.IsRealType || resultType.IsBigOrdinalType) {
            callString = "plus"; truncateResult = true;
          } else if (AsNativeType(resultType) != null) {
            opString = "+";
          } else if (resultType.IsCharType) {
            staticCallString = $"_dafny.{CharMethodQualifier}PlusChar";
          } else {
            callString = "plus"; truncateResult = true;
          }
          break;
        case BinaryExpr.ResolvedOpcode.Sub:
          if (resultType.IsIntegerType || resultType.IsRealType || resultType.IsBigOrdinalType) {
            callString = "minus"; truncateResult = true;
          } else if (AsNativeType(resultType) != null) {
            opString = "-";
          } else if (resultType.IsCharType) {
            staticCallString = $"_dafny.{CharMethodQualifier}MinusChar";
          } else {
            callString = "minus"; truncateResult = true;
          }
          break;
        case BinaryExpr.ResolvedOpcode.Mul:
          if (resultType.IsIntegerType || resultType.IsRealType) {
            callString = "multipliedBy"; truncateResult = true;
          } else if (AsNativeType(resultType) != null) {
            opString = "*";
          } else {
            callString = "multipliedBy"; truncateResult = true;
          }
          break;
        case BinaryExpr.ResolvedOpcode.Div:
          if (resultType.IsRealType) {
            callString = "dividedBy";
          } else if (resultType.IsIntegerType || AsNativeType(resultType) == null) {
            staticCallString = "_dafny.EuclideanDivision";
          } else if (AsNativeType(resultType).LowerBound < BigInteger.Zero) {
            staticCallString = "_dafny.EuclideanDivisionNumber";
          } else {
            opString = "/";
          }
          break;
        case BinaryExpr.ResolvedOpcode.Mod:
          if (resultType.IsIntegerType) {
            callString = "mod";
          } else if (AsNativeType(resultType) == null) {
            callString = "mod";
          } else if (AsNativeType(resultType).LowerBound < BigInteger.Zero) {
            staticCallString = "_dafny.EuclideanModuloNumber";
          } else {
            opString = "%";
          }
          break;
        case BinaryExpr.ResolvedOpcode.SetEq:
        case BinaryExpr.ResolvedOpcode.MultiSetEq:
        case BinaryExpr.ResolvedOpcode.MapEq:
          callString = "equals"; break;
        case BinaryExpr.ResolvedOpcode.SeqEq:
          // a sequence may be represented as an array or as a string
          staticCallString = "_dafny.areEqual"; break;

        case BinaryExpr.ResolvedOpcode.ProperSubset:
        case BinaryExpr.ResolvedOpcode.ProperMultiSubset:
          callString = "IsProperSubsetOf"; break;
        case BinaryExpr.ResolvedOpcode.Subset:
        case BinaryExpr.ResolvedOpcode.MultiSubset:
          callString = "IsSubsetOf"; break;
        case BinaryExpr.ResolvedOpcode.Disjoint:
        case BinaryExpr.ResolvedOpcode.MultiSetDisjoint:
          callString = "IsDisjointFrom"; break;
        case BinaryExpr.ResolvedOpcode.InSet:
        case BinaryExpr.ResolvedOpcode.InMultiSet:
        case BinaryExpr.ResolvedOpcode.InMap:
          callString = "contains"; reverseArguments = true; break;
        case BinaryExpr.ResolvedOpcode.Union:
        case BinaryExpr.ResolvedOpcode.MultiSetUnion:
          callString = "Union"; break;
        case BinaryExpr.ResolvedOpcode.MapMerge:
          callString = "Merge"; break;
        case BinaryExpr.ResolvedOpcode.Intersection:
        case BinaryExpr.ResolvedOpcode.MultiSetIntersection:
          callString = "Intersect"; break;
        case BinaryExpr.ResolvedOpcode.SetDifference:
        case BinaryExpr.ResolvedOpcode.MultiSetDifference:
          callString = "Difference"; break;
        case BinaryExpr.ResolvedOpcode.MapSubtraction:
          callString = "Subtract"; break;

        case BinaryExpr.ResolvedOpcode.ProperPrefix:
          staticCallString = $"{DafnySeqClass}.IsProperPrefixOf"; break;
        case BinaryExpr.ResolvedOpcode.Prefix:
          staticCallString = $"{DafnySeqClass}.IsPrefixOf"; break;
        case BinaryExpr.ResolvedOpcode.Concat:
          staticCallString = $"{DafnySeqClass}.Concat"; break;
        case BinaryExpr.ResolvedOpcode.InSeq:
          staticCallString = $"{DafnySeqClass}.contains"; reverseArguments = true; break;

        default:
          base.CompileBinOp(op, e0, e1, tok, resultType,
            out opString, out preOpString, out postOpString, out callString, out staticCallString, out reverseArguments, out truncateResult, out convertE1_to_int, out coerceE1,
            errorWr);
          break;
      }
    }

    protected override void EmitIsZero(string varName, ConcreteSyntaxTree wr) {
      wr.Write("{0}.isZero()", varName);
    }

    protected override void EmitConversionExpr(ConversionExpr e, bool inLetExprBody, ConcreteSyntaxTree wr, ConcreteSyntaxTree wStmts) {
      if (e.E.Type.IsNumericBased(Type.NumericPersuasion.Int) || e.E.Type.IsBitVectorType || e.E.Type.IsCharType || e.E.Type.IsBigOrdinalType) {
        if (e.ToType.Equals(e.E.Type)) {
          TrParenExpr(e.E, wr, inLetExprBody, wStmts);
        } else if (e.ToType.IsNumericBased(Type.NumericPersuasion.Real)) {
          // (int or bv or char) -> real
          Contract.Assert(AsNativeType(e.ToType) == null);
          wr.Write("new _dafny.BigRational(");
          if (AsNativeType(e.E.Type) != null || e.E.Type.IsCharType) {
            wr.Write("new BigNumber");
          }
          if (e.E.Type.IsCharType) {
            wr.Write("(");
          }

          TrParenExpr(e.E, wr, inLetExprBody, wStmts);
          if (e.E.Type.IsCharType) {
            wr.Write(UnicodeCharEnabled ? ".value)" : ".charCodeAt(0))");
          }

          wr.Write(", new BigNumber(1))");
        } else if (e.ToType.IsCharType) {
          wr.Write($"{CharFromNumberMethodName()}(");
          TrParenExpr(e.E, wr, inLetExprBody, wStmts);
          if (AsNativeType(e.E.Type) == null) {
            wr.Write(".toNumber()");
          }
          wr.Write(")");
        } else {
          // (int or bv or char) -> (int or bv or ORDINAL)
          var fromNative = AsNativeType(e.E.Type);
          var toNative = AsNativeType(e.ToType);
          if (fromNative != null && toNative != null) {
            // from a native, to a native -- simple!
            wr.Append(Expr(e.E, inLetExprBody, wStmts));
          } else if (e.E.Type.IsCharType) {
            Contract.Assert(fromNative == null);
            if (toNative == null) {
              // char -> big-integer (int or bv or ORDINAL)
              wr.Write("new BigNumber(");
              TrParenExpr(e.E, wr, inLetExprBody, wStmts);
              wr.Write(UnicodeCharEnabled ? ".value)" : ".charCodeAt(0))");
            } else {
              // char -> native
              TrParenExpr(e.E, wr, inLetExprBody, wStmts);
              wr.Write(UnicodeCharEnabled ? ".value" : ".charCodeAt(0)");
            }
          } else if (fromNative == null && toNative == null) {
            // big-integer (int or bv) -> big-integer (int or bv or ORDINAL), so identity will do
            wr.Append(Expr(e.E, inLetExprBody, wStmts));
          } else if (fromNative != null && toNative == null) {
            // native (int or bv) -> big-integer (int or bv)
            wr.Write("new BigNumber");
            TrParenExpr(e.E, wr, inLetExprBody, wStmts);
          } else {
            // any (int or bv) -> native (int or bv)
            // Consider some optimizations
            var literal = PartiallyEvaluate(e.E);
            UnaryOpExpr u = e.E.Resolved as UnaryOpExpr;
            MemberSelectExpr m = e.E.Resolved as MemberSelectExpr;
            if (literal != null) {
              // Optimize constant to avoid intermediate BigInteger
              wr.Write("(" + literal + ")");
            } else if (u != null && u.Op == UnaryOpExpr.Opcode.Cardinality) {
              // Optimize .Count to avoid intermediate BigInteger
              TrParenExpr(u.E, wr, inLetExprBody, wStmts);
              wr.Write(".length");
            } else if (m != null && m.MemberName == "Length" && m.Obj.Type.IsArrayType) {
              // Optimize .Length to avoid intermediate BigInteger
              TrParenExpr(m.Obj, wr, inLetExprBody, wStmts);
              wr.Write(".length");
            } else {
              // no optimization applies; use the standard translation
              TrParenExpr(e.E, wr, inLetExprBody, wStmts);
              wr.Write(".toNumber()");
            }
          }
        }
      } else if (e.E.Type.IsNumericBased(Type.NumericPersuasion.Real)) {
        Contract.Assert(AsNativeType(e.E.Type) == null);
        if (e.ToType.IsNumericBased(Type.NumericPersuasion.Real)) {
          // real -> real
          Contract.Assert(AsNativeType(e.ToType) == null);
          wr.Append(Expr(e.E, inLetExprBody, wStmts));
        } else if (e.ToType.IsCharType) {
          wr.Write($"{CharFromNumberMethodName()}(");
          TrParenExpr(e.E, wr, inLetExprBody, wStmts);
          wr.Write(".toBigNumber().toNumber())");
        } else {
          // real -> (int or bv)
          TrParenExpr(e.E, wr, inLetExprBody, wStmts);
          wr.Write(".toBigNumber()");
          if (AsNativeType(e.ToType) != null) {
            wr.Write(".toNumber()");
          }
        }
      } else if (e.E.Type.IsBigOrdinalType) {
        if (e.ToType.IsCharType) {
          wr.Write($"{CharFromNumberMethodName()}((");
        }

        wr.Append(Expr(e.E, inLetExprBody, wStmts));
        if (e.ToType.IsCharType) {
          wr.Write(").toNumber())");
        }
      } else {
        Contract.Assert(false, $"not implemented for javascript: {e.E.Type} -> {e.ToType}");
      }
    }

    protected override void EmitTypeTest(string localName, Type fromType, Type toType, IToken tok, ConcreteSyntaxTree wr) {
      Contract.Requires(fromType.IsRefType);
      Contract.Requires(toType.IsRefType);

      if (!fromType.IsNonNullRefType) {
        if (toType.IsNonNullRefType) {
          wr.Write($"{localName} != null && ");
        } else {
          wr.Write($"{localName} == null || (");
        }
      }

      if (toType.IsObject || toType.IsObjectQ) {
        wr.Write("true");
      } else if (toType.IsTraitType) {
        wr.Write($"_dafny.InstanceOfTrait({localName}, {TypeName(toType, wr, tok)})");
      } else {
        wr.Write($"{localName} instanceof {TypeName(toType, wr, tok)}");
      }

      var udtTo = (UserDefinedType)toType.NormalizeExpandKeepConstraints();
      if (udtTo.ResolvedClass is SubsetTypeDecl && !(udtTo.ResolvedClass is NonNullTypeDecl)) {
        // TODO: test constraints
        throw new UnsupportedFeatureException(tok, Feature.SubsetTypeTests);
      }

      if (!fromType.IsNonNullRefType && !toType.IsNonNullRefType) {
        wr.Write(")");
      }
    }

    protected override void EmitCollectionDisplay(CollectionType ct, IToken tok, List<Expression> elements,
        bool inLetExprBody, ConcreteSyntaxTree wr, ConcreteSyntaxTree wStmts) {
      if (ct is SetType) {
        wr.Write($"{DafnySetClass}.fromElements");
        TrExprList(elements, wr, inLetExprBody, wStmts);
      } else if (ct is MultiSetType) {
        wr.Write($"{DafnyMultiSetClass}.fromElements");
        TrExprList(elements, wr, inLetExprBody, wStmts);
      } else {
        Contract.Assert(ct is SeqType);  // follows from precondition
        ConcreteSyntaxTree wrElements;
        if (ct.Arg.IsCharType && !UnicodeCharEnabled) {
          // We're really constructing a string.
          // TODO: It may be that ct.Arg is a type parameter that may stand for char. We currently don't catch that case here.
          wr.Write("[");
          wrElements = wr.Fork();
          wr.Write("].join(\"\")");
        } else {
          wr.Write($"{DafnySeqClass}.of(");
          wrElements = wr.Fork();
          wr.Write(")");
        }
        string sep = "";
        foreach (var e in elements) {
          wrElements.Write(sep);
          wrElements.Append(Expr(e, inLetExprBody, wStmts));
          sep = ", ";
        }
      }
    }

    protected override void EmitMapDisplay(MapType mt, IToken tok, List<ExpressionPair> elements,
        bool inLetExprBody, ConcreteSyntaxTree wr, ConcreteSyntaxTree wStmts) {
      wr.Write($"{DafnyMapClass}.of(");
      string sep = "";
      foreach (ExpressionPair p in elements) {
        wr.Write(sep);
        wr.Write("[");
        wr.Append(Expr(p.A, inLetExprBody, wStmts));
        wr.Write(",");
        wr.Append(Expr(p.B, inLetExprBody, wStmts));
        wr.Write("]");
        sep = ", ";
      }
      wr.Write(")");
    }

    protected override void EmitSetBuilder_New(ConcreteSyntaxTree wr, SetComprehension e, string collectionName) {
      var wrVarInit = DeclareLocalVar(collectionName, null, null, wr);
      wrVarInit.Write($"new {DafnySetClass}()");
    }

    protected override void EmitMapBuilder_New(ConcreteSyntaxTree wr, MapComprehension e, string collectionName) {
      var wrVarInit = DeclareLocalVar(collectionName, null, null, wr);
      wrVarInit.Write($"new {DafnyMapClass}()");
    }

    protected override void EmitSetBuilder_Add(CollectionType ct, string collName, Expression elmt, bool inLetExprBody, ConcreteSyntaxTree wr) {
      Contract.Assume(ct is SetType || ct is MultiSetType);  // follows from precondition
      var wStmts = wr.Fork();
      wr.Write("{0}.add(", collName);
      wr.Append(Expr(elmt, inLetExprBody, wStmts));
      wr.WriteLine(");");
    }

    protected override ConcreteSyntaxTree EmitMapBuilder_Add(MapType mt, IToken tok, string collName, Expression term, bool inLetExprBody, ConcreteSyntaxTree wr) {
      var wStmts = wr.Fork();
      wr.Write("{0}.push([", collName);
      var termLeftWriter = wr.Fork();
      wr.Write(",");
      wr.Append(Expr(term, inLetExprBody, wStmts));
      wr.WriteLine("]);");
      return termLeftWriter;
    }

    protected override string GetCollectionBuilder_Build(CollectionType ct, IToken tok, string collName, ConcreteSyntaxTree wr) {
      // collections are built in place
      return collName;
    }

    protected override void EmitSingleValueGenerator(Expression e, bool inLetExprBody, string type, ConcreteSyntaxTree wr, ConcreteSyntaxTree wStmts) {
      TrParenExpr("_dafny.SingleValue", e, wr, inLetExprBody, wStmts);
    }

    protected override void EmitHaltRecoveryStmt(Statement body, string haltMessageVarName, Statement recoveryBody, ConcreteSyntaxTree wr) {
      var tryBlock = wr.NewBlock("try");
      TrStmt(body, tryBlock);
      var catchBlock = wr.NewBlock("catch (e)");
      var ifBlock = catchBlock.NewBlock("if (e instanceof _dafny.HaltException)");
      ifBlock.Write($"let {haltMessageVarName} = ");
      if (UnicodeCharEnabled) {
        ifBlock.Write("_dafny.Seq.UnicodeFromString(e.message)");
      } else {
        ifBlock.Write("e.message");
      }
      ifBlock.WriteLine(";");

      TrStmt(recoveryBody, ifBlock);
      var elseBlock = catchBlock.NewBlock("else");
      elseBlock.WriteLine("throw e");
    }

    public string ToStringLiteral(string s) {
      var wr = new ConcreteSyntaxTree();
      EmitStringLiteral(s, false, wr);
      return wr.ToString();
    }
  }
}<|MERGE_RESOLUTION|>--- conflicted
+++ resolved
@@ -765,14 +765,7 @@
         }
         var cl = udt.ResolvedClass;
         Contract.Assert(cl != null);
-<<<<<<< HEAD
-        bool isHandle = true;
-        if (Attributes.ContainsBool(cl.Attributes, "handle", ref isHandle) && isHandle) {
-          return "_dafny.Rtd_ref";
-        } else if (cl is ClassLikeDecl) {
-=======
         if (cl is ClassLikeDecl) {
->>>>>>> 4ea662bc
           return "_dafny.Rtd_ref";
         } else if (cl is DatatypeDecl) {
           var dt = (DatatypeDecl)cl;
@@ -973,16 +966,7 @@
           return TypeInitializationValue(td.RhsWithArgument(udt.TypeArgs), wr, tok, usePlaceboValue, constructTypeParameterDefaultsFromTypeDescriptors);
         }
       } else if (cl is ClassLikeDecl or ArrowTypeDecl) {
-<<<<<<< HEAD
-        bool isHandle = true;
-        if (Attributes.ContainsBool(cl.Attributes, "handle", ref isHandle) && isHandle) {
-          return "0";
-        } else {
-          return "null";
-        }
-=======
         return "null";
->>>>>>> 4ea662bc
       } else if (cl is DatatypeDecl) {
         var dt = (DatatypeDecl)cl;
         var s = dt is TupleTypeDecl ? "_dafny.Tuple" : FullTypeName(udt);
