//-----------------------------------------------------------------------------
//
// Copyright by the contributors to the Dafny Project
// SPDX-License-Identifier: MIT
//
//-----------------------------------------------------------------------------

using System;
using System.Collections.Generic;
using System.Linq;
using System.Numerics;
using System.IO;
using System.Diagnostics.Contracts;
using System.Collections.ObjectModel;
using System.Text.RegularExpressions;
using JetBrains.Annotations;
using static Microsoft.Dafny.ConcreteSyntaxTreeUtils;

namespace Microsoft.Dafny.Compilers {
  class JavaCompiler : SinglePassCompiler {
    public JavaCompiler(DafnyOptions options, ErrorReporter reporter) : base(options, reporter) {
      IntSelect = ",java.math.BigInteger";
      LambdaExecute = ".apply";
    }

    public override IReadOnlySet<Feature> UnsupportedFeatures => new HashSet<Feature> {
      Feature.Iterators,
      Feature.SubsetTypeTests,
      Feature.MethodSynthesis,
      Feature.TuplesWiderThan20
    };

    const string DafnySetClass = "dafny.DafnySet";
    const string DafnyMultiSetClass = "dafny.DafnyMultiset";
    const string DafnySeqClass = "dafny.DafnySequence";
    const string DafnyMapClass = "dafny.DafnyMap";

    const string DafnyBigRationalClass = "dafny.BigRational";
    const string DafnyEuclideanClass = "dafny.DafnyEuclidean";
    const string DafnyHelpersClass = "dafny.Helpers";
    const string DafnyTypeDescriptor = "dafny.TypeDescriptor";
    string FormatDefaultTypeParameterValue(TypeParameter tp) => FormatDefaultTypeParameterValueName(tp.GetCompileName(Options));
    static string FormatDefaultTypeParameterValueName(string tpName) => $"_default_{tpName}";

    const string DafnyFunctionIfacePrefix = "dafny.Function";
    const string DafnyMultiArrayClassPrefix = "dafny.Array";
    const string DafnyTupleClassPrefix = "dafny.Tuple";

    string DafnyMultiArrayClass(int dim) => DafnyMultiArrayClassPrefix + dim;
    string DafnyTupleClass(int size) => DafnyTupleClassPrefix + size;

    string DafnyFunctionIface(int arity) =>
      arity == 1 ? "java.util.function.Function" : DafnyFunctionIfacePrefix + arity;

    static string FormatExternBaseClassName(string externClassName) =>
      $"_ExternBase_{externClassName}";
    static string FormatTypeDescriptorVariable(string typeVarName) =>
      $"_td_{typeVarName}";
    string FormatTypeDescriptorVariable(TypeParameter tp) =>
      FormatTypeDescriptorVariable(tp.GetCompileName(Options));

    const string TypeMethodName = "_typeDescriptor";

    private string ModuleName;
    private string ModulePath;
    private int FileCount = 0;
    private Import ModuleImport;
    private HashSet<int> tuples = new HashSet<int>();
    private HashSet<int> functions = new HashSet<int>();
    private HashSet<int> arrays = new HashSet<int>();

    private readonly List<Import> Imports = new List<Import>();

    //RootImportWriter writes additional imports to the main file.
    private ConcreteSyntaxTree RootImportWriter;

    private record Import(string Name, string Path);

    protected override bool UseReturnStyleOuts(Method m, int nonGhostOutCount) => true;


    protected override bool SupportsAmbiguousTypeDecl => false;
    protected override bool SupportsProperties => false;

    private enum JavaNativeType { Byte, Short, Int, Long }

    private static JavaNativeType AsJavaNativeType(NativeType.Selection sel) {
      switch (sel) {
        case NativeType.Selection.Byte:
        case NativeType.Selection.SByte:
          return JavaNativeType.Byte;
        case NativeType.Selection.Short:
        case NativeType.Selection.UShort:
          return JavaNativeType.Short;
        case NativeType.Selection.Int:
        case NativeType.Selection.UInt:
          return JavaNativeType.Int;
        case NativeType.Selection.Long:
        case NativeType.Selection.ULong:
          return JavaNativeType.Long;
        default:
          Contract.Assert(false);
          throw new cce.UnreachableException();
      }
    }

    private static bool IsUnsignedJavaNativeType(NativeType nt) {
      Contract.Requires(nt != null);
      switch (nt.Sel) {
        case NativeType.Selection.Byte:
        case NativeType.Selection.UShort:
        case NativeType.Selection.UInt:
        case NativeType.Selection.ULong:
          return true;
        default:
          return false;
      }
    }

    private static JavaNativeType AsJavaNativeType(NativeType nt) {
      return AsJavaNativeType(nt.Sel);
    }

    private JavaNativeType? AsJavaNativeType(Type type) {
      var nt = AsNativeType(type);
      if (nt == null) {
        return null;
      } else {
        return AsJavaNativeType(nt);
      }
    }

    protected override void DeclareSpecificOutCollector(string collectorVarName, ConcreteSyntaxTree wr, List<Type> formalTypes, List<Type> lhsTypes) {
      // If the method returns an array of parameter type, and we're assigning
      // to a variable with a more specific type, we need to insert a cast:
      //
      // Array<Integer> outcollector42 = obj.Method(); // <-- you are here
      // int[] out43 = (int[]) outcollector42.unwrap();
      var returnedTypes = new List<string>();
      Contract.Assert(formalTypes.Count == lhsTypes.Count);
      for (var i = 0; i < formalTypes.Count; i++) {
        var formalType = formalTypes[i];
        var lhsType = lhsTypes[i];
        if (formalType.IsArrayType && formalType.AsArrayType.Dims == 1 && UserDefinedType.ArrayElementType(formalType).IsTypeParameter) {
          returnedTypes.Add("java.lang.Object");
        } else {
          returnedTypes.Add(TypeName(lhsType, wr, Token.NoToken, boxed: formalTypes.Count > 1));
        }
      }
      if (formalTypes.Count > 1) {
        tuples.Add(formalTypes.Count);
        wr.Write($"{DafnyTupleClass(formalTypes.Count)}<{Util.Comma(returnedTypes)}> {collectorVarName} = ");
      } else {
        wr.Write($"{returnedTypes[0]} {collectorVarName} = ");
      }
    }
    protected override void EmitCastOutParameterSplits(string outCollector, List<string> lhsNames,
      ConcreteSyntaxTree wr, List<Type> formalTypes, List<Type> lhsTypes, IToken tok) {
      var wOuts = new List<ConcreteSyntaxTree>();
      for (var i = 0; i < lhsNames.Count; i++) {
        wr.Write($"{lhsNames[i]} = ");
        //
        // Suppose we have:
        //
        //   method Foo<A>(a : A) returns (arr : array<A>)
        //
        // This is compiled to:
        //
        //   public <A> Object Foo(A a)
        //
        // (There's also an argument for the type descriptor, but I'm omitting
        // it for clarity.)  Foo returns Object, not A[], since A could be
        // primitive and primitives cannot be generic parameters in Java
        // (*sigh*).  So when we call it:
        //
        //   var arr : int[] := Foo(42);
        //
        // we have to add a type cast:
        //
        //   BigInteger[] arr = (BigInteger[]) Foo(new BigInteger(42));
        //
        // Things can get more complicated than this, however.  If the method returns
        // the array as part of a tuple:
        //
        //   method Foo<A>(a : A) returns (pair : (array<A>, array<A>))
        //
        // then we get:
        //
        //   public <A> Tuple2<Object, Object> Foo(A a)
        //
        // and we have to write:
        //
        //   BigInteger[] arr = (Pair<BigInteger[], BigInteger[]>) (Object) Foo(new BigInteger(42));
        //
        // (Note the extra cast to Object, since Java doesn't allow a cast to
        // change a type parameter, as that's unsound in general.  It just
        // happens to be okay here!)
        //
        // Rather than try and exhaustively check for all the circumstances
        // where a cast is necessary, for the moment we just always cast to the
        // LHS type via Object, which is redundant 99% of the time but not
        // harmful.
        if (lhsTypes[i] == null) {
          wr.Write($"(Object) ");
        } else {
          wr.Write($"({TypeName(lhsTypes[i], wr, Token.NoToken)}) (Object) ");
        }

        if (lhsNames.Count == 1) {
          wr.Write(outCollector);
        } else {
          wr.Write($"{outCollector}.dtor__{i}()");
        }
        EndStmt(wr);
      }
    }

    protected override void EmitSeqSelect(AssignStmt s0, List<Type> tupleTypeArgsList, ConcreteSyntaxTree wr, string tup) {
      wr.Write("(");
      var lhs = (SeqSelectExpr)s0.Lhs;
      EmitIndexCollectionUpdate(lhs.Seq.Type, out var wColl, out var wIndex, out var wValue, wr, nativeIndex: true);
      var wCoerce = EmitCoercionIfNecessary(from: NativeObjectType, to: lhs.Seq.Type, tok: s0.Tok, wr: wColl);
      wCoerce.Write($"({TypeName(lhs.Seq.Type.NormalizeExpand(), wCoerce, s0.Tok)})");
      EmitTupleSelect(tup, 0, wCoerce);
      wColl.Write(")");
      var wCast = EmitCoercionToNativeInt(wIndex);
      EmitTupleSelect(tup, 1, wCast);
      wValue.Write($"({TypeName(tupleTypeArgsList[2].NormalizeExpand(), wValue, s0.Tok)})");
      EmitTupleSelect(tup, 2, wValue);
      EndStmt(wr);
    }

    protected override void EmitMultiSelect(AssignStmt s0, List<Type> tupleTypeArgsList, ConcreteSyntaxTree wr, string tup, int L) {
      var arrayType = tupleTypeArgsList[0];
      var rhsType = tupleTypeArgsList[L - 1];

      var lhs = (MultiSelectExpr)s0.Lhs;
      var indices = new List<string>();
      for (var i = 0; i < lhs.Indices.Count; i++) {
        var wIndex = new ConcreteSyntaxTree();
        wIndex.Write("((java.math.BigInteger)");
        EmitTupleSelect(tup, i + 1, wIndex);
        wIndex.Write(")");
        indices.Add(wIndex.ToString());
      }

      var (wArray, wRhs) = EmitArrayUpdate(indices, rhsType, wr);
      wArray = EmitCoercionIfNecessary(from: null, to: arrayType, tok: s0.Tok, wr: wArray);
      wArray.Write($"({TypeName(arrayType.NormalizeExpand(), wArray, s0.Tok)})");
      EmitTupleSelect(tup, 0, wArray);

      wRhs.Write($"({TypeName(rhsType, wr, s0.Tok)})");
      EmitTupleSelect(tup, L - 1, wRhs);

      EndStmt(wr);
    }

    protected override void WriteCast(string s, ConcreteSyntaxTree wr) {
      wr.Write($"({s})");
    }

    protected override ConcreteSyntaxTree EmitIngredients(ConcreteSyntaxTree wr, string ingredients, int L, string tupleTypeArgs, ForallStmt s, AssignStmt s0, Expression rhs) {
      var wStmts = wr.Fork();
      var wrVarInit = wr;
      wrVarInit.Write($"java.util.ArrayList<{DafnyTupleClass(L)}<{tupleTypeArgs}>> {ingredients} = ");
      AddTupleToSet(L);
      EmitEmptyTupleList(tupleTypeArgs, wrVarInit);
      var wrOuter = wr;
      wr = CompileGuardedLoops(s.BoundVars, s.Bounds, s.Range, wr);
      var wrTuple = EmitAddTupleToList(ingredients, tupleTypeArgs, wr);
      wrTuple.Write($"{L}<{tupleTypeArgs}>(");
      if (s0.Lhs is MemberSelectExpr lhs1) {
        wrTuple.Append(Expr(lhs1.Obj, false, wStmts));
      } else if (s0.Lhs is SeqSelectExpr lhs2) {
        wrTuple.Append(Expr(lhs2.Seq, false, wStmts));
        wrTuple.Write(", ");
        TrParenExpr(lhs2.E0, wrTuple, false, wStmts);
      } else {
        var lhs = (MultiSelectExpr)s0.Lhs;
        wrTuple.Append(Expr(lhs.Array, false, wStmts));
        foreach (var t in lhs.Indices) {
          wrTuple.Write(", ");
          TrParenExpr(t, wrTuple, false, wStmts);
        }
      }

      wrTuple.Write(", ");
      if (rhs is MultiSelectExpr) {
        Type t = rhs.Type.NormalizeExpand();
        wrTuple.Write($"({TypeName(t, wrTuple, rhs.tok)})");
      }

      wrTuple.Append(Expr(rhs, false, wStmts));
      return wrOuter;
    }

    protected override void EmitHeader(Program program, ConcreteSyntaxTree wr) {
      if (Options.IncludeRuntime) {
        EmitRuntimeSource(program, wr);
      }
      wr.WriteLine($"// Dafny program {program.Name} compiled into Java");
      ModuleName = program.MainMethod != null ? "main" : Path.GetFileNameWithoutExtension(program.Name);
      wr.WriteLine();
      // Keep the import writers so that we can import subsequent modules into the main one
      EmitImports(wr, out RootImportWriter);
      wr.WriteLine();
    }

    private void EmitRuntimeSource(Program program, ConcreteSyntaxTree wr) {
      var assembly = System.Reflection.Assembly.Load("DafnyPipeline");
      var files = assembly.GetManifestResourceNames();
      const string header = "DafnyPipeline.java";
      // Files in 'files' have the form 'DafnyPipeline.java.dafny.Array.java'
      foreach (var file in files.Where(f => f.StartsWith(header))) {
        var parts = file.Split('.');
        var realName = string.Join('/', parts.SkipLast(1).Skip(2)) + "." + parts.Last();
        var fileNode = wr.NewFile(realName);
        ReadRuntimeSystem(program, file, fileNode);
      }
    }

    // Only exists to make sure method is overriden
    protected override void EmitBuiltInDecls(SystemModuleManager systemModuleManager, ConcreteSyntaxTree wr) {
      if (systemModuleManager.MaxNonGhostTupleSizeUsed > 20) {
        UnsupportedFeatureError(systemModuleManager.MaxNonGhostTupleSizeToken, Feature.TuplesWiderThan20);
      }
    }

    public static string TransformToClassName(string baseName) =>
      Regex.Replace(baseName, "[^_A-Za-z0-9$]", "_");

    public override void EmitCallToMain(Method mainMethod, string baseName, ConcreteSyntaxTree wr) {
      var className = TransformToClassName(baseName);
      wr = wr.NewBlock($"public class {className}");

      var companion = TypeName_Companion(UserDefinedType.FromTopLevelDeclWithAllBooleanTypeParameters(mainMethod.EnclosingClass), wr, mainMethod.tok, mainMethod);
      var wBody = wr.NewNamedBlock("public static void main(String[] args)");
      var modName = mainMethod.EnclosingClass.EnclosingModuleDefinition.GetCompileName(Options) == "_module" ? "_System." : "";
      companion = modName + companion;
      Coverage.EmitSetup(wBody);
      wBody.WriteLine($"{DafnyHelpersClass}.withHaltHandling(() -> {{ {companion}.__Main({DafnyHelpersClass}.{CharMethodQualifier}FromMainArguments(args)); }} );");
      Coverage.EmitTearDown(wBody);
    }

    void EmitImports(ConcreteSyntaxTree wr, out ConcreteSyntaxTree importWriter) {
      importWriter = wr.Fork();
      foreach (var import in Imports) {
        if (import.Name != ModuleName) {
          EmitImport(import, importWriter);
        }
      }
    }

    private void EmitImport(Import import, ConcreteSyntaxTree importWriter) {
      importWriter.WriteLine($"import {import.Path.Replace('/', '.')}.*;");
    }

    protected override ConcreteSyntaxTree CreateModule(string moduleName, bool isDefault, bool isExtern, string /*?*/ libraryName, ConcreteSyntaxTree wr) {
      if (isDefault) {
        // Fold the default module into the main module
        return wr;
      }
      var pkgName = libraryName ?? IdProtect(moduleName);
      var path = pkgName.Replace('.', '/');
      var import = new Import(moduleName, path);
      ModuleName = IdProtect(moduleName);
      ModulePath = path;
      ModuleImport = import;
      FileCount = 0;
      return wr;
    }

    protected override void FinishModule() {
      if (FileCount > 0) {
        AddImport(ModuleImport);
      }
      FileCount = 0;
    }

    private void AddImport(Import import) {
      if (!Imports.Contains(import)) {
        EmitImport(import, RootImportWriter);
        Imports.Add(import);
      }
    }

    protected override void DeclareSubsetType(SubsetTypeDecl sst, ConcreteSyntaxTree wr) {
      var cw = DowncastClassWriter(CreateClass(IdProtect(sst.EnclosingModuleDefinition.GetCompileName(Options)), IdName(sst), sst, wr));
      if (sst.WitnessKind == SubsetTypeDecl.WKind.Compiled) {
        var sw = new ConcreteSyntaxTree(cw.InstanceMemberWriter.RelativeIndentLevel);
        var wStmts = cw.InstanceMemberWriter.Fork();
        sw.Append(Expr(sst.Witness, false, wStmts));
        var witness = sw.ToString();
        var typeName = TypeName(sst.Rhs, cw.StaticMemberWriter, sst.tok);
        if (sst.TypeArgs.Count == 0) {
          cw.DeclareField("Witness", sst, true, true, sst.Rhs, sst.tok, witness, null);
          witness = "Witness";
        }
        cw.StaticMemberWriter.Write($"public static {TypeParameters(sst.TypeArgs, " ")}{typeName} defaultValue(");
        var typeDescriptorParams = sst.TypeArgs.Where(NeedsTypeDescriptor);
        cw.StaticMemberWriter.Write(typeDescriptorParams.Comma(tp =>
          $"{DafnyTypeDescriptor}<{tp.GetCompileName(Options)}> {FormatTypeDescriptorVariable(tp.GetCompileName(Options))}"));
        var w = cw.StaticMemberWriter.NewBlock(")");
        w.WriteLine($"return {witness};");
      }
    }

    protected class ClassWriter : IClassWriter {
      public readonly JavaCompiler Compiler;
      public readonly ConcreteSyntaxTree HeaderWriter;
      public readonly ConcreteSyntaxTree InstanceMemberWriter;
      public readonly ConcreteSyntaxTree StaticMemberWriter;
      public readonly ConcreteSyntaxTree CtorBodyWriter;

      public ClassWriter(JavaCompiler compiler, ConcreteSyntaxTree headerWriter, ConcreteSyntaxTree instanceMemberWriter, ConcreteSyntaxTree ctorBodyWriter, ConcreteSyntaxTree staticMemberWriter = null) {
        Contract.Requires(compiler != null);
        Contract.Requires(instanceMemberWriter != null);
        this.Compiler = compiler;
        this.HeaderWriter = headerWriter;
        this.InstanceMemberWriter = instanceMemberWriter;
        this.CtorBodyWriter = ctorBodyWriter;
        this.StaticMemberWriter = staticMemberWriter ?? instanceMemberWriter;
      }

      public ConcreteSyntaxTree ClassHeaderWriter() {
        return HeaderWriter;
      }

      public ConcreteSyntaxTree Writer(bool isStatic, bool createBody, MemberDecl/*?*/ member) {
        if (createBody) {
          if (isStatic || (member != null && member.EnclosingClass is TraitDecl && Compiler.NeedsCustomReceiver(member))) {
            return StaticMemberWriter;
          }
        }
        return InstanceMemberWriter;
      }

      public ConcreteSyntaxTree/*?*/ CreateMethod(Method m, List<TypeArgumentInstantiation> typeArgs, bool createBody, bool forBodyInheritance, bool lookasideBody, out ConcreteSyntaxTree headerWriter) {
        var writer = Writer(m.IsStatic, createBody, m);
        headerWriter = writer.Fork();
        return Compiler.CreateMethod(m, typeArgs, createBody, writer, forBodyInheritance, lookasideBody);
      }

      public ConcreteSyntaxTree SynthesizeMethod(Method m, List<TypeArgumentInstantiation> typeArgs, bool createBody, bool forBodyInheritance, bool lookasideBody) {
        throw new UnsupportedFeatureException(m.tok, Feature.MethodSynthesis);
      }

      public ConcreteSyntaxTree/*?*/ CreateFunction(string name, List<TypeArgumentInstantiation> typeArgs, List<Formal> formals, Type resultType, IToken tok, bool isStatic, bool createBody, MemberDecl member, bool forBodyInheritance, bool lookasideBody) {
        return Compiler.CreateFunction(name, typeArgs, formals, resultType, tok, isStatic, createBody, member, Writer(isStatic, createBody, member), forBodyInheritance, lookasideBody);
      }

      public ConcreteSyntaxTree/*?*/ CreateGetter(string name, TopLevelDecl enclosingDecl, Type resultType, IToken tok, bool isStatic, bool isConst, bool createBody, MemberDecl/*?*/ member, bool forBodyInheritance) {
        return Compiler.CreateGetter(name, resultType, tok, isStatic, createBody, Writer(isStatic, createBody, member));
      }
      public ConcreteSyntaxTree/*?*/ CreateGetterSetter(string name, Type resultType, IToken tok, bool createBody, MemberDecl/*?*/ member, out ConcreteSyntaxTree setterWriter, bool forBodyInheritance) {
        return Compiler.CreateGetterSetter(name, resultType, tok, createBody, out setterWriter, Writer(false, createBody, member));
      }
      public void DeclareField(string name, TopLevelDecl enclosingDecl, bool isStatic, bool isConst, Type type, IToken tok, string rhs, Field field) {
        Compiler.DeclareField(name, isStatic, isConst, type, tok, rhs, this);
      }
      public void InitializeField(Field field, Type instantiatedFieldType, TopLevelDeclWithMembers enclosingClass) {
        throw new cce.UnreachableException();  // InitializeField should be called only for those compilers that set ClassesRedeclareInheritedFields to false.
      }
      public ConcreteSyntaxTree/*?*/ ErrorWriter() => InstanceMemberWriter;

      public void Finish() { }
    }

    protected override bool SupportsStaticsInGenericClasses => false;

    protected ConcreteSyntaxTree CreateGetter(string name, Type resultType, IToken tok, bool isStatic,
      bool createBody, ConcreteSyntaxTree wr) {
      wr.Write("public {0}{1} {2}()", isStatic ? "static " : "", TypeName(resultType, wr, tok), name);
      if (createBody) {
        var w = wr.NewBlock("", null, BlockStyle.NewlineBrace, BlockStyle.NewlineBrace);
        return w;
      } else {
        wr.WriteLine(";");
        return null;
      }
    }

    protected override void DeclareLocalVar(string name, Type /*?*/ type, IToken /*?*/ tok, Expression rhs,
        bool inLetExprBody, ConcreteSyntaxTree wr) {
      if (type == null) {
        type = rhs.Type;
      }
      var wStmts = wr.Fork();
      var w = DeclareLocalVar(name, type, tok, wr);
      w.Append(Expr(rhs, inLetExprBody, wStmts));
    }

    public ConcreteSyntaxTree /*?*/ CreateGetterSetter(string name, Type resultType, IToken tok,
      bool createBody, out ConcreteSyntaxTree setterWriter, ConcreteSyntaxTree wr) {
      wr.Write($"public {TypeName(resultType, wr, tok)} {name}()");
      ConcreteSyntaxTree wGet = null;
      if (createBody) {
        wGet = wr.NewBlock("", null, BlockStyle.NewlineBrace, BlockStyle.NewlineBrace);
      } else {
        wr.WriteLine(";");
      }
      wr.Write($"public void set_{name}({TypeName(resultType, wr, tok)} value)");
      if (createBody) {
        setterWriter = wr.NewBlock("", null, BlockStyle.NewlineBrace, BlockStyle.NewlineBrace);
      } else {
        wr.WriteLine(";");
        setterWriter = null;
      }
      return wGet;
    }
    protected ConcreteSyntaxTree CreateMethod(Method m, List<TypeArgumentInstantiation> typeArgs, bool createBody, ConcreteSyntaxTree wr, bool forBodyInheritance, bool lookasideBody) {
      if (m.IsExtern(Options, out _, out _) && (m.IsStatic || m is Constructor)) {
        // No need for an abstract version of a static method or a constructor
        return null;
      }
      string targetReturnTypeReplacement = null;
      int nonGhostOuts = 0;
      int nonGhostIndex = 0;
      for (int i = 0; i < m.Outs.Count; i++) {
        if (!m.Outs[i].IsGhost) {
          nonGhostOuts += 1;
          nonGhostIndex = i;
        }
      }
      if (nonGhostOuts == 1) {
        targetReturnTypeReplacement = TypeName(m.Outs[nonGhostIndex].Type, wr, m.Outs[nonGhostIndex].tok);
      } else if (nonGhostOuts > 1) {
        targetReturnTypeReplacement = DafnyTupleClass(nonGhostOuts);
      }
      var customReceiver = createBody && !forBodyInheritance && NeedsCustomReceiver(m);
      var receiverType = UserDefinedType.FromTopLevelDecl(m.tok, m.EnclosingClass);
      wr.Write("public {0}{1}{2}", !createBody && !(m.EnclosingClass is TraitDecl) ? "abstract " : "", 
                                   m.IsStatic || customReceiver ? "static " : "",
                                   Attributes.Contains(m.EnclosingClass.Attributes, "separated") ? "synchronized " : "");
      wr.Write(TypeParameters(TypeArgumentInstantiation.ToFormals(ForTypeParameters(typeArgs, m, lookasideBody)), " "));
      wr.Write("{0} {1}", targetReturnTypeReplacement ?? "void", IdName(m));
      wr.Write("(");
      var sep = "";
      WriteRuntimeTypeDescriptorsFormals(ForTypeDescriptors(typeArgs, m.EnclosingClass, m, lookasideBody), wr, ref sep, tp => $"{DafnyTypeDescriptor}<{tp.GetCompileName(Options)}> {FormatTypeDescriptorVariable(tp)}");
      if (customReceiver) {
        DeclareFormal(sep, "_this", receiverType, m.tok, true, wr);
        sep = ", ";
      }
      WriteFormals(sep, m.Ins, wr);
      if (!createBody) {
        wr.WriteLine(");");
        return null; // We do not want to write a function body, so instead of returning a BTW, we return null.
      } else {
        return wr.NewBlock(")", null, BlockStyle.NewlineBrace, BlockStyle.NewlineBrace);
      }
    }

    protected override ConcreteSyntaxTree EmitMethodReturns(Method m, ConcreteSyntaxTree wr) {
      int nonGhostOuts = 0;
      foreach (var t in m.Outs) {
        if (t.IsGhost) {
          continue;
        }

        nonGhostOuts += 1;
        break;
      }
      if (!m.Body.Body.OfType<ReturnStmt>().Any() && (nonGhostOuts > 0 || m.IsTailRecursive)) { // If method has out parameters or is tail-recursive but no explicit return statement in Dafny
        var beforeReturn = wr.NewBlock("if(true)"); // Ensure no unreachable error is thrown for the return statement
        EmitReturn(m.Outs, wr);
        return beforeReturn;
      }
      return wr;
    }

    protected ConcreteSyntaxTree/*?*/ CreateFunction(string name, List<TypeArgumentInstantiation> typeArgs,
      List<Formal> formals, Type resultType, IToken tok, bool isStatic, bool createBody, MemberDecl member,
      ConcreteSyntaxTree wr, bool forBodyInheritance, bool lookasideBody) {
      if (member.IsExtern(Options, out _, out _) && isStatic) {
        // No need for abstract version of static method
        return null;
      }
      var customReceiver = createBody && !forBodyInheritance && NeedsCustomReceiver(member);
      var receiverType = UserDefinedType.FromTopLevelDecl(member.tok, member.EnclosingClass);
      wr.Write("public {0}{1}{2}", !createBody && !(member.EnclosingClass is TraitDecl) ? "abstract " : "",
                                   isStatic || customReceiver ? "static " : "",
                                   Attributes.Contains(member.EnclosingClass.Attributes, "separated") ? "synchronized " : "");
      wr.Write(TypeParameters(TypeArgumentInstantiation.ToFormals(ForTypeParameters(typeArgs, member, lookasideBody)), " "));
      wr.Write($"{TypeName(resultType, wr, tok)} {name}(");
      var sep = "";
      var argCount = WriteRuntimeTypeDescriptorsFormals(ForTypeDescriptors(typeArgs, member.EnclosingClass, member, lookasideBody), wr, ref sep, tp => $"{DafnyTypeDescriptor}<{tp.GetCompileName(Options)}> {FormatTypeDescriptorVariable(tp)}");
      if (customReceiver) {
        DeclareFormal(sep, "_this", receiverType, tok, true, wr);
        sep = ", ";
        argCount++;
      }
      argCount += WriteFormals(sep, formals, wr);
      if (!createBody) {
        wr.WriteLine(");");
        return null; // We do not want to write a function body, so instead of returning a BTW, we return null.
      } else {
        ConcreteSyntaxTree w;
        if (argCount > 1) {
          w = wr.NewBlock(")", null, BlockStyle.NewlineBrace, BlockStyle.NewlineBrace);
        } else {
          w = wr.NewBlock(")");
        }
        return w;
      }
    }

    protected void DeclareField(string name, bool isStatic, bool isConst, Type type, IToken tok, string rhs, ClassWriter cw) {
      if (isStatic) {
        var r = rhs ?? DefaultValue(type, cw.StaticMemberWriter, tok);
        var t = StripTypeParameters(TypeName(type, cw.StaticMemberWriter, tok));
        cw.StaticMemberWriter.WriteLine($"public static {t} {name} = {r};");
      } else {
        Contract.Assert(cw.CtorBodyWriter != null, "Unexpected instance field");
        cw.InstanceMemberWriter.WriteLine("public {0} {1};", TypeName(type, cw.InstanceMemberWriter, tok), name);
        cw.CtorBodyWriter.WriteLine("this.{0} = {1};", name, rhs ?? PlaceboValue(type, cw.CtorBodyWriter, tok));
      }
    }

    private string StripTypeParameters(string s) {
      Contract.Requires(s != null);
      return Regex.Replace(s, @"<.+>", "");
    }

    private void EmitSuppression(ConcreteSyntaxTree wr) {
      wr.WriteLine("@SuppressWarnings({\"unchecked\", \"deprecation\"})");
    }

    string TypeParameters(List<TypeParameter>/*?*/ targs, string suffix = "") {
      Contract.Requires(targs == null || cce.NonNullElements(targs));
      Contract.Ensures(Contract.Result<string>() != null);

      if (targs == null || targs.Count == 0) {
        return "";  // ignore suffix
      }
      return $"<{Util.Comma(targs, IdName)}>{suffix}";
    }

    internal override string TypeName(Type type, ConcreteSyntaxTree wr, IToken tok, MemberDecl/*?*/ member = null) {
      return TypeName(type, wr, tok, boxed: false, member);
    }

    private string BoxedTypeName(Type type, ConcreteSyntaxTree wr, IToken tok) {
      return TypeName(type, wr, tok, boxed: true);
    }

    private string ActualTypeArgument(Type type, TypeParameter.TPVariance variance, ConcreteSyntaxTree wr, IToken tok) {
      Contract.Requires(type != null);
      Contract.Requires(wr != null);
      Contract.Requires(tok != null);
      var typeName = BoxedTypeName(type, wr, tok);
      if (variance == TypeParameter.TPVariance.Co) {
        return "? extends " + typeName;
      } else if (variance == TypeParameter.TPVariance.Contra) {
        if (type.IsRefType) {
          return "? super " + typeName;
        }
      }
      return typeName;
    }

    private string BoxedTypeNames(List<Type> types, ConcreteSyntaxTree wr, IToken tok) {
      return Util.Comma(types, t => BoxedTypeName(t, wr, tok));
    }

    protected override string TypeArgumentName(Type type, ConcreteSyntaxTree wr, IToken tok) {
      return BoxedTypeName(type, wr, tok);
    }

    private string TypeName(Type type, ConcreteSyntaxTree wr, IToken tok, bool boxed, MemberDecl /*?*/ member = null) {
      return TypeName(type, wr, tok, boxed, false, member);
    }

    private string CharTypeName(bool boxed) {
      if (UnicodeCharEnabled) {
        return boxed ? "dafny.CodePoint" : "int";
      } else {
        return boxed ? "Character" : "char";
      }
    }

    private string TypeName(Type type, ConcreteSyntaxTree wr, IToken tok, bool boxed, bool erased, MemberDecl/*?*/ member = null) {
      Contract.Ensures(Contract.Result<string>() != null);
      Contract.Assume(type != null);  // precondition; this ought to be declared as a Requires in the superclass

      var xType = DatatypeWrapperEraser.SimplifyType(Options, type);
      if (xType is BoolType) {
        return boxed ? "Boolean" : "boolean";
      } else if (xType is CharType) {
        return CharTypeName(boxed);
      } else if (xType is IntType || xType is BigOrdinalType) {
        return "java.math.BigInteger";
      } else if (xType is RealType) {
        return DafnyBigRationalClass;
      } else if (xType is BitvectorType) {
        var t = (BitvectorType)xType;
        return t.NativeType != null ? GetNativeTypeName(t.NativeType, boxed) : "java.math.BigInteger";
      } else if (member == null && xType.AsNewtype != null) {
        var nativeType = xType.AsNewtype.NativeType;
        if (nativeType != null) {
          return GetNativeTypeName(nativeType, boxed);
        }
        return TypeName(xType.AsNewtype.BaseType, wr, tok, boxed, erased);
      } else if (xType.IsObjectQ) {
        return "Object";
      } else if (xType.IsArrayType) {
        ArrayClassDecl at = xType.AsArrayType;
        Contract.Assert(at != null);  // follows from type.IsArrayType
        Type elType = UserDefinedType.ArrayElementType(xType);
        return ArrayTypeName(elType, at.Dims, wr, tok, erased);
      } else if (xType is UserDefinedType udt) {
        if (udt.ResolvedClass is TypeParameter tp) {
          if (thisContext != null && thisContext.ParentFormalTypeParametersToActuals.TryGetValue(tp, out var instantiatedTypeParameter)) {
            return TypeName(instantiatedTypeParameter, wr, tok, true, member);
          }
        }
        var s = FullTypeName(udt, member);
        if (s.Equals("string")) {
          return "String";
        }
        var cl = udt.ResolvedClass;
        if (cl is TupleTypeDecl tupleDecl) {
          s = DafnyTupleClass(tupleDecl.NonGhostDims);
        }
        // When accessing a static member, leave off the type arguments
        if (member != null) {
          return TypeName_UDT(s, new List<TypeParameter.TPVariance>(), new List<Type>(), wr, udt.tok, erased);
        } else {
          return TypeName_UDT(s, udt, wr, udt.tok, erased);
        }
      } else if (xType is SetType) {
        var argType = ((SetType)xType).Arg;
        if (erased) {
          return DafnySetClass;
        }
        return $"{DafnySetClass}<{ActualTypeArgument(argType, TypeParameter.TPVariance.Co, wr, tok)}>";
      } else if (xType is SeqType) {
        var argType = ((SeqType)xType).Arg;
        if (erased) {
          return DafnySeqClass;
        }
        return $"{DafnySeqClass}<{ActualTypeArgument(argType, TypeParameter.TPVariance.Co, wr, tok)}>";
      } else if (xType is MultiSetType) {
        var argType = ((MultiSetType)xType).Arg;
        if (erased) {
          return DafnyMultiSetClass;
        }
        return $"{DafnyMultiSetClass}<{ActualTypeArgument(argType, TypeParameter.TPVariance.Co, wr, tok)}>";
      } else if (xType is MapType) {
        var domType = ((MapType)xType).Domain;
        var ranType = ((MapType)xType).Range;
        if (erased) {
          return DafnyMapClass;
        }
        return $"{DafnyMapClass}<{ActualTypeArgument(domType, TypeParameter.TPVariance.Co, wr, tok)}, {ActualTypeArgument(ranType, TypeParameter.TPVariance.Co, wr, tok)}>";
      } else {
        Contract.Assert(false); throw new cce.UnreachableException();  // unexpected type
      }
    }

    string ArrayTypeName(Type elType, int dims, ConcreteSyntaxTree wr, IToken tok, bool erased) {
      elType = DatatypeWrapperEraser.SimplifyType(Options, elType);
      if (dims > 1) {
        arrays.Add(dims);
        if (erased) {
          return DafnyMultiArrayClass(dims);
        } else {
          return $"{DafnyMultiArrayClass(dims)}<{ActualTypeArgument(elType, TypeParameter.TPVariance.Non, wr, tok)}>";
        }
      } else if (elType.IsTypeParameter) {
        return "java.lang.Object";
      } else {
        return $"{TypeName(elType, wr, tok, false, erased)}[]";
      }
    }

    protected string CollectionTypeUnparameterizedName(CollectionType ct) {
      if (ct is SeqType) {
        return DafnySeqClass;
      } else if (ct is SetType) {
        return DafnySetClass;
      } else if (ct is MultiSetType) {
        return DafnyMultiSetClass;
      } else if (ct is MapType) {
        return DafnyMapClass;
      } else {
        Contract.Assert(false);  // unexpected collection type
        throw new cce.UnreachableException();  // to please the compiler
      }
    }

    protected override string FullTypeName(UserDefinedType udt, MemberDecl /*?*/ member = null) {
      return FullTypeName(udt, member, false);
    }

    protected string FullTypeName(UserDefinedType udt, MemberDecl member, bool useCompanionName) {
      Contract.Requires(udt != null);
      if (udt.IsBuiltinArrowType) {
        functions.Add(udt.TypeArgs.Count - 1);
        return DafnyFunctionIface(udt.TypeArgs.Count - 1);
      }

      if (member != null && member.IsExtern(Options, out var qualification, out _) && qualification != null) {
        return qualification;
      }
      var cl = udt.ResolvedClass;
      if (cl is NonNullTypeDecl nntd) {
        cl = nntd.Class;
      }
      if (cl is TypeParameter) {
        return IdProtect(udt.GetCompileName(Options));
      } else if (cl is TupleTypeDecl tupleDecl) {
        return DafnyTupleClass(tupleDecl.NonGhostDims);
      } else if (cl is TraitDecl && useCompanionName) {
        return IdProtect(udt.GetFullCompanionCompileName(Options));
      } else if (cl.EnclosingModuleDefinition.GetCompileName(Options) == ModuleName || cl.EnclosingModuleDefinition.IsDefaultModule) {
        return IdProtect(cl.GetCompileName(Options));
      } else {
        return IdProtect(cl.EnclosingModuleDefinition.GetCompileName(Options)) + "." + IdProtect(cl.GetCompileName(Options));
      }
    }

    protected override void TypeName_SplitArrayName(Type type, out Type innermostElementType, out string brackets) {
      Contract.Requires(type != null);

      type = DatatypeWrapperEraser.SimplifyType(Options, type);
      var at = type.AsArrayType;
      if (at != null && at.Dims == 1 && !DatatypeWrapperEraser.SimplifyType(Options, type.TypeArgs[0]).IsTypeParameter) {
        TypeName_SplitArrayName(type.TypeArgs[0], out innermostElementType, out brackets);
        brackets = TypeNameArrayBrackets(at.Dims) + brackets;
      } else {
        innermostElementType = type;
        brackets = "";
      }
    }

    protected override string TypeNameArrayBrackets(int dims) {
      return Util.Repeat(dims, "[]");
    }

    protected override bool DeclareFormal(string prefix, string name, Type type, IToken tok, bool isInParam, ConcreteSyntaxTree wr) {
      if (!isInParam) {
        return false;
      }

      wr.Write($"{prefix}{TypeName(type, wr, tok)} {name}");
      return true;
    }

    protected override string TypeName_UDT(string fullCompileName, List<TypeParameter.TPVariance> variance, List<Type> typeArgs,
      ConcreteSyntaxTree wr, IToken tok, bool omitTypeArguments) {
      Contract.Assume(fullCompileName != null);  // precondition; this ought to be declared as a Requires in the superclass
      Contract.Assume(variance != null);  // precondition; this ought to be declared as a Requires in the superclass
      Contract.Assume(typeArgs != null);  // precondition; this ought to be declared as a Requires in the superclass
      Contract.Assume(variance.Count == typeArgs.Count);
      string s = IdProtect(fullCompileName);
      if (typeArgs.Count != 0 && !omitTypeArguments) {
        s += "<" + BoxedTypeNames(typeArgs, wr, tok) + ">";
      }
      return s;
    }

    // We write an extern class as a base class that the actual extern class
    // needs to extend, so the extern methods and functions need to be abstract
    // in the base class
    protected override bool IncludeExternMembers { get => true; }

    //
    // An example to show how type parameters are dealt with:
    //
    //   class Class<T /* needs auto-initializer */, U /* does not */> {
    //     private String sT; // type descriptor for T
    //
    //     // Fields are assigned in the constructor because some will
    //     // depend on a type parameter
    //     public T t;
    //     public U u;
    //
    //     public Class(String sT) {
    //       this.sT = sT;
    //       this.t = dafny.Helpers.getDefault(sT);
    //       // Note: The field must be assigned a real value before being read!
    //       this.u = null;
    //     }
    //
    //     public __ctor(U u) {
    //       this.u = u;
    //     }
    //   }
    //
    protected override IClassWriter CreateClass(string moduleName, string name, bool isExtern, string /*?*/ fullPrintName,
      List<TypeParameter> typeParameters, TopLevelDecl cls, List<Type> /*?*/ superClasses, IToken tok, ConcreteSyntaxTree wr) {
      var javaName = isExtern ? FormatExternBaseClassName(name) : name;
      var filename = $"{ModulePath}/{javaName}.java";
      var w = wr.NewFile(filename);
      FileCount += 1;
      w.WriteLine($"// Class {javaName}");
      w.WriteLine($"// Dafny class {name} compiled into Java");
      w.WriteLine($"package {ModuleName};");
      w.WriteLine();
      EmitImports(w, out _);
      w.WriteLine();
      //TODO: Fix implementations so they do not need this suppression
      EmitSuppression(w);
      var headerWriter = w.Fork();
      var abstractness = isExtern ? "abstract " : "";
      w.Write($"public {abstractness}class {javaName}{TypeParameters(typeParameters)}");
      string sep;
      // Since Java does not support multiple inheritance, we are assuming a list of "superclasses" is a list of interfaces
      if (superClasses != null) {
        sep = " implements ";
        foreach (var trait in superClasses) {
          if (!trait.IsObject) {
            w.Write($"{sep}{TypeName(trait, w, tok)}");
            sep = ", ";
          }
        }
      }
      var wBody = w.NewBlock("");
      var wTypeFields = wBody.Fork();

      wBody.Write($"public {javaName}(");
      var wCtorParams = wBody.Fork();
      var wCtorBody = wBody.NewBlock(")", "");

      if (typeParameters != null) {
        sep = "";
        foreach (var ta in TypeArgumentInstantiation.ListFromFormals(typeParameters)) {
          if (NeedsTypeDescriptor(ta.Formal)) {
            var fieldName = FormatTypeDescriptorVariable(ta.Formal.GetCompileName(Options));
            var decl = $"{DafnyTypeDescriptor}<{BoxedTypeName(ta.Actual, wTypeFields, ta.Formal.tok)}> {fieldName}";
            wTypeFields.WriteLine($"private {decl};");
            if (ta.Formal.Parent == cls) {
              wCtorParams.Write($"{sep}{decl}");
            }
            wCtorBody.WriteLine($"this.{fieldName} = {TypeDescriptor(ta.Actual, wCtorBody, ta.Formal.tok)};");
            sep = ", ";
          }
        }
      }

      // make sure the (static fields associated with the) type method come after the Witness static field
      var wTypeMethod = wBody;
      var wRestOfBody = wBody.Fork();
      if (cls is not DefaultClassDecl) {
        EmitTypeDescriptorMethod(cls, typeParameters, null, null, wTypeMethod);
      }

      if (fullPrintName != null) {
        // By emitting a toString() method, printing an object will give the same output as with other target languages.
        EmitToString(fullPrintName, wBody);
      }

      return new ClassWriter(this, headerWriter, wRestOfBody, wCtorBody);
    }

    private void EmitToString(string fullPrintName, ConcreteSyntaxTree wr) {
      wr.WriteLine("@Override");
      wr.NewBlock("public java.lang.String toString()")
        .WriteLine($"return \"{fullPrintName}\";");
    }

    /// <summary>
    /// Generate the "_typeDescriptor" method for a generated class.
    /// "enclosingType" is allowed to be "null", in which case the target values are assumed to be references.
    /// If "enclosingType" is null, then "targetTypeName" is expected to be the name of the Java type representing the type.
    /// If "enclosingType" is non-null, then "targetTypeName" is expected to be null.
    /// </summary>
    private void EmitTypeDescriptorMethod([CanBeNull] TopLevelDecl enclosingTypeDecl, List<TypeParameter> typeParams, string targetTypeName,
      [CanBeNull] string initializer, ConcreteSyntaxTree wr) {
      Contract.Requires((enclosingTypeDecl != null) != (targetTypeName != null));

      string typeDescriptorExpr;
      if (enclosingTypeDecl == null) {
        Contract.Assert(targetTypeName != null);
        // use reference type
        typeDescriptorExpr = $"{DafnyTypeDescriptor}.referenceWithInitializer({StripTypeParameters(targetTypeName)}.class, () -> {initializer ?? "null"})";
      } else {
        Contract.Assert(targetTypeName == null);
        var enclosingTypeWithItsOwnTypeArguments = UserDefinedType.FromTopLevelDecl(enclosingTypeDecl.tok, enclosingTypeDecl);
        var targetType = DatatypeWrapperEraser.SimplifyType(Options, enclosingTypeWithItsOwnTypeArguments, true);
        var targetTypeIgnoringConstraints = DatatypeWrapperEraser.SimplifyType(Options, enclosingTypeWithItsOwnTypeArguments, false);
        targetTypeName = BoxedTypeName(targetTypeIgnoringConstraints, wr, enclosingTypeDecl.tok);
        var w = (enclosingTypeDecl as RedirectingTypeDecl)?.Witness != null ? "Witness" : null;
        switch (AsJavaNativeType(targetType)) {
          case JavaNativeType.Byte:
            typeDescriptorExpr = $"{DafnyTypeDescriptor}.byteWithDefault({w ?? "(byte)0"})";
            break;
          case JavaNativeType.Short:
            typeDescriptorExpr = $"{DafnyTypeDescriptor}.shortWithDefault({w ?? "(short)0"})";
            break;
          case JavaNativeType.Int:
            typeDescriptorExpr = $"{DafnyTypeDescriptor}.intWithDefault({w ?? "0"})";
            break;
          case JavaNativeType.Long:
            typeDescriptorExpr = $"{DafnyTypeDescriptor}.longWithDefault({w ?? "0L"})";
            break;
          case null:
            if (targetType.IsBoolType) {
              typeDescriptorExpr = $"{DafnyTypeDescriptor}.booleanWithDefault({w ?? "false"})";
            } else if (targetType.IsCharType) {
              if (UnicodeCharEnabled) {
                typeDescriptorExpr = $"{DafnyTypeDescriptor}.unicodeCharWithDefault((int){w ?? CharType.DefaultValueAsString})";
              } else {
                typeDescriptorExpr = $"{DafnyTypeDescriptor}.charWithDefault({w ?? CharType.DefaultValueAsString})";
              }
            } else {
              var d = initializer ?? DefaultValue(targetType, wr, enclosingTypeDecl.tok, true);
              // We'd like to say, essentially, targetTypeName.class. But this is not legal Java if targetTypeName is a type parameter.
              // So, we detect that case here and use the corresponding type descriptor instead (because method
              // referenceWithInitializerAndTypeDescriptor will use the .boxedClass of that type descriptor, which gives the Class<T> object
              // we're looking for).
              var tp = targetTypeIgnoringConstraints.AsTypeParameter;
              if (tp == null) {
                typeDescriptorExpr = $"{DafnyTypeDescriptor}.<{targetTypeName}>referenceWithInitializer({StripTypeParameters(targetTypeName)}.class, () -> {d})";
              } else {
                var td = FormatTypeDescriptorVariable(tp.GetCompileName(Options));
                typeDescriptorExpr = $"{DafnyTypeDescriptor}.<{targetTypeName}>referenceWithInitializerAndTypeDescriptor({td}, () -> {d})";
              }
            }
            break;
          default:
            Contract.Assert(false); // unexpected case
            throw new cce.UnreachableException();
        }
      }

      if (typeParams.Count == 0) {
        // a static context in Java does not see the enclosing type parameters
        wr.WriteLine($"private static final {DafnyTypeDescriptor}<{targetTypeName}> _TYPE = {typeDescriptorExpr};");
        typeDescriptorExpr = "_TYPE";
      }
      wr.Write($"public static {TypeParameters(typeParams, " ")}{DafnyTypeDescriptor}<{targetTypeName}> {TypeMethodName}(");
      var typeDescriptorParams = typeParams.Where(NeedsTypeDescriptor);
      wr.Write(typeDescriptorParams.Comma(tp => $"{DafnyTypeDescriptor}<{tp.GetCompileName(Options)}> {FormatTypeDescriptorVariable(tp.GetCompileName(Options))}"));
      var wTypeMethodBody = wr.NewBlock(")", "");
      var typeDescriptorCast = $"({DafnyTypeDescriptor}<{targetTypeName}>) ({DafnyTypeDescriptor}<?>)";
      wTypeMethodBody.WriteLine($"return {typeDescriptorCast} {typeDescriptorExpr};");
    }

    private string CastIfSmallNativeType(Type t) {
      var nt = AsNativeType(t);
      return nt == null ? "" : CastIfSmallNativeType(nt);
    }

    private string CastIfSmallNativeType(NativeType nt) {
      switch (AsJavaNativeType(nt)) {
        case JavaNativeType.Byte: return "(byte) ";
        case JavaNativeType.Short: return "(short) ";
        default: return "";
      }
    }

    private static string TranslateEscapes(string s) {
      s = Util.ReplaceNullEscapesWithCharacterEscapes(s);

      s = Util.UnicodeEscapesToUtf16Escapes(s);

      // Java \u escapes are translated before parsing, so we need to convert to escapes
      // that aren't for characters that will mess up paring the string or character literal.
      s = Util.ReplaceTokensWithEscapes(s, Util.Utf16Escape, match => {
        return match.Value switch {
          "\\u000a" => "\\n",
          "\\u000d" => "\\r",
          "\\u0022" => "\\\"",
          "\\u0027" => "\\\'",
          "\\u005c" => "\\\\",
          _ => match.Value
        };
      });

      return s;
    }

    protected override void EmitLiteralExpr(ConcreteSyntaxTree wr, LiteralExpr e) {
      if (e is StaticReceiverExpr) {
        wr.Write(TypeName(e.Type, wr, e.tok));
      } else if (e.Value == null) {
        wr.Write($"({TypeName(e.Type, wr, e.tok)}) null");
      } else if (e.Value is bool value) {
        wr.Write(value ? "true" : "false");
      } else if (e is CharLiteralExpr) {
        var v = (string)e.Value;
        if (UnicodeCharEnabled && Util.MightContainNonAsciiCharacters(v, false)) {
          wr.Write($"{Util.UnescapedCharacters(Options, v, false).Single()}");
        } else {
          wr.Write($"'{TranslateEscapes(v)}'");
        }
      } else if (e is StringLiteralExpr str) {
        wr.Write(UnicodeCharEnabled ? $"{DafnySeqClass}.asUnicodeString(" : $"{DafnySeqClass}.asString(");
        TrStringLiteral(str, wr);
        wr.Write(")");
      } else if (AsNativeType(e.Type) is NativeType nt) {
        EmitNativeIntegerLiteral((BigInteger)e.Value, nt, wr);
      } else if (e.Value is BigInteger i) {
        if (i.IsZero) {
          wr.Write("java.math.BigInteger.ZERO");
        } else if (i.IsOne) {
          wr.Write("java.math.BigInteger.ONE");
        } else if (long.MinValue <= i && i <= long.MaxValue) {
          wr.Write($"java.math.BigInteger.valueOf({i}L)");
        } else {
          wr.Write($"new java.math.BigInteger(\"{i}\")");
        }
      } else if (e.Value is BaseTypes.BigDec n) {
        if (0 <= n.Exponent) {
          wr.Write($"new {DafnyBigRationalClass}(new java.math.BigInteger(\"{n.Mantissa}");
          for (int j = 0; j < n.Exponent; j++) {
            wr.Write("0");
          }
          wr.Write("\"), java.math.BigInteger.ONE)");
        } else {
          wr.Write($"new {DafnyBigRationalClass}(");
          wr.Write($"new java.math.BigInteger(\"{n.Mantissa}\")");
          wr.Write(", new java.math.BigInteger(\"1");
          for (int j = n.Exponent; j < 0; j++) {
            wr.Write("0");
          }
          wr.Write("\"))");
        }
      } else {
        Contract.Assert(false); throw new cce.UnreachableException();  // unexpected literal
      }
    }

    protected override void EmitStringLiteral(string str, bool isVerbatim, ConcreteSyntaxTree wr) {
      if (!isVerbatim) {
        wr.Write($"\"{TranslateEscapes(str)}\"");
      } else {
        //TODO: This is taken from Go and JS since Java doesn't have raw string literals, modify and make better if possible.
        var n = str.Length;
        wr.Write("\"");
        for (var i = 0; i < n; i++) {
          if (str[i] == '\"' && i + 1 < n && str[i + 1] == '\"') {
            wr.Write("\\\"");
            i++;
          } else if (str[i] == '\\') {
            wr.Write("\\\\");
          } else if (str[i] == '\n') {
            wr.Write("\\n");
          } else if (str[i] == '\r') {
            wr.Write("\\r");
          } else {
            wr.Write(str[i]);
          }
        }
        wr.Write("\"");
      }
    }

    void EmitNativeIntegerLiteral(BigInteger value, NativeType nt, ConcreteSyntaxTree wr) {
      GetNativeInfo(nt.Sel, out var name, out var literalSuffix, out _);
      var intValue = value;
      if (intValue > long.MaxValue) {
        // The value must be a 64-bit unsigned integer, since it has a native
        // type and unsigned long is the biggest native type
        Contract.Assert(intValue <= ulong.MaxValue);

        // Represent the value as a signed 64-bit integer
        intValue -= ulong.MaxValue + BigInteger.One;
      } else if (nt.Sel == NativeType.Selection.UInt && intValue > int.MaxValue) {
        // Represent the value as a signed 32-bit integer
        intValue -= uint.MaxValue + BigInteger.One;
      }
      wr.Write($"{CastIfSmallNativeType(nt)}{intValue}{literalSuffix}");
    }

    protected string GetNativeDefault(NativeType nt) {
      switch (AsJavaNativeType(nt)) {
        case JavaNativeType.Byte: return "(byte) 0";
        case JavaNativeType.Short: return "(short) 0";
        case JavaNativeType.Int: return "0";
        case JavaNativeType.Long: return "0L";
        default:
          Contract.Assert(false);  // unexpected native type
          throw new cce.UnreachableException();  // to please the compiler
      }
    }

    protected override void GetNativeInfo(NativeType.Selection sel, out string name, out string literalSuffix,
      out bool needsCastAfterArithmetic) {
      literalSuffix = "";
      needsCastAfterArithmetic = false;
      switch (AsJavaNativeType(sel)) {
        case JavaNativeType.Byte: name = "byte"; needsCastAfterArithmetic = true; break;
        case JavaNativeType.Short: name = "short"; needsCastAfterArithmetic = true; break;
        case JavaNativeType.Int: name = "int"; break;
        case JavaNativeType.Long: name = "long"; literalSuffix = "L"; break;
        default:
          Contract.Assert(false);  // unexpected native type
          throw new cce.UnreachableException();  // to please the compiler
      }
    }

    private string GetNativeTypeName(NativeType nt, bool boxed = false) {
      return boxed ? GetBoxedNativeTypeName(nt) : base.GetNativeTypeName(nt);
    }

    private string GetBoxedNativeTypeName(NativeType nt) {
      switch (AsJavaNativeType(nt)) {
        case JavaNativeType.Byte: return "java.lang.Byte";
        case JavaNativeType.Short: return "java.lang.Short";
        case JavaNativeType.Int: return "java.lang.Integer";
        case JavaNativeType.Long: return "java.lang.Long";
        default:
          Contract.Assert(false);  // unexpected native type
          throw new cce.UnreachableException();  // to please the compiler
      }
    }

    // Note the (semantically iffy) distinction between a *primitive type*,
    // being one of the eight Java primitive types, and a NativeType, which can
    // only be one of the integer types.
    // Note also that in --unicode-char mode, we have our own CodePoint boxing type
    // that boxes int values that are actually Dafny char values.
    private bool IsJavaPrimitiveType(Type type) {
      return type.IsBoolType || type.IsCharType || AsNativeType(type) != null;
    }

    protected override void EmitThis(ConcreteSyntaxTree wr, bool callToInheritedMember) {
      var custom =
        (enclosingMethod != null && (enclosingMethod.IsTailRecursive || NeedsCustomReceiver(enclosingMethod))) ||
        (enclosingFunction != null && (enclosingFunction.IsTailRecursive || NeedsCustomReceiver(enclosingFunction))) ||
        (thisContext is NewtypeDecl && !callToInheritedMember) ||
        thisContext is TraitDecl;
      wr.Write(custom ? "_this" : "this");
    }

    protected override void DeclareLocalVar(string name, Type /*?*/ type, IToken /*?*/ tok, bool leaveRoomForRhs,
      string /*?*/ rhs, ConcreteSyntaxTree wr) {
      // Note that type can be null to represent the native object type.
      // See comment on NativeObjectType.
      if (type is { AsArrayType: { } }) {
        arrays.Add(type.AsArrayType.Dims);
      }
      if (type is { IsDatatype: true, AsDatatype: TupleTypeDecl tupleDecl }) {
        tuples.Add(tupleDecl.NonGhostDims);
      }
      if (type is { IsTypeParameter: true }) {
        EmitSuppression(wr);
      }
      wr.Write("{0} {1}", type != null ? TypeName(type, wr, tok) : "Object", name);
      if (leaveRoomForRhs) {
        Contract.Assert(rhs == null); // follows from precondition
      } else if (rhs != null) {
        wr.WriteLine($" = {rhs};");
      } else if (type is { IsIntegerType: true }) {
        wr.WriteLine(" = java.math.BigInteger.ZERO;");
      } else {
        wr.WriteLine(";");
      }
    }

    protected override void DeclareLocalVar(string name, Type /*?*/ type, IToken /*?*/ tok, bool leaveRoomForRhs,
      string /*?*/ rhs, ConcreteSyntaxTree wr, Type t) {
      DeclareLocalVar(name, t, tok, leaveRoomForRhs, rhs, wr);
    }

    protected override void EmitCollectionDisplay(CollectionType ct, IToken tok, List<Expression> elements,
        bool inLetExprBody, ConcreteSyntaxTree wr, ConcreteSyntaxTree wStmts) {
      if (elements.Count == 0) {
        wr.Write($"{CollectionTypeUnparameterizedName(ct)}.<{BoxedTypeName(ct.Arg, wr, tok)}> empty(");
        if (ct is SeqType) {
          wr.Write(TypeDescriptor(ct.Arg, wr, tok));
        }
        wr.Write(")");
        return;
      }
      wr.Write($"{CollectionTypeUnparameterizedName(ct)}.of(");
      string sep = "";
      if (ct is SeqType && (!IsJavaPrimitiveType(ct.Arg) || (UnicodeCharEnabled && ct.Arg.IsCharType))) {
        wr.Write(TypeDescriptor(ct.Arg, wr, tok));
        sep = ", ";
      }

      if (elements.Count != 0) {
        wr.Write(sep);
      }
      TrExprList(elements, wr, inLetExprBody, wStmts, typeAt: _ => NativeObjectType, parens: false);

      wr.Write(")");
    }

    protected override void EmitMapDisplay(MapType mt, IToken tok, List<ExpressionPair> elements, bool inLetExprBody,
        ConcreteSyntaxTree wr, ConcreteSyntaxTree wStmts) {
      wr.Write($"{DafnyMapClass}.fromElements");
      wr.Write("(");
      string sep = "";
      foreach (ExpressionPair p in elements) {
        wr.Write(sep);
        wr.Write($"new {DafnyTupleClass(2)}(");
        wr.Append(Expr(p.A, inLetExprBody, wStmts));
        wr.Write(", ");
        wr.Append(Expr(p.B, inLetExprBody, wStmts));
        wr.Write(")");
        sep = ", ";
      }
      wr.Write(")");
    }

    protected override void GetSpecialFieldInfo(SpecialField.ID id, object idParam, Type receiverType, out string compiledName, out string preString, out string postString) {
      compiledName = "";
      preString = "";
      postString = "";
      switch (id) {
        case SpecialField.ID.UseIdParam:
          compiledName = IdProtect((string)idParam);
          break;
        case SpecialField.ID.ArrayLength:
        case SpecialField.ID.ArrayLengthInt:
          if (idParam == null) {
            // Works on both fixed array types like array<int> (=> BigInteger[])
            // or generic array types like array<A> (=> Object) and (unlike most
            // of java.lang.reflect.Array) is fast
            preString = "java.lang.reflect.Array.getLength(";
            postString = ")";
          } else {
            compiledName = "dim" + (int)idParam;
          }
          if (id == SpecialField.ID.ArrayLength) {
            preString = "java.math.BigInteger.valueOf(" + preString;
            postString = postString + ")";
          }
          break;
        case SpecialField.ID.Floor:
          compiledName = "ToBigInteger()";
          break;
        case SpecialField.ID.IsLimit:
          preString = "dafny.BigOrdinal.IsLimit(";
          postString = ")";
          break;
        case SpecialField.ID.IsSucc:
          preString = "dafny.BigOrdinal.IsSucc(";
          postString = ")";
          break;
        case SpecialField.ID.Offset:
          preString = "dafny.BigOrdinal.Offset(";
          postString = ")";
          break;
        case SpecialField.ID.IsNat:
          preString = "dafny.BigOrdinal.IsNat(";
          postString = ")";
          break;
        case SpecialField.ID.Keys:
          compiledName = "keySet()";
          break;
        case SpecialField.ID.Values:
          compiledName = "valueSet()";
          break;
        case SpecialField.ID.Items:
          var mapType = receiverType.AsMapType;
          Contract.Assert(mapType != null);
          var errorWr = new ConcreteSyntaxTree();
          compiledName = $"<{BoxedTypeName(mapType.Domain, errorWr, Token.NoToken)}, {BoxedTypeName(mapType.Range, errorWr, Token.NoToken)}>entrySet()";
          break;
        case SpecialField.ID.Reads:
          compiledName = "_reads";
          break;
        case SpecialField.ID.Modifies:
          compiledName = "_modifies";
          break;
        case SpecialField.ID.New:
          compiledName = "_new";
          break;
        default:
          Contract.Assert(false); // unexpected ID
          break;
      }
    }

    protected override ILvalue EmitMemberSelect(Action<ConcreteSyntaxTree> obj, Type objType, MemberDecl member, List<TypeArgumentInstantiation> typeArgs, Dictionary<TypeParameter, Type> typeMap,
      Type expectedType, string/*?*/ additionalCustomParameter, bool internalAccess = false) {
      var memberStatus = DatatypeWrapperEraser.GetMemberStatus(Options, member);
      if (memberStatus == DatatypeWrapperEraser.MemberCompileStatus.Identity) {
        return SimpleLvalue(obj);
      } else if (memberStatus == DatatypeWrapperEraser.MemberCompileStatus.AlwaysTrue) {
        return SimpleLvalue(w => w.Write("true"));
      } else if (member is SpecialField sf && !(member is ConstantField)) {
        GetSpecialFieldInfo(sf.SpecialId, sf.IdParam, objType, out var compiledName, out _, out _);
        if (compiledName.Length != 0) {
          if (member.EnclosingClass is DatatypeDecl) {
            if (member.EnclosingClass is TupleTypeDecl && sf.Type.Subst(typeMap).IsCharType && UnicodeCharEnabled) {
              return SuffixLvalue(obj, $".{compiledName}().value()");
            } else {
              return SuffixLvalue(obj, $".{compiledName}()");
            }
          } else {
            return SuffixLvalue(obj, $".{compiledName}");
          }
        } else {
          // Assume it's already handled by the caller
          return SimpleLvalue(obj);
        }
      } else if (member is Function fn) {
        var wr = new ConcreteSyntaxTree();
        EmitNameAndActualTypeArgs(IdName(member), TypeArgumentInstantiation.ToActuals(ForTypeParameters(typeArgs, member, false)), member.tok, wr);
        var needsEtaConversion = typeArgs.Any()
               || additionalCustomParameter != null
               || (UnicodeCharEnabled &&
                  (fn.ResultType.IsCharType || fn.Formals.Any(f => f.Type.IsCharType)));
        if (!needsEtaConversion) {
          var nameAndTypeArgs = wr.ToString();
          return SuffixLvalue(obj, $"::{nameAndTypeArgs}");
        } else {
          // We need an eta conversion to adjust for the difference in arity or coerce inputs/outputs.
          // (T0 a0, T1 a1, ...) -> obj.F(rtd0, rtd1, ..., additionalCustomParameter, a0, a1, ...)
          wr.Write("(");
          var sep = "";
          EmitTypeDescriptorsActuals(ForTypeDescriptors(typeArgs, member.EnclosingClass, member, false), fn.tok, wr, ref sep);
          if (additionalCustomParameter != null) {
            wr.Write("{0}{1}", sep, additionalCustomParameter);
            sep = ", ";
          }
          var prefixWr = new ConcreteSyntaxTree();
          var prefixSep = "";
          prefixWr.Write("(");
          foreach (var arg in fn.Formals) {
            if (!arg.IsGhost) {
              var name = idGenerator.FreshId("_eta");
              var ty = arg.Type.Subst(typeMap);
              prefixWr.Write($"{prefixSep}{BoxedTypeName(ty, prefixWr, arg.tok)} {name}");
              wr.Write(sep);
              var coercedWr = EmitCoercionIfNecessary(NativeObjectType, ty, arg.tok, wr);
              coercedWr.Write(name);
              sep = ", ";
              prefixSep = ", ";
            }
          }
          prefixWr.Write(") -> ");
          wr.Write(")");

          if (fn.ResultType.IsCharType && UnicodeCharEnabled) {
            prefixWr.Write("dafny.CodePoint.valueOf(");
            wr.Write(")");
          }

          return EnclosedLvalue(prefixWr.ToString(), obj, $".{wr}");
        }
      } else {
        var field = (Field)member;
        ILvalue lvalue;
        if (member.IsStatic) {
          lvalue = SimpleLvalue(w => {
            w.Write("{0}.{1}(", TypeName_Companion(objType, w, member.tok, member), IdName(member));
            EmitTypeDescriptorsActuals(ForTypeDescriptors(typeArgs, member.EnclosingClass, member, false), member.tok, w);
            w.Write(")");
          });
        } else if (NeedsCustomReceiver(member) && !(member.EnclosingClass is TraitDecl)) {
          // instance const in a newtype
          Contract.Assert(typeArgs.Count == 0);
          lvalue = SimpleLvalue(w => {
            w.Write("{0}.{1}(", TypeName_Companion(objType, w, member.tok, member), IdName(member));
            obj(w);
            w.Write(")");
          });
        } else if (internalAccess && (member is ConstantField || member.EnclosingClass is TraitDecl)) {
          lvalue = SuffixLvalue(obj, $"._{member.GetCompileName(Options)}");
        } else if (internalAccess) {
          lvalue = SuffixLvalue(obj, $".{IdName(member)}");
        } else if (member is ConstantField) {
          lvalue = SimpleLvalue(w => {
            obj(w);
            w.Write(".{0}(", IdName(member));
            EmitTypeDescriptorsActuals(ForTypeDescriptors(typeArgs, member.EnclosingClass, member, false), member.tok, w);
            w.Write(")");
          });
        } else if (member.EnclosingClass is TraitDecl) {
          lvalue = GetterSetterLvalue(obj, IdName(member), $"set_{IdName(member)}");
        } else {
          lvalue = SuffixLvalue(obj, $".{IdName(member)}");
        }
        return CoercedLvalue(lvalue, field.Type, expectedType);
      }
    }

    protected override void EmitConstructorCheck(string source, DatatypeCtor ctor, ConcreteSyntaxTree wr) {
      wr.Write($"{source}.is_{ctor.GetCompileName(Options)}()");
    }

    protected override string TypeName_Companion(Type type, ConcreteSyntaxTree wr, IToken tok, MemberDecl/*?*/ member) {
      type = UserDefinedType.UpcastToMemberEnclosingType(type, member);
      if (type is UserDefinedType udt) {
        var name = udt.ResolvedClass is TraitDecl ? udt.GetFullCompanionCompileName(Options) : FullTypeName(udt, member, true);
        return TypeName_UDT(name, udt, wr, tok, true);
      } else {
        return TypeName(type, wr, tok, member);
      }
    }

    protected override ConcreteSyntaxTree EmitArraySelect(List<string> indices, Type elmtType, ConcreteSyntaxTree wr) {
      Contract.Assert(indices != null && 1 <= indices.Count);  // follows from precondition
      var w = EmitArraySelect(indices.Count, out var wIndices, elmtType, wr);
      for (int i = 0; i < indices.Count; i++) {
        if (!int.TryParse(indices[i], out _)) {
          wIndices[i].Write($"{DafnyHelpersClass}.toInt({indices[i]})");
        } else {
          wIndices[i].Write(indices[i]);
        }
      }
      return w;
    }

    protected override ConcreteSyntaxTree EmitArraySelect(List<Expression> indices, Type elmtType, bool inLetExprBody,
        ConcreteSyntaxTree wr, ConcreteSyntaxTree wStmts) {
      Contract.Assert(indices != null && 1 <= indices.Count);  // follows from precondition
      var w = EmitArraySelect(indices.Count, out var wIndices, elmtType, wr);

      for (int i = 0; i < indices.Count; i++) {
        TrParenExprAsInt(indices[i], wIndices[i], inLetExprBody, wStmts);
      }

      return w;
    }

    private ConcreteSyntaxTree EmitArraySelect(int dimCount, out List<ConcreteSyntaxTree> wIndices, Type elmtType, ConcreteSyntaxTree wr) {
      elmtType = DatatypeWrapperEraser.SimplifyType(Options, elmtType);
      wIndices = new List<ConcreteSyntaxTree>();
      ConcreteSyntaxTree w;
      if (dimCount == 1) {
        if (elmtType.IsTypeParameter) {
          wr.Write($"{FormatTypeDescriptorVariable(elmtType.AsTypeParameter)}.getArrayElement(");
          w = wr.Fork();
          wr.Write(", ");
          wIndices.Add(wr.Fork());
          wr.Write(")");
        } else {
          w = wr.Fork();
          wr.Write("[");
          wIndices.Add(wr.Fork());
          wr.Write("]");
        }
      } else {
        if (elmtType.IsTypeParameter) {
          w = wr.Fork();
          wr.Write(".get(");
          for (int i = 0; i < dimCount; i++) {
            if (i > 0) {
              wr.Write(", ");
            }
            wIndices.Add(wr.Fork());
          }
          wr.Write(")");
        } else {
          wr.Write($"(({TypeName(elmtType, wr, Token.NoToken)}{Repeat("[]", dimCount)}) ((");
          w = wr.Fork();
          wr.Write(").elmts))");
          for (int i = 0; i < dimCount; i++) {
            wr.Write("[");
            wIndices.Add(wr.Fork());
            wr.Write("]");
          }
        }
      }
      return w;
    }

    protected override (ConcreteSyntaxTree/*array*/, ConcreteSyntaxTree/*rhs*/) EmitArrayUpdate(List<string> indices, Type elementType, ConcreteSyntaxTree wr) {
      elementType = DatatypeWrapperEraser.SimplifyType(Options, elementType);
      ConcreteSyntaxTree wArray, wRhs;
      if (indices.Count == 1) {
        if (elementType.IsTypeParameter) {
          wr.Write($"{FormatTypeDescriptorVariable(elementType.AsTypeParameter)}.setArrayElement(");
          wArray = wr.Fork();
          wr.Write($", {DafnyHelpersClass}.toInt({indices[0]}), ");
          wRhs = wr.Fork();
          wr.Write(")");
        } else {
          wArray = wr.Fork();
          wr.Write($"[{DafnyHelpersClass}.toInt({indices[0]})] = ");
          wRhs = wr.Fork();
        }
      } else {
        if (elementType.IsTypeParameter) {
          wArray = wr.Fork();
          wr.Write($".set({indices.Comma(ix => $"{DafnyHelpersClass}.toInt({ix})")}, ");
          wRhs = wr.Fork();
          wr.Write(")");
        } else {
          wr.Write($"(({TypeName(elementType, wr, Token.NoToken)}{Repeat("[]", indices.Count)}) (");
          wArray = wr.Fork();
          wr.Write($").elmts){Util.Comma("", indices, ix => $"[{DafnyHelpersClass}.toInt({ix})]")} = ");
          wRhs = wr.Fork();
        }
      }
      return (wArray, wRhs);
    }

    protected override void EmitSeqSelectRange(Expression source, Expression lo, Expression hi, bool fromArray,
        bool inLetExprBody, ConcreteSyntaxTree wr, ConcreteSyntaxTree wStmts) {
      if (fromArray) {
        wr.Write($"{DafnySeqClass}.fromRawArrayRange({TypeDescriptor(source.Type.NormalizeExpand().TypeArgs[0], wr, source.tok)}, ");
      }
      TrParenExpr(source, wr, inLetExprBody, wStmts);
      if (fromArray) {
        wr.Write(", ");
        if (lo != null) {
          TrExprAsInt(lo, wr, inLetExprBody, wStmts);
        } else {
          wr.Write("0");
        }
        wr.Write(", ");
        if (hi != null) {
          TrExprAsInt(hi, wr, inLetExprBody, wStmts);
        } else {
          wr.Write("java.lang.reflect.Array.getLength");
          TrParenExpr(source, wr, inLetExprBody, wStmts);
        }
        wr.Write(")");
      } else {
        if (lo != null && hi != null) {
          wr.Write(".subsequence(");
          TrExprAsInt(lo, wr, inLetExprBody, wStmts);
          wr.Write(", ");
          TrExprAsInt(hi, wr, inLetExprBody, wStmts);
          wr.Write(")");
        } else if (lo != null) {
          wr.Write(".drop");
          TrParenExpr(lo, wr, inLetExprBody, wStmts);
        } else if (hi != null) {
          wr.Write(".take");
          TrParenExpr(hi, wr, inLetExprBody, wStmts);
        }
      }
    }

    protected override void EmitIndexCollectionSelect(Expression source, Expression index, bool inLetExprBody,
        ConcreteSyntaxTree wr, ConcreteSyntaxTree wStmts) {
      // Taken from C# compiler, assuming source is a DafnySequence type.
      if (source.Type.AsMultiSetType != null) {
        wr = EmitCoercionIfNecessary(from: NativeObjectType, to: Type.Int, tok: source.tok, wr: wr);
        wr.Write($"{DafnyMultiSetClass}.<{BoxedTypeName(source.Type.AsMultiSetType.Arg, wr, Token.NoToken)}>multiplicity(");
        TrParenExpr(source, wr, inLetExprBody, wStmts);
        wr.Write(", ");
        wr.Append(Expr(index, inLetExprBody, wStmts));
        wr.Write(")");
      } else if (source.Type.AsMapType != null) {
        wr = EmitCoercionIfNecessary(from: NativeObjectType, to: source.Type.AsMapType.Range, tok: source.tok, wr: wr);
        TrParenExpr(source, wr, inLetExprBody, wStmts);
        TrParenExpr(".get", index, wr, inLetExprBody, wStmts);
      } else {
        wr = EmitCoercionIfNecessary(from: NativeObjectType, to: source.Type.AsCollectionType.Arg, tok: source.tok, wr: wr);
        TrParenExpr(source, wr, inLetExprBody, wStmts);
        wr.Write(".select");
        TrParenExprAsInt(index, wr, inLetExprBody, wStmts);
      }
    }

    protected override void EmitMultiSetFormingExpr(MultiSetFormingExpr expr, bool inLetExprBody, ConcreteSyntaxTree wr,
        ConcreteSyntaxTree wStmts) {
      TrParenExpr(expr.E, wr, inLetExprBody, wStmts);
      wr.Write(".asDafnyMultiset()");
    }

    protected override void EmitIndexCollectionUpdate(Expression source, Expression index, Expression value,
        CollectionType resultCollectionType, bool inLetExprBody, ConcreteSyntaxTree wr, ConcreteSyntaxTree wStmts) {
      if (source.Type.AsSeqType != null) {
        wr.Write($"{DafnySeqClass}.<{BoxedTypeName(resultCollectionType.Arg, wr, Token.NoToken)}>update(");
        wr.Append(Expr(source, inLetExprBody, wStmts));
        wr.Write(", ");
        TrExprAsInt(index, wr, inLetExprBody, wStmts);
      } else if (source.Type.AsMapType != null) {
        var mapType = (MapType)resultCollectionType;
        wr.Write($"{DafnyMapClass}.<{BoxedTypeName(mapType.Domain, wr, Token.NoToken)}, {BoxedTypeName(mapType.Range, wr, Token.NoToken)}>update(");
        wr.Append(Expr(source, inLetExprBody, wStmts));
        wr.Write(", ");
        wr.Append(Expr(index, inLetExprBody, wStmts));
      } else {
        Contract.Assert(source.Type.AsMultiSetType != null);
        wr.Write($"{DafnyMultiSetClass}.<{BoxedTypeName(resultCollectionType.Arg, wr, Token.NoToken)}>update(");
        wr.Append(Expr(source, inLetExprBody, wStmts));
        wr.Write(", ");
        wr.Append(Expr(index, inLetExprBody, wStmts));
      }
      wr.Write(", ");
      wr.Append(CoercedExpr(value, NativeObjectType, inLetExprBody, wStmts));
      wr.Write(")");
    }

    protected override void EmitRotate(Expression e0, Expression e1, bool isRotateLeft, ConcreteSyntaxTree wr,
      bool inLetExprBody, ConcreteSyntaxTree wStmts, FCE_Arg_Translator tr) {
      string nativeName = null, literalSuffix = null;
      bool needsCast = false;
      var nativeType = AsNativeType(e0.Type);
      if (nativeType != null) {
        GetNativeInfo(nativeType.Sel, out nativeName, out literalSuffix, out needsCast);
      }
      var leftShift = nativeType == null ? ".shiftLeft" : "<<";
      var rightShift = nativeType == null ? ".shiftRight" : ">>>";
      // ( e0 op1 e1) | (e0 op2 (width - e1))
      if (needsCast) {
        wr.Write("(" + nativeName + ")(" + CastIfSmallNativeType(e0.Type) + "(");
      }
      wr.Write("(");
      EmitShift(e0, e1, isRotateLeft ? leftShift : rightShift, isRotateLeft, nativeType, true, wr, inLetExprBody, wStmts, tr);
      wr.Write(")");
      if (nativeType == null) {
        wr.Write(".or");
      } else {
        wr.Write("|");
      }
      wr.Write("(");
      EmitShift(e0, e1, isRotateLeft ? rightShift : leftShift, !isRotateLeft, nativeType, false, wr, inLetExprBody, wStmts, tr);
      wr.Write(")))");
      if (needsCast) {
        wr.Write("))");
      }
    }

    void EmitShift(Expression e0, Expression e1, string op, bool truncate, NativeType nativeType /*?*/, bool firstOp,
        ConcreteSyntaxTree wr, bool inLetExprBody, ConcreteSyntaxTree wStmts, FCE_Arg_Translator tr) {
      var bv = e0.Type.AsBitVectorType;
      if (truncate) {
        wr = EmitBitvectorTruncation(bv, true, wr);
      }
      tr(e0, wr, inLetExprBody, wStmts);
      wr.Write($" {op} ");
      if (!firstOp) {
        wr.Write($"({bv.Width} - ");
      }
      wr.Write("((");
      tr(e1, wr, inLetExprBody, wStmts);
      wr.Write(")");
      if (AsNativeType(e1.Type) == null) {
        wr.Write(".intValue()");
      }
      if (!firstOp) {
        wr.Write(")");
      }
    }

    protected override ConcreteSyntaxTree EmitBitvectorTruncation(BitvectorType bvType, bool surroundByUnchecked, ConcreteSyntaxTree wr) {
      string nativeName = null, literalSuffix = null;
      bool needsCastAfterArithmetic = false;
      if (bvType.NativeType != null) {
        GetNativeInfo(bvType.NativeType.Sel, out nativeName, out literalSuffix, out needsCastAfterArithmetic);
      }
      // --- Before
      if (bvType.NativeType == null) {
        wr.Write("((");
      } else {
        wr.Write($"({nativeName}) {CastIfSmallNativeType(bvType)}((");
      }
      // --- Middle
      var middle = wr.Fork();
      // --- After
      // do the truncation, if needed
      if (bvType.NativeType == null) {
        wr.Write($").and((java.math.BigInteger.ONE.shiftLeft({bvType.Width})).subtract(java.math.BigInteger.ONE)))");
      } else {
        if (bvType.NativeType.Bitwidth != bvType.Width) {
          // print in hex, because that looks nice
          wr.Write($") & {CastIfSmallNativeType(bvType)}0x{(1UL << bvType.Width) - 1:X}{literalSuffix})");
        } else {
          wr.Write("))");  // close the parentheses for the cast
        }
      }
      return middle;
    }

    protected override bool CompareZeroUsingSign(Type type) {
      // Everything is boxed, so everything benefits from avoiding explicit 0
      return true;
    }

    protected override ConcreteSyntaxTree EmitSign(Type type, ConcreteSyntaxTree wr) {
      ConcreteSyntaxTree w;
      var nt = AsNativeType(type);
      if (nt == null) {
        w = wr.Fork();
        wr.Write(".signum()");
      } else if (nt.LowerBound >= 0) {
        wr.Write("(");
        w = wr.Fork();
        wr.Write(" == 0 ? 0 : 1)");
      } else {
        wr.Write($"{HelperClass(nt)}.signum(");
        w = wr.Fork();
        wr.Write(")");
      }
      return w;
    }

    protected override IClassWriter/*?*/ DeclareDatatype(DatatypeDecl dt, ConcreteSyntaxTree wr) {
      var w = CompileDatatypeBase(dt, wr);
      CompileDatatypeConstructors(dt, wr);
      return w;
    }

    IClassWriter CompileDatatypeBase(DatatypeDecl dt, ConcreteSyntaxTree wr) {
      var DtT_TypeArgs = TypeParameters(dt.TypeArgs);
      var justTypeArgs = dt.TypeArgs.Count == 0 ? "" : " " + DtT_TypeArgs;
      var DtT_protected = IdName(dt) + DtT_TypeArgs;
      var simplifiedType = DatatypeWrapperEraser.SimplifyType(Options, UserDefinedType.FromTopLevelDecl(dt.tok, dt));
      var simplifiedTypeName = TypeName(simplifiedType, wr, dt.tok);

      var filename = $"{ModulePath}/{IdName(dt)}.java";
      wr = wr.NewFile(filename);
      FileCount += 1;
      wr.WriteLine($"// Class {DtT_protected}");
      wr.WriteLine($"// Dafny class {DtT_protected} compiled into Java");
      wr.WriteLine($"package {ModuleName};");
      wr.WriteLine();
      EmitImports(wr, out _);
      wr.WriteLine();
      //TODO: Figure out how to resolve type checking warnings
      // from here on, write everything into the new block created here:
      EmitSuppression(wr);
<<<<<<< HEAD
      var headerWriter = wr.Fork();
      var btw = wr.NewNamedBlock("public{0} class {1}", dt.IsRecordType ? "" : " abstract", DtT_protected);
=======
      wr.Write("public{0} class {1}", dt.IsRecordType ? "" : " abstract", DtT_protected);
      var superTraits = dt.ParentTypeInformation.UniqueParentTraits();
      if (superTraits.Any()) {
        wr.Write($" implements {superTraits.Comma(trait => TypeName(trait, wr, dt.tok))}");
      }
      var btw = wr.NewBlock();
>>>>>>> 4570c605
      wr = btw;

      // constructor
      if (dt.IsRecordType) {
        DatatypeFieldsAndConstructor(dt.Ctors[0], 0, wr);
      } else {
        wr.WriteLine($"public {IdName(dt)}() {{ }}");
      }

      var usedTypeArgs = UsedTypeParameters(dt);
      ConcreteSyntaxTree wDefault;
      wr.WriteLine();
      if (dt.TypeArgs.Count == 0) {
        wr.Write($"private static final {simplifiedTypeName} theDefault = ");
        wDefault = wr.Fork();
        wr.WriteLine(";");
        var w = wr.NewBlock($"public static {simplifiedTypeName} Default()");
        w.WriteLine("return theDefault;");
      } else {
        wr.Write($"public static{justTypeArgs} {simplifiedTypeName} Default(");
        var typeParameters = Util.Comma(usedTypeArgs, tp => $"{tp.GetCompileName(Options)} {FormatDefaultTypeParameterValue(tp)}");
        wr.Write(typeParameters);
        var w = wr.NewBlock(")");
        var sep = "";
        var typeArguments = TypeArgumentInstantiation.ListFromFormals(dt.TypeArgs);
        WriteRuntimeTypeDescriptorsFormals(ForTypeDescriptors(typeArguments, dt, null, false), w, ref sep,
          tp => {
            sep = "";
            return
              $"{DafnyTypeDescriptor}<{tp.GetCompileName(Options)}> {FormatTypeDescriptorVariable(tp)} = ({DafnyTypeDescriptor}<{tp.GetCompileName(Options)}>)dafny.TypeDescriptor.OBJECT;\n    ";
          });

        w.Write("return ");
        wDefault = w.Fork();
        w.WriteLine(";");
      }
      var groundingCtor = dt.GetGroundingCtor();
      if (groundingCtor.IsGhost) {
        wDefault.Write(ForcePlaceboValue(simplifiedType, wDefault, dt.tok));
      } else if (DatatypeWrapperEraser.GetInnerTypeOfErasableDatatypeWrapper(Options, dt, out var innerType)) {
        wDefault.Write(DefaultValue(innerType, wDefault, dt.tok));
      } else {
        var nonGhostFormals = groundingCtor.Formals.Where(f => !f.IsGhost).ToList();
        var args = nonGhostFormals.Comma(f => DefaultValue(f.Type, wDefault, f.tok));
        EmitDatatypeValue(dt, groundingCtor,
          dt.TypeArgs.ConvertAll(tp => (Type)new UserDefinedType(dt.tok, tp)),
          dt is CoDatatypeDecl, args, wDefault);
      }

      var arguments = usedTypeArgs.Comma(tp => DefaultValue(new UserDefinedType(tp), wDefault, dt.tok, true));
      EmitTypeDescriptorMethod(dt, dt.TypeArgs, null, $"Default({arguments})", wr);

      // create methods
      foreach (var ctor in dt.Ctors.Where(ctor => !ctor.IsGhost)) {
        wr.Write($"public static{justTypeArgs} {DtT_protected} {DtCreateName(ctor)}(");
        WriteFormals("", ctor.Formals, wr);
        wr.NewBlock(")")
          .WriteLine($"return new {DtCtorDeclarationName(ctor, dt.TypeArgs)}({ctor.Formals.Where(f => !f.IsGhost).Comma(FormalName)});");
      }

      if (dt.IsRecordType) {
        // Also emit a "create_<ctor_name>" method that thunks to "create",
        // to provide a more uniform interface.

        var ctor = dt.Ctors[0];
        wr.Write($"public static{justTypeArgs} {DtT_protected} create_{ctor.GetCompileName(Options)}(");
        WriteFormals("", ctor.Formals, wr);
        wr.NewBlock(")")
          .WriteLine($"return create({ctor.Formals.Where(f => !f.IsGhost).Comma(FormalName)});");
      }

      // query properties
      foreach (var ctor in dt.Ctors.Where(ctor => !ctor.IsGhost)) {
        if (dt.IsRecordType) {
          wr.WriteLine($"public boolean is_{ctor.GetCompileName(Options)}() {{ return true; }}");
        } else {
          wr.WriteLine($"public boolean is_{ctor.GetCompileName(Options)}() {{ return this instanceof {dt.GetCompileName(Options)}_{ctor.GetCompileName(Options)}; }}");
        }
      }
      if (dt is CoDatatypeDecl) {
        wr.WriteLine($"public abstract {DtT_protected} Get();");
      }
      if (dt.HasFinitePossibleValues) {
        Contract.Assert(dt.TypeArgs.Count == 0);
        var w = wr.NewNamedBlock($"public static java.util.ArrayList<{DtT_protected}> AllSingletonConstructors()");
        string arraylist = "singleton_iterator";
        w.WriteLine($"java.util.ArrayList<{DtT_protected}> {arraylist} = new java.util.ArrayList<>();");
        foreach (var ctor in dt.Ctors) {
          Contract.Assert(ctor.Formals.Count == 0);
          if (ctor.IsGhost) {
            w.WriteLine("{0}.add({1});", arraylist, ForcePlaceboValue(UserDefinedType.FromTopLevelDecl(dt.tok, dt), w, dt.tok));
          } else {
            w.WriteLine("{0}.add(new {1}{2}());", arraylist, DtT_protected, dt.IsRecordType ? "" : $"_{ctor.GetCompileName(Options)}");
          }
        }
        w.WriteLine($"return {arraylist};");
      }
      // destructors
      foreach (var ctor in dt.Ctors) {
        foreach (var dtor in ctor.Destructors.Where(dtor => dtor.EnclosingCtors[0] == ctor)) {
          var compiledConstructorCount = dtor.EnclosingCtors.Count(constructor => !constructor.IsGhost);
          if (compiledConstructorCount != 0) {
            var arg = dtor.CorrespondingFormals[0];
            if (!arg.IsGhost && arg.HasName) {
              var wDtor = wr.NewNamedBlock($"public {TypeName(arg.Type, wr, arg.tok)} dtor_{arg.CompileName}()");
              if (dt.IsRecordType) {
                wDtor.WriteLine($"return this.{FieldName(arg, 0)};");
              } else {
                wDtor.WriteLine("{0} d = this{1};", DtT_protected, dt is CoDatatypeDecl ? ".Get()" : "");
                var compiledConstructorsProcessed = 0;
                for (var i = 0; i < dtor.EnclosingCtors.Count; i++) {
                  var ctor_i = dtor.EnclosingCtors[i];
                  Contract.Assert(arg.CompileName == dtor.CorrespondingFormals[i].CompileName);
                  if (ctor_i.IsGhost) {
                    continue;
                  }
                  if (compiledConstructorsProcessed < compiledConstructorCount - 1) {
                    wDtor.WriteLine("if (d instanceof {0}_{1}) {{ return (({0}_{1}{2})d).{3}; }}", dt.GetCompileName(Options),
                      ctor_i.GetCompileName(Options), DtT_TypeArgs, FieldName(arg, i));
                  } else {
                    wDtor.WriteLine($"return (({dt.GetCompileName(Options)}_{ctor_i.GetCompileName(Options)}{DtT_TypeArgs})d).{FieldName(arg, 0)};");
                  }
                  compiledConstructorsProcessed++;
                }
              }
            }
          }
        }
      }

      // FIXME: This is dodgy.  We can set the constructor body writer to null
      // only because we don't expect to use it, which is only because we don't
      // expect there to be fields.
      return new ClassWriter(this, headerWriter, btw, ctorBodyWriter: null);
    }

    void CompileDatatypeConstructors(DatatypeDecl dt, ConcreteSyntaxTree wrx) {
      Contract.Requires(dt != null);
      string typeParams = TypeParameters(dt.TypeArgs);
      if (dt.IsRecordType) {
        // There is only one constructor, and it is populated by CompileDatatypeBase
        return;
      }
      int constructorIndex = 0; // used to give each constructor a different name
      foreach (DatatypeCtor ctor in dt.Ctors.Where(ctor => !ctor.IsGhost)) {
        var filename = $"{ModulePath}/{DtCtorDeclarationName(ctor)}.java";
        var wr = wrx.NewFile(filename);
        FileCount += 1;
        wr.WriteLine($"// Class {DtCtorDeclarationName(ctor, dt.TypeArgs)}");
        wr.WriteLine($"// Dafny class {DtCtorDeclarationName(ctor, dt.TypeArgs)} compiled into Java");
        wr.WriteLine($"package {ModuleName};");
        wr.WriteLine();
        EmitImports(wr, out _);
        wr.WriteLine();
        EmitSuppression(wr);
        var w = wr.NewNamedBlock($"public class {DtCtorDeclarationName(ctor, dt.TypeArgs)} extends {IdName(dt)}{typeParams}");
        DatatypeFieldsAndConstructor(ctor, constructorIndex, w);
        constructorIndex++;
      }
      if (dt is CoDatatypeDecl) {
        var filename = $"{ModulePath}/{dt.GetCompileName(Options)}__Lazy.java";
        var wr = wrx.NewFile(filename);
        FileCount += 1;
        wr.WriteLine($"// Class {dt.GetCompileName(Options)}__Lazy");
        wr.WriteLine($"// Dafny class {dt.GetCompileName(Options)}__Lazy compiled into Java");
        wr.WriteLine($"package {ModuleName};");
        wr.WriteLine();
        EmitImports(wr, out _);
        wr.WriteLine();
        EmitSuppression(wr); //TODO: Fix implementations so they do not need this suppression
        var w = wr.NewNamedBlock($"public class {dt.GetCompileName(Options)}__Lazy{typeParams} extends {IdName(dt)}{typeParams}");
        w.WriteLine($"public interface Computer {{ {dt.GetCompileName(Options)} run(); }}");
        w.WriteLine("Computer c;");
        w.WriteLine($"{dt.GetCompileName(Options)}{typeParams} d;");
        w.WriteLine($"public {dt.GetCompileName(Options)}__Lazy(Computer c) {{ this.c = c; }}");
        w.WriteLine($"public {dt.GetCompileName(Options)}{typeParams} Get() {{ if (c != null) {{ d = c.run(); c = null; }} return d; }}");
        w.WriteLine("public String toString() { return Get().toString(); }");
      }
    }

    void DatatypeFieldsAndConstructor(DatatypeCtor ctor, int constructorIndex, ConcreteSyntaxTree wr) {
      Contract.Requires(ctor != null);
      Contract.Requires(0 <= constructorIndex && constructorIndex < ctor.EnclosingDatatype.Ctors.Count);
      Contract.Requires(wr != null);
      var dt = ctor.EnclosingDatatype;
      var i = 0;
      foreach (Formal arg in ctor.Formals) {
        if (!arg.IsGhost) {
          wr.WriteLine($"public {TypeName(arg.Type, wr, arg.tok)} {FieldName(arg, i)};");
          i++;
        }
      }
      wr.Write($"public {DtCtorDeclarationName(ctor)} (");
      WriteFormals("", ctor.Formals, wr);
      {
        var w = wr.NewBlock(")");
        i = 0;
        foreach (Formal arg in ctor.Formals) {
          if (!arg.IsGhost) {
            w.WriteLine($"this.{FieldName(arg, i)} = {FormalName(arg, i)};");
            i++;
          }
        }
      }
      if (dt is CoDatatypeDecl) {
        string typeParams = TypeParameters(dt.TypeArgs);
        wr.WriteLine($"public {dt.GetCompileName(Options)}{typeParams} Get() {{ return this; }}");
      }
      // Equals method
      wr.WriteLine();
      wr.WriteLine("@Override");
      {
        var w = wr.NewBlock("public boolean equals(Object other)");
        w.WriteLine("if (this == other) return true;");
        w.WriteLine("if (other == null) return false;");
        w.WriteLine("if (getClass() != other.getClass()) return false;");
        string typeParams = TypeParameters(dt.TypeArgs);
        w.WriteLine("{0} o = ({0})other;", DtCtorDeclarationName(ctor, dt.TypeArgs));
        w.Write("return true");
        i = 0;
        foreach (var arg in ctor.Formals) {
          if (!arg.IsGhost) {
            var nm = FieldName(arg, i);
            w.Write(" && ");
            if (IsDirectlyComparable(DatatypeWrapperEraser.SimplifyType(Options, arg.Type))) {
              w.Write($"this.{nm} == o.{nm}");
            } else {
              w.Write($"java.util.Objects.equals(this.{nm}, o.{nm})");
            }
            i++;
          }
        }
        w.WriteLine(";");
      }
      // GetHashCode method (Uses the djb2 algorithm)
      wr.WriteLine("@Override");
      {
        var w = wr.NewBlock("public int hashCode()");
        w.WriteLine("long hash = 5381;");
        w.WriteLine($"hash = ((hash << 5) + hash) + {constructorIndex};");
        i = 0;
        foreach (Formal arg in ctor.Formals) {
          if (!arg.IsGhost) {
            string nm = FieldName(arg, i);
            w.Write("hash = ((hash << 5) + hash) + ");
            if (IsJavaPrimitiveType(arg.Type)) {
              w.WriteLine($"{BoxedTypeName(arg.Type, w, Token.NoToken)}.hashCode(this.{nm});");
            } else {
              w.WriteLine($"java.util.Objects.hashCode(this.{nm});");
            }
            i++;
          }
        }
        w.WriteLine("return (int)hash;");
      }

      wr.WriteLine();
      wr.WriteLine("@Override");
      {
        var w = wr.NewBlock("public String toString()");
        string nm;
        if (dt is TupleTypeDecl) {
          nm = "";
        } else {
          nm = (dt.EnclosingModuleDefinition.IsDefaultModule ? "" : dt.EnclosingModuleDefinition.Name + ".") + dt.Name + "." + ctor.Name;
        }
        if (dt is TupleTypeDecl && ctor.Formals.Count == 0) {
          // here we want parentheses and no name
          w.WriteLine("return \"()\";");
        } else if (dt is CoDatatypeDecl) {
          w.WriteLine($"return \"{nm}\";");
        } else {
          var tempVar = GenVarName("s", ctor.Formals);
          w.WriteLine($"StringBuilder {tempVar} = new StringBuilder();");
          w.WriteLine($"{tempVar}.append(\"{nm}\");");
          if (ctor.Formals.Count != 0) {
            w.WriteLine($"{tempVar}.append(\"(\");");
            i = 0;
            foreach (var arg in ctor.Formals) {
              if (!arg.IsGhost) {
                if (i != 0) {
                  w.WriteLine($"{tempVar}.append(\", \");");
                }
                w.Write($"{tempVar}.append(");
                var memberName = FieldName(arg, i);
                if (UnicodeCharEnabled && arg.Type.IsCharType) {
                  w.Write($"{DafnyHelpersClass}.ToCharLiteral(this.{memberName})");
                } else if (UnicodeCharEnabled && arg.Type.IsStringType) {
                  w.Write($"{DafnyHelpersClass}.ToStringLiteral(this.{memberName})");
                } else if (IsJavaPrimitiveType(arg.Type)) {
                  w.Write($"this.{memberName}");
                } else {
                  w.Write($"{DafnyHelpersClass}.toString(this.{memberName})");
                }
                w.WriteLine(");");
                i++;
              }
            }
            w.WriteLine($"{tempVar}.append(\")\");");
          }
          w.WriteLine($"return {tempVar}.toString();");
        }
      }
    }

    string DtCtorDeclarationName(DatatypeCtor ctor, List<TypeParameter>/*?*/ typeParams) {
      Contract.Requires(ctor != null);
      Contract.Ensures(Contract.Result<string>() != null);

      return DtCtorDeclarationName(ctor) + TypeParameters(typeParams);
    }
    string DtCtorDeclarationName(DatatypeCtor ctor) {
      Contract.Requires(ctor != null);
      Contract.Ensures(Contract.Result<string>() != null);

      var dt = ctor.EnclosingDatatype;
      return dt.IsRecordType ? IdName(dt) : dt.GetCompileName(Options) + "_" + ctor.GetCompileName(Options);
    }
    string DtCtorName(DatatypeCtor ctor, List<Type> typeArgs, ConcreteSyntaxTree wr) {
      Contract.Requires(ctor != null);
      Contract.Ensures(Contract.Result<string>() != null);

      var s = DtCtorName(ctor);
      if (typeArgs != null && typeArgs.Count != 0) {
        s += "<" + BoxedTypeNames(typeArgs, wr, ctor.tok) + ">";
      }
      return s;
    }
    string DtCtorName(DatatypeCtor ctor) {
      Contract.Requires(ctor != null);
      Contract.Ensures(Contract.Result<string>() != null);

      var dt = ctor.EnclosingDatatype;
      if (dt is TupleTypeDecl tupleDecl) {
        return DafnyTupleClass(tupleDecl.NonGhostDims);
      }
      var dtName = IdProtect(dt.GetFullCompileName(Options));
      return dt.IsRecordType ? dtName : dtName + "_" + ctor.GetCompileName(Options);
    }
    string DtCreateName(DatatypeCtor ctor) {
      Contract.Assert(!ctor.IsGhost); // there should never be an occasion to ask for a ghost constructor
      if (ctor.EnclosingDatatype.IsRecordType) {
        return "create";
      }
      return "create_" + ctor.GetCompileName(Options);
    }

    private string FieldName(Formal formal, int i) {
      Contract.Requires(formal != null);
      Contract.Ensures(Contract.Result<string>() != null);

      return IdProtect("_" + (formal.HasName ? formal.CompileName : "a" + i));
    }

    protected override void EmitPrintStmt(ConcreteSyntaxTree wr, Expression arg) {
      var wStmts = wr.Fork();
      wr.Write("System.out.print(");
      EmitToString(wr, arg, wStmts);
      wr.WriteLine(");");
    }

    protected void EmitToString(ConcreteSyntaxTree wr, Expression arg, ConcreteSyntaxTree wStmts) {
      if (arg.Type.IsArrowType) {
        var expr = arg.Resolved;
        if (expr is IdentifierExpr id) {
          wr.Write(IdName(id.Var) + " == null ? null : \"Function\"");
        } else {
          wr.Write("\"Function\"");
        }
      } else {
        var argumentWriter = EmitToString(wr, arg.Type);
        argumentWriter.Append(Expr(arg, false, wStmts));
      }
    }

    private ConcreteSyntaxTree EmitToString(ConcreteSyntaxTree wr, Type type) {
      Contract.Requires(!type.IsArrayType);
      ConcreteSyntaxTree argumentWriter;
      if (AsNativeType(type) != null && AsNativeType(type).LowerBound >= 0) {
        var nativeName = GetNativeTypeName(AsNativeType(type));
        switch (AsNativeType(type).Sel) {
          case NativeType.Selection.Byte:
            wr.Write("java.lang.Integer.toUnsignedString(java.lang.Byte.toUnsignedInt(");
            argumentWriter = wr.Fork();
            wr.Write("))");
            break;
          case NativeType.Selection.UShort:
            wr.Write("java.lang.Integer.toUnsignedString(java.lang.Short.toUnsignedInt(");
            argumentWriter = wr.Fork();
            wr.Write("))");
            break;
          case NativeType.Selection.UInt:
            wr.Write("java.lang.Integer.toUnsignedString(");
            argumentWriter = wr.Fork();
            wr.Write(")");
            break;
          case NativeType.Selection.ULong:
            wr.Write("java.lang.Long.toUnsignedString(");
            argumentWriter = wr.Fork();
            wr.Write(")");
            break;
          default:
            // Should be an unsigned type by assumption
            Contract.Assert(false);
            throw new cce.UnreachableException();
        }
      } else {
        bool isGeneric = type.AsSeqType is { Arg: { IsTypeParameter: true } };
        if (type.IsStringType) {
          argumentWriter = wr.ForkInParens();
          wr.Write(".verbatimString()");
        } else if (type.IsCharType && UnicodeCharEnabled) {
          wr.Write($"{DafnyHelpersClass}.ToCharLiteral(");
          argumentWriter = wr.Fork();
          wr.Write(")");
        } else if (isGeneric && !UnicodeCharEnabled) {
          wr.Write($"((java.util.function.Function<{DafnySeqClass}<?>,String>)(_s -> (_s.elementType().defaultValue().getClass() == java.lang.Character.class ? _s.verbatimString() : String.valueOf(_s)))).apply(");
          argumentWriter = wr.Fork();
          wr.Write(")");
        } else {
          wr.Write("java.lang.String.valueOf(");
          argumentWriter = wr.Fork();
          wr.Write(")");
        }
      }
      return argumentWriter;
    }

    protected override string IdProtect(string name) {
      return PublicIdProtect(name);
    }

    public override string PublicIdProtect(string name) {
      name = name.Replace("_module", "_System");
      if (name == "" || name.First() == '_') {
        return name; // no need to further protect this name
      }

      // TODO: Finish with all the public IDs that need to be protected
      switch (name) {
        // keywords Java 8 and before
        // https://docs.oracle.com/javase/tutorial/java/nutsandbolts/_keywords.html
        case "abstract":
        case "assert":
        case "break":
        case "byte":
        case "case":
        case "catch":
        case "char":
        case "class":
        case "continue":
        case "default":
        case "do":
        case "double":
        case "else":
        case "enum":
        case "extends":
        case "final":
        case "finally":
        case "float":
        case "for":
        case "if":
        case "implements":
        case "import":
        case "instanceof":
        case "int":
        case "interface":
        case "long":
        case "native":
        case "new":
        case "package":
        case "private":
        case "public":
        case "return":
        case "short":
        case "static":
        case "strictfp":
        case "super":
        case "switch":
        case "synchronized":
        case "this":
        case "throw":
        case "throws":
        case "transient":
        case "try":
        case "void":
        case "volatile":
        case "while":
        // keywords since Java 9
        case "exports":
        case "module":
        case "requires":
        // no longer used in Java but still reserved as keywords
        case "const":
        case "goto":
        // special identifiers since Java 10
        case "var":
        // literal values
        case "false":
        case "null":
        case "true":
        case "toString":
        case "equals":
        case "hashCode":
          return name + "_"; // TODO: figure out what to do here (C# uses @, Go uses _, JS uses _$$_)
        default:
          return name; // Package name is not a keyword, so it can be used
      }
    }

    protected override void EmitReturn(List<Formal> outParams, ConcreteSyntaxTree wr) {
      outParams = outParams.Where(f => !f.IsGhost).ToList();
      if (outParams.Count == 0) {
        wr.WriteLine("return;");
      } else if (outParams.Count == 1) {
        wr.WriteLine($"return {IdName(outParams[0])};");
      } else {
        tuples.Add(outParams.Count);
        wr.WriteLine($"return new {DafnyTupleClass(outParams.Count)}<>({Util.Comma(outParams, IdName)});");
      }
    }

    // TODO: See if more types need to be added
    bool IsDirectlyComparable(Type t) {
      Contract.Requires(t != null);
      return t.IsBoolType || t.IsCharType || t.IsRefType || AsJavaNativeType(t) != null;
    }

    protected override void EmitActualTypeArgs(List<Type> typeArgs, IToken tok, ConcreteSyntaxTree wr) {
      if (typeArgs.Count != 0) {
        wr.Write("<" + BoxedTypeNames(typeArgs, wr, tok) + ">");
      }
    }

    protected override void EmitNameAndActualTypeArgs(string protectedName, List<Type> typeArgs, IToken tok, ConcreteSyntaxTree wr) {
      EmitActualTypeArgs(typeArgs, tok, wr);
      wr.Write(protectedName);
    }

    protected override string GenerateLhsDecl(string target, Type type, ConcreteSyntaxTree wr, IToken tok) {
      return TypeName(type, wr, tok) + " " + target;
    }

    protected override void EmitNew(Type type, IToken tok, CallStmt initCall, ConcreteSyntaxTree wr, ConcreteSyntaxTree wStmts) {
      var ctor = (Constructor)initCall?.Method; // correctness of cast follows from precondition of "EmitNew"
      wr.Write($"new {TypeName(type, wr, tok)}(");
      var sep = "";
      if (type is UserDefinedType definedType) {
        var typeArguments = TypeArgumentInstantiation.ListFromClass(definedType.ResolvedClass, definedType.TypeArgs);
        EmitTypeDescriptorsActuals(typeArguments, tok, wr, ref sep);
      }
      wr.Write(ConstructorArguments(initCall, wStmts, ctor, sep));
      wr.Write(")");
    }

    /// <summary>
    /// Returns whether or not there is a run-time type descriptor corresponding to "tp".
    ///
    /// Note, one might think that this method should return "tp.Characteristics.HasCompiledValue".
    /// However, currently, all built-in collection types in Java use type descriptors for their arguments.
    /// To get this threaded through everywhere, all type arguments must always be passed with a
    /// corresponding type descriptor. :(  Thus, this method returns "true".
    /// </summary>
    protected override bool NeedsTypeDescriptor(TypeParameter tp) {
      return true;
    }

    protected override void TypeArgDescriptorUse(bool isStatic, bool lookasideBody, TopLevelDeclWithMembers cl, out bool needsTypeParameter, out bool needsTypeDescriptor) {
      if (cl is DatatypeDecl dt) {
        needsTypeParameter = isStatic || DatatypeWrapperEraser.IsErasableDatatypeWrapper(Options, dt, out _);
        needsTypeDescriptor = true;
      } else if (cl is TraitDecl) {
        needsTypeParameter = isStatic || lookasideBody;
        needsTypeDescriptor = isStatic || lookasideBody;
      } else {
        Contract.Assert(cl is ClassDecl);
        needsTypeParameter = isStatic;
        needsTypeDescriptor = isStatic;
      }
    }

    protected override string TypeDescriptor(Type type, ConcreteSyntaxTree wr, IToken tok) {
      type = DatatypeWrapperEraser.SimplifyType(Options, type, true);
      if (type is BoolType) {
        return $"{DafnyTypeDescriptor}.BOOLEAN";
      } else if (type is CharType) {
        return UnicodeCharEnabled ? $"{DafnyTypeDescriptor}.UNICODE_CHAR" : $"{DafnyTypeDescriptor}.CHAR";
      } else if (type is IntType) {
        return $"{DafnyTypeDescriptor}.BIG_INTEGER";
      } else if (type is BigOrdinalType) {
        return $"{DafnyTypeDescriptor}.BIG_INTEGER";
      } else if (type is RealType) {
        return $"{DafnyTypeDescriptor}.BIG_RATIONAL";
      } else if (type is BitvectorType) {
        var t = (BitvectorType)type;
        if (t.NativeType != null) {
          return GetNativeTypeDescriptor(AsNativeType(type));
        } else {
          return $"{DafnyTypeDescriptor}.BIG_INTEGER";
        }
      } else if (type.IsObjectQ || type.IsObject) {
        return $"{DafnyTypeDescriptor}.OBJECT";
      } else if (type.IsArrayType) {
        ArrayClassDecl at = type.AsArrayType;
        var elType = UserDefinedType.ArrayElementType(type);
        var elTypeName = TypeName(elType, wr, tok, true);
        if (at.Dims > 1) {
          arrays.Add(at.Dims);
          return $"{DafnyMultiArrayClass(at.Dims)}.<{elTypeName}>{TypeMethodName}()";
        } else if (elType.IsBoolType) {
          return $"{DafnyTypeDescriptor}.BOOLEAN_ARRAY";
        } else if (elType.IsCharType) {
          return $"{DafnyTypeDescriptor}.CHAR_ARRAY";
        } else if (AsNativeType(elType) != null) {
          switch (AsJavaNativeType(elType)) {
            case JavaNativeType.Byte: return $"{DafnyTypeDescriptor}.BYTE_ARRAY";
            case JavaNativeType.Short: return $"{DafnyTypeDescriptor}.SHORT_ARRAY";
            case JavaNativeType.Int: return $"{DafnyTypeDescriptor}.INT_ARRAY";
            case JavaNativeType.Long: return $"{DafnyTypeDescriptor}.LONG_ARRAY";
            default:
              Contract.Assert(false);
              throw new cce.UnreachableException();
          }
        } else {
          return $"(({DafnyTypeDescriptor}<{BoxedTypeName(type, wr, tok)}>)({TypeDescriptor(elType, wr, tok)}).arrayType())";
        }
      } else if (type.IsTypeParameter) {
        var tp = type.AsTypeParameter;
        Contract.Assert(tp != null);
        if (thisContext != null && thisContext.ParentFormalTypeParametersToActuals.TryGetValue(tp, out var instantiatedTypeParameter)) {
          return TypeDescriptor(instantiatedTypeParameter, wr, tok);
        }
        return FormatTypeDescriptorVariable(type.AsTypeParameter.GetCompileName(Options));
      } else if (type.IsBuiltinArrowType && type.AsArrowType.Arity == 1) {
        // Can't go the usual route because java.util.function.Function doesn't have a _typeDescriptor() method
        var arrowType = type.AsArrowType;
        return $"{DafnyTypeDescriptor}.function({TypeDescriptor(arrowType.Args[0], wr, tok)}, {TypeDescriptor(arrowType.Result, wr, tok)})";
      } else if (type is UserDefinedType udt) {
        var s = FullTypeName(udt, null, true);
        var cl = udt.ResolvedClass;
        Contract.Assert(cl != null);

        if (cl.IsExtern(Options, out _, out _)) {
          var td = $"{DafnyTypeDescriptor}.<{BoxedTypeName(type, wr, tok)}> findType({s}.class";
          if (udt.TypeArgs != null && udt.TypeArgs.Count > 0) {
            td += $", {Util.Comma(udt.TypeArgs, arg => TypeDescriptor(arg, wr, tok))}";
          }
          return td + ")";
        }

        List<Type> relevantTypeArgs;
        if (type.IsBuiltinArrowType) {
          relevantTypeArgs = type.TypeArgs;
        } else if (cl is DatatypeDecl dt) {
          relevantTypeArgs = udt.TypeArgs;
        } else {
          relevantTypeArgs = new List<Type>();
          for (int i = 0; i < cl.TypeArgs.Count; i++) {
            if (NeedsTypeDescriptor(cl.TypeArgs[i])) {
              relevantTypeArgs.Add(udt.TypeArgs[i]);
            }
          }
        }

        return AddTypeDescriptorArgs(s, udt.TypeArgs, relevantTypeArgs, wr, udt.tok);
      } else if (type is SetType setType) {
        return AddTypeDescriptorArgs(DafnySetClass, setType.TypeArgs, setType.TypeArgs, wr, tok);
      } else if (type is SeqType seqType) {
        return AddTypeDescriptorArgs(DafnySeqClass, seqType.TypeArgs, seqType.TypeArgs, wr, tok);
      } else if (type is MultiSetType multiSetType) {
        return AddTypeDescriptorArgs(DafnyMultiSetClass, multiSetType.TypeArgs, multiSetType.TypeArgs, wr, tok);
      } else if (type is MapType mapType) {
        return AddTypeDescriptorArgs(DafnyMapClass, mapType.TypeArgs, mapType.TypeArgs, wr, tok);
      } else {
        Contract.Assert(false); throw new cce.UnreachableException();
      }
    }

    private string GetNativeTypeDescriptor(NativeType nt) {
      switch (AsJavaNativeType(nt)) {
        case JavaNativeType.Byte: return $"{DafnyTypeDescriptor}.BYTE";
        case JavaNativeType.Short: return $"{DafnyTypeDescriptor}.SHORT";
        case JavaNativeType.Int: return $"{DafnyTypeDescriptor}.INT";
        case JavaNativeType.Long: return $"{DafnyTypeDescriptor}.LONG";
        default: Contract.Assert(false); throw new cce.UnreachableException();
      }
    }

    private string AddTypeDescriptorArgs(string fullCompileName, List<Type> typeArgs, List<Type> relevantTypeArgs, ConcreteSyntaxTree wr, IToken tok) {
      Contract.Requires(fullCompileName != null);
      Contract.Requires(typeArgs != null);
      Contract.Requires(relevantTypeArgs != null);
      Contract.Requires(wr != null);
      Contract.Requires(tok != null);

      string s = $"{IdProtect(fullCompileName)}.";
      if (typeArgs != null && typeArgs.Count != 0) {
        s += $"<{BoxedTypeNames(typeArgs, wr, tok)}>";
      }
      s += $"{TypeMethodName}(";
      s += Util.Comma(relevantTypeArgs, arg => TypeDescriptor(arg, wr, tok));
      return s + ")";
    }

    protected override void EmitSetBuilder_New(ConcreteSyntaxTree wr, SetComprehension e, string collectionName) {
      wr.WriteLine($"java.util.ArrayList<{BoxedTypeName(e.Type.AsSetType.Arg, wr, e.tok)}> {collectionName} = new java.util.ArrayList<>();");
    }

    protected override void EmitMapBuilder_New(ConcreteSyntaxTree wr, MapComprehension e, string collectionName) {
      var mt = e.Type.AsMapType;
      var domType = mt.Domain;
      var ranType = mt.Range;
      wr.WriteLine($"java.util.HashMap<{BoxedTypeName(domType, wr, e.tok)}, {BoxedTypeName(ranType, wr, e.tok)}> {collectionName} = new java.util.HashMap<>();");
    }

    protected override void OrganizeModules(Program program, out List<ModuleDefinition> modules) {
      modules = new List<ModuleDefinition>();
      foreach (var m in program.CompileModules) {
        if (!m.IsDefaultModule && !m.Name.Equals("_System")) {
          modules.Add(m);
        }
      }
      foreach (var m in program.CompileModules) {
        if (m.Name.Equals("_System")) {
          modules.Add(m);
        }
      }
      foreach (var m in program.CompileModules) {
        if (m.IsDefaultModule) {
          modules.Add(m);
        }
      }
    }

    protected override void EmitDatatypeValue(DatatypeValue dtv, string arguments, ConcreteSyntaxTree wr) {
      var dt = dtv.Ctor.EnclosingDatatype;
      var typeArgs = SelectNonGhost(dt, dtv.InferredTypeArgs);
      EmitDatatypeValue(dt, dtv.Ctor, typeArgs, dtv.IsCoCall, arguments, wr);
    }

    void EmitDatatypeValue(DatatypeDecl dt, DatatypeCtor ctor, List<Type> typeArgs, bool isCoCall, string arguments, ConcreteSyntaxTree wr) {
      var dtName = dt is TupleTypeDecl tupleDecl ? DafnyTupleClass(tupleDecl.NonGhostDims) : dt.GetFullCompileName(Options);
      var typeParams = typeArgs.Count == 0 ? "" : $"<{BoxedTypeNames(typeArgs, wr, dt.tok)}>";
      if (!isCoCall) {
        // For an ordinary constructor (that is, one that does not guard any co-recursive calls), generate:
        //   Dt.<T>create_Cons( args )
        wr.Write($"{dtName}.{typeParams}{DtCreateName(ctor)}({arguments})");
      } else {
        wr.Write($"new {dt.GetCompileName(Options)}__Lazy(");
        wr.Write("() -> { return ");
        wr.Write($"new {DtCtorName(ctor)}{typeParams}({arguments})");
        wr.Write("; })");
      }
    }

    protected override ConcreteSyntaxTree CreateLambda(List<Type> inTypes, IToken tok, List<string> inNames,
        Type resultType, ConcreteSyntaxTree wr, ConcreteSyntaxTree wStmts, bool untyped = false) {
      // TODO: there may be an opportunity to share code with CreateIIFE,
      // which may be worth it given all the necessary coercions.

      if (inTypes.Count != 1) {
        functions.Add(inTypes.Count);
      }
      wr.Write('(');
      if (!untyped) {
        wr.Write("({0}<{1}{2}>)", DafnyFunctionIface(inTypes.Count), Util.Comma("", inTypes, t => BoxedTypeName(t, wr, tok) + ", "), BoxedTypeName(resultType, wr, tok));
      }
      var boxedInNames = inNames.Select(inName => ProtectedFreshId(inName + "_boxed")).ToList();
      wr.Write($"({boxedInNames.Comma(nm => nm)}) ->");
      var w = wr.NewExprBlock("");
      wr.Write(")");

      for (var i = 0; i < inNames.Count; i++) {
        w.Write($"{TypeName(inTypes[i], w, tok)} {inNames[i]} = ");
        var coercedW = EmitCoercionIfNecessary(NativeObjectType, inTypes[i], tok, w);
        coercedW.Write(boxedInNames[i]);
        w.WriteLine(";");
      }

      return w;
    }

    protected override ConcreteSyntaxTree CreateIIFE0(Type resultType, IToken resultTok, ConcreteSyntaxTree wr, ConcreteSyntaxTree wStmts) {
      functions.Add(0);
      wr.Write($"(({DafnyFunctionIface(0)}<{BoxedTypeName(resultType, wr, resultTok)}>)(() ->");
      var w = wr.NewBigExprBlock("", ")).apply()");
      return w;
    }

    protected override void EmitUnaryExpr(ResolvedUnaryOp op, Expression expr, bool inLetExprBody,
        ConcreteSyntaxTree wr, ConcreteSyntaxTree wStmts) {
      switch (op) {
        case ResolvedUnaryOp.BoolNot:
          TrParenExpr("!", expr, wr, inLetExprBody, wStmts);
          break;
        case ResolvedUnaryOp.BitwiseNot:
          if (AsNativeType(expr.Type) != null) {
            TrParenExpr(CastIfSmallNativeType(expr.Type) + "~", expr, wr, inLetExprBody, wStmts);
          } else {
            TrParenExpr("", expr, wr, inLetExprBody, wStmts);
            wr.Write(".not()");
          }
          break;
        case ResolvedUnaryOp.Cardinality:
          if (expr.Type.AsCollectionType is MultiSetType) {
            TrParenExpr("", expr, wr, inLetExprBody, wStmts);
            wr.Write(".cardinality()");
          } else if (expr.Type.AsCollectionType is SetType || expr.Type.AsCollectionType is MapType) {
            TrParenExpr("java.math.BigInteger.valueOf(", expr, wr, inLetExprBody, wStmts);
            wr.Write(".size())");
          } else if (expr.Type.IsArrayType) {
            TrParenExpr("java.math.BigInteger.valueOf(java.lang.reflect.Array.getLength", expr, wr, inLetExprBody, wStmts);
            wr.Write(")");
          } else {
            TrParenExpr("java.math.BigInteger.valueOf(", expr, wr, inLetExprBody, wStmts);
            wr.Write(".length())");
          }
          break;
        default:
          Contract.Assert(false); throw new cce.UnreachableException();  // unexpected unary expression
      }
    }

    // Find the class with static methods like "divideUnsigned" for the type
    private string HelperClass(NativeType nt) {
      return AsJavaNativeType(nt) == JavaNativeType.Long ? "java.lang.Long" : "java.lang.Integer";
    }

    protected override void CompileBinOp(BinaryExpr.ResolvedOpcode op, Expression e0, Expression e1, IToken tok,
      Type resultType, out string opString,
      out string preOpString, out string postOpString, out string callString, out string staticCallString,
      out bool reverseArguments, out bool truncateResult, out bool convertE1_to_int, out bool coerceE1, ConcreteSyntaxTree errorWr) {
      opString = null;
      preOpString = "";
      postOpString = "";
      callString = null;
      staticCallString = null;
      reverseArguments = false;
      truncateResult = false;
      convertE1_to_int = false;
      coerceE1 = false;

      void doPossiblyNativeBinOp(string o, string name, out string preOpS, out string opS,
        out string postOpS, out string callS, out string staticCallS) {
        if (AsNativeType(resultType) != null) {
          var nativeName = GetNativeTypeName(AsNativeType(resultType));
          if (o == ">>>" && resultType.AsBitVectorType is { Width: var width and (8 or 16 or 32 or 64) }) {
            // Solves https://github.com/dafny-lang/dafny/issues/3734
            preOpS = CastIfSmallNativeType(resultType);
            opS = null;
            postOpS = "";
            callS = null;
            staticCallS = $"{DafnyHelpersClass}.bv{width}ShiftRight";
          } else if (o == "<<" && resultType.AsBitVectorType is { Width: var width2 and (32 or 64) }) {
            // Solves https://github.com/dafny-lang/dafny/issues/3734
            preOpS = CastIfSmallNativeType(resultType);
            opS = null;
            postOpS = "";
            callS = null;
            staticCallS = $"{DafnyHelpersClass}.bv{width2}ShiftLeft";
          } else {
            preOpS = $"({nativeName}) {CastIfSmallNativeType(resultType)} (";
            opS = o;
            postOpS = ")";
            callS = null;
            staticCallS = null;
          }
        } else {
          callS = name;
          preOpS = "";
          opS = null;
          postOpS = "";
          staticCallS = null;
        }
      }

      switch (op) {
        case BinaryExpr.ResolvedOpcode.BitwiseAnd:
          doPossiblyNativeBinOp("&", "and", out preOpString, out opString, out postOpString, out callString, out staticCallString);
          break;
        case BinaryExpr.ResolvedOpcode.BitwiseOr:
          doPossiblyNativeBinOp("|", "or", out preOpString, out opString, out postOpString, out callString, out staticCallString);
          break;
        case BinaryExpr.ResolvedOpcode.BitwiseXor:
          doPossiblyNativeBinOp("^", "xor", out preOpString, out opString, out postOpString, out callString, out staticCallString);
          break;
        case BinaryExpr.ResolvedOpcode.EqCommon: {
            var eqType = DatatypeWrapperEraser.SimplifyType(Options, e0.Type);
            if (eqType.IsRefType) {
              opString = "== (Object) ";
            } else if (IsDirectlyComparable(eqType)) {
              opString = "==";
            } else {
              staticCallString = "java.util.Objects.equals";
            }
            break;
          }
        case BinaryExpr.ResolvedOpcode.NeqCommon: {
            var eqType = DatatypeWrapperEraser.SimplifyType(Options, e0.Type);
            if (eqType.IsRefType) {
              opString = "!= (Object) ";
            } else if (IsDirectlyComparable(eqType)) {
              opString = "!=";
            } else {
              preOpString = "!";
              staticCallString = "java.util.Objects.equals";
            }
            break;
          }
        case BinaryExpr.ResolvedOpcode.Lt:
        case BinaryExpr.ResolvedOpcode.Le:
        case BinaryExpr.ResolvedOpcode.Ge:
        case BinaryExpr.ResolvedOpcode.Gt:
          var call = false;
          var argNative = AsNativeType(e0.Type);
          if (argNative != null && argNative.LowerBound >= 0) {
            staticCallString = HelperClass(argNative) + ".compareUnsigned";
            call = true;
          } else if (argNative == null) {
            callString = "compareTo";
            call = true;
          }
          if (call) {
            switch (op) {
              case BinaryExpr.ResolvedOpcode.Lt:
                postOpString = " < 0";
                break;
              case BinaryExpr.ResolvedOpcode.Le:
                postOpString = " <= 0";
                break;
              case BinaryExpr.ResolvedOpcode.Ge:
                postOpString = " >= 0";
                break;
              case BinaryExpr.ResolvedOpcode.Gt:
                postOpString = " > 0";
                break;
              default:
                Contract.Assert(false);
                throw new cce.UnreachableException();
            }
          } else {
            switch (op) {
              case BinaryExpr.ResolvedOpcode.Lt:
                opString = "<";
                break;
              case BinaryExpr.ResolvedOpcode.Le:
                opString = "<=";
                break;
              case BinaryExpr.ResolvedOpcode.Ge:
                opString = ">=";
                break;
              case BinaryExpr.ResolvedOpcode.Gt:
                opString = ">";
                break;
              default:
                Contract.Assert(false);
                throw new cce.UnreachableException();
            }
          }
          break;
        case BinaryExpr.ResolvedOpcode.LeftShift:
          doPossiblyNativeBinOp("<<", "shiftLeft", out preOpString, out opString, out postOpString, out callString, out staticCallString);
          truncateResult = true;
          convertE1_to_int = AsNativeType(e1.Type) == null;
          break;
        case BinaryExpr.ResolvedOpcode.RightShift:
          doPossiblyNativeBinOp(">>>", "shiftRight", out preOpString, out opString, out postOpString, out callString, out staticCallString);
          convertE1_to_int = AsNativeType(e1.Type) == null;
          break;
        case BinaryExpr.ResolvedOpcode.Add:
          truncateResult = true;
          if (resultType.IsCharType) {
            preOpString = $"({CharTypeName(false)}) (";
            postOpString = ")";
            opString = "+";
          } else {
            doPossiblyNativeBinOp("+", "add", out preOpString, out opString, out postOpString, out callString, out staticCallString);
          }
          break;
        case BinaryExpr.ResolvedOpcode.Sub:
          truncateResult = true;
          if (resultType.IsCharType) {
            preOpString = $"({CharTypeName(false)}) (";
            opString = "-";
            postOpString = ")";
          } else {
            doPossiblyNativeBinOp("-", "subtract", out preOpString, out opString, out postOpString, out callString, out staticCallString);
          }
          break;
        case BinaryExpr.ResolvedOpcode.Mul:
          doPossiblyNativeBinOp("*", "multiply", out preOpString, out opString, out postOpString, out callString, out staticCallString);
          truncateResult = true;
          break;
        case BinaryExpr.ResolvedOpcode.Div:
          if (NeedsEuclideanDivision(resultType)) {
            staticCallString = $"{DafnyEuclideanClass}.EuclideanDivision";
          } else if (AsNativeType(resultType) != null) {
            var nt = AsNativeType(resultType);
            if (nt.Sel == NativeType.Selection.Byte) {
              staticCallString = $"{DafnyHelpersClass}.divideUnsignedByte";
            } else if (nt.Sel == NativeType.Selection.UShort) {
              staticCallString = $"{DafnyHelpersClass}.divideUnsignedShort";
            } else {
              preOpString = CastIfSmallNativeType(resultType);
              staticCallString = HelperClass(AsNativeType(resultType)) + ".divideUnsigned";
            }
          } else {
            callString = "divide";
          }
          break;
        case BinaryExpr.ResolvedOpcode.Mod:
          if (NeedsEuclideanDivision(resultType)) {
            staticCallString = $"{DafnyEuclideanClass}.EuclideanModulus";
          } else if (AsNativeType(resultType) != null) {
            var nt = AsNativeType(resultType);
            if (nt.Sel == NativeType.Selection.Byte) {
              staticCallString = $"{DafnyHelpersClass}.remainderUnsignedByte";
            } else if (nt.Sel == NativeType.Selection.UShort) {
              staticCallString = $"{DafnyHelpersClass}.remainderUnsignedShort";
            } else {
              preOpString = CastIfSmallNativeType(resultType);
              staticCallString = HelperClass(AsNativeType(resultType)) + ".remainderUnsigned";
            }
          } else {
            callString = "mod";
          }
          break;
        case BinaryExpr.ResolvedOpcode.SetEq:
        case BinaryExpr.ResolvedOpcode.MultiSetEq:
        case BinaryExpr.ResolvedOpcode.SeqEq:
        case BinaryExpr.ResolvedOpcode.MapEq:
          callString = "equals";
          break;
        case BinaryExpr.ResolvedOpcode.ProperSubset:
        case BinaryExpr.ResolvedOpcode.ProperMultiSubset:
          callString = "isProperSubsetOf";
          break;
        case BinaryExpr.ResolvedOpcode.Subset:
        case BinaryExpr.ResolvedOpcode.MultiSubset:
          callString = "isSubsetOf";
          break;
        case BinaryExpr.ResolvedOpcode.Disjoint:
        case BinaryExpr.ResolvedOpcode.MultiSetDisjoint:
          callString = $"<{BoxedTypeName(e1.Type.AsCollectionType.Arg, errorWr, tok)}>disjoint";
          break;
        case BinaryExpr.ResolvedOpcode.InSet:
        case BinaryExpr.ResolvedOpcode.InMultiSet:
        case BinaryExpr.ResolvedOpcode.InMap:
          callString = $"<{BoxedTypeName(e0.Type, errorWr, tok)}>contains";
          reverseArguments = true;
          coerceE1 = true;
          break;

        case BinaryExpr.ResolvedOpcode.Union:
          staticCallString = $"{DafnySetClass}.<{BoxedTypeName(resultType.AsSetType.Arg, errorWr, tok)}>union";
          break;
        case BinaryExpr.ResolvedOpcode.MultiSetUnion:
          staticCallString = $"{DafnyMultiSetClass}.<{BoxedTypeName(resultType.AsMultiSetType.Arg, errorWr, tok)}>union";
          break;
        case BinaryExpr.ResolvedOpcode.MapMerge:
          staticCallString = $"{DafnyMapClass}.<{BoxedTypeName(resultType.AsMapType.Domain, errorWr, tok)}, {BoxedTypeName(resultType.AsMapType.Range, errorWr, tok)}>merge";
          break;
        case BinaryExpr.ResolvedOpcode.Intersection:
          staticCallString = $"{DafnySetClass}.<{BoxedTypeName(resultType.AsSetType.Arg, errorWr, tok)}>intersection";
          break;
        case BinaryExpr.ResolvedOpcode.MultiSetIntersection:
          staticCallString = $"{DafnyMultiSetClass}.<{BoxedTypeName(resultType.AsMultiSetType.Arg, errorWr, tok)}>intersection";
          break;
        case BinaryExpr.ResolvedOpcode.SetDifference:
          staticCallString = $"{DafnySetClass}.<{BoxedTypeName(resultType.AsSetType.Arg, errorWr, tok)}>difference";
          break;
        case BinaryExpr.ResolvedOpcode.MultiSetDifference:
          staticCallString = $"{DafnyMultiSetClass}.<{BoxedTypeName(resultType.AsMultiSetType.Arg, errorWr, tok)}>difference";
          break;
        case BinaryExpr.ResolvedOpcode.MapSubtraction:
          staticCallString = $"{DafnyMapClass}.<{BoxedTypeName(resultType.AsMapType.Domain, errorWr, tok)}, {BoxedTypeName(resultType.AsMapType.Range, errorWr, tok)}>subtract";
          break;

        case BinaryExpr.ResolvedOpcode.ProperPrefix:
          callString = "isProperPrefixOf";
          break;
        case BinaryExpr.ResolvedOpcode.Prefix:
          callString = "isPrefixOf";
          break;
        case BinaryExpr.ResolvedOpcode.Concat:
          staticCallString = $"{DafnySeqClass}.<{BoxedTypeName(resultType.AsSeqType.Arg, errorWr, tok)}>concatenate";
          break;
        case BinaryExpr.ResolvedOpcode.InSeq:
          callString = "contains";
          reverseArguments = true;
          coerceE1 = true;
          break;
        default:
          base.CompileBinOp(op, e0, e1, tok, resultType,
            out opString, out preOpString, out postOpString, out callString, out staticCallString, out reverseArguments, out truncateResult, out convertE1_to_int, out coerceE1,
            errorWr);
          break;
      }
    }

    protected override void EmitFooter(Program program, ConcreteSyntaxTree wr) {
      // Emit tuples
      foreach (int i in tuples) {
        if (i <= 20) {
          continue; // Tuple2 and Tuple3 already exist in DafnyRuntime.jar, so don't remake these files.
        }
        CreateTuple(i, wr);
      }

      // Emit function interfaces
      foreach (var i in functions) {
        CreateLambdaFunctionInterface(i, wr);
      }

      // Emit arrays
      foreach (var i in arrays) {
        CreateDafnyArrays(i, wr);
      }
    }

    private void CreateTuple(int i, ConcreteSyntaxTree outputWr) {
      Contract.Requires(0 <= i);
      Contract.Requires(outputWr != null);

      var wrTop = outputWr.NewFile(Path.Combine("dafny", $"Tuple{i}.java"));

      wrTop.WriteLine("package dafny;");
      wrTop.WriteLine();
      EmitSuppression(wrTop);
      wrTop.Write($"public class Tuple{i}");
      if (i != 0) {
        wrTop.Write("<{0}>", Util.Comma(i, j => $"T{j}"));
      }

      var wr = wrTop.NewBlock("");
      for (var j = 0; j < i; j++) {
        wr.WriteLine("private T{0} _{0};", j);
      }
      wr.WriteLine();

      wr.Write("public Tuple{0}({1}", i, Util.Comma(i, j => $"T{j} _{j}"));
      var wrCtor = wr.NewBlock(")");
      for (var j = 0; j < i; j++) {
        wrCtor.WriteLine("this._{0} = _{0};", j);
      }

      wr.WriteLine();
      var typeParams = new List<TypeParameter>();
      for (var j = 0; j < i; j++) {
        typeParams.Add(new TypeParameter(RangeToken.NoToken, new Name($"T{j}"), TypeParameter.TPVarianceSyntax.Covariant_Permissive));
      }
      var typeParamString = TypeParameters(typeParams);
      var initializer = string.Format("Default({0})", Util.Comma(i, j => $"_td_T{j}.defaultValue()"));
      EmitTypeDescriptorMethod(null, typeParams, $"Tuple{i}{typeParamString}", initializer, wr);

      // public static Tuple4<T0, T1, T2, T3> Default(dafny.TypeDescriptor<T0> _td_T0, dafny.TypeDescriptor<T1> _td_T1, dafny.TypeDescriptor<T2> _td_T2, dafny.TypeDescriptor<T3> _td_T3) {
      //   return new Tuple4<>(_td_T0.defaultValue(), _td_T1.defaultValue(), _td_T2.defaultValue(), _td_T3.defaultValue());
      // }
      wr.WriteLine();
      if (i == 0) {
        wr.Write("public static Tuple0");
      } else {
        wr.Write("public static <{1}> Tuple{0}<{1}>", i, Util.Comma(i, j => $"T{j}"));
      }
      wr.Write(" Default({0})", Util.Comma(i, j => $"T{j} {FormatDefaultTypeParameterValueName($"T{j}")}"));
      {
        var w = wr.NewBlock("");
        w.WriteLine("return create({0});", Util.Comma(i, j => $"{FormatDefaultTypeParameterValueName($"T{j}")}"));
      }

      // create method
      wr.WriteLine();
      if (i == 0) {
        wr.Write("public static Tuple0");
      } else {
        wr.Write("public static <{1}> Tuple{0}<{1}>", i, Util.Comma(i, j => $"T{j}"));
      }
      wr.Write(" create({0})", Util.Comma(i, j => $"T{j} _{j}"));
      {
        var w = wr.NewBlock("");
        w.WriteLine("return new Tuple{0}({1});", i, Util.Comma(i, j => $"_{j}"));
      }

      wr.WriteLine();
      wr.WriteLine("@Override");
      var wrEquals = wr.NewBlock("public boolean equals(Object obj)");
      wrEquals.WriteLine("if (this == obj) return true;");
      wrEquals.WriteLine("if (obj == null) return false;");
      wrEquals.WriteLine("if (getClass() != obj.getClass()) return false;");
      wrEquals.WriteLine($"Tuple{i} o = (Tuple{i}) obj;");
      if (i != 0) {
        wrEquals.WriteLine("return {0};", Util.Comma(" && ", i, j => $"java.util.Objects.equals(this._{j}, o._{j})"));
      } else {
        wrEquals.WriteLine("return true;");
      }

      wr.WriteLine();
      wr.WriteLine("@Override");
      var wrToString = wr.NewBlock("public String toString()");
      wrToString.WriteLine("StringBuilder sb = new StringBuilder();");
      wrToString.WriteLine("sb.append(\"(\");");
      for (int j = 0; j < i; j++) {
        wrToString.WriteLine($"sb.append(_{j} == null ? \"null\" : _{j}.toString());");
        if (j != i - 1) {
          wrToString.WriteLine("sb.append(\", \");");
        }
      }

      wrToString.WriteLine("sb.append(\")\");");
      wrToString.WriteLine("return sb.toString();");

      wr.WriteLine();
      wr.WriteLine("@Override");
      var wrHashCode = wr.NewBlock("public int hashCode()");
      wrHashCode.WriteLine("// GetHashCode method (Uses the djb2 algorithm)");
      wrHashCode.WriteLine(
        "// https://stackoverflow.com/questions/1579721/why-are-5381-and-33-so-important-in-the-djb2-algorithm");
      wrHashCode.WriteLine("long hash = 5381;");
      wrHashCode.WriteLine(
        "hash = ((hash << 5) + hash) + 0;"); // this is constructor 0 (in fact, it's the only constructor)
      for (int j = 0; j < i; j++) {
        wrHashCode.WriteLine("hash = ((hash << 5) + hash) + java.util.Objects.hashCode(this._" + j + ");");
      }

      wrHashCode.WriteLine("return (int)hash;");

      for (int j = 0; j < i; j++) {
        wr.WriteLine();
        wr.WriteLine("public T" + j + " dtor__" + j + "() { return this._" + j + "; }");
      }
    }

    protected override string TypeInitializationValue(Type type, ConcreteSyntaxTree wr, IToken tok, bool usePlaceboValue, bool constructTypeParameterDefaultsFromTypeDescriptors) {
      var xType = type.NormalizeExpandKeepConstraints();
      if (xType is BoolType) {
        return "false";
      } else if (xType is CharType) {
        return UnicodeCharEnabled ? $"((int){CharType.DefaultValueAsString})" : CharType.DefaultValueAsString;
      } else if (xType is IntType || xType is BigOrdinalType) {
        return "java.math.BigInteger.ZERO";
      } else if (xType is RealType) {
        return $"{DafnyBigRationalClass}.ZERO";
      } else if (xType is BitvectorType) {
        var t = (BitvectorType)xType;
        return t.NativeType != null ? $"{CastIfSmallNativeType(t)}0" : "java.math.BigInteger.ZERO";
      } else if (xType is CollectionType collType) {
        string collName = CollectionTypeUnparameterizedName(collType);
        string argNames = BoxedTypeName(collType.Arg, wr, tok);
        if (xType is MapType mapType) {
          argNames += "," + BoxedTypeName(mapType.Range, wr, tok);
        }
        string td = "";
        if (xType is SeqType) {
          td = TypeDescriptor(collType.Arg, wr, tok);
        }
        return $"{collName}.<{argNames}> empty({td})";
      }

      var udt = (UserDefinedType)xType;
      var cl = udt.ResolvedClass;
      Contract.Assert(cl != null);
      if (cl is TypeParameter tp) {
        if (usePlaceboValue && !tp.Characteristics.HasCompiledValue) {
          return "null";
        } else if (constructTypeParameterDefaultsFromTypeDescriptors) {
          return $"{FormatTypeDescriptorVariable(tp.GetCompileName(Options))}.defaultValue()";
        } else {
          return FormatDefaultTypeParameterValue(tp);
        }
      } else if (cl is AbstractTypeDecl opaque) {
        return FormatDefaultTypeParameterValueName(opaque.GetCompileName(Options));
      } else if (cl is NewtypeDecl) {
        var td = (NewtypeDecl)cl;
        if (td.Witness != null) {
          return FullTypeName(udt) + ".Witness";
        } else if (td.NativeType != null) {
          return GetNativeDefault(td.NativeType);
        } else {
          return TypeInitializationValue(td.BaseType, wr, tok, usePlaceboValue, constructTypeParameterDefaultsFromTypeDescriptors);
        }
      } else if (cl is SubsetTypeDecl) {
        var td = (SubsetTypeDecl)cl;
        if (td.WitnessKind == SubsetTypeDecl.WKind.Compiled) {
          var relevantTypeArgs = new List<Type>();
          for (int i = 0; i < td.TypeArgs.Count; i++) {
            if (NeedsTypeDescriptor(td.TypeArgs[i])) {
              relevantTypeArgs.Add(udt.TypeArgs[i]);
            }
          }
          string typeParameters = Util.Comma(relevantTypeArgs, arg => TypeDescriptor(arg, wr, tok));
          return $"{FullTypeName(udt)}.defaultValue({typeParameters})";
        } else if (td.WitnessKind == SubsetTypeDecl.WKind.Special) {
          // WKind.Special is only used with -->, ->, and non-null types:
          Contract.Assert(ArrowType.IsPartialArrowTypeName(td.Name) || ArrowType.IsTotalArrowTypeName(td.Name) || td is NonNullTypeDecl);
          if (ArrowType.IsPartialArrowTypeName(td.Name)) {
            return $"(({BoxedTypeName(xType, wr, udt.tok)}) null)";
          } else if (ArrowType.IsTotalArrowTypeName(td.Name)) {
            var rangeDefaultValue = TypeInitializationValue(udt.TypeArgs.Last(), wr, tok, usePlaceboValue, constructTypeParameterDefaultsFromTypeDescriptors);
            // return the lambda expression ((Ty0 x0, Ty1 x1, Ty2 x2) -> rangeDefaultValue)
            return $"(({Util.Comma(udt.TypeArgs.Count - 1, i => $"{BoxedTypeName(udt.TypeArgs[i], wr, udt.tok)} x{i}")}) -> {rangeDefaultValue})";
          } else if (((NonNullTypeDecl)td).Class is ArrayClassDecl arrayClass) {
            // non-null array type; we know how to initialize them
            var elType = udt.TypeArgs[0];
            TypeName_SplitArrayName(elType, out var innermostElementType, out var brackets);
            string bareArray;
            brackets += Util.Repeat(arrayClass.Dims - 1, "[]");
            if (innermostElementType.IsTypeParameter) {
              var cast = $"(java.lang.Object{brackets})";
              bareArray = $"{cast}{FormatTypeDescriptorVariable(innermostElementType.AsTypeParameter)}.newArray({Util.Comma(arrayClass.Dims, _ => "0")})";
            } else {
              var typeNameSansBrackets = TypeName(innermostElementType, wr, udt.tok, false, true);
              bareArray = $"new {typeNameSansBrackets}[0]{brackets}";
            }
            if (arrayClass.Dims == 1) {
              return bareArray;
            } else {
              var zeros = Util.Repeat(arrayClass.Dims, "0, ");
              return $"new {DafnyMultiArrayClass(arrayClass.Dims)}<>({TypeDescriptor(elType, wr, tok)}, {zeros}{bareArray})";
            }
          } else {
            return "null";
          }
        } else {
          return TypeInitializationValue(td.RhsWithArgument(udt.TypeArgs), wr, tok, usePlaceboValue, constructTypeParameterDefaultsFromTypeDescriptors);
        }
      } else if (cl is ClassLikeDecl or ArrowTypeDecl) {
        return $"({BoxedTypeName(xType, wr, udt.tok)}) null";
      } else if (cl is DatatypeDecl dt) {
        if (DatatypeWrapperEraser.GetInnerTypeOfErasableDatatypeWrapper(Options, dt, out var innerType)) {
          var typeSubstMap = TypeParameter.SubstitutionMap(dt.TypeArgs, udt.TypeArgs);
          return TypeInitializationValue(innerType.Subst(typeSubstMap), wr, tok, usePlaceboValue, constructTypeParameterDefaultsFromTypeDescriptors);
        }
        var s = FullTypeName(udt);
        var typeargs = "";
        var nonGhostTypeArgs = SelectNonGhost(cl, udt.TypeArgs);
        if (nonGhostTypeArgs.Count != 0) {
          typeargs = $"<{BoxedTypeNames(nonGhostTypeArgs, wr, udt.tok)}>";
        }
        // In an auto-init context (like a field initializer), we may not have
        // access to all the type descriptors, so we can't construct the
        // default value, but then null is an acceptable default, since
        // Dafny proves the value won't be accessed.
        if (usePlaceboValue) {
          return $"({s}{typeargs})null";
        }
        var relevantTypeArgs = UsedTypeParameters(dt, udt.TypeArgs);
        return $"{s}.{typeargs}Default({Util.Comma(relevantTypeArgs, ta => DefaultValueCoercedIfNecessary(ta.Actual, wr, tok, constructTypeParameterDefaultsFromTypeDescriptors))})";
      } else {
        Contract.Assert(false);
        throw new cce.UnreachableException(); // unexpected type
      }
    }

    protected override ConcreteSyntaxTree DeclareLocalVar(string name, Type type, IToken tok, ConcreteSyntaxTree wr) {
      wr.Write("{0} {1} = ", type != null ? TypeName(type, wr, tok, false, false, null) : "var", name);
      var w = wr.Fork();
      wr.WriteLine(";");
      return w;
    }

    protected override void DeclareLocalOutVar(string name, Type type, IToken tok, string rhs, bool useReturnStyleOuts, ConcreteSyntaxTree wr) {
      DeclareLocalVar(name, type, tok, false, rhs, wr);
    }

    protected override IClassWriter CreateTrait(string name, bool isExtern, List<TypeParameter> typeParameters /*?*/,
      TraitDecl trait, List<Type> superClasses, IToken tok, ConcreteSyntaxTree wr) {
      var filename = $"{ModulePath}/{IdProtect(name)}.java";
      var w = wr.NewFile(filename);
      FileCount += 1;
      w.WriteLine($"// Interface {name}");
      w.WriteLine($"// Dafny trait {name} compiled into Java");
      w.WriteLine($"package {ModuleName};");
      w.WriteLine();
      EmitImports(w, out _);
      w.WriteLine();
      EmitSuppression(w); //TODO: Fix implementations so they do not need this suppression
      var typeParamString = TypeParameters(typeParameters);
      w.Write($"public interface {IdProtect(name)}{typeParamString}");
      if (superClasses != null) {
        string sep = " extends ";
        foreach (var tr in superClasses) {
          if (!tr.IsObject) {
            w.Write($"{sep}{TypeName(tr, w, tok)}");
            sep = ", ";
          }
        }
      }
      var instanceMemberWriter = w.NewBlock("");
      //writing the _Companion class
      filename = $"{ModulePath}/_Companion_{name}.java";
      w = w.NewFile(filename);
      FileCount += 1;
      w.WriteLine($"// Interface {name}");
      w.WriteLine($"// Dafny trait {name} compiled into Java");
      w.WriteLine($"package {ModuleName};");
      w.WriteLine();
      EmitImports(w, out _);
      w.WriteLine();
      EmitSuppression(w); //TODO: Fix implementations so they do not need this suppression
      w.Write($"public class _Companion_{name}{typeParamString}");
      var staticMemberWriter = w.NewBlock("");
      var ctorBodyWriter = staticMemberWriter.NewBlock($"public _Companion_{name}()");

      EmitTypeDescriptorMethod(null, typeParameters, name + typeParamString, initializer: null, wr: staticMemberWriter);
      return new ClassWriter(this, instanceMemberWriter, ctorBodyWriter, staticMemberWriter);
    }

    protected override void EmitDestructor(string source, Formal dtor, int formalNonGhostIndex, DatatypeCtor ctor, List<Type> typeArgs, Type bvType, ConcreteSyntaxTree wr) {
      if (DatatypeWrapperEraser.IsErasableDatatypeWrapper(Options, ctor.EnclosingDatatype, out var coreDtor)) {
        Contract.Assert(coreDtor.CorrespondingFormals.Count == 1);
        Contract.Assert(dtor == coreDtor.CorrespondingFormals[0]); // any other destructor is a ghost
        wr.Write(source);
        return;
      }
      string dtorName;
      if (ctor.EnclosingDatatype is TupleTypeDecl tupleTypeDecl) {
        Contract.Assert(tupleTypeDecl.NonGhostDims != 1); // such a tuple is an erasable-wrapper type, handled above
        dtorName = $"dtor__{dtor.NameForCompilation}()";
        wr = EmitCoercionIfNecessary(NativeObjectType, bvType, dtor.tok, wr);
      } else {
        dtorName = FieldName(dtor, formalNonGhostIndex);
      }
      wr.Write("(({0}){1}{2}).{3}", DtCtorName(ctor, typeArgs, wr), source, ctor.EnclosingDatatype is CoDatatypeDecl ? ".Get()" : "", dtorName);
    }

    private void CreateLambdaFunctionInterface(int i, ConcreteSyntaxTree outputWr) {
      Contract.Requires(0 <= i);
      Contract.Requires(outputWr != null);

      var functionName = $"Function{i}";
      var wr = outputWr.NewFile(Path.Combine("dafny", $"{functionName}.java"));

      var typeArgs = "<" + Util.Comma(i + 1, j => $"T{j}") + ">";

      wr.WriteLine("package dafny;");
      wr.WriteLine();
      wr.WriteLine("@FunctionalInterface");
      wr.Write($"public interface {functionName}{typeArgs}");
      var wrMembers = wr.NewBlock("");
      wrMembers.Write($"public T{i} apply(");
      wrMembers.Write(Util.Comma(i, j => $"T{j} t{j}"));
      wrMembers.WriteLine(");");

      EmitSuppression(wrMembers);
      wrMembers.Write($"public static {typeArgs} {DafnyTypeDescriptor}<{functionName}{typeArgs}> {TypeMethodName}(");
      wrMembers.Write(Util.Comma(i + 1, j => $"{DafnyTypeDescriptor}<T{j}> t{j}"));
      var wrTypeBody = wrMembers.NewBlock(")", "");
      // XXX This seems to allow non-nullable types to have null values (since
      // arrow types are allowed as "(0)"-constrained type arguments), but it's
      // consistent with other backends.
      wrTypeBody.Write($"return ({DafnyTypeDescriptor}<{functionName}{typeArgs}>) ({DafnyTypeDescriptor}<?>) {DafnyTypeDescriptor}.reference({functionName}.class);");
    }

    private void CreateDafnyArrays(int i, ConcreteSyntaxTree outputWr) {
      Contract.Requires(0 <= i);
      Contract.Requires(outputWr != null);

      var wrTop = outputWr.NewFile(Path.Combine("dafny", $"Array{i}.java"));

      wrTop.WriteLine("package dafny;");
      wrTop.WriteLine();

      // All brackets on the underlying "real" array type, minus the innermost
      // pair.  The innermost array must be represented as an Object since it
      // could be of primitive type.
      var outerBrackets = Repeat("[]", i - 1);

      var dims = Enumerable.Range(0, i);
      var outerDims = Enumerable.Range(0, i - 1);

      var wr = wrTop.NewBlock($"public final class Array{i}<T>");

      wr.WriteLine($"public final Object{outerBrackets} elmts;");
      wr.WriteLine($"private final {DafnyTypeDescriptor}<T> elmtType;");

      foreach (var j in dims) {
        wr.WriteLine($"public final int dim{j};");
      }
      {
        var wrBody = wr.NewBlock($"public Array{i}({DafnyTypeDescriptor}<T> elmtType, {Util.Comma(dims, j => $"int dim{j}")}, Object{outerBrackets} elmts)");
        wrBody.WriteLine("assert elmts.getClass().isArray();");
        wrBody.WriteLine("this.elmtType = elmtType;");
        foreach (var j in dims) {
          wrBody.WriteLine($"this.dim{j} = dim{j};");
        }
        wrBody.WriteLine("this.elmts = elmts;");
      }

      {
        var wrBody = wr.NewBlock($"public T get({Util.Comma(dims, j => $"int i{j}")})");
        wrBody.Write("return elmtType.getArrayElement(elmts");
        foreach (var j in outerDims) {
          wrBody.Write($"[i{j}]");
        }
        wrBody.WriteLine($", i{i - 1});");
      }

      {
        var wrBody = wr.NewBlock($"public void set({Util.Comma(dims, j => $"int i{j}")}, T value)");
        wrBody.Write("elmtType.setArrayElement(elmts");
        foreach (var j in outerDims) {
          wrBody.Write($"[i{j}]");
        }
        wrBody.WriteLine($", i{i - 1}, value);");
      }

      {
        var body = wr.NewBlock("public void fill(T z)");
        var forBodyWr = body;
        for (int j = 0; j < i - 1; j++) {
          forBodyWr = forBodyWr.NewBlock($"for(int i{j} = 0; i{j} < dim{j}; i{j}++)");
        }
        forBodyWr.Write($"elmtType.fillArray(elmts");
        for (int j = 0; j < i - 1; j++) {
          forBodyWr.Write($"[i{j}]");
        }
        forBodyWr.WriteLine(", z);");
      }

      {
        var body = wr.NewBlock($"public Array{i} fillThenReturn(T z)");
        body.WriteLine("fill(z);");
        body.WriteLine("return this;");
      }

      EmitSuppression(wr);
      wr.WriteLine($"private static final {DafnyTypeDescriptor}<Array{i}<?>> TYPE = ({DafnyTypeDescriptor}<Array{i}<?>>) ({DafnyTypeDescriptor}<?>) {DafnyTypeDescriptor}.reference(Array{i}.class);");
      EmitSuppression(wr);
      var wrTypeMethod = wr.NewBlock($"public static <T> {DafnyTypeDescriptor}<Array{i}<T>> {TypeMethodName}()");
      wrTypeMethod.WriteLine($"return ({DafnyTypeDescriptor}<Array{i}<T>>) ({DafnyTypeDescriptor}<?>) TYPE;");
    }

    protected override ConcreteSyntaxTree EmitTailCallStructure(MemberDecl member, ConcreteSyntaxTree wr) {
      if (!member.IsStatic && !NeedsCustomReceiver(member)) {
        var receiverType = UserDefinedType.FromTopLevelDecl(member.tok, member.EnclosingClass);
        var receiverTypeName = TypeName(receiverType, wr, member.tok);
        if (member.EnclosingClass.IsExtern(Options, out _, out _)) {
          receiverTypeName = FormatExternBaseClassName(receiverTypeName);
        }
        wr.WriteLine("{0} _this = this;", receiverTypeName);
      }
      return wr.NewBlock("TAIL_CALL_START: while (true)");
    }

    protected override void EmitJumpToTailCallStart(ConcreteSyntaxTree wr) {
      wr.WriteLine("continue TAIL_CALL_START;");
    }

    protected override ConcreteSyntaxTree CreateForeachLoop(
      string tmpVarName, Type collectionElementType, IToken tok, out ConcreteSyntaxTree collectionWriter, ConcreteSyntaxTree wr) {

      // We may have to coerce from the boxed type used in collections
      var needsCoercion = IsCoercionNecessary(NativeObjectType, collectionElementType);
      var boxedType = BoxedTypeName(collectionElementType, wr, tok);
      var loopVarName = needsCoercion ? ProtectedFreshId(tmpVarName + "_boxed") : tmpVarName;
      wr.Write($"for ({boxedType} {loopVarName} : ");
      collectionWriter = wr.Fork();
      var wwr = wr.NewBlock(")");
      if (needsCoercion) {
        wwr.Write($"{TypeName(collectionElementType, wr, tok)} {tmpVarName} = ");
        var coercedWwr = EmitCoercionIfNecessary(NativeObjectType, collectionElementType, tok, wwr);
        coercedWwr.Write(loopVarName);
        wwr.WriteLine(";");
      }
      return wwr;
    }

    protected override string GetSubtypeCondition(string tmpVarName, Type boundVarType, IToken tok, ConcreteSyntaxTree wPreconditions) {
      string typeTest;

      if (boundVarType.IsRefType) {
        if (boundVarType.IsObject || boundVarType.IsObjectQ) {
          typeTest = "true";
        } else {
          typeTest = $"{tmpVarName} instanceof {TypeName(boundVarType, wPreconditions, tok)}";
        }
        if (boundVarType.IsNonNullRefType) {
          typeTest = $"{tmpVarName} != null && {typeTest}";
        } else {
          typeTest = $"{tmpVarName} == null || {typeTest}";
        }
      } else {
        typeTest = "true";
      }
      return typeTest;
    }

    protected override void EmitDowncastVariableAssignment(string boundVarName, Type boundVarType, string tmpVarName,
      Type collectionElementType, bool introduceBoundVar, IToken tok, ConcreteSyntaxTree wr) {

      var typeName = TypeName(boundVarType, wr, tok);
      wr.WriteLine("{0}{1} = ({2}){3};", introduceBoundVar ? typeName + " " : "", boundVarName, typeName, tmpVarName);
    }

    protected override ConcreteSyntaxTree CreateForeachIngredientLoop(string boundVarName, int L, string tupleTypeArgs, out ConcreteSyntaxTree collectionWriter, ConcreteSyntaxTree wr) {
      wr.Write($"for ({DafnyTupleClass(L)}<{tupleTypeArgs}> {boundVarName} : ");
      collectionWriter = wr.Fork();
      return wr.NewBlock(")");
    }

    protected override void EmitSetBuilder_Add(CollectionType ct, string collName, Expression elmt, bool inLetExprBody, ConcreteSyntaxTree wr) {
      if (ct is SetType) {
        var wStmts = wr.Fork();
        wr.Write($"{collName}.add(");
        var coercedWr = EmitCoercionIfNecessary(elmt.Type, NativeObjectType, elmt.tok, wr);
        coercedWr.Append(Expr(elmt, inLetExprBody, wStmts));
        wr.WriteLine(");");
      } else {
        Contract.Assume(false);  // unexpected collection type
      }
    }

    protected override string GetCollectionBuilder_Build(CollectionType ct, IToken tok, string collName, ConcreteSyntaxTree wr) {
      if (ct is SetType) {
        var typeName = BoxedTypeName(ct.Arg, wr, tok);
        return $"new {DafnySetClass}<{typeName}>({collName})";
      } else if (ct is MapType) {
        var mt = (MapType)ct;
        var domtypeName = BoxedTypeName(mt.Domain, wr, tok);
        var rantypeName = BoxedTypeName(mt.Range, wr, tok);
        return $"new {DafnyMapClass}<{domtypeName},{rantypeName}>({collName})";
      } else {
        Contract.Assume(false);  // unexpected collection type
        throw new cce.UnreachableException();  // please compiler
      }
    }

    protected override ConcreteSyntaxTree CreateLabeledCode(string label, bool createContinueLabel, ConcreteSyntaxTree wr) {
      var prefix = createContinueLabel ? "continue_" : "goto_";
      return wr.NewNamedBlock($"{prefix}{label}:");
    }

    protected override void EmitBreak(string label, ConcreteSyntaxTree wr) {
      wr.WriteLine(label == null ? "break;" : $"break goto_{label};");
    }

    protected override void EmitContinue(string label, ConcreteSyntaxTree wr) {
      wr.WriteLine($"break continue_{label};");
    }

    protected override void EmitAbsurd(string message, ConcreteSyntaxTree wr) {
      if (message == null) {
        message = "unexpected control point";
      }

      wr.WriteLine($"throw new IllegalArgumentException(\"{message}\");");
    }

    protected override void EmitAbsurd(string message, ConcreteSyntaxTree wr, bool needIterLimit) {
      if (!needIterLimit) {
        EmitAbsurd(message, wr);
      }
    }

    protected override void EmitHalt(IToken tok, Expression messageExpr, ConcreteSyntaxTree wr) {
      var wStmts = wr.Fork();
      wr.Write("throw new dafny.DafnyHaltException(");
      if (tok != null) {
        EmitStringLiteral(tok.TokenToString(Options) + ": ", true, wr);
        wr.Write(" + ");
      }

      EmitToString(wr, messageExpr, wStmts);
      wr.WriteLine(");");
    }

    private ClassWriter DowncastClassWriter(IClassWriter classWriter) {
      while (classWriter is IClassWriterAdaptor adaptor) {
        classWriter = adaptor.Wrapped;
      }

      return (ClassWriter)classWriter;
    }
    
    protected override IClassWriter DeclareNewtype(NewtypeDecl nt, ConcreteSyntaxTree wr) {
      var cw = DowncastClassWriter(CreateClass(IdProtect(nt.EnclosingModuleDefinition.GetCompileName(Options)), IdName(nt), nt, wr));
      var w = cw.StaticMemberWriter;
      if (nt.NativeType != null) {
        var nativeType = GetBoxedNativeTypeName(nt.NativeType);
        var wEnum = w.NewNamedBlock($"public static java.util.ArrayList<{nativeType}> IntegerRange(java.math.BigInteger lo, java.math.BigInteger hi)");
        wEnum.WriteLine($"java.util.ArrayList<{nativeType}> arr = new java.util.ArrayList<>();");
        var numberval = $"{GetNativeTypeName(nt.NativeType)}Value()";
        wEnum.WriteLine($"for (java.math.BigInteger j = lo; j.compareTo(hi) < 0; j = j.add(java.math.BigInteger.ONE)) {{ arr.add({nativeType}.valueOf(j.{numberval})); }}");
        wEnum.WriteLine("return arr;");
      }
      if (nt.WitnessKind == SubsetTypeDecl.WKind.Compiled) {
        var wStmts = w.Fork();
        var witness = new ConcreteSyntaxTree(w.RelativeIndentLevel);
        witness.Append(Expr(nt.Witness, false, wStmts));
        if (nt.NativeType == null) {
          cw.DeclareField("Witness", nt, true, true, nt.BaseType, nt.tok, witness.ToString(), null);
        } else {
          var nativeType = GetNativeTypeName(nt.NativeType);
          // Hacky way of doing the conversion from any (including BigInteger) to any
          w.Write("public static {0} Witness = ((java.lang.Number) (", nativeType);
          w.Append(witness);
          w.WriteLine($")).{nativeType}Value();");
        }
      }

      if (nt.ParentTraits.Count != 0) {
        DeclareBoxedNewtype(nt, cw.InstanceMemberWriter);
      }

      return cw;
    }

    void DeclareBoxedNewtype(NewtypeDecl nt, ConcreteSyntaxTree wr) {
      // instance field:  public TargetRepresentation _value;
      var targetTypeName = nt.NativeType == null ? TypeName(nt.BaseType, wr, nt.tok) : GetNativeTypeName(nt.NativeType);
      wr.WriteLine($"public {targetTypeName} _value;");

      // constructor:
      // public NewType(TargetRepresentation value) {
      //   _value = value;
      // }
      wr.NewNamedBlock($"public {IdName(nt)}({targetTypeName} value)")
        .WriteLine("_value = value;");

      // @Override
      // public java.lang.String toString() {
      //   return java.lang.String.valueOf(_value);
      // }
      wr.WriteLine("@Override");
      var wBody = wr.NewNamedBlock("public java.lang.String toString()");
      wBody.Write("return ");
      EmitToString(wBody, UserDefinedType.FromTopLevelDecl(nt.tok, nt))
        .Write("_value");
      wBody.WriteLine(";");
    }

    protected override string ArrayIndexToNativeInt(string s, Type type) {
      var nt = AsNativeType(type);
      if (nt == null) {
        return $"({s}).intValue()";
      } else if (nt.Sel == NativeType.Selection.Int || nt.Sel == NativeType.Selection.UInt) {
        return s;
      } else if (IsUnsignedJavaNativeType(nt)) {
        return $"{DafnyHelpersClass}.unsignedToInt({s})";
      } else {
        return $"{DafnyHelpersClass}.toInt({s})";
      }
    }

    // if checkRange is false, msg is ignored
    // if checkRange is true and msg is null and the value is out of range, a generic message is emitted
    // if checkRange is true and msg is not null and the value is out of range, msg is emitted in the error message
    private void TrExprAsInt(Expression expr, ConcreteSyntaxTree wr, bool inLetExprBody, ConcreteSyntaxTree wStmts,
      bool checkRange = false, string msg = null) {
      var wrExpr = new ConcreteSyntaxTree();
      wrExpr.Append(Expr(expr, inLetExprBody, wStmts));
      TrExprAsInt(wrExpr.ToString(), expr.Type, wr, checkRange, msg);
    }

    // if checkRange is false, msg is ignored
    // if checkRange is true and msg is null and the value is out of range, a generic message is emitted
    // if checkRange is true and msg is not null and the value is out of range, msg is emitted in the error message
    private void TrExprAsInt(string expr, Type type, ConcreteSyntaxTree wr, bool checkRange = false, string msg = null) {
      var nt = AsNativeType(type);
      if (nt == null) {
        wr.Write($"{DafnyHelpersClass}.toInt" + (checkRange ? "Checked(" : "("));
        wr.Write($"({expr})");
        if (checkRange) {
          wr.Write(msg == null ? ", null" : $", \"{msg}\"");
        }

        wr.Write(")");
      } else if (nt.Sel == NativeType.Selection.Int || nt.Sel == NativeType.Selection.UInt) {
        wr.Write(expr);
      } else if (IsUnsignedJavaNativeType(nt)) {
        wr.Write($"{DafnyHelpersClass}.unsignedToInt" + (checkRange ? "Checked(" : "("));
        wr.Write(expr);
        if (checkRange) {
          wr.Write(msg == null ? ", null" : $", \"{msg}\"");
        }

        wr.Write(")");
      } else {
        wr.Write($"{DafnyHelpersClass}.toInt" + (checkRange ? "Checked(" : "("));
        wr.Write(expr);
        if (checkRange) {
          wr.Write(msg == null ? ", null" : $", \"{msg}\"");
        }

        wr.Write(")");
      }
    }

    private void TrParenExprAsInt(Expression expr, ConcreteSyntaxTree wr, bool inLetExprBody, ConcreteSyntaxTree wStmts) {
      wr.Write("(");
      TrExprAsInt(expr, wr, inLetExprBody, wStmts);
      wr.Write(")");
    }

    protected override void EmitNewArray(Type elementType, IToken tok, List<string> dimensions,
        bool mustInitialize, [CanBeNull] string exampleElement, ConcreteSyntaxTree wr, ConcreteSyntaxTree wStmts) {
      // Where to put the array to be wrapped
      ConcreteSyntaxTree wBareArray;
      if (dimensions.Count > 1) {
        arrays.Add(dimensions.Count);
        wr.Write($"new {DafnyMultiArrayClass(dimensions.Count)}<>({TypeDescriptor(elementType, wr, tok)}, ");
        foreach (var dim in dimensions) {
          TrExprAsInt(dim, Type.Int, wr, checkRange: true, msg: "Java arrays may be no larger than the maximum 32-bit signed int");
          wr.Write(", ");
        }
        wBareArray = wr.Fork();
        wr.Write(")");
        if (mustInitialize) {
          wr.Write($".fillThenReturn({DefaultValueCoercedIfNecessary(elementType, wr, tok, true)})");
        }
      } else {
        wr.Write($"({ArrayTypeName(elementType, dimensions.Count, wr, tok, false)}) ");
        if (mustInitialize) {
          wr.Write($"{TypeDescriptor(elementType, wr, tok)}.fillThenReturnArray(");
        }
        wBareArray = wr.Fork();
        if (mustInitialize) {
          wr.Write($", {DefaultValueCoercedIfNecessary(elementType, wr, tok, true)})");
        }
      }

      if (dimensions.Count > 1) {
        wBareArray.Write($"(Object{Repeat("[]", dimensions.Count - 1)}) ");
      }
      wBareArray.Write($"{TypeDescriptor(elementType, wr, tok)}.newArray(");
      var sep = "";
      foreach (var dim in dimensions) {
        wBareArray.Write(sep);
        TrExprAsInt(dim, Type.Int, wBareArray, checkRange: true, msg: "Java arrays may be no larger than the maximum 32-bit signed int");
        sep = ", ";
      }
      wBareArray.Write(")");
    }

    protected override bool TargetLambdaCanUseEnclosingLocals => false;

    protected override ConcreteSyntaxTree EmitBetaRedex(List<string> boundVars, List<Expression> arguments,
      List<Type> boundTypes, Type resultType, IToken resultTok, bool inLetExprBody, ConcreteSyntaxTree wr,
      ref ConcreteSyntaxTree wStmts) {
      if (boundTypes.Count != 1) {
        functions.Add(boundTypes.Count);
      }
      wr.Write("(({0}<{1}{2}>)", DafnyFunctionIface(boundTypes.Count), Util.Comma("", boundTypes, t => BoxedTypeName(t, wr, resultTok) + ", "), BoxedTypeName(resultType, wr, resultTok));
      wr.Write($"({Util.Comma(boundVars)}) -> ");
      var w = wr.Fork();
      wr.Write(").apply");
      TrExprList(arguments, wr, inLetExprBody, wStmts);
      return w;
    }

    protected override ConcreteSyntaxTree CreateForLoop(string indexVar, string bound, ConcreteSyntaxTree wr, string start = null) {
      start = start ?? "java.math.BigInteger.ZERO";
      return wr.NewNamedBlock($"for (java.math.BigInteger {indexVar} = {start}; {indexVar}.compareTo({bound}) < 0; {indexVar} = {indexVar}.add(java.math.BigInteger.ONE))");
    }

    protected override ConcreteSyntaxTree EmitForStmt(IToken tok, IVariable loopIndex, bool goingUp, string /*?*/ endVarName,
      List<Statement> body, LList<Label> labels, ConcreteSyntaxTree wr) {

      var nativeType = AsNativeType(loopIndex.Type);

      wr.Write($"for ({TypeName(loopIndex.Type, wr, tok)} {loopIndex.CompileName} = ");
      var startWr = wr.Fork();
      wr.Write($"; ");

      ConcreteSyntaxTree bodyWr;
      if (goingUp) {
        if (endVarName == null) {
          wr.Write("");
        } else if (nativeType == null) {
          wr.Write($"{loopIndex.CompileName}.compareTo({endVarName}) < 0");
        } else if (0 <= nativeType.LowerBound) {
          wr.Write($"{HelperClass(nativeType)}.compareUnsigned({loopIndex.CompileName}, {endVarName}) < 0");
        } else {
          wr.Write($"{loopIndex.CompileName} < {endVarName}");
        }
        if (nativeType == null) {
          bodyWr = wr.NewBlock($"; {loopIndex.CompileName} = {loopIndex.CompileName}.add(java.math.BigInteger.ONE))");
        } else {
          bodyWr = wr.NewBlock($"; {loopIndex.CompileName}++)");
        }
      } else {
        if (endVarName == null) {
          wr.Write("");
        } else if (nativeType == null) {
          wr.Write($"{endVarName}.compareTo({loopIndex.CompileName}) < 0");
        } else if (0 <= nativeType.LowerBound) {
          wr.Write($"{HelperClass(nativeType)}.compareUnsigned({endVarName}, {loopIndex.CompileName}) < 0");
        } else {
          wr.Write($"{endVarName} < {loopIndex.CompileName}");
        }
        bodyWr = wr.NewBlock($"; )");
        if (nativeType == null) {
          bodyWr.WriteLine($"{loopIndex.CompileName} = {loopIndex.CompileName}.subtract(java.math.BigInteger.ONE);");
        } else {
          bodyWr.WriteLine($"{loopIndex.CompileName}--;");
        }
      }
      bodyWr = EmitContinueLabel(labels, bodyWr);
      TrStmtList(body, bodyWr);

      return startWr;
    }

    protected override string GetHelperModuleName() => DafnyHelpersClass;

    protected override void EmitEmptyTupleList(string tupleTypeArgs, ConcreteSyntaxTree wr) {
      wr.WriteLine("new java.util.ArrayList<>();");
    }

    protected override void AddTupleToSet(int i) {
      tuples.Add(i);
    }

    protected override ConcreteSyntaxTree EmitAddTupleToList(string ingredients, string tupleTypeArgs, ConcreteSyntaxTree wr) {
      // FIXME: tupleTypeArgs is wrong because it already got generated from
      // TypeName (with unboxed being the default)  :-(
      wr.Write($"{ingredients}.add(new {DafnyTupleClassPrefix}");
      var wrTuple = wr.Fork();
      wr.Write("));");
      return wrTuple;
    }

    protected override void EmitExprAsNativeInt(Expression expr, bool inLetExprBody, ConcreteSyntaxTree wr, ConcreteSyntaxTree wStmts) {
      TrParenExpr(expr, wr, inLetExprBody, wStmts);
      wr.Write(".intValue()");
    }

    protected override void EmitTupleSelect(string prefix, int i, ConcreteSyntaxTree wr) {
      wr.Write($"{prefix}.dtor__{i}()");
    }

    protected override void EmitApplyExpr(Type functionType, IToken tok, Expression function, List<Expression> arguments, bool inLetExprBody, ConcreteSyntaxTree wr, ConcreteSyntaxTree wStmts) {
      wr = EmitCoercionIfNecessary(NativeObjectType, functionType.AsArrowType.Result, tok, wr);
      TrParenExpr(function, wr, inLetExprBody, wStmts);
      wr.Write(".apply");
      TrExprList(arguments, wr, inLetExprBody, wStmts, typeAt: _ => NativeObjectType);
    }

    protected override bool NeedsCastFromTypeParameter => true;

    protected override bool TargetSubtypingRequiresEqualTypeArguments(Type type) {
      return type.AsCollectionType == null;
    }

    protected override bool IsCoercionNecessary(Type/*?*/ from, Type/*?*/ to) {
      from = from == null ? null : DatatypeWrapperEraser.SimplifyType(Options, from);
      to = to == null ? null : DatatypeWrapperEraser.SimplifyType(Options, to);

      if (to == NativeObjectType) {
        return false;
      }
      if (from == NativeObjectType) {
        return true;
      }

      if (UnicodeCharEnabled && ((IsNativeObjectType(from) && to.IsCharType) || (from.IsCharType && IsNativeObjectType(to)))) {
        // Need to box from int to CodePoint, or unbox from CodePoint to int
        return true;
      }

      if (from.IsArrayType && to.IsArrayType) {
        var dims = from.AsArrayType.Dims;
        Contract.Assert(dims == to.AsArrayType.Dims);
        if (dims > 1) {
          return false;
        }

        var udtFrom = (UserDefinedType)from.NormalizeExpand();
        var udtTo = (UserDefinedType)to.NormalizeExpand();
        return udtFrom.TypeArgs[0].IsTypeParameter && !udtTo.TypeArgs[0].IsTypeParameter;
      }

      return false;
    }

    protected override Type TypeForCoercion(Type type) {
      return NativeObjectType;
    }

    // We use null to represent java.lang.Object, as that's a decent
    // default native type for "no type information".
    // We don't use the SpecialNativeType approach that the Go compiler
    // uses for string because that kind of compiler-specific Type implementation
    // doesn't fit well into the generic logic on Types
    // (see for example https://github.com/dafny-lang/dafny/issues/2989).
    private static readonly Type NativeObjectType = null;

    private bool IsNativeObjectType(Type type) {
      return type == NativeObjectType || type.IsTypeParameter;
    }

    protected override ConcreteSyntaxTree UnboxNewtypeValue(ConcreteSyntaxTree wr) {
      var w = wr.ForkInParens();
      wr.Write("._value");
      return w;
    }

    protected override ConcreteSyntaxTree EmitCoercionIfNecessary(Type/*?*/ from, Type/*?*/ to, IToken tok, ConcreteSyntaxTree wr) {
      if (from != null && to != null && from.IsTraitType && to.AsNewtype != null) {
        return UnboxNewtypeValue(wr);
      }
      if (from != null && to != null && from.AsNewtype != null && to.IsTraitType && (enclosingMethod != null || enclosingFunction != null)) {
        wr.Write($"new {from.AsNewtype.GetFullCompileName(Options)}");
        return wr.ForkInParens();
      }

      from = from == null ? null : DatatypeWrapperEraser.SimplifyType(Options, from);
      to = to == null ? null : DatatypeWrapperEraser.SimplifyType(Options, to);

      if (UnicodeCharEnabled) {
        // Need to box from int to CodePoint, or unbox from CodePoint to int

        if (IsNativeObjectType(from) && to is { IsCharType: true }) {
          wr.Write("((dafny.CodePoint)(");
          var w = wr.Fork();
          wr.Write(")).value()");
          return w;
        }

        if (from is { IsCharType: true } && IsNativeObjectType(to)) {
          wr.Write("dafny.CodePoint.valueOf(");
          var w = wr.Fork();
          wr.Write(")");
          return w;
        }
      }

      if (IsCoercionNecessary(from, to)) {
        return EmitDowncast(from, to, tok, wr);
      }

      return wr;
    }

    protected override ConcreteSyntaxTree EmitDowncast(Type from, Type to, IToken tok, ConcreteSyntaxTree wr) {
      var w = new ConcreteSyntaxTree();
      if (from != null && to != null && from.IsTraitType && to.AsNewtype != null) {
        wr.Format($"(({to.AsNewtype.GetFullCompileName(Options)})({w}))");
      } else if (from != null && to != null && from.AsNewtype != null && to.IsTraitType) {
        wr.Format($"(({TypeName(to, wr, tok)})({w}))");
      } else {
        wr.Write($"(({TypeName(to, wr, tok)})(java.lang.Object)(");
        w = wr.Fork();
        wr.Write("))");
      }
      return w;
    }

    protected override ConcreteSyntaxTree EmitCoercionToNativeInt(ConcreteSyntaxTree wr) {
      wr.Write("((java.math.BigInteger)");
      var w = wr.Fork();
      wr.Write(").intValue()");
      return w;
    }

    protected override ConcreteSyntaxTree CreateDoublingForLoop(string indexVar, int start, ConcreteSyntaxTree wr) {
      return wr.NewNamedBlock($"for (java.math.BigInteger {indexVar} = java.math.BigInteger.valueOf({start}); ; {indexVar} = {indexVar}.multiply(new java.math.BigInteger(\"2\")))");
    }

    protected override void EmitIsZero(string varName, ConcreteSyntaxTree wr) {
      wr.Write($"{varName}.equals(java.math.BigInteger.ZERO)");
    }

    protected override void EmitDecrementVar(string varName, ConcreteSyntaxTree wr) {
      wr.WriteLine($"{varName} = {varName}.subtract(java.math.BigInteger.ONE);");
    }

    protected override void EmitIncrementVar(string varName, ConcreteSyntaxTree wr) {
      wr.WriteLine($"{varName} = {varName}.add(java.math.BigInteger.ONE);");
    }

    protected override void EmitSingleValueGenerator(Expression e, bool inLetExprBody, string type, ConcreteSyntaxTree wr, ConcreteSyntaxTree wStmts) {
      wr.Write("java.util.Arrays.asList");
      TrParenExpr(e, wr, inLetExprBody, wStmts);
    }

    protected override ConcreteSyntaxTree CreateIIFE1(int source, Type resultType, IToken resultTok, string bvName,
        ConcreteSyntaxTree wr, ConcreteSyntaxTree wStmts) {
      wr.Write($"((java.util.function.Function<java.math.BigInteger, {BoxedTypeName(resultType, wr, resultTok)}>)(({bvName}) ->");
      var w = wr.NewBigExprBlock("", $")).apply(java.math.BigInteger.valueOf({source}))");
      return w;
    }

    protected override ConcreteSyntaxTree EmitMapBuilder_Add(MapType mt, IToken tok, string collName, Expression term, bool inLetExprBody, ConcreteSyntaxTree wr) {
      var wStmts = wr.Fork();
      wr.Write($"{collName}.put(");
      var termLeftWriter = wr.Fork();
      wr.Write(",");
      wr.Append(Expr(term, inLetExprBody, wStmts));
      wr.WriteLine(");");
      return termLeftWriter;
    }

    protected override void EmitSeqConstructionExpr(SeqConstructionExpr expr, bool inLetExprBody, ConcreteSyntaxTree wr, ConcreteSyntaxTree wStmts) {
      wr.Write($"{DafnySeqClass}.Create({TypeDescriptor(expr.Type.AsCollectionType.Arg, wr, expr.tok)}, ");
      wr.Append(Expr(expr.N, inLetExprBody, wStmts));
      wr.Write(", ");
      wr.Append(Expr(expr.Initializer, inLetExprBody, wStmts));
      wr.Write(")");
    }

    // Warning: NOT the same as NativeType.Bitwidth, which is zero except for
    // bitvector types
    private static int NativeTypeSize(NativeType nt) {
      switch (AsJavaNativeType(nt)) {
        case JavaNativeType.Byte: return 8;
        case JavaNativeType.Short: return 16;
        case JavaNativeType.Int: return 32;
        case JavaNativeType.Long: return 64;
        default: Contract.Assert(false); throw new cce.UnreachableException();
      }
    }

    protected override void EmitConversionExpr(ConversionExpr e, bool inLetExprBody, ConcreteSyntaxTree wr, ConcreteSyntaxTree wStmts) {
      Expression arg = e.E;
      Type fromType = e.E.Type;
      Type toType = e.ToType;
      if (fromType.IsNumericBased(Type.NumericPersuasion.Int) || fromType.IsBitVectorType || fromType.IsCharType) {
        if (toType.IsNumericBased(Type.NumericPersuasion.Real)) {
          // (int or bv or char) -> real
          Contract.Assert(AsNativeType(toType) == null);
          wr.Write($"new {DafnyBigRationalClass}(");
          if (AsNativeType(fromType) != null) {
            wr.Write("java.math.BigInteger.valueOf");
            TrParenExpr(arg, wr, inLetExprBody, wStmts);
            wr.Write(", java.math.BigInteger.ONE)");
          } else if (fromType.IsCharType) {
            wr.Append(Expr(arg, inLetExprBody, wStmts));
            wr.Write(", 1)");
          } else {
            wr.Append(Expr(arg, inLetExprBody, wStmts));
            wr.Write(", java.math.BigInteger.ONE)");
          }
        } else if (toType.IsCharType) {
          // (int or bv or char) -> char
          // Painfully, Java sign-extends bytes when casting to chars ...
          if (fromType.IsCharType) {
            TrParenExpr(arg, wr, inLetExprBody, wStmts);
          } else {
            var fromNative = AsNativeType(fromType);
            wr.Write($"({CharTypeName(false)})");
            if (fromNative != null && fromNative.Sel == NativeType.Selection.Byte) {
              wr.Write("java.lang.Byte.toUnsignedInt");
              TrParenExpr(arg, wr, inLetExprBody, wStmts);
            } else {
              TrExprAsInt(arg, wr, inLetExprBody, wStmts);
            }
          }
        } else {
          // (int or bv or char) -> (int or bv or ORDINAL)
          var fromNative = AsNativeType(e.E.Type);
          var toNative = AsNativeType(e.ToType);
          if (fromNative == null && toNative == null) {
            if (fromType.IsCharType) {
              // char -> big-integer (int or bv or ORDINAL)
              wr.Write("java.math.BigInteger.valueOf");
              TrParenExpr(arg, wr, inLetExprBody, wStmts);
            } else {
              // big-integer (int or bv) -> big-integer (int or bv or ORDINAL), so identity will do
              wr.Append(Expr(arg, inLetExprBody, wStmts));
            }
          } else if (fromNative != null && toNative == null) {
            // native (int or bv) -> big-integer (int or bv)
            if (fromNative.Sel == NativeType.Selection.ULong) {
              // Can't just use .longValue() because that may return a negative
              wr.Write($"{DafnyHelpersClass}.unsignedLongToBigInteger");
              TrParenExpr(arg, wr, inLetExprBody, wStmts);
            } else {
              wr.Write("java.math.BigInteger.valueOf(");
              if (fromNative.LowerBound >= 0) {
                TrParenExpr($"{GetBoxedNativeTypeName(fromNative)}.toUnsignedLong", arg, wr, inLetExprBody, wStmts);
              } else {
                TrParenExpr(arg, wr, inLetExprBody, wStmts);
              }
              wr.Write(")");
            }
          } else if (fromNative != null && NativeTypeSize(toNative) == NativeTypeSize(fromNative)) {
            // native (int or bv) -> native (int or bv)
            // Cast between signed and unsigned, which have the same Java type
            TrParenExpr(arg, wr, inLetExprBody, wStmts);
          } else {
            GetNativeInfo(toNative.Sel, out var toNativeName, out var toNativeSuffix, out var toNativeNeedsCast);
            // any (int or bv) -> native (int or bv)
            // A cast would do, but we also consider some optimizations
            var literal = PartiallyEvaluate(arg);
            UnaryOpExpr u = arg.Resolved as UnaryOpExpr;
            MemberSelectExpr m = arg.Resolved as MemberSelectExpr;
            if (literal != null) {
              // Optimize constant to avoid intermediate BigInteger
              EmitNativeIntegerLiteral((BigInteger)literal, toNative, wr);
            } else if (u != null && u.Op == UnaryOpExpr.Opcode.Cardinality) {
              // Optimize || to avoid intermediate BigInteger
              wr.Write(CastIfSmallNativeType(toType));
              TrParenExpr("", u.E, wr, inLetExprBody, wStmts);
              wr.Write(".cardinalityInt()");
            } else if (m != null && m.MemberName == "Length" && m.Obj.Type.IsArrayType) {
              // Optimize .length to avoid intermediate BigInteger
              wr.Write(CastIfSmallNativeType(toType));
              var elmtType = UserDefinedType.ArrayElementType(m.Obj.Type);
              ConcreteSyntaxTree w;
              if (elmtType.IsTypeParameter) {
                wr.Write($"{FormatTypeDescriptorVariable(elmtType.AsTypeParameter)}.getArrayLength(");
                w = wr.Fork();
                wr.Write(")");
              } else {
                w = wr.Fork();
                wr.Write(".length");
              }
              TrParenExpr(m.Obj, w, inLetExprBody, wStmts);
            } else {
              // no optimization applies; use the standard translation
              if (fromNative != null && fromNative.LowerBound >= 0 && NativeTypeSize(fromNative) < NativeTypeSize(toNative)) {
                // Widening an unsigned value; careful!!
                wr.Write($"{CastIfSmallNativeType(e.ToType)}{GetBoxedNativeTypeName(fromNative)}");
                if (NativeTypeSize(toNative) == 64) {
                  wr.Write(".toUnsignedLong");
                } else {
                  wr.Write(".toUnsignedInt");
                }
                TrParenExpr(arg, wr, inLetExprBody, wStmts);
              } else {
                if (fromNative == null && !fromType.IsCharType) {
                  TrParenExpr(arg, wr, inLetExprBody, wStmts);
                  wr.Write($".{toNativeName}Value()");
                } else {
                  wr.Write($"(({toNativeName}) ");
                  TrParenExpr(arg, wr, inLetExprBody, wStmts);
                  wr.Write(")");
                }
              }
            }
          }
        }
      } else if (fromType.IsNumericBased(Type.NumericPersuasion.Real)) {
        Contract.Assert(AsNativeType(fromType) == null);
        if (toType.IsNumericBased(Type.NumericPersuasion.Real)) {
          // real -> real
          Contract.Assert(AsNativeType(toType) == null);
          wr.Append(Expr(arg, inLetExprBody, wStmts));
        } else if (toType.IsCharType) {
          // real -> char
          // Painfully, Java sign-extends bytes when casting to chars ...
          wr.Write($"({CharTypeName(false)})");
          TrParenExpr(arg, wr, inLetExprBody, wStmts);
          wr.Write(".ToBigInteger().intValue()");
        } else if (toType.IsBigOrdinalType) {
          TrParenExpr(arg, wr, inLetExprBody, wStmts);
          wr.Write(".ToBigInteger()");
        } else {
          // real -> (int or bv)
          TrParenExpr(arg, wr, inLetExprBody, wStmts);
          wr.Write(".ToBigInteger()");
          if (AsNativeType(toType) != null) {
            wr.Write($".{GetNativeTypeName(AsNativeType(toType))}Value()");
          }
        }
      } else if (fromType.IsBigOrdinalType) {
        if (toType.IsNumericBased(Type.NumericPersuasion.Int) || toType.IsCharType) {
          // ordinal -> int, char
          if (AsNativeType(toType) != null) {
            TrParenExpr(arg, wr, inLetExprBody, wStmts);
            wr.Write($".{GetNativeTypeName(AsNativeType(toType))}Value()");
          } else if (toType.IsCharType) {
            wr.Write($"({CharTypeName(false)})");
            TrParenExpr(arg, wr, inLetExprBody, wStmts);
            wr.Write(".intValue()");
          } else {
            TrParenExpr(arg, wr, inLetExprBody, wStmts);
          }
        } else if (toType.IsNumericBased(Type.NumericPersuasion.Real)) {
          // ordinal -> real
          wr.Write($"new {DafnyBigRationalClass}(");
          wr.Append(Expr(arg, inLetExprBody, wStmts));
          wr.Write(", java.math.BigInteger.ONE)");
        } else if (toType.IsBitVectorType) {
          // ordinal -> bv
          if (AsNativeType(toType) != null) {
            TrParenExpr(arg, wr, inLetExprBody, wStmts);
            wr.Write($".{GetNativeTypeName(AsNativeType(toType))}Value()");
          } else {
            TrParenExpr(arg, wr, inLetExprBody, wStmts);
          }
        } else if (toType.IsBigOrdinalType) {
          TrParenExpr(arg, wr, inLetExprBody, wStmts);
        } else {
          Contract.Assert(false, $"not implemented for java: {fromType} -> {toType}");
        }
      } else {
        Contract.Assert(false, $"not implemented for java: {fromType} -> {toType}");
      }
    }

    protected override void EmitTypeTest(string localName, Type fromType, Type toType, IToken tok, ConcreteSyntaxTree wr) {
      Contract.Requires(fromType.IsRefType);
      Contract.Requires(toType.IsRefType);

      // from T to U:   t instanceof U && ...
      // from T to U?:  t instanceof U && ...                 // since t is known to be non-null, this is fine
      // from T? to U:  t instanceof U && ...                 // note, "instanceof" implies non-null, so no need for explicit null check
      // from T? to U?: t == null || (t instanceof U && ...)
      if (fromType.IsRefType && !fromType.IsNonNullRefType && toType.IsRefType && !toType.IsNonNullRefType) {
        wr = wr.Write($"{localName} == null || ").ForkInParens();
      }

      if (toType.IsObjectQ) {
        wr.Write("true");
      } else {
        var typeName = toType.IsObject ? "Object" : FullTypeName((UserDefinedType)toType.NormalizeExpand());
        wr.Write($"{localName} instanceof {typeName}");
        localName = $"(({typeName}){localName})";
      }

      var udtTo = (UserDefinedType)toType.NormalizeExpandKeepConstraints();
      if (udtTo.ResolvedClass is SubsetTypeDecl && !(udtTo.ResolvedClass is NonNullTypeDecl)) {
        // TODO: test constraints
        throw new UnsupportedFeatureException(tok, Feature.SubsetTypeTests);
      }
    }

    protected override bool IssueCreateStaticMain(Method m) {
      return true;
    }
    protected override ConcreteSyntaxTree CreateStaticMain(IClassWriter cw, string argsParameterName) {
      var wr = DowncastClassWriter(cw).StaticMemberWriter;
      return wr.NewBlock($"public static void __Main(dafny.DafnySequence<? extends dafny.DafnySequence<? extends {CharTypeName(true)}>> {argsParameterName})");
    }

    protected override void CreateIIFE(string bvName, Type bvType, IToken bvTok, Type bodyType, IToken bodyTok,
      ConcreteSyntaxTree wr, ref ConcreteSyntaxTree wStmts, out ConcreteSyntaxTree wrRhs, out ConcreteSyntaxTree wrBody) {
      wr = EmitCoercionIfNecessary(NativeObjectType, bodyType, bvTok, wr);
      var boxedBvType = BoxedTypeName(bvType, wr, bvTok);
      wr.Write("{0}.<{1}, {2}>Let(", DafnyHelpersClass, boxedBvType, BoxedTypeName(bodyType, wr, bodyTok));
      wrRhs = wr.Fork();
      wrRhs = EmitCoercionIfNecessary(bvType, NativeObjectType, bvTok, wrRhs);

      var boxedBvName = idGenerator.FreshId("boxed");
      wr.Write($", {boxedBvName} ->");
      var wrBodyWithCoercion = wr.NewBlock();
      wrBodyWithCoercion.Write($"{TypeName(bvType, wr, bvTok)} {bvName} = ");
      var wrUnboxed = EmitCoercionIfNecessary(NativeObjectType, bvType, bvTok, wrBodyWithCoercion.Fork());
      wrUnboxed.Write(boxedBvName);
      wrBodyWithCoercion.WriteLine(";");

      wrBodyWithCoercion.Write("return ");
      wrBody = wrBodyWithCoercion.Fork();
      wrBody = EmitCoercionIfNecessary(bodyType, NativeObjectType, bodyTok, wrBody);
      wrBodyWithCoercion.WriteLine(";");
      wr.Write(")");
    }

    protected override string GetQuantifierName(string bvType) {
      return $"{DafnyHelpersClass}.Quantifier";
    }

    // ABSTRACT METHOD DECLARATIONS FOR THE SAKE OF BUILDING PROGRAM

    protected override void EmitYield(ConcreteSyntaxTree wr) {
      throw new UnsupportedFeatureException(Token.NoToken, Feature.Iterators);
    }

    protected override ConcreteSyntaxTree CreateIterator(IteratorDecl iter, ConcreteSyntaxTree wr) {
      throw new UnsupportedFeatureException(iter.tok, Feature.Iterators);
    }

    protected override void EmitHaltRecoveryStmt(Statement body, string haltMessageVarName, Statement recoveryBody, ConcreteSyntaxTree wr) {
      var tryBlock = wr.NewBlock("try");
      TrStmt(body, tryBlock);
      var catchBlock = wr.NewBlock("catch (dafny.DafnyHaltException e)");
      catchBlock.WriteLine($"dafny.DafnySequence<Character> {haltMessageVarName} = dafny.DafnySequence.asString(e.getMessage());");
      TrStmt(recoveryBody, catchBlock);
    }
  }
}<|MERGE_RESOLUTION|>--- conflicted
+++ resolved
@@ -1804,17 +1804,13 @@
       //TODO: Figure out how to resolve type checking warnings
       // from here on, write everything into the new block created here:
       EmitSuppression(wr);
-<<<<<<< HEAD
       var headerWriter = wr.Fork();
-      var btw = wr.NewNamedBlock("public{0} class {1}", dt.IsRecordType ? "" : " abstract", DtT_protected);
-=======
       wr.Write("public{0} class {1}", dt.IsRecordType ? "" : " abstract", DtT_protected);
       var superTraits = dt.ParentTypeInformation.UniqueParentTraits();
       if (superTraits.Any()) {
         wr.Write($" implements {superTraits.Comma(trait => TypeName(trait, wr, dt.tok))}");
       }
       var btw = wr.NewBlock();
->>>>>>> 4570c605
       wr = btw;
 
       // constructor
