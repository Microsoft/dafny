--- conflicted
+++ resolved
@@ -95,13 +95,9 @@
       return file;
     }
 
-<<<<<<< HEAD
     protected override void DependOnModule(string moduleName, bool isDefault, ModuleDefinition externModule,
       string libraryName) {
-=======
-    protected override void DependOnModule(string moduleName, bool isDefault, bool isExtern, string libraryName) {
       moduleName = IdProtect(moduleName);
->>>>>>> 2ba72b7f
       Imports.Add(moduleName);
     }
 
