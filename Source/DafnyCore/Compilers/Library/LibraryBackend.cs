using System;
using System.Collections.Generic;
using System.Collections.ObjectModel;
using System.IO;
using System.IO.Compression;
using System.Linq;
using DafnyCore;

namespace Microsoft.Dafny.Compilers; 

public class LibraryBackend : ExecutableBackend {
  public LibraryBackend(DafnyOptions options) : base(options) {
  }

  public override IReadOnlySet<string> SupportedExtensions => new HashSet<string> { };

  public override string TargetName => "Dafny Library (.doo)";

  public override string TargetExtension => "doo";
  public override string TargetId => "lib";

  public override string TargetBaseDir(string dafnyProgramName) =>
    $"{Path.GetFileNameWithoutExtension(dafnyProgramName)}-lib";

  public override bool TextualTargetIsExecutable => false;

  public override bool SupportsInMemoryCompilation => false;

  public override IReadOnlySet<Feature> UnsupportedFeatures => new HashSet<Feature> {
    Feature.LegacyCLI
  };

  protected override SinglePassCompiler CreateCompiler() {
    return null;
  }

  public override void OnPostCompile() {
    // Not calling base.OnPostCompile() since it references `compiler`
  }

  public override string PublicIdProtect(string name) {
    throw new NotSupportedException();
  }

  public override void Compile(Program dafnyProgram, ConcreteSyntaxTree output) {
    if (!Options.UsingNewCli) {
      throw new UnsupportedFeatureException(dafnyProgram.GetFirstTopLevelToken(), Feature.LegacyCLI);
    }

    var disallowedAssumptions = dafnyProgram.Assumptions(null)
      .Where(a => !a.desc.allowedInLibraries);
    foreach (var assumption in disallowedAssumptions) {
      var message = assumption.desc.issue.Replace("{", "{{").Replace("}", "}}");
      Reporter.Error(MessageSource.Compiler, assumption.tok, message, message);
    }

    var dooFile = new DooFile(dafnyProgram);
    dooFile.Write(output);
  }

  public override void EmitCallToMain(Method mainMethod, string baseName, ConcreteSyntaxTree callToMainTree) {
    // No-op
  }

  private string DooFilePath(string dafnyProgramName) {
    return Path.GetFullPath(Path.ChangeExtension(dafnyProgramName, ".doo"));
  }

  public override bool CompileTargetProgram(string dafnyProgramName, string targetProgramText, string callToMain, string targetFilename,
    ReadOnlyCollection<string> otherFileNames, bool runAfterCompile, TextWriter outputWriter, out object compilationResult) {

    var targetDirectory = Path.GetFullPath(Path.GetDirectoryName(targetFilename));
    var dooPath = DooFilePath(dafnyProgramName);

    File.Delete(dooPath);
    ZipFile.CreateFromDirectory(targetDirectory, dooPath);

    compilationResult = null;
    return true;
  }

  public override bool RunTargetProgram(string dafnyProgramName, string targetProgramText, string callToMain, string targetFilename,
<<<<<<< HEAD
    ReadOnlyCollection<string> otherFileNames, object compilationResult, TextWriter outputWriter, TextWriter errorWriter) {
    throw new UnsupportedFeatureException(Token.NoToken, Feature.LegacyCLI);
    // var dooPath = DooFilePath(dafnyProgramName);
    // return RunTargetDafnyProgram(dooPath, outputWriter);
=======
    ReadOnlyCollection<string> otherFileNames, object compilationResult, TextWriter outputWriter) {

    var dooPath = DooFilePath(dafnyProgramName);
    return RunTargetDafnyProgram(dooPath, outputWriter, true);
>>>>>>> bd2d4ecd
  }
}<|MERGE_RESOLUTION|>--- conflicted
+++ resolved
@@ -80,16 +80,8 @@
   }
 
   public override bool RunTargetProgram(string dafnyProgramName, string targetProgramText, string callToMain, string targetFilename,
-<<<<<<< HEAD
-    ReadOnlyCollection<string> otherFileNames, object compilationResult, TextWriter outputWriter, TextWriter errorWriter) {
-    throw new UnsupportedFeatureException(Token.NoToken, Feature.LegacyCLI);
-    // var dooPath = DooFilePath(dafnyProgramName);
-    // return RunTargetDafnyProgram(dooPath, outputWriter);
-=======
-    ReadOnlyCollection<string> otherFileNames, object compilationResult, TextWriter outputWriter) {
-
+    ReadOnlyCollection<string> otherFileNames, object compilationResult, TextWriter outputWriter, TextWriter errorWriter) { 
     var dooPath = DooFilePath(dafnyProgramName);
-    return RunTargetDafnyProgram(dooPath, outputWriter, true);
->>>>>>> bd2d4ecd
+    return RunTargetDafnyProgram(dooPath, outputWriter, errorWriter, true);
   }
 }