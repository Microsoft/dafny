//-----------------------------------------------------------------------------
//
// Copyright (C) Microsoft Corporation.  All Rights Reserved.
// Copyright by the contributors to the Dafny Project
// SPDX-License-Identifier: MIT
//
//-----------------------------------------------------------------------------
using System;
using System.Collections.Generic;
using System.Linq;
using System.Numerics;
using System.IO;
using System.Diagnostics.Contracts;
using Microsoft.CodeAnalysis.CSharp;
using System.Text.RegularExpressions;
using JetBrains.Annotations;
using Microsoft.BaseTypes;
using Microsoft.Boogie;
using static Microsoft.Dafny.ConcreteSyntaxTreeUtils;

namespace Microsoft.Dafny.Compilers {
  public class CsharpCompiler : SinglePassCompiler {
    protected bool Synthesize = false;

    public override IReadOnlySet<Feature> UnsupportedFeatures => new HashSet<Feature> {
      Feature.SubsetTypeTests,
      Feature.TuplesWiderThan20
    };

    public CsharpCompiler(DafnyOptions options, ErrorReporter reporter) : base(options, reporter) {
    }

    const string DafnyISet = "Dafny.ISet";
    const string DafnyIMultiset = "Dafny.IMultiSet";
    const string DafnyISeq = "Dafny.ISequence";
    const string DafnyIMap = "Dafny.IMap";

    const string DafnySetClass = "Dafny.Set";
    const string DafnyMultiSetClass = "Dafny.MultiSet";
    const string DafnySeqClass = "Dafny.Sequence";
    const string DafnyMapClass = "Dafny.Map";

    const string DafnyHelpersClass = "Dafny.Helpers";

    static string FormatTypeDescriptorVariable(string typeVarName) => $"_td_{typeVarName}";
    string FormatTypeDescriptorVariable(TypeParameter tp) => FormatTypeDescriptorVariable(tp.GetCompileName(Options));
    const string TypeDescriptorMethodName = "_TypeDescriptor";

    string FormatDefaultTypeParameterValue(TopLevelDecl tp) {
      Contract.Requires(tp is TypeParameter || tp is AbstractTypeDecl);
      if (tp is AbstractTypeDecl) {
        // This is unusual. Typically, the compiler never needs to compile an abstract type, but this abstract type
        // is apparently an :extern (or a compiler error has already been reported and we're just trying to get to
        // the end of compilation without crashing). It's difficult to say what the compiler could do in this situation, since
        // it doesn't know how to generate code that produces a legal value of the abstract type. If we don't do
        // anything different from the common case (the "else" branch below), then the code emitted will not
        // compile (see github issue #1151). So, to do something a wee bit better, we emit a placebo value. This
        // will only work when the abstract type is in the same module and has no type parameters.
        return $"default({tp.EnclosingModuleDefinition.GetCompileName(Options) + "." + tp.GetCompileName(Options)})";
      } else {
        // this is the common case
        return $"_default_{tp.GetCompileName(Options)}";
      }
    }

    protected override void EmitHeader(Program program, ConcreteSyntaxTree wr) {
      wr.WriteLine("// Dafny program {0} compiled into C#", program.Name);
      wr.WriteLine("// To recompile, you will need the libraries");
      wr.WriteLine("//     System.Runtime.Numerics.dll System.Collections.Immutable.dll");
      wr.WriteLine("// but the 'dotnet' tool in net6.0 should pick those up automatically.");
      wr.WriteLine("// Optionally, you may want to include compiler switches like");
      wr.WriteLine("//     /debug /nowarn:162,164,168,183,219,436,1717,1718");
      wr.WriteLine();
      wr.WriteLine("using System;");
      wr.WriteLine("using System.Numerics;");
      wr.WriteLine("using System.Collections;");
      Synthesize = ProgramHasMethodsWithAttr(program, "synthesize");
      if (Synthesize) {
        CsharpSynthesizer.EmitImports(wr);
      }
      EmitDafnySourceAttribute(program, wr);

      if (Options.IncludeRuntime) {
        ReadRuntimeSystem(program, "DafnyRuntime.cs", wr);
      }

    }

    /// <summary>
    /// Return true if the AST contains a method annotated with an attribute
    /// </summary>
    private static bool ProgramHasMethodsWithAttr(Program p, String attr) {
      foreach (var module in p.Modules()) {
        foreach (ICallable callable in ModuleDefinition.AllCallables(
                   module.TopLevelDecls)) {
          if ((callable is Method method) &&
              Attributes.Contains(method.Attributes, attr)) {
            return true;
          }
        }
      }
      return false;
    }

    void EmitDafnySourceAttribute(Program program, ConcreteSyntaxTree wr) {
      Contract.Requires(program != null);
      Contract.Requires(wr != null);

      var stringWriter = new StringWriter();
      stringWriter.NewLine = Environment.NewLine;
      var oldValue = Options.ShowEnv;
      Options.ShowEnv = ExecutionEngineOptions.ShowEnvironment.DuringPrint;
      new Printer(stringWriter, Options, PrintModes.Serialization).PrintProgramLargeStack(program, true);
      Options.ShowEnv = oldValue;
      var programString = stringWriter.GetStringBuilder().Replace("\"", "\"\"").ToString();

      wr.WriteLine($"[assembly: DafnyAssembly.DafnySourceAttribute(@\"{programString}\")]");
      wr.WriteLine();
    }

    protected override void EmitBuiltInDecls(BuiltIns builtIns, ConcreteSyntaxTree wr) {
      if (builtIns.MaxNonGhostTupleSizeUsed > 20) {
        UnsupportedFeatureError(builtIns.MaxNonGhostTupleSizeToken, Feature.TuplesWiderThan20);
      }

      var dafnyNamespace = CreateModule("Dafny", false, false, null, wr);
      EmitInitNewArrays(builtIns, dafnyNamespace);
      if (Synthesize) {
        CsharpSynthesizer.EmitMultiMatcher(dafnyNamespace);
      }
      EmitFuncExtensions(builtIns, wr);
    }

    // Generates casts for functions of those arities present in the program, like:
    //   public static class FuncExtensions {
    //     public static Func<U, UResult> DowncastClone<T, TResult, U, UResult>(this Func<T, TResult> F,
    //         Func<U, T> ArgConv, Func<TResult, UResult> ResConv) {
    //       return arg => ResConv(F(ArgConv(arg)));
    //     }
    //     ...
    //   }
    // They aren't in any namespace to make them universally accessible.
    private void EmitFuncExtensions(BuiltIns builtIns, ConcreteSyntaxTree wr) {
      var funcExtensions = wr.NewNamedBlock("internal static class FuncExtensions");
      foreach (var kv in builtIns.ArrowTypeDecls) {
        int arity = kv.Key;

        List<string> TypeParameterList(string prefix) {
          var l = arity switch {
            1 => new List<string> { prefix },
            _ => Enumerable.Range(1, arity).Select(i => $"{prefix}{i}").ToList()
          };
          l.Add($"{prefix}Result");
          return l;
        }

        var us = TypeParameterList("U");
        var ts = TypeParameterList("T");

        string ArgConvDecl((string u, string t) tp) => $"Func<{tp.u}, {tp.t}> ArgConv";
        var argConvDecls = arity switch {
          0 => "",
          1 => $"{ArgConvDecl(("U", "T"))}, ",
          _ => Enumerable.Zip(us.SkipLast(1), ts.SkipLast(1))
                 .Comma((tp, i) => $"{ArgConvDecl(tp)}{++i}")
               + ", "
        };

        var parameters = $"this Func<{ts.Comma()}> F, {argConvDecls}Func<TResult, UResult> ResConv";
        funcExtensions.Write($"public static Func<{us.Comma()}> DowncastClone<{ts.Concat(us).Comma()}>({parameters})");

        var binder = arity switch { 1 => "arg", _ => $"({Enumerable.Range(1, arity).Comma(i => $"arg{i}")})" };
        var argConvCalls = arity switch {
          1 => "ArgConv(arg)",
          _ => Enumerable.Range(1, arity).Comma(i => $"ArgConv{i}(arg{i})")
        };
        funcExtensions.NewBlock().WriteLine($"return {binder} => ResConv(F({argConvCalls}));");
      }
    }

    private void EmitInitNewArrays(BuiltIns builtIns, ConcreteSyntaxTree dafnyNamespace) {
      var arrayHelpers = dafnyNamespace.NewNamedBlock("internal class ArrayHelpers");
      foreach (var decl in builtIns.SystemModule.TopLevelDecls) {
        if (decl is ArrayClassDecl classDecl) {
          int dims = classDecl.Dims;

          // Here is an overloading of the method name, where there is an initialValue parameter
          // public static T[,] InitNewArray2<T>(T z, BigInteger size0, BigInteger size1) {
          arrayHelpers.Write(
            $"public static T[{Repeat("", dims, ",")}] InitNewArray{dims}<T>(T z, {Repeat("BigInteger size{0}", dims, ", ")})");

          var w = arrayHelpers.NewBlock();
          // int s0 = (int)size0;
          for (int i = 0; i < dims; i++) {
            w.WriteLine("int s{0} = (int)size{0};", i);
          }

          // T[,] a = new T[s0, s1];
          w.WriteLine($"T[{Repeat("", dims, ",")}] a = new T[{Repeat("s{0}", dims, ",")}];");

          // for (int i0 = 0; i0 < s0; i0++) {
          //   for (int i1 = 0; i1 < s1; i1++) {
          var wLoopNest = w;
          for (int i = 0; i < dims; i++) {
            wLoopNest = wLoopNest.NewNamedBlock("for (int i{0} = 0; i{0} < s{0}; i{0}++)", i);
          }

          // a[i0,i1] = z;
          wLoopNest.WriteLine($"a[{Repeat("i{0}", dims, ",")}] = z;");
          // return a;
          w.WriteLine("return a;");
        }
      }
    }

    protected override ConcreteSyntaxTree CreateStaticMain(IClassWriter cw, string argsParameterName) {
      var wr = ((ClassWriter)cw).StaticMemberWriter;
      // See EmitCallToMain() - this is named differently because otherwise C# tries
      // to resolve the reference to the instance-level Main method
      return wr.NewBlock($"public static void _StaticMain(Dafny.ISequence<Dafny.ISequence<{CharTypeName}>> {argsParameterName})");
    }

    protected override ConcreteSyntaxTree CreateModule(string moduleName, bool isDefault, bool isExtern, string /*?*/ libraryName, ConcreteSyntaxTree wr) {
      return wr.NewBlock($"namespace {IdProtect(moduleName)}", " // end of " + $"namespace {IdProtect(moduleName)}");
    }

    protected override string GetHelperModuleName() => DafnyHelpersClass;

    const string DafnyTypeDescriptor = "Dafny.TypeDescriptor";

    internal string TypeParameters(List<TypeParameter>/*?*/ targs, bool addVariance = false, bool uniqueNames = false) {
      Contract.Requires(targs == null || cce.NonNullElements(targs));
      Contract.Ensures(Contract.Result<string>() != null);

      if (targs == null || targs.Count == 0) {
        return "";
      }

      string PrintVariance(TypeParameter.TPVariance variance) {
        if (addVariance) {
          switch (variance) {
            case TypeParameter.TPVariance.Co:
              return "out ";
            case TypeParameter.TPVariance.Contra:
              return "in ";
          }
        }
        return "";
      }

      string PrintTypeParameter(TypeParameter tArg) => $"{PrintVariance(tArg.Variance)}{(uniqueNames ? "__" : "")}{IdName(tArg)}";

      return $"<{targs.Comma(PrintTypeParameter)}>";
    }

    protected override IClassWriter CreateClass(string moduleName, string name, bool isExtern, string /*?*/ fullPrintName,
      List<TypeParameter> typeParameters, TopLevelDecl cls, List<Type>/*?*/ superClasses, IToken tok, ConcreteSyntaxTree wr) {
      var wBody = WriteTypeHeader("partial class", name, typeParameters, superClasses, tok, wr);

      ConcreteSyntaxTree/*?*/ wCtorBody = null;
      if (cls is ClassLikeDecl cl) {
        if (cl.Members.TrueForAll(member => !(member is Constructor ctor) || !ctor.IsExtern(Options, out var _, out var _))) {
          // This is a (non-default) class with no :extern constructor, so emit a C# constructor for the target class
          var wTypeFields = wBody.Fork();

          var wCtorParams = new ConcreteSyntaxTree();
          wCtorBody = wBody.Format($"public {name}({wCtorParams})").NewBlock();

          if (typeParameters != null) {
            var sep = "";
            foreach (var ta in TypeArgumentInstantiation.ListFromFormals(typeParameters)) {
              if (NeedsTypeDescriptor(ta.Formal)) {
                var fieldName = FormatTypeDescriptorVariable(ta.Formal.GetCompileName(Options));
                var decl = $"{DafnyTypeDescriptor}<{TypeName(ta.Actual, wTypeFields, ta.Formal.tok)}> {fieldName}";
                wTypeFields.WriteLine($"private {decl};");
                if (ta.Formal.Parent == cls) {
                  wCtorParams.Write($"{sep}{decl}");
                }

                wCtorBody.WriteLine($"this.{fieldName} = {TypeDescriptor(ta.Actual, wCtorBody, ta.Formal.tok)};");
                sep = ", ";
              }
            }
          }
        }
      }

      return new ClassWriter(this, wBody, wCtorBody);
    }

    /// <summary>
    /// Generate the "_TypeDescriptor" method for a generated class.
    /// </summary>
    private void EmitTypeDescriptorMethod(TopLevelDecl enclosingTypeDecl, ConcreteSyntaxTree wr) {
      Contract.Requires(enclosingTypeDecl != null);
      Contract.Requires(wr != null);

      var type = UserDefinedType.FromTopLevelDecl(enclosingTypeDecl.tok, enclosingTypeDecl);
      var initializer = DefaultValue(type, wr, enclosingTypeDecl.tok, true);

      var targetTypeName = TypeName(type, wr, enclosingTypeDecl.tok);
      var typeDescriptorExpr = $"new {DafnyTypeDescriptor}<{targetTypeName}>({initializer})";

      if (enclosingTypeDecl.TypeArgs.Count == 0) {
        wr.WriteLine($"private static readonly {DafnyTypeDescriptor}<{targetTypeName}> _TYPE = {typeDescriptorExpr};");
        typeDescriptorExpr = "_TYPE"; // use the precomputed value
      }

      List<TypeParameter> typeDescriptorParams;
      if (enclosingTypeDecl is DatatypeDecl dtDecl) {
        typeDescriptorParams = UsedTypeParameters(dtDecl);
      } else {
        typeDescriptorParams = enclosingTypeDecl.TypeArgs;
      }

      var parameters = typeDescriptorParams.Comma(tp => $"{DafnyTypeDescriptor}<{tp.GetCompileName(Options)}> {FormatTypeDescriptorVariable(tp.GetCompileName(Options))}");
      var wTypeMethodBody = wr.Write($"public static {DafnyTypeDescriptor}<{targetTypeName}> {TypeDescriptorMethodName}({parameters})").NewBlock();
      wTypeMethodBody.WriteLine($"return {typeDescriptorExpr};");
    }

    protected override IClassWriter CreateTrait(string name, bool isExtern, List<TypeParameter> typeParameters /*?*/,
      TopLevelDecl trait, List<Type> superClasses /*?*/, IToken tok, ConcreteSyntaxTree wr) {
      var instanceMemberWriter = WriteTypeHeader("interface", name, typeParameters, superClasses, tok, wr);

      //writing the _Companion class
      wr.Write($"public class _Companion_{name}{TypeParameters(typeParameters)}");
      var staticMemberWriter = wr.NewBlock();

      return new ClassWriter(this, instanceMemberWriter, null, staticMemberWriter);
    }

    private ConcreteSyntaxTree WriteTypeHeader(string kind, string name, List<TypeParameter> typeParameters, List<Type>/*?*/ superClasses, IToken tok, ConcreteSyntaxTree wr) {
      wr.Write($"public {kind} {IdProtect(name)}{TypeParameters(typeParameters)}");
      var realSuperClasses = superClasses?.Where(trait => !trait.IsObject).ToList() ?? new List<Type>();
      if (realSuperClasses.Any()) {
        wr.Write($" : {realSuperClasses.Comma(trait => TypeName(trait, wr, tok))}");
      }
      return wr.NewBlock();
    }

    protected override ConcreteSyntaxTree CreateIterator(IteratorDecl iter, ConcreteSyntaxTree wr) {
      // An iterator is compiled as follows:
      //   public class MyIteratorExample<T>
      //   {
      //     public T q;  // in-parameter
      //     public T x;  // yield-parameter
      //     public int y;  // yield-parameter
      //     IEnumerator<object> _iter;
      //
      //     public void _MyIteratorExample(T q) {
      //       this.q = q;
      //       _iter = TheIterator();
      //     }
      //
      //     public bool MoveNext() {
      //       return _iter.MoveNext();
      //     }
      //
      //     private IEnumerator<object> TheIterator() {
      //       // the translation of the body of the iterator, with each "yield" turning into a "yield return null;"
      //       yield break;
      //     }
      //   }

      var cw = (ClassWriter)CreateClass(IdProtect(iter.EnclosingModuleDefinition.GetCompileName(Options)), IdName(iter), iter, wr);
      var w = cw.InstanceMemberWriter;
      // here come the fields

      var constructors = iter.Members.OfType<Constructor>().ToList();

      // we're expecting just one constructor 
      var enumerable = constructors.ToList();
      Contract.Assert(enumerable.Count == 1);
      Constructor ct = constructors[0];

      foreach (var member in iter.Members) {
        if (member is Field f && !f.IsGhost) {
          cw.DeclareField(IdName(f), iter, false, false, f.Type, f.tok, PlaceboValue(f.Type, w, f.tok, true), f);
        }
      }

      w.WriteLine("System.Collections.Generic.IEnumerator<object> _iter;");

      // here we rely on the parameters and the corresponding fields having the same names
      var nonGhostFormals = ct.Ins.Where(p => !p.IsGhost).ToList();
      var parameters = nonGhostFormals.Comma(p => $"{TypeName(p.Type, w, p.tok)} {IdName(p)}");

      // here's the initializer method
      w.Write($"public void {IdName(ct)}({parameters})");
      var wBody = w.NewBlock();
      foreach (var p in nonGhostFormals) {
        wBody.WriteLine("this.{0} = {0};", IdName(p));
      }

      wBody.WriteLine("this._iter = TheIterator();");
      // here are the enumerator methods
      w.WriteLine("public bool MoveNext() { return _iter.MoveNext(); }");
      var wIter = w.NewBlock("private System.Collections.Generic.IEnumerator<object> TheIterator()");
      var beforeYield = wIter.Fork();
      wIter.WriteLine("yield break;");
      return beforeYield;
    }

    private string DtTypeName(TopLevelDecl dt, bool typeVariables = true) {
      var name = "_I" + dt.GetCompileName(Options);
      if (typeVariables) { name += TypeParameters(SelectNonGhost(dt, dt.TypeArgs)); }
      return name;
    }

    protected override IClassWriter/*?*/ DeclareDatatype(DatatypeDecl dt, ConcreteSyntaxTree wr) {
      var w = CompileDatatypeBase(dt, wr);
      CompileDatatypeConstructors(dt, wr);
      return w;
    }

    IClassWriter CompileDatatypeBase(DatatypeDecl dt, ConcreteSyntaxTree wr) {
      Contract.Requires(dt != null);
      Contract.Requires(wr != null);

      // public interface _IDt<T> { // T has variance modifier
      //   _IDt<T> _Get();  // for co-datatypes
      //
      //   bool is_Ctor0 { get; }
      //   ...
      //
      //   T0 dtor_Dtor0 { get; }
      //   ...
      //
      //   _IDt<U> DowncastClone<U>(Func<T0, U0> converter0, ...);
      //
      //   // Members that don't violate C# variance restrictions
      // }
      //
      // public abstract class Dt<T> : _IDt<T> {  // for record types: drop "abstract"
      //   public Dt() { }
      //   #if TypeArgs.Count == 0
      //     private static _IDt<T> theDefault = ...;
      //     public static _IDt<T> Default() {
      //       return theDefault;
      //     }
      //   #else
      //     public static _IDt<T> Default(values...) {
      //       return ...;
      //     }
      //   #endif
      //   public static TypeDescriptor<_IDt<T>> _TypeDescriptor(typeDescriptors...) {
      //     return new TypeDescriptor<_IDt<T>>(Default(typeDescriptors...));
      //   }
      //   public abstract _IDt<T> _Get();  // for co-datatypes
      //
      //   public static _IDt<T> create_Ctor0(field0, field1, ...) {  // for record types: create
      //     return new Dt_Ctor0(field0, field1, ...);                // for record types: new Dt
      //   }
      //   ...
      //
      //   public bool is_Ctor0 { get { return this is Dt_Ctor0; } }  // for record types: return true
      //   ...
      //
      //   // if the datatype HasFinitePossibleValues
      //   public static System.Collections.Generic.IEnumerable<_IDt<T>> AllSingletonConstructors { get {
      //     yield return _IDt<T>.create_Ctor0();
      //     ...
      //   }}
      //
      //   public T0 dtor_Dtor0 { get {
      //       var d = this;         // for inductive datatypes
      //       var d = this._Get();  // for co-inductive datatypes
      //       if (d is DT_Ctor0) { return ((DT_Ctor0)d).Dtor0; }
      //       if (d is DT_Ctor1) { return ((DT_Ctor1)d).Dtor0; }
      //       ...
      //       if (d is DT_Ctor(n-2)) { return ((DT_Ctor(n-2))d).Dtor0; }
      //       return ((DT_Ctor(n-1))d).Dtor0;  // for record types: drop cast
      //    }}
      //   ...
      //
      //   public abstract _IDt<U> DowncastClone<U>(Func<T0, U0> converter0, ...); // for record types: implementation
      //
      //   // Implementations of all members, but possibly (variance) rewritten to be static.
      // }
      var nonGhostTypeArgs = SelectNonGhost(dt, dt.TypeArgs);
      var DtT_TypeArgs = TypeParameters(nonGhostTypeArgs);
      var DtT_protected = IdName(dt) + DtT_TypeArgs;
      var simplifiedType = DatatypeWrapperEraser.SimplifyType(Options, UserDefinedType.FromTopLevelDecl(dt.tok, dt));
      var simplifiedTypeName = TypeName(simplifiedType, wr, dt.tok);

      // ContreteSyntaxTree for the interface
      var interfaceTree = wr.NewNamedBlock($"public interface _I{dt.GetCompileName(Options)}{TypeParameters(nonGhostTypeArgs, true)}");

      // from here on, write everything into the new block created here:
      var btw = wr.NewNamedBlock("public{0} class {1} : {2}", dt.IsRecordType ? "" : " abstract", DtT_protected, DtTypeName(dt));
      wr = btw;

      // constructor
      if (dt.IsRecordType) {
        DatatypeFieldsAndConstructor(dt.Ctors[0], 0, wr);
      } else {
        wr.WriteLine($"public {IdName(dt)}() {{ }}");
      }

      var wDefault = new ConcreteSyntaxTree();
      if (nonGhostTypeArgs.Count == 0) {
        wr.FormatLine($"private static readonly {simplifiedTypeName} theDefault = {wDefault};");
        var w = wr.NewBlock($"public static {simplifiedTypeName} Default()");
        w.WriteLine("return theDefault;");
      } else {
        var parameters = UsedTypeParameters(dt).Comma(tp => $"{tp.GetCompileName(Options)} {FormatDefaultTypeParameterValue(tp)}");
        wr.Write($"public static {simplifiedTypeName} Default({parameters})");
        var w = wr.NewBlock();
        w.FormatLine($"return {wDefault};");
      }

      var groundingCtor = dt.GetGroundingCtor();
      if (groundingCtor.IsGhost) {
        wDefault.Write(ForcePlaceboValue(simplifiedType, wDefault, dt.tok));
      } else if (DatatypeWrapperEraser.GetInnerTypeOfErasableDatatypeWrapper(Options, dt, out var innerType)) {
        wDefault.Write(DefaultValue(innerType, wDefault, dt.tok));
      } else {
        if (dt is CoDatatypeDecl) {
          var wCo = wDefault;
          wDefault = new ConcreteSyntaxTree();
          wCo.Format($"new {dt.GetFullCompileName(Options)}__Lazy{DtT_TypeArgs}(() => {{ return {wDefault}; }})");
        }

        wDefault.Write(DtCreateName(groundingCtor));
        var nonGhostFormals = groundingCtor.Formals.Where(f => !f.IsGhost);
        wDefault.Write($"({nonGhostFormals.Comma(f => DefaultValue(f.Type, wDefault, f.tok))})");
      }

      EmitTypeDescriptorMethod(dt, wr);

      if (dt is CoDatatypeDecl) {
        interfaceTree.WriteLine($"{DtTypeName(dt)} _Get();");
        wr.WriteLine($"public abstract {DtTypeName(dt)} _Get();");
      }

      // create methods
      foreach (var ctor in dt.Ctors.Where(ctor => !ctor.IsGhost)) {
        wr.Write($"public static {DtTypeName(dt)} {DtCreateName(ctor)}(");
        WriteFormals("", ctor.Formals, wr);
        wr.NewBlock(")")
          .WriteLine($"return new {DtCtorDeclarationName(ctor)}{DtT_TypeArgs}({ctor.Formals.Where(f => !f.IsGhost).Comma(FormalName)});");
      }

      if (dt.IsRecordType) {
        // Also emit a "create_<ctor_name>" method that thunks to "create",
        // to provide a more uniform interface.

        var ctor = dt.Ctors[0];
        wr.Write($"public static {DtTypeName(dt)} create_{ctor.GetCompileName(Options)}(");
        WriteFormals("", ctor.Formals, wr);
        wr.NewBlock(")")
          .WriteLine($"return create({ctor.Formals.Where(f => !f.IsGhost).Comma(FormalName)});");
      }

      // query properties
      if (dt is TupleTypeDecl) {
        // omit the is_ property for tuples, since it cannot be used syntactically in the language
      } else {
        foreach (var ctor in dt.Ctors.Where(ctor => !ctor.IsGhost)) {
          interfaceTree.WriteLine($"bool is_{ctor.GetCompileName(Options)} {{ get; }}");

          var returnValue = dt.IsRecordType
            // public bool is_Ctor0 { get { return true; } }
            ? "true"
            // public bool is_Ctor0 { get { return this is Dt_Ctor0; } }
            : $"this is {dt.GetCompileName(Options)}_{ctor.GetCompileName(Options)}{DtT_TypeArgs}";
          wr.WriteLine($"public bool is_{ctor.GetCompileName(Options)} {{ get {{ return {returnValue}; }} }}");
        }
      }

      if (dt.HasFinitePossibleValues) {
        Contract.Assert(nonGhostTypeArgs.Count == 0);
        var w = wr.NewNamedBlock(
          $"public static System.Collections.Generic.IEnumerable<{DtTypeName(dt)}> AllSingletonConstructors");
        var wGet = w.NewBlock("get");
        foreach (var ctor in dt.Ctors) {
          Contract.Assert(ctor.Formals.Count == 0);
          var constructor = ctor.IsGhost
            ? ForcePlaceboValue(UserDefinedType.FromTopLevelDecl(dt.tok, dt), wGet, dt.tok)
            : $"{DtT_protected}.{DtCreateName(ctor)}()";
          wGet.WriteLine($"yield return {constructor};");
        }
      }

      CompileDatatypeDestructorsAndAddToInterface(dt, wr, interfaceTree, DtT_TypeArgs);

      CompileDatatypeDowncastClone(dt, interfaceTree, nonGhostTypeArgs, toInterface: true);
      if (!dt.IsRecordType) {
        CompileDatatypeDowncastClone(dt, wr, nonGhostTypeArgs);
      }

      CompileDatatypeInterfaceMembers(dt, interfaceTree);

      return new ClassWriter(this, btw, null);
    }

    /// <summary>
    /// Generate the "DowncastClone" code for a generated datatype. This includes the exported signature for the interface,
    /// the abstract method for the abstract class, and the actual implementations for the constructor classes. If the
    /// datatype is a record type, there is no abstract class, so the method is directly emitted. Contravariant type
    /// parameters require a CustomReceiver-like treatment involving static methods and can thus require a jump table in
    /// the abstract class. Erasable type wrappers require the same kind of CustomReceiver-like treatment and operate
    /// on the unwrapped type.
    /// toInterface: just the signature for the interface
    /// lazy: convert the computer of a codatatype's "__Lazy" class
    /// ctor: constructor to generate the method for
    /// </summary>
    private void CompileDatatypeDowncastClone(DatatypeDecl datatype, ConcreteSyntaxTree wr,
        List<TypeParameter> nonGhostTypeArgs, bool toInterface = false, bool lazy = false, DatatypeCtor ctor = null) {
      bool InvalidType(Type ty, bool refTy) =>
        (ty.AsTypeParameter != null && refTy && datatype.TypeArgs.Contains(ty.AsTypeParameter))
        || ty.TypeArgs.Exists(arg => InvalidType(arg, refTy || ty.IsRefType));

      if (datatype.Ctors.Any(ctor => ctor.Formals.Any(f => !f.IsGhost && InvalidType(f.SyntacticType, false)))) {
        return;
      }

      var customReceiver = DowncastCloneNeedsCustomReceiver(datatype);
      var uTypeArgs = TypeParameters(nonGhostTypeArgs, uniqueNames: true);
      var typeArgs = TypeParameters(nonGhostTypeArgs);
      var typeSubstMap = nonGhostTypeArgs.ToDictionary(
        tp => tp,
        tp => (Type)new UserDefinedType(tp.tok, new TypeParameter(tp.RangeToken, tp.NameNode.Prepend("_"), tp.VarianceSyntax)));

      var resultType = DatatypeWrapperEraser.GetInnerTypeOfErasableDatatypeWrapper(Options, datatype, out var innerType)
        ? TypeName(innerType.Subst(typeSubstMap), wr, datatype.tok)
        : "_I" + datatype.GetCompileName(Options) + uTypeArgs;
      var converters = $"{nonGhostTypeArgs.Comma((_, i) => $"converter{i}")}";
      var lazyClass = $"{datatype.GetFullCompileName(Options)}__Lazy";
      string PrintConverter(TypeParameter tArg, int i) {
        var name = IdName(tArg);
        return $"Func<{name}, __{name}> converter{i}";
      }

      if (!toInterface) {
        string Modifiers(string abs, string single, string cons) =>
          (ctor != null || lazy) ? (datatype.IsRecordType ? single : cons) : abs;
        var modifiers = customReceiver
          ? Modifiers("static ", "static ", "new static ")
          : Modifiers("abstract ", "", "override ");
        wr.Write($"public {modifiers}");
      }

      if (!(toInterface && customReceiver)) {
        string receiver;
        if (customReceiver) {
          var simplifiedType = DatatypeWrapperEraser.SimplifyType(Options, UserDefinedType.FromTopLevelDecl(datatype.tok, datatype));
          receiver = $"{TypeName(simplifiedType, wr, datatype.tok)} _this";
        } else {
          receiver = "";
        }
        var comma = receiver.Length != 0 && nonGhostTypeArgs.Count != 0 ? ", " : "";
        wr.Write($"{resultType} DowncastClone{uTypeArgs}({receiver}{comma}{nonGhostTypeArgs.Comma(PrintConverter)})");
      }

      if (ctor == null && !lazy) {
        if (!customReceiver) {
          wr.WriteLine(";");
        } else if (!toInterface) {
          var body = wr.NewBlock();

          ConcreteSyntaxTree NextBlock(string comp) { return body.NewBlock($"if (_this{comp})"); }

          void WriteReturn(ConcreteSyntaxTree wr, string staticClass) {
            var comma = converters.Length != 0 ? ", " : "";
            wr.WriteLine($"return {staticClass}{typeArgs}.DowncastClone{uTypeArgs}(_this{comma}{converters});");
          }

          if (datatype is CoDatatypeDecl) {
            WriteReturn(NextBlock($" is {lazyClass}{typeArgs}"), lazyClass);
          }

          var nonGhostConstructors = datatype.Ctors.Where(ctor => !ctor.IsGhost).ToList();
          for (var i = 0; i < nonGhostConstructors.Count; i++) {
            var ret = body;
            //The final constructor is chosen as the default
            if (i + 1 < nonGhostConstructors.Count) {
              ret = NextBlock($".is_{nonGhostConstructors[i].GetCompileName(Options)}");
            }
            WriteReturn(ret, DtCtorDeclarationName(nonGhostConstructors[i]));
          }
        }
        return;
      }

      string PrintConvertedExpr(string name, Type fromType) {
        var constructorIndex = nonGhostTypeArgs.IndexOf(fromType.AsTypeParameter);
        if (constructorIndex != -1) {
          return $"converter{constructorIndex}({name})";
        }

        bool ContainsTyVar(TypeParameter tp, Type ty)
          => (ty.AsTypeParameter != null && ty.AsTypeParameter.Equals(tp))
             || ty.TypeArgs.Exists(ty => ContainsTyVar(tp, ty));
        if (nonGhostTypeArgs.Exists(ty => ContainsTyVar(ty, fromType))) {
          var map = nonGhostTypeArgs.ToDictionary(
            tp => tp,
            tp => (Type)new UserDefinedType(tp.tok, new TypeParameter(tp.RangeToken, tp.NameNode.Prepend("_"), tp.VarianceSyntax)));
          var to = fromType.Subst(map);
          var downcast = new ConcreteSyntaxTree();
          EmitDowncast(fromType, to, null, downcast).Write(name);
          return downcast.ToString();
        }

        return name;
      }

      string PrintInvocation(Formal f, int i) {
        var name = customReceiver
          ? datatype.IsRecordType || !f.HasName
            ? $"(({DtCtorDeclarationName(ctor)}{typeArgs}) _this).{FieldName(f, i)}"
            : $"_this.{DestructorGetterName(f, ctor, i)}"
          : FieldName(f, i);
        return PrintConvertedExpr(name, f.Type);
      }

      if (innerType != null) {
        var wBody = wr.NewBlock("");
        wBody.WriteLine($"return {PrintConvertedExpr("_this", innerType)};");
      } else {
        var wBody = wr.NewBlock("").WriteLine($"if ({(customReceiver ? "_" : "")}this is {resultType} dt) {{ return dt; }}");
        var constructorArgs = lazy
          ? customReceiver
            ? $"() => {datatype.GetCompileName(Options)}{typeArgs}.DowncastClone{uTypeArgs}(_this._Get(), {converters})"
            : $"() => _Get().DowncastClone{uTypeArgs}({converters})"
          : ctor.Formals.Where(f => !f.IsGhost).Comma(PrintInvocation);

        var className = lazy ? lazyClass : DtCtorDeclarationName(ctor);
        wBody.WriteLine($"return new {className}{uTypeArgs}({constructorArgs});");
      }
    }

    // Emits getters for both named and unnamed destructors. The named ones are grouped across constructors by their
    // name and thus QDtorM = DtorM. This is not possible for unnamed ones, as there is no guarantee about shared return
    // types, so they are treated individually and their names (QDtorM) are qualified by their respective constructors.
    private void CompileDatatypeDestructorsAndAddToInterface(DatatypeDecl dt, ConcreteSyntaxTree wr,
        ConcreteSyntaxTree interfaceTree, string DtT_TypeArgs) {
      foreach (var ctor in dt.Ctors) {
        var index = 0;
        foreach (var dtor in ctor.Destructors.Where(dtor => dtor.EnclosingCtors[0] == ctor)) {
          var compiledConstructorCount = dtor.EnclosingCtors.Count(constructor => !constructor.IsGhost);
          if (compiledConstructorCount != 0) {
            var arg = dtor.CorrespondingFormals[0];
            if (!arg.IsGhost) {
              var DtorM = arg.HasName ? "_" + arg.CompileName : FieldName(arg, index);
              //   TN dtor_QDtorM { get; }
              interfaceTree.WriteLine($"{TypeName(arg.Type, wr, arg.tok)} {DestructorGetterName(arg, ctor, index)} {{ get; }}");

              //   public TN dtor_QDtorM { get {
              //       var d = this;         // for inductive datatypes
              //       var d = this._Get();  // for co-inductive datatypes
              //       if (d is DT_Ctor0) { return ((DT_Ctor0)d).DtorM; }
              //       if (d is DT_Ctor1) { return ((DT_Ctor1)d).DtorM; }
              //       ...
              //       if (d is DT_Ctor(n-2)) { return ((DT_Ctor(n-2))d).DtorM; }
              //       return ((DT_Ctor(n-1))d).DtorM;
              //    }}
              var wDtor =
                wr.NewNamedBlock($"public {TypeName(arg.Type, wr, arg.tok)} {DestructorGetterName(arg, ctor, index)}");
              var wGet = wDtor.NewBlock("get");
              if (dt.IsRecordType) {
                if (dt is CoDatatypeDecl) {
                  wGet.WriteLine($"return this._Get().{IdProtect(DtorM)};");
                } else {
                  wGet.WriteLine($"return this.{IdProtect(DtorM)};");
                }
              } else {
                if (dt is CoDatatypeDecl) {
                  wGet.WriteLine("var d = this._Get();");
                } else {
                  wGet.WriteLine("var d = this;");
                }

                var compiledConstructorsProcessed = 0;
                for (var i = 0; i < dtor.EnclosingCtors.Count; i++) {
                  var ctor_i = dtor.EnclosingCtors[i];
                  Contract.Assert(arg.CompileName == dtor.CorrespondingFormals[i].CompileName);
                  if (ctor_i.IsGhost) {
                    continue;
                  }
                  var type = $"{dt.GetCompileName(Options)}_{ctor_i.GetCompileName(Options)}{DtT_TypeArgs}";
                  // TODO use pattern matching to replace cast.
                  var returnTheValue = $"return (({type})d).{IdProtect(DtorM)};";
                  if (compiledConstructorsProcessed < compiledConstructorCount - 1) {
                    wGet.WriteLine($"if (d is {type}) {{ {returnTheValue} }}");
                  } else {
                    wGet.WriteLine(returnTheValue);
                  }
                  compiledConstructorsProcessed++;
                }
              }
              index++;
            }
          }
        }
      }
    }

    private void CompileDatatypeInterfaceMembers(DatatypeDecl dt, ConcreteSyntaxTree interfaceTree) {
      foreach (var member in dt.Members) {
        if (member.IsGhost || member.IsStatic) { continue; }
        if (member is Function fn && !NeedsCustomReceiver(member)) {
          CreateFunction(IdName(fn), CombineAllTypeArguments(fn), fn.Formals, fn.ResultType, fn.tok, fn.IsStatic,
            false, fn, interfaceTree, false, false);
        } else if (member is Method m && !NeedsCustomReceiver(member)) {
          CreateMethod(m, CombineAllTypeArguments(m), false, interfaceTree, false, false);
        } else if (member is ConstantField c && !NeedsCustomReceiver(member)) {
          CreateFunctionOrGetter(c, IdName(c), dt, false, false, false, new ClassWriter(this, interfaceTree, null));
        }
      }
    }

    string NeedsNew(TopLevelDeclWithMembers ty, string memberName) {
      Contract.Requires(ty != null);
      Contract.Requires(memberName != null);
      if (ty.Members.Exists(member => member.Name == memberName)) {
        return "new ";
      } else {
        return "";
      }
    }

    public override bool NeedsCustomReceiver(MemberDecl member) {
      //Dafny and C# have different ideas about variance, so not every datatype member can be in the interface.
      if (!member.IsStatic && member.EnclosingClass is DatatypeDecl d) {
        foreach (var tp in d.TypeArgs) {
          bool InvalidType(Type ty) => (ty.AsTypeParameter != null && ty.AsTypeParameter.Equals(tp))
                                       || ty.TypeArgs.Exists(InvalidType);
          bool InvalidFormal(Formal f) => !f.IsGhost && InvalidType(f.SyntacticType);
          switch (tp.Variance) {
            //Can only be in output
            case TypeParameter.TPVariance.Co:
              if ((member is Function f && f.Formals.Exists(InvalidFormal))
                  || (member is Method m && m.Ins.Exists(InvalidFormal))) { return true; }
              break;
            //Can only be in input
            case TypeParameter.TPVariance.Contra:
              if ((member is Function fn && InvalidType(fn.ResultType))
                  || (member is Method me && me.Outs.Exists(InvalidFormal))
                  || (member is ConstantField c && InvalidType(c.Type))) { return true; }
              break;
          }
        }
      }

      return base.NeedsCustomReceiver(member);
    }


    private void CompileDatatypeConstructors(DatatypeDecl dt, ConcreteSyntaxTree wrx) {
      Contract.Requires(dt != null);
      var nonGhostTypeArgs = SelectNonGhost(dt, dt.TypeArgs);
      string typeParams = TypeParameters(nonGhostTypeArgs);
      if (dt is CoDatatypeDecl) {
        // public class Dt__Lazy<T> : Dt<T> {
        //   public delegate _IDt<T> Computer();
        //   Computer c;
        //   _IDt<T> d;
        //   public Dt__Lazy(Computer c) { this.c = c; }
        //   public override _IDt<U> DowncastClone<U>(Func<T0, U0> converter0, ...) {
        //     if (this is _IDt<U> dt) { return dt; }
        //     return new Dt__Lazy<U>(() => c().DowncastClone<U>(converter0, ...));
        //   }
        //   public override _IDt<T> _Get() { if (c != null) { d = c(); c = null; } return d; }
        //   public override string ToString() { return _Get().ToString(); }
        // }
        var w = wrx.NewNamedBlock($"public class {dt.GetCompileName(Options)}__Lazy{typeParams} : {IdName(dt)}{typeParams}");
        w.WriteLine($"public {NeedsNew(dt, "Computer")}delegate {DtTypeName(dt)} Computer();");
        w.WriteLine($"{NeedsNew(dt, "c")}Computer c;");
        w.WriteLine($"{NeedsNew(dt, "d")}{DtTypeName(dt)} d;");
        w.WriteLine($"public {dt.GetCompileName(Options)}__Lazy(Computer c) {{ this.c = c; }}");
        CompileDatatypeDowncastClone(dt, w, nonGhostTypeArgs, lazy: true);
        w.WriteLine($"public override {DtTypeName(dt)} _Get() {{ if (c != null) {{ d = c(); c = null; }} return d; }}");
        w.WriteLine("public override string ToString() { return _Get().ToString(); }");
      }

      if (dt.IsRecordType) {
        // There is only one constructor, and it is populated by CompileDatatypeBase
        return;
      }

      int constructorIndex = 0; // used to give each constructor a different name
      foreach (var ctor in dt.Ctors.Where(ctor => !ctor.IsGhost)) {
        var wr = wrx.NewNamedBlock(
          $"public class {DtCtorDeclarationName(ctor)}{TypeParameters(nonGhostTypeArgs)} : {IdName(dt)}{typeParams}");
        DatatypeFieldsAndConstructor(ctor, constructorIndex, wr);
        constructorIndex++;
      }
    }

    void DatatypeFieldsAndConstructor(DatatypeCtor ctor, int constructorIndex, ConcreteSyntaxTree wr) {
      Contract.Requires(ctor != null);
      Contract.Requires(0 <= constructorIndex && constructorIndex < ctor.EnclosingDatatype.Ctors.Count);
      Contract.Requires(wr != null);

      var dt = ctor.EnclosingDatatype;
      // class Dt_Ctor<T> : Dt<T> {  // This line is to be added by the caller of DatatypeFieldsAndConstructor
      //   Fields;
      //   public Dt_Ctor(arguments) {  // for record types: Dt
      //     Fields = arguments;
      //   }
      //   public override _IDt<T> _Get() { return this; }  // for co-datatypes only
      //   public override _IDt<U> DowncastClone<U>(Func<T0, U0> converter0, ...) {
      //     if (this is _IDt<U> dt) {
      //       return dt;
      //     } else {
      //       return new Dt_Ctor<U>(converter0(_field0), ...);
      //     }
      //   }
      //   public override bool Equals(object other) {
      //     var oth = other as Dt_Ctor;  // for record types: Dt
      //     return oth != null && equals(_field0, oth._field0) && ... ;
      //   }
      //   public override int GetHashCode() {
      //     return base.GetHashCode();  // surely this can be improved
      //   }
      //   public override string ToString() {  // only for inductive datatypes
      //     // ...
      //   }
      // }

      var i = 0;
      foreach (Formal arg in ctor.Formals) {
        if (!arg.IsGhost) {
          wr.WriteLine($"public readonly {TypeName(arg.Type, wr, arg.tok)} {FieldName(arg, i)};");
          i++;
        }
      }

      wr.Write($"public {DtCtorDeclarationName(ctor)}(");
      WriteFormals("", ctor.Formals, wr);
      {
        var w = wr.NewBlock(")");
        i = 0;
        foreach (Formal arg in ctor.Formals) {
          if (!arg.IsGhost) {
            w.WriteLine($"this.{FieldName(arg, i)} = {FormalName(arg, i)};");
            i++;
          }
        }
      }

      var nonGhostTypeArgs = SelectNonGhost(dt, dt.TypeArgs);

      if (dt is CoDatatypeDecl) {
        wr.WriteLine($"public override {DtTypeName(dt)} _Get() {{ return this; }}");
      }

      CompileDatatypeDowncastClone(dt, wr, nonGhostTypeArgs, ctor: ctor);

      // Equals method
      {
        var w = wr.NewBlock("public override bool Equals(object other)");
        w.WriteLine($"var oth = other as {DtCtorName(ctor)}{TypeParameters(nonGhostTypeArgs)};");
        w.Write("return oth != null");
        i = 0;
        foreach (var arg in ctor.Formals) {
          if (!arg.IsGhost) {
            var nm = FieldName(arg, i);
            w.Write(IsDirectlyComparable(DatatypeWrapperEraser.SimplifyType(Options, arg.Type))
              ? $" && this.{nm} == oth.{nm}"
              : $" && object.Equals(this.{nm}, oth.{nm})");

            i++;
          }
        }

        w.WriteLine(";");
      }

      // GetHashCode method (Uses the djb2 algorithm)
      {
        var w = wr.NewBlock("public override int GetHashCode()");
        w.WriteLine("ulong hash = 5381;");
        w.WriteLine($"hash = ((hash << 5) + hash) + {constructorIndex};");
        i = 0;
        foreach (Formal arg in ctor.Formals) {
          if (!arg.IsGhost) {
            string nm = FieldName(arg, i);
            w.WriteLine($"hash = ((hash << 5) + hash) + ((ulong){DafnyHelpersClass}.GetHashCode(this.{nm}));");
            i++;
          }
        }

        w.WriteLine("return (int) hash;");
      }

      {
        var w = wr.NewBlock("public override string ToString()");
        string nm;
        if (dt is TupleTypeDecl) {
          nm = "";
        } else {
          nm = (dt.EnclosingModuleDefinition.IsDefaultModule ? "" : dt.EnclosingModuleDefinition.Name + ".") + dt.Name + "." + ctor.Name;
        }

        switch (dt) {
          case TupleTypeDecl tupleDt when ctor.Formals.Count == 0:
            // here we want parentheses and no name
            w.WriteLine("return \"()\";");
            break;
          case CoDatatypeDecl _:
            w.WriteLine($"return \"{nm}\";");
            break;
          default:
            var tempVar = GenVarName("s", ctor.Formals);
            w.WriteLine($"string {tempVar} = \"{nm}\";");
            if (ctor.Formals.Count != 0) {
              w.WriteLine($"{tempVar} += \"(\";");
              i = 0;
              foreach (var arg in ctor.Formals) {
                if (!arg.IsGhost) {
                  if (i != 0) {
                    w.WriteLine($"{tempVar} += \", \";");
                  }

                  if (arg.Type.IsStringType && UnicodeCharEnabled) {
                    w.WriteLine($"{tempVar} += this.{FieldName(arg, i)}.ToVerbatimString(true);");
                  } else {
                    w.WriteLine($"{tempVar} += {DafnyHelpersClass}.ToString(this.{FieldName(arg, i)});");
                  }

                  i++;
                }
              }

              w.WriteLine($"{tempVar} += \")\";");
            }

            w.WriteLine($"return {tempVar};");
            break;
        }
      }
    }

    private string FieldName(Formal formal, int i) {
      Contract.Requires(formal != null);
      Contract.Ensures(Contract.Result<string>() != null);

      return IdProtect("_" + (formal.HasName ? formal.CompileName : "a" + i));
    }

    /// <summary>
    /// Returns a protected name.
    /// </summary>
    string DtCtorDeclarationName(DatatypeCtor ctor) {
      Contract.Requires(ctor != null);
      Contract.Ensures(Contract.Result<string>() != null);

      var dt = ctor.EnclosingDatatype;
      return dt.IsRecordType ? IdName(dt) : dt.GetCompileName(Options) + "_" + ctor.GetCompileName(Options);
    }

    /// <summary>
    /// Returns a protected name with type parameters.
    /// </summary>
    string DtCtorName(DatatypeCtor ctor, List<Type> typeArgs, ConcreteSyntaxTree wr) {
      Contract.Requires(ctor != null);
      Contract.Ensures(Contract.Result<string>() != null);

      var s = DtCtorName(ctor);
      if (typeArgs != null && typeArgs.Count != 0) {
        s += $"<{TypeNames(typeArgs, wr, ctor.tok)}>";
      }

      return s;
    }

    /// <summary>
    /// Returns a protected name. (No type parameters.)
    /// </summary>
    string DtCtorName(DatatypeCtor ctor) {
      Contract.Requires(ctor != null);
      Contract.Ensures(Contract.Result<string>() != null);

      var dt = ctor.EnclosingDatatype;
      var dtName = dt.EnclosingModuleDefinition.IsDefaultModule ? IdName(dt) : dt.GetFullCompileName(Options);
      return dt.IsRecordType ? dtName : dtName + "_" + ctor.GetCompileName(Options);
    }

    string DtCreateName(DatatypeCtor ctor) {
      Contract.Assert(!ctor.IsGhost); // there should never be an occasion to ask for a ghost constructor
      if (ctor.EnclosingDatatype.IsRecordType) {
        return "create";
      } else {
        return "create_" + ctor.GetCompileName(Options);
      }
    }

    protected override IClassWriter DeclareNewtype(NewtypeDecl nt, ConcreteSyntaxTree wr) {
      var cw = (ClassWriter)CreateClass(IdProtect(nt.EnclosingModuleDefinition.GetCompileName(Options)), IdName(nt), nt, wr);
      var w = cw.StaticMemberWriter;
      if (nt.NativeType != null) {
        var wEnum = w.NewBlock($"public static System.Collections.Generic.IEnumerable<{GetNativeTypeName(nt.NativeType)}> IntegerRange(BigInteger lo, BigInteger hi)");
        wEnum.WriteLine($"for (var j = lo; j < hi; j++) {{ yield return ({GetNativeTypeName(nt.NativeType)})j; }}");
      }
      if (nt.WitnessKind == SubsetTypeDecl.WKind.Compiled) {
        var wStmts = w.Fork();
        var witness = Expr(nt.Witness, false, wStmts).ToString();
        string typeName;
        if (nt.NativeType == null) {
          typeName = TypeName(nt.BaseType, cw.StaticMemberWriter, nt.tok);
        } else {
          typeName = GetNativeTypeName(nt.NativeType);
          witness = $"({typeName})({witness})";
        }
        DeclareField("Witness", true, true, true, typeName, witness, cw);
      }
      EmitTypeDescriptorMethod(nt, w);
      return cw;
    }

    protected override void DeclareSubsetType(SubsetTypeDecl sst, ConcreteSyntaxTree wr) {
      var cw = (ClassWriter)CreateClass(IdProtect(sst.EnclosingModuleDefinition.GetCompileName(Options)), IdName(sst), sst, wr);
      if (sst.WitnessKind == SubsetTypeDecl.WKind.Compiled) {
        var sw = new ConcreteSyntaxTree(cw.InstanceMemberWriter.RelativeIndentLevel);
        var wStmts = cw.InstanceMemberWriter.Fork();
        sw.Append(Expr(sst.Witness, false, wStmts));
        var witness = sw.ToString();
        var typeName = TypeName(sst.Rhs, cw.StaticMemberWriter, sst.tok);
        if (sst.TypeArgs.Count == 0) {
          DeclareField("Witness", false, true, true, typeName, witness, cw);
          witness = "Witness";
        }
        var w = cw.StaticMemberWriter.NewBlock($"public static {typeName} Default()");
        w.WriteLine($"return {witness};");
      }
      EmitTypeDescriptorMethod(sst, cw.StaticMemberWriter);
    }

    protected override void GetNativeInfo(NativeType.Selection sel, out string name, out string literalSuffix, out bool needsCastAfterArithmetic) {
      switch (sel) {
        case NativeType.Selection.Byte:
          name = "byte";
          literalSuffix = "";
          needsCastAfterArithmetic = true;
          break;
        case NativeType.Selection.SByte:
          name = "sbyte";
          literalSuffix = "";
          needsCastAfterArithmetic = true;
          break;
        case NativeType.Selection.UShort:
          name = "ushort";
          literalSuffix = "";
          needsCastAfterArithmetic = true;
          break;
        case NativeType.Selection.Short:
          name = "short";
          literalSuffix = "";
          needsCastAfterArithmetic = true;
          break;
        case NativeType.Selection.UInt:
          name = "uint";
          literalSuffix = "U";
          needsCastAfterArithmetic = false;
          break;
        case NativeType.Selection.Int:
          name = "int";
          literalSuffix = "";
          needsCastAfterArithmetic = false;
          break;
        case NativeType.Selection.Number:
          name = "number";
          literalSuffix = "";
          needsCastAfterArithmetic = false;
          break;
        case NativeType.Selection.ULong:
          name = "ulong";
          literalSuffix = "UL";
          needsCastAfterArithmetic = false;
          break;
        case NativeType.Selection.Long:
          name = "long";
          literalSuffix = "L";
          needsCastAfterArithmetic = false;
          break;
        default:
          Contract.Assert(false); // unexpected native type
          throw new cce.UnreachableException(); // to please the compiler
      }
    }

    protected class ClassWriter : IClassWriter {
      public readonly CsharpCompiler Compiler;
      public readonly ConcreteSyntaxTree InstanceMemberWriter;
      public readonly ConcreteSyntaxTree StaticMemberWriter;
      public readonly ConcreteSyntaxTree CtorBodyWriter;
      private readonly CsharpSynthesizer csharpSynthesizer;

      public ClassWriter(CsharpCompiler compiler, ConcreteSyntaxTree instanceMemberWriter, ConcreteSyntaxTree/*?*/ ctorBodyWriter, ConcreteSyntaxTree/*?*/ staticMemberWriter = null) {
        Contract.Requires(compiler != null);
        Contract.Requires(instanceMemberWriter != null);
        this.Compiler = compiler;
        this.InstanceMemberWriter = instanceMemberWriter;
        this.CtorBodyWriter = ctorBodyWriter;
        this.StaticMemberWriter = staticMemberWriter ?? instanceMemberWriter;
        this.csharpSynthesizer = new CsharpSynthesizer(Compiler, ErrorWriter());
      }

      public ConcreteSyntaxTree Writer(bool isStatic, bool createBody, MemberDecl/*?*/ member) {
        if (createBody) {
          if (isStatic || (member?.EnclosingClass is TraitDecl && Compiler.NeedsCustomReceiver(member))) {
            return StaticMemberWriter;
          }
        }

        return InstanceMemberWriter;
      }

      public ConcreteSyntaxTree /*?*/ CreateMethod(Method m, List<TypeArgumentInstantiation> typeArgs, bool createBody, bool forBodyInheritance, bool lookasideBody) {
        return Compiler.CreateMethod(m, typeArgs, createBody, Writer(m.IsStatic, createBody, m), forBodyInheritance, lookasideBody);
      }

      public ConcreteSyntaxTree SynthesizeMethod(Method method, List<TypeArgumentInstantiation> typeArgs, bool createBody, bool forBodyInheritance,
        bool lookasideBody) {
        return csharpSynthesizer.SynthesizeMethod(method, typeArgs, createBody, Writer(method.IsStatic, createBody, method), forBodyInheritance, lookasideBody);
      }

      public ConcreteSyntaxTree /*?*/ CreateFunction(string name, List<TypeArgumentInstantiation> typeArgs, List<Formal> formals, Type resultType, IToken tok, bool isStatic, bool createBody, MemberDecl member, bool forBodyInheritance, bool lookasideBody) {
        return Compiler.CreateFunction(name, typeArgs, formals, resultType, tok, isStatic, createBody, member, Writer(isStatic, createBody, member), forBodyInheritance, lookasideBody);
      }

      public ConcreteSyntaxTree /*?*/ CreateGetter(string name, TopLevelDecl enclosingDecl, Type resultType, IToken tok, bool isStatic, bool isConst, bool createBody, MemberDecl /*?*/ member, bool forBodyInheritance) {
        return Compiler.CreateGetter(name, resultType, tok, isStatic, createBody, Writer(isStatic, createBody, member));
      }

      public ConcreteSyntaxTree /*?*/ CreateGetterSetter(string name, Type resultType, IToken tok, bool createBody, MemberDecl /*?*/ member, out ConcreteSyntaxTree setterWriter, bool forBodyInheritance) {
        return Compiler.CreateGetterSetter(name, resultType, tok, createBody, out setterWriter, Writer(false, createBody, member));
      }

      public void DeclareField(string name, TopLevelDecl enclosingDecl, bool isStatic, bool isConst, Type type, IToken tok, string rhs, Field field) {
        var typeName = Compiler.TypeName(type, this.StaticMemberWriter, tok);
        Compiler.DeclareField(name, true, isStatic, isConst, typeName, rhs, this);
      }

      public void InitializeField(Field field, Type instantiatedFieldType, TopLevelDeclWithMembers enclosingClass) {
        throw new cce.UnreachableException(); // InitializeField should be called only for those compilers that set ClassesRedeclareInheritedFields to false.
      }

      public ConcreteSyntaxTree /*?*/ ErrorWriter() => InstanceMemberWriter;

      public void Finish() { }
    }

    protected ConcreteSyntaxTree/*?*/ CreateMethod(Method m, List<TypeArgumentInstantiation> typeArgs, bool createBody, ConcreteSyntaxTree wr, bool forBodyInheritance, bool lookasideBody) {
      var customReceiver = createBody && !forBodyInheritance && NeedsCustomReceiver(m);
      var keywords = Keywords(createBody, m.IsStatic || customReceiver, false);
      var returnType = GetTargetReturnTypeReplacement(m, wr);
      AddTestCheckerIfNeeded(m.Name, m, wr);
      var typeParameters = TypeParameters(TypeArgumentInstantiation.ToFormals(ForTypeParameters(typeArgs, m, lookasideBody)));
      var parameters = GetMethodParameters(m, typeArgs, lookasideBody, customReceiver, returnType);

      if (!createBody && m is Constructor) { return null; }

      wr.Format($"{keywords}{returnType} {IdName(m)}{typeParameters}({parameters})");

      if (!createBody) {
        wr.WriteLine(";");
        return null;
      }

      var block = wr.NewBlock(open: BlockStyle.NewlineBrace);
      if (returnType != "void" && !forBodyInheritance) {
        var beforeReturnBlock = block.Fork();
        EmitReturn(m.Outs, block);
        return beforeReturnBlock;
      }

      return block;
    }

    internal string Keywords(bool isPublic = false, bool isStatic = false, bool isExtern = false) {
      return (isPublic ? "public " : "") + (isStatic ? "static " : "") + (isExtern ? "extern " : "") + (Synthesize && !isStatic && isPublic ? "virtual " : "");
    }

    internal ConcreteSyntaxTree GetMethodParameters(Method m, List<TypeArgumentInstantiation> typeArgs, bool lookasideBody, bool customReceiver, string returnType) {
      var parameters = GetFunctionParameters(m.Ins, m, typeArgs, lookasideBody, customReceiver);
      if (returnType == "void") {
        WriteFormals(parameters.Nodes.Any() ? ", " : "", m.Outs, parameters);
      }
      return parameters;
    }

    private ConcreteSyntaxTree GetFunctionParameters(List<Formal> formals, MemberDecl m, List<TypeArgumentInstantiation> typeArgs, bool lookasideBody, bool customReceiver) {
      var parameters = new ConcreteSyntaxTree();
      var sep = "";
      WriteRuntimeTypeDescriptorsFormals(ForTypeDescriptors(typeArgs, m.EnclosingClass, m, lookasideBody), parameters, ref sep,
        tp => $"{DafnyTypeDescriptor}<{tp.GetCompileName(Options)}> {FormatTypeDescriptorVariable(tp)}");
      if (customReceiver) {
        var nt = m.EnclosingClass;
        var receiverType = UserDefinedType.FromTopLevelDecl(m.tok, nt);
        DeclareFormal(sep, "_this", receiverType, m.tok, true, parameters);
        sep = ", ";
      }

      WriteFormals(sep, formals, parameters);
      return parameters;
    }

    internal string GetTargetReturnTypeReplacement(Method m, ConcreteSyntaxTree wr) {
      string/*?*/ targetReturnTypeReplacement = null;
      foreach (var p in m.Outs) {
        if (!p.IsGhost) {
          if (targetReturnTypeReplacement == null) {
            targetReturnTypeReplacement = TypeName(p.Type, wr, p.tok);
          } else {
            // there's more than one out-parameter, so bail
            targetReturnTypeReplacement = null;
            break;
          }
        }
      }

      targetReturnTypeReplacement ??= "void";
      return targetReturnTypeReplacement;
    }

    protected ConcreteSyntaxTree/*?*/ CreateFunction(string name, List<TypeArgumentInstantiation> typeArgs, List<Formal> formals, Type resultType, IToken tok, bool isStatic, bool createBody, MemberDecl member, ConcreteSyntaxTree wr, bool forBodyInheritance, bool lookasideBody) {

      var customReceiver = createBody && !forBodyInheritance && NeedsCustomReceiver(member);

      AddTestCheckerIfNeeded(name, member, wr);
      wr.Write(Keywords(createBody, isStatic || customReceiver, false));

      var typeParameters = TypeParameters(TypeArgumentInstantiation.ToFormals(ForTypeParameters(typeArgs, member, lookasideBody)));
      var parameters = GetFunctionParameters(formals, member, typeArgs, lookasideBody, customReceiver);

      wr.Write($"{TypeName(resultType, wr, tok)} {name}{typeParameters}({parameters})");
      if (!createBody) {
        wr.WriteLine(";");
        return null;
      }

      return wr.NewBlock(open: formals.Count > 1 ? BlockStyle.NewlineBrace : BlockStyle.SpaceBrace);
    }

    protected ConcreteSyntaxTree/*?*/ CreateGetter(string name, Type resultType, IToken tok, bool isStatic, bool createBody, ConcreteSyntaxTree wr) {
      ConcreteSyntaxTree/*?*/ result = null;
      var body = createBody ? Block(out result, close: BlockStyle.Brace) : new ConcreteSyntaxTree().Write(";");
      wr.FormatLine($"{Keywords(createBody, isStatic)}{TypeName(resultType, wr, tok)} {name} {{ get{body} }}");
      return result;
    }

    protected ConcreteSyntaxTree/*?*/ CreateGetterSetter(string name, Type resultType, IToken tok, bool createBody, out ConcreteSyntaxTree setterWriter, ConcreteSyntaxTree wr) {
      wr.Write($"{Keywords(createBody)}{TypeName(resultType, wr, tok)} {name}");
      if (createBody) {
        var w = wr.NewBlock();
        var wGet = w.NewBlock("get");
        var wSet = w.NewBlock("set");
        setterWriter = wSet;
        return wGet;
      } else {
        wr.WriteLine(" { get; set; }");
        setterWriter = null;
        return null;
      }
    }

    protected override ConcreteSyntaxTree EmitTailCallStructure(MemberDecl member, ConcreteSyntaxTree wr) {
      Contract.Assume(member is Method { IsTailRecursive: true } or Function { IsTailRecursive: true }); // precondition
      if (!member.IsStatic && !NeedsCustomReceiver(member)) {
        var receiverType = member.EnclosingClass is DatatypeDecl dt ? DtTypeName(dt) : "var";
        wr.WriteLine($"{receiverType} _this = this;");
      }
      wr.Fork(-1).WriteLine("TAIL_CALL_START: ;");
      return wr;
    }

    protected override void EmitJumpToTailCallStart(ConcreteSyntaxTree wr) {
      wr.WriteLine("goto TAIL_CALL_START;");
    }

    internal override string TypeName(Type type, ConcreteSyntaxTree wr, IToken tok, MemberDecl/*?*/ member = null) {
      Contract.Ensures(Contract.Result<string>() != null);
      Contract.Assume(type != null);  // precondition; this ought to be declared as a Requires in the superclass

      var xType = DatatypeWrapperEraser.SimplifyType(Options, type);
      if (xType is BoolType) {
        return "bool";
      } else if (xType is CharType) {
        return CharTypeName;
      } else if (xType is IntType || xType is BigOrdinalType) {
        return "BigInteger";
      } else if (xType is RealType) {
        return "Dafny.BigRational";
      } else if (xType is BitvectorType) {
        var t = (BitvectorType)xType;
        return t.NativeType != null ? GetNativeTypeName(t.NativeType) : "BigInteger";
      } else if (xType.AsNewtype != null && member == null) {  // when member is given, use UserDefinedType case below
        var nativeType = xType.AsNewtype.NativeType;
        if (nativeType != null) {
          return GetNativeTypeName(nativeType);
        }
        return TypeName(xType.AsNewtype.BaseType, wr, tok);
      } else if (xType.IsObjectQ) {
        return "object";
      } else if (xType.IsArrayType) {
        ArrayClassDecl at = xType.AsArrayType;
        Contract.Assert(at != null);  // follows from type.IsArrayType
        Type elType = UserDefinedType.ArrayElementType(xType);
        TypeName_SplitArrayName(elType, wr, tok, out string typeNameSansBrackets, out string brackets);
        return typeNameSansBrackets + TypeNameArrayBrackets(at.Dims) + brackets;
      } else if (xType is UserDefinedType udt) {
        if (udt.ResolvedClass is TypeParameter tp) {
          if (thisContext != null && thisContext.ParentFormalTypeParametersToActuals.TryGetValue(tp, out var instantiatedTypeParameter)) {
            return TypeName(instantiatedTypeParameter, wr, tok, member);
          }
        }
        var s = FullTypeName(udt, member);
        var cl = udt.ResolvedClass;
        return TypeName_UDT(s, udt, wr, udt.tok);
      } else if (xType is SetType) {
        Type argType = ((SetType)xType).Arg;
        return DafnyISet + "<" + TypeName(argType, wr, tok) + ">";
      } else if (xType is SeqType) {
        Type argType = ((SeqType)xType).Arg;
        return DafnyISeq + "<" + TypeName(argType, wr, tok) + ">";
      } else if (xType is MultiSetType) {
        Type argType = ((MultiSetType)xType).Arg;
        return DafnyIMultiset + "<" + TypeName(argType, wr, tok) + ">";
      } else if (xType is MapType) {
        Type domType = ((MapType)xType).Domain;
        Type ranType = ((MapType)xType).Range;
        return DafnyIMap + "<" + TypeName(domType, wr, tok) + "," + TypeName(ranType, wr, tok) + ">";
      } else {
        Contract.Assert(false); throw new cce.UnreachableException();  // unexpected type
      }
    }

    // To improve readability
    private bool CharIsRune => UnicodeCharEnabled;
    private string CharTypeName => UnicodeCharEnabled ? "Dafny.Rune" : "char";
    private string CharTypeDescriptorName => DafnyHelpersClass + (UnicodeCharEnabled ? ".RUNE" : ".CHAR");

    private void ConvertFromChar(Expression e, ConcreteSyntaxTree wr, bool inLetExprBody, ConcreteSyntaxTree wStmts) {
      if (e.Type.IsCharType && UnicodeCharEnabled) {
        wr.Write("(");
        TrParenExpr(e, wr, inLetExprBody, wStmts);
        wr.Write(".Value)");
      } else {
        TrParenExpr(e, wr, inLetExprBody, wStmts);
      }
    }

    public string TypeHelperName(Type type, ConcreteSyntaxTree wr, IToken tok, Type/*?*/ otherType = null) {
      var xType = type.NormalizeExpand();
      if (xType is SeqType seqType) {
        return "Dafny.Sequence" + "<" + CommonTypeName(seqType.Arg, otherType?.AsSeqType?.Arg, wr, tok) + ">";
      } else if (xType is SetType setType) {
        return $"{DafnySetClass}<{CommonTypeName(setType.Arg, otherType?.AsSetType?.Arg, wr, tok)}>";
      } else if (xType is MultiSetType msType) {
        return $"{DafnyMultiSetClass}<{CommonTypeName(msType.Arg, otherType?.AsMultiSetType?.Arg, wr, tok)}>";
      } else if (xType is MapType mapType) {
        var domainType = CommonTypeName(mapType.Domain, otherType?.AsMapType?.Domain, wr, tok);
        var rangeType = CommonTypeName(mapType.Range, otherType?.AsMapType?.Range, wr, tok);
        return $"{DafnyMapClass}<{domainType}, {rangeType}>";
      } else {
        return TypeName(type, wr, tok);
      }
    }

    public string CommonTypeName(Type a, Type /*?*/ b, ConcreteSyntaxTree wr, IToken tok) {
      if (b == null) {
        return TypeName(a, wr, tok);
      }
      a = a.NormalizeExpand();
      b = b.NormalizeExpand();
      if (a.Equals(b)) {
        return TypeName(a, wr, tok);
      }
      // It would be nice to use Meet(a, b) here. Unfortunately, Resolver.Meet also needs a Builtins argument, which we
      // don't have here.
      Contract.Assert(a.IsRefType);
      Contract.Assert(b.IsRefType);
      return "object";
    }

    protected override string TypeInitializationValue(Type type, ConcreteSyntaxTree wr, IToken tok, bool usePlaceboValue, bool constructTypeParameterDefaultsFromTypeDescriptors) {
      var xType = type.NormalizeExpandKeepConstraints();

      if (usePlaceboValue) {
        return $"default({TypeName(type, wr, tok)})";
      }

      if (xType is BoolType) {
        return "false";
      } else if (xType is CharType) {
        return UnicodeCharEnabled ? $"new {CharTypeName}({CharType.DefaultValueAsString})" : CharType.DefaultValueAsString;
      } else if (xType is IntType || xType is BigOrdinalType) {
        return "BigInteger.Zero";
      } else if (xType is RealType) {
        return "Dafny.BigRational.ZERO";
      } else if (xType is BitvectorType) {
        var t = (BitvectorType)xType;
        return t.NativeType != null ? "0" : "BigInteger.Zero";
      } else if (xType is CollectionType) {
        return TypeHelperName(xType, wr, tok) + ".Empty";
      }

      var udt = (UserDefinedType)xType;
      var cl = udt.ResolvedClass;
      Contract.Assert(cl != null);
      if (cl is TypeParameter tp) {
        if (constructTypeParameterDefaultsFromTypeDescriptors) {
          return $"{FormatTypeDescriptorVariable(tp.GetCompileName(Options))}.Default()";
        } else {
          return FormatDefaultTypeParameterValue(tp);
        }
      } else if (cl is AbstractTypeDecl opaque) {
        return FormatDefaultTypeParameterValue(opaque);
      } else if (cl is NewtypeDecl) {
        var td = (NewtypeDecl)cl;
        if (td.Witness != null) {
          return TypeName_UDT(FullTypeName(udt), udt, wr, udt.tok) + ".Witness";
        } else if (td.NativeType != null) {
          return "0";
        } else {
          return TypeInitializationValue(td.BaseType, wr, tok, usePlaceboValue, constructTypeParameterDefaultsFromTypeDescriptors);
        }
      } else if (cl is SubsetTypeDecl) {
        var td = (SubsetTypeDecl)cl;
        if (td.WitnessKind == SubsetTypeDecl.WKind.Compiled) {
          return TypeName_UDT(FullTypeName(udt), udt, wr, udt.tok) + ".Default()";
        } else if (td.WitnessKind == SubsetTypeDecl.WKind.Special) {
          // WKind.Special is only used with -->, ->, and non-null types:
          Contract.Assert(ArrowType.IsPartialArrowTypeName(td.Name) || ArrowType.IsTotalArrowTypeName(td.Name) || td is NonNullTypeDecl);
          if (ArrowType.IsPartialArrowTypeName(td.Name)) {
            return $"(({TypeName(xType, wr, udt.tok)})null)";
          } else if (ArrowType.IsTotalArrowTypeName(td.Name)) {
            var rangeDefaultValue = TypeInitializationValue(udt.TypeArgs.Last(), wr, tok, usePlaceboValue, constructTypeParameterDefaultsFromTypeDescriptors);
            // return the lambda expression ((Ty0 x0, Ty1 x1, Ty2 x2) => rangeDefaultValue)
            var arguments = Util.Comma(udt.TypeArgs.Count - 1, i => $"{TypeName(udt.TypeArgs[i], wr, udt.tok)} x{i}");
            return $"(({arguments}) => {rangeDefaultValue})";
          } else if (((NonNullTypeDecl)td).Class is ArrayClassDecl arrayClass) {
            // non-null array type; we know how to initialize them
            TypeName_SplitArrayName(udt.TypeArgs[0], wr, udt.tok, out var typeNameSansBrackets, out var brackets);
            return $"new {typeNameSansBrackets}[{Util.Comma(arrayClass.Dims, _ => "0")}]{brackets}";
          } else {
            // non-null (non-array) type
            // even though the type doesn't necessarily have a known initializer, it could be that the the compiler needs to
            // lay down some bits to please the C#'s compiler's different definite-assignment rules.
            return $"default({TypeName(xType, wr, udt.tok)})";
          }
        } else {
          return TypeInitializationValue(td.RhsWithArgument(udt.TypeArgs), wr, tok, usePlaceboValue, constructTypeParameterDefaultsFromTypeDescriptors);
        }
<<<<<<< HEAD
      } else if (cl is ClassLikeDecl or ArrowTypeDecl) {
        bool isHandle = true;
        if (Attributes.ContainsBool(cl.Attributes, "handle", ref isHandle) && isHandle) {
          return "0";
        } else {
          return $"(({TypeName(xType, wr, udt.tok)})null)";
        }
=======
      } else if (cl is ClassDecl) {
        return $"(({TypeName(xType, wr, udt.tok)})null)";
>>>>>>> 71881925
      } else if (cl is DatatypeDecl dt) {
        var s = FullTypeName(udt, ignoreInterface: true);
        var nonGhostTypeArgs = SelectNonGhost(dt, udt.TypeArgs);
        if (nonGhostTypeArgs.Count != 0) {
          s += "<" + TypeNames(nonGhostTypeArgs, wr, udt.tok) + ">";
        }
        var relevantTypeArgs = UsedTypeParameters(dt, udt.TypeArgs);
        return string.Format($"{s}.Default({relevantTypeArgs.Comma(ta => DefaultValue(ta.Actual, wr, tok, constructTypeParameterDefaultsFromTypeDescriptors))})");
      } else {
        Contract.Assert(false); throw new cce.UnreachableException();  // unexpected type
      }
    }

    protected override string TypeName_UDT(string fullCompileName, List<TypeParameter.TPVariance> variance, List<Type> typeArgs,
      ConcreteSyntaxTree wr, IToken tok, bool omitTypeArguments = false) {
      Contract.Assume(fullCompileName != null);  // precondition; this ought to be declared as a Requires in the superclass
      Contract.Assume(variance != null);  // precondition; this ought to be declared as a Requires in the superclass
      Contract.Assume(typeArgs != null);  // precondition; this ought to be declared as a Requires in the superclass
      Contract.Assume(variance.Count == typeArgs.Count);
      string s = IdProtect(fullCompileName);
      if (typeArgs.Count != 0) {
        s += "<" + TypeNames(typeArgs, wr, tok) + ">";
      }
      return s;
    }

    protected override string TypeName_Companion(Type type, ConcreteSyntaxTree wr, IToken tok, MemberDecl/*?*/ member) {
      type = UserDefinedType.UpcastToMemberEnclosingType(type, member);
      if (type is UserDefinedType udt) {
        var name = udt.ResolvedClass is TraitDecl ? udt.GetFullCompanionCompileName(Options) : FullTypeName(udt, member, true);
        return TypeName_UDT(name, udt, wr, tok);
      } else {
        return TypeName(type, wr, tok, member);
      }
    }

    protected override void TypeArgDescriptorUse(bool isStatic, bool lookasideBody, TopLevelDeclWithMembers cl, out bool needsTypeParameter, out bool needsTypeDescriptor) {
      if (cl is DatatypeDecl) {
        needsTypeParameter = false;
        needsTypeDescriptor = true;
      } else if (cl is TraitDecl) {
        needsTypeParameter = false;
        needsTypeDescriptor = isStatic || lookasideBody;
      } else {
        Contract.Assert(cl is ClassDecl);
        needsTypeParameter = false;
        needsTypeDescriptor = isStatic;
      }
    }

    protected override string TypeDescriptor(Type type, ConcreteSyntaxTree wr, IToken tok) {
      type = DatatypeWrapperEraser.SimplifyType(Options, type, true);
      if (type is BoolType) {
        return "Dafny.Helpers.BOOL";
      } else if (type is CharType) {
        return CharTypeDescriptorName;
      } else if (type is IntType || type is BigOrdinalType) {
        return "Dafny.Helpers.INT";
      } else if (type is RealType) {
        return "Dafny.Helpers.REAL";
      } else if (type is BitvectorType) {
        var t = (BitvectorType)type;
        if (t.NativeType != null) {
          return GetNativeTypeDescriptor(AsNativeType(type));
        } else {
          return "Dafny.Helpers.INT";
        }
      } else if (type is SetType setType) {
        return $"{DafnySetClass}<{TypeName(setType.Arg, wr, tok)}>.{TypeDescriptorMethodName}()";
      } else if (type is SeqType seqType) {
        return $"{DafnySeqClass}<{TypeName(seqType.Arg, wr, tok)}>.{TypeDescriptorMethodName}()";
      } else if (type is MultiSetType multisetType) {
        return $"{DafnyMultiSetClass}<{TypeName(multisetType.Arg, wr, tok)}>.{TypeDescriptorMethodName}()";
      } else if (type is MapType mapType) {
        return $"{DafnyMapClass}<{TypeName(mapType.Domain, wr, tok)}, {TypeName(mapType.Range, wr, tok)}>.{TypeDescriptorMethodName}()";
      } else if (type.IsRefType) {
        return $"Dafny.Helpers.NULL<{TypeName(type, wr, tok)}>()";
      } else if (type.IsArrayType) {
        ArrayClassDecl at = type.AsArrayType;
        var elType = UserDefinedType.ArrayElementType(type);
        var elTypeName = TypeName(elType, wr, tok);
        return $"Dafny.Helpers.ARRAY{(at.Dims == 1 ? "" : $"{at.Dims}")}<{elTypeName}>()";
      } else if (type.IsTypeParameter) {
        var tp = type.AsTypeParameter;
        Contract.Assert(tp != null);
        if (thisContext != null && thisContext.ParentFormalTypeParametersToActuals.TryGetValue(tp, out var instantiatedTypeParameter)) {
          return TypeDescriptor(instantiatedTypeParameter, wr, tok);
        }
        return FormatTypeDescriptorVariable(type.AsTypeParameter.GetCompileName(Options));
      } else if (type.IsBuiltinArrowType) {
        return $"Dafny.Helpers.NULL<{TypeName(type, wr, tok)}>()";
      } else if (type is UserDefinedType udt) {
        var cl = udt.ResolvedClass;
        Contract.Assert(cl != null);

        List<Type> relevantTypeArgs;
        if (cl is DatatypeDecl dt) {
          relevantTypeArgs = UsedTypeParameters(dt, udt.TypeArgs).ConvertAll(ta => ta.Actual);
        } else {
          relevantTypeArgs = type.TypeArgs;
        }

        return AddTypeDescriptorArgs(FullTypeName(udt, ignoreInterface: true), udt, relevantTypeArgs, wr, tok);
      } else {
        Contract.Assert(false); throw new cce.UnreachableException();
      }
    }

    private string GetNativeTypeDescriptor(NativeType nt) {
      Contract.Assert(nt != null);
      switch (nt.Sel) {
        case NativeType.Selection.SByte:
          return $"Dafny.Helpers.INT8";
        case NativeType.Selection.Byte:
          return $"Dafny.Helpers.UINT8";
        case NativeType.Selection.Short:
          return $"Dafny.Helpers.INT16";
        case NativeType.Selection.UShort:
          return $"Dafny.Helpers.UINT16";
        case NativeType.Selection.Int:
          return $"Dafny.Helpers.INT32";
        case NativeType.Selection.UInt:
          return $"Dafny.Helpers.UINT32";
        case NativeType.Selection.Long:
          return $"Dafny.Helpers.INT64";
        case NativeType.Selection.ULong:
          return $"Dafny.Helpers.UINT64";
        default:
          Contract.Assert(false);
          throw new cce.UnreachableException();
      }
    }

    private string AddTypeDescriptorArgs(string fullCompileName, UserDefinedType udt, List<Type> typeDescriptors, ConcreteSyntaxTree wr, IToken tok) {
      Contract.Requires(fullCompileName != null);
      Contract.Requires(udt != null);
      Contract.Requires(typeDescriptors != null);
      Contract.Requires(wr != null);
      Contract.Requires(tok != null);

      var s = TypeName_UDT(fullCompileName, udt, wr, tok);
      s += $".{TypeDescriptorMethodName}({typeDescriptors.Comma(arg => TypeDescriptor(arg, wr, tok))})";
      return s;
    }

    // ----- Declarations -------------------------------------------------------------

    protected void DeclareField(string name, bool isPublic, bool isStatic, bool isConst, string typeName, string rhs, ClassWriter cw) {
      var publik = isPublic ? "public" : "private";
      var konst = isConst ? " readonly" : "";
      var virtuall = Synthesize ? " virtual" : "";
      if (isStatic) {
        cw.StaticMemberWriter.Write($"{publik} static{konst} {typeName} {name}");
        if (rhs != null) {
          cw.StaticMemberWriter.Write($" = {rhs}");
        }
        cw.StaticMemberWriter.WriteLine(";");
      } else {
        string ending = "";
        if (isPublic) {
          if (isConst) {
            cw.InstanceMemberWriter.Write(
              $"{publik}{konst}{virtuall} {typeName} {name} {{get;}}");
          } else {
            cw.InstanceMemberWriter.Write(
              $"{publik}{virtuall} {typeName} {name} {{get; set;}}");
          }
        } else {
          cw.InstanceMemberWriter.WriteLine($"{publik}{konst} {typeName} {name}");
          ending = ";";
        }
        if (cw.CtorBodyWriter == null) {
          if (rhs != null) {
            cw.InstanceMemberWriter.Write($" = {rhs}");
            ending = ";";
          }
        } else {
          if (rhs != null) {
            cw.CtorBodyWriter.WriteLine($"this.{name} = {rhs};");
          }
        }
        cw.InstanceMemberWriter.WriteLine(ending);
      }
    }

    protected override bool DeclareFormal(string prefix, string name, Type type, IToken tok, bool isInParam, ConcreteSyntaxTree wr) {
      wr.Write($"{prefix}{(isInParam ? "" : "out ")}{TypeName(type, wr, tok)} {name}");
      return true;
    }

    protected override void DeclareLocalVar(string name, Type/*?*/ type, IToken/*?*/ tok, bool leaveRoomForRhs, string/*?*/ rhs, ConcreteSyntaxTree wr) {
      wr.Write($"{(type != null ? TypeName(type, wr, tok) : "var")} {name}");
      if (leaveRoomForRhs) {
        Contract.Assert(rhs == null);  // follows from precondition
      } else if (rhs != null) {
        wr.WriteLine($" = {rhs};");
      } else {
        wr.WriteLine(";");
      }
    }

    protected override ConcreteSyntaxTree DeclareLocalVar(string name, Type/*?*/ type, IToken/*?*/ tok, ConcreteSyntaxTree wr) {
      var w = new ConcreteSyntaxTree();
      wr.FormatLine($"{(type != null ? TypeName(type, wr, tok) : "var")} {name} = {w};");
      return w;
    }

    protected override void DeclareOutCollector(string collectorVarName, ConcreteSyntaxTree wr) {
      wr.Write($"var {collectorVarName} = ");
    }

    protected override void DeclareLocalOutVar(string name, Type type, IToken tok, string rhs, bool useReturnStyleOuts, ConcreteSyntaxTree wr) {
      if (useReturnStyleOuts) {
        DeclareLocalVar(name, type, tok, false, rhs, wr);
      } else {
        EmitAssignment(name, type, rhs, null, wr);
      }
    }

    protected override void EmitActualOutArg(string actualOutParamName, ConcreteSyntaxTree wr) {
      wr.Write($"out {actualOutParamName}");
    }

    protected override bool UseReturnStyleOuts(Method m, int nonGhostOutCount) {
      return nonGhostOutCount == 1;
    }

    protected override void EmitOutParameterSplits(string outCollector, List<string> actualOutParamNames, ConcreteSyntaxTree wr) {
      Contract.Assert(actualOutParamNames.Count == 1);
      EmitAssignment(actualOutParamNames[0], null, outCollector, null, wr);
    }

    protected override void EmitActualTypeArgs(List<Type> typeArgs, IToken tok, ConcreteSyntaxTree wr) {
      if (typeArgs.Count != 0) {
        wr.Write("<" + TypeNames(typeArgs, wr, tok) + ">");
      }
    }

    protected override string GenerateLhsDecl(string target, Type/*?*/ type, ConcreteSyntaxTree wr, IToken tok) {
      return (type != null ? TypeName(type, wr, tok) : "var") + " " + target;
    }

    // ----- Statements -------------------------------------------------------------

    protected override void EmitPrintStmt(ConcreteSyntaxTree wr, Expression arg) {
      var wStmts = wr.Fork();
      var typeArgs = arg.Type.AsArrowType == null ? "" : $"<{TypeName(arg.Type, wr, null, null)}>";
      var suffix = arg.Type.IsStringType && UnicodeCharEnabled ? ".ToVerbatimString(false)" : "";
      wr.WriteLine($"{DafnyHelpersClass}.Print{typeArgs}(({Expr(arg, false, wStmts)}){suffix});");
    }

    protected override void EmitReturn(List<Formal> outParams, ConcreteSyntaxTree wr) {
      outParams = outParams.Where(f => !f.IsGhost).ToList();
      var returnExpr = outParams.Count == 1 ? IdName(outParams[0]) : "";
      wr.WriteLine($"return {returnExpr};");
    }

    protected override ConcreteSyntaxTree CreateLabeledCode(string label, bool createContinueLabel, ConcreteSyntaxTree wr) {
      var w = wr.Fork();
      var prefix = createContinueLabel ? "continue_" : "after_";
      wr.Fork(-1).WriteLine($"{prefix}{label}: ;");
      return w;
    }

    protected override void EmitBreak(string/*?*/ label, ConcreteSyntaxTree wr) {
      if (label == null) {
        wr.WriteLine("break;");
      } else {
        wr.WriteLine("goto after_{0};", label);
      }
    }

    protected override void EmitContinue(string label, ConcreteSyntaxTree wr) {
      wr.WriteLine("goto continue_{0};", label);
    }

    protected override void EmitYield(ConcreteSyntaxTree wr) {
      wr.WriteLine("yield return null;");
    }

    protected override void EmitAbsurd(string/*?*/ message, ConcreteSyntaxTree wr) {
      if (message == null) {
        message = "unexpected control point";
      }
      wr.WriteLine("throw new System.Exception(\"{0}\");", message);
    }

    protected override void EmitHalt(IToken tok, Expression/*?*/ messageExpr, ConcreteSyntaxTree wr) {
      var exceptionMessage = Expr(messageExpr, false, wr.Fork());
      if (tok != null) {
        exceptionMessage.Prepend(new LineSegment(SymbolDisplay.FormatLiteral(tok.TokenToString(Options) + ": ", true) + " + "));
      }
      if (UnicodeCharEnabled && messageExpr.Type.IsStringType) {
        exceptionMessage.Write(".ToVerbatimString(false)");
      }
      wr.Format($"throw new Dafny.HaltException({exceptionMessage});");
    }

    protected override ConcreteSyntaxTree EmitForStmt(IToken tok, IVariable loopIndex, bool goingUp, string /*?*/ endVarName,
      List<Statement> body, LList<Label> labels, ConcreteSyntaxTree wr) {

      wr.Write($"for ({TypeName(loopIndex.Type, wr, tok)} {loopIndex.CompileName} = ");
      var startWr = wr.Fork();
      wr.Write($"; ");

      ConcreteSyntaxTree bodyWr;
      if (goingUp) {
        wr.Write(endVarName != null ? $"{loopIndex.CompileName} < {endVarName}" : "");
        bodyWr = wr.NewBlock($"; {loopIndex.CompileName}++)");
      } else {
        wr.Write(endVarName != null ? $"{endVarName} < {loopIndex.CompileName}" : "");
        bodyWr = wr.NewBlock($"; )");
        bodyWr.WriteLine($"{loopIndex.CompileName}--;");
      }
      bodyWr = EmitContinueLabel(labels, bodyWr);
      TrStmtList(body, bodyWr);

      return startWr;
    }

    protected override ConcreteSyntaxTree CreateForLoop(string indexVar, string bound, ConcreteSyntaxTree wr, string start = null) {
      start = start ?? "0";
      return wr.NewNamedBlock("for (var {0} = {2}; {0} < {1}; {0}++)", indexVar, bound, start);
    }

    protected override ConcreteSyntaxTree CreateDoublingForLoop(string indexVar, int start, ConcreteSyntaxTree wr) {
      return wr.NewNamedBlock("for (var {0} = new BigInteger({1}); ; {0} *= 2)", indexVar, start);
    }

    protected override void EmitIncrementVar(string varName, ConcreteSyntaxTree wr) {
      wr.WriteLine($"{varName}++;");
    }

    protected override void EmitDecrementVar(string varName, ConcreteSyntaxTree wr) {
      wr.WriteLine($"{varName}--;");
    }

    protected override string GetQuantifierName(string bvType) {
      return string.Format($"{DafnyHelpersClass}.Quantifier<{bvType}>");
    }

    protected override ConcreteSyntaxTree CreateForeachLoop(string tmpVarName, Type collectionElementType, IToken tok, out ConcreteSyntaxTree collectionWriter, ConcreteSyntaxTree wr) {
      collectionWriter = new ConcreteSyntaxTree();
      wr.Format($"foreach ({TypeName(collectionElementType, wr, tok)} {tmpVarName} in {collectionWriter})");
      return wr.NewBlock();
    }

    protected override void EmitDowncastVariableAssignment(string boundVarName, Type boundVarType, string tmpVarName,
      Type collectionElementType, bool introduceBoundVar, IToken tok, ConcreteSyntaxTree wr) {
      var typeName = TypeName(boundVarType, wr, tok);
      wr.WriteLine("{0}{1} = ({2}){3};", introduceBoundVar ? typeName + " " : "", boundVarName, typeName, tmpVarName);
    }

    [CanBeNull]
    protected override string GetSubtypeCondition(string tmpVarName, Type boundVarType, IToken tok, ConcreteSyntaxTree wPreconditions) {
      string typeTest;
      if (boundVarType.IsRefType) {
        if (boundVarType.IsObject || boundVarType.IsObjectQ) {
          typeTest = "true";
        } else {
          typeTest = $"{tmpVarName} is {TypeName(boundVarType, wPreconditions, tok)}";
        }
        if (boundVarType.IsNonNullRefType) {
          typeTest = $"{tmpVarName} != null && {typeTest}";
        } else {
          typeTest = $"{tmpVarName} == null || {typeTest}";
        }
      } else {
        typeTest = "true";
      }

      return typeTest == "true" ? null : typeTest;
    }

    protected override ConcreteSyntaxTree CreateForeachIngredientLoop(string boundVarName, int L, string tupleTypeArgs, out ConcreteSyntaxTree collectionWriter, ConcreteSyntaxTree wr) {
      collectionWriter = new ConcreteSyntaxTree();
      return wr.Format($"foreach (var {boundVarName} in {collectionWriter})").NewBlock();
    }

    // ----- Expressions -------------------------------------------------------------

    protected override void EmitNew(Type type, IToken tok, CallStmt initCall /*?*/, ConcreteSyntaxTree wr, ConcreteSyntaxTree wStmts) {
      var cl = ((UserDefinedType)type.NormalizeExpand()).ResolvedClass;
      var ctor = (Constructor)initCall?.Method;  // correctness of cast follows from precondition of "EmitNew"
      var arguments = new ConcreteSyntaxTree();
      wr.Format($"new {TypeName(type, wr, tok)}({arguments})");
      var sep = "";
      EmitTypeDescriptorsActuals(TypeArgumentInstantiation.ListFromClass(cl, type.TypeArgs), tok, arguments, ref sep);
      arguments.Write(ConstructorArguments(initCall, wStmts, ctor, sep));
    }

    protected override void EmitNewArray(Type elementType, IToken tok, List<string> dimensions,
        bool mustInitialize, [CanBeNull] string exampleElement, ConcreteSyntaxTree wr, ConcreteSyntaxTree wStmts) {
      var wrs = EmitNewArray(elementType, tok, dimensions.Count, mustInitialize, wr);
      for (var i = 0; i < wrs.Count; i++) {
        wrs[i].Write(dimensions[i]);
      }
    }

    private List<ConcreteSyntaxTree> EmitNewArray(Type elmtType, IToken tok, int dimCount, bool mustInitialize, ConcreteSyntaxTree wr) {
      ConcreteSyntaxTree EmitSizeCheckWrapper(ConcreteSyntaxTree w) {
        w.Write($"{DafnyHelpersClass}.ToIntChecked(");
        var wSize = w.Fork();
        w.Write(", \"array size exceeds memory limit\")");
        return wSize;
      }

      var wrs = new List<ConcreteSyntaxTree>();
      if (!mustInitialize || HasSimpleZeroInitializer(elmtType)) {
        TypeName_SplitArrayName(elmtType, wr, tok, out string typeNameSansBrackets, out string brackets);
        wr.Write("new {0}", typeNameSansBrackets);
        string prefix = "[";
        for (var d = 0; d < dimCount; d++) {
          wr.Write(prefix);
          wrs.Add(EmitSizeCheckWrapper(wr));
          prefix = ", ";
        }
        wr.Write("]{0}", brackets);
      } else {
        wr.Write("Dafny.ArrayHelpers.InitNewArray{0}<{1}>", dimCount, TypeName(elmtType, wr, tok));
        var inParens = wr.ForkInParens();
        inParens.Write(DefaultValue(elmtType, inParens, tok, true));
        for (var d = 0; d < dimCount; d++) {
          inParens.Write(", ");
          wrs.Add(EmitSizeCheckWrapper(inParens));
        }
      }
      return wrs;
    }

    /// <summary>
    /// Return "true" if the C# all-zero bit pattern is a meaningful value for a Dafny type "t".
    /// This method is allowed to be conservative; that is, it is allowed to return "false" more often
    /// than strictly needed.
    /// </summary>
    private bool HasSimpleZeroInitializer(Type t) {
      Contract.Requires(t != null);

      t = t.NormalizeExpandKeepConstraints();
      if (t is CharType) {
        // Okay, so '\0' _is_ a value of type "char", but it's so unpleasant to deal with in test files, etc.
        // By returning false here, a different value will be chosen.
        return false;
      } else if (t is BoolType || t is IntType || t is BigOrdinalType || t is RealType || t is BitvectorType) {
        return true;
      } else if (t is CollectionType) {
        return false;
      }

      var udt = (UserDefinedType)t;
      var cl = udt.ResolvedClass;
      Contract.Assert(cl != null);
      if (cl is NewtypeDecl) {
        var td = (NewtypeDecl)cl;
        return td.WitnessKind == SubsetTypeDecl.WKind.CompiledZero;
      } else if (cl is ClassLikeDecl { IsReferenceTypeDecl: true }) {
        return true; // null is a value of this type
      } else {
        return false;
      }
    }

    protected override void EmitLiteralExpr(ConcreteSyntaxTree wr, LiteralExpr e) {
      if (e is StaticReceiverExpr) {
        wr.Write(TypeName(e.Type, wr, e.tok));
      } else if (e.Value == null) {
        var cl = (e.Type.NormalizeExpand() as UserDefinedType)?.ResolvedClass;
        wr.Write("({0})null", TypeName(e.Type, wr, e.tok));
      } else if (e.Value is bool) {
        wr.Write((bool)e.Value ? "true" : "false");
      } else if (e is CharLiteralExpr) {
        var v = (string)e.Value;
        if (UnicodeCharEnabled) {
          var codePoint = Util.UnescapedCharacters(Options, v, false).Single();
          if (codePoint > char.MaxValue) {
            // C# supports \U, but doesn't allow values that require two UTF-16 code units in character literals.
            // For such values we construct the Rune value directly from the unescaped codepoint.
            wr.Write($"new Dafny.Rune(0x{codePoint:x})");
          } else {
            wr.Write($"new Dafny.Rune('{Util.ExpandUnicodeEscapes(v, false)}')");
          }
        } else {
          wr.Write($"'{v}'");
        }
      } else if (e is StringLiteralExpr str) {
        wr.Format($"{DafnySeqClass}<{CharTypeName}>.{CharMethodQualifier}FromString({StringLiteral(str)})");
      } else if (AsNativeType(e.Type) != null) {
        GetNativeInfo(AsNativeType(e.Type).Sel, out var nativeName, out var literalSuffix, out var needsCastAfterArithmetic);
        if (needsCastAfterArithmetic) {
          wr = wr.Write($"({nativeName})").ForkInParens();
        }
        wr.Write((BigInteger)e.Value + literalSuffix);
      } else if (e.Value is BigInteger bigInteger) {
        EmitIntegerLiteral(bigInteger, wr);
      } else if (e.Value is BigDec n) {
        if (0 <= n.Exponent) {
          wr.Write("new Dafny.BigRational(BigInteger.Parse(\"{0}", n.Mantissa);
          for (int i = 0; i < n.Exponent; i++) {
            wr.Write("0");
          }
          wr.Write("\"), BigInteger.One)");
        } else {
          wr.Write("new Dafny.BigRational(");
          EmitIntegerLiteral(n.Mantissa, wr);
          wr.Write(", BigInteger.Parse(\"1");
          for (int i = n.Exponent; i < 0; i++) {
            wr.Write("0");
          }
          wr.Write("\"))");
        }
      } else {
        Contract.Assert(false); throw new cce.UnreachableException();  // unexpected literal
      }
    }

    void EmitIntegerLiteral(BigInteger i, ConcreteSyntaxTree wr) {
      Contract.Requires(wr != null);
      if (i.IsZero) {
        wr.Write("BigInteger.Zero");
      } else if (i.IsOne) {
        wr.Write("BigInteger.One");
      } else if (int.MinValue <= i && i <= int.MaxValue) {
        wr.Write($"new BigInteger({i})");
      } else if (long.MinValue <= i && i <= long.MaxValue) {
        wr.Write($"new BigInteger({i}L)");
      } else if (ulong.MinValue <= i && i <= ulong.MaxValue) {
        wr.Write($"new BigInteger({i}UL)");
      } else {
        wr.Write($"BigInteger.Parse(\"{i}\")");
      }
    }

    protected override void EmitStringLiteral(string str, bool isVerbatim, ConcreteSyntaxTree wr) {
      wr.Write($"{(isVerbatim ? "@" : "")}\"{Util.ExpandUnicodeEscapes(str, false)}\"");
    }

    protected override ConcreteSyntaxTree EmitBitvectorTruncation(BitvectorType bvType, bool surroundByUnchecked, ConcreteSyntaxTree wr) {
      string nativeName = null, literalSuffix = null;
      if (bvType.NativeType != null) {
        GetNativeInfo(bvType.NativeType.Sel, out nativeName, out literalSuffix, out var needsCastAfterArithmetic);
      }

      // --- Before
      if (bvType.NativeType != null) {
        if (surroundByUnchecked) {
          // Unfortunately, the following will apply "unchecked" to all subexpressions as well.  There
          // shouldn't ever be any problem with this, but stylistically it would have been nice to have
          // applied the "unchecked" only to the actual operation that may overflow.
          wr = wr.Write("unchecked").ForkInParens();
        }
        wr.Write($"({nativeName})");
      }
      wr = wr.ForkInParens();
      // --- Middle
      var middle = wr.ForkInParens();
      // --- After
      // do the truncation, if needed
      if (bvType.NativeType == null) {
        wr.Write(" & ((new BigInteger(1) << {0}) - 1)", bvType.Width);
      } else {
        if (bvType.NativeType.Bitwidth != bvType.Width) {
          // print in hex, because that looks nice
          wr.Write(" & ({2})0x{0:X}{1}", (1UL << bvType.Width) - 1, literalSuffix, nativeName);
        }
      }

      return middle;
    }

    protected override void EmitRotate(Expression e0, Expression e1, bool isRotateLeft, ConcreteSyntaxTree wr,
        bool inLetExprBody, ConcreteSyntaxTree wStmts, FCE_Arg_Translator tr) {
      string nativeName = null, literalSuffix = null;
      bool needsCast = false;
      var nativeType = AsNativeType(e0.Type);
      if (nativeType != null) {
        GetNativeInfo(nativeType.Sel, out nativeName, out literalSuffix, out needsCast);
      }

      // ( e0 op1 e1) | (e0 op2 (width - e1))
      if (needsCast) {
        wr = wr.Write("(" + nativeName + ")").ForkInParens();
      }
      EmitShift(e0, e1, isRotateLeft ? "<<" : ">>", isRotateLeft, nativeType, true, wr.ForkInParens(), inLetExprBody, wStmts, tr);

      wr.Write(" | ");

      EmitShift(e0, e1, isRotateLeft ? ">>" : "<<", !isRotateLeft, nativeType, false, wr.ForkInParens(), inLetExprBody, wStmts, tr);
    }

    void EmitShift(Expression e0, Expression e1, string op, bool truncate, NativeType nativeType /*?*/, bool firstOp,
        ConcreteSyntaxTree wr, bool inLetExprBody, ConcreteSyntaxTree wStmts, FCE_Arg_Translator tr) {
      var bv = e0.Type.AsBitVectorType;
      if (truncate) {
        wr = EmitBitvectorTruncation(bv, true, wr);
      }
      tr(e0, wr, inLetExprBody, wStmts);
      wr.Write(" {0} ", op);
      if (!firstOp) {
        wr = wr.ForkInParens().Write("{0} - ", bv.Width);
      }

      wr.Write("(int)");
      tr(e1, wr.ForkInParens(), inLetExprBody, wStmts);
    }

    protected override bool CompareZeroUsingSign(Type type) {
      return AsNativeType(type) == null;
    }

    protected override ConcreteSyntaxTree EmitSign(Type type, ConcreteSyntaxTree wr) {
      // Should only be called when CompareZeroUsingSign is true
      Contract.Assert(AsNativeType(type) == null);

      ConcreteSyntaxTree w = wr.Fork();
      wr.Write(".Sign");

      return w;
    }

    protected override void EmitEmptyTupleList(string tupleTypeArgs, ConcreteSyntaxTree wr) {
      wr.Write($"new System.Collections.Generic.List<System.Tuple<{tupleTypeArgs}>>()");
    }

    protected override ConcreteSyntaxTree EmitAddTupleToList(string ingredients, string tupleTypeArgs, ConcreteSyntaxTree wr) {
      var wrTuple = new ConcreteSyntaxTree();
      wr.FormatLine($"{ingredients}.Add(new System.Tuple<{tupleTypeArgs}>({wrTuple}));");
      return wrTuple;
    }

    protected override void EmitTupleSelect(string prefix, int i, ConcreteSyntaxTree wr) {
      wr.Write($"{prefix}.Item{i + 1}");
    }

    protected override string IdProtect(string name) {
      return PublicIdProtect(name);
    }
    public override string PublicIdProtect(string name) {
      if (name == "" || name.First() == '_') {
        return name;  // no need to further protect this name -- we know it's not a C# keyword
      }
      switch (name) {
        // keywords
        case "base":
        case "byte":
        case "catch":
        case "checked":
        case "continue":
        case "decimal":
        case "default":
        case "delegate":
        case "do":
        case "double":
        case "enum":
        case "event":
        case "explicit":
        case "extern":
        case "finally":
        case "fixed":
        case "float":
        case "for":
        case "foreach":
        case "goto":
        case "implicit":
        case "interface":
        case "internal":
        case "is":
        case "lock":
        case "long":
        case "namespace":
        case "operator":
        case "out":
        case "override":
        case "params":
        case "private":
        case "public":
        case "readonly":
        case "ref":
        case "sbyte":
        case "sealed":
        case "short":
        case "sizeof":
        case "stackalloc":
        case "struct":
        case "switch":
        case "throw":
        case "try":
        case "typeof":
        case "uint":
        case "ulong":
        case "unchecked":
        case "unsafe":
        case "ushort":
        case "using":
        case "virtual":
        case "void":
        case "volatile":
        // contextual keywords
        case "add":
        case "alias":
        case "ascending":
        case "async":
        case "await":
        case "descending":
        case "dynamic":
        case "equals":
        case "from":
        case "get":
        case "global":
        case "group":
        case "into":
        case "join":
        case "let":
        case "nameof":
        case "on":
        case "orderby":
        case "partial":
        case "remove":
        case "select":
        case "set":
        case "value":
        case "when":
        case "where":
          return "@" + name;
        // methods with expected names
        case "ToString":
        case "GetHashCode":
        case "Main":
          return "_" + name;
        default:
          return name;
      }
    }

    protected override string FullTypeName(UserDefinedType udt, MemberDecl /*?*/ member = null) {
      return FullTypeName(udt, member);
    }
    private string FullTypeName(UserDefinedType udt, MemberDecl/*?*/ member = null, bool ignoreInterface = false) {
      Contract.Assume(udt != null);  // precondition; this ought to be declared as a Requires in the superclass
      if (udt is ArrowType) {
        return ArrowType.Arrow_FullCompileName;
      }

      if (member != null && member.IsExtern(Options, out var qualification, out _) && qualification != null) {
        return qualification;
      }
      var cl = udt.ResolvedClass;
      if (cl is TypeParameter) {
        return IdProtect(udt.GetCompileName(Options));
      }

      //Use the interface if applicable (not handwritten, or incompatible variance)
      if ((cl is DatatypeDecl)
          && !ignoreInterface
          && (member is null || !NeedsCustomReceiver(member))) {
        return (cl.EnclosingModuleDefinition.IsDefaultModule ? "" : IdProtect(cl.EnclosingModuleDefinition.GetCompileName(Options)) + ".") + DtTypeName(cl, false);
      }

      if (cl.EnclosingModuleDefinition.IsDefaultModule) {
        return IdProtect(cl.GetCompileName(Options));
      }

      if (cl.IsExtern(Options, out _, out _)) {
        return cl.EnclosingModuleDefinition.GetCompileName(Options) + "." + cl.GetCompileName(Options);
      }
      return IdProtect(cl.EnclosingModuleDefinition.GetCompileName(Options)) + "." + IdProtect(cl.GetCompileName(Options));
    }

    protected override void EmitThis(ConcreteSyntaxTree wr) {
      var custom =
        (enclosingMethod != null && (enclosingMethod.IsTailRecursive || NeedsCustomReceiver(enclosingMethod))) ||
        (enclosingFunction != null && (enclosingFunction.IsTailRecursive || NeedsCustomReceiver(enclosingFunction))) ||
        thisContext is NewtypeDecl ||
        thisContext is TraitDecl;
      wr.Write(custom ? "_this" : "this");
    }

    protected override void EmitDatatypeValue(DatatypeValue dtv, string arguments, ConcreteSyntaxTree wr) {
      var dt = dtv.Ctor.EnclosingDatatype;
      var dtName = dt.GetFullCompileName(Options);

      var nonGhostInferredTypeArgs = SelectNonGhost(dt, dtv.InferredTypeArgs);
      var typeParams = nonGhostInferredTypeArgs.Count == 0 ? "" : $"<{TypeNames(nonGhostInferredTypeArgs, wr, dtv.tok)}>";
      if (!dtv.IsCoCall) {
        // For an ordinary constructor (that is, one that does not guard any co-recursive calls), generate:
        //   Dt.create_Cons<T>( args )
        wr.Write($"{dtName}{typeParams}.{DtCreateName(dtv.Ctor)}({arguments})");
      } else {
        // In the case of a co-recursive call, generate:
        //     new Dt__Lazy<T>( LAMBDA )
        // where LAMBDA is:
        //     () => { return Dt_Cons<T>( ...args... ); }
        wr.Write($"new {dtName}__Lazy{typeParams}(");
        wr.Write("() => { return ");
        wr.Write("new {0}({1})", DtCtorName(dtv.Ctor, dtv.InferredTypeArgs, wr), arguments);
        wr.Write("; })");
      }
    }


    protected override void GetSpecialFieldInfo(SpecialField.ID id, object idParam, Type receiverType, out string compiledName, out string preString, out string postString) {
      compiledName = "";
      preString = "";
      postString = "";
      switch (id) {
        case SpecialField.ID.UseIdParam:
          compiledName = IdProtect((string)idParam);
          break;
        case SpecialField.ID.ArrayLength:
        case SpecialField.ID.ArrayLengthInt:
          compiledName = idParam == null ? "Length" : $"GetLength({(int)idParam})";
          if (id == SpecialField.ID.ArrayLength) {
            preString = "new BigInteger(";
            postString = ")";
          }
          break;
        case SpecialField.ID.Floor:
          compiledName = "ToBigInteger()";
          break;
        case SpecialField.ID.IsLimit:
          preString = "Dafny.BigOrdinal.IsLimit(";
          postString = ")";
          break;
        case SpecialField.ID.IsSucc:
          preString = "Dafny.BigOrdinal.IsSucc(";
          postString = ")";
          break;
        case SpecialField.ID.Offset:
          preString = "Dafny.BigOrdinal.Offset(";
          postString = ")";
          break;
        case SpecialField.ID.IsNat:
          preString = "Dafny.BigOrdinal.IsNat(";
          postString = ")";
          break;
        case SpecialField.ID.Keys:
          compiledName = "Keys";
          break;
        case SpecialField.ID.Values:
          compiledName = "Values";
          break;
        case SpecialField.ID.Items:
          var mapType = receiverType.AsMapType;
          Contract.Assert(mapType != null);
          var errorWr = new ConcreteSyntaxTree();
          var domainType = TypeName(mapType.Domain, errorWr, Token.NoToken);
          var rangeType = TypeName(mapType.Range, errorWr, Token.NoToken);
          preString = $"{DafnyMapClass}<{domainType}, {rangeType}>.Items(";
          postString = ")";
          break;
        case SpecialField.ID.Reads:
          compiledName = "_reads";
          break;
        case SpecialField.ID.Modifies:
          compiledName = "_modifies";
          break;
        case SpecialField.ID.New:
          compiledName = "_new";
          break;
        default:
          Contract.Assert(false); // unexpected ID
          break;
      }
    }

    protected override ILvalue EmitMemberSelect(Action<ConcreteSyntaxTree> obj, Type objType, MemberDecl member, List<TypeArgumentInstantiation> typeArgs, Dictionary<TypeParameter, Type> typeMap,
      Type expectedType, string/*?*/ additionalCustomParameter, bool internalAccess = false) {
      var memberStatus = DatatypeWrapperEraser.GetMemberStatus(Options, member);
      if (memberStatus == DatatypeWrapperEraser.MemberCompileStatus.Identity) {
        return SimpleLvalue(obj);
      } else if (memberStatus == DatatypeWrapperEraser.MemberCompileStatus.AlwaysTrue) {
        return SimpleLvalue(w => w.Write("true"));
      } else if (member is SpecialField sf && !(member is ConstantField)) {
        GetSpecialFieldInfo(sf.SpecialId, sf.IdParam, objType, out string compiledName, out string _, out string _);
        if (compiledName.Length != 0) {
          return SuffixLvalue(obj, ".{0}", compiledName);
        } else {
          // this member selection is handled by some kind of enclosing function call, so nothing to do here
          return SimpleLvalue(obj);
        }
      } else if (member is Function fn) {
        var wr = new ConcreteSyntaxTree();
        EmitNameAndActualTypeArgs(IdName(member), TypeArgumentInstantiation.ToActuals(ForTypeParameters(typeArgs, member, false)), member.tok, wr);
        if (typeArgs.Count == 0 && additionalCustomParameter == null) {
          var nameAndTypeArgs = wr.ToString();
          return SuffixLvalue(obj, $".{nameAndTypeArgs}");
        } else {
          // We need an eta conversion to adjust for the difference in arity.
          // (T0 a0, T1 a1, ...) => obj.F(additionalCustomParameter, a0, a1, ...)
          var callArguments = wr.ForkInParens();
          var sep = "";
          EmitTypeDescriptorsActuals(ForTypeDescriptors(typeArgs, member.EnclosingClass, member, false), fn.tok, callArguments, ref sep);
          if (additionalCustomParameter != null) {
            callArguments.Write($"{sep}{additionalCustomParameter}");
            sep = ", ";
          }
          var lambdaHeader = new ConcreteSyntaxTree();
          var prefixSep = "";
          var arguments = lambdaHeader.ForkInParens();
          lambdaHeader.Write(" => ");

          foreach (var arg in fn.Formals) {
            if (!arg.IsGhost) {
              var name = idGenerator.FreshId("_eta");
              var ty = arg.Type.Subst(typeMap);
              arguments.Write($"{prefixSep}{TypeName(ty, arguments, arg.tok)} {name}");
              callArguments.Write($"{sep}{name}");
              sep = ", ";
              prefixSep = ", ";
            }
          }
          return EnclosedLvalue(lambdaHeader.ToString(), obj, $".{wr}");
        }
      } else {
        Contract.Assert(member is Field);
        if (member.IsStatic) {
          return SimpleLvalue(w => {
            w.Write("{0}.{1}", TypeName_Companion(objType, w, member.tok, member), IdName(member));
            var sep = "(";
            EmitTypeDescriptorsActuals(ForTypeDescriptors(typeArgs, member.EnclosingClass, member, false), member.tok, w, ref sep);
            if (sep != "(") {
              w.Write(")");
            }
          });
        } else if (NeedsCustomReceiver(member) && !(member.EnclosingClass is TraitDecl)) {
          // instance const in a newtype or belongs to a datatype
          Contract.Assert(typeArgs.Count == 0 || member.EnclosingClass is DatatypeDecl);
          return SimpleLvalue(w => {
            w.Write("{0}.{1}(", TypeName_Companion(objType, w, member.tok, member), IdName(member));
            obj(w);
            w.Write(")");
          });
        } else if (internalAccess && (member is ConstantField || member.EnclosingClass is TraitDecl)) {
          return SuffixLvalue(obj, $"._{member.GetCompileName(Options)}");
        } else {
          return SimpleLvalue(w => {
            obj(w);
            w.Write(".{0}", IdName(member));
            var sep = "(";
            EmitTypeDescriptorsActuals(ForTypeDescriptors(typeArgs, member.EnclosingClass, member, false), member.tok, w, ref sep);
            if (sep != "(") {
              w.Write(")");
            }
          });
        }
      }
    }

    protected override ConcreteSyntaxTree EmitArraySelect(List<string> indices, Type elmtType, ConcreteSyntaxTree wr) {
      Contract.Assert(indices != null && 1 <= indices.Count);  // follows from precondition
      var w = wr.Fork();
      wr.Write("[");
      var sep = "";
      foreach (var index in indices) {
        wr.Write("{0}(int)({1})", sep, index);
        sep = ", ";
      }
      wr.Write("]");
      return w;
    }

    protected override ConcreteSyntaxTree EmitArraySelect(List<Expression> indices, Type elmtType, bool inLetExprBody,
      ConcreteSyntaxTree wr, ConcreteSyntaxTree wStmts) {
      Contract.Assert(indices != null && 1 <= indices.Count);  // follows from precondition
      var w = wr.Fork();
      wr.Write("[");
      var sep = "";
      foreach (var index in indices) {
        wr.Write("{0}(int)", sep);
        TrParenExpr(index, wr, inLetExprBody, wStmts);
        sep = ", ";
      }
      wr.Write("]");
      return w;
    }

    protected override void EmitExprAsNativeInt(Expression expr, bool inLetExprBody, ConcreteSyntaxTree wr, ConcreteSyntaxTree wStmts) {
      TrParenExpr("(int)", expr, wr, inLetExprBody, wStmts);
    }

    protected override void EmitIndexCollectionSelect(Expression source, Expression index, bool inLetExprBody,
      ConcreteSyntaxTree wr, ConcreteSyntaxTree wStmts) {
      var xType = source.Type.NormalizeExpand();
      if (xType is MapType) {
        var inner = wr.Write(TypeHelperName(xType, wr, source.tok) + ".Select").ForkInParens();
        inner.Append(Expr(source, inLetExprBody, wStmts));
        inner.Write(",");
        inner.Append(Expr(index, inLetExprBody, wStmts));
      } else {
        TrParenExpr(source, wr, inLetExprBody, wStmts);
        TrParenExpr(".Select", index, wr, inLetExprBody, wStmts);
      }
    }

    protected override void EmitIndexCollectionUpdate(Expression source, Expression index, Expression value,
        CollectionType resultCollectionType, bool inLetExprBody, ConcreteSyntaxTree wr, ConcreteSyntaxTree wStmts) {
      var xType = source.Type.NormalizeExpand();
      if (xType is SeqType || xType is MapType) {
        wr.Write(TypeHelperName(xType, wr, source.tok) + ".Update");
        wr.Append(ParensList(
          Expr(source, inLetExprBody, wStmts),
          Expr(index, inLetExprBody, wStmts),
          Expr(value, inLetExprBody, wStmts)));
      } else {
        TrParenExpr(source, wr, inLetExprBody, wStmts);
        wr.Write(".Update");
        wr.Append(ParensList(
          Expr(index, inLetExprBody, wStmts),
          Expr(value, inLetExprBody, wStmts)));
      }
    }

    protected override void EmitSeqSelectRange(Expression source, Expression lo /*?*/, Expression hi /*?*/,
      bool fromArray, bool inLetExprBody, ConcreteSyntaxTree wr, ConcreteSyntaxTree wStmts) {
      if (fromArray) {
        wr.Write($"{DafnyHelpersClass}.SeqFromArray");
      }
      TrParenExpr(source, wr, inLetExprBody, wStmts);
      if (hi != null) {
        if (lo != null) {
          wr.Write(".Subsequence");
          wr.Append(ParensList(Expr(lo, inLetExprBody, wStmts), Expr(hi, inLetExprBody, wStmts)));
        } else {
          TrParenExpr(".Take", hi, wr, inLetExprBody, wStmts);
        }
      } else {
        if (lo != null) {
          TrParenExpr(".Drop", lo, wr, inLetExprBody, wStmts);
        }
      }
    }

    protected override void EmitSeqConstructionExpr(SeqConstructionExpr expr, bool inLetExprBody, ConcreteSyntaxTree wr,
      ConcreteSyntaxTree wStmts) {
      if (expr.Initializer is LambdaExpr lam) {
        Contract.Assert(lam.BoundVars.Count == 1);
        EmitSeqConstructionExprFromLambda(expr.N, lam.BoundVars[0], lam.Body, inLetExprBody, wr);
      } else {
        wr.Write($"{DafnySeqClass}<{TypeName(expr.Type.AsSeqType.Arg, wr, expr.tok)}>.Create");
        wr.Append(ParensList(Expr(expr.N, inLetExprBody, wStmts), Expr(expr.Initializer, inLetExprBody, wStmts)));
      }
    }

    // Construct a sequence for the Dafny expression seq(N, F) in the common
    // case that f is a lambda expression.  In that case, rather than
    // something like
    //
    //   var s = Dafny.Sequence.Create(N, i => ...);
    //
    // (which will call the lambda N times), we'd rather write
    //
    //   var dim = N;
    //   var arr = new T[dim];
    //   for (int i = 0; i < dim; i++) {
    //     arr[i] = ...;
    //   }
    //   var s = Dafny.Sequence<T>.FromArray(a);
    //
    // and thus avoid method calls.  Unfortunately, since we can't add
    // statements easily, we have to settle for the slightly clunkier
    //
    //   var s = ((System.Func<Dafny.Sequence<T>>) (() => {
    //     var dim = N;
    //     var arr = new T[dim];
    //     for (int i = 0; i < dim; i++) {
    //       arr[i] = ...;
    //     }
    //     return Dafny.Sequence<T>.FromArray(a);
    //   }))();
    private void EmitSeqConstructionExprFromLambda(Expression lengthExpr, BoundVar boundVar, Expression body, bool inLetExprBody, ConcreteSyntaxTree wr) {
      wr.Format($"((System.Func<{TypeName(new SeqType(body.Type), wr, body.tok)}>) (() =>{ExprBlock(out ConcreteSyntaxTree wrLamBody)}))()");

      var indexType = lengthExpr.Type;
      var lengthVar = idGenerator.FreshId("dim");
      DeclareLocalVar(lengthVar, indexType, lengthExpr.tok, lengthExpr, inLetExprBody, wrLamBody);
      var arrVar = idGenerator.FreshId("arr");
      wrLamBody.Write($"var {arrVar} = ");
      var wrDims = EmitNewArray(body.Type, body.tok, dimCount: 1, mustInitialize: false, wr: wrLamBody);
      Contract.Assert(wrDims.Count == 1);
      wrDims[0].Write(lengthVar);
      wrLamBody.WriteLine(";");

      var intIxVar = idGenerator.FreshId("i");
      var wrLoopBody = wrLamBody.NewBlock(string.Format("for (int {0} = 0; {0} < {1}; {0}++)", intIxVar, lengthVar));
      var ixVar = IdName(boundVar);
      wrLoopBody.WriteLine("var {0} = ({1}) {2};",
        ixVar, TypeName(indexType, wrLoopBody, body.tok), intIxVar);
      var wrArrName = EmitArrayUpdate(new List<string> { ixVar }, body, wrLoopBody);
      wrArrName.Write(arrVar);
      EndStmt(wrLoopBody);

      wrLamBody.WriteLine("return {0}<{1}>.FromArray({2});", DafnySeqClass, TypeName(body.Type, wr, body.tok), arrVar);
    }

    protected override void EmitMultiSetFormingExpr(MultiSetFormingExpr expr, bool inLetExprBody, ConcreteSyntaxTree wr,
        ConcreteSyntaxTree wStmts) {
      wr.Write("{0}<{1}>", DafnyMultiSetClass, TypeName(expr.E.Type.AsCollectionType.Arg, wr, expr.tok));
      var eeType = expr.E.Type.NormalizeExpand();
      if (eeType is SeqType) {
        TrParenExpr(".FromSeq", expr.E, wr, inLetExprBody, wStmts);
      } else if (eeType is SetType) {
        TrParenExpr(".FromSet", expr.E, wr, inLetExprBody, wStmts);
      } else {
        Contract.Assert(false); throw new cce.UnreachableException();
      }
    }

    protected override void EmitApplyExpr(Type functionType, IToken tok, Expression function, List<Expression> arguments, bool inLetExprBody, ConcreteSyntaxTree wr, ConcreteSyntaxTree wStmts) {
      wr.Write($"{DafnyHelpersClass}.Id<{TypeName(functionType, wr, tok)}>({Expr(function, inLetExprBody, wStmts)})");
      TrExprList(arguments, wr, inLetExprBody, wStmts);
    }

    protected override ConcreteSyntaxTree EmitDowncast(Type from, Type to, IToken tok, ConcreteSyntaxTree wr) {
      from = from.NormalizeExpand();
      to = to.NormalizeExpand();
      Contract.Assert(from.IsRefType == to.IsRefType);

      var w = new ConcreteSyntaxTree();
      if (to.IsRefType) {
        wr.Format($"(({TypeName(to, wr, tok)})({w}))");
      } else {
        Contract.Assert(Type.SameHead(from, to));

        var typeArgs = from.IsArrowType ? from.TypeArgs.Concat(to.TypeArgs) : to.TypeArgs;
        var wTypeArgs = typeArgs.Comma(ta => TypeName(ta, wr, tok));
        var argPairs = Enumerable.Zip(from.TypeArgs, to.TypeArgs);
        if (from.IsArrowType) {
          argPairs = argPairs.Select((tp, i) => ++i < to.TypeArgs.Count ? (tp.Second, tp.First) : tp);
        }
        var wConverters = argPairs.Comma(t => DowncastConverter(t.Item1, t.Item2, wr, tok));
        DatatypeDecl dt = from.AsDatatype;
        if (dt != null && DowncastCloneNeedsCustomReceiver(dt)) {
          wr.Format($"{TypeName_Companion(from, wr, tok, null)}.DowncastClone<{wTypeArgs}>({w}, {wConverters})");
        } else {
          wr.Format($"({w}).DowncastClone<{wTypeArgs}>({wConverters})");
        }
        Contract.Assert(from.TypeArgs.Count == to.TypeArgs.Count);
      }
      return w;
    }

    bool DowncastCloneNeedsCustomReceiver(DatatypeDecl dt) {
      return SelectNonGhost(dt, dt.TypeArgs).Any(ty => ty.Variance == TypeParameter.TPVariance.Contra) ||
             DatatypeWrapperEraser.IsErasableDatatypeWrapper(Options, dt, out _);
    }

    string DowncastConverter(Type from, Type to, ConcreteSyntaxTree errorWr, IToken tok) {
      if (IsTargetSupertype(from, to, true)) {
        return $"Dafny.Helpers.Id<{TypeName(to, errorWr, tok)}>";
      }
      if (from.AsCollectionType != null) {
        var sTo = TypeName(to, errorWr, tok);
        // (from x) => { return x.DowncastClone<A, B, ...>(aConverter, bConverter, ...); }
        var wr = new ConcreteSyntaxTree();
        wr.Format($"({TypeName(@from, errorWr, tok)} x) => {{ return {Downcast(from, to, tok, (LineSegment)"x")}; }}");
        return wr.ToString();
      }
      // use a type
      return $"Dafny.Helpers.CastConverter<{TypeName(from, errorWr, tok)}, {TypeName(to, errorWr, tok)}>";
    }

    protected override bool TargetLambdaCanUseEnclosingLocals => false;

    protected override ConcreteSyntaxTree EmitBetaRedex(List<string> boundVars, List<Expression> arguments,
      List<Type> boundTypes, Type resultType, IToken tok, bool inLetExprBody, ConcreteSyntaxTree wr,
      ref ConcreteSyntaxTree wStmts) {
      var tas = Util.Snoc(boundTypes, resultType);
      var typeArgs = TypeName_UDT(ArrowType.Arrow_FullCompileName, tas.ConvertAll(_ => TypeParameter.TPVariance.Non), tas, wr, tok);
      var result = new ConcreteSyntaxTree();
      wr.Format($"{DafnyHelpersClass}.Id<{typeArgs}>(({boundVars.Comma()}) => {result})");
      TrExprList(arguments, wr, inLetExprBody, wStmts);
      return result;
    }

    protected override void EmitDestructor(string source, Formal dtor, int formalNonGhostIndex, DatatypeCtor ctor, List<Type> typeArgs, Type bvType, ConcreteSyntaxTree wr) {
      if (DatatypeWrapperEraser.IsErasableDatatypeWrapper(Options, ctor.EnclosingDatatype, out var coreDtor)) {
        Contract.Assert(coreDtor.CorrespondingFormals.Count == 1);
        Contract.Assert(dtor == coreDtor.CorrespondingFormals[0]); // any other destructor is a ghost
        wr.Write(source);
      } else {
        wr.Write($"{source}.{DestructorGetterName(dtor, ctor, formalNonGhostIndex)}");
      }
    }

    private string DestructorGetterName(Formal dtor, DatatypeCtor ctor, int index) {
      return $"dtor_{(dtor.HasName ? dtor.CompileName : ctor.GetCompileName(Options) + FieldName(dtor, index))}";
    }

    protected override ConcreteSyntaxTree CreateLambda(List<Type> inTypes, IToken tok, List<string> inNames,
      Type resultType, ConcreteSyntaxTree wr, ConcreteSyntaxTree wStmts, bool untyped = false) {
      // (
      //   (System.Func<inTypes,resultType>)  // cast, which tells C# what the various types involved are
      //   (
      //     (inNames) => {
      //       <<caller fills in body here; must end with a return statement>>
      //     }
      //   )
      // )
      wr = wr.ForkInParens();
      if (!untyped) {
        wr.Write($"(System.Func<{inTypes.Concat(new[] { resultType }).Comma(t => TypeName(t, wr, tok))}>)");
      }
      wr.Format($"(({inNames.Comma(nm => nm)}) =>{ExprBlock(out ConcreteSyntaxTree body)})");
      return body;
    }

    protected override void CreateIIFE(string bvName, Type bvType, IToken bvTok, Type bodyType, IToken bodyTok,
      ConcreteSyntaxTree wr, ref ConcreteSyntaxTree wStmts, out ConcreteSyntaxTree wrRhs, out ConcreteSyntaxTree wrBody) {
      wrRhs = new ConcreteSyntaxTree();
      wrBody = new ConcreteSyntaxTree();
      wr.Format($"{DafnyHelpersClass}.Let<{TypeName(bvType, wr, bvTok)}, {TypeName(bodyType, wr, bodyTok)}>({wrRhs}, {bvName} => {wrBody})");
    }

    protected override ConcreteSyntaxTree CreateIIFE0(Type resultType, IToken resultTok, ConcreteSyntaxTree wr,
        ConcreteSyntaxTree wStmts) {
      // (
      //   (System.Func<resultType>)(() => <<body>>)
      // )()
      wr.Format($"((System.Func<{TypeName(resultType, wr, resultTok)}>)(() =>{ExprBlock(out ConcreteSyntaxTree result)}))()");
      return result;
    }

    protected override ConcreteSyntaxTree CreateIIFE1(int source, Type resultType, IToken resultTok, string bvName,
        ConcreteSyntaxTree wr, ConcreteSyntaxTree wStmts) {
      wr.Format($"{DafnyHelpersClass}.Let<int, {TypeName(resultType, wr, resultTok)}>({source}, {bvName} => {Block(out ConcreteSyntaxTree result)})");
      return result;
    }

    protected override void EmitUnaryExpr(ResolvedUnaryOp op, Expression expr, bool inLetExprBody,
        ConcreteSyntaxTree wr, ConcreteSyntaxTree wStmts) {
      switch (op) {
        case ResolvedUnaryOp.BoolNot:
          TrParenExpr("!", expr, wr, inLetExprBody, wStmts);
          break;
        case ResolvedUnaryOp.BitwiseNot:
          TrParenExpr("~", expr, wr, inLetExprBody, wStmts);
          break;
        case ResolvedUnaryOp.Cardinality:
          TrParenExpr("new BigInteger(", expr, wr, inLetExprBody, wStmts);
          wr.Write(".Count)");
          break;
        default:
          Contract.Assert(false); throw new cce.UnreachableException();  // unexpected unary expression
      }
    }

    static bool IsDirectlyComparable(Type t) {
      Contract.Requires(t != null);
      return t.IsBoolType || t.IsCharType || t.IsIntegerType || t.IsRealType || t.AsNewtype != null || t.IsBitVectorType || t.IsBigOrdinalType || t.IsRefType;
    }

    protected override void CompileBinOp(BinaryExpr.ResolvedOpcode op,
      Expression e0, Expression e1, IToken tok, Type resultType,
      out string opString,
      out string preOpString,
      out string postOpString,
      out string callString,
      out string staticCallString,
      out bool reverseArguments,
      out bool truncateResult,
      out bool convertE1_to_int,
      out bool coerceE1,
      ConcreteSyntaxTree errorWr) {

      opString = null;
      preOpString = "";
      postOpString = "";
      callString = null;
      staticCallString = null;
      reverseArguments = false;
      truncateResult = false;
      convertE1_to_int = false;
      coerceE1 = false;

      switch (op) {
        case BinaryExpr.ResolvedOpcode.EqCommon: {
            var eqType = DatatypeWrapperEraser.SimplifyType(Options, e0.Type);
            if (eqType.IsRefType) {
              // Dafny's type rules are slightly different C#, so we may need a cast here.
              // For example, Dafny allows x==y if x:array<T> and y:array<int> and T is some
              // type parameter.
              opString = "== (object)";
            } else if (IsDirectlyComparable(eqType)) {
              opString = "==";
            } else {
              staticCallString = "object.Equals";
            }
            break;
          }
        case BinaryExpr.ResolvedOpcode.NeqCommon: {
            var eqType = DatatypeWrapperEraser.SimplifyType(Options, e0.Type);
            if (eqType.IsRefType) {
              // Dafny's type rules are slightly different C#, so we may need a cast here.
              // For example, Dafny allows x==y if x:array<T> and y:array<int> and T is some
              // type parameter.
              opString = "!= (object)";
            } else if (IsDirectlyComparable(eqType)) {
              opString = "!=";
            } else {
              preOpString = "!";
              staticCallString = "object.Equals";
            }
            break;
          }

        case BinaryExpr.ResolvedOpcode.LeftShift:
          if (resultType.AsBitVectorType is { Width: var width and (32 or 64) }) {
            staticCallString = $"{DafnyHelpersClass}.Bv{width}ShiftLeft";
            convertE1_to_int = true;
            truncateResult = true;
          } else {
            opString = "<<";
            truncateResult = true;
            convertE1_to_int = true;
          }
          break;
        case BinaryExpr.ResolvedOpcode.RightShift:
          if (resultType.AsBitVectorType is { Width: var width2 and (32 or 64) }) {
            staticCallString = $"{DafnyHelpersClass}.Bv{width2}ShiftRight";
            convertE1_to_int = true;
          } else {
            opString = ">>";
            convertE1_to_int = true;
          }
          break;
        case BinaryExpr.ResolvedOpcode.Add:
          if (resultType.IsCharType) {
            if (CharIsRune) {
              staticCallString = $"{DafnyHelpersClass}.AddRunes";
            } else {
              opString = "+"; truncateResult = true;
              preOpString = $"(char)(";
              postOpString = ")";
            }
          } else {
            opString = "+"; truncateResult = true;
          }
          break;
        case BinaryExpr.ResolvedOpcode.Sub:
          if (resultType.IsCharType) {
            if (CharIsRune) {
              staticCallString = $"{DafnyHelpersClass}.SubtractRunes";
            } else {
              opString = "-"; truncateResult = true;
              preOpString = $"(char)(";
              postOpString = ")";
            }
          } else {
            opString = "-"; truncateResult = true;
          }
          break;
        case BinaryExpr.ResolvedOpcode.Mul:
          opString = "*"; truncateResult = true; break;
        case BinaryExpr.ResolvedOpcode.Div:
          if (NeedsEuclideanDivision(resultType)) {
            var suffix = AsNativeType(resultType) != null ? "_" + GetNativeTypeName(AsNativeType(resultType)) : "";
            staticCallString = $"{DafnyHelpersClass}.EuclideanDivision{suffix}";
          } else {
            opString = "/";
          }
          break;
        case BinaryExpr.ResolvedOpcode.Mod:
          if (NeedsEuclideanDivision(resultType)) {
            var suffix = AsNativeType(resultType) != null ? "_" + GetNativeTypeName(AsNativeType(resultType)) : "";
            staticCallString = $"{DafnyHelpersClass}.EuclideanModulus{suffix}";
          } else {
            opString = "%";
          }
          break;

        case BinaryExpr.ResolvedOpcode.SetEq:
        case BinaryExpr.ResolvedOpcode.MultiSetEq:
        case BinaryExpr.ResolvedOpcode.SeqEq:
        case BinaryExpr.ResolvedOpcode.MapEq:
          callString = "Equals"; break;

        case BinaryExpr.ResolvedOpcode.ProperSubset:
        case BinaryExpr.ResolvedOpcode.ProperMultiSubset:
          staticCallString = TypeHelperName(e0.Type, errorWr, tok, e1.Type) + ".IsProperSubsetOf"; break;
        case BinaryExpr.ResolvedOpcode.Subset:
        case BinaryExpr.ResolvedOpcode.MultiSubset:
          staticCallString = TypeHelperName(e0.Type, errorWr, tok, e1.Type) + ".IsSubsetOf"; break;

        case BinaryExpr.ResolvedOpcode.Disjoint:
        case BinaryExpr.ResolvedOpcode.MultiSetDisjoint:
          staticCallString = TypeHelperName(e0.Type, errorWr, tok, e1.Type) + ".IsDisjointFrom"; break;
        case BinaryExpr.ResolvedOpcode.InSet:
        case BinaryExpr.ResolvedOpcode.InMultiSet:
        case BinaryExpr.ResolvedOpcode.InMap:
        case BinaryExpr.ResolvedOpcode.InSeq:
          callString = "Contains"; reverseArguments = true; break;

        case BinaryExpr.ResolvedOpcode.Union:
        case BinaryExpr.ResolvedOpcode.MultiSetUnion:
          staticCallString = TypeHelperName(resultType, errorWr, tok) + ".Union"; break;
        case BinaryExpr.ResolvedOpcode.MapMerge:
          staticCallString = TypeHelperName(resultType, errorWr, tok) + ".Merge"; break;
        case BinaryExpr.ResolvedOpcode.Intersection:
        case BinaryExpr.ResolvedOpcode.MultiSetIntersection:
          staticCallString = TypeHelperName(resultType, errorWr, tok) + ".Intersect"; break;
        case BinaryExpr.ResolvedOpcode.SetDifference:
        case BinaryExpr.ResolvedOpcode.MultiSetDifference:
          staticCallString = TypeHelperName(resultType, errorWr, tok) + ".Difference"; break;

        case BinaryExpr.ResolvedOpcode.MapSubtraction:
          staticCallString = TypeHelperName(resultType, errorWr, tok) + ".Subtract"; break;

        case BinaryExpr.ResolvedOpcode.ProperPrefix:
          staticCallString = TypeHelperName(e0.Type, errorWr, e0.tok) + ".IsProperPrefixOf"; break;
        case BinaryExpr.ResolvedOpcode.Prefix:
          staticCallString = TypeHelperName(e0.Type, errorWr, e0.tok) + ".IsPrefixOf"; break;
        case BinaryExpr.ResolvedOpcode.Concat:
          staticCallString = TypeHelperName(e0.Type, errorWr, e0.tok) + ".Concat"; break;

        default:
          base.CompileBinOp(op, e0, e1, tok, resultType,
            out opString, out preOpString, out postOpString, out callString, out staticCallString, out reverseArguments, out truncateResult, out convertE1_to_int, out coerceE1,
            errorWr);
          break;
      }
    }

    protected override void EmitIsZero(string varName, ConcreteSyntaxTree wr) {
      wr.Write("{0} == 0", varName);
    }

    protected override void EmitConversionExpr(ConversionExpr e, bool inLetExprBody, ConcreteSyntaxTree wr, ConcreteSyntaxTree wStmts) {
      if (e.E.Type.IsNumericBased(Type.NumericPersuasion.Int) || e.E.Type.IsBitVectorType || e.E.Type.IsCharType) {
        if (e.ToType.IsNumericBased(Type.NumericPersuasion.Real)) {
          // (int or bv or char) -> real
          Contract.Assert(AsNativeType(e.ToType) == null);
          wr.Write("new Dafny.BigRational(");
          if (AsNativeType(e.E.Type) != null) {
            wr.Write("new BigInteger");
          }
          ConvertFromChar(e.E, wr, inLetExprBody, wStmts);
          wr.Write(", BigInteger.One)");
        } else if (e.ToType.IsCharType) {
          if (UnicodeCharEnabled) {
            wr.Write($"new {CharTypeName}((int)");
            TrParenExpr(e.E, wr, inLetExprBody, wStmts);
            wr.Write(")");
          } else {
            wr.Write($"({CharTypeName})");
            TrParenExpr(e.E, wr, inLetExprBody, wStmts);
          }
        } else {
          // (int or bv or char) -> (int or bv or ORDINAL)
          var fromNative = AsNativeType(e.E.Type);
          var toNative = AsNativeType(e.ToType);
          if (fromNative == null && toNative == null) {
            if (e.E.Type.IsCharType) {
              // char -> big-integer (int or bv or ORDINAL)
              wr.Write("new BigInteger");
              ConvertFromChar(e.E, wr, inLetExprBody, wStmts);
            } else {
              // big-integer (int or bv) -> big-integer (int or bv or ORDINAL), so identity will do
              wr.Append(Expr(e.E, inLetExprBody, wStmts));
            }
          } else if (fromNative != null && toNative == null) {
            // native (int or bv) -> big-integer (int or bv)
            wr.Write("new BigInteger");
            TrParenExpr(e.E, wr, inLetExprBody, wStmts);
          } else {
            GetNativeInfo(toNative.Sel, out string toNativeName, out string toNativeSuffix, out var toNativeNeedsCast);
            // any (int or bv) -> native (int or bv)
            // A cast would do, but we also consider some optimizations
            wr.Write("({0})", toNativeName);

            var literal = PartiallyEvaluate(e.E);
            UnaryOpExpr u = e.E.Resolved as UnaryOpExpr;
            MemberSelectExpr m = e.E.Resolved as MemberSelectExpr;
            if (literal != null) {
              // Optimize constant to avoid intermediate BigInteger
              wr.Write("(" + literal + toNativeSuffix + ")");
            } else if (u != null && u.Op == UnaryOpExpr.Opcode.Cardinality) {
              // Optimize .Count to avoid intermediate BigInteger
              TrParenExpr(u.E, wr, inLetExprBody, wStmts);
              if (toNative.UpperBound <= new BigInteger(0x80000000U)) {
                wr.Write(".Count");
              } else {
                wr.Write(".LongCount");
              }
            } else if (m != null && m.MemberName == "Length" && m.Obj.Type.IsArrayType) {
              // Optimize .Length to avoid intermediate BigInteger
              TrParenExpr(m.Obj, wr, inLetExprBody, wStmts);
              if (toNative.UpperBound <= new BigInteger(0x80000000U)) {
                wr.Write(".Length");
              } else {
                wr.Write(".LongLength");
              }
            } else {
              // no optimization applies; use the standard translation
              ConvertFromChar(e.E, wr, inLetExprBody, wStmts);
            }
          }
        }
      } else if (e.E.Type.IsNumericBased(Type.NumericPersuasion.Real)) {
        Contract.Assert(AsNativeType(e.E.Type) == null);
        if (e.ToType.IsNumericBased(Type.NumericPersuasion.Real)) {
          // real -> real
          Contract.Assert(AsNativeType(e.ToType) == null);
          wr.Append(Expr(e.E, inLetExprBody, wStmts));
        } else {
          // real -> (int or bv or char or ordinal)
          if (e.ToType.IsCharType) {
            wr.Write($"({CharTypeName})");
          } else if (AsNativeType(e.ToType) != null) {
            wr.Write("({0})", GetNativeTypeName(AsNativeType(e.ToType)));
          }
          TrParenExpr(e.E, wr, inLetExprBody, wStmts);
          wr.Write(".ToBigInteger()");
        }
      } else if (e.E.Type.IsBigOrdinalType) {
        if (e.ToType.IsNumericBased(Type.NumericPersuasion.Int) || e.ToType.IsBigOrdinalType) {
          wr.Append(Expr(e.E, inLetExprBody, wStmts));
        } else if (e.ToType.IsCharType) {
          wr.Write($"({CharTypeName})");
          TrParenExpr(e.E, wr, inLetExprBody, wStmts);
        } else if (e.ToType.IsNumericBased(Type.NumericPersuasion.Real)) {
          wr.Write("new Dafny.BigRational(");
          if (AsNativeType(e.E.Type) != null) {
            wr.Write("new BigInteger");
            TrParenExpr(e.E, wr, inLetExprBody, wStmts);
            wr.Write(", BigInteger.One)");
          } else {
            TrParenExpr(e.E, wr, inLetExprBody, wStmts);
            wr.Write(", 1)");
          }
        } else if (e.ToType.IsBitVectorType) {
          // ordinal -> bv
          var typename = TypeName(e.ToType, wr, null, null);
          wr.Write($"({typename})");
          TrParenExpr(e.E, wr, inLetExprBody, wStmts);
        } else {
          Contract.Assert(false, $"not implemented for C#: {e.E.Type} -> {e.ToType}");
        }
      } else {
        Contract.Assert(false, $"not implemented for C#: {e.E.Type} -> {e.ToType}");
      }
    }

    protected override void EmitTypeTest(string localName, Type fromType, Type toType, IToken tok, ConcreteSyntaxTree wr) {
      Contract.Requires(fromType.IsRefType);
      Contract.Requires(toType.IsRefType);

      // from T to U:   t is U && ...
      // from T to U?:  t is U && ...                 // since t is known to be non-null, this is fine
      // from T? to U:  t is U && ...                 // note, "is" implies non-null, so no need for explicit null check
      // from T? to U?: t == null || (t is U && ...)
      if (!fromType.IsNonNullRefType && !toType.IsNonNullRefType) {
        wr = wr.Write($"{localName} == null || ").ForkInParens();
      }

      var toClass = toType.NormalizeExpand();
      wr.Write($"{localName} is {TypeName(toClass, wr, tok)}");

      localName = $"(({TypeName(toClass, wr, tok)}){localName})";
      var udtTo = (UserDefinedType)toType.NormalizeExpandKeepConstraints();
      if (udtTo.ResolvedClass is SubsetTypeDecl && !(udtTo.ResolvedClass is NonNullTypeDecl)) {
        // TODO: test constraints
        throw new UnsupportedFeatureException(tok, Feature.SubsetTypeTests);
      }
    }

    protected override void EmitCollectionDisplay(CollectionType ct, IToken tok, List<Expression> elements,
        bool inLetExprBody, ConcreteSyntaxTree wr, ConcreteSyntaxTree wStmts) {
      wr.Write("{0}.FromElements", TypeHelperName(ct, wr, tok));
      TrExprList(elements, wr, inLetExprBody, wStmts);
    }

    protected override void EmitMapDisplay(MapType mt, IToken tok, List<ExpressionPair> elements,
        bool inLetExprBody, ConcreteSyntaxTree wr, ConcreteSyntaxTree wStmts) {
      var arguments = elements.Select(p => {
        var result = new ConcreteSyntaxTree();
        result.Format($"new Dafny.Pair{BracketList((LineSegment)TypeName(p.A.Type, result, p.A.tok), (LineSegment)TypeName(p.B.Type, result, p.B.tok))}");
        result.Append(ParensList(Expr(p.A, inLetExprBody, wStmts), Expr(p.B, inLetExprBody, wStmts)));
        return result;
      }).ToArray<ICanRender>();
      wr.Write($"{TypeHelperName(mt, wr, tok)}.FromElements{ParensList(arguments)}");
    }

    protected override void EmitSetBuilder_New(ConcreteSyntaxTree wr, SetComprehension e, string collectionName) {
      var wrVarInit = DeclareLocalVar(collectionName, null, null, wr);
      wrVarInit.Write("new System.Collections.Generic.List<{0}>()", TypeName(e.Type.AsSetType.Arg, wrVarInit, e.tok));
    }

    protected override void EmitMapBuilder_New(ConcreteSyntaxTree wr, MapComprehension e, string collectionName) {
      var wrVarInit = DeclareLocalVar(collectionName, null, null, wr);
      var mt = e.Type.AsMapType;
      var domtypeName = TypeName(mt.Domain, wrVarInit, e.tok);
      var rantypeName = TypeName(mt.Range, wrVarInit, e.tok);
      wrVarInit.Write($"new System.Collections.Generic.List<Dafny.Pair<{domtypeName},{rantypeName}>>()");
    }

    protected override void EmitSetBuilder_Add(CollectionType ct, string collName, Expression elmt, bool inLetExprBody, ConcreteSyntaxTree wr) {
      if (ct is SetType) {
        var wStmts = wr.Fork();
        wr.FormatLine($"{collName}.Add({Expr(elmt, inLetExprBody, wStmts)});");
      } else {
        Contract.Assume(false);  // unexpected collection type
      }
    }

    protected override ConcreteSyntaxTree EmitMapBuilder_Add(MapType mt, IToken tok, string collName, Expression term, bool inLetExprBody, ConcreteSyntaxTree wr) {
      var domtypeName = TypeName(mt.Domain, wr, tok);
      var rantypeName = TypeName(mt.Range, wr, tok);
      var termLeftWriter = new ConcreteSyntaxTree();
      var wStmts = wr.Fork();
      wr.FormatLine($"{collName}.Add(new Dafny.Pair<{domtypeName},{rantypeName}>{ParensList(termLeftWriter, Expr(term, inLetExprBody, wStmts))});");
      return termLeftWriter;
    }

    protected override string GetCollectionBuilder_Build(CollectionType ct, IToken tok, string collName, ConcreteSyntaxTree wr) {
      if (ct is SetType) {
        var typeName = TypeName(ct.Arg, wr, tok);
        return string.Format($"{DafnySetClass}<{typeName}>.FromCollection({collName})");
      } else if (ct is MapType) {
        var mt = (MapType)ct;
        var domtypeName = TypeName(mt.Domain, wr, tok);
        var rantypeName = TypeName(mt.Range, wr, tok);
        return $"{DafnyMapClass}<{domtypeName},{rantypeName}>.FromCollection({collName})";
      } else {
        Contract.Assume(false);  // unexpected collection type
        throw new cce.UnreachableException();  // please compiler
      }
    }

    protected override void EmitSingleValueGenerator(Expression e, bool inLetExprBody, string type, ConcreteSyntaxTree wr, ConcreteSyntaxTree wStmts) {
      wr.Write($"{DafnyHelpersClass}.SingleValue<{type}>");
      TrParenExpr(e, wr, inLetExprBody, wStmts);
    }

    private void AddTestCheckerIfNeeded(string name, Declaration decl, ConcreteSyntaxTree wr) {
      if (Options.Compile || Options.RunAllTests || !Attributes.Contains(decl.Attributes, "test")) {
        return;
      }

      var firstReturnIsFailureCompatible = false;
      var returnTypesCount = 0;

      if (decl is Function func) {
        returnTypesCount = 1;
        firstReturnIsFailureCompatible =
          func.ResultType?.AsTopLevelTypeWithMembers?.Members?.Any(m => m.Name == "IsFailure") ?? false;
      } else if (decl is Method method) {
        returnTypesCount = method.Outs.Count;
        if (returnTypesCount > 0) {
          firstReturnIsFailureCompatible =
            method.Outs[0].Type?.AsTopLevelTypeWithMembers?.Members?.Any(m => m.Name == "IsFailure") ?? false;
        }
      }

      wr.WriteLine("[Xunit.Fact]");
      if (!firstReturnIsFailureCompatible) {
        return;
      }

      wr = wr.NewNamedBlock("public static void {0}_CheckForFailureForXunit()", name);
      var returnsString = string.Join(",", Enumerable.Range(0, returnTypesCount).Select(i => $"r{i}"));
      wr.FormatLine($"var {returnsString} = {name}();");
      wr.WriteLine("Xunit.Assert.False(r0.IsFailure(), \"Dafny test failed: \" + r0);");

    }

    public override void EmitCallToMain(Method mainMethod, string baseName, ConcreteSyntaxTree wr) {
      var companion = TypeName_Companion(UserDefinedType.FromTopLevelDeclWithAllBooleanTypeParameters(mainMethod.EnclosingClass), wr, mainMethod.tok, mainMethod);
      var wClass = wr.NewNamedBlock("class __CallToMain");
      var wBody = wClass.NewNamedBlock("public static void Main(string[] args)");
      var modName = mainMethod.EnclosingClass.EnclosingModuleDefinition.GetCompileName(Options) == "_module" ? "_module." : "";
      companion = modName + companion;

      var idName = IssueCreateStaticMain(mainMethod) ? "_StaticMain" : IdName(mainMethod);

      Coverage.EmitSetup(wBody);
      wBody.WriteLine($"{GetHelperModuleName()}.WithHaltHandling(() => {companion}.{idName}(Dafny.Sequence<Dafny.ISequence<{CharTypeName}>>.{CharMethodQualifier}FromMainArguments(args)));");
      Coverage.EmitTearDown(wBody);
    }

    protected override void EmitHaltRecoveryStmt(Statement body, string haltMessageVarName, Statement recoveryBody, ConcreteSyntaxTree wr) {
      var tryBlock = wr.NewBlock("try");
      TrStmt(body, tryBlock);
      var catchBlock = wr.NewBlock("catch (Dafny.HaltException e)");
      catchBlock.WriteLine($"var {haltMessageVarName} = Dafny.Sequence<{CharTypeName}>.{CharMethodQualifier}FromString(e.Message);");
      TrStmt(recoveryBody, catchBlock);
    }

  }
}<|MERGE_RESOLUTION|>--- conflicted
+++ resolved
@@ -1545,18 +1545,8 @@
         } else {
           return TypeInitializationValue(td.RhsWithArgument(udt.TypeArgs), wr, tok, usePlaceboValue, constructTypeParameterDefaultsFromTypeDescriptors);
         }
-<<<<<<< HEAD
       } else if (cl is ClassLikeDecl or ArrowTypeDecl) {
-        bool isHandle = true;
-        if (Attributes.ContainsBool(cl.Attributes, "handle", ref isHandle) && isHandle) {
-          return "0";
-        } else {
-          return $"(({TypeName(xType, wr, udt.tok)})null)";
-        }
-=======
-      } else if (cl is ClassDecl) {
         return $"(({TypeName(xType, wr, udt.tok)})null)";
->>>>>>> 71881925
       } else if (cl is DatatypeDecl dt) {
         var s = FullTypeName(udt, ignoreInterface: true);
         var nonGhostTypeArgs = SelectNonGhost(dt, udt.TypeArgs);
