--- conflicted
+++ resolved
@@ -2228,11 +2228,7 @@
         }
       } else if (e is StringLiteralExpr str) {
         wr.Format($"{DafnySeqClass}<{CharTypeName}>.{CharMethodQualifier}FromString({StringLiteral(str)})");
-<<<<<<< HEAD
-      } else if (AsNativeType(e.Type) is {} nativeType) {
-=======
       } else if (AsNativeType(e.Type) is { } nativeType) {
->>>>>>> c6cd10dc
         GetNativeInfo(nativeType.Sel, out var nativeName, out var literalSuffix, out var needsCastAfterArithmetic);
         if (needsCastAfterArithmetic) {
           wr = wr.Write($"({nativeName})").ForkInParens();
