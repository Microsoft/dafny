--- conflicted
+++ resolved
@@ -1140,11 +1140,7 @@
         _7_allmodules = _out1;
         if ((_4_optExtern).is_SimpleExtern) {
           if ((mod).dtor_requiresExterns) {
-<<<<<<< HEAD
-            _6_body = Dafny.Sequence<RAST._IModDecl>.Concat(Dafny.Sequence<RAST._IModDecl>.FromElements(RAST.ModDecl.create_UseDecl(RAST.Use.create(RAST.Visibility.create_PUB(), (((RAST.__default.crate).MSel(DCOMP.COMP.DAFNY__EXTERN__MODULE)).MSel(DCOMP.__default.ReplaceDotByDoubleColon((_4_optExtern).dtor_overrideName))).MSel(Dafny.Sequence<Dafny.Rune>.UnicodeFromString("*"))))), _6_body);
-=======
-            _5_body = Dafny.Sequence<RAST._IModDecl>.Concat(Dafny.Sequence<RAST._IModDecl>.FromElements(RAST.ModDecl.create_UseDecl(RAST.Use.create(RAST.Visibility.create_PUB(), ((((this).thisFile).MSel(DCOMP.COMP.DAFNY__EXTERN__MODULE)).MSel(DCOMP.__default.ReplaceDotByDoubleColon((_4_optExtern).dtor_overrideName))).MSel(Dafny.Sequence<Dafny.Rune>.UnicodeFromString("*"))))), _5_body);
->>>>>>> 42557bc6
+            _6_body = Dafny.Sequence<RAST._IModDecl>.Concat(Dafny.Sequence<RAST._IModDecl>.FromElements(RAST.ModDecl.create_UseDecl(RAST.Use.create(RAST.Visibility.create_PUB(), ((((this).thisFile).MSel(DCOMP.COMP.DAFNY__EXTERN__MODULE)).MSel(DCOMP.__default.ReplaceDotByDoubleColon((_4_optExtern).dtor_overrideName))).MSel(Dafny.Sequence<Dafny.Rune>.UnicodeFromString("*"))))), _6_body);
           }
         } else if ((_4_optExtern).is_AdvancedExtern) {
           (this).error = Std.Wrappers.Option<Dafny.ISequence<Dafny.Rune>>.create_Some(Dafny.Sequence<Dafny.Rune>.UnicodeFromString("Externs on modules can only have 1 string argument"));
@@ -1436,13 +1432,8 @@
       }
       RAST._IType _33_genSelfPath;
       RAST._IType _out13;
-<<<<<<< HEAD
-      _out13 = DCOMP.COMP.GenPathType(path);
+      _out13 = (this).GenPathType(path);
       _33_genSelfPath = _out13;
-=======
-      _out13 = (this).GenPathType(path);
-      _28_genSelfPath = _out13;
->>>>>>> 42557bc6
       if (!(_22_className).Equals(Dafny.Sequence<Dafny.Rune>.UnicodeFromString("_default"))) {
         s = Dafny.Sequence<RAST._IModDecl>.Concat(s, Dafny.Sequence<RAST._IModDecl>.FromElements(RAST.ModDecl.create_ImplDecl(RAST.Impl.create_ImplFor(_2_rTypeParamsDecls, (((RAST.__default.dafny__runtime).MSel((this).Upcast)).AsType()).Apply(Dafny.Sequence<RAST._IType>.FromElements(RAST.Type.create_DynType(RAST.__default.AnyTrait))), RAST.Type.create_TypeApp(_33_genSelfPath, _1_rTypeParams), _3_whereConstraints, Dafny.Sequence<RAST._IImplMember>.FromElements(RAST.ImplMember.create_ImplMemberMacro((((RAST.__default.dafny__runtime).MSel((this).UpcastFnMacro)).AsExpr()).Apply1(RAST.Expr.create_ExprFromType(RAST.Type.create_DynType(RAST.__default.AnyTrait)))))))));
       }
@@ -1468,15 +1459,9 @@
               {
                 RAST._IType _40_pathStr;
                 RAST._IType _out14;
-<<<<<<< HEAD
-                _out14 = DCOMP.COMP.GenPathType(_37_traitPath);
+                _out14 = (this).GenPathType(_37_traitPath);
                 _40_pathStr = _out14;
                 Dafny.ISequence<RAST._IType> _41_typeArgs;
-=======
-                _out14 = (this).GenPathType(_32_traitPath);
-                _35_pathStr = _out14;
-                Dafny.ISequence<RAST._IType> _36_typeArgs;
->>>>>>> 42557bc6
                 Dafny.ISequence<RAST._IType> _out15;
                 _out15 = (this).GenTypeArgs(_38_typeArgs, DCOMP.GenTypeContext.@default());
                 _41_typeArgs = _out15;
@@ -3577,15 +3562,9 @@
                 DAST._IResolvedTypeBase _100_base = value0.dtor_kind;
                 RAST._IExpr _101_fullPath;
                 RAST._IExpr _out56;
-<<<<<<< HEAD
-                _out56 = DCOMP.COMP.GenPathExpr(_98_path, true);
+                _out56 = (this).GenPathExpr(_98_path, true);
                 _101_fullPath = _out56;
                 Dafny.ISequence<RAST._IType> _102_onTypeExprs;
-=======
-                _out56 = (this).GenPathExpr(_96_path, true);
-                _99_fullPath = _out56;
-                Dafny.ISequence<RAST._IType> _100_onTypeExprs;
->>>>>>> 42557bc6
                 Dafny.ISequence<RAST._IType> _out57;
                 _out57 = (this).GenTypeArgs(_99_onTypeArgs, DCOMP.GenTypeContext.@default());
                 _102_onTypeExprs = _out57;
@@ -5912,11 +5891,7 @@
                       goto after__ASSIGN_SUCH_THAT_0;
                     }
                   }
-<<<<<<< HEAD
                   throw new System.Exception("assign-such-that search produced no value");
-=======
-                  throw new System.Exception("assign-such-that search produced no value (line 4743)");
->>>>>>> 42557bc6
                 after__ASSIGN_SUCH_THAT_0: ;
                   _63_allReadCloned = Dafny.Sequence<Dafny.Rune>.Concat(Dafny.Sequence<Dafny.Rune>.Concat(Dafny.Sequence<Dafny.Rune>.Concat(Dafny.Sequence<Dafny.Rune>.Concat(Dafny.Sequence<Dafny.Rune>.Concat(_63_allReadCloned, Dafny.Sequence<Dafny.Rune>.UnicodeFromString("let ")), _64_next), Dafny.Sequence<Dafny.Rune>.UnicodeFromString(" = ")), _64_next), Dafny.Sequence<Dafny.Rune>.UnicodeFromString(".clone();\n"));
                   _62_recIdents = Dafny.Set<Dafny.ISequence<Dafny.Rune>>.Difference(_62_recIdents, Dafny.Set<Dafny.ISequence<Dafny.Rune>>.FromElements(_64_next));
@@ -7270,11 +7245,7 @@
                   goto after__ASSIGN_SUCH_THAT_1;
                 }
               }
-<<<<<<< HEAD
               throw new System.Exception("assign-such-that search produced no value");
-=======
-              throw new System.Exception("assign-such-that search produced no value (line 5277)");
->>>>>>> 42557bc6
             after__ASSIGN_SUCH_THAT_1: ;
               if ((!object.Equals(selfIdent, DCOMP.SelfInfo.create_NoSelf())) && ((_310_next).Equals(Dafny.Sequence<Dafny.Rune>.UnicodeFromString("_this")))) {
                 RAST._IExpr _311_selfCloned;
