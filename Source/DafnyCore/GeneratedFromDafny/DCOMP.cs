--- conflicted
+++ resolved
@@ -290,33 +290,33 @@
     DCOMP._IEnvironment RemoveAssigned(Dafny.ISequence<Dafny.Rune> name);
   }
   public class Environment : _IEnvironment {
-    public readonly Dafny.ISequence<Dafny.ISequence<Dafny.Rune>> _i_names;
-    public readonly Dafny.IMap<Dafny.ISequence<Dafny.Rune>,RAST._IType> _i_types;
+    public readonly Dafny.ISequence<Dafny.ISequence<Dafny.Rune>> _names;
+    public readonly Dafny.IMap<Dafny.ISequence<Dafny.Rune>,RAST._IType> _types;
     public Environment(Dafny.ISequence<Dafny.ISequence<Dafny.Rune>> names, Dafny.IMap<Dafny.ISequence<Dafny.Rune>,RAST._IType> types) {
-      this._i_names = names;
-      this._i_types = types;
+      this._names = names;
+      this._types = types;
     }
     public _IEnvironment DowncastClone() {
       if (this is _IEnvironment dt) { return dt; }
-      return new Environment(_i_names, _i_types);
+      return new Environment(_names, _types);
     }
     public override bool Equals(object other) {
       var oth = other as DCOMP.Environment;
-      return oth != null && object.Equals(this._i_names, oth._i_names) && object.Equals(this._i_types, oth._i_types);
+      return oth != null && object.Equals(this._names, oth._names) && object.Equals(this._types, oth._types);
     }
     public override int GetHashCode() {
       ulong hash = 5381;
       hash = ((hash << 5) + hash) + 0;
-      hash = ((hash << 5) + hash) + ((ulong)Dafny.Helpers.GetHashCode(this._i_names));
-      hash = ((hash << 5) + hash) + ((ulong)Dafny.Helpers.GetHashCode(this._i_types));
+      hash = ((hash << 5) + hash) + ((ulong)Dafny.Helpers.GetHashCode(this._names));
+      hash = ((hash << 5) + hash) + ((ulong)Dafny.Helpers.GetHashCode(this._types));
       return (int) hash;
     }
     public override string ToString() {
       string s = "DafnyToRustCompiler.Environment.Environment";
       s += "(";
-      s += Dafny.Helpers.ToString(this._i_names);
+      s += Dafny.Helpers.ToString(this._names);
       s += ", ";
-      s += Dafny.Helpers.ToString(this._i_types);
+      s += Dafny.Helpers.ToString(this._types);
       s += ")";
       return s;
     }
@@ -337,12 +337,12 @@
     public bool is_Environment { get { return true; } }
     public Dafny.ISequence<Dafny.ISequence<Dafny.Rune>> dtor_names {
       get {
-        return this._i_names;
+        return this._names;
       }
     }
     public Dafny.IMap<Dafny.ISequence<Dafny.Rune>,RAST._IType> dtor_types {
       get {
-        return this._i_types;
+        return this._types;
       }
     }
     public static DCOMP._IEnvironment Empty() {
@@ -379,22 +379,14 @@
 
   public partial class COMP {
     public COMP() {
-<<<<<<< HEAD
       this.error = Std.Wrappers.Option<Dafny.ISequence<Dafny.Rune>>.Default();
-      this._i_UnicodeChars = false;
-=======
       this._UnicodeChars = false;
->>>>>>> 642e3817
     }
     public Std.Wrappers._IOption<Dafny.ISequence<Dafny.Rune>> error {get; set;}
     public void __ctor(bool unicodeChars)
     {
-<<<<<<< HEAD
-      (this)._i_UnicodeChars = unicodeChars;
+      (this)._UnicodeChars = unicodeChars;
       (this).error = Std.Wrappers.Option<Dafny.ISequence<Dafny.Rune>>.create_None();
-=======
-      (this)._UnicodeChars = UnicodeChars;
->>>>>>> 642e3817
     }
     public RAST._IMod GenModule(DAST._IModule mod, Dafny.ISequence<Dafny.ISequence<Dafny.Rune>> containingPath)
     {
@@ -416,7 +408,6 @@
     {
       Dafny.ISequence<RAST._IModDecl> s = Dafny.Sequence<RAST._IModDecl>.Empty;
       s = Dafny.Sequence<RAST._IModDecl>.FromElements();
-<<<<<<< HEAD
       BigInteger _hi5 = new BigInteger((body).Count);
       for (BigInteger _1035_i = BigInteger.Zero; _1035_i < _hi5; _1035_i++) {
         Dafny.ISequence<RAST._IModDecl> _1036_generated = Dafny.Sequence<RAST._IModDecl>.Empty;
@@ -424,88 +415,47 @@
         bool unmatched44 = true;
         if (unmatched44) {
           if (_source44.is_Module) {
-            DAST._IModule _1037_m = _source44.dtor_Module_i_a0;
+            DAST._IModule _1037_m = _source44.dtor_Module_a0;
             unmatched44 = false;
             RAST._IMod _1038_mm;
-=======
-      BigInteger _988_i;
-      _988_i = BigInteger.Zero;
-      while ((_988_i) < (new BigInteger((body).Count))) {
-        Dafny.ISequence<RAST._IModDecl> _989_generated = Dafny.Sequence<RAST._IModDecl>.Empty;
-        DAST._IModuleItem _source41 = (body).Select(_988_i);
-        bool unmatched41 = true;
-        if (unmatched41) {
-          if (_source41.is_Module) {
-            DAST._IModule _990_m = _source41.dtor_Module_a0;
-            unmatched41 = false;
-            RAST._IMod _991_mm;
->>>>>>> 642e3817
             RAST._IMod _out16;
             _out16 = (this).GenModule(_1037_m, containingPath);
             _1038_mm = _out16;
             _1036_generated = Dafny.Sequence<RAST._IModDecl>.FromElements(RAST.ModDecl.create_ModDecl(_1038_mm));
           }
         }
-<<<<<<< HEAD
         if (unmatched44) {
           if (_source44.is_Class) {
-            DAST._IClass _1039_c = _source44.dtor_Class_i_a0;
+            DAST._IClass _1039_c = _source44.dtor_Class_a0;
             unmatched44 = false;
-=======
-        if (unmatched41) {
-          if (_source41.is_Class) {
-            DAST._IClass _992_c = _source41.dtor_Class_a0;
-            unmatched41 = false;
->>>>>>> 642e3817
             Dafny.ISequence<RAST._IModDecl> _out17;
             _out17 = (this).GenClass(_1039_c, Dafny.Sequence<Dafny.ISequence<Dafny.Rune>>.Concat(containingPath, Dafny.Sequence<Dafny.ISequence<Dafny.Rune>>.FromElements((_1039_c).dtor_name)));
             _1036_generated = _out17;
           }
         }
-<<<<<<< HEAD
         if (unmatched44) {
           if (_source44.is_Trait) {
-            DAST._ITrait _1040_t = _source44.dtor_Trait_i_a0;
+            DAST._ITrait _1040_t = _source44.dtor_Trait_a0;
             unmatched44 = false;
             Dafny.ISequence<Dafny.Rune> _1041_tt;
-=======
-        if (unmatched41) {
-          if (_source41.is_Trait) {
-            DAST._ITrait _993_t = _source41.dtor_Trait_a0;
-            unmatched41 = false;
-            Dafny.ISequence<Dafny.Rune> _994_tt;
->>>>>>> 642e3817
             Dafny.ISequence<Dafny.Rune> _out18;
             _out18 = (this).GenTrait(_1040_t, containingPath);
             _1041_tt = _out18;
             _1036_generated = Dafny.Sequence<RAST._IModDecl>.FromElements(RAST.ModDecl.create_RawDecl(_1041_tt));
           }
         }
-<<<<<<< HEAD
         if (unmatched44) {
           if (_source44.is_Newtype) {
-            DAST._INewtype _1042_n = _source44.dtor_Newtype_i_a0;
+            DAST._INewtype _1042_n = _source44.dtor_Newtype_a0;
             unmatched44 = false;
-=======
-        if (unmatched41) {
-          if (_source41.is_Newtype) {
-            DAST._INewtype _995_n = _source41.dtor_Newtype_a0;
-            unmatched41 = false;
->>>>>>> 642e3817
             Dafny.ISequence<RAST._IModDecl> _out19;
             _out19 = (this).GenNewtype(_1042_n);
             _1036_generated = _out19;
           }
         }
-<<<<<<< HEAD
         if (unmatched44) {
-          DAST._IDatatype _1043_d = _source44.dtor_Datatype_i_a0;
+          DAST._IDatatype _1043_d = _source44.dtor_Datatype_a0;
           unmatched44 = false;
-=======
-        if (unmatched41) {
-          DAST._IDatatype _996_d = _source41.dtor_Datatype_a0;
-          unmatched41 = false;
->>>>>>> 642e3817
           Dafny.ISequence<RAST._IModDecl> _out20;
           _out20 = (this).GenDatatype(_1043_d);
           _1036_generated = _out20;
@@ -655,7 +605,6 @@
       _1075_i = RAST.Impl.create_Impl(_1052_rTypeParamsDecls, RAST.Type.create_TypeApp(RAST.Type.create_TIdentifier(_1070_datatypeName), _1051_rTypeParams), _1053_whereConstraints, _1074_implBody);
       s = Dafny.Sequence<RAST._IModDecl>.Concat(s, Dafny.Sequence<RAST._IModDecl>.FromElements(RAST.ModDecl.create_ImplDecl(_1075_i)));
       if ((new BigInteger(((c).dtor_superClasses).Count)).Sign == 1) {
-<<<<<<< HEAD
         BigInteger _1076_i;
         _1076_i = BigInteger.Zero;
         while ((_1076_i) < (new BigInteger(((c).dtor_superClasses).Count))) {
@@ -665,23 +614,9 @@
           bool unmatched46 = true;
           if (unmatched46) {
             if (_source46.is_Path) {
-              Dafny.ISequence<Dafny.ISequence<Dafny.Rune>> _1078_traitPath = _source46.dtor_Path_i_a0;
+              Dafny.ISequence<Dafny.ISequence<Dafny.Rune>> _1078_traitPath = _source46.dtor_Path_a0;
               Dafny.ISequence<DAST._IType> _1079_typeArgs = _source46.dtor_typeArgs;
               DAST._IResolvedType resolved0 = _source46.dtor_resolved;
-=======
-        BigInteger _1024_i;
-        _1024_i = BigInteger.Zero;
-        while ((_1024_i) < (new BigInteger(((c).dtor_superClasses).Count))) {
-          DAST._IType _1025_superClass;
-          _1025_superClass = ((c).dtor_superClasses).Select(_1024_i);
-          DAST._IType _source43 = _1025_superClass;
-          bool unmatched43 = true;
-          if (unmatched43) {
-            if (_source43.is_Path) {
-              Dafny.ISequence<Dafny.ISequence<Dafny.Rune>> _1026_traitPath = _source43.dtor_Path_a0;
-              Dafny.ISequence<DAST._IType> _1027_typeArgs = _source43.dtor_typeArgs;
-              DAST._IResolvedType resolved0 = _source43.dtor_resolved;
->>>>>>> 642e3817
               if (resolved0.is_Trait) {
                 Dafny.ISequence<Dafny.ISequence<Dafny.Rune>> _1080___v41 = resolved0.dtor_path;
                 Dafny.ISequence<DAST._IAttribute> _1081___v42 = resolved0.dtor_attributes;
@@ -1111,25 +1046,14 @@
     public RAST._IType GenType(DAST._IType c, bool inBinding, bool inFn)
     {
       RAST._IType s = RAST.Type.Default();
-<<<<<<< HEAD
       DAST._IType _source49 = c;
       bool unmatched49 = true;
       if (unmatched49) {
         if (_source49.is_Path) {
-          Dafny.ISequence<Dafny.ISequence<Dafny.Rune>> _1184_p = _source49.dtor_Path_i_a0;
+          Dafny.ISequence<Dafny.ISequence<Dafny.Rune>> _1184_p = _source49.dtor_Path_a0;
           Dafny.ISequence<DAST._IType> _1185_args = _source49.dtor_typeArgs;
           DAST._IResolvedType _1186_resolved = _source49.dtor_resolved;
           unmatched49 = false;
-=======
-      DAST._IType _source46 = c;
-      bool unmatched46 = true;
-      if (unmatched46) {
-        if (_source46.is_Path) {
-          Dafny.ISequence<Dafny.ISequence<Dafny.Rune>> _1119_p = _source46.dtor_Path_a0;
-          Dafny.ISequence<DAST._IType> _1120_args = _source46.dtor_typeArgs;
-          DAST._IResolvedType _1121_resolved = _source46.dtor_resolved;
-          unmatched46 = false;
->>>>>>> 642e3817
           {
             RAST._IType _1187_t;
             RAST._IType _out65;
@@ -1199,17 +1123,10 @@
           }
         }
       }
-<<<<<<< HEAD
       if (unmatched49) {
         if (_source49.is_Nullable) {
-          DAST._IType _1198_inner = _source49.dtor_Nullable_i_a0;
+          DAST._IType _1198_inner = _source49.dtor_Nullable_a0;
           unmatched49 = false;
-=======
-      if (unmatched46) {
-        if (_source46.is_Nullable) {
-          DAST._IType _1130_inner = _source46.dtor_Nullable_a0;
-          unmatched46 = false;
->>>>>>> 642e3817
           {
             RAST._IType _1199_innerExpr;
             RAST._IType _out67;
@@ -1219,17 +1136,10 @@
           }
         }
       }
-<<<<<<< HEAD
       if (unmatched49) {
         if (_source49.is_Tuple) {
-          Dafny.ISequence<DAST._IType> _1200_types = _source49.dtor_Tuple_i_a0;
+          Dafny.ISequence<DAST._IType> _1200_types = _source49.dtor_Tuple_a0;
           unmatched49 = false;
-=======
-      if (unmatched46) {
-        if (_source46.is_Tuple) {
-          Dafny.ISequence<DAST._IType> _1132_types = _source46.dtor_Tuple_a0;
-          unmatched46 = false;
->>>>>>> 642e3817
           {
             Dafny.ISequence<RAST._IType> _1201_args;
             _1201_args = Dafny.Sequence<RAST._IType>.FromElements();
@@ -1381,10 +1291,9 @@
           }
         }
       }
-<<<<<<< HEAD
       if (unmatched49) {
         if (_source49.is_TypeArg) {
-          Dafny.ISequence<Dafny.Rune> _h100 = _source49.dtor_TypeArg_i_a0;
+          Dafny.ISequence<Dafny.Rune> _h100 = _source49.dtor_TypeArg_a0;
           Dafny.ISequence<Dafny.Rune> _1230_name = _h100;
           unmatched49 = false;
           s = RAST.Type.create_TIdentifier(DCOMP.__default.escapeName(_1230_name));
@@ -1392,22 +1301,8 @@
       }
       if (unmatched49) {
         if (_source49.is_Primitive) {
-          DAST._IPrimitive _1231_p = _source49.dtor_Primitive_i_a0;
+          DAST._IPrimitive _1231_p = _source49.dtor_Primitive_a0;
           unmatched49 = false;
-=======
-      if (unmatched46) {
-        if (_source46.is_TypeArg) {
-          Dafny.ISequence<Dafny.Rune> _h100 = _source46.dtor_TypeArg_a0;
-          Dafny.ISequence<Dafny.Rune> _1162_name = _h100;
-          unmatched46 = false;
-          s = RAST.__default.RawType(DCOMP.__default.escapeIdent(_1162_name));
-        }
-      }
-      if (unmatched46) {
-        if (_source46.is_Primitive) {
-          DAST._IPrimitive _1163_p = _source46.dtor_Primitive_a0;
-          unmatched46 = false;
->>>>>>> 642e3817
           {
             DAST._IPrimitive _source52 = _1231_p;
             bool unmatched52 = true;
@@ -1442,17 +1337,10 @@
           }
         }
       }
-<<<<<<< HEAD
       if (unmatched49) {
-        Dafny.ISequence<Dafny.Rune> _1232_v = _source49.dtor_Passthrough_i_a0;
+        Dafny.ISequence<Dafny.Rune> _1232_v = _source49.dtor_Passthrough_a0;
         unmatched49 = false;
         s = RAST.__default.RawType(_1232_v);
-=======
-      if (unmatched46) {
-        Dafny.ISequence<Dafny.Rune> _1164_v = _source46.dtor_Passthrough_a0;
-        unmatched46 = false;
-        s = RAST.__default.RawType(_1164_v);
->>>>>>> 642e3817
       }
       return s;
     }
@@ -1736,7 +1624,6 @@
       generated = RAST.Expr.Default();
       needsIIFE = false;
       readIdents = Dafny.Set<Dafny.ISequence<Dafny.Rune>>.Empty;
-<<<<<<< HEAD
       newEnv = DCOMP.Environment.Default();
       newEnv = env;
       DAST._IAssignLhs _source57 = lhs;
@@ -1746,15 +1633,6 @@
           Dafny.ISequence<Dafny.Rune> ident0 = _source57.dtor_ident;
           Dafny.ISequence<Dafny.Rune> _1292_id = ident0;
           unmatched57 = false;
-=======
-      DAST._IAssignLhs _source54 = lhs;
-      bool unmatched54 = true;
-      if (unmatched54) {
-        if (_source54.is_Ident) {
-          Dafny.ISequence<Dafny.Rune> _h130 = _source54.dtor_Ident_a0;
-          Dafny.ISequence<Dafny.Rune> _1207_id = _h130;
-          unmatched54 = false;
->>>>>>> 642e3817
           {
             Dafny.ISequence<Dafny.Rune> _1293_idRust;
             _1293_idRust = DCOMP.__default.escapeName(_1292_id);
@@ -2200,7 +2078,6 @@
                 _1390_typeI = (_1390_typeI) + (BigInteger.One);
               }
             }
-<<<<<<< HEAD
             Dafny.ISequence<RAST._IExpr> _1392_argExprs;
             _1392_argExprs = Dafny.Sequence<RAST._IExpr>.FromElements();
             BigInteger _hi28 = new BigInteger((_1384_args).Count);
@@ -2214,29 +2091,6 @@
                 _1395_tpe = _out156;
                 if ((_1395_tpe).CanReadWithoutClone()) {
                   _1394_argOwnership = DCOMP.Ownership.create_OwnershipOwned();
-=======
-            RAST._IExpr _1294_onExpr;
-            DCOMP._IOwnership _1295___v49;
-            Dafny.ISet<Dafny.ISequence<Dafny.Rune>> _1296_enclosingIdents;
-            RAST._IExpr _out129;
-            DCOMP._IOwnership _out130;
-            Dafny.ISet<Dafny.ISequence<Dafny.Rune>> _out131;
-            (this).GenExpr(_1279_on, selfIdent, @params, DCOMP.Ownership.create_OwnershipAutoBorrowed(), out _out129, out _out130, out _out131);
-            _1294_onExpr = _out129;
-            _1295___v49 = _out130;
-            _1296_enclosingIdents = _out131;
-            readIdents = Dafny.Set<Dafny.ISequence<Dafny.Rune>>.Union(readIdents, _1296_enclosingIdents);
-            Dafny.ISequence<Dafny.Rune> _1297_enclosingString;
-            _1297_enclosingString = (_1294_onExpr)._ToString(DCOMP.__default.IND);
-            DAST._IExpression _source57 = _1279_on;
-            bool unmatched57 = true;
-            if (unmatched57) {
-              if (_source57.is_Companion) {
-                Dafny.ISequence<Dafny.ISequence<Dafny.Rune>> _1298___v50 = _source57.dtor_Companion_a0;
-                unmatched57 = false;
-                {
-                  _1297_enclosingString = Dafny.Sequence<Dafny.Rune>.Concat(_1297_enclosingString, Dafny.Sequence<Dafny.Rune>.UnicodeFromString("::"));
->>>>>>> 642e3817
                 }
               }
               RAST._IExpr _1396_argExpr;
@@ -2294,7 +2148,7 @@
             bool unmatched61 = true;
             if (unmatched61) {
               if (_source61.is_Companion) {
-                Dafny.ISequence<Dafny.ISequence<Dafny.Rune>> _1403___v67 = _source61.dtor_Companion_i_a0;
+                Dafny.ISequence<Dafny.ISequence<Dafny.Rune>> _1403___v67 = _source61.dtor_Companion_a0;
                 unmatched61 = false;
                 {
                   _1386_onExpr = (_1386_onExpr).MSel(_1399_renderedName);
@@ -2384,15 +2238,9 @@
           }
         }
       }
-<<<<<<< HEAD
       if (unmatched58) {
-        DAST._IExpression _1416_e = _source58.dtor_Print_i_a0;
+        DAST._IExpression _1416_e = _source58.dtor_Print_a0;
         unmatched58 = false;
-=======
-      if (unmatched55) {
-        DAST._IExpression _1310_e = _source55.dtor_Print_a0;
-        unmatched55 = false;
->>>>>>> 642e3817
         {
           RAST._IExpr _1417_printedExpr;
           DCOMP._IOwnership _1418_recOwnership;
@@ -2556,14 +2404,13 @@
       r = RAST.Expr.Default();
       resultingOwnership = DCOMP.Ownership.Default();
       readIdents = Dafny.Set<Dafny.ISequence<Dafny.Rune>>.Empty;
-<<<<<<< HEAD
       DAST._IExpression _source63 = e;
       bool unmatched63 = true;
       if (unmatched63) {
         if (_source63.is_Literal) {
-          DAST._ILiteral _h140 = _source63.dtor_Literal_i_a0;
+          DAST._ILiteral _h140 = _source63.dtor_Literal_a0;
           if (_h140.is_BoolLiteral) {
-            bool _1421_b = _h140.dtor_BoolLiteral_i_a0;
+            bool _1421_b = _h140.dtor_BoolLiteral_a0;
             unmatched63 = false;
             {
               RAST._IExpr _out170;
@@ -2579,74 +2426,17 @@
       }
       if (unmatched63) {
         if (_source63.is_Literal) {
-          DAST._ILiteral _h141 = _source63.dtor_Literal_i_a0;
+          DAST._ILiteral _h141 = _source63.dtor_Literal_a0;
           if (_h141.is_IntLiteral) {
-            Dafny.ISequence<Dafny.Rune> _1422_i = _h141.dtor_IntLiteral_i_a0;
-            DAST._IType _1423_t = _h141.dtor_IntLiteral_i_a1;
+            Dafny.ISequence<Dafny.Rune> _1422_i = _h141.dtor_IntLiteral_a0;
+            DAST._IType _1423_t = _h141.dtor_IntLiteral_a1;
             unmatched63 = false;
             {
               DAST._IType _source64 = _1423_t;
               bool unmatched64 = true;
               if (unmatched64) {
                 if (_source64.is_Primitive) {
-                  DAST._IPrimitive _h80 = _source64.dtor_Primitive_i_a0;
-=======
-      DAST._IExpression _source61 = e;
-      bool unmatched61 = true;
-      if (unmatched61) {
-        if (_source61.is_Literal) {
-          DAST._ILiteral _h150 = _source61.dtor_Literal_a0;
-          if (_h150.is_BoolLiteral) {
-            bool _h200 = _h150.dtor_BoolLiteral_a0;
-            if ((_h200) == (false)) {
-              unmatched61 = false;
-              {
-                RAST._IExpr _out140;
-                DCOMP._IOwnership _out141;
-                DCOMP.COMP.FromOwned(RAST.Expr.create_RawExpr(Dafny.Sequence<Dafny.Rune>.UnicodeFromString("false")), expectedOwnership, out _out140, out _out141);
-                r = _out140;
-                resultingOwnership = _out141;
-                readIdents = Dafny.Set<Dafny.ISequence<Dafny.Rune>>.FromElements();
-                return ;
-              }
-            }
-          }
-        }
-      }
-      if (unmatched61) {
-        if (_source61.is_Literal) {
-          DAST._ILiteral _h151 = _source61.dtor_Literal_a0;
-          if (_h151.is_BoolLiteral) {
-            bool _h201 = _h151.dtor_BoolLiteral_a0;
-            if ((_h201) == (true)) {
-              unmatched61 = false;
-              {
-                RAST._IExpr _out142;
-                DCOMP._IOwnership _out143;
-                DCOMP.COMP.FromOwned(RAST.Expr.create_RawExpr(Dafny.Sequence<Dafny.Rune>.UnicodeFromString("true")), expectedOwnership, out _out142, out _out143);
-                r = _out142;
-                resultingOwnership = _out143;
-                readIdents = Dafny.Set<Dafny.ISequence<Dafny.Rune>>.FromElements();
-                return ;
-              }
-            }
-          }
-        }
-      }
-      if (unmatched61) {
-        if (_source61.is_Literal) {
-          DAST._ILiteral _h152 = _source61.dtor_Literal_a0;
-          if (_h152.is_IntLiteral) {
-            Dafny.ISequence<Dafny.Rune> _1316_i = _h152.dtor_IntLiteral_a0;
-            DAST._IType _1317_t = _h152.dtor_IntLiteral_a1;
-            unmatched61 = false;
-            {
-              DAST._IType _source62 = _1317_t;
-              bool unmatched62 = true;
-              if (unmatched62) {
-                if (_source62.is_Primitive) {
-                  DAST._IPrimitive _h80 = _source62.dtor_Primitive_a0;
->>>>>>> 642e3817
+                  DAST._IPrimitive _h80 = _source64.dtor_Primitive_a0;
                   if (_h80.is_Int) {
                     unmatched64 = false;
                     {
@@ -2681,37 +2471,20 @@
           }
         }
       }
-<<<<<<< HEAD
       if (unmatched63) {
         if (_source63.is_Literal) {
-          DAST._ILiteral _h142 = _source63.dtor_Literal_i_a0;
+          DAST._ILiteral _h142 = _source63.dtor_Literal_a0;
           if (_h142.is_DecLiteral) {
-            Dafny.ISequence<Dafny.Rune> _1426_n = _h142.dtor_DecLiteral_i_a0;
-            Dafny.ISequence<Dafny.Rune> _1427_d = _h142.dtor_DecLiteral_i_a1;
-            DAST._IType _1428_t = _h142.dtor_DecLiteral_i_a2;
+            Dafny.ISequence<Dafny.Rune> _1426_n = _h142.dtor_DecLiteral_a0;
+            Dafny.ISequence<Dafny.Rune> _1427_d = _h142.dtor_DecLiteral_a1;
+            DAST._IType _1428_t = _h142.dtor_DecLiteral_a2;
             unmatched63 = false;
             {
               DAST._IType _source65 = _1428_t;
               bool unmatched65 = true;
               if (unmatched65) {
                 if (_source65.is_Primitive) {
-                  DAST._IPrimitive _h81 = _source65.dtor_Primitive_i_a0;
-=======
-      if (unmatched61) {
-        if (_source61.is_Literal) {
-          DAST._ILiteral _h153 = _source61.dtor_Literal_a0;
-          if (_h153.is_DecLiteral) {
-            Dafny.ISequence<Dafny.Rune> _1320_n = _h153.dtor_DecLiteral_a0;
-            Dafny.ISequence<Dafny.Rune> _1321_d = _h153.dtor_DecLiteral_a1;
-            DAST._IType _1322_t = _h153.dtor_DecLiteral_a2;
-            unmatched61 = false;
-            {
-              DAST._IType _source63 = _1322_t;
-              bool unmatched63 = true;
-              if (unmatched63) {
-                if (_source63.is_Primitive) {
-                  DAST._IPrimitive _h81 = _source63.dtor_Primitive_a0;
->>>>>>> 642e3817
+                  DAST._IPrimitive _h81 = _source65.dtor_Primitive_a0;
                   if (_h81.is_Real) {
                     unmatched65 = false;
                     {
@@ -2742,21 +2515,12 @@
           }
         }
       }
-<<<<<<< HEAD
       if (unmatched63) {
         if (_source63.is_Literal) {
-          DAST._ILiteral _h143 = _source63.dtor_Literal_i_a0;
+          DAST._ILiteral _h143 = _source63.dtor_Literal_a0;
           if (_h143.is_StringLiteral) {
-            Dafny.ISequence<Dafny.Rune> _1431_l = _h143.dtor_StringLiteral_i_a0;
+            Dafny.ISequence<Dafny.Rune> _1431_l = _h143.dtor_StringLiteral_a0;
             unmatched63 = false;
-=======
-      if (unmatched61) {
-        if (_source61.is_Literal) {
-          DAST._ILiteral _h154 = _source61.dtor_Literal_a0;
-          if (_h154.is_StringLiteral) {
-            Dafny.ISequence<Dafny.Rune> _1325_l = _h154.dtor_StringLiteral_a0;
-            unmatched61 = false;
->>>>>>> 642e3817
             {
               r = ((RAST.__default.dafny__runtime).MSel((this).string__of)).Apply1(RAST.Expr.create_LiteralString(_1431_l, false));
               RAST._IExpr _out178;
@@ -2770,21 +2534,12 @@
           }
         }
       }
-<<<<<<< HEAD
       if (unmatched63) {
         if (_source63.is_Literal) {
-          DAST._ILiteral _h144 = _source63.dtor_Literal_i_a0;
+          DAST._ILiteral _h144 = _source63.dtor_Literal_a0;
           if (_h144.is_CharLiteral) {
-            Dafny.Rune _1432_c = _h144.dtor_CharLiteral_i_a0;
+            Dafny.Rune _1432_c = _h144.dtor_CharLiteral_a0;
             unmatched63 = false;
-=======
-      if (unmatched61) {
-        if (_source61.is_Literal) {
-          DAST._ILiteral _h155 = _source61.dtor_Literal_a0;
-          if (_h155.is_CharLiteral) {
-            Dafny.Rune _1326_c = _h155.dtor_CharLiteral_a0;
-            unmatched61 = false;
->>>>>>> 642e3817
             {
               r = RAST.Expr.create_LiteralInt(Std.Strings.__default.OfNat(new BigInteger((_1432_c).Value)));
               if (!((this).UnicodeChars)) {
@@ -2804,17 +2559,10 @@
           }
         }
       }
-<<<<<<< HEAD
       if (unmatched63) {
-        DAST._ILiteral _h145 = _source63.dtor_Literal_i_a0;
-        DAST._IType _1433_tpe = _h145.dtor_Null_i_a0;
+        DAST._ILiteral _h145 = _source63.dtor_Literal_a0;
+        DAST._IType _1433_tpe = _h145.dtor_Null_a0;
         unmatched63 = false;
-=======
-      if (unmatched61) {
-        DAST._ILiteral _h156 = _source61.dtor_Literal_a0;
-        DAST._IType _1327_tpe = _h156.dtor_Null_a0;
-        unmatched61 = false;
->>>>>>> 642e3817
         {
           RAST._IType _1434_tpeGen;
           RAST._IType _out182;
@@ -3207,15 +2955,9 @@
                 }
               }
             }
-<<<<<<< HEAD
             if (unmatched70) {
-              Dafny.ISequence<Dafny.Rune> _1456_op = _source70.dtor_Passthrough_i_a0;
+              Dafny.ISequence<Dafny.Rune> _1456_op = _source70.dtor_Passthrough_a0;
               unmatched70 = false;
-=======
-            if (unmatched68) {
-              Dafny.ISequence<Dafny.Rune> _1350_op = _source68.dtor_Passthrough_a0;
-              unmatched68 = false;
->>>>>>> 642e3817
               {
                 r = RAST.Expr.create_BinaryOp(_1456_op, _1447_left, _1450_right, _1438_format);
               }
@@ -3298,13 +3040,12 @@
       r = RAST.Expr.Default();
       resultingOwnership = DCOMP.Ownership.Default();
       readIdents = Dafny.Set<Dafny.ISequence<Dafny.Rune>>.Empty;
-<<<<<<< HEAD
       DAST._IExpression _let_tmp_rhs55 = e;
       DAST._IExpression _1469_expr = _let_tmp_rhs55.dtor_value;
       DAST._IType _1470_fromTpe = _let_tmp_rhs55.dtor_from;
       DAST._IType _1471_toTpe = _let_tmp_rhs55.dtor_typ;
       DAST._IType _let_tmp_rhs56 = _1471_toTpe;
-      Dafny.ISequence<Dafny.ISequence<Dafny.Rune>> _1472___v77 = _let_tmp_rhs56.dtor_Path_i_a0;
+      Dafny.ISequence<Dafny.ISequence<Dafny.Rune>> _1472___v77 = _let_tmp_rhs56.dtor_Path_a0;
       Dafny.ISequence<DAST._IType> _1473___v78 = _let_tmp_rhs56.dtor_typeArgs;
       DAST._IResolvedType _let_tmp_rhs57 = _let_tmp_rhs56.dtor_resolved;
       DAST._IType _1474_b = _let_tmp_rhs57.dtor_baseType;
@@ -3343,50 +3084,6 @@
           unmatched71 = false;
           if (_1476_erase) {
             r = _1479_recursiveGen;
-=======
-      DAST._IExpression _let_tmp_rhs52 = e;
-      DAST._IExpression _1363_expr = _let_tmp_rhs52.dtor_value;
-      DAST._IType _1364_fromTpe = _let_tmp_rhs52.dtor_from;
-      DAST._IType _1365_toTpe = _let_tmp_rhs52.dtor_typ;
-      DAST._IType _let_tmp_rhs53 = _1365_toTpe;
-      Dafny.ISequence<Dafny.ISequence<Dafny.Rune>> _1366___v60 = _let_tmp_rhs53.dtor_Path_a0;
-      Dafny.ISequence<DAST._IType> _1367___v61 = _let_tmp_rhs53.dtor_typeArgs;
-      DAST._IResolvedType _let_tmp_rhs54 = _let_tmp_rhs53.dtor_resolved;
-      DAST._IType _1368_b = _let_tmp_rhs54.dtor_baseType;
-      DAST._INewtypeRange _1369_range = _let_tmp_rhs54.dtor_range;
-      bool _1370_erase = _let_tmp_rhs54.dtor_erase;
-      if (object.Equals(_1364_fromTpe, _1368_b)) {
-        RAST._IExpr _1371_recursiveGen;
-        DCOMP._IOwnership _1372_recOwned;
-        Dafny.ISet<Dafny.ISequence<Dafny.Rune>> _1373_recIdents;
-        RAST._IExpr _out175;
-        DCOMP._IOwnership _out176;
-        Dafny.ISet<Dafny.ISequence<Dafny.Rune>> _out177;
-        (this).GenExpr(_1363_expr, selfIdent, @params, expectedOwnership, out _out175, out _out176, out _out177);
-        _1371_recursiveGen = _out175;
-        _1372_recOwned = _out176;
-        _1373_recIdents = _out177;
-        Std.Wrappers._IOption<RAST._IType> _1374_potentialRhsType;
-        _1374_potentialRhsType = DCOMP.COMP.NewtypeToRustType(_1368_b, _1369_range);
-        Std.Wrappers._IOption<RAST._IType> _source69 = _1374_potentialRhsType;
-        bool unmatched69 = true;
-        if (unmatched69) {
-          if (_source69.is_Some) {
-            RAST._IType _1375_v = _source69.dtor_value;
-            unmatched69 = false;
-            r = RAST.Expr.create_ConversionNum(_1375_v, _1371_recursiveGen);
-            RAST._IExpr _out178;
-            DCOMP._IOwnership _out179;
-            DCOMP.COMP.FromOwned(r, expectedOwnership, out _out178, out _out179);
-            r = _out178;
-            resultingOwnership = _out179;
-          }
-        }
-        if (unmatched69) {
-          unmatched69 = false;
-          if (_1370_erase) {
-            r = _1371_recursiveGen;
->>>>>>> 642e3817
           } else {
             RAST._IType _1483_rhsType;
             RAST._IType _out208;
@@ -3415,13 +3112,12 @@
       r = RAST.Expr.Default();
       resultingOwnership = DCOMP.Ownership.Default();
       readIdents = Dafny.Set<Dafny.ISequence<Dafny.Rune>>.Empty;
-<<<<<<< HEAD
       DAST._IExpression _let_tmp_rhs58 = e;
       DAST._IExpression _1484_expr = _let_tmp_rhs58.dtor_value;
       DAST._IType _1485_fromTpe = _let_tmp_rhs58.dtor_from;
       DAST._IType _1486_toTpe = _let_tmp_rhs58.dtor_typ;
       DAST._IType _let_tmp_rhs59 = _1485_fromTpe;
-      Dafny.ISequence<Dafny.ISequence<Dafny.Rune>> _1487___v79 = _let_tmp_rhs59.dtor_Path_i_a0;
+      Dafny.ISequence<Dafny.ISequence<Dafny.Rune>> _1487___v79 = _let_tmp_rhs59.dtor_Path_a0;
       Dafny.ISequence<DAST._IType> _1488___v80 = _let_tmp_rhs59.dtor_typeArgs;
       DAST._IResolvedType _let_tmp_rhs60 = _let_tmp_rhs59.dtor_resolved;
       DAST._IType _1489_b = _let_tmp_rhs60.dtor_baseType;
@@ -3473,41 +3169,6 @@
           r = _out220;
           resultingOwnership = _out221;
         }
-=======
-      DAST._IExpression _let_tmp_rhs55 = e;
-      DAST._IExpression _1377_expr = _let_tmp_rhs55.dtor_value;
-      DAST._IType _1378_fromTpe = _let_tmp_rhs55.dtor_from;
-      DAST._IType _1379_toTpe = _let_tmp_rhs55.dtor_typ;
-      DAST._IType _let_tmp_rhs56 = _1378_fromTpe;
-      Dafny.ISequence<Dafny.ISequence<Dafny.Rune>> _1380___v62 = _let_tmp_rhs56.dtor_Path_a0;
-      Dafny.ISequence<DAST._IType> _1381___v63 = _let_tmp_rhs56.dtor_typeArgs;
-      DAST._IResolvedType _let_tmp_rhs57 = _let_tmp_rhs56.dtor_resolved;
-      DAST._IType _1382_b = _let_tmp_rhs57.dtor_baseType;
-      DAST._INewtypeRange _1383_range = _let_tmp_rhs57.dtor_range;
-      bool _1384_erase = _let_tmp_rhs57.dtor_erase;
-      if (object.Equals(_1382_b, _1379_toTpe)) {
-        RAST._IExpr _1385_recursiveGen;
-        DCOMP._IOwnership _1386_recOwned;
-        Dafny.ISet<Dafny.ISequence<Dafny.Rune>> _1387_recIdents;
-        RAST._IExpr _out186;
-        DCOMP._IOwnership _out187;
-        Dafny.ISet<Dafny.ISequence<Dafny.Rune>> _out188;
-        (this).GenExpr(_1377_expr, selfIdent, @params, expectedOwnership, out _out186, out _out187, out _out188);
-        _1385_recursiveGen = _out186;
-        _1386_recOwned = _out187;
-        _1387_recIdents = _out188;
-        if (_1384_erase) {
-          r = _1385_recursiveGen;
-        } else {
-          r = (_1385_recursiveGen).Sel(Dafny.Sequence<Dafny.Rune>.UnicodeFromString("0"));
-        }
-        RAST._IExpr _out189;
-        DCOMP._IOwnership _out190;
-        DCOMP.COMP.FromOwnership(r, _1386_recOwned, expectedOwnership, out _out189, out _out190);
-        r = _out189;
-        resultingOwnership = _out190;
-        readIdents = _1387_recIdents;
->>>>>>> 642e3817
       } else {
         if ((_1493_nativeFromType).is_Some) {
           if (object.Equals(_1486_toTpe, DAST.Type.create_Primitive(DAST.Primitive.create_Char()))) {
@@ -3605,25 +3266,14 @@
         resultingOwnership = _out241;
         readIdents = _1516_recIdents;
       } else {
-<<<<<<< HEAD
         _System._ITuple2<DAST._IType, DAST._IType> _source73 = _System.Tuple2<DAST._IType, DAST._IType>.create(_1512_fromTpe, _1513_toTpe);
         bool unmatched73 = true;
         if (unmatched73) {
           DAST._IType _01 = _source73.dtor__0;
           if (_01.is_Nullable) {
-            DAST._IType _1517___v81 = _01.dtor_Nullable_i_a0;
+            DAST._IType _1517___v81 = _01.dtor_Nullable_a0;
             DAST._IType _1518___v82 = _source73.dtor__1;
             unmatched73 = false;
-=======
-        _System._ITuple2<DAST._IType, DAST._IType> _source70 = _System.Tuple2<DAST._IType, DAST._IType>.create(_1395_fromTpe, _1396_toTpe);
-        bool unmatched70 = true;
-        if (unmatched70) {
-          DAST._IType _00 = _source70.dtor__0;
-          if (_00.is_Nullable) {
-            DAST._IType _1400___v64 = _00.dtor_Nullable_a0;
-            DAST._IType _1401___v65 = _source70.dtor__1;
-            unmatched70 = false;
->>>>>>> 642e3817
             {
               RAST._IExpr _out242;
               DCOMP._IOwnership _out243;
@@ -3635,21 +3285,12 @@
             }
           }
         }
-<<<<<<< HEAD
         if (unmatched73) {
           DAST._IType _1519___v83 = _source73.dtor__0;
           DAST._IType _11 = _source73.dtor__1;
           if (_11.is_Nullable) {
-            DAST._IType _1520___v84 = _11.dtor_Nullable_i_a0;
+            DAST._IType _1520___v84 = _11.dtor_Nullable_a0;
             unmatched73 = false;
-=======
-        if (unmatched70) {
-          DAST._IType _1402___v66 = _source70.dtor__0;
-          DAST._IType _10 = _source70.dtor__1;
-          if (_10.is_Nullable) {
-            DAST._IType _1403___v67 = _10.dtor_Nullable_a0;
-            unmatched70 = false;
->>>>>>> 642e3817
             {
               RAST._IExpr _out245;
               DCOMP._IOwnership _out246;
@@ -3661,23 +3302,13 @@
             }
           }
         }
-<<<<<<< HEAD
         if (unmatched73) {
           DAST._IType _1521___v85 = _source73.dtor__0;
           DAST._IType _12 = _source73.dtor__1;
           if (_12.is_Path) {
-            Dafny.ISequence<Dafny.ISequence<Dafny.Rune>> _1522___v86 = _12.dtor_Path_i_a0;
+            Dafny.ISequence<Dafny.ISequence<Dafny.Rune>> _1522___v86 = _12.dtor_Path_a0;
             Dafny.ISequence<DAST._IType> _1523___v87 = _12.dtor_typeArgs;
             DAST._IResolvedType resolved1 = _12.dtor_resolved;
-=======
-        if (unmatched70) {
-          DAST._IType _1404___v68 = _source70.dtor__0;
-          DAST._IType _11 = _source70.dtor__1;
-          if (_11.is_Path) {
-            Dafny.ISequence<Dafny.ISequence<Dafny.Rune>> _1405___v69 = _11.dtor_Path_a0;
-            Dafny.ISequence<DAST._IType> _1406___v70 = _11.dtor_typeArgs;
-            DAST._IResolvedType resolved1 = _11.dtor_resolved;
->>>>>>> 642e3817
             if (resolved1.is_Newtype) {
               DAST._IType _1524_b = resolved1.dtor_baseType;
               DAST._INewtypeRange _1525_range = resolved1.dtor_range;
@@ -3696,21 +3327,12 @@
             }
           }
         }
-<<<<<<< HEAD
         if (unmatched73) {
           DAST._IType _02 = _source73.dtor__0;
           if (_02.is_Path) {
-            Dafny.ISequence<Dafny.ISequence<Dafny.Rune>> _1528___v88 = _02.dtor_Path_i_a0;
+            Dafny.ISequence<Dafny.ISequence<Dafny.Rune>> _1528___v88 = _02.dtor_Path_a0;
             Dafny.ISequence<DAST._IType> _1529___v89 = _02.dtor_typeArgs;
             DAST._IResolvedType resolved2 = _02.dtor_resolved;
-=======
-        if (unmatched70) {
-          DAST._IType _01 = _source70.dtor__0;
-          if (_01.is_Path) {
-            Dafny.ISequence<Dafny.ISequence<Dafny.Rune>> _1410___v71 = _01.dtor_Path_a0;
-            Dafny.ISequence<DAST._IType> _1411___v72 = _01.dtor_typeArgs;
-            DAST._IResolvedType resolved2 = _01.dtor_resolved;
->>>>>>> 642e3817
             if (resolved2.is_Newtype) {
               DAST._IType _1530_b = resolved2.dtor_baseType;
               DAST._INewtypeRange _1531_range = resolved2.dtor_range;
@@ -3730,25 +3352,14 @@
             }
           }
         }
-<<<<<<< HEAD
         if (unmatched73) {
           DAST._IType _03 = _source73.dtor__0;
           if (_03.is_Primitive) {
-            DAST._IPrimitive _h82 = _03.dtor_Primitive_i_a0;
+            DAST._IPrimitive _h82 = _03.dtor_Primitive_a0;
             if (_h82.is_Int) {
               DAST._IType _13 = _source73.dtor__1;
               if (_13.is_Primitive) {
-                DAST._IPrimitive _h83 = _13.dtor_Primitive_i_a0;
-=======
-        if (unmatched70) {
-          DAST._IType _02 = _source70.dtor__0;
-          if (_02.is_Primitive) {
-            DAST._IPrimitive _h82 = _02.dtor_Primitive_a0;
-            if (_h82.is_Int) {
-              DAST._IType _12 = _source70.dtor__1;
-              if (_12.is_Primitive) {
-                DAST._IPrimitive _h83 = _12.dtor_Primitive_a0;
->>>>>>> 642e3817
+                DAST._IPrimitive _h83 = _13.dtor_Primitive_a0;
                 if (_h83.is_Real) {
                   unmatched73 = false;
                   {
@@ -3775,25 +3386,14 @@
             }
           }
         }
-<<<<<<< HEAD
         if (unmatched73) {
           DAST._IType _04 = _source73.dtor__0;
           if (_04.is_Primitive) {
-            DAST._IPrimitive _h84 = _04.dtor_Primitive_i_a0;
+            DAST._IPrimitive _h84 = _04.dtor_Primitive_a0;
             if (_h84.is_Real) {
               DAST._IType _14 = _source73.dtor__1;
               if (_14.is_Primitive) {
-                DAST._IPrimitive _h85 = _14.dtor_Primitive_i_a0;
-=======
-        if (unmatched70) {
-          DAST._IType _03 = _source70.dtor__0;
-          if (_03.is_Primitive) {
-            DAST._IPrimitive _h84 = _03.dtor_Primitive_a0;
-            if (_h84.is_Real) {
-              DAST._IType _13 = _source70.dtor__1;
-              if (_13.is_Primitive) {
-                DAST._IPrimitive _h85 = _13.dtor_Primitive_a0;
->>>>>>> 642e3817
+                DAST._IPrimitive _h85 = _14.dtor_Primitive_a0;
                 if (_h85.is_Int) {
                   unmatched73 = false;
                   {
@@ -3820,27 +3420,15 @@
             }
           }
         }
-<<<<<<< HEAD
         if (unmatched73) {
           DAST._IType _05 = _source73.dtor__0;
           if (_05.is_Primitive) {
-            DAST._IPrimitive _h86 = _05.dtor_Primitive_i_a0;
+            DAST._IPrimitive _h86 = _05.dtor_Primitive_a0;
             if (_h86.is_Int) {
               DAST._IType _15 = _source73.dtor__1;
               if (_15.is_Passthrough) {
-                Dafny.ISequence<Dafny.Rune> _1541___v93 = _15.dtor_Passthrough_i_a0;
+                Dafny.ISequence<Dafny.Rune> _1541___v93 = _15.dtor_Passthrough_a0;
                 unmatched73 = false;
-=======
-        if (unmatched70) {
-          DAST._IType _04 = _source70.dtor__0;
-          if (_04.is_Primitive) {
-            DAST._IPrimitive _h86 = _04.dtor_Primitive_a0;
-            if (_h86.is_Int) {
-              DAST._IType _14 = _source70.dtor__1;
-              if (_14.is_Passthrough) {
-                Dafny.ISequence<Dafny.Rune> _1422___v76 = _14.dtor_Passthrough_a0;
-                unmatched70 = false;
->>>>>>> 642e3817
                 {
                   RAST._IType _1542_rhsType;
                   RAST._IType _out264;
@@ -3868,23 +3456,13 @@
             }
           }
         }
-<<<<<<< HEAD
         if (unmatched73) {
           DAST._IType _06 = _source73.dtor__0;
           if (_06.is_Passthrough) {
-            Dafny.ISequence<Dafny.Rune> _1546___v95 = _06.dtor_Passthrough_i_a0;
+            Dafny.ISequence<Dafny.Rune> _1546___v95 = _06.dtor_Passthrough_a0;
             DAST._IType _16 = _source73.dtor__1;
             if (_16.is_Primitive) {
-              DAST._IPrimitive _h87 = _16.dtor_Primitive_i_a0;
-=======
-        if (unmatched70) {
-          DAST._IType _05 = _source70.dtor__0;
-          if (_05.is_Passthrough) {
-            Dafny.ISequence<Dafny.Rune> _1427___v78 = _05.dtor_Passthrough_a0;
-            DAST._IType _15 = _source70.dtor__1;
-            if (_15.is_Primitive) {
-              DAST._IPrimitive _h87 = _15.dtor_Primitive_a0;
->>>>>>> 642e3817
+              DAST._IPrimitive _h87 = _16.dtor_Primitive_a0;
               if (_h87.is_Int) {
                 unmatched73 = false;
                 {
@@ -3914,25 +3492,14 @@
             }
           }
         }
-<<<<<<< HEAD
         if (unmatched73) {
           DAST._IType _07 = _source73.dtor__0;
           if (_07.is_Primitive) {
-            DAST._IPrimitive _h88 = _07.dtor_Primitive_i_a0;
+            DAST._IPrimitive _h88 = _07.dtor_Primitive_a0;
             if (_h88.is_Int) {
               DAST._IType _17 = _source73.dtor__1;
               if (_17.is_Primitive) {
-                DAST._IPrimitive _h89 = _17.dtor_Primitive_i_a0;
-=======
-        if (unmatched70) {
-          DAST._IType _06 = _source70.dtor__0;
-          if (_06.is_Primitive) {
-            DAST._IPrimitive _h88 = _06.dtor_Primitive_a0;
-            if (_h88.is_Int) {
-              DAST._IType _16 = _source70.dtor__1;
-              if (_16.is_Primitive) {
-                DAST._IPrimitive _h89 = _16.dtor_Primitive_a0;
->>>>>>> 642e3817
+                DAST._IPrimitive _h89 = _17.dtor_Primitive_a0;
                 if (_h89.is_Char) {
                   unmatched73 = false;
                   {
@@ -3963,25 +3530,14 @@
             }
           }
         }
-<<<<<<< HEAD
         if (unmatched73) {
           DAST._IType _08 = _source73.dtor__0;
           if (_08.is_Primitive) {
-            DAST._IPrimitive _h810 = _08.dtor_Primitive_i_a0;
+            DAST._IPrimitive _h810 = _08.dtor_Primitive_a0;
             if (_h810.is_Char) {
               DAST._IType _18 = _source73.dtor__1;
               if (_18.is_Primitive) {
-                DAST._IPrimitive _h811 = _18.dtor_Primitive_i_a0;
-=======
-        if (unmatched70) {
-          DAST._IType _07 = _source70.dtor__0;
-          if (_07.is_Primitive) {
-            DAST._IPrimitive _h810 = _07.dtor_Primitive_a0;
-            if (_h810.is_Char) {
-              DAST._IType _17 = _source70.dtor__1;
-              if (_17.is_Primitive) {
-                DAST._IPrimitive _h811 = _17.dtor_Primitive_a0;
->>>>>>> 642e3817
+                DAST._IPrimitive _h811 = _18.dtor_Primitive_a0;
                 if (_h811.is_Int) {
                   unmatched73 = false;
                   {
@@ -4012,25 +3568,14 @@
             }
           }
         }
-<<<<<<< HEAD
         if (unmatched73) {
           DAST._IType _09 = _source73.dtor__0;
           if (_09.is_Passthrough) {
-            Dafny.ISequence<Dafny.Rune> _1559___v99 = _09.dtor_Passthrough_i_a0;
+            Dafny.ISequence<Dafny.Rune> _1559___v99 = _09.dtor_Passthrough_a0;
             DAST._IType _19 = _source73.dtor__1;
             if (_19.is_Passthrough) {
-              Dafny.ISequence<Dafny.Rune> _1560___v100 = _19.dtor_Passthrough_i_a0;
+              Dafny.ISequence<Dafny.Rune> _1560___v100 = _19.dtor_Passthrough_a0;
               unmatched73 = false;
-=======
-        if (unmatched70) {
-          DAST._IType _08 = _source70.dtor__0;
-          if (_08.is_Passthrough) {
-            Dafny.ISequence<Dafny.Rune> _1440___v82 = _08.dtor_Passthrough_a0;
-            DAST._IType _18 = _source70.dtor__1;
-            if (_18.is_Passthrough) {
-              Dafny.ISequence<Dafny.Rune> _1441___v83 = _18.dtor_Passthrough_a0;
-              unmatched70 = false;
->>>>>>> 642e3817
               {
                 RAST._IExpr _1561_recursiveGen;
                 DCOMP._IOwnership _1562___v101;
@@ -4078,7 +3623,6 @@
       r = RAST.Expr.Default();
       resultingOwnership = DCOMP.Ownership.Default();
       readIdents = Dafny.Set<Dafny.ISequence<Dafny.Rune>>.Empty;
-<<<<<<< HEAD
       r = RAST.Expr.create_Identifier(rName);
       Std.Wrappers._IOption<RAST._IType> _1566_tpe;
       _1566_tpe = (env).GetType(rName);
@@ -4120,7 +3664,7 @@
       bool unmatched74 = true;
       if (unmatched74) {
         if (_source74.is_Literal) {
-          DAST._ILiteral _1569___v103 = _source74.dtor_Literal_i_a0;
+          DAST._ILiteral _1569___v103 = _source74.dtor_Literal_a0;
           unmatched74 = false;
           RAST._IExpr _out297;
           DCOMP._IOwnership _out298;
@@ -4133,29 +3677,8 @@
       }
       if (unmatched74) {
         if (_source74.is_Ident) {
-          Dafny.ISequence<Dafny.Rune> _1570_name = _source74.dtor_Ident_i_a0;
+          Dafny.ISequence<Dafny.Rune> _1570_name = _source74.dtor_Ident_a0;
           unmatched74 = false;
-=======
-      DAST._IExpression _source71 = e;
-      bool unmatched71 = true;
-      if (unmatched71) {
-        if (_source71.is_Literal) {
-          DAST._ILiteral _1447___v86 = _source71.dtor_Literal_a0;
-          unmatched71 = false;
-          RAST._IExpr _out259;
-          DCOMP._IOwnership _out260;
-          Dafny.ISet<Dafny.ISequence<Dafny.Rune>> _out261;
-          (this).GenExprLiteral(e, selfIdent, @params, expectedOwnership, out _out259, out _out260, out _out261);
-          r = _out259;
-          resultingOwnership = _out260;
-          readIdents = _out261;
-        }
-      }
-      if (unmatched71) {
-        if (_source71.is_Ident) {
-          Dafny.ISequence<Dafny.Rune> _1448_name = _source71.dtor_Ident_a0;
-          unmatched71 = false;
->>>>>>> 642e3817
           {
             RAST._IExpr _out300;
             DCOMP._IOwnership _out301;
@@ -4167,17 +3690,10 @@
           }
         }
       }
-<<<<<<< HEAD
       if (unmatched74) {
         if (_source74.is_Companion) {
-          Dafny.ISequence<Dafny.ISequence<Dafny.Rune>> _1571_path = _source74.dtor_Companion_i_a0;
+          Dafny.ISequence<Dafny.ISequence<Dafny.Rune>> _1571_path = _source74.dtor_Companion_a0;
           unmatched74 = false;
-=======
-      if (unmatched71) {
-        if (_source71.is_Companion) {
-          Dafny.ISequence<Dafny.ISequence<Dafny.Rune>> _1450_path = _source71.dtor_Companion_a0;
-          unmatched71 = false;
->>>>>>> 642e3817
           {
             RAST._IExpr _out303;
             _out303 = DCOMP.COMP.GenPathExpr(_1571_path);
@@ -4218,17 +3734,10 @@
           }
         }
       }
-<<<<<<< HEAD
       if (unmatched74) {
         if (_source74.is_Tuple) {
-          Dafny.ISequence<DAST._IExpression> _1574_values = _source74.dtor_Tuple_i_a0;
+          Dafny.ISequence<DAST._IExpression> _1574_values = _source74.dtor_Tuple_a0;
           unmatched74 = false;
-=======
-      if (unmatched71) {
-        if (_source71.is_Tuple) {
-          Dafny.ISequence<DAST._IExpression> _1454_values = _source71.dtor_Tuple_a0;
-          unmatched71 = false;
->>>>>>> 642e3817
           {
             Dafny.ISequence<RAST._IExpr> _1575_exprs;
             _1575_exprs = Dafny.Sequence<RAST._IExpr>.FromElements();
@@ -4607,17 +4116,10 @@
           }
         }
       }
-<<<<<<< HEAD
       if (unmatched74) {
         if (_source74.is_ToMultiset) {
-          DAST._IExpression _1651_expr = _source74.dtor_ToMultiset_i_a0;
+          DAST._IExpression _1651_expr = _source74.dtor_ToMultiset_a0;
           unmatched74 = false;
-=======
-      if (unmatched71) {
-        if (_source71.is_ToMultiset) {
-          DAST._IExpression _1531_expr = _source71.dtor_ToMultiset_a0;
-          unmatched71 = false;
->>>>>>> 642e3817
           {
             RAST._IExpr _1652_recursiveGen;
             DCOMP._IOwnership _1653___v117;
@@ -5173,20 +4675,12 @@
         if (_source74.is_Select) {
           DAST._IExpression expr0 = _source74.dtor_expr;
           if (expr0.is_Companion) {
-<<<<<<< HEAD
-            Dafny.ISequence<Dafny.ISequence<Dafny.Rune>> _1758_c = expr0.dtor_Companion_i_a0;
+            Dafny.ISequence<Dafny.ISequence<Dafny.Rune>> _1758_c = expr0.dtor_Companion_a0;
             Dafny.ISequence<Dafny.Rune> _1759_field = _source74.dtor_field;
             bool _1760_isConstant = _source74.dtor_isConstant;
             bool _1761_isDatatype = _source74.dtor_onDatatype;
             DAST._IType _1762_fieldType = _source74.dtor_fieldType;
             unmatched74 = false;
-=======
-            Dafny.ISequence<Dafny.ISequence<Dafny.Rune>> _1638_c = expr0.dtor_Companion_a0;
-            Dafny.ISequence<Dafny.Rune> _1639_field = _source71.dtor_field;
-            bool _1640_isConstant = _source71.dtor_isConstant;
-            bool _1641_isDatatype = _source71.dtor_onDatatype;
-            unmatched71 = false;
->>>>>>> 642e3817
             {
               RAST._IExpr _1763_onExpr;
               DCOMP._IOwnership _1764_onOwned;
@@ -5442,7 +4936,7 @@
             bool unmatched78 = true;
             if (unmatched78) {
               if (_source78.is_Tuple) {
-                Dafny.ISequence<DAST._IType> _1814_tps = _source78.dtor_Tuple_i_a0;
+                Dafny.ISequence<DAST._IType> _1814_tps = _source78.dtor_Tuple_a0;
                 unmatched78 = false;
                 if (((_1809_fieldType).is_Tuple) && ((new BigInteger((_1814_tps).Count)) > (RAST.__default.MAX__TUPLE__SIZE))) {
                   _1813_selName = Dafny.Sequence<Dafny.Rune>.Concat(Dafny.Sequence<Dafny.Rune>.UnicodeFromString("_"), _1813_selName);
@@ -5561,21 +5055,12 @@
               }
               throw new System.Exception("unexpected control point");
             }))();
-<<<<<<< HEAD
             DAST._IExpression _source80 = _1816_on;
             bool unmatched80 = true;
             if (unmatched80) {
               if (_source80.is_Companion) {
-                Dafny.ISequence<Dafny.ISequence<Dafny.Rune>> _1837___v142 = _source80.dtor_Companion_i_a0;
+                Dafny.ISequence<Dafny.ISequence<Dafny.Rune>> _1837___v142 = _source80.dtor_Companion_a0;
                 unmatched80 = false;
-=======
-            DAST._IExpression _source76 = _1685_on;
-            bool unmatched76 = true;
-            if (unmatched76) {
-              if (_source76.is_Companion) {
-                Dafny.ISequence<Dafny.ISequence<Dafny.Rune>> _1702___v121 = _source76.dtor_Companion_a0;
-                unmatched76 = false;
->>>>>>> 642e3817
                 {
                   _1820_onExpr = (_1820_onExpr).MSel(_1833_renderedName);
                 }
