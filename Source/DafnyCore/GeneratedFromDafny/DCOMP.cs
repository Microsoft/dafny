--- conflicted
+++ resolved
@@ -1649,704 +1649,376 @@
       _6_variances = Std.Collections.Seq.__default.Map<DAST._ITypeArgDecl, DAST._IVariance>(((System.Func<DAST._ITypeArgDecl, DAST._IVariance>)((_7_typeParamDecl) => {
         return (_7_typeParamDecl).dtor_variance;
       })), (c).dtor_typeParams);
-<<<<<<< HEAD
       Dafny.ISequence<RAST._IExpr> _8_singletonConstructors;
       _8_singletonConstructors = Dafny.Sequence<RAST._IExpr>.FromElements();
-=======
-      Dafny.ISet<Dafny.ISequence<Dafny.Rune>> _8_usedTypeParams;
-      _8_usedTypeParams = Dafny.Set<Dafny.ISequence<Dafny.Rune>>.FromElements();
->>>>>>> c9fe1be9
+      Dafny.ISet<Dafny.ISequence<Dafny.Rune>> _9_usedTypeParams;
+      _9_usedTypeParams = Dafny.Set<Dafny.ISequence<Dafny.Rune>>.FromElements();
       BigInteger _hi0 = new BigInteger(((c).dtor_ctors).Count);
-      for (BigInteger _9_i = BigInteger.Zero; _9_i < _hi0; _9_i++) {
-        DAST._IDatatypeCtor _10_ctor;
-        _10_ctor = ((c).dtor_ctors).Select(_9_i);
-        Dafny.ISequence<RAST._IField> _11_ctorArgs;
-        _11_ctorArgs = Dafny.Sequence<RAST._IField>.FromElements();
-        bool _12_isNumeric;
-        _12_isNumeric = false;
-<<<<<<< HEAD
-        if ((new BigInteger(((_10_ctor).dtor_args).Count)).Sign == 0) {
-          RAST._IExpr _13_instantiation;
-          _13_instantiation = RAST.Expr.create_StructBuild((RAST.Expr.create_Identifier(_4_datatypeName)).MSel(DCOMP.__default.escapeName((_10_ctor).dtor_name)), Dafny.Sequence<RAST._IAssignIdentifier>.FromElements());
+      for (BigInteger _10_i = BigInteger.Zero; _10_i < _hi0; _10_i++) {
+        DAST._IDatatypeCtor _11_ctor;
+        _11_ctor = ((c).dtor_ctors).Select(_10_i);
+        Dafny.ISequence<RAST._IField> _12_ctorArgs;
+        _12_ctorArgs = Dafny.Sequence<RAST._IField>.FromElements();
+        bool _13_isNumeric;
+        _13_isNumeric = false;
+        if ((new BigInteger(((_11_ctor).dtor_args).Count)).Sign == 0) {
+          RAST._IExpr _14_instantiation;
+          _14_instantiation = RAST.Expr.create_StructBuild((RAST.Expr.create_Identifier(_4_datatypeName)).FSel(DCOMP.__default.escapeName((_11_ctor).dtor_name)), Dafny.Sequence<RAST._IAssignIdentifier>.FromElements());
           if ((this).IsRcWrapped((c).dtor_attributes)) {
-            _13_instantiation = RAST.__default.RcNew(_13_instantiation);
-          }
-          _8_singletonConstructors = Dafny.Sequence<RAST._IExpr>.Concat(_8_singletonConstructors, Dafny.Sequence<RAST._IExpr>.FromElements(_13_instantiation));
-        }
-        BigInteger _hi1 = new BigInteger(((_10_ctor).dtor_args).Count);
-        for (BigInteger _14_j = BigInteger.Zero; _14_j < _hi1; _14_j++) {
-          DAST._IDatatypeDtor _15_dtor;
-          _15_dtor = ((_10_ctor).dtor_args).Select(_14_j);
-          RAST._IType _16_formalType;
+            _14_instantiation = RAST.__default.RcNew(_14_instantiation);
+          }
+          _8_singletonConstructors = Dafny.Sequence<RAST._IExpr>.Concat(_8_singletonConstructors, Dafny.Sequence<RAST._IExpr>.FromElements(_14_instantiation));
+        }
+        BigInteger _hi1 = new BigInteger(((_11_ctor).dtor_args).Count);
+        for (BigInteger _15_j = BigInteger.Zero; _15_j < _hi1; _15_j++) {
+          DAST._IDatatypeDtor _16_dtor;
+          _16_dtor = ((_11_ctor).dtor_args).Select(_15_j);
+          RAST._IType _17_formalType;
           RAST._IType _out4;
-          _out4 = (this).GenType(((_15_dtor).dtor_formal).dtor_typ, DCOMP.GenTypeContext.@default());
-          _16_formalType = _out4;
-          Dafny.ISequence<Dafny.Rune> _17_formalName;
-          _17_formalName = DCOMP.__default.escapeName(((_15_dtor).dtor_formal).dtor_name);
-          if (((_14_j).Sign == 0) && ((Dafny.Sequence<Dafny.Rune>.UnicodeFromString("0")).Equals(_17_formalName))) {
-            _12_isNumeric = true;
-          }
-          if ((((_14_j).Sign != 0) && (_12_isNumeric)) && (!(Std.Strings.__default.OfNat(_14_j)).Equals(_17_formalName))) {
-            (this).error = Std.Wrappers.Option<Dafny.ISequence<Dafny.Rune>>.create_Some(Dafny.Sequence<Dafny.Rune>.Concat(Dafny.Sequence<Dafny.Rune>.Concat(Dafny.Sequence<Dafny.Rune>.Concat(Dafny.Sequence<Dafny.Rune>.UnicodeFromString("Formal extern names were supposed to be numeric but got "), _17_formalName), Dafny.Sequence<Dafny.Rune>.UnicodeFromString(" instead of ")), Std.Strings.__default.OfNat(_14_j)));
-            _12_isNumeric = false;
+          _out4 = (this).GenType(((_16_dtor).dtor_formal).dtor_typ, DCOMP.GenTypeContext.@default());
+          _17_formalType = _out4;
+          _9_usedTypeParams = (this).GatherTypeParamNames(_9_usedTypeParams, _17_formalType);
+          Dafny.ISequence<Dafny.Rune> _18_formalName;
+          _18_formalName = DCOMP.__default.escapeVar(((_16_dtor).dtor_formal).dtor_name);
+          if (((_15_j).Sign == 0) && ((Dafny.Sequence<Dafny.Rune>.UnicodeFromString("0")).Equals(_18_formalName))) {
+            _13_isNumeric = true;
+          }
+          if ((((_15_j).Sign != 0) && (_13_isNumeric)) && (!(Std.Strings.__default.OfNat(_15_j)).Equals(_18_formalName))) {
+            (this).error = Std.Wrappers.Option<Dafny.ISequence<Dafny.Rune>>.create_Some(Dafny.Sequence<Dafny.Rune>.Concat(Dafny.Sequence<Dafny.Rune>.Concat(Dafny.Sequence<Dafny.Rune>.Concat(Dafny.Sequence<Dafny.Rune>.UnicodeFromString("Formal extern names were supposed to be numeric but got "), _18_formalName), Dafny.Sequence<Dafny.Rune>.UnicodeFromString(" instead of ")), Std.Strings.__default.OfNat(_15_j)));
+            _13_isNumeric = false;
           }
           if ((c).dtor_isCo) {
-            _11_ctorArgs = Dafny.Sequence<RAST._IField>.Concat(_11_ctorArgs, Dafny.Sequence<RAST._IField>.FromElements(RAST.Field.create(RAST.Visibility.create_PRIV(), RAST.Formal.create(_17_formalName, RAST.Type.create_TypeApp((RAST.__default.dafny__runtime__type).MSel(Dafny.Sequence<Dafny.Rune>.UnicodeFromString("LazyFieldWrapper")), Dafny.Sequence<RAST._IType>.FromElements(_16_formalType))))));
+            _12_ctorArgs = Dafny.Sequence<RAST._IField>.Concat(_12_ctorArgs, Dafny.Sequence<RAST._IField>.FromElements(RAST.Field.create(RAST.Visibility.create_PRIV(), RAST.Formal.create(_18_formalName, RAST.Type.create_TypeApp(((RAST.__default.dafny__runtime).MSel(Dafny.Sequence<Dafny.Rune>.UnicodeFromString("LazyFieldWrapper"))).AsType(), Dafny.Sequence<RAST._IType>.FromElements(_17_formalType))))));
           } else {
-            _11_ctorArgs = Dafny.Sequence<RAST._IField>.Concat(_11_ctorArgs, Dafny.Sequence<RAST._IField>.FromElements(RAST.Field.create(RAST.Visibility.create_PRIV(), RAST.Formal.create(_17_formalName, _16_formalType))));
-          }
-        }
-        RAST._IFields _18_namedFields;
-        _18_namedFields = RAST.Fields.create_NamedFields(_11_ctorArgs);
-        if (_12_isNumeric) {
-          _18_namedFields = (_18_namedFields).ToNamelessFields();
-        }
-        _5_ctors = Dafny.Sequence<RAST._IEnumCase>.Concat(_5_ctors, Dafny.Sequence<RAST._IEnumCase>.FromElements(RAST.EnumCase.create(DCOMP.__default.escapeName((_10_ctor).dtor_name), _18_namedFields)));
-      }
-      Dafny.ISequence<Dafny.ISequence<Dafny.Rune>> _19_selfPath;
-      _19_selfPath = Dafny.Sequence<Dafny.ISequence<Dafny.Rune>>.FromElements((c).dtor_name);
-      Dafny.ISequence<RAST._IImplMember> _20_implBodyRaw;
-      Dafny.IMap<Dafny.ISequence<Dafny.ISequence<Dafny.Rune>>,Dafny.ISequence<RAST._IImplMember>> _21_traitBodies;
+            _12_ctorArgs = Dafny.Sequence<RAST._IField>.Concat(_12_ctorArgs, Dafny.Sequence<RAST._IField>.FromElements(RAST.Field.create(RAST.Visibility.create_PRIV(), RAST.Formal.create(_18_formalName, _17_formalType))));
+          }
+        }
+        RAST._IFields _19_namedFields;
+        _19_namedFields = RAST.Fields.create_NamedFields(_12_ctorArgs);
+        if (_13_isNumeric) {
+          _19_namedFields = (_19_namedFields).ToNamelessFields();
+        }
+        _5_ctors = Dafny.Sequence<RAST._IEnumCase>.Concat(_5_ctors, Dafny.Sequence<RAST._IEnumCase>.FromElements(RAST.EnumCase.create(DCOMP.__default.escapeName((_11_ctor).dtor_name), _19_namedFields)));
+      }
+      Dafny.ISet<Dafny.ISequence<Dafny.Rune>> _20_unusedTypeParams;
+      _20_unusedTypeParams = Dafny.Set<Dafny.ISequence<Dafny.Rune>>.Difference(Dafny.Helpers.Id<Func<Dafny.ISequence<RAST._ITypeParamDecl>, Dafny.ISet<Dafny.ISequence<Dafny.Rune>>>>((_21_rTypeParamsDecls) => ((System.Func<Dafny.ISet<Dafny.ISequence<Dafny.Rune>>>)(() => {
+        var _coll0 = new System.Collections.Generic.List<Dafny.ISequence<Dafny.Rune>>();
+        foreach (RAST._ITypeParamDecl _compr_0 in (_21_rTypeParamsDecls).CloneAsArray()) {
+          RAST._ITypeParamDecl _22_tp = (RAST._ITypeParamDecl)_compr_0;
+          if ((_21_rTypeParamsDecls).Contains(_22_tp)) {
+            _coll0.Add((_22_tp).dtor_name);
+          }
+        }
+        return Dafny.Set<Dafny.ISequence<Dafny.Rune>>.FromCollection(_coll0);
+      }))())(_2_rTypeParamsDecls), _9_usedTypeParams);
+      Dafny.ISequence<Dafny.ISequence<Dafny.Rune>> _23_selfPath;
+      _23_selfPath = Dafny.Sequence<Dafny.ISequence<Dafny.Rune>>.FromElements((c).dtor_name);
+      Dafny.ISequence<RAST._IImplMember> _24_implBodyRaw;
+      Dafny.IMap<Dafny.ISequence<Dafny.ISequence<Dafny.Rune>>,Dafny.ISequence<RAST._IImplMember>> _25_traitBodies;
       Dafny.ISequence<RAST._IImplMember> _out5;
       Dafny.IMap<Dafny.ISequence<Dafny.ISequence<Dafny.Rune>>,Dafny.ISequence<RAST._IImplMember>> _out6;
-      (this).GenClassImplBody((c).dtor_body, false, DAST.Type.create_UserDefined(DAST.ResolvedType.create(_19_selfPath, _0_typeParamsSeq, DAST.ResolvedTypeBase.create_Datatype(_6_variances), (c).dtor_attributes, Dafny.Sequence<Dafny.ISequence<Dafny.Rune>>.FromElements(), Dafny.Sequence<DAST._IType>.FromElements())), _0_typeParamsSeq, out _out5, out _out6);
-      _20_implBodyRaw = _out5;
-      _21_traitBodies = _out6;
-      Dafny.ISequence<RAST._IImplMember> _22_implBody;
-      _22_implBody = _20_implBodyRaw;
-      Dafny.ISet<Dafny.ISequence<Dafny.Rune>> _23_emittedFields;
-      _23_emittedFields = Dafny.Set<Dafny.ISequence<Dafny.Rune>>.FromElements();
+      (this).GenClassImplBody((c).dtor_body, false, DAST.Type.create_UserDefined(DAST.ResolvedType.create(_23_selfPath, _0_typeParamsSeq, DAST.ResolvedTypeBase.create_Datatype(_6_variances), (c).dtor_attributes, Dafny.Sequence<Dafny.ISequence<Dafny.Rune>>.FromElements(), Dafny.Sequence<DAST._IType>.FromElements())), _0_typeParamsSeq, out _out5, out _out6);
+      _24_implBodyRaw = _out5;
+      _25_traitBodies = _out6;
+      Dafny.ISequence<RAST._IImplMember> _26_implBody;
+      _26_implBody = _24_implBodyRaw;
+      Dafny.ISet<Dafny.ISequence<Dafny.Rune>> _27_emittedFields;
+      _27_emittedFields = Dafny.Set<Dafny.ISequence<Dafny.Rune>>.FromElements();
       BigInteger _hi2 = new BigInteger(((c).dtor_ctors).Count);
-      for (BigInteger _24_i = BigInteger.Zero; _24_i < _hi2; _24_i++) {
-        DAST._IDatatypeCtor _25_ctor;
-        _25_ctor = ((c).dtor_ctors).Select(_24_i);
-        BigInteger _hi3 = new BigInteger(((_25_ctor).dtor_args).Count);
-        for (BigInteger _26_j = BigInteger.Zero; _26_j < _hi3; _26_j++) {
-          DAST._IDatatypeDtor _27_dtor;
-          _27_dtor = ((_25_ctor).dtor_args).Select(_26_j);
-          Dafny.ISequence<Dafny.Rune> _28_callName;
-          _28_callName = Std.Wrappers.Option<Dafny.ISequence<Dafny.Rune>>.GetOr((_27_dtor).dtor_callName, DCOMP.__default.escapeName(((_27_dtor).dtor_formal).dtor_name));
-          if (!((_23_emittedFields).Contains(_28_callName))) {
-            _23_emittedFields = Dafny.Set<Dafny.ISequence<Dafny.Rune>>.Union(_23_emittedFields, Dafny.Set<Dafny.ISequence<Dafny.Rune>>.FromElements(_28_callName));
-            RAST._IType _29_formalType;
+      for (BigInteger _28_i = BigInteger.Zero; _28_i < _hi2; _28_i++) {
+        DAST._IDatatypeCtor _29_ctor;
+        _29_ctor = ((c).dtor_ctors).Select(_28_i);
+        BigInteger _hi3 = new BigInteger(((_29_ctor).dtor_args).Count);
+        for (BigInteger _30_j = BigInteger.Zero; _30_j < _hi3; _30_j++) {
+          DAST._IDatatypeDtor _31_dtor;
+          _31_dtor = ((_29_ctor).dtor_args).Select(_30_j);
+          Dafny.ISequence<Dafny.Rune> _32_callName;
+          _32_callName = Std.Wrappers.Option<Dafny.ISequence<Dafny.Rune>>.GetOr((_31_dtor).dtor_callName, DCOMP.__default.escapeVar(((_31_dtor).dtor_formal).dtor_name));
+          if (!((_27_emittedFields).Contains(_32_callName))) {
+            _27_emittedFields = Dafny.Set<Dafny.ISequence<Dafny.Rune>>.Union(_27_emittedFields, Dafny.Set<Dafny.ISequence<Dafny.Rune>>.FromElements(_32_callName));
+            RAST._IType _33_formalType;
             RAST._IType _out7;
-            _out7 = (this).GenType(((_27_dtor).dtor_formal).dtor_typ, DCOMP.GenTypeContext.@default());
-            _29_formalType = _out7;
-            Dafny.ISequence<RAST._IMatchCase> _30_cases;
-            _30_cases = Dafny.Sequence<RAST._IMatchCase>.FromElements();
+            _out7 = (this).GenType(((_31_dtor).dtor_formal).dtor_typ, DCOMP.GenTypeContext.@default());
+            _33_formalType = _out7;
+            Dafny.ISequence<RAST._IMatchCase> _34_cases;
+            _34_cases = Dafny.Sequence<RAST._IMatchCase>.FromElements();
             BigInteger _hi4 = new BigInteger(((c).dtor_ctors).Count);
-            for (BigInteger _31_k = BigInteger.Zero; _31_k < _hi4; _31_k++) {
-              DAST._IDatatypeCtor _32_ctor2;
-              _32_ctor2 = ((c).dtor_ctors).Select(_31_k);
-              Dafny.ISequence<Dafny.Rune> _33_pattern;
-              _33_pattern = Dafny.Sequence<Dafny.Rune>.Concat(Dafny.Sequence<Dafny.Rune>.Concat(_4_datatypeName, Dafny.Sequence<Dafny.Rune>.UnicodeFromString("::")), DCOMP.__default.escapeName((_32_ctor2).dtor_name));
-              Dafny.ISequence<Dafny.Rune> _34_rhs = Dafny.Sequence<Dafny.Rune>.Empty;
-              Std.Wrappers._IOption<Dafny.ISequence<Dafny.Rune>> _35_hasMatchingField;
-              _35_hasMatchingField = Std.Wrappers.Option<Dafny.ISequence<Dafny.Rune>>.create_None();
-              Dafny.ISequence<Dafny.Rune> _36_patternInner;
-              _36_patternInner = Dafny.Sequence<Dafny.Rune>.UnicodeFromString("");
-              bool _37_isNumeric;
-              _37_isNumeric = false;
-              BigInteger _hi5 = new BigInteger(((_32_ctor2).dtor_args).Count);
-              for (BigInteger _38_l = BigInteger.Zero; _38_l < _hi5; _38_l++) {
-                DAST._IDatatypeDtor _39_dtor2;
-                _39_dtor2 = ((_32_ctor2).dtor_args).Select(_38_l);
-                Dafny.ISequence<Dafny.Rune> _40_patternName;
-                _40_patternName = DCOMP.__default.escapeDtor(((_39_dtor2).dtor_formal).dtor_name);
-                Dafny.ISequence<Dafny.Rune> _41_varName;
-                _41_varName = DCOMP.__default.escapeField(((_39_dtor2).dtor_formal).dtor_name);
-                if (((_38_l).Sign == 0) && ((_40_patternName).Equals(Dafny.Sequence<Dafny.Rune>.UnicodeFromString("0")))) {
-                  _37_isNumeric = true;
+            for (BigInteger _35_k = BigInteger.Zero; _35_k < _hi4; _35_k++) {
+              DAST._IDatatypeCtor _36_ctor2;
+              _36_ctor2 = ((c).dtor_ctors).Select(_35_k);
+              Dafny.ISequence<Dafny.Rune> _37_pattern;
+              _37_pattern = Dafny.Sequence<Dafny.Rune>.Concat(Dafny.Sequence<Dafny.Rune>.Concat(_4_datatypeName, Dafny.Sequence<Dafny.Rune>.UnicodeFromString("::")), DCOMP.__default.escapeName((_36_ctor2).dtor_name));
+              Dafny.ISequence<Dafny.Rune> _38_rhs = Dafny.Sequence<Dafny.Rune>.Empty;
+              Std.Wrappers._IOption<Dafny.ISequence<Dafny.Rune>> _39_hasMatchingField;
+              _39_hasMatchingField = Std.Wrappers.Option<Dafny.ISequence<Dafny.Rune>>.create_None();
+              Dafny.ISequence<Dafny.Rune> _40_patternInner;
+              _40_patternInner = Dafny.Sequence<Dafny.Rune>.UnicodeFromString("");
+              bool _41_isNumeric;
+              _41_isNumeric = false;
+              BigInteger _hi5 = new BigInteger(((_36_ctor2).dtor_args).Count);
+              for (BigInteger _42_l = BigInteger.Zero; _42_l < _hi5; _42_l++) {
+                DAST._IDatatypeDtor _43_dtor2;
+                _43_dtor2 = ((_36_ctor2).dtor_args).Select(_42_l);
+                Dafny.ISequence<Dafny.Rune> _44_patternName;
+                _44_patternName = DCOMP.__default.escapeVar(((_43_dtor2).dtor_formal).dtor_name);
+                if (((_42_l).Sign == 0) && ((_44_patternName).Equals(Dafny.Sequence<Dafny.Rune>.UnicodeFromString("0")))) {
+                  _41_isNumeric = true;
                 }
-                if (_37_isNumeric) {
-                  _40_patternName = Std.Wrappers.Option<Dafny.ISequence<Dafny.Rune>>.GetOr((_39_dtor2).dtor_callName, Dafny.Sequence<Dafny.Rune>.Concat(Dafny.Sequence<Dafny.Rune>.UnicodeFromString("v"), Std.Strings.__default.OfNat(_38_l)));
-                  _41_varName = _40_patternName;
+                if (_41_isNumeric) {
+                  _44_patternName = Std.Wrappers.Option<Dafny.ISequence<Dafny.Rune>>.GetOr((_43_dtor2).dtor_callName, Dafny.Sequence<Dafny.Rune>.Concat(Dafny.Sequence<Dafny.Rune>.UnicodeFromString("v"), Std.Strings.__default.OfNat(_42_l)));
                 }
-                if (object.Equals(((_27_dtor).dtor_formal).dtor_name, ((_39_dtor2).dtor_formal).dtor_name)) {
-                  _35_hasMatchingField = Std.Wrappers.Option<Dafny.ISequence<Dafny.Rune>>.create_Some(_41_varName);
+                if (object.Equals(((_31_dtor).dtor_formal).dtor_name, ((_43_dtor2).dtor_formal).dtor_name)) {
+                  _39_hasMatchingField = Std.Wrappers.Option<Dafny.ISequence<Dafny.Rune>>.create_Some(_44_patternName);
                 }
-                _36_patternInner = Dafny.Sequence<Dafny.Rune>.Concat(Dafny.Sequence<Dafny.Rune>.Concat(_36_patternInner, _40_patternName), Dafny.Sequence<Dafny.Rune>.UnicodeFromString(", "));
-              }
-              if (_37_isNumeric) {
-                _33_pattern = Dafny.Sequence<Dafny.Rune>.Concat(Dafny.Sequence<Dafny.Rune>.Concat(Dafny.Sequence<Dafny.Rune>.Concat(_33_pattern, Dafny.Sequence<Dafny.Rune>.UnicodeFromString("(")), _36_patternInner), Dafny.Sequence<Dafny.Rune>.UnicodeFromString(")"));
+                _40_patternInner = Dafny.Sequence<Dafny.Rune>.Concat(Dafny.Sequence<Dafny.Rune>.Concat(_40_patternInner, _44_patternName), Dafny.Sequence<Dafny.Rune>.UnicodeFromString(", "));
+              }
+              if (_41_isNumeric) {
+                _37_pattern = Dafny.Sequence<Dafny.Rune>.Concat(Dafny.Sequence<Dafny.Rune>.Concat(Dafny.Sequence<Dafny.Rune>.Concat(_37_pattern, Dafny.Sequence<Dafny.Rune>.UnicodeFromString("(")), _40_patternInner), Dafny.Sequence<Dafny.Rune>.UnicodeFromString(")"));
               } else {
-                _33_pattern = Dafny.Sequence<Dafny.Rune>.Concat(Dafny.Sequence<Dafny.Rune>.Concat(Dafny.Sequence<Dafny.Rune>.Concat(_33_pattern, Dafny.Sequence<Dafny.Rune>.UnicodeFromString("{")), _36_patternInner), Dafny.Sequence<Dafny.Rune>.UnicodeFromString("}"));
-              }
-              if ((_35_hasMatchingField).is_Some) {
+                _37_pattern = Dafny.Sequence<Dafny.Rune>.Concat(Dafny.Sequence<Dafny.Rune>.Concat(Dafny.Sequence<Dafny.Rune>.Concat(_37_pattern, Dafny.Sequence<Dafny.Rune>.UnicodeFromString("{")), _40_patternInner), Dafny.Sequence<Dafny.Rune>.UnicodeFromString("}"));
+              }
+              if ((_39_hasMatchingField).is_Some) {
                 if ((c).dtor_isCo) {
-                  _34_rhs = Dafny.Sequence<Dafny.Rune>.Concat(Dafny.Sequence<Dafny.Rune>.Concat(Dafny.Sequence<Dafny.Rune>.UnicodeFromString("::std::ops::Deref::deref(&"), (_35_hasMatchingField).dtor_value), Dafny.Sequence<Dafny.Rune>.UnicodeFromString(".0)"));
+                  _38_rhs = Dafny.Sequence<Dafny.Rune>.Concat(Dafny.Sequence<Dafny.Rune>.Concat(Dafny.Sequence<Dafny.Rune>.UnicodeFromString("::std::ops::Deref::deref(&"), (_39_hasMatchingField).dtor_value), Dafny.Sequence<Dafny.Rune>.UnicodeFromString(".0)"));
                 } else {
-                  _34_rhs = Dafny.Sequence<Dafny.Rune>.Concat((_35_hasMatchingField).dtor_value, Dafny.Sequence<Dafny.Rune>.UnicodeFromString(""));
+                  _38_rhs = Dafny.Sequence<Dafny.Rune>.Concat((_39_hasMatchingField).dtor_value, Dafny.Sequence<Dafny.Rune>.UnicodeFromString(""));
                 }
               } else {
-                _34_rhs = (this).UnreachablePanicIfVerified(Dafny.Sequence<Dafny.Rune>.UnicodeFromString("field does not exist on this variant"));
-              }
-              RAST._IMatchCase _42_ctorMatch;
-              _42_ctorMatch = RAST.MatchCase.create(_33_pattern, RAST.Expr.create_RawExpr(_34_rhs));
-              _30_cases = Dafny.Sequence<RAST._IMatchCase>.Concat(_30_cases, Dafny.Sequence<RAST._IMatchCase>.FromElements(_42_ctorMatch));
-            }
-            if ((new BigInteger(((c).dtor_typeParams).Count)).Sign == 1) {
-              _30_cases = Dafny.Sequence<RAST._IMatchCase>.Concat(_30_cases, Dafny.Sequence<RAST._IMatchCase>.FromElements(RAST.MatchCase.create(Dafny.Sequence<Dafny.Rune>.Concat(_4_datatypeName, Dafny.Sequence<Dafny.Rune>.UnicodeFromString("::_PhantomVariant(..)")), RAST.Expr.create_RawExpr((this).UnreachablePanicIfVerified(Dafny.Sequence<Dafny.Rune>.UnicodeFromString(""))))));
-            }
-            RAST._IExpr _43_methodBody;
-            _43_methodBody = RAST.Expr.create_Match(RAST.__default.self, _30_cases);
-            _22_implBody = Dafny.Sequence<RAST._IImplMember>.Concat(_22_implBody, Dafny.Sequence<RAST._IImplMember>.FromElements(RAST.ImplMember.create_FnDecl(RAST.Visibility.create_PUB(), RAST.Fn.create(_28_callName, Dafny.Sequence<RAST._ITypeParamDecl>.FromElements(), Dafny.Sequence<RAST._IFormal>.FromElements(RAST.Formal.selfBorrowed), Std.Wrappers.Option<RAST._IType>.create_Some(RAST.Type.create_Borrowed(_29_formalType)), Dafny.Sequence<Dafny.Rune>.UnicodeFromString(""), Std.Wrappers.Option<RAST._IExpr>.create_Some(_43_methodBody)))));
-          }
-        }
-      }
-      Dafny.ISequence<RAST._IType> _44_coerceTypes;
-      _44_coerceTypes = Dafny.Sequence<RAST._IType>.FromElements();
-      Dafny.ISequence<RAST._ITypeParamDecl> _45_rCoerceTypeParams;
-      _45_rCoerceTypeParams = Dafny.Sequence<RAST._ITypeParamDecl>.FromElements();
-      Dafny.ISequence<RAST._IFormal> _46_coerceArguments;
-      _46_coerceArguments = Dafny.Sequence<RAST._IFormal>.FromElements();
-      Dafny.IMap<DAST._IType,DAST._IType> _47_coerceMap;
-      _47_coerceMap = Dafny.Map<DAST._IType, DAST._IType>.FromElements();
-      Dafny.IMap<RAST._IType,RAST._IType> _48_rCoerceMap;
-      _48_rCoerceMap = Dafny.Map<RAST._IType, RAST._IType>.FromElements();
-      Dafny.IMap<_System._ITuple2<RAST._IType, RAST._IType>,RAST._IExpr> _49_coerceMapToArg;
-      _49_coerceMapToArg = Dafny.Map<_System._ITuple2<RAST._IType, RAST._IType>, RAST._IExpr>.FromElements();
+                _38_rhs = (this).UnreachablePanicIfVerified(Dafny.Sequence<Dafny.Rune>.UnicodeFromString("field does not exist on this variant"));
+              }
+              RAST._IMatchCase _45_ctorMatch;
+              _45_ctorMatch = RAST.MatchCase.create(_37_pattern, RAST.Expr.create_RawExpr(_38_rhs));
+              _34_cases = Dafny.Sequence<RAST._IMatchCase>.Concat(_34_cases, Dafny.Sequence<RAST._IMatchCase>.FromElements(_45_ctorMatch));
+            }
+            if (((new BigInteger(((c).dtor_typeParams).Count)).Sign == 1) && ((new BigInteger((_20_unusedTypeParams).Count)).Sign == 1)) {
+              _34_cases = Dafny.Sequence<RAST._IMatchCase>.Concat(_34_cases, Dafny.Sequence<RAST._IMatchCase>.FromElements(RAST.MatchCase.create(Dafny.Sequence<Dafny.Rune>.Concat(_4_datatypeName, Dafny.Sequence<Dafny.Rune>.UnicodeFromString("::_PhantomVariant(..)")), RAST.Expr.create_RawExpr((this).UnreachablePanicIfVerified(Dafny.Sequence<Dafny.Rune>.UnicodeFromString(""))))));
+            }
+            RAST._IExpr _46_methodBody;
+            _46_methodBody = RAST.Expr.create_Match(RAST.__default.self, _34_cases);
+            _26_implBody = Dafny.Sequence<RAST._IImplMember>.Concat(_26_implBody, Dafny.Sequence<RAST._IImplMember>.FromElements(RAST.ImplMember.create_FnDecl(RAST.Visibility.create_PUB(), RAST.Fn.create(_32_callName, Dafny.Sequence<RAST._ITypeParamDecl>.FromElements(), Dafny.Sequence<RAST._IFormal>.FromElements(RAST.Formal.selfBorrowed), Std.Wrappers.Option<RAST._IType>.create_Some(RAST.Type.create_Borrowed(_33_formalType)), Dafny.Sequence<Dafny.Rune>.UnicodeFromString(""), Std.Wrappers.Option<RAST._IExpr>.create_Some(_46_methodBody)))));
+          }
+        }
+      }
+      Dafny.ISequence<RAST._IType> _47_coerceTypes;
+      _47_coerceTypes = Dafny.Sequence<RAST._IType>.FromElements();
+      Dafny.ISequence<RAST._ITypeParamDecl> _48_rCoerceTypeParams;
+      _48_rCoerceTypeParams = Dafny.Sequence<RAST._ITypeParamDecl>.FromElements();
+      Dafny.ISequence<RAST._IFormal> _49_coerceArguments;
+      _49_coerceArguments = Dafny.Sequence<RAST._IFormal>.FromElements();
+      Dafny.IMap<DAST._IType,DAST._IType> _50_coerceMap;
+      _50_coerceMap = Dafny.Map<DAST._IType, DAST._IType>.FromElements();
+      Dafny.IMap<RAST._IType,RAST._IType> _51_rCoerceMap;
+      _51_rCoerceMap = Dafny.Map<RAST._IType, RAST._IType>.FromElements();
+      Dafny.IMap<_System._ITuple2<RAST._IType, RAST._IType>,RAST._IExpr> _52_coerceMapToArg;
+      _52_coerceMapToArg = Dafny.Map<_System._ITuple2<RAST._IType, RAST._IType>, RAST._IExpr>.FromElements();
       if ((new BigInteger(((c).dtor_typeParams).Count)).Sign == 1) {
-        Dafny.ISequence<RAST._IType> _50_types;
-        _50_types = Dafny.Sequence<RAST._IType>.FromElements();
+        Dafny.ISequence<RAST._IType> _53_types;
+        _53_types = Dafny.Sequence<RAST._IType>.FromElements();
         BigInteger _hi6 = new BigInteger(((c).dtor_typeParams).Count);
-        for (BigInteger _51_typeI = BigInteger.Zero; _51_typeI < _hi6; _51_typeI++) {
-          DAST._ITypeArgDecl _52_typeParam;
-          _52_typeParam = ((c).dtor_typeParams).Select(_51_typeI);
-          DAST._IType _53_typeArg;
-          RAST._ITypeParamDecl _54_rTypeParamDecl;
+        for (BigInteger _54_typeI = BigInteger.Zero; _54_typeI < _hi6; _54_typeI++) {
+          DAST._ITypeArgDecl _55_typeParam;
+          _55_typeParam = ((c).dtor_typeParams).Select(_54_typeI);
+          DAST._IType _56_typeArg;
+          RAST._ITypeParamDecl _57_rTypeParamDecl;
           DAST._IType _out8;
           RAST._ITypeParamDecl _out9;
-          (this).GenTypeParam(_52_typeParam, out _out8, out _out9);
-          _53_typeArg = _out8;
-          _54_rTypeParamDecl = _out9;
-          RAST._IType _55_rTypeArg;
+          (this).GenTypeParam(_55_typeParam, out _out8, out _out9);
+          _56_typeArg = _out8;
+          _57_rTypeParamDecl = _out9;
+          RAST._IType _58_rTypeArg;
           RAST._IType _out10;
-          _out10 = (this).GenType(_53_typeArg, DCOMP.GenTypeContext.@default());
-          _55_rTypeArg = _out10;
-          _50_types = Dafny.Sequence<RAST._IType>.Concat(_50_types, Dafny.Sequence<RAST._IType>.FromElements(RAST.Type.create_TypeApp(((RAST.__default.std__type).MSel(Dafny.Sequence<Dafny.Rune>.UnicodeFromString("marker"))).MSel(Dafny.Sequence<Dafny.Rune>.UnicodeFromString("PhantomData")), Dafny.Sequence<RAST._IType>.FromElements(_55_rTypeArg))));
-          if (((_51_typeI) < (new BigInteger((_6_variances).Count))) && (((_6_variances).Select(_51_typeI)).is_Nonvariant)) {
-            _44_coerceTypes = Dafny.Sequence<RAST._IType>.Concat(_44_coerceTypes, Dafny.Sequence<RAST._IType>.FromElements(_55_rTypeArg));
+          _out10 = (this).GenType(_56_typeArg, DCOMP.GenTypeContext.@default());
+          _58_rTypeArg = _out10;
+          _53_types = Dafny.Sequence<RAST._IType>.Concat(_53_types, Dafny.Sequence<RAST._IType>.FromElements(RAST.Type.create_TypeApp((((RAST.__default.std).MSel(Dafny.Sequence<Dafny.Rune>.UnicodeFromString("marker"))).MSel(Dafny.Sequence<Dafny.Rune>.UnicodeFromString("PhantomData"))).AsType(), Dafny.Sequence<RAST._IType>.FromElements(_58_rTypeArg))));
+          if (((_54_typeI) < (new BigInteger((_6_variances).Count))) && (((_6_variances).Select(_54_typeI)).is_Nonvariant)) {
+            _47_coerceTypes = Dafny.Sequence<RAST._IType>.Concat(_47_coerceTypes, Dafny.Sequence<RAST._IType>.FromElements(_58_rTypeArg));
             goto continue_2_0;
           }
-          DAST._ITypeArgDecl _56_coerceTypeParam;
-          DAST._ITypeArgDecl _57_dt__update__tmp_h0 = _52_typeParam;
-          Dafny.ISequence<Dafny.Rune> _58_dt__update_hname_h0 = Dafny.Sequence<Dafny.Rune>.Concat(Dafny.Sequence<Dafny.Rune>.UnicodeFromString("_T"), Std.Strings.__default.OfNat(_51_typeI));
-          _56_coerceTypeParam = DAST.TypeArgDecl.create(_58_dt__update_hname_h0, (_57_dt__update__tmp_h0).dtor_bounds, (_57_dt__update__tmp_h0).dtor_variance);
-          DAST._IType _59_coerceTypeArg;
-          RAST._ITypeParamDecl _60_rCoerceTypeParamDecl;
+          DAST._ITypeArgDecl _59_coerceTypeParam;
+          DAST._ITypeArgDecl _60_dt__update__tmp_h0 = _55_typeParam;
+          Dafny.ISequence<Dafny.Rune> _61_dt__update_hname_h0 = Dafny.Sequence<Dafny.Rune>.Concat(Dafny.Sequence<Dafny.Rune>.UnicodeFromString("_T"), Std.Strings.__default.OfNat(_54_typeI));
+          _59_coerceTypeParam = DAST.TypeArgDecl.create(_61_dt__update_hname_h0, (_60_dt__update__tmp_h0).dtor_bounds, (_60_dt__update__tmp_h0).dtor_variance);
+          DAST._IType _62_coerceTypeArg;
+          RAST._ITypeParamDecl _63_rCoerceTypeParamDecl;
           DAST._IType _out11;
           RAST._ITypeParamDecl _out12;
-          (this).GenTypeParam(_56_coerceTypeParam, out _out11, out _out12);
-          _59_coerceTypeArg = _out11;
-          _60_rCoerceTypeParamDecl = _out12;
-          _47_coerceMap = Dafny.Map<DAST._IType, DAST._IType>.Merge(_47_coerceMap, Dafny.Map<DAST._IType, DAST._IType>.FromElements(new Dafny.Pair<DAST._IType, DAST._IType>(_53_typeArg, _59_coerceTypeArg)));
-          RAST._IType _61_rCoerceType;
+          (this).GenTypeParam(_59_coerceTypeParam, out _out11, out _out12);
+          _62_coerceTypeArg = _out11;
+          _63_rCoerceTypeParamDecl = _out12;
+          _50_coerceMap = Dafny.Map<DAST._IType, DAST._IType>.Merge(_50_coerceMap, Dafny.Map<DAST._IType, DAST._IType>.FromElements(new Dafny.Pair<DAST._IType, DAST._IType>(_56_typeArg, _62_coerceTypeArg)));
+          RAST._IType _64_rCoerceType;
           RAST._IType _out13;
-          _out13 = (this).GenType(_59_coerceTypeArg, DCOMP.GenTypeContext.@default());
-          _61_rCoerceType = _out13;
-          _48_rCoerceMap = Dafny.Map<RAST._IType, RAST._IType>.Merge(_48_rCoerceMap, Dafny.Map<RAST._IType, RAST._IType>.FromElements(new Dafny.Pair<RAST._IType, RAST._IType>(_55_rTypeArg, _61_rCoerceType)));
-          _44_coerceTypes = Dafny.Sequence<RAST._IType>.Concat(_44_coerceTypes, Dafny.Sequence<RAST._IType>.FromElements(_61_rCoerceType));
-          _45_rCoerceTypeParams = Dafny.Sequence<RAST._ITypeParamDecl>.Concat(_45_rCoerceTypeParams, Dafny.Sequence<RAST._ITypeParamDecl>.FromElements(_60_rCoerceTypeParamDecl));
-          Dafny.ISequence<Dafny.Rune> _62_coerceFormal;
-          _62_coerceFormal = Dafny.Sequence<Dafny.Rune>.Concat(Dafny.Sequence<Dafny.Rune>.UnicodeFromString("f_"), Std.Strings.__default.OfNat(_51_typeI));
-          _49_coerceMapToArg = Dafny.Map<_System._ITuple2<RAST._IType, RAST._IType>, RAST._IExpr>.Merge(_49_coerceMapToArg, Dafny.Map<_System._ITuple2<RAST._IType, RAST._IType>, RAST._IExpr>.FromElements(new Dafny.Pair<_System._ITuple2<RAST._IType, RAST._IType>, RAST._IExpr>(_System.Tuple2<RAST._IType, RAST._IType>.create(_55_rTypeArg, _61_rCoerceType), (RAST.Expr.create_Identifier(_62_coerceFormal)).Clone())));
-          _46_coerceArguments = Dafny.Sequence<RAST._IFormal>.Concat(_46_coerceArguments, Dafny.Sequence<RAST._IFormal>.FromElements(RAST.Formal.create(_62_coerceFormal, RAST.__default.Rc(RAST.Type.create_IntersectionType(RAST.Type.create_ImplType(RAST.Type.create_FnType(Dafny.Sequence<RAST._IType>.FromElements(_55_rTypeArg), _61_rCoerceType)), RAST.__default.StaticTrait)))));
+          _out13 = (this).GenType(_62_coerceTypeArg, DCOMP.GenTypeContext.@default());
+          _64_rCoerceType = _out13;
+          _51_rCoerceMap = Dafny.Map<RAST._IType, RAST._IType>.Merge(_51_rCoerceMap, Dafny.Map<RAST._IType, RAST._IType>.FromElements(new Dafny.Pair<RAST._IType, RAST._IType>(_58_rTypeArg, _64_rCoerceType)));
+          _47_coerceTypes = Dafny.Sequence<RAST._IType>.Concat(_47_coerceTypes, Dafny.Sequence<RAST._IType>.FromElements(_64_rCoerceType));
+          _48_rCoerceTypeParams = Dafny.Sequence<RAST._ITypeParamDecl>.Concat(_48_rCoerceTypeParams, Dafny.Sequence<RAST._ITypeParamDecl>.FromElements(_63_rCoerceTypeParamDecl));
+          Dafny.ISequence<Dafny.Rune> _65_coerceFormal;
+          _65_coerceFormal = Dafny.Sequence<Dafny.Rune>.Concat(Dafny.Sequence<Dafny.Rune>.UnicodeFromString("f_"), Std.Strings.__default.OfNat(_54_typeI));
+          _52_coerceMapToArg = Dafny.Map<_System._ITuple2<RAST._IType, RAST._IType>, RAST._IExpr>.Merge(_52_coerceMapToArg, Dafny.Map<_System._ITuple2<RAST._IType, RAST._IType>, RAST._IExpr>.FromElements(new Dafny.Pair<_System._ITuple2<RAST._IType, RAST._IType>, RAST._IExpr>(_System.Tuple2<RAST._IType, RAST._IType>.create(_58_rTypeArg, _64_rCoerceType), (RAST.Expr.create_Identifier(_65_coerceFormal)).Clone())));
+          _49_coerceArguments = Dafny.Sequence<RAST._IFormal>.Concat(_49_coerceArguments, Dafny.Sequence<RAST._IFormal>.FromElements(RAST.Formal.create(_65_coerceFormal, RAST.__default.Rc(RAST.Type.create_IntersectionType(RAST.Type.create_ImplType(RAST.Type.create_FnType(Dafny.Sequence<RAST._IType>.FromElements(_58_rTypeArg), _64_rCoerceType)), RAST.__default.StaticTrait)))));
         continue_2_0: ;
         }
       after_2_0: ;
-        _5_ctors = Dafny.Sequence<RAST._IEnumCase>.Concat(_5_ctors, Dafny.Sequence<RAST._IEnumCase>.FromElements(RAST.EnumCase.create(Dafny.Sequence<Dafny.Rune>.UnicodeFromString("_PhantomVariant"), RAST.Fields.create_NamelessFields(Std.Collections.Seq.__default.Map<RAST._IType, RAST._INamelessField>(((System.Func<RAST._IType, RAST._INamelessField>)((_63_tpe) => {
-  return RAST.NamelessField.create(RAST.Visibility.create_PRIV(), _63_tpe);
-})), _50_types)))));
-      }
-      bool _64_cIsEq;
-      _64_cIsEq = (this).DatatypeIsEq(c);
-      s = Dafny.Sequence<RAST._IModDecl>.FromElements(RAST.ModDecl.create_EnumDecl(RAST.Enum.create(((_64_cIsEq) ? (Dafny.Sequence<Dafny.ISequence<Dafny.Rune>>.FromElements(Dafny.Sequence<Dafny.Rune>.UnicodeFromString("#[derive(PartialEq, Clone)]"))) : (Dafny.Sequence<Dafny.ISequence<Dafny.Rune>>.FromElements(Dafny.Sequence<Dafny.Rune>.UnicodeFromString("#[derive(Clone)]")))), _4_datatypeName, _2_rTypeParamsDecls, _5_ctors)), RAST.ModDecl.create_ImplDecl(RAST.Impl.create_Impl(_2_rTypeParamsDecls, RAST.Type.create_TypeApp(RAST.Type.create_TIdentifier(_4_datatypeName), _1_rTypeParams), _3_whereConstraints, _22_implBody)));
-      Dafny.ISequence<RAST._IMatchCase> _65_printImplBodyCases;
-      _65_printImplBodyCases = Dafny.Sequence<RAST._IMatchCase>.FromElements();
-      Dafny.ISequence<RAST._IMatchCase> _66_hashImplBodyCases;
-      _66_hashImplBodyCases = Dafny.Sequence<RAST._IMatchCase>.FromElements();
-      Dafny.ISequence<RAST._IMatchCase> _67_coerceImplBodyCases;
-      _67_coerceImplBodyCases = Dafny.Sequence<RAST._IMatchCase>.FromElements();
+        if ((new BigInteger((_20_unusedTypeParams).Count)).Sign == 1) {
+          _5_ctors = Dafny.Sequence<RAST._IEnumCase>.Concat(_5_ctors, Dafny.Sequence<RAST._IEnumCase>.FromElements(RAST.EnumCase.create(Dafny.Sequence<Dafny.Rune>.UnicodeFromString("_PhantomVariant"), RAST.Fields.create_NamelessFields(Std.Collections.Seq.__default.Map<RAST._IType, RAST._INamelessField>(((System.Func<RAST._IType, RAST._INamelessField>)((_66_tpe) => {
+  return RAST.NamelessField.create(RAST.Visibility.create_PRIV(), _66_tpe);
+})), _53_types)))));
+        }
+      }
+      bool _67_cIsEq;
+      _67_cIsEq = (this).DatatypeIsEq(c);
+      s = Dafny.Sequence<RAST._IModDecl>.FromElements(RAST.ModDecl.create_EnumDecl(RAST.Enum.create(((_67_cIsEq) ? (Dafny.Sequence<Dafny.ISequence<Dafny.Rune>>.FromElements(Dafny.Sequence<Dafny.Rune>.UnicodeFromString("#[derive(PartialEq, Clone)]"))) : (Dafny.Sequence<Dafny.ISequence<Dafny.Rune>>.FromElements(Dafny.Sequence<Dafny.Rune>.UnicodeFromString("#[derive(Clone)]")))), _4_datatypeName, _2_rTypeParamsDecls, _5_ctors)), RAST.ModDecl.create_ImplDecl(RAST.Impl.create_Impl(_2_rTypeParamsDecls, RAST.Type.create_TypeApp(RAST.Type.create_TIdentifier(_4_datatypeName), _1_rTypeParams), _3_whereConstraints, _26_implBody)));
+      Dafny.ISequence<RAST._IMatchCase> _68_printImplBodyCases;
+      _68_printImplBodyCases = Dafny.Sequence<RAST._IMatchCase>.FromElements();
+      Dafny.ISequence<RAST._IMatchCase> _69_hashImplBodyCases;
+      _69_hashImplBodyCases = Dafny.Sequence<RAST._IMatchCase>.FromElements();
+      Dafny.ISequence<RAST._IMatchCase> _70_coerceImplBodyCases;
+      _70_coerceImplBodyCases = Dafny.Sequence<RAST._IMatchCase>.FromElements();
       BigInteger _hi7 = new BigInteger(((c).dtor_ctors).Count);
-      for (BigInteger _68_i = BigInteger.Zero; _68_i < _hi7; _68_i++) {
-        DAST._IDatatypeCtor _69_ctor;
-        _69_ctor = ((c).dtor_ctors).Select(_68_i);
-        Dafny.ISequence<Dafny.Rune> _70_ctorMatch;
-        _70_ctorMatch = DCOMP.__default.escapeName((_69_ctor).dtor_name);
-        Dafny.ISequence<Dafny.Rune> _71_modulePrefix;
+      for (BigInteger _71_i = BigInteger.Zero; _71_i < _hi7; _71_i++) {
+        DAST._IDatatypeCtor _72_ctor;
+        _72_ctor = ((c).dtor_ctors).Select(_71_i);
+        Dafny.ISequence<Dafny.Rune> _73_ctorMatch;
+        _73_ctorMatch = DCOMP.__default.escapeName((_72_ctor).dtor_name);
+        Dafny.ISequence<Dafny.Rune> _74_modulePrefix;
         if (((((c).dtor_enclosingModule))).Equals(Dafny.Sequence<Dafny.Rune>.UnicodeFromString("_module"))) {
-          _71_modulePrefix = Dafny.Sequence<Dafny.Rune>.UnicodeFromString("");
+          _74_modulePrefix = Dafny.Sequence<Dafny.Rune>.UnicodeFromString("");
         } else {
-          _71_modulePrefix = Dafny.Sequence<Dafny.Rune>.Concat((((c).dtor_enclosingModule)), Dafny.Sequence<Dafny.Rune>.UnicodeFromString("."));
-        }
-        Dafny.ISequence<Dafny.Rune> _72_ctorName;
-        _72_ctorName = Dafny.Sequence<Dafny.Rune>.Concat(Dafny.Sequence<Dafny.Rune>.Concat(Dafny.Sequence<Dafny.Rune>.Concat(_71_modulePrefix, ((c).dtor_name)), Dafny.Sequence<Dafny.Rune>.UnicodeFromString(".")), ((_69_ctor).dtor_name));
-        if (((new BigInteger((_72_ctorName).Count)) >= (new BigInteger(13))) && (((_72_ctorName).Subsequence(BigInteger.Zero, new BigInteger(13))).Equals(Dafny.Sequence<Dafny.Rune>.UnicodeFromString("_System.Tuple")))) {
-          _72_ctorName = Dafny.Sequence<Dafny.Rune>.UnicodeFromString("");
-        }
-        RAST._IExpr _73_printRhs;
-        _73_printRhs = RAST.Expr.create_RawExpr(Dafny.Sequence<Dafny.Rune>.Concat(Dafny.Sequence<Dafny.Rune>.Concat(Dafny.Sequence<Dafny.Rune>.UnicodeFromString("write!(_formatter, \""), _72_ctorName), (((_69_ctor).dtor_hasAnyArgs) ? (Dafny.Sequence<Dafny.Rune>.UnicodeFromString("(\")?")) : (Dafny.Sequence<Dafny.Rune>.UnicodeFromString("\")?")))));
-        RAST._IExpr _74_hashRhs;
-        _74_hashRhs = RAST.Expr.create_RawExpr(Dafny.Sequence<Dafny.Rune>.UnicodeFromString(""));
-        Dafny.ISequence<RAST._IAssignIdentifier> _75_coerceRhsArgs;
-        _75_coerceRhsArgs = Dafny.Sequence<RAST._IAssignIdentifier>.FromElements();
-        bool _76_isNumeric;
-        _76_isNumeric = false;
-        Dafny.ISequence<Dafny.Rune> _77_ctorMatchInner;
-        _77_ctorMatchInner = Dafny.Sequence<Dafny.Rune>.UnicodeFromString("");
-        BigInteger _hi8 = new BigInteger(((_69_ctor).dtor_args).Count);
-        for (BigInteger _78_j = BigInteger.Zero; _78_j < _hi8; _78_j++) {
-          DAST._IDatatypeDtor _79_dtor;
-          _79_dtor = ((_69_ctor).dtor_args).Select(_78_j);
-          Dafny.ISequence<Dafny.Rune> _80_patternName;
-          _80_patternName = DCOMP.__default.escapeDtor(((_79_dtor).dtor_formal).dtor_name);
-          Dafny.ISequence<Dafny.Rune> _81_fieldName;
-          _81_fieldName = DCOMP.__default.escapeField(((_79_dtor).dtor_formal).dtor_name);
-          DAST._IType _82_formalType;
-          _82_formalType = ((_79_dtor).dtor_formal).dtor_typ;
-          if (((_78_j).Sign == 0) && ((_81_fieldName).Equals(Dafny.Sequence<Dafny.Rune>.UnicodeFromString("0")))) {
-            _76_isNumeric = true;
-          }
-          if (_76_isNumeric) {
-            _81_fieldName = Std.Wrappers.Option<Dafny.ISequence<Dafny.Rune>>.GetOr((_79_dtor).dtor_callName, Dafny.Sequence<Dafny.Rune>.Concat(Dafny.Sequence<Dafny.Rune>.UnicodeFromString("v"), Std.Strings.__default.OfNat(_78_j)));
-          }
-          if ((_82_formalType).is_Arrow) {
-            _74_hashRhs = (_74_hashRhs).Then(((RAST.Expr.create_LiteralInt(Dafny.Sequence<Dafny.Rune>.UnicodeFromString("0"))).Sel(Dafny.Sequence<Dafny.Rune>.UnicodeFromString("hash"))).Apply1(RAST.Expr.create_Identifier(Dafny.Sequence<Dafny.Rune>.UnicodeFromString("_state"))));
+          _74_modulePrefix = Dafny.Sequence<Dafny.Rune>.Concat((((c).dtor_enclosingModule)), Dafny.Sequence<Dafny.Rune>.UnicodeFromString("."));
+        }
+        Dafny.ISequence<Dafny.Rune> _75_ctorName;
+        _75_ctorName = Dafny.Sequence<Dafny.Rune>.Concat(Dafny.Sequence<Dafny.Rune>.Concat(Dafny.Sequence<Dafny.Rune>.Concat(_74_modulePrefix, ((c).dtor_name)), Dafny.Sequence<Dafny.Rune>.UnicodeFromString(".")), ((_72_ctor).dtor_name));
+        if (((new BigInteger((_75_ctorName).Count)) >= (new BigInteger(13))) && (((_75_ctorName).Subsequence(BigInteger.Zero, new BigInteger(13))).Equals(Dafny.Sequence<Dafny.Rune>.UnicodeFromString("_System.Tuple")))) {
+          _75_ctorName = Dafny.Sequence<Dafny.Rune>.UnicodeFromString("");
+        }
+        RAST._IExpr _76_printRhs;
+        _76_printRhs = RAST.Expr.create_RawExpr(Dafny.Sequence<Dafny.Rune>.Concat(Dafny.Sequence<Dafny.Rune>.Concat(Dafny.Sequence<Dafny.Rune>.UnicodeFromString("write!(_formatter, \""), _75_ctorName), (((_72_ctor).dtor_hasAnyArgs) ? (Dafny.Sequence<Dafny.Rune>.UnicodeFromString("(\")?")) : (Dafny.Sequence<Dafny.Rune>.UnicodeFromString("\")?")))));
+        RAST._IExpr _77_hashRhs;
+        _77_hashRhs = RAST.Expr.create_RawExpr(Dafny.Sequence<Dafny.Rune>.UnicodeFromString(""));
+        Dafny.ISequence<RAST._IAssignIdentifier> _78_coerceRhsArgs;
+        _78_coerceRhsArgs = Dafny.Sequence<RAST._IAssignIdentifier>.FromElements();
+        bool _79_isNumeric;
+        _79_isNumeric = false;
+        Dafny.ISequence<Dafny.Rune> _80_ctorMatchInner;
+        _80_ctorMatchInner = Dafny.Sequence<Dafny.Rune>.UnicodeFromString("");
+        BigInteger _hi8 = new BigInteger(((_72_ctor).dtor_args).Count);
+        for (BigInteger _81_j = BigInteger.Zero; _81_j < _hi8; _81_j++) {
+          DAST._IDatatypeDtor _82_dtor;
+          _82_dtor = ((_72_ctor).dtor_args).Select(_81_j);
+          Dafny.ISequence<Dafny.Rune> _83_patternName;
+          _83_patternName = DCOMP.__default.escapeVar(((_82_dtor).dtor_formal).dtor_name);
+          DAST._IType _84_formalType;
+          _84_formalType = ((_82_dtor).dtor_formal).dtor_typ;
+          if (((_81_j).Sign == 0) && ((_83_patternName).Equals(Dafny.Sequence<Dafny.Rune>.UnicodeFromString("0")))) {
+            _79_isNumeric = true;
+          }
+          if (_79_isNumeric) {
+            _83_patternName = Std.Wrappers.Option<Dafny.ISequence<Dafny.Rune>>.GetOr((_82_dtor).dtor_callName, Dafny.Sequence<Dafny.Rune>.Concat(Dafny.Sequence<Dafny.Rune>.UnicodeFromString("v"), Std.Strings.__default.OfNat(_81_j)));
+          }
+          if ((_84_formalType).is_Arrow) {
+            _77_hashRhs = (_77_hashRhs).Then(((RAST.Expr.create_LiteralInt(Dafny.Sequence<Dafny.Rune>.UnicodeFromString("0"))).Sel(Dafny.Sequence<Dafny.Rune>.UnicodeFromString("hash"))).Apply1(RAST.Expr.create_Identifier(Dafny.Sequence<Dafny.Rune>.UnicodeFromString("_state"))));
           } else {
-            _74_hashRhs = (_74_hashRhs).Then(((RAST.Expr.create_Identifier(_81_fieldName)).Sel(Dafny.Sequence<Dafny.Rune>.UnicodeFromString("hash"))).Apply1(RAST.Expr.create_Identifier(Dafny.Sequence<Dafny.Rune>.UnicodeFromString("_state"))));
-          }
-          _77_ctorMatchInner = Dafny.Sequence<Dafny.Rune>.Concat(Dafny.Sequence<Dafny.Rune>.Concat(_77_ctorMatchInner, ((_76_isNumeric) ? (_81_fieldName) : (_80_patternName))), Dafny.Sequence<Dafny.Rune>.UnicodeFromString(", "));
-          if ((_78_j).Sign == 1) {
-            _73_printRhs = (_73_printRhs).Then(RAST.Expr.create_RawExpr(Dafny.Sequence<Dafny.Rune>.UnicodeFromString("write!(_formatter, \", \")?")));
-          }
-          _73_printRhs = (_73_printRhs).Then(RAST.Expr.create_RawExpr((((_82_formalType).is_Arrow) ? (Dafny.Sequence<Dafny.Rune>.UnicodeFromString("write!(_formatter, \"<function>\")?")) : (Dafny.Sequence<Dafny.Rune>.Concat(Dafny.Sequence<Dafny.Rune>.Concat(Dafny.Sequence<Dafny.Rune>.UnicodeFromString("::dafny_runtime::DafnyPrint::fmt_print("), _81_fieldName), Dafny.Sequence<Dafny.Rune>.UnicodeFromString(", _formatter, false)?"))))));
-=======
-        BigInteger _hi1 = new BigInteger(((_10_ctor).dtor_args).Count);
-        for (BigInteger _13_j = BigInteger.Zero; _13_j < _hi1; _13_j++) {
-          DAST._IDatatypeDtor _14_dtor;
-          _14_dtor = ((_10_ctor).dtor_args).Select(_13_j);
-          RAST._IType _15_formalType;
-          RAST._IType _out4;
-          _out4 = (this).GenType(((_14_dtor).dtor_formal).dtor_typ, DCOMP.GenTypeContext.@default());
-          _15_formalType = _out4;
-          _8_usedTypeParams = (this).GatherTypeParamNames(_8_usedTypeParams, _15_formalType);
-          Dafny.ISequence<Dafny.Rune> _16_formalName;
-          _16_formalName = DCOMP.__default.escapeVar(((_14_dtor).dtor_formal).dtor_name);
-          if (((_13_j).Sign == 0) && ((Dafny.Sequence<Dafny.Rune>.UnicodeFromString("0")).Equals(_16_formalName))) {
-            _12_isNumeric = true;
-          }
-          if ((((_13_j).Sign != 0) && (_12_isNumeric)) && (!(Std.Strings.__default.OfNat(_13_j)).Equals(_16_formalName))) {
-            (this).error = Std.Wrappers.Option<Dafny.ISequence<Dafny.Rune>>.create_Some(Dafny.Sequence<Dafny.Rune>.Concat(Dafny.Sequence<Dafny.Rune>.Concat(Dafny.Sequence<Dafny.Rune>.Concat(Dafny.Sequence<Dafny.Rune>.UnicodeFromString("Formal extern names were supposed to be numeric but got "), _16_formalName), Dafny.Sequence<Dafny.Rune>.UnicodeFromString(" instead of ")), Std.Strings.__default.OfNat(_13_j)));
-            _12_isNumeric = false;
-          }
-          if ((c).dtor_isCo) {
-            _11_ctorArgs = Dafny.Sequence<RAST._IField>.Concat(_11_ctorArgs, Dafny.Sequence<RAST._IField>.FromElements(RAST.Field.create(RAST.Visibility.create_PRIV(), RAST.Formal.create(_16_formalName, RAST.Type.create_TypeApp(((RAST.__default.dafny__runtime).MSel(Dafny.Sequence<Dafny.Rune>.UnicodeFromString("LazyFieldWrapper"))).AsType(), Dafny.Sequence<RAST._IType>.FromElements(_15_formalType))))));
+            _77_hashRhs = (_77_hashRhs).Then((((((RAST.__default.std).MSel(Dafny.Sequence<Dafny.Rune>.UnicodeFromString("hash"))).MSel(Dafny.Sequence<Dafny.Rune>.UnicodeFromString("Hash"))).MSel(Dafny.Sequence<Dafny.Rune>.UnicodeFromString("hash"))).AsExpr()).Apply(Dafny.Sequence<RAST._IExpr>.FromElements(RAST.Expr.create_Identifier(_83_patternName), RAST.Expr.create_Identifier(Dafny.Sequence<Dafny.Rune>.UnicodeFromString("_state")))));
+          }
+          _80_ctorMatchInner = Dafny.Sequence<Dafny.Rune>.Concat(Dafny.Sequence<Dafny.Rune>.Concat(_80_ctorMatchInner, _83_patternName), Dafny.Sequence<Dafny.Rune>.UnicodeFromString(", "));
+          if ((_81_j).Sign == 1) {
+            _76_printRhs = (_76_printRhs).Then(RAST.Expr.create_RawExpr(Dafny.Sequence<Dafny.Rune>.UnicodeFromString("write!(_formatter, \", \")?")));
+          }
+          _76_printRhs = (_76_printRhs).Then(RAST.Expr.create_RawExpr((((_84_formalType).is_Arrow) ? (Dafny.Sequence<Dafny.Rune>.UnicodeFromString("write!(_formatter, \"<function>\")?")) : (Dafny.Sequence<Dafny.Rune>.Concat(Dafny.Sequence<Dafny.Rune>.Concat(Dafny.Sequence<Dafny.Rune>.UnicodeFromString("::dafny_runtime::DafnyPrint::fmt_print("), _83_patternName), Dafny.Sequence<Dafny.Rune>.UnicodeFromString(", _formatter, false)?"))))));
+          RAST._IExpr _85_coerceRhsArg = RAST.Expr.Default();
+          RAST._IType _86_formalTpe;
+          RAST._IType _out14;
+          _out14 = (this).GenType(_84_formalType, DCOMP.GenTypeContext.@default());
+          _86_formalTpe = _out14;
+          DAST._IType _87_newFormalType;
+          _87_newFormalType = (_84_formalType).Replace(_50_coerceMap);
+          RAST._IType _88_newFormalTpe;
+          _88_newFormalTpe = (_86_formalTpe).ReplaceMap(_51_rCoerceMap);
+          Std.Wrappers._IResult<RAST._IExpr, _System._ITuple5<DAST._IType, RAST._IType, DAST._IType, RAST._IType, Dafny.IMap<_System._ITuple2<RAST._IType, RAST._IType>,RAST._IExpr>>> _89_upcastConverter;
+          _89_upcastConverter = (this).UpcastConversionLambda(_84_formalType, _86_formalTpe, _87_newFormalType, _88_newFormalTpe, _52_coerceMapToArg);
+          if ((_89_upcastConverter).is_Success) {
+            RAST._IExpr _90_coercionFunction;
+            _90_coercionFunction = (_89_upcastConverter).dtor_value;
+            _85_coerceRhsArg = (_90_coercionFunction).Apply1(RAST.Expr.create_Identifier(_83_patternName));
           } else {
-            _11_ctorArgs = Dafny.Sequence<RAST._IField>.Concat(_11_ctorArgs, Dafny.Sequence<RAST._IField>.FromElements(RAST.Field.create(RAST.Visibility.create_PRIV(), RAST.Formal.create(_16_formalName, _15_formalType))));
-          }
-        }
-        RAST._IFields _17_namedFields;
-        _17_namedFields = RAST.Fields.create_NamedFields(_11_ctorArgs);
-        if (_12_isNumeric) {
-          _17_namedFields = (_17_namedFields).ToNamelessFields();
-        }
-        _5_ctors = Dafny.Sequence<RAST._IEnumCase>.Concat(_5_ctors, Dafny.Sequence<RAST._IEnumCase>.FromElements(RAST.EnumCase.create(DCOMP.__default.escapeName((_10_ctor).dtor_name), _17_namedFields)));
-      }
-      Dafny.ISet<Dafny.ISequence<Dafny.Rune>> _18_unusedTypeParams;
-      _18_unusedTypeParams = Dafny.Set<Dafny.ISequence<Dafny.Rune>>.Difference(Dafny.Helpers.Id<Func<Dafny.ISequence<RAST._ITypeParamDecl>, Dafny.ISet<Dafny.ISequence<Dafny.Rune>>>>((_19_rTypeParamsDecls) => ((System.Func<Dafny.ISet<Dafny.ISequence<Dafny.Rune>>>)(() => {
-        var _coll0 = new System.Collections.Generic.List<Dafny.ISequence<Dafny.Rune>>();
-        foreach (RAST._ITypeParamDecl _compr_0 in (_19_rTypeParamsDecls).CloneAsArray()) {
-          RAST._ITypeParamDecl _20_tp = (RAST._ITypeParamDecl)_compr_0;
-          if ((_19_rTypeParamsDecls).Contains(_20_tp)) {
-            _coll0.Add((_20_tp).dtor_name);
-          }
-        }
-        return Dafny.Set<Dafny.ISequence<Dafny.Rune>>.FromCollection(_coll0);
-      }))())(_2_rTypeParamsDecls), _8_usedTypeParams);
-      Dafny.ISequence<Dafny.ISequence<Dafny.Rune>> _21_selfPath;
-      _21_selfPath = Dafny.Sequence<Dafny.ISequence<Dafny.Rune>>.FromElements((c).dtor_name);
-      Dafny.ISequence<RAST._IImplMember> _22_implBodyRaw;
-      Dafny.IMap<Dafny.ISequence<Dafny.ISequence<Dafny.Rune>>,Dafny.ISequence<RAST._IImplMember>> _23_traitBodies;
-      Dafny.ISequence<RAST._IImplMember> _out5;
-      Dafny.IMap<Dafny.ISequence<Dafny.ISequence<Dafny.Rune>>,Dafny.ISequence<RAST._IImplMember>> _out6;
-      (this).GenClassImplBody((c).dtor_body, false, DAST.Type.create_UserDefined(DAST.ResolvedType.create(_21_selfPath, _0_typeParamsSeq, DAST.ResolvedTypeBase.create_Datatype(_6_variances), (c).dtor_attributes, Dafny.Sequence<Dafny.ISequence<Dafny.Rune>>.FromElements(), Dafny.Sequence<DAST._IType>.FromElements())), _0_typeParamsSeq, out _out5, out _out6);
-      _22_implBodyRaw = _out5;
-      _23_traitBodies = _out6;
-      Dafny.ISequence<RAST._IImplMember> _24_implBody;
-      _24_implBody = _22_implBodyRaw;
-      Dafny.ISet<Dafny.ISequence<Dafny.Rune>> _25_emittedFields;
-      _25_emittedFields = Dafny.Set<Dafny.ISequence<Dafny.Rune>>.FromElements();
-      BigInteger _hi2 = new BigInteger(((c).dtor_ctors).Count);
-      for (BigInteger _26_i = BigInteger.Zero; _26_i < _hi2; _26_i++) {
-        DAST._IDatatypeCtor _27_ctor;
-        _27_ctor = ((c).dtor_ctors).Select(_26_i);
-        BigInteger _hi3 = new BigInteger(((_27_ctor).dtor_args).Count);
-        for (BigInteger _28_j = BigInteger.Zero; _28_j < _hi3; _28_j++) {
-          DAST._IDatatypeDtor _29_dtor;
-          _29_dtor = ((_27_ctor).dtor_args).Select(_28_j);
-          Dafny.ISequence<Dafny.Rune> _30_callName;
-          _30_callName = Std.Wrappers.Option<Dafny.ISequence<Dafny.Rune>>.GetOr((_29_dtor).dtor_callName, DCOMP.__default.escapeVar(((_29_dtor).dtor_formal).dtor_name));
-          if (!((_25_emittedFields).Contains(_30_callName))) {
-            _25_emittedFields = Dafny.Set<Dafny.ISequence<Dafny.Rune>>.Union(_25_emittedFields, Dafny.Set<Dafny.ISequence<Dafny.Rune>>.FromElements(_30_callName));
-            RAST._IType _31_formalType;
-            RAST._IType _out7;
-            _out7 = (this).GenType(((_29_dtor).dtor_formal).dtor_typ, DCOMP.GenTypeContext.@default());
-            _31_formalType = _out7;
-            Dafny.ISequence<RAST._IMatchCase> _32_cases;
-            _32_cases = Dafny.Sequence<RAST._IMatchCase>.FromElements();
-            BigInteger _hi4 = new BigInteger(((c).dtor_ctors).Count);
-            for (BigInteger _33_k = BigInteger.Zero; _33_k < _hi4; _33_k++) {
-              DAST._IDatatypeCtor _34_ctor2;
-              _34_ctor2 = ((c).dtor_ctors).Select(_33_k);
-              Dafny.ISequence<Dafny.Rune> _35_pattern;
-              _35_pattern = Dafny.Sequence<Dafny.Rune>.Concat(Dafny.Sequence<Dafny.Rune>.Concat(_4_datatypeName, Dafny.Sequence<Dafny.Rune>.UnicodeFromString("::")), DCOMP.__default.escapeName((_34_ctor2).dtor_name));
-              Dafny.ISequence<Dafny.Rune> _36_rhs = Dafny.Sequence<Dafny.Rune>.Empty;
-              Std.Wrappers._IOption<Dafny.ISequence<Dafny.Rune>> _37_hasMatchingField;
-              _37_hasMatchingField = Std.Wrappers.Option<Dafny.ISequence<Dafny.Rune>>.create_None();
-              Dafny.ISequence<Dafny.Rune> _38_patternInner;
-              _38_patternInner = Dafny.Sequence<Dafny.Rune>.UnicodeFromString("");
-              bool _39_isNumeric;
-              _39_isNumeric = false;
-              BigInteger _hi5 = new BigInteger(((_34_ctor2).dtor_args).Count);
-              for (BigInteger _40_l = BigInteger.Zero; _40_l < _hi5; _40_l++) {
-                DAST._IDatatypeDtor _41_dtor2;
-                _41_dtor2 = ((_34_ctor2).dtor_args).Select(_40_l);
-                Dafny.ISequence<Dafny.Rune> _42_patternName;
-                _42_patternName = DCOMP.__default.escapeVar(((_41_dtor2).dtor_formal).dtor_name);
-                if (((_40_l).Sign == 0) && ((_42_patternName).Equals(Dafny.Sequence<Dafny.Rune>.UnicodeFromString("0")))) {
-                  _39_isNumeric = true;
-                }
-                if (_39_isNumeric) {
-                  _42_patternName = Std.Wrappers.Option<Dafny.ISequence<Dafny.Rune>>.GetOr((_41_dtor2).dtor_callName, Dafny.Sequence<Dafny.Rune>.Concat(Dafny.Sequence<Dafny.Rune>.UnicodeFromString("v"), Std.Strings.__default.OfNat(_40_l)));
-                }
-                if (object.Equals(((_29_dtor).dtor_formal).dtor_name, ((_41_dtor2).dtor_formal).dtor_name)) {
-                  _37_hasMatchingField = Std.Wrappers.Option<Dafny.ISequence<Dafny.Rune>>.create_Some(_42_patternName);
-                }
-                _38_patternInner = Dafny.Sequence<Dafny.Rune>.Concat(Dafny.Sequence<Dafny.Rune>.Concat(_38_patternInner, _42_patternName), Dafny.Sequence<Dafny.Rune>.UnicodeFromString(", "));
-              }
-              if (_39_isNumeric) {
-                _35_pattern = Dafny.Sequence<Dafny.Rune>.Concat(Dafny.Sequence<Dafny.Rune>.Concat(Dafny.Sequence<Dafny.Rune>.Concat(_35_pattern, Dafny.Sequence<Dafny.Rune>.UnicodeFromString("(")), _38_patternInner), Dafny.Sequence<Dafny.Rune>.UnicodeFromString(")"));
-              } else {
-                _35_pattern = Dafny.Sequence<Dafny.Rune>.Concat(Dafny.Sequence<Dafny.Rune>.Concat(Dafny.Sequence<Dafny.Rune>.Concat(_35_pattern, Dafny.Sequence<Dafny.Rune>.UnicodeFromString("{")), _38_patternInner), Dafny.Sequence<Dafny.Rune>.UnicodeFromString("}"));
-              }
-              if ((_37_hasMatchingField).is_Some) {
-                if ((c).dtor_isCo) {
-                  _36_rhs = Dafny.Sequence<Dafny.Rune>.Concat(Dafny.Sequence<Dafny.Rune>.Concat(Dafny.Sequence<Dafny.Rune>.UnicodeFromString("::std::ops::Deref::deref(&"), (_37_hasMatchingField).dtor_value), Dafny.Sequence<Dafny.Rune>.UnicodeFromString(".0)"));
-                } else {
-                  _36_rhs = Dafny.Sequence<Dafny.Rune>.Concat((_37_hasMatchingField).dtor_value, Dafny.Sequence<Dafny.Rune>.UnicodeFromString(""));
-                }
-              } else {
-                _36_rhs = (this).UnreachablePanicIfVerified(Dafny.Sequence<Dafny.Rune>.UnicodeFromString("field does not exist on this variant"));
-              }
-              RAST._IMatchCase _43_ctorMatch;
-              _43_ctorMatch = RAST.MatchCase.create(_35_pattern, RAST.Expr.create_RawExpr(_36_rhs));
-              _32_cases = Dafny.Sequence<RAST._IMatchCase>.Concat(_32_cases, Dafny.Sequence<RAST._IMatchCase>.FromElements(_43_ctorMatch));
-            }
-            if (((new BigInteger(((c).dtor_typeParams).Count)).Sign == 1) && ((new BigInteger((_18_unusedTypeParams).Count)).Sign == 1)) {
-              _32_cases = Dafny.Sequence<RAST._IMatchCase>.Concat(_32_cases, Dafny.Sequence<RAST._IMatchCase>.FromElements(RAST.MatchCase.create(Dafny.Sequence<Dafny.Rune>.Concat(_4_datatypeName, Dafny.Sequence<Dafny.Rune>.UnicodeFromString("::_PhantomVariant(..)")), RAST.Expr.create_RawExpr((this).UnreachablePanicIfVerified(Dafny.Sequence<Dafny.Rune>.UnicodeFromString(""))))));
-            }
-            RAST._IExpr _44_methodBody;
-            _44_methodBody = RAST.Expr.create_Match(RAST.__default.self, _32_cases);
-            _24_implBody = Dafny.Sequence<RAST._IImplMember>.Concat(_24_implBody, Dafny.Sequence<RAST._IImplMember>.FromElements(RAST.ImplMember.create_FnDecl(RAST.Visibility.create_PUB(), RAST.Fn.create(_30_callName, Dafny.Sequence<RAST._ITypeParamDecl>.FromElements(), Dafny.Sequence<RAST._IFormal>.FromElements(RAST.Formal.selfBorrowed), Std.Wrappers.Option<RAST._IType>.create_Some(RAST.Type.create_Borrowed(_31_formalType)), Dafny.Sequence<Dafny.Rune>.UnicodeFromString(""), Std.Wrappers.Option<RAST._IExpr>.create_Some(_44_methodBody)))));
-          }
-        }
-      }
-      Dafny.ISequence<RAST._IType> _45_coerceTypes;
-      _45_coerceTypes = Dafny.Sequence<RAST._IType>.FromElements();
-      Dafny.ISequence<RAST._ITypeParamDecl> _46_rCoerceTypeParams;
-      _46_rCoerceTypeParams = Dafny.Sequence<RAST._ITypeParamDecl>.FromElements();
-      Dafny.ISequence<RAST._IFormal> _47_coerceArguments;
-      _47_coerceArguments = Dafny.Sequence<RAST._IFormal>.FromElements();
-      Dafny.IMap<DAST._IType,DAST._IType> _48_coerceMap;
-      _48_coerceMap = Dafny.Map<DAST._IType, DAST._IType>.FromElements();
-      Dafny.IMap<RAST._IType,RAST._IType> _49_rCoerceMap;
-      _49_rCoerceMap = Dafny.Map<RAST._IType, RAST._IType>.FromElements();
-      Dafny.IMap<_System._ITuple2<RAST._IType, RAST._IType>,RAST._IExpr> _50_coerceMapToArg;
-      _50_coerceMapToArg = Dafny.Map<_System._ITuple2<RAST._IType, RAST._IType>, RAST._IExpr>.FromElements();
-      if ((new BigInteger(((c).dtor_typeParams).Count)).Sign == 1) {
-        Dafny.ISequence<RAST._IType> _51_types;
-        _51_types = Dafny.Sequence<RAST._IType>.FromElements();
-        BigInteger _hi6 = new BigInteger(((c).dtor_typeParams).Count);
-        for (BigInteger _52_typeI = BigInteger.Zero; _52_typeI < _hi6; _52_typeI++) {
-          DAST._ITypeArgDecl _53_typeParam;
-          _53_typeParam = ((c).dtor_typeParams).Select(_52_typeI);
-          DAST._IType _54_typeArg;
-          RAST._ITypeParamDecl _55_rTypeParamDecl;
-          DAST._IType _out8;
-          RAST._ITypeParamDecl _out9;
-          (this).GenTypeParam(_53_typeParam, out _out8, out _out9);
-          _54_typeArg = _out8;
-          _55_rTypeParamDecl = _out9;
-          RAST._IType _56_rTypeArg;
-          RAST._IType _out10;
-          _out10 = (this).GenType(_54_typeArg, DCOMP.GenTypeContext.@default());
-          _56_rTypeArg = _out10;
-          _51_types = Dafny.Sequence<RAST._IType>.Concat(_51_types, Dafny.Sequence<RAST._IType>.FromElements(RAST.Type.create_TypeApp((((RAST.__default.std).MSel(Dafny.Sequence<Dafny.Rune>.UnicodeFromString("marker"))).MSel(Dafny.Sequence<Dafny.Rune>.UnicodeFromString("PhantomData"))).AsType(), Dafny.Sequence<RAST._IType>.FromElements(_56_rTypeArg))));
-          if (((_52_typeI) < (new BigInteger((_6_variances).Count))) && (((_6_variances).Select(_52_typeI)).is_Nonvariant)) {
-            _45_coerceTypes = Dafny.Sequence<RAST._IType>.Concat(_45_coerceTypes, Dafny.Sequence<RAST._IType>.FromElements(_56_rTypeArg));
-            goto continue_2_0;
-          }
-          DAST._ITypeArgDecl _57_coerceTypeParam;
-          DAST._ITypeArgDecl _58_dt__update__tmp_h0 = _53_typeParam;
-          Dafny.ISequence<Dafny.Rune> _59_dt__update_hname_h0 = Dafny.Sequence<Dafny.Rune>.Concat(Dafny.Sequence<Dafny.Rune>.UnicodeFromString("_T"), Std.Strings.__default.OfNat(_52_typeI));
-          _57_coerceTypeParam = DAST.TypeArgDecl.create(_59_dt__update_hname_h0, (_58_dt__update__tmp_h0).dtor_bounds, (_58_dt__update__tmp_h0).dtor_variance);
-          DAST._IType _60_coerceTypeArg;
-          RAST._ITypeParamDecl _61_rCoerceTypeParamDecl;
-          DAST._IType _out11;
-          RAST._ITypeParamDecl _out12;
-          (this).GenTypeParam(_57_coerceTypeParam, out _out11, out _out12);
-          _60_coerceTypeArg = _out11;
-          _61_rCoerceTypeParamDecl = _out12;
-          _48_coerceMap = Dafny.Map<DAST._IType, DAST._IType>.Merge(_48_coerceMap, Dafny.Map<DAST._IType, DAST._IType>.FromElements(new Dafny.Pair<DAST._IType, DAST._IType>(_54_typeArg, _60_coerceTypeArg)));
-          RAST._IType _62_rCoerceType;
-          RAST._IType _out13;
-          _out13 = (this).GenType(_60_coerceTypeArg, DCOMP.GenTypeContext.@default());
-          _62_rCoerceType = _out13;
-          _49_rCoerceMap = Dafny.Map<RAST._IType, RAST._IType>.Merge(_49_rCoerceMap, Dafny.Map<RAST._IType, RAST._IType>.FromElements(new Dafny.Pair<RAST._IType, RAST._IType>(_56_rTypeArg, _62_rCoerceType)));
-          _45_coerceTypes = Dafny.Sequence<RAST._IType>.Concat(_45_coerceTypes, Dafny.Sequence<RAST._IType>.FromElements(_62_rCoerceType));
-          _46_rCoerceTypeParams = Dafny.Sequence<RAST._ITypeParamDecl>.Concat(_46_rCoerceTypeParams, Dafny.Sequence<RAST._ITypeParamDecl>.FromElements(_61_rCoerceTypeParamDecl));
-          Dafny.ISequence<Dafny.Rune> _63_coerceFormal;
-          _63_coerceFormal = Dafny.Sequence<Dafny.Rune>.Concat(Dafny.Sequence<Dafny.Rune>.UnicodeFromString("f_"), Std.Strings.__default.OfNat(_52_typeI));
-          _50_coerceMapToArg = Dafny.Map<_System._ITuple2<RAST._IType, RAST._IType>, RAST._IExpr>.Merge(_50_coerceMapToArg, Dafny.Map<_System._ITuple2<RAST._IType, RAST._IType>, RAST._IExpr>.FromElements(new Dafny.Pair<_System._ITuple2<RAST._IType, RAST._IType>, RAST._IExpr>(_System.Tuple2<RAST._IType, RAST._IType>.create(_56_rTypeArg, _62_rCoerceType), (RAST.Expr.create_Identifier(_63_coerceFormal)).Clone())));
-          _47_coerceArguments = Dafny.Sequence<RAST._IFormal>.Concat(_47_coerceArguments, Dafny.Sequence<RAST._IFormal>.FromElements(RAST.Formal.create(_63_coerceFormal, RAST.__default.Rc(RAST.Type.create_IntersectionType(RAST.Type.create_ImplType(RAST.Type.create_FnType(Dafny.Sequence<RAST._IType>.FromElements(_56_rTypeArg), _62_rCoerceType)), RAST.__default.StaticTrait)))));
-        continue_2_0: ;
-        }
-      after_2_0: ;
-        if ((new BigInteger((_18_unusedTypeParams).Count)).Sign == 1) {
-          _5_ctors = Dafny.Sequence<RAST._IEnumCase>.Concat(_5_ctors, Dafny.Sequence<RAST._IEnumCase>.FromElements(RAST.EnumCase.create(Dafny.Sequence<Dafny.Rune>.UnicodeFromString("_PhantomVariant"), RAST.Fields.create_NamelessFields(Std.Collections.Seq.__default.Map<RAST._IType, RAST._INamelessField>(((System.Func<RAST._IType, RAST._INamelessField>)((_64_tpe) => {
-  return RAST.NamelessField.create(RAST.Visibility.create_PRIV(), _64_tpe);
-})), _51_types)))));
-        }
-      }
-      bool _65_cIsEq;
-      _65_cIsEq = (this).DatatypeIsEq(c);
-      s = Dafny.Sequence<RAST._IModDecl>.FromElements(RAST.ModDecl.create_EnumDecl(RAST.Enum.create(((_65_cIsEq) ? (Dafny.Sequence<Dafny.ISequence<Dafny.Rune>>.FromElements(Dafny.Sequence<Dafny.Rune>.UnicodeFromString("#[derive(PartialEq, Clone)]"))) : (Dafny.Sequence<Dafny.ISequence<Dafny.Rune>>.FromElements(Dafny.Sequence<Dafny.Rune>.UnicodeFromString("#[derive(Clone)]")))), _4_datatypeName, _2_rTypeParamsDecls, _5_ctors)), RAST.ModDecl.create_ImplDecl(RAST.Impl.create_Impl(_2_rTypeParamsDecls, RAST.Type.create_TypeApp(RAST.Type.create_TIdentifier(_4_datatypeName), _1_rTypeParams), _3_whereConstraints, _24_implBody)));
-      Dafny.ISequence<RAST._IMatchCase> _66_printImplBodyCases;
-      _66_printImplBodyCases = Dafny.Sequence<RAST._IMatchCase>.FromElements();
-      Dafny.ISequence<RAST._IMatchCase> _67_hashImplBodyCases;
-      _67_hashImplBodyCases = Dafny.Sequence<RAST._IMatchCase>.FromElements();
-      Dafny.ISequence<RAST._IMatchCase> _68_coerceImplBodyCases;
-      _68_coerceImplBodyCases = Dafny.Sequence<RAST._IMatchCase>.FromElements();
-      BigInteger _hi7 = new BigInteger(((c).dtor_ctors).Count);
-      for (BigInteger _69_i = BigInteger.Zero; _69_i < _hi7; _69_i++) {
-        DAST._IDatatypeCtor _70_ctor;
-        _70_ctor = ((c).dtor_ctors).Select(_69_i);
-        Dafny.ISequence<Dafny.Rune> _71_ctorMatch;
-        _71_ctorMatch = DCOMP.__default.escapeName((_70_ctor).dtor_name);
-        Dafny.ISequence<Dafny.Rune> _72_modulePrefix;
-        if (((((c).dtor_enclosingModule))).Equals(Dafny.Sequence<Dafny.Rune>.UnicodeFromString("_module"))) {
-          _72_modulePrefix = Dafny.Sequence<Dafny.Rune>.UnicodeFromString("");
+            (this).error = Std.Wrappers.Option<Dafny.ISequence<Dafny.Rune>>.create_Some(Dafny.Sequence<Dafny.Rune>.Concat(Dafny.Sequence<Dafny.Rune>.Concat(Dafny.Sequence<Dafny.Rune>.Concat(Dafny.Sequence<Dafny.Rune>.UnicodeFromString("Could not generate coercion function for contructor "), Std.Strings.__default.OfNat(_81_j)), Dafny.Sequence<Dafny.Rune>.UnicodeFromString(" of ")), _4_datatypeName));
+            _85_coerceRhsArg = (RAST.Expr.create_Identifier(Dafny.Sequence<Dafny.Rune>.UnicodeFromString("todo!"))).Apply1(RAST.Expr.create_LiteralString((this.error).dtor_value, false, false));
+          }
+          _78_coerceRhsArgs = Dafny.Sequence<RAST._IAssignIdentifier>.Concat(_78_coerceRhsArgs, Dafny.Sequence<RAST._IAssignIdentifier>.FromElements(RAST.AssignIdentifier.create(_83_patternName, _85_coerceRhsArg)));
+        }
+        RAST._IExpr _91_coerceRhs;
+        _91_coerceRhs = RAST.Expr.create_StructBuild((RAST.Expr.create_Identifier(_4_datatypeName)).FSel(DCOMP.__default.escapeName((_72_ctor).dtor_name)), _78_coerceRhsArgs);
+        if (_79_isNumeric) {
+          _73_ctorMatch = Dafny.Sequence<Dafny.Rune>.Concat(Dafny.Sequence<Dafny.Rune>.Concat(Dafny.Sequence<Dafny.Rune>.Concat(_73_ctorMatch, Dafny.Sequence<Dafny.Rune>.UnicodeFromString("(")), _80_ctorMatchInner), Dafny.Sequence<Dafny.Rune>.UnicodeFromString(")"));
         } else {
-          _72_modulePrefix = Dafny.Sequence<Dafny.Rune>.Concat((((c).dtor_enclosingModule)), Dafny.Sequence<Dafny.Rune>.UnicodeFromString("."));
-        }
-        Dafny.ISequence<Dafny.Rune> _73_ctorName;
-        _73_ctorName = Dafny.Sequence<Dafny.Rune>.Concat(Dafny.Sequence<Dafny.Rune>.Concat(Dafny.Sequence<Dafny.Rune>.Concat(_72_modulePrefix, ((c).dtor_name)), Dafny.Sequence<Dafny.Rune>.UnicodeFromString(".")), ((_70_ctor).dtor_name));
-        if (((new BigInteger((_73_ctorName).Count)) >= (new BigInteger(13))) && (((_73_ctorName).Subsequence(BigInteger.Zero, new BigInteger(13))).Equals(Dafny.Sequence<Dafny.Rune>.UnicodeFromString("_System.Tuple")))) {
-          _73_ctorName = Dafny.Sequence<Dafny.Rune>.UnicodeFromString("");
-        }
-        RAST._IExpr _74_printRhs;
-        _74_printRhs = RAST.Expr.create_RawExpr(Dafny.Sequence<Dafny.Rune>.Concat(Dafny.Sequence<Dafny.Rune>.Concat(Dafny.Sequence<Dafny.Rune>.UnicodeFromString("write!(_formatter, \""), _73_ctorName), (((_70_ctor).dtor_hasAnyArgs) ? (Dafny.Sequence<Dafny.Rune>.UnicodeFromString("(\")?")) : (Dafny.Sequence<Dafny.Rune>.UnicodeFromString("\")?")))));
-        RAST._IExpr _75_hashRhs;
-        _75_hashRhs = RAST.Expr.create_RawExpr(Dafny.Sequence<Dafny.Rune>.UnicodeFromString(""));
-        Dafny.ISequence<RAST._IAssignIdentifier> _76_coerceRhsArgs;
-        _76_coerceRhsArgs = Dafny.Sequence<RAST._IAssignIdentifier>.FromElements();
-        bool _77_isNumeric;
-        _77_isNumeric = false;
-        Dafny.ISequence<Dafny.Rune> _78_ctorMatchInner;
-        _78_ctorMatchInner = Dafny.Sequence<Dafny.Rune>.UnicodeFromString("");
-        BigInteger _hi8 = new BigInteger(((_70_ctor).dtor_args).Count);
-        for (BigInteger _79_j = BigInteger.Zero; _79_j < _hi8; _79_j++) {
-          DAST._IDatatypeDtor _80_dtor;
-          _80_dtor = ((_70_ctor).dtor_args).Select(_79_j);
-          Dafny.ISequence<Dafny.Rune> _81_patternName;
-          _81_patternName = DCOMP.__default.escapeVar(((_80_dtor).dtor_formal).dtor_name);
-          DAST._IType _82_formalType;
-          _82_formalType = ((_80_dtor).dtor_formal).dtor_typ;
-          if (((_79_j).Sign == 0) && ((_81_patternName).Equals(Dafny.Sequence<Dafny.Rune>.UnicodeFromString("0")))) {
-            _77_isNumeric = true;
-          }
-          if (_77_isNumeric) {
-            _81_patternName = Std.Wrappers.Option<Dafny.ISequence<Dafny.Rune>>.GetOr((_80_dtor).dtor_callName, Dafny.Sequence<Dafny.Rune>.Concat(Dafny.Sequence<Dafny.Rune>.UnicodeFromString("v"), Std.Strings.__default.OfNat(_79_j)));
-          }
-          if ((_82_formalType).is_Arrow) {
-            _75_hashRhs = (_75_hashRhs).Then(((RAST.Expr.create_LiteralInt(Dafny.Sequence<Dafny.Rune>.UnicodeFromString("0"))).Sel(Dafny.Sequence<Dafny.Rune>.UnicodeFromString("hash"))).Apply1(RAST.Expr.create_Identifier(Dafny.Sequence<Dafny.Rune>.UnicodeFromString("_state"))));
-          } else {
-            _75_hashRhs = (_75_hashRhs).Then((((((RAST.__default.std).MSel(Dafny.Sequence<Dafny.Rune>.UnicodeFromString("hash"))).MSel(Dafny.Sequence<Dafny.Rune>.UnicodeFromString("Hash"))).MSel(Dafny.Sequence<Dafny.Rune>.UnicodeFromString("hash"))).AsExpr()).Apply(Dafny.Sequence<RAST._IExpr>.FromElements(RAST.Expr.create_Identifier(_81_patternName), RAST.Expr.create_Identifier(Dafny.Sequence<Dafny.Rune>.UnicodeFromString("_state")))));
-          }
-          _78_ctorMatchInner = Dafny.Sequence<Dafny.Rune>.Concat(Dafny.Sequence<Dafny.Rune>.Concat(_78_ctorMatchInner, _81_patternName), Dafny.Sequence<Dafny.Rune>.UnicodeFromString(", "));
-          if ((_79_j).Sign == 1) {
-            _74_printRhs = (_74_printRhs).Then(RAST.Expr.create_RawExpr(Dafny.Sequence<Dafny.Rune>.UnicodeFromString("write!(_formatter, \", \")?")));
-          }
-          _74_printRhs = (_74_printRhs).Then(RAST.Expr.create_RawExpr((((_82_formalType).is_Arrow) ? (Dafny.Sequence<Dafny.Rune>.UnicodeFromString("write!(_formatter, \"<function>\")?")) : (Dafny.Sequence<Dafny.Rune>.Concat(Dafny.Sequence<Dafny.Rune>.Concat(Dafny.Sequence<Dafny.Rune>.UnicodeFromString("::dafny_runtime::DafnyPrint::fmt_print("), _81_patternName), Dafny.Sequence<Dafny.Rune>.UnicodeFromString(", _formatter, false)?"))))));
->>>>>>> c9fe1be9
-          RAST._IExpr _83_coerceRhsArg = RAST.Expr.Default();
-          RAST._IType _84_formalTpe;
-          RAST._IType _out14;
-          _out14 = (this).GenType(_82_formalType, DCOMP.GenTypeContext.@default());
-          _84_formalTpe = _out14;
-          DAST._IType _85_newFormalType;
-<<<<<<< HEAD
-          _85_newFormalType = (_82_formalType).Replace(_47_coerceMap);
-          RAST._IType _86_newFormalTpe;
-          _86_newFormalTpe = (_84_formalTpe).Replace(_48_rCoerceMap);
-          Std.Wrappers._IResult<RAST._IExpr, _System._ITuple5<DAST._IType, RAST._IType, DAST._IType, RAST._IType, Dafny.IMap<_System._ITuple2<RAST._IType, RAST._IType>,RAST._IExpr>>> _87_upcastConverter;
-          _87_upcastConverter = (this).UpcastConversionLambda(_82_formalType, _84_formalTpe, _85_newFormalType, _86_newFormalTpe, _49_coerceMapToArg);
-          if ((_87_upcastConverter).is_Success) {
-            RAST._IExpr _88_coercionFunction;
-            _88_coercionFunction = (_87_upcastConverter).dtor_value;
-            _83_coerceRhsArg = (_88_coercionFunction).Apply1(RAST.Expr.create_Identifier(_80_patternName));
-          } else {
-            (this).error = Std.Wrappers.Option<Dafny.ISequence<Dafny.Rune>>.create_Some(Dafny.Sequence<Dafny.Rune>.Concat(Dafny.Sequence<Dafny.Rune>.Concat(Dafny.Sequence<Dafny.Rune>.Concat(Dafny.Sequence<Dafny.Rune>.UnicodeFromString("Could not generate coercion function for contructor "), Std.Strings.__default.OfNat(_78_j)), Dafny.Sequence<Dafny.Rune>.UnicodeFromString(" of ")), _4_datatypeName));
-            _83_coerceRhsArg = (RAST.Expr.create_Identifier(Dafny.Sequence<Dafny.Rune>.UnicodeFromString("todo!"))).Apply1(RAST.Expr.create_LiteralString((this.error).dtor_value, false, false));
-          }
-          _75_coerceRhsArgs = Dafny.Sequence<RAST._IAssignIdentifier>.Concat(_75_coerceRhsArgs, Dafny.Sequence<RAST._IAssignIdentifier>.FromElements(RAST.AssignIdentifier.create(_80_patternName, _83_coerceRhsArg)));
-        }
-        RAST._IExpr _89_coerceRhs;
-        _89_coerceRhs = RAST.Expr.create_StructBuild((RAST.Expr.create_Identifier(_4_datatypeName)).MSel(DCOMP.__default.escapeName((_69_ctor).dtor_name)), _75_coerceRhsArgs);
-        if (_76_isNumeric) {
-          _70_ctorMatch = Dafny.Sequence<Dafny.Rune>.Concat(Dafny.Sequence<Dafny.Rune>.Concat(Dafny.Sequence<Dafny.Rune>.Concat(_70_ctorMatch, Dafny.Sequence<Dafny.Rune>.UnicodeFromString("(")), _77_ctorMatchInner), Dafny.Sequence<Dafny.Rune>.UnicodeFromString(")"));
+          _73_ctorMatch = Dafny.Sequence<Dafny.Rune>.Concat(Dafny.Sequence<Dafny.Rune>.Concat(Dafny.Sequence<Dafny.Rune>.Concat(_73_ctorMatch, Dafny.Sequence<Dafny.Rune>.UnicodeFromString("{")), _80_ctorMatchInner), Dafny.Sequence<Dafny.Rune>.UnicodeFromString("}"));
+        }
+        if ((_72_ctor).dtor_hasAnyArgs) {
+          _76_printRhs = (_76_printRhs).Then(RAST.Expr.create_RawExpr(Dafny.Sequence<Dafny.Rune>.UnicodeFromString("write!(_formatter, \")\")?")));
+        }
+        _76_printRhs = (_76_printRhs).Then(RAST.Expr.create_RawExpr(Dafny.Sequence<Dafny.Rune>.UnicodeFromString("Ok(())")));
+        _68_printImplBodyCases = Dafny.Sequence<RAST._IMatchCase>.Concat(_68_printImplBodyCases, Dafny.Sequence<RAST._IMatchCase>.FromElements(RAST.MatchCase.create(Dafny.Sequence<Dafny.Rune>.Concat(Dafny.Sequence<Dafny.Rune>.Concat(_4_datatypeName, Dafny.Sequence<Dafny.Rune>.UnicodeFromString("::")), _73_ctorMatch), RAST.Expr.create_Block(_76_printRhs))));
+        _69_hashImplBodyCases = Dafny.Sequence<RAST._IMatchCase>.Concat(_69_hashImplBodyCases, Dafny.Sequence<RAST._IMatchCase>.FromElements(RAST.MatchCase.create(Dafny.Sequence<Dafny.Rune>.Concat(Dafny.Sequence<Dafny.Rune>.Concat(_4_datatypeName, Dafny.Sequence<Dafny.Rune>.UnicodeFromString("::")), _73_ctorMatch), RAST.Expr.create_Block(_77_hashRhs))));
+        _70_coerceImplBodyCases = Dafny.Sequence<RAST._IMatchCase>.Concat(_70_coerceImplBodyCases, Dafny.Sequence<RAST._IMatchCase>.FromElements(RAST.MatchCase.create(Dafny.Sequence<Dafny.Rune>.Concat(Dafny.Sequence<Dafny.Rune>.Concat(_4_datatypeName, Dafny.Sequence<Dafny.Rune>.UnicodeFromString("::")), _73_ctorMatch), RAST.Expr.create_Block(_91_coerceRhs))));
+      }
+      if (((new BigInteger(((c).dtor_typeParams).Count)).Sign == 1) && ((new BigInteger((_20_unusedTypeParams).Count)).Sign == 1)) {
+        Dafny.ISequence<RAST._IMatchCase> _92_extraCases;
+        _92_extraCases = Dafny.Sequence<RAST._IMatchCase>.FromElements(RAST.MatchCase.create(Dafny.Sequence<Dafny.Rune>.Concat(_4_datatypeName, Dafny.Sequence<Dafny.Rune>.UnicodeFromString("::_PhantomVariant(..)")), RAST.Expr.create_RawExpr(Dafny.Sequence<Dafny.Rune>.Concat(Dafny.Sequence<Dafny.Rune>.Concat(Dafny.Sequence<Dafny.Rune>.UnicodeFromString("{"), (this).UnreachablePanicIfVerified(Dafny.Sequence<Dafny.Rune>.UnicodeFromString(""))), Dafny.Sequence<Dafny.Rune>.UnicodeFromString("}")))));
+        _68_printImplBodyCases = Dafny.Sequence<RAST._IMatchCase>.Concat(_68_printImplBodyCases, _92_extraCases);
+        _69_hashImplBodyCases = Dafny.Sequence<RAST._IMatchCase>.Concat(_69_hashImplBodyCases, _92_extraCases);
+        _70_coerceImplBodyCases = Dafny.Sequence<RAST._IMatchCase>.Concat(_70_coerceImplBodyCases, _92_extraCases);
+      }
+      Dafny.ISequence<RAST._ITypeParamDecl> _93_defaultConstrainedTypeParams;
+      _93_defaultConstrainedTypeParams = RAST.TypeParamDecl.AddConstraintsMultiple(_2_rTypeParamsDecls, Dafny.Sequence<RAST._IType>.FromElements(RAST.__default.DefaultTrait));
+      Dafny.ISequence<RAST._ITypeParamDecl> _94_rTypeParamsDeclsWithEq;
+      _94_rTypeParamsDeclsWithEq = RAST.TypeParamDecl.AddConstraintsMultiple(_2_rTypeParamsDecls, Dafny.Sequence<RAST._IType>.FromElements(RAST.__default.Eq));
+      Dafny.ISequence<RAST._ITypeParamDecl> _95_rTypeParamsDeclsWithHash;
+      _95_rTypeParamsDeclsWithHash = RAST.TypeParamDecl.AddConstraintsMultiple(_2_rTypeParamsDecls, Dafny.Sequence<RAST._IType>.FromElements(RAST.__default.Hash));
+      RAST._IExpr _96_printImplBody;
+      _96_printImplBody = RAST.Expr.create_Match(RAST.__default.self, _68_printImplBodyCases);
+      RAST._IExpr _97_hashImplBody;
+      _97_hashImplBody = RAST.Expr.create_Match(RAST.__default.self, _69_hashImplBodyCases);
+      s = Dafny.Sequence<RAST._IModDecl>.Concat(s, Dafny.Sequence<RAST._IModDecl>.FromElements(RAST.ModDecl.create_ImplDecl(RAST.Impl.create_ImplFor(_2_rTypeParamsDecls, (((RAST.__default.std).MSel(Dafny.Sequence<Dafny.Rune>.UnicodeFromString("fmt"))).MSel(Dafny.Sequence<Dafny.Rune>.UnicodeFromString("Debug"))).AsType(), RAST.Type.create_TypeApp(RAST.Type.create_TIdentifier(_4_datatypeName), _1_rTypeParams), Dafny.Sequence<Dafny.Rune>.UnicodeFromString(""), Dafny.Sequence<RAST._IImplMember>.FromElements(RAST.ImplMember.create_FnDecl(RAST.Visibility.create_PRIV(), RAST.Fn.create(Dafny.Sequence<Dafny.Rune>.UnicodeFromString("fmt"), Dafny.Sequence<RAST._ITypeParamDecl>.FromElements(), Dafny.Sequence<RAST._IFormal>.FromElements(RAST.Formal.selfBorrowed, RAST.Formal.create(Dafny.Sequence<Dafny.Rune>.UnicodeFromString("f"), RAST.Type.create_BorrowedMut((((RAST.__default.std).MSel(Dafny.Sequence<Dafny.Rune>.UnicodeFromString("fmt"))).MSel(Dafny.Sequence<Dafny.Rune>.UnicodeFromString("Formatter"))).AsType()))), Std.Wrappers.Option<RAST._IType>.create_Some((((RAST.__default.std).MSel(Dafny.Sequence<Dafny.Rune>.UnicodeFromString("fmt"))).MSel(Dafny.Sequence<Dafny.Rune>.UnicodeFromString("Result"))).AsType()), Dafny.Sequence<Dafny.Rune>.UnicodeFromString(""), Std.Wrappers.Option<RAST._IExpr>.create_Some(((((RAST.__default.dafny__runtime).MSel(Dafny.Sequence<Dafny.Rune>.UnicodeFromString("DafnyPrint"))).MSel(Dafny.Sequence<Dafny.Rune>.UnicodeFromString("fmt_print"))).AsExpr()).Apply(Dafny.Sequence<RAST._IExpr>.FromElements(RAST.__default.self, RAST.Expr.create_Identifier(Dafny.Sequence<Dafny.Rune>.UnicodeFromString("f")), RAST.Expr.create_LiteralBool(true))))))))), RAST.ModDecl.create_ImplDecl(RAST.Impl.create_ImplFor(_2_rTypeParamsDecls, RAST.__default.DafnyPrint, RAST.Type.create_TypeApp(RAST.Type.create_TIdentifier(_4_datatypeName), _1_rTypeParams), Dafny.Sequence<Dafny.Rune>.UnicodeFromString(""), Dafny.Sequence<RAST._IImplMember>.FromElements(RAST.ImplMember.create_FnDecl(RAST.Visibility.create_PRIV(), RAST.Fn.create(Dafny.Sequence<Dafny.Rune>.UnicodeFromString("fmt_print"), Dafny.Sequence<RAST._ITypeParamDecl>.FromElements(), Dafny.Sequence<RAST._IFormal>.FromElements(RAST.Formal.selfBorrowed, RAST.Formal.create(Dafny.Sequence<Dafny.Rune>.UnicodeFromString("_formatter"), RAST.Type.create_BorrowedMut((((RAST.__default.std).MSel(Dafny.Sequence<Dafny.Rune>.UnicodeFromString("fmt"))).MSel(Dafny.Sequence<Dafny.Rune>.UnicodeFromString("Formatter"))).AsType())), RAST.Formal.create(Dafny.Sequence<Dafny.Rune>.UnicodeFromString("_in_seq"), RAST.Type.create_Bool())), Std.Wrappers.Option<RAST._IType>.create_Some(RAST.__default.RawType(Dafny.Sequence<Dafny.Rune>.UnicodeFromString("std::fmt::Result"))), Dafny.Sequence<Dafny.Rune>.UnicodeFromString(""), Std.Wrappers.Option<RAST._IExpr>.create_Some(_96_printImplBody))))))));
+      if ((new BigInteger((_48_rCoerceTypeParams).Count)).Sign == 1) {
+        RAST._IExpr _98_coerceImplBody;
+        _98_coerceImplBody = RAST.Expr.create_Match(RAST.Expr.create_Identifier(Dafny.Sequence<Dafny.Rune>.UnicodeFromString("this")), _70_coerceImplBodyCases);
+        s = Dafny.Sequence<RAST._IModDecl>.Concat(s, Dafny.Sequence<RAST._IModDecl>.FromElements(RAST.ModDecl.create_ImplDecl(RAST.Impl.create_Impl(_2_rTypeParamsDecls, RAST.Type.create_TypeApp(RAST.Type.create_TIdentifier(_4_datatypeName), _1_rTypeParams), Dafny.Sequence<Dafny.Rune>.UnicodeFromString(""), Dafny.Sequence<RAST._IImplMember>.FromElements(RAST.ImplMember.create_FnDecl(RAST.Visibility.create_PUB(), RAST.Fn.create(Dafny.Sequence<Dafny.Rune>.UnicodeFromString("coerce"), _48_rCoerceTypeParams, _49_coerceArguments, Std.Wrappers.Option<RAST._IType>.create_Some(RAST.__default.Rc(RAST.Type.create_ImplType(RAST.Type.create_FnType(Dafny.Sequence<RAST._IType>.FromElements(RAST.Type.create_TypeApp(RAST.Type.create_TIdentifier(_4_datatypeName), _1_rTypeParams)), RAST.Type.create_TypeApp(RAST.Type.create_TIdentifier(_4_datatypeName), _47_coerceTypes))))), Dafny.Sequence<Dafny.Rune>.UnicodeFromString(""), Std.Wrappers.Option<RAST._IExpr>.create_Some(RAST.__default.RcNew(RAST.Expr.create_Lambda(Dafny.Sequence<RAST._IFormal>.FromElements(RAST.Formal.create(Dafny.Sequence<Dafny.Rune>.UnicodeFromString("this"), RAST.__default.SelfOwned)), Std.Wrappers.Option<RAST._IType>.create_Some(RAST.Type.create_TypeApp(RAST.Type.create_TIdentifier(_4_datatypeName), _47_coerceTypes)), _98_coerceImplBody))))))))));
+      }
+      if ((new BigInteger((_8_singletonConstructors).Count)) == (new BigInteger(((c).dtor_ctors).Count))) {
+        RAST._IType _99_datatypeType;
+        _99_datatypeType = RAST.Type.create_TypeApp(RAST.Type.create_TIdentifier(_4_datatypeName), _1_rTypeParams);
+        RAST._IType _100_instantiationType;
+        if ((this).IsRcWrapped((c).dtor_attributes)) {
+          _100_instantiationType = RAST.__default.Rc(_99_datatypeType);
         } else {
-          _70_ctorMatch = Dafny.Sequence<Dafny.Rune>.Concat(Dafny.Sequence<Dafny.Rune>.Concat(Dafny.Sequence<Dafny.Rune>.Concat(_70_ctorMatch, Dafny.Sequence<Dafny.Rune>.UnicodeFromString("{")), _77_ctorMatchInner), Dafny.Sequence<Dafny.Rune>.UnicodeFromString("}"));
-        }
-        if ((_69_ctor).dtor_hasAnyArgs) {
-          _73_printRhs = (_73_printRhs).Then(RAST.Expr.create_RawExpr(Dafny.Sequence<Dafny.Rune>.UnicodeFromString("write!(_formatter, \")\")?")));
-        }
-        _73_printRhs = (_73_printRhs).Then(RAST.Expr.create_RawExpr(Dafny.Sequence<Dafny.Rune>.UnicodeFromString("Ok(())")));
-        _65_printImplBodyCases = Dafny.Sequence<RAST._IMatchCase>.Concat(_65_printImplBodyCases, Dafny.Sequence<RAST._IMatchCase>.FromElements(RAST.MatchCase.create(Dafny.Sequence<Dafny.Rune>.Concat(Dafny.Sequence<Dafny.Rune>.Concat(_4_datatypeName, Dafny.Sequence<Dafny.Rune>.UnicodeFromString("::")), _70_ctorMatch), RAST.Expr.create_Block(_73_printRhs))));
-        _66_hashImplBodyCases = Dafny.Sequence<RAST._IMatchCase>.Concat(_66_hashImplBodyCases, Dafny.Sequence<RAST._IMatchCase>.FromElements(RAST.MatchCase.create(Dafny.Sequence<Dafny.Rune>.Concat(Dafny.Sequence<Dafny.Rune>.Concat(_4_datatypeName, Dafny.Sequence<Dafny.Rune>.UnicodeFromString("::")), _70_ctorMatch), RAST.Expr.create_Block(_74_hashRhs))));
-        _67_coerceImplBodyCases = Dafny.Sequence<RAST._IMatchCase>.Concat(_67_coerceImplBodyCases, Dafny.Sequence<RAST._IMatchCase>.FromElements(RAST.MatchCase.create(Dafny.Sequence<Dafny.Rune>.Concat(Dafny.Sequence<Dafny.Rune>.Concat(_4_datatypeName, Dafny.Sequence<Dafny.Rune>.UnicodeFromString("::")), _70_ctorMatch), RAST.Expr.create_Block(_89_coerceRhs))));
-      }
-      if ((new BigInteger(((c).dtor_typeParams).Count)).Sign == 1) {
-        Dafny.ISequence<RAST._IMatchCase> _90_extraCases;
-        _90_extraCases = Dafny.Sequence<RAST._IMatchCase>.FromElements(RAST.MatchCase.create(Dafny.Sequence<Dafny.Rune>.Concat(_4_datatypeName, Dafny.Sequence<Dafny.Rune>.UnicodeFromString("::_PhantomVariant(..)")), RAST.Expr.create_RawExpr(Dafny.Sequence<Dafny.Rune>.Concat(Dafny.Sequence<Dafny.Rune>.Concat(Dafny.Sequence<Dafny.Rune>.UnicodeFromString("{"), (this).UnreachablePanicIfVerified(Dafny.Sequence<Dafny.Rune>.UnicodeFromString(""))), Dafny.Sequence<Dafny.Rune>.UnicodeFromString("}")))));
-        _65_printImplBodyCases = Dafny.Sequence<RAST._IMatchCase>.Concat(_65_printImplBodyCases, _90_extraCases);
-        _66_hashImplBodyCases = Dafny.Sequence<RAST._IMatchCase>.Concat(_66_hashImplBodyCases, _90_extraCases);
-        _67_coerceImplBodyCases = Dafny.Sequence<RAST._IMatchCase>.Concat(_67_coerceImplBodyCases, _90_extraCases);
-=======
-          _85_newFormalType = (_82_formalType).Replace(_48_coerceMap);
-          RAST._IType _86_newFormalTpe;
-          _86_newFormalTpe = (_84_formalTpe).ReplaceMap(_49_rCoerceMap);
-          Std.Wrappers._IResult<RAST._IExpr, _System._ITuple5<DAST._IType, RAST._IType, DAST._IType, RAST._IType, Dafny.IMap<_System._ITuple2<RAST._IType, RAST._IType>,RAST._IExpr>>> _87_upcastConverter;
-          _87_upcastConverter = (this).UpcastConversionLambda(_82_formalType, _84_formalTpe, _85_newFormalType, _86_newFormalTpe, _50_coerceMapToArg);
-          if ((_87_upcastConverter).is_Success) {
-            RAST._IExpr _88_coercionFunction;
-            _88_coercionFunction = (_87_upcastConverter).dtor_value;
-            _83_coerceRhsArg = (_88_coercionFunction).Apply1(RAST.Expr.create_Identifier(_81_patternName));
-          } else {
-            (this).error = Std.Wrappers.Option<Dafny.ISequence<Dafny.Rune>>.create_Some(Dafny.Sequence<Dafny.Rune>.Concat(Dafny.Sequence<Dafny.Rune>.Concat(Dafny.Sequence<Dafny.Rune>.Concat(Dafny.Sequence<Dafny.Rune>.UnicodeFromString("Could not generate coercion function for contructor "), Std.Strings.__default.OfNat(_79_j)), Dafny.Sequence<Dafny.Rune>.UnicodeFromString(" of ")), _4_datatypeName));
-            _83_coerceRhsArg = (RAST.Expr.create_Identifier(Dafny.Sequence<Dafny.Rune>.UnicodeFromString("todo!"))).Apply1(RAST.Expr.create_LiteralString((this.error).dtor_value, false, false));
-          }
-          _76_coerceRhsArgs = Dafny.Sequence<RAST._IAssignIdentifier>.Concat(_76_coerceRhsArgs, Dafny.Sequence<RAST._IAssignIdentifier>.FromElements(RAST.AssignIdentifier.create(_81_patternName, _83_coerceRhsArg)));
-        }
-        RAST._IExpr _89_coerceRhs;
-        _89_coerceRhs = RAST.Expr.create_StructBuild((RAST.Expr.create_Identifier(_4_datatypeName)).FSel(DCOMP.__default.escapeName((_70_ctor).dtor_name)), _76_coerceRhsArgs);
-        if (_77_isNumeric) {
-          _71_ctorMatch = Dafny.Sequence<Dafny.Rune>.Concat(Dafny.Sequence<Dafny.Rune>.Concat(Dafny.Sequence<Dafny.Rune>.Concat(_71_ctorMatch, Dafny.Sequence<Dafny.Rune>.UnicodeFromString("(")), _78_ctorMatchInner), Dafny.Sequence<Dafny.Rune>.UnicodeFromString(")"));
-        } else {
-          _71_ctorMatch = Dafny.Sequence<Dafny.Rune>.Concat(Dafny.Sequence<Dafny.Rune>.Concat(Dafny.Sequence<Dafny.Rune>.Concat(_71_ctorMatch, Dafny.Sequence<Dafny.Rune>.UnicodeFromString("{")), _78_ctorMatchInner), Dafny.Sequence<Dafny.Rune>.UnicodeFromString("}"));
-        }
-        if ((_70_ctor).dtor_hasAnyArgs) {
-          _74_printRhs = (_74_printRhs).Then(RAST.Expr.create_RawExpr(Dafny.Sequence<Dafny.Rune>.UnicodeFromString("write!(_formatter, \")\")?")));
-        }
-        _74_printRhs = (_74_printRhs).Then(RAST.Expr.create_RawExpr(Dafny.Sequence<Dafny.Rune>.UnicodeFromString("Ok(())")));
-        _66_printImplBodyCases = Dafny.Sequence<RAST._IMatchCase>.Concat(_66_printImplBodyCases, Dafny.Sequence<RAST._IMatchCase>.FromElements(RAST.MatchCase.create(Dafny.Sequence<Dafny.Rune>.Concat(Dafny.Sequence<Dafny.Rune>.Concat(_4_datatypeName, Dafny.Sequence<Dafny.Rune>.UnicodeFromString("::")), _71_ctorMatch), RAST.Expr.create_Block(_74_printRhs))));
-        _67_hashImplBodyCases = Dafny.Sequence<RAST._IMatchCase>.Concat(_67_hashImplBodyCases, Dafny.Sequence<RAST._IMatchCase>.FromElements(RAST.MatchCase.create(Dafny.Sequence<Dafny.Rune>.Concat(Dafny.Sequence<Dafny.Rune>.Concat(_4_datatypeName, Dafny.Sequence<Dafny.Rune>.UnicodeFromString("::")), _71_ctorMatch), RAST.Expr.create_Block(_75_hashRhs))));
-        _68_coerceImplBodyCases = Dafny.Sequence<RAST._IMatchCase>.Concat(_68_coerceImplBodyCases, Dafny.Sequence<RAST._IMatchCase>.FromElements(RAST.MatchCase.create(Dafny.Sequence<Dafny.Rune>.Concat(Dafny.Sequence<Dafny.Rune>.Concat(_4_datatypeName, Dafny.Sequence<Dafny.Rune>.UnicodeFromString("::")), _71_ctorMatch), RAST.Expr.create_Block(_89_coerceRhs))));
-      }
-      if (((new BigInteger(((c).dtor_typeParams).Count)).Sign == 1) && ((new BigInteger((_18_unusedTypeParams).Count)).Sign == 1)) {
-        Dafny.ISequence<RAST._IMatchCase> _90_extraCases;
-        _90_extraCases = Dafny.Sequence<RAST._IMatchCase>.FromElements(RAST.MatchCase.create(Dafny.Sequence<Dafny.Rune>.Concat(_4_datatypeName, Dafny.Sequence<Dafny.Rune>.UnicodeFromString("::_PhantomVariant(..)")), RAST.Expr.create_RawExpr(Dafny.Sequence<Dafny.Rune>.Concat(Dafny.Sequence<Dafny.Rune>.Concat(Dafny.Sequence<Dafny.Rune>.UnicodeFromString("{"), (this).UnreachablePanicIfVerified(Dafny.Sequence<Dafny.Rune>.UnicodeFromString(""))), Dafny.Sequence<Dafny.Rune>.UnicodeFromString("}")))));
-        _66_printImplBodyCases = Dafny.Sequence<RAST._IMatchCase>.Concat(_66_printImplBodyCases, _90_extraCases);
-        _67_hashImplBodyCases = Dafny.Sequence<RAST._IMatchCase>.Concat(_67_hashImplBodyCases, _90_extraCases);
-        _68_coerceImplBodyCases = Dafny.Sequence<RAST._IMatchCase>.Concat(_68_coerceImplBodyCases, _90_extraCases);
->>>>>>> c9fe1be9
-      }
-      Dafny.ISequence<RAST._ITypeParamDecl> _91_defaultConstrainedTypeParams;
-      _91_defaultConstrainedTypeParams = RAST.TypeParamDecl.AddConstraintsMultiple(_2_rTypeParamsDecls, Dafny.Sequence<RAST._IType>.FromElements(RAST.__default.DefaultTrait));
-      Dafny.ISequence<RAST._ITypeParamDecl> _92_rTypeParamsDeclsWithEq;
-      _92_rTypeParamsDeclsWithEq = RAST.TypeParamDecl.AddConstraintsMultiple(_2_rTypeParamsDecls, Dafny.Sequence<RAST._IType>.FromElements(RAST.__default.Eq));
-      Dafny.ISequence<RAST._ITypeParamDecl> _93_rTypeParamsDeclsWithHash;
-      _93_rTypeParamsDeclsWithHash = RAST.TypeParamDecl.AddConstraintsMultiple(_2_rTypeParamsDecls, Dafny.Sequence<RAST._IType>.FromElements(RAST.__default.Hash));
-      RAST._IExpr _94_printImplBody;
-<<<<<<< HEAD
-      _94_printImplBody = RAST.Expr.create_Match(RAST.__default.self, _65_printImplBodyCases);
-      RAST._IExpr _95_hashImplBody;
-      _95_hashImplBody = RAST.Expr.create_Match(RAST.__default.self, _66_hashImplBodyCases);
-      s = Dafny.Sequence<RAST._IModDecl>.Concat(s, Dafny.Sequence<RAST._IModDecl>.FromElements(RAST.ModDecl.create_ImplDecl(RAST.Impl.create_ImplFor(_2_rTypeParamsDecls, ((RAST.__default.std__type).MSel(Dafny.Sequence<Dafny.Rune>.UnicodeFromString("fmt"))).MSel(Dafny.Sequence<Dafny.Rune>.UnicodeFromString("Debug")), RAST.Type.create_TypeApp(RAST.Type.create_TIdentifier(_4_datatypeName), _1_rTypeParams), Dafny.Sequence<Dafny.Rune>.UnicodeFromString(""), Dafny.Sequence<RAST._IImplMember>.FromElements(RAST.ImplMember.create_FnDecl(RAST.Visibility.create_PRIV(), RAST.Fn.create(Dafny.Sequence<Dafny.Rune>.UnicodeFromString("fmt"), Dafny.Sequence<RAST._ITypeParamDecl>.FromElements(), Dafny.Sequence<RAST._IFormal>.FromElements(RAST.Formal.selfBorrowed, RAST.Formal.create(Dafny.Sequence<Dafny.Rune>.UnicodeFromString("f"), RAST.Type.create_BorrowedMut(((RAST.__default.std__type).MSel(Dafny.Sequence<Dafny.Rune>.UnicodeFromString("fmt"))).MSel(Dafny.Sequence<Dafny.Rune>.UnicodeFromString("Formatter"))))), Std.Wrappers.Option<RAST._IType>.create_Some(RAST.__default.RawType(Dafny.Sequence<Dafny.Rune>.UnicodeFromString("std::fmt::Result"))), Dafny.Sequence<Dafny.Rune>.UnicodeFromString(""), Std.Wrappers.Option<RAST._IExpr>.create_Some((((RAST.__default.dafny__runtime).MSel(Dafny.Sequence<Dafny.Rune>.UnicodeFromString("DafnyPrint"))).MSel(Dafny.Sequence<Dafny.Rune>.UnicodeFromString("fmt_print"))).Apply(Dafny.Sequence<RAST._IExpr>.FromElements(RAST.__default.self, RAST.Expr.create_Identifier(Dafny.Sequence<Dafny.Rune>.UnicodeFromString("f")), RAST.Expr.create_LiteralBool(true))))))))), RAST.ModDecl.create_ImplDecl(RAST.Impl.create_ImplFor(_2_rTypeParamsDecls, RAST.__default.DafnyPrint, RAST.Type.create_TypeApp(RAST.Type.create_TIdentifier(_4_datatypeName), _1_rTypeParams), Dafny.Sequence<Dafny.Rune>.UnicodeFromString(""), Dafny.Sequence<RAST._IImplMember>.FromElements(RAST.ImplMember.create_FnDecl(RAST.Visibility.create_PRIV(), RAST.Fn.create(Dafny.Sequence<Dafny.Rune>.UnicodeFromString("fmt_print"), Dafny.Sequence<RAST._ITypeParamDecl>.FromElements(), Dafny.Sequence<RAST._IFormal>.FromElements(RAST.Formal.selfBorrowed, RAST.Formal.create(Dafny.Sequence<Dafny.Rune>.UnicodeFromString("_formatter"), RAST.Type.create_BorrowedMut(((RAST.__default.std__type).MSel(Dafny.Sequence<Dafny.Rune>.UnicodeFromString("fmt"))).MSel(Dafny.Sequence<Dafny.Rune>.UnicodeFromString("Formatter")))), RAST.Formal.create(Dafny.Sequence<Dafny.Rune>.UnicodeFromString("_in_seq"), RAST.Type.create_Bool())), Std.Wrappers.Option<RAST._IType>.create_Some(RAST.__default.RawType(Dafny.Sequence<Dafny.Rune>.UnicodeFromString("std::fmt::Result"))), Dafny.Sequence<Dafny.Rune>.UnicodeFromString(""), Std.Wrappers.Option<RAST._IExpr>.create_Some(_94_printImplBody))))))));
-      if ((new BigInteger((_45_rCoerceTypeParams).Count)).Sign == 1) {
-        RAST._IExpr _96_coerceImplBody;
-        _96_coerceImplBody = RAST.Expr.create_Match(RAST.Expr.create_Identifier(Dafny.Sequence<Dafny.Rune>.UnicodeFromString("this")), _67_coerceImplBodyCases);
-        s = Dafny.Sequence<RAST._IModDecl>.Concat(s, Dafny.Sequence<RAST._IModDecl>.FromElements(RAST.ModDecl.create_ImplDecl(RAST.Impl.create_Impl(_2_rTypeParamsDecls, RAST.Type.create_TypeApp(RAST.Type.create_TIdentifier(_4_datatypeName), _1_rTypeParams), Dafny.Sequence<Dafny.Rune>.UnicodeFromString(""), Dafny.Sequence<RAST._IImplMember>.FromElements(RAST.ImplMember.create_FnDecl(RAST.Visibility.create_PUB(), RAST.Fn.create(Dafny.Sequence<Dafny.Rune>.UnicodeFromString("coerce"), _45_rCoerceTypeParams, _46_coerceArguments, Std.Wrappers.Option<RAST._IType>.create_Some(RAST.__default.Rc(RAST.Type.create_ImplType(RAST.Type.create_FnType(Dafny.Sequence<RAST._IType>.FromElements(RAST.Type.create_TypeApp(RAST.Type.create_TIdentifier(_4_datatypeName), _1_rTypeParams)), RAST.Type.create_TypeApp(RAST.Type.create_TIdentifier(_4_datatypeName), _44_coerceTypes))))), Dafny.Sequence<Dafny.Rune>.UnicodeFromString(""), Std.Wrappers.Option<RAST._IExpr>.create_Some(RAST.__default.RcNew(RAST.Expr.create_Lambda(Dafny.Sequence<RAST._IFormal>.FromElements(RAST.Formal.create(Dafny.Sequence<Dafny.Rune>.UnicodeFromString("this"), RAST.Type.create_SelfOwned())), Std.Wrappers.Option<RAST._IType>.create_Some(RAST.Type.create_TypeApp(RAST.Type.create_TIdentifier(_4_datatypeName), _44_coerceTypes)), _96_coerceImplBody))))))))));
-      }
-      if ((new BigInteger((_8_singletonConstructors).Count)) == (new BigInteger(((c).dtor_ctors).Count))) {
-        RAST._IType _97_datatypeType;
-        _97_datatypeType = RAST.Type.create_TypeApp(RAST.Type.create_TIdentifier(_4_datatypeName), _1_rTypeParams);
-        RAST._IType _98_instantiationType;
-        if ((this).IsRcWrapped((c).dtor_attributes)) {
-          _98_instantiationType = RAST.__default.Rc(_97_datatypeType);
-        } else {
-          _98_instantiationType = _97_datatypeType;
-        }
-        s = Dafny.Sequence<RAST._IModDecl>.Concat(s, Dafny.Sequence<RAST._IModDecl>.FromElements(RAST.ModDecl.create_ImplDecl(RAST.Impl.create_Impl(_2_rTypeParamsDecls, _97_datatypeType, Dafny.Sequence<Dafny.Rune>.UnicodeFromString(""), Dafny.Sequence<RAST._IImplMember>.FromElements(RAST.ImplMember.create_FnDecl(RAST.Visibility.create_PUB(), RAST.Fn.create(Dafny.Sequence<Dafny.Rune>.UnicodeFromString("_AllSingletonConstructors"), Dafny.Sequence<RAST._ITypeParamDecl>.FromElements(), Dafny.Sequence<RAST._IFormal>.FromElements(), Std.Wrappers.Option<RAST._IType>.create_Some(((RAST.__default.dafny__runtime__type).MSel(Dafny.Sequence<Dafny.Rune>.UnicodeFromString("SequenceIter"))).Apply(Dafny.Sequence<RAST._IType>.FromElements(_98_instantiationType))), Dafny.Sequence<Dafny.Rune>.UnicodeFromString(""), Std.Wrappers.Option<RAST._IExpr>.create_Some(((((RAST.__default.dafny__runtime).MSel(Dafny.Sequence<Dafny.Rune>.UnicodeFromString("seq!"))).Apply(_8_singletonConstructors)).Sel(Dafny.Sequence<Dafny.Rune>.UnicodeFromString("iter"))).Apply(Dafny.Sequence<RAST._IExpr>.FromElements())))))))));
-      }
-      if (_64_cIsEq) {
-        s = Dafny.Sequence<RAST._IModDecl>.Concat(s, Dafny.Sequence<RAST._IModDecl>.FromElements(RAST.ModDecl.create_ImplDecl(RAST.Impl.create_ImplFor(_92_rTypeParamsDeclsWithEq, RAST.__default.Eq, RAST.Type.create_TypeApp(RAST.Type.create_TIdentifier(_4_datatypeName), _1_rTypeParams), Dafny.Sequence<Dafny.Rune>.UnicodeFromString(""), Dafny.Sequence<RAST._IImplMember>.FromElements()))));
-      }
-      s = Dafny.Sequence<RAST._IModDecl>.Concat(s, Dafny.Sequence<RAST._IModDecl>.FromElements(RAST.ModDecl.create_ImplDecl(RAST.Impl.create_ImplFor(_93_rTypeParamsDeclsWithHash, RAST.__default.Hash, RAST.Type.create_TypeApp(RAST.Type.create_TIdentifier(_4_datatypeName), _1_rTypeParams), Dafny.Sequence<Dafny.Rune>.UnicodeFromString(""), Dafny.Sequence<RAST._IImplMember>.FromElements(RAST.ImplMember.create_FnDecl(RAST.Visibility.create_PRIV(), RAST.Fn.create(Dafny.Sequence<Dafny.Rune>.UnicodeFromString("hash"), Dafny.Sequence<RAST._ITypeParamDecl>.FromElements(RAST.TypeParamDecl.create(Dafny.Sequence<Dafny.Rune>.UnicodeFromString("_H"), Dafny.Sequence<RAST._IType>.FromElements(((RAST.__default.std__type).MSel(Dafny.Sequence<Dafny.Rune>.UnicodeFromString("hash"))).MSel(Dafny.Sequence<Dafny.Rune>.UnicodeFromString("Hasher"))))), Dafny.Sequence<RAST._IFormal>.FromElements(RAST.Formal.selfBorrowed, RAST.Formal.create(Dafny.Sequence<Dafny.Rune>.UnicodeFromString("_state"), RAST.Type.create_BorrowedMut(RAST.Type.create_TIdentifier(Dafny.Sequence<Dafny.Rune>.UnicodeFromString("_H"))))), Std.Wrappers.Option<RAST._IType>.create_None(), Dafny.Sequence<Dafny.Rune>.UnicodeFromString(""), Std.Wrappers.Option<RAST._IExpr>.create_Some(_95_hashImplBody))))))));
+          _100_instantiationType = _99_datatypeType;
+        }
+        s = Dafny.Sequence<RAST._IModDecl>.Concat(s, Dafny.Sequence<RAST._IModDecl>.FromElements(RAST.ModDecl.create_ImplDecl(RAST.Impl.create_Impl(_2_rTypeParamsDecls, _99_datatypeType, Dafny.Sequence<Dafny.Rune>.UnicodeFromString(""), Dafny.Sequence<RAST._IImplMember>.FromElements(RAST.ImplMember.create_FnDecl(RAST.Visibility.create_PUB(), RAST.Fn.create(Dafny.Sequence<Dafny.Rune>.UnicodeFromString("_AllSingletonConstructors"), Dafny.Sequence<RAST._ITypeParamDecl>.FromElements(), Dafny.Sequence<RAST._IFormal>.FromElements(), Std.Wrappers.Option<RAST._IType>.create_Some((((RAST.__default.dafny__runtime).MSel(Dafny.Sequence<Dafny.Rune>.UnicodeFromString("SequenceIter"))).AsType()).Apply(Dafny.Sequence<RAST._IType>.FromElements(_100_instantiationType))), Dafny.Sequence<Dafny.Rune>.UnicodeFromString(""), Std.Wrappers.Option<RAST._IExpr>.create_Some((((((RAST.__default.dafny__runtime).MSel(Dafny.Sequence<Dafny.Rune>.UnicodeFromString("seq!"))).AsExpr()).Apply(_8_singletonConstructors)).Sel(Dafny.Sequence<Dafny.Rune>.UnicodeFromString("iter"))).Apply(Dafny.Sequence<RAST._IExpr>.FromElements())))))))));
+      }
+      if (_67_cIsEq) {
+        s = Dafny.Sequence<RAST._IModDecl>.Concat(s, Dafny.Sequence<RAST._IModDecl>.FromElements(RAST.ModDecl.create_ImplDecl(RAST.Impl.create_ImplFor(_94_rTypeParamsDeclsWithEq, RAST.__default.Eq, RAST.Type.create_TypeApp(RAST.Type.create_TIdentifier(_4_datatypeName), _1_rTypeParams), Dafny.Sequence<Dafny.Rune>.UnicodeFromString(""), Dafny.Sequence<RAST._IImplMember>.FromElements()))));
+      }
+      s = Dafny.Sequence<RAST._IModDecl>.Concat(s, Dafny.Sequence<RAST._IModDecl>.FromElements(RAST.ModDecl.create_ImplDecl(RAST.Impl.create_ImplFor(_95_rTypeParamsDeclsWithHash, RAST.__default.Hash, RAST.Type.create_TypeApp(RAST.Type.create_TIdentifier(_4_datatypeName), _1_rTypeParams), Dafny.Sequence<Dafny.Rune>.UnicodeFromString(""), Dafny.Sequence<RAST._IImplMember>.FromElements(RAST.ImplMember.create_FnDecl(RAST.Visibility.create_PRIV(), RAST.Fn.create(Dafny.Sequence<Dafny.Rune>.UnicodeFromString("hash"), Dafny.Sequence<RAST._ITypeParamDecl>.FromElements(RAST.TypeParamDecl.create(Dafny.Sequence<Dafny.Rune>.UnicodeFromString("_H"), Dafny.Sequence<RAST._IType>.FromElements((((RAST.__default.std).MSel(Dafny.Sequence<Dafny.Rune>.UnicodeFromString("hash"))).MSel(Dafny.Sequence<Dafny.Rune>.UnicodeFromString("Hasher"))).AsType()))), Dafny.Sequence<RAST._IFormal>.FromElements(RAST.Formal.selfBorrowed, RAST.Formal.create(Dafny.Sequence<Dafny.Rune>.UnicodeFromString("_state"), RAST.Type.create_BorrowedMut(RAST.Type.create_TIdentifier(Dafny.Sequence<Dafny.Rune>.UnicodeFromString("_H"))))), Std.Wrappers.Option<RAST._IType>.create_None(), Dafny.Sequence<Dafny.Rune>.UnicodeFromString(""), Std.Wrappers.Option<RAST._IExpr>.create_Some(_97_hashImplBody))))))));
       if ((new BigInteger(((c).dtor_ctors).Count)).Sign == 1) {
-        RAST._IExpr _99_structName;
-        _99_structName = (RAST.Expr.create_Identifier(_4_datatypeName)).MSel(DCOMP.__default.escapeName((((c).dtor_ctors).Select(BigInteger.Zero)).dtor_name));
-        Dafny.ISequence<RAST._IAssignIdentifier> _100_structAssignments;
-        _100_structAssignments = Dafny.Sequence<RAST._IAssignIdentifier>.FromElements();
+        RAST._IExpr _101_structName;
+        _101_structName = (RAST.Expr.create_Identifier(_4_datatypeName)).FSel(DCOMP.__default.escapeName((((c).dtor_ctors).Select(BigInteger.Zero)).dtor_name));
+        Dafny.ISequence<RAST._IAssignIdentifier> _102_structAssignments;
+        _102_structAssignments = Dafny.Sequence<RAST._IAssignIdentifier>.FromElements();
         BigInteger _hi9 = new BigInteger(((((c).dtor_ctors).Select(BigInteger.Zero)).dtor_args).Count);
-        for (BigInteger _101_i = BigInteger.Zero; _101_i < _hi9; _101_i++) {
-          DAST._IDatatypeDtor _102_dtor;
-          _102_dtor = ((((c).dtor_ctors).Select(BigInteger.Zero)).dtor_args).Select(_101_i);
-          _100_structAssignments = Dafny.Sequence<RAST._IAssignIdentifier>.Concat(_100_structAssignments, Dafny.Sequence<RAST._IAssignIdentifier>.FromElements(RAST.AssignIdentifier.create(DCOMP.__default.escapeName(((_102_dtor).dtor_formal).dtor_name), RAST.Expr.create_RawExpr(Dafny.Sequence<Dafny.Rune>.UnicodeFromString("::std::default::Default::default()")))));
-        }
-        Dafny.ISequence<RAST._ITypeParamDecl> _103_defaultConstrainedTypeParams;
-        _103_defaultConstrainedTypeParams = RAST.TypeParamDecl.AddConstraintsMultiple(_2_rTypeParamsDecls, Dafny.Sequence<RAST._IType>.FromElements(RAST.__default.DefaultTrait));
-        RAST._IType _104_fullType;
-        _104_fullType = RAST.Type.create_TypeApp(RAST.Type.create_TIdentifier(_4_datatypeName), _1_rTypeParams);
-        if (_64_cIsEq) {
-          s = Dafny.Sequence<RAST._IModDecl>.Concat(s, Dafny.Sequence<RAST._IModDecl>.FromElements(RAST.ModDecl.create_ImplDecl(RAST.Impl.create_ImplFor(_103_defaultConstrainedTypeParams, RAST.__default.DefaultTrait, _104_fullType, Dafny.Sequence<Dafny.Rune>.UnicodeFromString(""), Dafny.Sequence<RAST._IImplMember>.FromElements(RAST.ImplMember.create_FnDecl(RAST.Visibility.create_PRIV(), RAST.Fn.create(Dafny.Sequence<Dafny.Rune>.UnicodeFromString("default"), Dafny.Sequence<RAST._ITypeParamDecl>.FromElements(), Dafny.Sequence<RAST._IFormal>.FromElements(), Std.Wrappers.Option<RAST._IType>.create_Some(_104_fullType), Dafny.Sequence<Dafny.Rune>.UnicodeFromString(""), Std.Wrappers.Option<RAST._IExpr>.create_Some(RAST.Expr.create_StructBuild(_99_structName, _100_structAssignments)))))))));
-        }
-        s = Dafny.Sequence<RAST._IModDecl>.Concat(s, Dafny.Sequence<RAST._IModDecl>.FromElements(RAST.ModDecl.create_ImplDecl(RAST.Impl.create_ImplFor(_2_rTypeParamsDecls, (((RAST.__default.std__type).MSel(Dafny.Sequence<Dafny.Rune>.UnicodeFromString("convert"))).MSel(Dafny.Sequence<Dafny.Rune>.UnicodeFromString("AsRef"))).Apply1(_104_fullType), RAST.Type.create_Borrowed(_104_fullType), Dafny.Sequence<Dafny.Rune>.UnicodeFromString(""), Dafny.Sequence<RAST._IImplMember>.FromElements(RAST.ImplMember.create_FnDecl(RAST.Visibility.create_PRIV(), RAST.Fn.create(Dafny.Sequence<Dafny.Rune>.UnicodeFromString("as_ref"), Dafny.Sequence<RAST._ITypeParamDecl>.FromElements(), Dafny.Sequence<RAST._IFormal>.FromElements(RAST.Formal.selfBorrowed), Std.Wrappers.Option<RAST._IType>.create_Some(RAST.Type.create_SelfOwned()), Dafny.Sequence<Dafny.Rune>.UnicodeFromString(""), Std.Wrappers.Option<RAST._IExpr>.create_Some(RAST.__default.self))))))));
-=======
-      _94_printImplBody = RAST.Expr.create_Match(RAST.__default.self, _66_printImplBodyCases);
-      RAST._IExpr _95_hashImplBody;
-      _95_hashImplBody = RAST.Expr.create_Match(RAST.__default.self, _67_hashImplBodyCases);
-      s = Dafny.Sequence<RAST._IModDecl>.Concat(s, Dafny.Sequence<RAST._IModDecl>.FromElements(RAST.ModDecl.create_ImplDecl(RAST.Impl.create_ImplFor(_2_rTypeParamsDecls, (((RAST.__default.std).MSel(Dafny.Sequence<Dafny.Rune>.UnicodeFromString("fmt"))).MSel(Dafny.Sequence<Dafny.Rune>.UnicodeFromString("Debug"))).AsType(), RAST.Type.create_TypeApp(RAST.Type.create_TIdentifier(_4_datatypeName), _1_rTypeParams), Dafny.Sequence<Dafny.Rune>.UnicodeFromString(""), Dafny.Sequence<RAST._IImplMember>.FromElements(RAST.ImplMember.create_FnDecl(RAST.Visibility.create_PRIV(), RAST.Fn.create(Dafny.Sequence<Dafny.Rune>.UnicodeFromString("fmt"), Dafny.Sequence<RAST._ITypeParamDecl>.FromElements(), Dafny.Sequence<RAST._IFormal>.FromElements(RAST.Formal.selfBorrowed, RAST.Formal.create(Dafny.Sequence<Dafny.Rune>.UnicodeFromString("f"), RAST.Type.create_BorrowedMut((((RAST.__default.std).MSel(Dafny.Sequence<Dafny.Rune>.UnicodeFromString("fmt"))).MSel(Dafny.Sequence<Dafny.Rune>.UnicodeFromString("Formatter"))).AsType()))), Std.Wrappers.Option<RAST._IType>.create_Some((((RAST.__default.std).MSel(Dafny.Sequence<Dafny.Rune>.UnicodeFromString("fmt"))).MSel(Dafny.Sequence<Dafny.Rune>.UnicodeFromString("Result"))).AsType()), Dafny.Sequence<Dafny.Rune>.UnicodeFromString(""), Std.Wrappers.Option<RAST._IExpr>.create_Some(((((RAST.__default.dafny__runtime).MSel(Dafny.Sequence<Dafny.Rune>.UnicodeFromString("DafnyPrint"))).MSel(Dafny.Sequence<Dafny.Rune>.UnicodeFromString("fmt_print"))).AsExpr()).Apply(Dafny.Sequence<RAST._IExpr>.FromElements(RAST.__default.self, RAST.Expr.create_Identifier(Dafny.Sequence<Dafny.Rune>.UnicodeFromString("f")), RAST.Expr.create_LiteralBool(true))))))))), RAST.ModDecl.create_ImplDecl(RAST.Impl.create_ImplFor(_2_rTypeParamsDecls, RAST.__default.DafnyPrint, RAST.Type.create_TypeApp(RAST.Type.create_TIdentifier(_4_datatypeName), _1_rTypeParams), Dafny.Sequence<Dafny.Rune>.UnicodeFromString(""), Dafny.Sequence<RAST._IImplMember>.FromElements(RAST.ImplMember.create_FnDecl(RAST.Visibility.create_PRIV(), RAST.Fn.create(Dafny.Sequence<Dafny.Rune>.UnicodeFromString("fmt_print"), Dafny.Sequence<RAST._ITypeParamDecl>.FromElements(), Dafny.Sequence<RAST._IFormal>.FromElements(RAST.Formal.selfBorrowed, RAST.Formal.create(Dafny.Sequence<Dafny.Rune>.UnicodeFromString("_formatter"), RAST.Type.create_BorrowedMut((((RAST.__default.std).MSel(Dafny.Sequence<Dafny.Rune>.UnicodeFromString("fmt"))).MSel(Dafny.Sequence<Dafny.Rune>.UnicodeFromString("Formatter"))).AsType())), RAST.Formal.create(Dafny.Sequence<Dafny.Rune>.UnicodeFromString("_in_seq"), RAST.Type.create_Bool())), Std.Wrappers.Option<RAST._IType>.create_Some(RAST.__default.RawType(Dafny.Sequence<Dafny.Rune>.UnicodeFromString("std::fmt::Result"))), Dafny.Sequence<Dafny.Rune>.UnicodeFromString(""), Std.Wrappers.Option<RAST._IExpr>.create_Some(_94_printImplBody))))))));
-      if ((new BigInteger((_46_rCoerceTypeParams).Count)).Sign == 1) {
-        RAST._IExpr _96_coerceImplBody;
-        _96_coerceImplBody = RAST.Expr.create_Match(RAST.Expr.create_Identifier(Dafny.Sequence<Dafny.Rune>.UnicodeFromString("this")), _68_coerceImplBodyCases);
-        s = Dafny.Sequence<RAST._IModDecl>.Concat(s, Dafny.Sequence<RAST._IModDecl>.FromElements(RAST.ModDecl.create_ImplDecl(RAST.Impl.create_Impl(_2_rTypeParamsDecls, RAST.Type.create_TypeApp(RAST.Type.create_TIdentifier(_4_datatypeName), _1_rTypeParams), Dafny.Sequence<Dafny.Rune>.UnicodeFromString(""), Dafny.Sequence<RAST._IImplMember>.FromElements(RAST.ImplMember.create_FnDecl(RAST.Visibility.create_PUB(), RAST.Fn.create(Dafny.Sequence<Dafny.Rune>.UnicodeFromString("coerce"), _46_rCoerceTypeParams, _47_coerceArguments, Std.Wrappers.Option<RAST._IType>.create_Some(RAST.__default.Rc(RAST.Type.create_ImplType(RAST.Type.create_FnType(Dafny.Sequence<RAST._IType>.FromElements(RAST.Type.create_TypeApp(RAST.Type.create_TIdentifier(_4_datatypeName), _1_rTypeParams)), RAST.Type.create_TypeApp(RAST.Type.create_TIdentifier(_4_datatypeName), _45_coerceTypes))))), Dafny.Sequence<Dafny.Rune>.UnicodeFromString(""), Std.Wrappers.Option<RAST._IExpr>.create_Some(RAST.__default.RcNew(RAST.Expr.create_Lambda(Dafny.Sequence<RAST._IFormal>.FromElements(RAST.Formal.create(Dafny.Sequence<Dafny.Rune>.UnicodeFromString("this"), RAST.__default.SelfOwned)), Std.Wrappers.Option<RAST._IType>.create_Some(RAST.Type.create_TypeApp(RAST.Type.create_TIdentifier(_4_datatypeName), _45_coerceTypes)), _96_coerceImplBody))))))))));
-      }
-      if (_65_cIsEq) {
-        s = Dafny.Sequence<RAST._IModDecl>.Concat(s, Dafny.Sequence<RAST._IModDecl>.FromElements(RAST.ModDecl.create_ImplDecl(RAST.Impl.create_ImplFor(_92_rTypeParamsDeclsWithEq, RAST.__default.Eq, RAST.Type.create_TypeApp(RAST.Type.create_TIdentifier(_4_datatypeName), _1_rTypeParams), Dafny.Sequence<Dafny.Rune>.UnicodeFromString(""), Dafny.Sequence<RAST._IImplMember>.FromElements()))));
-      }
-      s = Dafny.Sequence<RAST._IModDecl>.Concat(s, Dafny.Sequence<RAST._IModDecl>.FromElements(RAST.ModDecl.create_ImplDecl(RAST.Impl.create_ImplFor(_93_rTypeParamsDeclsWithHash, RAST.__default.Hash, RAST.Type.create_TypeApp(RAST.Type.create_TIdentifier(_4_datatypeName), _1_rTypeParams), Dafny.Sequence<Dafny.Rune>.UnicodeFromString(""), Dafny.Sequence<RAST._IImplMember>.FromElements(RAST.ImplMember.create_FnDecl(RAST.Visibility.create_PRIV(), RAST.Fn.create(Dafny.Sequence<Dafny.Rune>.UnicodeFromString("hash"), Dafny.Sequence<RAST._ITypeParamDecl>.FromElements(RAST.TypeParamDecl.create(Dafny.Sequence<Dafny.Rune>.UnicodeFromString("_H"), Dafny.Sequence<RAST._IType>.FromElements((((RAST.__default.std).MSel(Dafny.Sequence<Dafny.Rune>.UnicodeFromString("hash"))).MSel(Dafny.Sequence<Dafny.Rune>.UnicodeFromString("Hasher"))).AsType()))), Dafny.Sequence<RAST._IFormal>.FromElements(RAST.Formal.selfBorrowed, RAST.Formal.create(Dafny.Sequence<Dafny.Rune>.UnicodeFromString("_state"), RAST.Type.create_BorrowedMut(RAST.Type.create_TIdentifier(Dafny.Sequence<Dafny.Rune>.UnicodeFromString("_H"))))), Std.Wrappers.Option<RAST._IType>.create_None(), Dafny.Sequence<Dafny.Rune>.UnicodeFromString(""), Std.Wrappers.Option<RAST._IExpr>.create_Some(_95_hashImplBody))))))));
-      if ((new BigInteger(((c).dtor_ctors).Count)).Sign == 1) {
-        RAST._IExpr _97_structName;
-        _97_structName = (RAST.Expr.create_Identifier(_4_datatypeName)).FSel(DCOMP.__default.escapeName((((c).dtor_ctors).Select(BigInteger.Zero)).dtor_name));
-        Dafny.ISequence<RAST._IAssignIdentifier> _98_structAssignments;
-        _98_structAssignments = Dafny.Sequence<RAST._IAssignIdentifier>.FromElements();
-        BigInteger _hi9 = new BigInteger(((((c).dtor_ctors).Select(BigInteger.Zero)).dtor_args).Count);
-        for (BigInteger _99_i = BigInteger.Zero; _99_i < _hi9; _99_i++) {
-          DAST._IDatatypeDtor _100_dtor;
-          _100_dtor = ((((c).dtor_ctors).Select(BigInteger.Zero)).dtor_args).Select(_99_i);
-          _98_structAssignments = Dafny.Sequence<RAST._IAssignIdentifier>.Concat(_98_structAssignments, Dafny.Sequence<RAST._IAssignIdentifier>.FromElements(RAST.AssignIdentifier.create(DCOMP.__default.escapeVar(((_100_dtor).dtor_formal).dtor_name), RAST.Expr.create_RawExpr(Dafny.Sequence<Dafny.Rune>.UnicodeFromString("::std::default::Default::default()")))));
-        }
-        Dafny.ISequence<RAST._ITypeParamDecl> _101_defaultConstrainedTypeParams;
-        _101_defaultConstrainedTypeParams = RAST.TypeParamDecl.AddConstraintsMultiple(_2_rTypeParamsDecls, Dafny.Sequence<RAST._IType>.FromElements(RAST.__default.DefaultTrait));
-        RAST._IType _102_fullType;
-        _102_fullType = RAST.Type.create_TypeApp(RAST.Type.create_TIdentifier(_4_datatypeName), _1_rTypeParams);
-        if (_65_cIsEq) {
-          s = Dafny.Sequence<RAST._IModDecl>.Concat(s, Dafny.Sequence<RAST._IModDecl>.FromElements(RAST.ModDecl.create_ImplDecl(RAST.Impl.create_ImplFor(_101_defaultConstrainedTypeParams, RAST.__default.DefaultTrait, _102_fullType, Dafny.Sequence<Dafny.Rune>.UnicodeFromString(""), Dafny.Sequence<RAST._IImplMember>.FromElements(RAST.ImplMember.create_FnDecl(RAST.Visibility.create_PRIV(), RAST.Fn.create(Dafny.Sequence<Dafny.Rune>.UnicodeFromString("default"), Dafny.Sequence<RAST._ITypeParamDecl>.FromElements(), Dafny.Sequence<RAST._IFormal>.FromElements(), Std.Wrappers.Option<RAST._IType>.create_Some(_102_fullType), Dafny.Sequence<Dafny.Rune>.UnicodeFromString(""), Std.Wrappers.Option<RAST._IExpr>.create_Some(RAST.Expr.create_StructBuild(_97_structName, _98_structAssignments)))))))));
-        }
-        s = Dafny.Sequence<RAST._IModDecl>.Concat(s, Dafny.Sequence<RAST._IModDecl>.FromElements(RAST.ModDecl.create_ImplDecl(RAST.Impl.create_ImplFor(_2_rTypeParamsDecls, ((((RAST.__default.std).MSel(Dafny.Sequence<Dafny.Rune>.UnicodeFromString("convert"))).MSel(Dafny.Sequence<Dafny.Rune>.UnicodeFromString("AsRef"))).AsType()).Apply1(_102_fullType), RAST.Type.create_Borrowed(_102_fullType), Dafny.Sequence<Dafny.Rune>.UnicodeFromString(""), Dafny.Sequence<RAST._IImplMember>.FromElements(RAST.ImplMember.create_FnDecl(RAST.Visibility.create_PRIV(), RAST.Fn.create(Dafny.Sequence<Dafny.Rune>.UnicodeFromString("as_ref"), Dafny.Sequence<RAST._ITypeParamDecl>.FromElements(), Dafny.Sequence<RAST._IFormal>.FromElements(RAST.Formal.selfBorrowed), Std.Wrappers.Option<RAST._IType>.create_Some(RAST.__default.SelfOwned), Dafny.Sequence<Dafny.Rune>.UnicodeFromString(""), Std.Wrappers.Option<RAST._IExpr>.create_Some(RAST.__default.self))))))));
->>>>>>> c9fe1be9
+        for (BigInteger _103_i = BigInteger.Zero; _103_i < _hi9; _103_i++) {
+          DAST._IDatatypeDtor _104_dtor;
+          _104_dtor = ((((c).dtor_ctors).Select(BigInteger.Zero)).dtor_args).Select(_103_i);
+          _102_structAssignments = Dafny.Sequence<RAST._IAssignIdentifier>.Concat(_102_structAssignments, Dafny.Sequence<RAST._IAssignIdentifier>.FromElements(RAST.AssignIdentifier.create(DCOMP.__default.escapeVar(((_104_dtor).dtor_formal).dtor_name), RAST.Expr.create_RawExpr(Dafny.Sequence<Dafny.Rune>.UnicodeFromString("::std::default::Default::default()")))));
+        }
+        Dafny.ISequence<RAST._ITypeParamDecl> _105_defaultConstrainedTypeParams;
+        _105_defaultConstrainedTypeParams = RAST.TypeParamDecl.AddConstraintsMultiple(_2_rTypeParamsDecls, Dafny.Sequence<RAST._IType>.FromElements(RAST.__default.DefaultTrait));
+        RAST._IType _106_fullType;
+        _106_fullType = RAST.Type.create_TypeApp(RAST.Type.create_TIdentifier(_4_datatypeName), _1_rTypeParams);
+        if (_67_cIsEq) {
+          s = Dafny.Sequence<RAST._IModDecl>.Concat(s, Dafny.Sequence<RAST._IModDecl>.FromElements(RAST.ModDecl.create_ImplDecl(RAST.Impl.create_ImplFor(_105_defaultConstrainedTypeParams, RAST.__default.DefaultTrait, _106_fullType, Dafny.Sequence<Dafny.Rune>.UnicodeFromString(""), Dafny.Sequence<RAST._IImplMember>.FromElements(RAST.ImplMember.create_FnDecl(RAST.Visibility.create_PRIV(), RAST.Fn.create(Dafny.Sequence<Dafny.Rune>.UnicodeFromString("default"), Dafny.Sequence<RAST._ITypeParamDecl>.FromElements(), Dafny.Sequence<RAST._IFormal>.FromElements(), Std.Wrappers.Option<RAST._IType>.create_Some(_106_fullType), Dafny.Sequence<Dafny.Rune>.UnicodeFromString(""), Std.Wrappers.Option<RAST._IExpr>.create_Some(RAST.Expr.create_StructBuild(_101_structName, _102_structAssignments)))))))));
+        }
+        s = Dafny.Sequence<RAST._IModDecl>.Concat(s, Dafny.Sequence<RAST._IModDecl>.FromElements(RAST.ModDecl.create_ImplDecl(RAST.Impl.create_ImplFor(_2_rTypeParamsDecls, ((((RAST.__default.std).MSel(Dafny.Sequence<Dafny.Rune>.UnicodeFromString("convert"))).MSel(Dafny.Sequence<Dafny.Rune>.UnicodeFromString("AsRef"))).AsType()).Apply1(_106_fullType), RAST.Type.create_Borrowed(_106_fullType), Dafny.Sequence<Dafny.Rune>.UnicodeFromString(""), Dafny.Sequence<RAST._IImplMember>.FromElements(RAST.ImplMember.create_FnDecl(RAST.Visibility.create_PRIV(), RAST.Fn.create(Dafny.Sequence<Dafny.Rune>.UnicodeFromString("as_ref"), Dafny.Sequence<RAST._ITypeParamDecl>.FromElements(), Dafny.Sequence<RAST._IFormal>.FromElements(RAST.Formal.selfBorrowed), Std.Wrappers.Option<RAST._IType>.create_Some(RAST.__default.SelfOwned), Dafny.Sequence<Dafny.Rune>.UnicodeFromString(""), Std.Wrappers.Option<RAST._IExpr>.create_Some(RAST.__default.self))))))));
       }
       return s;
     }
@@ -6019,11 +5691,7 @@
                       goto after__ASSIGN_SUCH_THAT_0;
                     }
                   }
-<<<<<<< HEAD
-                  throw new System.Exception("assign-such-that search produced no value (line 4437)");
-=======
-                  throw new System.Exception("assign-such-that search produced no value (line 4736)");
->>>>>>> c9fe1be9
+                  throw new System.Exception("assign-such-that search produced no value (line 4771)");
                 after__ASSIGN_SUCH_THAT_0: ;
                   _63_allReadCloned = Dafny.Sequence<Dafny.Rune>.Concat(Dafny.Sequence<Dafny.Rune>.Concat(Dafny.Sequence<Dafny.Rune>.Concat(Dafny.Sequence<Dafny.Rune>.Concat(Dafny.Sequence<Dafny.Rune>.Concat(_63_allReadCloned, Dafny.Sequence<Dafny.Rune>.UnicodeFromString("let ")), _64_next), Dafny.Sequence<Dafny.Rune>.UnicodeFromString(" = ")), _64_next), Dafny.Sequence<Dafny.Rune>.UnicodeFromString(".clone();\n"));
                   _62_recIdents = Dafny.Set<Dafny.ISequence<Dafny.Rune>>.Difference(_62_recIdents, Dafny.Set<Dafny.ISequence<Dafny.Rune>>.FromElements(_64_next));
@@ -7379,11 +7047,7 @@
                   goto after__ASSIGN_SUCH_THAT_1;
                 }
               }
-<<<<<<< HEAD
-              throw new System.Exception("assign-such-that search produced no value (line 4912)");
-=======
-              throw new System.Exception("assign-such-that search produced no value (line 5272)");
->>>>>>> c9fe1be9
+              throw new System.Exception("assign-such-that search produced no value (line 5307)");
             after__ASSIGN_SUCH_THAT_1: ;
               if ((!object.Equals(selfIdent, DCOMP.SelfInfo.create_NoSelf())) && ((_310_next).Equals(Dafny.Sequence<Dafny.Rune>.UnicodeFromString("_this")))) {
                 RAST._IExpr _311_selfCloned;
