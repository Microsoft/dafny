// Dafny program the_program compiled into C#
// To recompile, you will need the libraries
//     System.Runtime.Numerics.dll System.Collections.Immutable.dll
// but the 'dotnet' tool in net6.0 should pick those up automatically.
// Optionally, you may want to include compiler switches like
//     /debug /nowarn:162,164,168,183,219,436,1717,1718

using System;
using System.Numerics;
using System.Collections;
#pragma warning disable CS0164 // This label has not been referenced
#pragma warning disable CS0162 // Unreachable code detected
#pragma warning disable CS1717 // Assignment made to same variable

namespace DCOMP {

  public partial class __default {
    public static bool is__tuple__numeric(Dafny.ISequence<Dafny.Rune> i) {
      return ((((new BigInteger((i).Count)) >= (new BigInteger(2))) && (((i).Select(BigInteger.Zero)) == (new Dafny.Rune('_')))) && ((Dafny.Sequence<Dafny.Rune>.UnicodeFromString("0123456789")).Contains((i).Select(BigInteger.One)))) && (((new BigInteger((i).Count)) == (new BigInteger(2))) || (((new BigInteger((i).Count)) == (new BigInteger(3))) && ((Dafny.Sequence<Dafny.Rune>.UnicodeFromString("0123456789")).Contains((i).Select(new BigInteger(2))))));
    }
    public static bool has__special(Dafny.ISequence<Dafny.Rune> i) {
    TAIL_CALL_START: ;
      if ((new BigInteger((i).Count)).Sign == 0) {
        return false;
      } else if (((i).Select(BigInteger.Zero)) == (new Dafny.Rune('.'))) {
        return true;
      } else if (((i).Select(BigInteger.Zero)) == (new Dafny.Rune('#'))) {
        return true;
      } else if (((i).Select(BigInteger.Zero)) == (new Dafny.Rune('_'))) {
        if ((new BigInteger(2)) <= (new BigInteger((i).Count))) {
          if (((i).Select(BigInteger.One)) != (new Dafny.Rune('_'))) {
            return true;
          } else {
            Dafny.ISequence<Dafny.Rune> _in0 = (i).Drop(new BigInteger(2));
            i = _in0;
            goto TAIL_CALL_START;
          }
        } else {
          return true;
        }
      } else {
        Dafny.ISequence<Dafny.Rune> _in1 = (i).Drop(BigInteger.One);
        i = _in1;
        goto TAIL_CALL_START;
      }
    }
    public static Dafny.ISequence<Dafny.Rune> idiomatic__rust(Dafny.ISequence<Dafny.Rune> i) {
      Dafny.ISequence<Dafny.Rune> _0___accumulator = Dafny.Sequence<Dafny.Rune>.FromElements();
    TAIL_CALL_START: ;
      if ((new BigInteger((i).Count)).Sign == 0) {
        return Dafny.Sequence<Dafny.Rune>.Concat(_0___accumulator, Dafny.Sequence<Dafny.Rune>.UnicodeFromString(""));
      } else if (((i).Select(BigInteger.Zero)) == (new Dafny.Rune('_'))) {
        _0___accumulator = Dafny.Sequence<Dafny.Rune>.Concat(_0___accumulator, Dafny.Sequence<Dafny.Rune>.UnicodeFromString("_"));
        Dafny.ISequence<Dafny.Rune> _in0 = (i).Drop(new BigInteger(2));
        i = _in0;
        goto TAIL_CALL_START;
      } else {
        _0___accumulator = Dafny.Sequence<Dafny.Rune>.Concat(_0___accumulator, Dafny.Sequence<Dafny.Rune>.FromElements((i).Select(BigInteger.Zero)));
        Dafny.ISequence<Dafny.Rune> _in1 = (i).Drop(BigInteger.One);
        i = _in1;
        goto TAIL_CALL_START;
      }
    }
    public static Dafny.ISequence<Dafny.Rune> replaceDots(Dafny.ISequence<Dafny.Rune> i) {
      Dafny.ISequence<Dafny.Rune> _0___accumulator = Dafny.Sequence<Dafny.Rune>.FromElements();
    TAIL_CALL_START: ;
      if ((new BigInteger((i).Count)).Sign == 0) {
        return Dafny.Sequence<Dafny.Rune>.Concat(_0___accumulator, Dafny.Sequence<Dafny.Rune>.UnicodeFromString(""));
      } else if (((i).Select(BigInteger.Zero)) == (new Dafny.Rune('.'))) {
        _0___accumulator = Dafny.Sequence<Dafny.Rune>.Concat(_0___accumulator, Dafny.Sequence<Dafny.Rune>.UnicodeFromString("_d"));
        Dafny.ISequence<Dafny.Rune> _in0 = (i).Drop(BigInteger.One);
        i = _in0;
        goto TAIL_CALL_START;
      } else {
        _0___accumulator = Dafny.Sequence<Dafny.Rune>.Concat(_0___accumulator, Dafny.Sequence<Dafny.Rune>.FromElements((i).Select(BigInteger.Zero)));
        Dafny.ISequence<Dafny.Rune> _in1 = (i).Drop(BigInteger.One);
        i = _in1;
        goto TAIL_CALL_START;
      }
    }
    public static bool is__tuple__builder(Dafny.ISequence<Dafny.Rune> i) {
      return ((((new BigInteger((i).Count)) >= (new BigInteger(9))) && (((i).Take(new BigInteger(8))).Equals(Dafny.Sequence<Dafny.Rune>.UnicodeFromString("___hMake")))) && ((Dafny.Sequence<Dafny.Rune>.UnicodeFromString("0123456789")).Contains((i).Select(new BigInteger(8))))) && (((new BigInteger((i).Count)) == (new BigInteger(9))) || (((new BigInteger((i).Count)) == (new BigInteger(10))) && ((Dafny.Sequence<Dafny.Rune>.UnicodeFromString("0123456789")).Contains((i).Select(new BigInteger(9))))));
    }
    public static Dafny.ISequence<Dafny.Rune> better__tuple__builder__name(Dafny.ISequence<Dafny.Rune> i) {
      return Dafny.Sequence<Dafny.Rune>.Concat(Dafny.Sequence<Dafny.Rune>.UnicodeFromString("_T"), (i).Drop(new BigInteger(8)));
    }
    public static bool is__dafny__generated__id(Dafny.ISequence<Dafny.Rune> i) {
      return ((((new BigInteger((i).Count)).Sign == 1) && (((i).Select(BigInteger.Zero)) == (new Dafny.Rune('_')))) && (!(DCOMP.__default.has__special((i).Drop(BigInteger.One))))) && (!((new BigInteger((i).Count)) >= (new BigInteger(2))) || (((i).Select(BigInteger.One)) != (new Dafny.Rune('T'))));
    }
    public static bool is__idiomatic__rust__id(Dafny.ISequence<Dafny.Rune> i) {
      return ((((new BigInteger((i).Count)).Sign == 1) && (!(DCOMP.__default.has__special(i)))) && (!(DCOMP.__default.reserved__rust).Contains(i))) && (!(DCOMP.__default.reserved__rust__need__prefix).Contains(i));
    }
    public static Dafny.ISequence<Dafny.Rune> escapeName(Dafny.ISequence<Dafny.Rune> n) {
      return DCOMP.__default.escapeIdent((n));
    }
    public static Dafny.ISequence<Dafny.Rune> escapeIdent(Dafny.ISequence<Dafny.Rune> i) {
      if (DCOMP.__default.is__tuple__numeric(i)) {
        return i;
      } else if (DCOMP.__default.is__tuple__builder(i)) {
        return DCOMP.__default.better__tuple__builder__name(i);
      } else if (((i).Equals(Dafny.Sequence<Dafny.Rune>.UnicodeFromString("self"))) || ((i).Equals(Dafny.Sequence<Dafny.Rune>.UnicodeFromString("Self")))) {
        return Dafny.Sequence<Dafny.Rune>.Concat(Dafny.Sequence<Dafny.Rune>.UnicodeFromString("r#_"), i);
      } else if ((DCOMP.__default.reserved__rust).Contains(i)) {
        return Dafny.Sequence<Dafny.Rune>.Concat(Dafny.Sequence<Dafny.Rune>.UnicodeFromString("r#"), i);
      } else if (DCOMP.__default.is__idiomatic__rust__id(i)) {
        return DCOMP.__default.idiomatic__rust(i);
      } else if (DCOMP.__default.is__dafny__generated__id(i)) {
        return i;
      } else {
        Dafny.ISequence<Dafny.Rune> _0_r = DCOMP.__default.replaceDots(i);
        return Dafny.Sequence<Dafny.Rune>.Concat(Dafny.Sequence<Dafny.Rune>.UnicodeFromString("r#_"), _0_r);
      }
    }
    public static Dafny.ISequence<Dafny.Rune> escapeVar(Dafny.ISequence<Dafny.Rune> f) {
      Dafny.ISequence<Dafny.Rune> _0_r = (f);
      if ((DCOMP.__default.reserved__vars).Contains(_0_r)) {
        return Dafny.Sequence<Dafny.Rune>.Concat(Dafny.Sequence<Dafny.Rune>.UnicodeFromString("_"), _0_r);
      } else {
        return DCOMP.__default.escapeIdent((f));
      }
    }
    public static Dafny.ISequence<Dafny.Rune> AddAssignedPrefix(Dafny.ISequence<Dafny.Rune> rustName) {
      if (((new BigInteger((rustName).Count)) >= (new BigInteger(2))) && (((rustName).Subsequence(BigInteger.Zero, new BigInteger(2))).Equals(Dafny.Sequence<Dafny.Rune>.UnicodeFromString("r#")))) {
        return Dafny.Sequence<Dafny.Rune>.Concat(DCOMP.__default.ASSIGNED__PREFIX, (rustName).Drop(new BigInteger(2)));
      } else {
        return Dafny.Sequence<Dafny.Rune>.Concat(Dafny.Sequence<Dafny.Rune>.Concat(DCOMP.__default.ASSIGNED__PREFIX, Dafny.Sequence<Dafny.Rune>.UnicodeFromString("_")), rustName);
      }
    }
    public static Std.Wrappers._IOption<DAST._IResolvedType> TraitTypeContainingMethodAux(Dafny.ISequence<DAST._IType> rs, Dafny.ISequence<Dafny.Rune> dafnyName)
    {
      if ((new BigInteger((rs).Count)).Sign == 0) {
        return Std.Wrappers.Option<DAST._IResolvedType>.create_None();
      } else {
        Std.Wrappers._IOption<DAST._IResolvedType> _0_res = ((System.Func<Std.Wrappers._IOption<DAST._IResolvedType>>)(() => {
          DAST._IType _source0 = (rs).Select(BigInteger.Zero);
          {
            if (_source0.is_UserDefined) {
              DAST._IResolvedType _1_resolvedType = _source0.dtor_resolved;
              return DCOMP.__default.TraitTypeContainingMethod(_1_resolvedType, dafnyName);
            }
          }
          {
            return Std.Wrappers.Option<DAST._IResolvedType>.create_None();
          }
        }))();
        Std.Wrappers._IOption<DAST._IResolvedType> _source1 = _0_res;
        {
          if (_source1.is_Some) {
            return _0_res;
          }
        }
        {
          return DCOMP.__default.TraitTypeContainingMethodAux((rs).Drop(BigInteger.One), dafnyName);
        }
      }
    }
    public static Std.Wrappers._IOption<DAST._IResolvedType> TraitTypeContainingMethod(DAST._IResolvedType r, Dafny.ISequence<Dafny.Rune> dafnyName)
    {
      DAST._IResolvedType _let_tmp_rhs0 = r;
      Dafny.ISequence<Dafny.ISequence<Dafny.Rune>> _0_path = _let_tmp_rhs0.dtor_path;
      Dafny.ISequence<DAST._IType> _1_typeArgs = _let_tmp_rhs0.dtor_typeArgs;
      DAST._IResolvedTypeBase _2_kind = _let_tmp_rhs0.dtor_kind;
      Dafny.ISequence<DAST._IAttribute> _3_attributes = _let_tmp_rhs0.dtor_attributes;
      Dafny.ISequence<Dafny.ISequence<Dafny.Rune>> _4_properMethods = _let_tmp_rhs0.dtor_properMethods;
      Dafny.ISequence<DAST._IType> _5_extendedTypes = _let_tmp_rhs0.dtor_extendedTypes;
      if ((_4_properMethods).Contains(dafnyName)) {
        return Std.Wrappers.Option<DAST._IResolvedType>.create_Some(r);
      } else {
        return DCOMP.__default.TraitTypeContainingMethodAux(_5_extendedTypes, dafnyName);
      }
    }
    public static Std.Wrappers._IOption<DCOMP._IExternAttribute> OptExtern(DAST._IAttribute attr, Dafny.ISequence<Dafny.Rune> dafnyName)
    {
      if (((attr).dtor_name).Equals(Dafny.Sequence<Dafny.Rune>.UnicodeFromString("extern"))) {
        return Std.Wrappers.Option<DCOMP._IExternAttribute>.create_Some((((new BigInteger(((attr).dtor_args).Count)).Sign == 0) ? (DCOMP.ExternAttribute.create_SimpleExtern(DCOMP.__default.escapeName(dafnyName))) : ((((new BigInteger(((attr).dtor_args).Count)) == (BigInteger.One)) ? (DCOMP.ExternAttribute.create_SimpleExtern(((attr).dtor_args).Select(BigInteger.Zero))) : ((((new BigInteger(((attr).dtor_args).Count)) == (new BigInteger(2))) ? (DCOMP.ExternAttribute.create_AdvancedExtern(DCOMP.__default.ReplaceDotByDoubleColon(((attr).dtor_args).Select(BigInteger.Zero)), ((attr).dtor_args).Select(BigInteger.One))) : (DCOMP.ExternAttribute.create_UnsupportedExtern(Dafny.Sequence<Dafny.Rune>.Concat(Dafny.Sequence<Dafny.Rune>.UnicodeFromString("{:extern} supports only 0, 1 or 2 attributes, got "), Std.Strings.__default.OfNat(new BigInteger(((attr).dtor_args).Count)))))))))));
      } else {
        return Std.Wrappers.Option<DCOMP._IExternAttribute>.create_None();
      }
    }
    public static Dafny.ISequence<Dafny.Rune> ReplaceDotByDoubleColon(Dafny.ISequence<Dafny.Rune> s) {
      Dafny.ISequence<Dafny.Rune> _0___accumulator = Dafny.Sequence<Dafny.Rune>.FromElements();
    TAIL_CALL_START: ;
      if ((new BigInteger((s).Count)).Sign == 0) {
        return Dafny.Sequence<Dafny.Rune>.Concat(_0___accumulator, Dafny.Sequence<Dafny.Rune>.UnicodeFromString(""));
      } else if (((s).Select(BigInteger.Zero)) == (new Dafny.Rune(' '))) {
        return Dafny.Sequence<Dafny.Rune>.Concat(_0___accumulator, s);
      } else {
        _0___accumulator = Dafny.Sequence<Dafny.Rune>.Concat(_0___accumulator, ((((s).Select(BigInteger.Zero)) == (new Dafny.Rune('.'))) ? (Dafny.Sequence<Dafny.Rune>.UnicodeFromString("::")) : (Dafny.Sequence<Dafny.Rune>.FromElements((s).Select(BigInteger.Zero)))));
        Dafny.ISequence<Dafny.Rune> _in0 = (s).Drop(BigInteger.One);
        s = _in0;
        goto TAIL_CALL_START;
      }
    }
    public static DCOMP._IExternAttribute ExtractExtern(Dafny.ISequence<DAST._IAttribute> attributes, Dafny.ISequence<Dafny.Rune> dafnyName)
    {
      DCOMP._IExternAttribute res = DCOMP.ExternAttribute.Default();
      BigInteger _hi0 = new BigInteger((attributes).Count);
      for (BigInteger _0_i = BigInteger.Zero; _0_i < _hi0; _0_i++) {
        Std.Wrappers._IOption<DCOMP._IExternAttribute> _1_attr;
        _1_attr = DCOMP.__default.OptExtern((attributes).Select(_0_i), dafnyName);
        Std.Wrappers._IOption<DCOMP._IExternAttribute> _source0 = _1_attr;
        {
          if (_source0.is_Some) {
            DCOMP._IExternAttribute _2_n = _source0.dtor_value;
            res = _2_n;
            return res;
            goto after_match0;
          }
        }
        {
        }
      after_match0: ;
      }
      res = DCOMP.ExternAttribute.create_NoExtern();
      return res;
    }
    public static DCOMP._IExternAttribute ExtractExternMod(DAST._IModule mod) {
      return DCOMP.__default.ExtractExtern((mod).dtor_attributes, (mod).dtor_name);
    }
    public static Dafny.ISet<Dafny.ISequence<Dafny.Rune>> reserved__rust { get {
      return Dafny.Set<Dafny.ISequence<Dafny.Rune>>.FromElements(Dafny.Sequence<Dafny.Rune>.UnicodeFromString("as"), Dafny.Sequence<Dafny.Rune>.UnicodeFromString("async"), Dafny.Sequence<Dafny.Rune>.UnicodeFromString("await"), Dafny.Sequence<Dafny.Rune>.UnicodeFromString("break"), Dafny.Sequence<Dafny.Rune>.UnicodeFromString("const"), Dafny.Sequence<Dafny.Rune>.UnicodeFromString("continue"), Dafny.Sequence<Dafny.Rune>.UnicodeFromString("crate"), Dafny.Sequence<Dafny.Rune>.UnicodeFromString("dyn"), Dafny.Sequence<Dafny.Rune>.UnicodeFromString("else"), Dafny.Sequence<Dafny.Rune>.UnicodeFromString("enum"), Dafny.Sequence<Dafny.Rune>.UnicodeFromString("extern"), Dafny.Sequence<Dafny.Rune>.UnicodeFromString("false"), Dafny.Sequence<Dafny.Rune>.UnicodeFromString("fn"), Dafny.Sequence<Dafny.Rune>.UnicodeFromString("for"), Dafny.Sequence<Dafny.Rune>.UnicodeFromString("if"), Dafny.Sequence<Dafny.Rune>.UnicodeFromString("impl"), Dafny.Sequence<Dafny.Rune>.UnicodeFromString("in"), Dafny.Sequence<Dafny.Rune>.UnicodeFromString("let"), Dafny.Sequence<Dafny.Rune>.UnicodeFromString("loop"), Dafny.Sequence<Dafny.Rune>.UnicodeFromString("match"), Dafny.Sequence<Dafny.Rune>.UnicodeFromString("mod"), Dafny.Sequence<Dafny.Rune>.UnicodeFromString("move"), Dafny.Sequence<Dafny.Rune>.UnicodeFromString("mut"), Dafny.Sequence<Dafny.Rune>.UnicodeFromString("pub"), Dafny.Sequence<Dafny.Rune>.UnicodeFromString("ref"), Dafny.Sequence<Dafny.Rune>.UnicodeFromString("return"), Dafny.Sequence<Dafny.Rune>.UnicodeFromString("static"), Dafny.Sequence<Dafny.Rune>.UnicodeFromString("struct"), Dafny.Sequence<Dafny.Rune>.UnicodeFromString("super"), Dafny.Sequence<Dafny.Rune>.UnicodeFromString("trait"), Dafny.Sequence<Dafny.Rune>.UnicodeFromString("true"), Dafny.Sequence<Dafny.Rune>.UnicodeFromString("type"), Dafny.Sequence<Dafny.Rune>.UnicodeFromString("union"), Dafny.Sequence<Dafny.Rune>.UnicodeFromString("unsafe"), Dafny.Sequence<Dafny.Rune>.UnicodeFromString("use"), Dafny.Sequence<Dafny.Rune>.UnicodeFromString("where"), Dafny.Sequence<Dafny.Rune>.UnicodeFromString("while"), Dafny.Sequence<Dafny.Rune>.UnicodeFromString("Keywords"), Dafny.Sequence<Dafny.Rune>.UnicodeFromString("The"), Dafny.Sequence<Dafny.Rune>.UnicodeFromString("abstract"), Dafny.Sequence<Dafny.Rune>.UnicodeFromString("become"), Dafny.Sequence<Dafny.Rune>.UnicodeFromString("box"), Dafny.Sequence<Dafny.Rune>.UnicodeFromString("do"), Dafny.Sequence<Dafny.Rune>.UnicodeFromString("final"), Dafny.Sequence<Dafny.Rune>.UnicodeFromString("macro"), Dafny.Sequence<Dafny.Rune>.UnicodeFromString("override"), Dafny.Sequence<Dafny.Rune>.UnicodeFromString("priv"), Dafny.Sequence<Dafny.Rune>.UnicodeFromString("try"), Dafny.Sequence<Dafny.Rune>.UnicodeFromString("typeof"), Dafny.Sequence<Dafny.Rune>.UnicodeFromString("unsized"), Dafny.Sequence<Dafny.Rune>.UnicodeFromString("virtual"), Dafny.Sequence<Dafny.Rune>.UnicodeFromString("yield"));
    } }
    public static Dafny.ISet<Dafny.ISequence<Dafny.Rune>> reserved__rust__need__prefix { get {
      return Dafny.Set<Dafny.ISequence<Dafny.Rune>>.FromElements(Dafny.Sequence<Dafny.Rune>.UnicodeFromString("u8"), Dafny.Sequence<Dafny.Rune>.UnicodeFromString("u16"), Dafny.Sequence<Dafny.Rune>.UnicodeFromString("u32"), Dafny.Sequence<Dafny.Rune>.UnicodeFromString("u64"), Dafny.Sequence<Dafny.Rune>.UnicodeFromString("u128"), Dafny.Sequence<Dafny.Rune>.UnicodeFromString("i8"), Dafny.Sequence<Dafny.Rune>.UnicodeFromString("i16"), Dafny.Sequence<Dafny.Rune>.UnicodeFromString("i32"), Dafny.Sequence<Dafny.Rune>.UnicodeFromString("i64"), Dafny.Sequence<Dafny.Rune>.UnicodeFromString("i128"));
    } }
    public static Dafny.ISet<Dafny.ISequence<Dafny.Rune>> reserved__vars { get {
      return Dafny.Set<Dafny.ISequence<Dafny.Rune>>.FromElements(Dafny.Sequence<Dafny.Rune>.UnicodeFromString("None"), Dafny.Sequence<Dafny.Rune>.UnicodeFromString("hash"));
    } }
    public static Dafny.ISequence<Dafny.Rune> ASSIGNED__PREFIX { get {
      return Dafny.Sequence<Dafny.Rune>.UnicodeFromString("_set");
    } }
    public static Dafny.ISequence<Dafny.Rune> IND { get {
      return RAST.__default.IND;
    } }
    public static DAST._IAttribute AttributeOwned { get {
      return DAST.Attribute.create(Dafny.Sequence<Dafny.Rune>.UnicodeFromString("owned"), Dafny.Sequence<Dafny.ISequence<Dafny.Rune>>.FromElements());
    } }
  }

  public interface _IOwnership {
    bool is_OwnershipOwned { get; }
    bool is_OwnershipOwnedBox { get; }
    bool is_OwnershipBorrowed { get; }
    bool is_OwnershipBorrowedMut { get; }
    bool is_OwnershipAutoBorrowed { get; }
    _IOwnership DowncastClone();
  }
  public abstract class Ownership : _IOwnership {
    public Ownership() {
    }
    private static readonly DCOMP._IOwnership theDefault = create_OwnershipOwned();
    public static DCOMP._IOwnership Default() {
      return theDefault;
    }
    private static readonly Dafny.TypeDescriptor<DCOMP._IOwnership> _TYPE = new Dafny.TypeDescriptor<DCOMP._IOwnership>(DCOMP.Ownership.Default());
    public static Dafny.TypeDescriptor<DCOMP._IOwnership> _TypeDescriptor() {
      return _TYPE;
    }
    public static _IOwnership create_OwnershipOwned() {
      return new Ownership_OwnershipOwned();
    }
    public static _IOwnership create_OwnershipOwnedBox() {
      return new Ownership_OwnershipOwnedBox();
    }
    public static _IOwnership create_OwnershipBorrowed() {
      return new Ownership_OwnershipBorrowed();
    }
    public static _IOwnership create_OwnershipBorrowedMut() {
      return new Ownership_OwnershipBorrowedMut();
    }
    public static _IOwnership create_OwnershipAutoBorrowed() {
      return new Ownership_OwnershipAutoBorrowed();
    }
    public bool is_OwnershipOwned { get { return this is Ownership_OwnershipOwned; } }
    public bool is_OwnershipOwnedBox { get { return this is Ownership_OwnershipOwnedBox; } }
    public bool is_OwnershipBorrowed { get { return this is Ownership_OwnershipBorrowed; } }
    public bool is_OwnershipBorrowedMut { get { return this is Ownership_OwnershipBorrowedMut; } }
    public bool is_OwnershipAutoBorrowed { get { return this is Ownership_OwnershipAutoBorrowed; } }
    public static System.Collections.Generic.IEnumerable<_IOwnership> AllSingletonConstructors {
      get {
        yield return Ownership.create_OwnershipOwned();
        yield return Ownership.create_OwnershipOwnedBox();
        yield return Ownership.create_OwnershipBorrowed();
        yield return Ownership.create_OwnershipBorrowedMut();
        yield return Ownership.create_OwnershipAutoBorrowed();
      }
    }
    public abstract _IOwnership DowncastClone();
  }
  public class Ownership_OwnershipOwned : Ownership {
    public Ownership_OwnershipOwned() : base() {
    }
    public override _IOwnership DowncastClone() {
      if (this is _IOwnership dt) { return dt; }
      return new Ownership_OwnershipOwned();
    }
    public override bool Equals(object other) {
      var oth = other as DCOMP.Ownership_OwnershipOwned;
      return oth != null;
    }
    public override int GetHashCode() {
      ulong hash = 5381;
      hash = ((hash << 5) + hash) + 0;
      return (int) hash;
    }
    public override string ToString() {
      string s = "DafnyToRustCompiler.Ownership.OwnershipOwned";
      return s;
    }
  }
  public class Ownership_OwnershipOwnedBox : Ownership {
    public Ownership_OwnershipOwnedBox() : base() {
    }
    public override _IOwnership DowncastClone() {
      if (this is _IOwnership dt) { return dt; }
      return new Ownership_OwnershipOwnedBox();
    }
    public override bool Equals(object other) {
      var oth = other as DCOMP.Ownership_OwnershipOwnedBox;
      return oth != null;
    }
    public override int GetHashCode() {
      ulong hash = 5381;
      hash = ((hash << 5) + hash) + 1;
      return (int) hash;
    }
    public override string ToString() {
      string s = "DafnyToRustCompiler.Ownership.OwnershipOwnedBox";
      return s;
    }
  }
  public class Ownership_OwnershipBorrowed : Ownership {
    public Ownership_OwnershipBorrowed() : base() {
    }
    public override _IOwnership DowncastClone() {
      if (this is _IOwnership dt) { return dt; }
      return new Ownership_OwnershipBorrowed();
    }
    public override bool Equals(object other) {
      var oth = other as DCOMP.Ownership_OwnershipBorrowed;
      return oth != null;
    }
    public override int GetHashCode() {
      ulong hash = 5381;
      hash = ((hash << 5) + hash) + 2;
      return (int) hash;
    }
    public override string ToString() {
      string s = "DafnyToRustCompiler.Ownership.OwnershipBorrowed";
      return s;
    }
  }
  public class Ownership_OwnershipBorrowedMut : Ownership {
    public Ownership_OwnershipBorrowedMut() : base() {
    }
    public override _IOwnership DowncastClone() {
      if (this is _IOwnership dt) { return dt; }
      return new Ownership_OwnershipBorrowedMut();
    }
    public override bool Equals(object other) {
      var oth = other as DCOMP.Ownership_OwnershipBorrowedMut;
      return oth != null;
    }
    public override int GetHashCode() {
      ulong hash = 5381;
      hash = ((hash << 5) + hash) + 3;
      return (int) hash;
    }
    public override string ToString() {
      string s = "DafnyToRustCompiler.Ownership.OwnershipBorrowedMut";
      return s;
    }
  }
  public class Ownership_OwnershipAutoBorrowed : Ownership {
    public Ownership_OwnershipAutoBorrowed() : base() {
    }
    public override _IOwnership DowncastClone() {
      if (this is _IOwnership dt) { return dt; }
      return new Ownership_OwnershipAutoBorrowed();
    }
    public override bool Equals(object other) {
      var oth = other as DCOMP.Ownership_OwnershipAutoBorrowed;
      return oth != null;
    }
    public override int GetHashCode() {
      ulong hash = 5381;
      hash = ((hash << 5) + hash) + 4;
      return (int) hash;
    }
    public override string ToString() {
      string s = "DafnyToRustCompiler.Ownership.OwnershipAutoBorrowed";
      return s;
    }
  }

  public interface _IEnvironment {
    bool is_Environment { get; }
    Dafny.ISequence<Dafny.ISequence<Dafny.Rune>> dtor_names { get; }
    Dafny.IMap<Dafny.ISequence<Dafny.Rune>,RAST._IType> dtor_types { get; }
    _IEnvironment DowncastClone();
    DCOMP._IEnvironment ToOwned();
    bool CanReadWithoutClone(Dafny.ISequence<Dafny.Rune> name);
    bool HasCloneSemantics(Dafny.ISequence<Dafny.Rune> name);
    Std.Wrappers._IOption<RAST._IType> GetType(Dafny.ISequence<Dafny.Rune> name);
    bool IsBorrowed(Dafny.ISequence<Dafny.Rune> name);
    bool IsBorrowedMut(Dafny.ISequence<Dafny.Rune> name);
    DCOMP._IEnvironment AddAssigned(Dafny.ISequence<Dafny.Rune> name, RAST._IType tpe);
    DCOMP._IEnvironment merge(DCOMP._IEnvironment other);
    DCOMP._IEnvironment RemoveAssigned(Dafny.ISequence<Dafny.Rune> name);
  }
  public class Environment : _IEnvironment {
    public readonly Dafny.ISequence<Dafny.ISequence<Dafny.Rune>> _names;
    public readonly Dafny.IMap<Dafny.ISequence<Dafny.Rune>,RAST._IType> _types;
    public Environment(Dafny.ISequence<Dafny.ISequence<Dafny.Rune>> names, Dafny.IMap<Dafny.ISequence<Dafny.Rune>,RAST._IType> types) {
      this._names = names;
      this._types = types;
    }
    public _IEnvironment DowncastClone() {
      if (this is _IEnvironment dt) { return dt; }
      return new Environment(_names, _types);
    }
    public override bool Equals(object other) {
      var oth = other as DCOMP.Environment;
      return oth != null && object.Equals(this._names, oth._names) && object.Equals(this._types, oth._types);
    }
    public override int GetHashCode() {
      ulong hash = 5381;
      hash = ((hash << 5) + hash) + 0;
      hash = ((hash << 5) + hash) + ((ulong)Dafny.Helpers.GetHashCode(this._names));
      hash = ((hash << 5) + hash) + ((ulong)Dafny.Helpers.GetHashCode(this._types));
      return (int) hash;
    }
    public override string ToString() {
      string s = "DafnyToRustCompiler.Environment.Environment";
      s += "(";
      s += Dafny.Helpers.ToString(this._names);
      s += ", ";
      s += Dafny.Helpers.ToString(this._types);
      s += ")";
      return s;
    }
    private static readonly DCOMP._IEnvironment theDefault = create(Dafny.Sequence<Dafny.ISequence<Dafny.Rune>>.Empty, Dafny.Map<Dafny.ISequence<Dafny.Rune>, RAST._IType>.Empty);
    public static DCOMP._IEnvironment Default() {
      return theDefault;
    }
    private static readonly Dafny.TypeDescriptor<DCOMP._IEnvironment> _TYPE = new Dafny.TypeDescriptor<DCOMP._IEnvironment>(DCOMP.Environment.Default());
    public static Dafny.TypeDescriptor<DCOMP._IEnvironment> _TypeDescriptor() {
      return _TYPE;
    }
    public static _IEnvironment create(Dafny.ISequence<Dafny.ISequence<Dafny.Rune>> names, Dafny.IMap<Dafny.ISequence<Dafny.Rune>,RAST._IType> types) {
      return new Environment(names, types);
    }
    public static _IEnvironment create_Environment(Dafny.ISequence<Dafny.ISequence<Dafny.Rune>> names, Dafny.IMap<Dafny.ISequence<Dafny.Rune>,RAST._IType> types) {
      return create(names, types);
    }
    public bool is_Environment { get { return true; } }
    public Dafny.ISequence<Dafny.ISequence<Dafny.Rune>> dtor_names {
      get {
        return this._names;
      }
    }
    public Dafny.IMap<Dafny.ISequence<Dafny.Rune>,RAST._IType> dtor_types {
      get {
        return this._types;
      }
    }
    public DCOMP._IEnvironment ToOwned() {
      DCOMP._IEnvironment _0_dt__update__tmp_h0 = this;
      Dafny.IMap<Dafny.ISequence<Dafny.Rune>,RAST._IType> _1_dt__update_htypes_h0 = ((System.Func<Dafny.IMap<Dafny.ISequence<Dafny.Rune>,RAST._IType>>)(() => {
        var _coll0 = new System.Collections.Generic.List<Dafny.Pair<Dafny.ISequence<Dafny.Rune>,RAST._IType>>();
        foreach (Dafny.ISequence<Dafny.Rune> _compr_0 in ((this).dtor_types).Keys.Elements) {
          Dafny.ISequence<Dafny.Rune> _2_k = (Dafny.ISequence<Dafny.Rune>)_compr_0;
          if (((this).dtor_types).Contains(_2_k)) {
            _coll0.Add(new Dafny.Pair<Dafny.ISequence<Dafny.Rune>,RAST._IType>(_2_k, (Dafny.Map<Dafny.ISequence<Dafny.Rune>, RAST._IType>.Select((this).dtor_types,_2_k)).ToOwned()));
          }
        }
        return Dafny.Map<Dafny.ISequence<Dafny.Rune>,RAST._IType>.FromCollection(_coll0);
      }))();
      return DCOMP.Environment.create((_0_dt__update__tmp_h0).dtor_names, _1_dt__update_htypes_h0);
    }
    public static DCOMP._IEnvironment Empty() {
      return DCOMP.Environment.create(Dafny.Sequence<Dafny.ISequence<Dafny.Rune>>.FromElements(), Dafny.Map<Dafny.ISequence<Dafny.Rune>, RAST._IType>.FromElements());
    }
    public bool CanReadWithoutClone(Dafny.ISequence<Dafny.Rune> name) {
      return (((this).dtor_types).Contains(name)) && ((Dafny.Map<Dafny.ISequence<Dafny.Rune>, RAST._IType>.Select((this).dtor_types,name)).CanReadWithoutClone());
    }
    public bool HasCloneSemantics(Dafny.ISequence<Dafny.Rune> name) {
      return !((this).CanReadWithoutClone(name));
    }
    public Std.Wrappers._IOption<RAST._IType> GetType(Dafny.ISequence<Dafny.Rune> name) {
      if (((this).dtor_types).Contains(name)) {
        return Std.Wrappers.Option<RAST._IType>.create_Some(Dafny.Map<Dafny.ISequence<Dafny.Rune>, RAST._IType>.Select((this).dtor_types,name));
      } else {
        return Std.Wrappers.Option<RAST._IType>.create_None();
      }
    }
    public bool IsBorrowed(Dafny.ISequence<Dafny.Rune> name) {
      return (((this).dtor_types).Contains(name)) && ((Dafny.Map<Dafny.ISequence<Dafny.Rune>, RAST._IType>.Select((this).dtor_types,name)).is_Borrowed);
    }
    public bool IsBorrowedMut(Dafny.ISequence<Dafny.Rune> name) {
      return (((this).dtor_types).Contains(name)) && ((Dafny.Map<Dafny.ISequence<Dafny.Rune>, RAST._IType>.Select((this).dtor_types,name)).is_BorrowedMut);
    }
    public DCOMP._IEnvironment AddAssigned(Dafny.ISequence<Dafny.Rune> name, RAST._IType tpe)
    {
      return DCOMP.Environment.create(Dafny.Sequence<Dafny.ISequence<Dafny.Rune>>.Concat((this).dtor_names, Dafny.Sequence<Dafny.ISequence<Dafny.Rune>>.FromElements(name)), Dafny.Map<Dafny.ISequence<Dafny.Rune>, RAST._IType>.Update((this).dtor_types, name, tpe));
    }
    public DCOMP._IEnvironment merge(DCOMP._IEnvironment other) {
      return DCOMP.Environment.create(Dafny.Sequence<Dafny.ISequence<Dafny.Rune>>.Concat((this).dtor_names, (other).dtor_names), Dafny.Map<Dafny.ISequence<Dafny.Rune>, RAST._IType>.Merge((this).dtor_types, (other).dtor_types));
    }
    public DCOMP._IEnvironment RemoveAssigned(Dafny.ISequence<Dafny.Rune> name) {
      BigInteger _0_indexInEnv = Std.Collections.Seq.__default.IndexOf<Dafny.ISequence<Dafny.Rune>>((this).dtor_names, name);
      return DCOMP.Environment.create(Dafny.Sequence<Dafny.ISequence<Dafny.Rune>>.Concat(((this).dtor_names).Subsequence(BigInteger.Zero, _0_indexInEnv), ((this).dtor_names).Drop((_0_indexInEnv) + (BigInteger.One))), Dafny.Map<Dafny.ISequence<Dafny.Rune>, RAST._IType>.Subtract((this).dtor_types, Dafny.Set<Dafny.ISequence<Dafny.Rune>>.FromElements(name)));
    }
  }

  public interface _IPointerType {
    bool is_Raw { get; }
    bool is_RcMut { get; }
    _IPointerType DowncastClone();
  }
  public abstract class PointerType : _IPointerType {
    public PointerType() {
    }
    private static readonly DCOMP._IPointerType theDefault = create_Raw();
    public static DCOMP._IPointerType Default() {
      return theDefault;
    }
    private static readonly Dafny.TypeDescriptor<DCOMP._IPointerType> _TYPE = new Dafny.TypeDescriptor<DCOMP._IPointerType>(DCOMP.PointerType.Default());
    public static Dafny.TypeDescriptor<DCOMP._IPointerType> _TypeDescriptor() {
      return _TYPE;
    }
    public static _IPointerType create_Raw() {
      return new PointerType_Raw();
    }
    public static _IPointerType create_RcMut() {
      return new PointerType_RcMut();
    }
    public bool is_Raw { get { return this is PointerType_Raw; } }
    public bool is_RcMut { get { return this is PointerType_RcMut; } }
    public static System.Collections.Generic.IEnumerable<_IPointerType> AllSingletonConstructors {
      get {
        yield return PointerType.create_Raw();
        yield return PointerType.create_RcMut();
      }
    }
    public abstract _IPointerType DowncastClone();
  }
  public class PointerType_Raw : PointerType {
    public PointerType_Raw() : base() {
    }
    public override _IPointerType DowncastClone() {
      if (this is _IPointerType dt) { return dt; }
      return new PointerType_Raw();
    }
    public override bool Equals(object other) {
      var oth = other as DCOMP.PointerType_Raw;
      return oth != null;
    }
    public override int GetHashCode() {
      ulong hash = 5381;
      hash = ((hash << 5) + hash) + 0;
      return (int) hash;
    }
    public override string ToString() {
      string s = "DafnyToRustCompiler.PointerType.Raw";
      return s;
    }
  }
  public class PointerType_RcMut : PointerType {
    public PointerType_RcMut() : base() {
    }
    public override _IPointerType DowncastClone() {
      if (this is _IPointerType dt) { return dt; }
      return new PointerType_RcMut();
    }
    public override bool Equals(object other) {
      var oth = other as DCOMP.PointerType_RcMut;
      return oth != null;
    }
    public override int GetHashCode() {
      ulong hash = 5381;
      hash = ((hash << 5) + hash) + 1;
      return (int) hash;
    }
    public override string ToString() {
      string s = "DafnyToRustCompiler.PointerType.RcMut";
      return s;
    }
  }

  public interface _ICharType {
    bool is_UTF16 { get; }
    bool is_Unicode { get; }
    _ICharType DowncastClone();
  }
  public abstract class CharType : _ICharType {
    public CharType() {
    }
    private static readonly DCOMP._ICharType theDefault = create_UTF16();
    public static DCOMP._ICharType Default() {
      return theDefault;
    }
    private static readonly Dafny.TypeDescriptor<DCOMP._ICharType> _TYPE = new Dafny.TypeDescriptor<DCOMP._ICharType>(DCOMP.CharType.Default());
    public static Dafny.TypeDescriptor<DCOMP._ICharType> _TypeDescriptor() {
      return _TYPE;
    }
    public static _ICharType create_UTF16() {
      return new CharType_UTF16();
    }
    public static _ICharType create_Unicode() {
      return new CharType_Unicode();
    }
    public bool is_UTF16 { get { return this is CharType_UTF16; } }
    public bool is_Unicode { get { return this is CharType_Unicode; } }
    public static System.Collections.Generic.IEnumerable<_ICharType> AllSingletonConstructors {
      get {
        yield return CharType.create_UTF16();
        yield return CharType.create_Unicode();
      }
    }
    public abstract _ICharType DowncastClone();
  }
  public class CharType_UTF16 : CharType {
    public CharType_UTF16() : base() {
    }
    public override _ICharType DowncastClone() {
      if (this is _ICharType dt) { return dt; }
      return new CharType_UTF16();
    }
    public override bool Equals(object other) {
      var oth = other as DCOMP.CharType_UTF16;
      return oth != null;
    }
    public override int GetHashCode() {
      ulong hash = 5381;
      hash = ((hash << 5) + hash) + 0;
      return (int) hash;
    }
    public override string ToString() {
      string s = "DafnyToRustCompiler.CharType.UTF16";
      return s;
    }
  }
  public class CharType_Unicode : CharType {
    public CharType_Unicode() : base() {
    }
    public override _ICharType DowncastClone() {
      if (this is _ICharType dt) { return dt; }
      return new CharType_Unicode();
    }
    public override bool Equals(object other) {
      var oth = other as DCOMP.CharType_Unicode;
      return oth != null;
    }
    public override int GetHashCode() {
      ulong hash = 5381;
      hash = ((hash << 5) + hash) + 1;
      return (int) hash;
    }
    public override string ToString() {
      string s = "DafnyToRustCompiler.CharType.Unicode";
      return s;
    }
  }

  public interface _IRootType {
    bool is_RootCrate { get; }
    bool is_RootPath { get; }
    Dafny.ISequence<Dafny.Rune> dtor_moduleName { get; }
    _IRootType DowncastClone();
  }
  public abstract class RootType : _IRootType {
    public RootType() {
    }
    private static readonly DCOMP._IRootType theDefault = create_RootCrate();
    public static DCOMP._IRootType Default() {
      return theDefault;
    }
    private static readonly Dafny.TypeDescriptor<DCOMP._IRootType> _TYPE = new Dafny.TypeDescriptor<DCOMP._IRootType>(DCOMP.RootType.Default());
    public static Dafny.TypeDescriptor<DCOMP._IRootType> _TypeDescriptor() {
      return _TYPE;
    }
    public static _IRootType create_RootCrate() {
      return new RootType_RootCrate();
    }
    public static _IRootType create_RootPath(Dafny.ISequence<Dafny.Rune> moduleName) {
      return new RootType_RootPath(moduleName);
    }
    public bool is_RootCrate { get { return this is RootType_RootCrate; } }
    public bool is_RootPath { get { return this is RootType_RootPath; } }
    public Dafny.ISequence<Dafny.Rune> dtor_moduleName {
      get {
        var d = this;
        return ((RootType_RootPath)d)._moduleName;
      }
    }
    public abstract _IRootType DowncastClone();
  }
  public class RootType_RootCrate : RootType {
    public RootType_RootCrate() : base() {
    }
    public override _IRootType DowncastClone() {
      if (this is _IRootType dt) { return dt; }
      return new RootType_RootCrate();
    }
    public override bool Equals(object other) {
      var oth = other as DCOMP.RootType_RootCrate;
      return oth != null;
    }
    public override int GetHashCode() {
      ulong hash = 5381;
      hash = ((hash << 5) + hash) + 0;
      return (int) hash;
    }
    public override string ToString() {
      string s = "DafnyToRustCompiler.RootType.RootCrate";
      return s;
    }
  }
  public class RootType_RootPath : RootType {
    public readonly Dafny.ISequence<Dafny.Rune> _moduleName;
    public RootType_RootPath(Dafny.ISequence<Dafny.Rune> moduleName) : base() {
      this._moduleName = moduleName;
    }
    public override _IRootType DowncastClone() {
      if (this is _IRootType dt) { return dt; }
      return new RootType_RootPath(_moduleName);
    }
    public override bool Equals(object other) {
      var oth = other as DCOMP.RootType_RootPath;
      return oth != null && object.Equals(this._moduleName, oth._moduleName);
    }
    public override int GetHashCode() {
      ulong hash = 5381;
      hash = ((hash << 5) + hash) + 1;
      hash = ((hash << 5) + hash) + ((ulong)Dafny.Helpers.GetHashCode(this._moduleName));
      return (int) hash;
    }
    public override string ToString() {
      string s = "DafnyToRustCompiler.RootType.RootPath";
      s += "(";
      s += this._moduleName.ToVerbatimString(true);
      s += ")";
      return s;
    }
  }

  public interface _IGenTypeContext {
    bool is_GenTypeContext { get; }
    bool dtor_forTraitParents { get; }
  }
  public class GenTypeContext : _IGenTypeContext {
    public readonly bool _forTraitParents;
    public GenTypeContext(bool forTraitParents) {
      this._forTraitParents = forTraitParents;
    }
    public static bool DowncastClone(bool _this) {
      return _this;
    }
    public override bool Equals(object other) {
      var oth = other as DCOMP.GenTypeContext;
      return oth != null && this._forTraitParents == oth._forTraitParents;
    }
    public override int GetHashCode() {
      ulong hash = 5381;
      hash = ((hash << 5) + hash) + 0;
      hash = ((hash << 5) + hash) + ((ulong)Dafny.Helpers.GetHashCode(this._forTraitParents));
      return (int) hash;
    }
    public override string ToString() {
      string s = "DafnyToRustCompiler.GenTypeContext.GenTypeContext";
      s += "(";
      s += Dafny.Helpers.ToString(this._forTraitParents);
      s += ")";
      return s;
    }
    private static readonly bool theDefault = false;
    public static bool Default() {
      return theDefault;
    }
    private static readonly Dafny.TypeDescriptor<bool> _TYPE = new Dafny.TypeDescriptor<bool>(false);
    public static Dafny.TypeDescriptor<bool> _TypeDescriptor() {
      return _TYPE;
    }
    public static _IGenTypeContext create(bool forTraitParents) {
      return new GenTypeContext(forTraitParents);
    }
    public static _IGenTypeContext create_GenTypeContext(bool forTraitParents) {
      return create(forTraitParents);
    }
    public bool is_GenTypeContext { get { return true; } }
    public bool dtor_forTraitParents {
      get {
        return this._forTraitParents;
      }
    }
    public static bool ForTraitParents() {
      return true;
    }
    public static bool @default() {
      return false;
    }
  }

  public interface _ISelfInfo {
    bool is_NoSelf { get; }
    bool is_ThisTyped { get; }
    Dafny.ISequence<Dafny.Rune> dtor_rSelfName { get; }
    DAST._IType dtor_dafnyType { get; }
    _ISelfInfo DowncastClone();
    bool IsSelf();
  }
  public abstract class SelfInfo : _ISelfInfo {
    public SelfInfo() {
    }
    private static readonly DCOMP._ISelfInfo theDefault = create_NoSelf();
    public static DCOMP._ISelfInfo Default() {
      return theDefault;
    }
    private static readonly Dafny.TypeDescriptor<DCOMP._ISelfInfo> _TYPE = new Dafny.TypeDescriptor<DCOMP._ISelfInfo>(DCOMP.SelfInfo.Default());
    public static Dafny.TypeDescriptor<DCOMP._ISelfInfo> _TypeDescriptor() {
      return _TYPE;
    }
    public static _ISelfInfo create_NoSelf() {
      return new SelfInfo_NoSelf();
    }
    public static _ISelfInfo create_ThisTyped(Dafny.ISequence<Dafny.Rune> rSelfName, DAST._IType dafnyType) {
      return new SelfInfo_ThisTyped(rSelfName, dafnyType);
    }
    public bool is_NoSelf { get { return this is SelfInfo_NoSelf; } }
    public bool is_ThisTyped { get { return this is SelfInfo_ThisTyped; } }
    public Dafny.ISequence<Dafny.Rune> dtor_rSelfName {
      get {
        var d = this;
        return ((SelfInfo_ThisTyped)d)._rSelfName;
      }
    }
    public DAST._IType dtor_dafnyType {
      get {
        var d = this;
        return ((SelfInfo_ThisTyped)d)._dafnyType;
      }
    }
    public abstract _ISelfInfo DowncastClone();
    public bool IsSelf() {
      return ((this).is_ThisTyped) && (((this).dtor_rSelfName).Equals(Dafny.Sequence<Dafny.Rune>.UnicodeFromString("self")));
    }
  }
  public class SelfInfo_NoSelf : SelfInfo {
    public SelfInfo_NoSelf() : base() {
    }
    public override _ISelfInfo DowncastClone() {
      if (this is _ISelfInfo dt) { return dt; }
      return new SelfInfo_NoSelf();
    }
    public override bool Equals(object other) {
      var oth = other as DCOMP.SelfInfo_NoSelf;
      return oth != null;
    }
    public override int GetHashCode() {
      ulong hash = 5381;
      hash = ((hash << 5) + hash) + 0;
      return (int) hash;
    }
    public override string ToString() {
      string s = "DafnyToRustCompiler.SelfInfo.NoSelf";
      return s;
    }
  }
  public class SelfInfo_ThisTyped : SelfInfo {
    public readonly Dafny.ISequence<Dafny.Rune> _rSelfName;
    public readonly DAST._IType _dafnyType;
    public SelfInfo_ThisTyped(Dafny.ISequence<Dafny.Rune> rSelfName, DAST._IType dafnyType) : base() {
      this._rSelfName = rSelfName;
      this._dafnyType = dafnyType;
    }
    public override _ISelfInfo DowncastClone() {
      if (this is _ISelfInfo dt) { return dt; }
      return new SelfInfo_ThisTyped(_rSelfName, _dafnyType);
    }
    public override bool Equals(object other) {
      var oth = other as DCOMP.SelfInfo_ThisTyped;
      return oth != null && object.Equals(this._rSelfName, oth._rSelfName) && object.Equals(this._dafnyType, oth._dafnyType);
    }
    public override int GetHashCode() {
      ulong hash = 5381;
      hash = ((hash << 5) + hash) + 1;
      hash = ((hash << 5) + hash) + ((ulong)Dafny.Helpers.GetHashCode(this._rSelfName));
      hash = ((hash << 5) + hash) + ((ulong)Dafny.Helpers.GetHashCode(this._dafnyType));
      return (int) hash;
    }
    public override string ToString() {
      string s = "DafnyToRustCompiler.SelfInfo.ThisTyped";
      s += "(";
      s += this._rSelfName.ToVerbatimString(true);
      s += ", ";
      s += Dafny.Helpers.ToString(this._dafnyType);
      s += ")";
      return s;
    }
  }

  public interface _IExternAttribute {
    bool is_NoExtern { get; }
    bool is_SimpleExtern { get; }
    bool is_AdvancedExtern { get; }
    bool is_UnsupportedExtern { get; }
    Dafny.ISequence<Dafny.Rune> dtor_overrideName { get; }
    Dafny.ISequence<Dafny.Rune> dtor_enclosingModule { get; }
    Dafny.ISequence<Dafny.Rune> dtor_reason { get; }
    _IExternAttribute DowncastClone();
  }
  public abstract class ExternAttribute : _IExternAttribute {
    public ExternAttribute() {
    }
    private static readonly DCOMP._IExternAttribute theDefault = create_NoExtern();
    public static DCOMP._IExternAttribute Default() {
      return theDefault;
    }
    private static readonly Dafny.TypeDescriptor<DCOMP._IExternAttribute> _TYPE = new Dafny.TypeDescriptor<DCOMP._IExternAttribute>(DCOMP.ExternAttribute.Default());
    public static Dafny.TypeDescriptor<DCOMP._IExternAttribute> _TypeDescriptor() {
      return _TYPE;
    }
    public static _IExternAttribute create_NoExtern() {
      return new ExternAttribute_NoExtern();
    }
    public static _IExternAttribute create_SimpleExtern(Dafny.ISequence<Dafny.Rune> overrideName) {
      return new ExternAttribute_SimpleExtern(overrideName);
    }
    public static _IExternAttribute create_AdvancedExtern(Dafny.ISequence<Dafny.Rune> enclosingModule, Dafny.ISequence<Dafny.Rune> overrideName) {
      return new ExternAttribute_AdvancedExtern(enclosingModule, overrideName);
    }
    public static _IExternAttribute create_UnsupportedExtern(Dafny.ISequence<Dafny.Rune> reason) {
      return new ExternAttribute_UnsupportedExtern(reason);
    }
    public bool is_NoExtern { get { return this is ExternAttribute_NoExtern; } }
    public bool is_SimpleExtern { get { return this is ExternAttribute_SimpleExtern; } }
    public bool is_AdvancedExtern { get { return this is ExternAttribute_AdvancedExtern; } }
    public bool is_UnsupportedExtern { get { return this is ExternAttribute_UnsupportedExtern; } }
    public Dafny.ISequence<Dafny.Rune> dtor_overrideName {
      get {
        var d = this;
        if (d is ExternAttribute_SimpleExtern) { return ((ExternAttribute_SimpleExtern)d)._overrideName; }
        return ((ExternAttribute_AdvancedExtern)d)._overrideName;
      }
    }
    public Dafny.ISequence<Dafny.Rune> dtor_enclosingModule {
      get {
        var d = this;
        return ((ExternAttribute_AdvancedExtern)d)._enclosingModule;
      }
    }
    public Dafny.ISequence<Dafny.Rune> dtor_reason {
      get {
        var d = this;
        return ((ExternAttribute_UnsupportedExtern)d)._reason;
      }
    }
    public abstract _IExternAttribute DowncastClone();
  }
  public class ExternAttribute_NoExtern : ExternAttribute {
    public ExternAttribute_NoExtern() : base() {
    }
    public override _IExternAttribute DowncastClone() {
      if (this is _IExternAttribute dt) { return dt; }
      return new ExternAttribute_NoExtern();
    }
    public override bool Equals(object other) {
      var oth = other as DCOMP.ExternAttribute_NoExtern;
      return oth != null;
    }
    public override int GetHashCode() {
      ulong hash = 5381;
      hash = ((hash << 5) + hash) + 0;
      return (int) hash;
    }
    public override string ToString() {
      string s = "DafnyToRustCompiler.ExternAttribute.NoExtern";
      return s;
    }
  }
  public class ExternAttribute_SimpleExtern : ExternAttribute {
    public readonly Dafny.ISequence<Dafny.Rune> _overrideName;
    public ExternAttribute_SimpleExtern(Dafny.ISequence<Dafny.Rune> overrideName) : base() {
      this._overrideName = overrideName;
    }
    public override _IExternAttribute DowncastClone() {
      if (this is _IExternAttribute dt) { return dt; }
      return new ExternAttribute_SimpleExtern(_overrideName);
    }
    public override bool Equals(object other) {
      var oth = other as DCOMP.ExternAttribute_SimpleExtern;
      return oth != null && object.Equals(this._overrideName, oth._overrideName);
    }
    public override int GetHashCode() {
      ulong hash = 5381;
      hash = ((hash << 5) + hash) + 1;
      hash = ((hash << 5) + hash) + ((ulong)Dafny.Helpers.GetHashCode(this._overrideName));
      return (int) hash;
    }
    public override string ToString() {
      string s = "DafnyToRustCompiler.ExternAttribute.SimpleExtern";
      s += "(";
      s += this._overrideName.ToVerbatimString(true);
      s += ")";
      return s;
    }
  }
  public class ExternAttribute_AdvancedExtern : ExternAttribute {
    public readonly Dafny.ISequence<Dafny.Rune> _enclosingModule;
    public readonly Dafny.ISequence<Dafny.Rune> _overrideName;
    public ExternAttribute_AdvancedExtern(Dafny.ISequence<Dafny.Rune> enclosingModule, Dafny.ISequence<Dafny.Rune> overrideName) : base() {
      this._enclosingModule = enclosingModule;
      this._overrideName = overrideName;
    }
    public override _IExternAttribute DowncastClone() {
      if (this is _IExternAttribute dt) { return dt; }
      return new ExternAttribute_AdvancedExtern(_enclosingModule, _overrideName);
    }
    public override bool Equals(object other) {
      var oth = other as DCOMP.ExternAttribute_AdvancedExtern;
      return oth != null && object.Equals(this._enclosingModule, oth._enclosingModule) && object.Equals(this._overrideName, oth._overrideName);
    }
    public override int GetHashCode() {
      ulong hash = 5381;
      hash = ((hash << 5) + hash) + 2;
      hash = ((hash << 5) + hash) + ((ulong)Dafny.Helpers.GetHashCode(this._enclosingModule));
      hash = ((hash << 5) + hash) + ((ulong)Dafny.Helpers.GetHashCode(this._overrideName));
      return (int) hash;
    }
    public override string ToString() {
      string s = "DafnyToRustCompiler.ExternAttribute.AdvancedExtern";
      s += "(";
      s += this._enclosingModule.ToVerbatimString(true);
      s += ", ";
      s += this._overrideName.ToVerbatimString(true);
      s += ")";
      return s;
    }
  }
  public class ExternAttribute_UnsupportedExtern : ExternAttribute {
    public readonly Dafny.ISequence<Dafny.Rune> _reason;
    public ExternAttribute_UnsupportedExtern(Dafny.ISequence<Dafny.Rune> reason) : base() {
      this._reason = reason;
    }
    public override _IExternAttribute DowncastClone() {
      if (this is _IExternAttribute dt) { return dt; }
      return new ExternAttribute_UnsupportedExtern(_reason);
    }
    public override bool Equals(object other) {
      var oth = other as DCOMP.ExternAttribute_UnsupportedExtern;
      return oth != null && object.Equals(this._reason, oth._reason);
    }
    public override int GetHashCode() {
      ulong hash = 5381;
      hash = ((hash << 5) + hash) + 3;
      hash = ((hash << 5) + hash) + ((ulong)Dafny.Helpers.GetHashCode(this._reason));
      return (int) hash;
    }
    public override string ToString() {
      string s = "DafnyToRustCompiler.ExternAttribute.UnsupportedExtern";
      s += "(";
      s += this._reason.ToVerbatimString(true);
      s += ")";
      return s;
    }
  }

  public partial class COMP {
    public COMP() {
      this.error = Std.Wrappers.Option<Dafny.ISequence<Dafny.Rune>>.Default();
      this.optimizations = Dafny.Sequence<Func<RAST._IMod, RAST._IMod>>.Empty;
      this._charType = DCOMP.CharType.Default();
      this._pointerType = DCOMP.PointerType.Default();
      this._rootType = DCOMP.RootType.Default();
    }
    public RAST._IType Object(RAST._IType underlying) {
      if (((this).pointerType).is_Raw) {
        return RAST.__default.PtrType(underlying);
      } else {
        return RAST.__default.ObjectType(underlying);
      }
    }
    public Dafny.ISequence<Dafny.Rune> UnreachablePanicIfVerified(Dafny.ISequence<Dafny.Rune> optText) {
      if (((this).pointerType).is_Raw) {
        return Dafny.Sequence<Dafny.Rune>.UnicodeFromString("unsafe { ::std::hint::unreachable_unchecked() }");
      } else if ((optText).Equals(Dafny.Sequence<Dafny.Rune>.UnicodeFromString(""))) {
        return Dafny.Sequence<Dafny.Rune>.UnicodeFromString("panic!()");
      } else {
        return Dafny.Sequence<Dafny.Rune>.Concat(Dafny.Sequence<Dafny.Rune>.Concat(Dafny.Sequence<Dafny.Rune>.UnicodeFromString("panic!(\""), optText), Dafny.Sequence<Dafny.Rune>.UnicodeFromString("\")"));
      }
    }
    public Std.Wrappers._IOption<Dafny.ISequence<Dafny.Rune>> error {get; set;}
    public Dafny.ISequence<Func<RAST._IMod, RAST._IMod>> optimizations {get; set;}
    public void __ctor(DCOMP._ICharType charType, DCOMP._IPointerType pointerType, DCOMP._IRootType rootType)
    {
      (this)._charType = charType;
      (this)._pointerType = pointerType;
      (this)._rootType = rootType;
      (this).error = Std.Wrappers.Option<Dafny.ISequence<Dafny.Rune>>.create_None();
      (this).optimizations = Dafny.Sequence<Func<RAST._IMod, RAST._IMod>>.FromElements(FactorPathsOptimization.__default.apply);
    }
    public static Dafny.ISequence<Dafny.ISequence<Dafny.Rune>> ContainingPathToRust(Dafny.ISequence<Dafny.ISequence<Dafny.Rune>> containingPath) {
      return Std.Collections.Seq.__default.Map<Dafny.ISequence<Dafny.Rune>, Dafny.ISequence<Dafny.Rune>>(((System.Func<Dafny.ISequence<Dafny.Rune>, Dafny.ISequence<Dafny.Rune>>)((_0_i) => {
        return DCOMP.__default.escapeName((_0_i));
      })), containingPath);
    }
    public DafnyCompilerRustUtils._ISeqMap<Dafny.ISequence<Dafny.Rune>, DafnyCompilerRustUtils._IGatheringModule> GenModule(DAST._IModule mod, Dafny.ISequence<Dafny.ISequence<Dafny.Rune>> containingPath)
    {
      DafnyCompilerRustUtils._ISeqMap<Dafny.ISequence<Dafny.Rune>, DafnyCompilerRustUtils._IGatheringModule> s = DafnyCompilerRustUtils.SeqMap<Dafny.ISequence<Dafny.Rune>, DafnyCompilerRustUtils._IGatheringModule>.Default();
      _System._ITuple2<Dafny.ISequence<Dafny.ISequence<Dafny.Rune>>, Dafny.ISequence<Dafny.Rune>> _let_tmp_rhs0 = DafnyCompilerRustUtils.__default.DafnyNameToContainingPathAndName((mod).dtor_name, Dafny.Sequence<Dafny.ISequence<Dafny.Rune>>.FromElements());
      Dafny.ISequence<Dafny.ISequence<Dafny.Rune>> _0_innerPath = _let_tmp_rhs0.dtor__0;
      Dafny.ISequence<Dafny.Rune> _1_innerName = _let_tmp_rhs0.dtor__1;
      Dafny.ISequence<Dafny.ISequence<Dafny.Rune>> _2_containingPath;
      _2_containingPath = Dafny.Sequence<Dafny.ISequence<Dafny.Rune>>.Concat(containingPath, _0_innerPath);
      Dafny.ISequence<Dafny.Rune> _3_modName;
      _3_modName = DCOMP.__default.escapeName(_1_innerName);
      if (((mod).dtor_body).is_None) {
        s = DafnyCompilerRustUtils.GatheringModule.Wrap(DCOMP.COMP.ContainingPathToRust(_2_containingPath), RAST.Mod.create_ExternMod(_3_modName));
      } else {
        DCOMP._IExternAttribute _4_optExtern;
        _4_optExtern = DCOMP.__default.ExtractExternMod(mod);
        Dafny.ISequence<RAST._IModDecl> _5_body;
        DafnyCompilerRustUtils._ISeqMap<Dafny.ISequence<Dafny.Rune>, DafnyCompilerRustUtils._IGatheringModule> _6_allmodules;
        Dafny.ISequence<RAST._IModDecl> _out0;
        DafnyCompilerRustUtils._ISeqMap<Dafny.ISequence<Dafny.Rune>, DafnyCompilerRustUtils._IGatheringModule> _out1;
        (this).GenModuleBody(((mod).dtor_body).dtor_value, Dafny.Sequence<Dafny.ISequence<Dafny.Rune>>.Concat(_2_containingPath, Dafny.Sequence<Dafny.ISequence<Dafny.Rune>>.FromElements(_1_innerName)), out _out0, out _out1);
        _5_body = _out0;
        _6_allmodules = _out1;
        if ((_4_optExtern).is_SimpleExtern) {
          if ((mod).dtor_requiresExterns) {
            _5_body = Dafny.Sequence<RAST._IModDecl>.Concat(Dafny.Sequence<RAST._IModDecl>.FromElements(RAST.ModDecl.create_UseDecl(RAST.Use.create(RAST.Visibility.create_PUB(), ((((this).thisFile).MSel(DCOMP.COMP.DAFNY__EXTERN__MODULE)).MSel(DCOMP.__default.ReplaceDotByDoubleColon((_4_optExtern).dtor_overrideName))).MSel(Dafny.Sequence<Dafny.Rune>.UnicodeFromString("*"))))), _5_body);
          }
        } else if ((_4_optExtern).is_AdvancedExtern) {
          (this).error = Std.Wrappers.Option<Dafny.ISequence<Dafny.Rune>>.create_Some(Dafny.Sequence<Dafny.Rune>.UnicodeFromString("Externs on modules can only have 1 string argument"));
        } else if ((_4_optExtern).is_UnsupportedExtern) {
          (this).error = Std.Wrappers.Option<Dafny.ISequence<Dafny.Rune>>.create_Some((_4_optExtern).dtor_reason);
        }
        s = DafnyCompilerRustUtils.GatheringModule.MergeSeqMap(DafnyCompilerRustUtils.GatheringModule.Wrap(DCOMP.COMP.ContainingPathToRust(_2_containingPath), RAST.Mod.create_Mod(_3_modName, _5_body)), _6_allmodules);
      }
      return s;
    }
    public void GenModuleBody(Dafny.ISequence<DAST._IModuleItem> body, Dafny.ISequence<Dafny.ISequence<Dafny.Rune>> containingPath, out Dafny.ISequence<RAST._IModDecl> s, out DafnyCompilerRustUtils._ISeqMap<Dafny.ISequence<Dafny.Rune>, DafnyCompilerRustUtils._IGatheringModule> allmodules)
    {
      s = Dafny.Sequence<RAST._IModDecl>.Empty;
      allmodules = DafnyCompilerRustUtils.SeqMap<Dafny.ISequence<Dafny.Rune>, DafnyCompilerRustUtils._IGatheringModule>.Default();
      s = Dafny.Sequence<RAST._IModDecl>.FromElements();
      allmodules = DafnyCompilerRustUtils.SeqMap<Dafny.ISequence<Dafny.Rune>, DafnyCompilerRustUtils._IGatheringModule>.Empty();
      BigInteger _hi0 = new BigInteger((body).Count);
      for (BigInteger _0_i = BigInteger.Zero; _0_i < _hi0; _0_i++) {
        Dafny.ISequence<RAST._IModDecl> _1_generated = Dafny.Sequence<RAST._IModDecl>.Empty;
        DAST._IModuleItem _source0 = (body).Select(_0_i);
        {
          if (_source0.is_Module) {
            DAST._IModule _2_m = _source0.dtor_Module_a0;
            DafnyCompilerRustUtils._ISeqMap<Dafny.ISequence<Dafny.Rune>, DafnyCompilerRustUtils._IGatheringModule> _3_mm;
            DafnyCompilerRustUtils._ISeqMap<Dafny.ISequence<Dafny.Rune>, DafnyCompilerRustUtils._IGatheringModule> _out0;
            _out0 = (this).GenModule(_2_m, containingPath);
            _3_mm = _out0;
            allmodules = DafnyCompilerRustUtils.GatheringModule.MergeSeqMap(allmodules, _3_mm);
            _1_generated = Dafny.Sequence<RAST._IModDecl>.FromElements();
            goto after_match0;
          }
        }
        {
          if (_source0.is_Class) {
            DAST._IClass _4_c = _source0.dtor_Class_a0;
            Dafny.ISequence<RAST._IModDecl> _out1;
            _out1 = (this).GenClass(_4_c, Dafny.Sequence<Dafny.ISequence<Dafny.Rune>>.Concat(containingPath, Dafny.Sequence<Dafny.ISequence<Dafny.Rune>>.FromElements((_4_c).dtor_name)));
            _1_generated = _out1;
            goto after_match0;
          }
        }
        {
          if (_source0.is_Trait) {
            DAST._ITrait _5_t = _source0.dtor_Trait_a0;
            Dafny.ISequence<RAST._IModDecl> _out2;
            _out2 = (this).GenTrait(_5_t, containingPath);
            _1_generated = _out2;
            goto after_match0;
          }
        }
        {
          if (_source0.is_Newtype) {
            DAST._INewtype _6_n = _source0.dtor_Newtype_a0;
            Dafny.ISequence<RAST._IModDecl> _out3;
            _out3 = (this).GenNewtype(_6_n);
            _1_generated = _out3;
            goto after_match0;
          }
        }
        {
          if (_source0.is_SynonymType) {
            DAST._ISynonymType _7_s = _source0.dtor_SynonymType_a0;
            Dafny.ISequence<RAST._IModDecl> _out4;
            _out4 = (this).GenSynonymType(_7_s);
            _1_generated = _out4;
            goto after_match0;
          }
        }
        {
          DAST._IDatatype _8_d = _source0.dtor_Datatype_a0;
          Dafny.ISequence<RAST._IModDecl> _out5;
          _out5 = (this).GenDatatype(_8_d);
          _1_generated = _out5;
        }
      after_match0: ;
        s = Dafny.Sequence<RAST._IModDecl>.Concat(s, _1_generated);
      }
    }
    public void GenTypeParam(DAST._ITypeArgDecl tp, out DAST._IType typeArg, out RAST._ITypeParamDecl typeParam)
    {
      typeArg = DAST.Type.Default();
      typeParam = RAST.TypeParamDecl.Default();
      typeArg = DAST.Type.create_TypeArg((tp).dtor_name);
      Dafny.ISequence<RAST._IType> _0_genTpConstraint;
      if (((tp).dtor_bounds).Contains(DAST.TypeArgBound.create_SupportsEquality())) {
        _0_genTpConstraint = Dafny.Sequence<RAST._IType>.FromElements(RAST.__default.DafnyTypeEq);
      } else {
        _0_genTpConstraint = Dafny.Sequence<RAST._IType>.FromElements(RAST.__default.DafnyType);
      }
      if (((tp).dtor_bounds).Contains(DAST.TypeArgBound.create_SupportsDefault())) {
        _0_genTpConstraint = Dafny.Sequence<RAST._IType>.Concat(_0_genTpConstraint, Dafny.Sequence<RAST._IType>.FromElements(RAST.__default.DefaultTrait));
      }
      typeParam = RAST.TypeParamDecl.create(DCOMP.__default.escapeName(((tp).dtor_name)), _0_genTpConstraint);
    }
    public void GenTypeParameters(Dafny.ISequence<DAST._ITypeArgDecl> @params, out Dafny.ISequence<DAST._IType> typeParamsSeq, out Dafny.ISequence<RAST._IType> typeParams, out Dafny.ISequence<RAST._ITypeParamDecl> constrainedTypeParams, out Dafny.ISequence<Dafny.Rune> whereConstraints)
    {
      typeParamsSeq = Dafny.Sequence<DAST._IType>.Empty;
      typeParams = Dafny.Sequence<RAST._IType>.Empty;
      constrainedTypeParams = Dafny.Sequence<RAST._ITypeParamDecl>.Empty;
      whereConstraints = Dafny.Sequence<Dafny.Rune>.Empty;
      typeParamsSeq = Dafny.Sequence<DAST._IType>.FromElements();
      typeParams = Dafny.Sequence<RAST._IType>.FromElements();
      constrainedTypeParams = Dafny.Sequence<RAST._ITypeParamDecl>.FromElements();
      whereConstraints = Dafny.Sequence<Dafny.Rune>.UnicodeFromString("");
      if ((new BigInteger((@params).Count)).Sign == 1) {
        BigInteger _hi0 = new BigInteger((@params).Count);
        for (BigInteger _0_tpI = BigInteger.Zero; _0_tpI < _hi0; _0_tpI++) {
          DAST._ITypeArgDecl _1_tp;
          _1_tp = (@params).Select(_0_tpI);
          DAST._IType _2_typeArg;
          RAST._ITypeParamDecl _3_typeParam;
          DAST._IType _out0;
          RAST._ITypeParamDecl _out1;
          (this).GenTypeParam(_1_tp, out _out0, out _out1);
          _2_typeArg = _out0;
          _3_typeParam = _out1;
          RAST._IType _4_rType;
          RAST._IType _out2;
          _out2 = (this).GenType(_2_typeArg, DCOMP.GenTypeContext.@default());
          _4_rType = _out2;
          typeParamsSeq = Dafny.Sequence<DAST._IType>.Concat(typeParamsSeq, Dafny.Sequence<DAST._IType>.FromElements(_2_typeArg));
          typeParams = Dafny.Sequence<RAST._IType>.Concat(typeParams, Dafny.Sequence<RAST._IType>.FromElements(_4_rType));
          constrainedTypeParams = Dafny.Sequence<RAST._ITypeParamDecl>.Concat(constrainedTypeParams, Dafny.Sequence<RAST._ITypeParamDecl>.FromElements(_3_typeParam));
        }
      }
    }
    public bool IsSameResolvedTypeAnyArgs(DAST._IResolvedType r1, DAST._IResolvedType r2)
    {
      return (((r1).dtor_path).Equals((r2).dtor_path)) && (object.Equals((r1).dtor_kind, (r2).dtor_kind));
    }
    public bool IsSameResolvedType(DAST._IResolvedType r1, DAST._IResolvedType r2)
    {
      return ((this).IsSameResolvedTypeAnyArgs(r1, r2)) && (((r1).dtor_typeArgs).Equals((r2).dtor_typeArgs));
    }
    public Dafny.ISet<Dafny.ISequence<Dafny.Rune>> GatherTypeParamNames(Dafny.ISet<Dafny.ISequence<Dafny.Rune>> types, RAST._IType typ)
    {
      return (typ).Fold<Dafny.ISet<Dafny.ISequence<Dafny.Rune>>>(types, ((System.Func<Dafny.ISet<Dafny.ISequence<Dafny.Rune>>, RAST._IType, Dafny.ISet<Dafny.ISequence<Dafny.Rune>>>)((_0_types, _1_currentType) => {
        return (((_1_currentType).is_TIdentifier) ? (Dafny.Set<Dafny.ISequence<Dafny.Rune>>.Union(_0_types, Dafny.Set<Dafny.ISequence<Dafny.Rune>>.FromElements((_1_currentType).dtor_name))) : (_0_types));
      })));
    }
    public Dafny.ISequence<RAST._IModDecl> GenClass(DAST._IClass c, Dafny.ISequence<Dafny.ISequence<Dafny.Rune>> path)
    {
      Dafny.ISequence<RAST._IModDecl> s = Dafny.Sequence<RAST._IModDecl>.Empty;
      Dafny.ISequence<DAST._IType> _0_typeParamsSeq;
      Dafny.ISequence<RAST._IType> _1_rTypeParams;
      Dafny.ISequence<RAST._ITypeParamDecl> _2_rTypeParamsDecls;
      Dafny.ISequence<Dafny.Rune> _3_whereConstraints;
      Dafny.ISequence<DAST._IType> _out0;
      Dafny.ISequence<RAST._IType> _out1;
      Dafny.ISequence<RAST._ITypeParamDecl> _out2;
      Dafny.ISequence<Dafny.Rune> _out3;
      (this).GenTypeParameters((c).dtor_typeParams, out _out0, out _out1, out _out2, out _out3);
      _0_typeParamsSeq = _out0;
      _1_rTypeParams = _out1;
      _2_rTypeParamsDecls = _out2;
      _3_whereConstraints = _out3;
      Dafny.ISequence<Dafny.Rune> _4_constrainedTypeParams;
      _4_constrainedTypeParams = RAST.TypeParamDecl.ToStringMultiple(_2_rTypeParamsDecls, Dafny.Sequence<Dafny.Rune>.Concat(RAST.__default.IND, RAST.__default.IND));
      Dafny.ISequence<RAST._IField> _5_fields;
      _5_fields = Dafny.Sequence<RAST._IField>.FromElements();
      Dafny.ISequence<RAST._IAssignIdentifier> _6_fieldInits;
      _6_fieldInits = Dafny.Sequence<RAST._IAssignIdentifier>.FromElements();
      Dafny.ISet<Dafny.ISequence<Dafny.Rune>> _7_usedTypeParams;
      _7_usedTypeParams = Dafny.Set<Dafny.ISequence<Dafny.Rune>>.FromElements();
      BigInteger _hi0 = new BigInteger(((c).dtor_fields).Count);
      for (BigInteger _8_fieldI = BigInteger.Zero; _8_fieldI < _hi0; _8_fieldI++) {
        DAST._IField _9_field;
        _9_field = ((c).dtor_fields).Select(_8_fieldI);
        RAST._IType _10_fieldType;
        RAST._IType _out4;
        _out4 = (this).GenType(((_9_field).dtor_formal).dtor_typ, DCOMP.GenTypeContext.@default());
        _10_fieldType = _out4;
        _7_usedTypeParams = (this).GatherTypeParamNames(_7_usedTypeParams, _10_fieldType);
        Dafny.ISequence<Dafny.Rune> _11_fieldRustName;
        _11_fieldRustName = DCOMP.__default.escapeVar(((_9_field).dtor_formal).dtor_name);
        _5_fields = Dafny.Sequence<RAST._IField>.Concat(_5_fields, Dafny.Sequence<RAST._IField>.FromElements(RAST.Field.create(RAST.Visibility.create_PUB(), RAST.Formal.create(_11_fieldRustName, _10_fieldType))));
        Std.Wrappers._IOption<DAST._IExpression> _source0 = (_9_field).dtor_defaultValue;
        {
          if (_source0.is_Some) {
            DAST._IExpression _12_e = _source0.dtor_value;
            {
              RAST._IExpr _13_expr;
              DCOMP._IOwnership _14___v51;
              Dafny.ISet<Dafny.ISequence<Dafny.Rune>> _15___v52;
              RAST._IExpr _out5;
              DCOMP._IOwnership _out6;
              Dafny.ISet<Dafny.ISequence<Dafny.Rune>> _out7;
              (this).GenExpr(_12_e, DCOMP.SelfInfo.create_NoSelf(), DCOMP.Environment.Empty(), DCOMP.Ownership.create_OwnershipOwned(), out _out5, out _out6, out _out7);
              _13_expr = _out5;
              _14___v51 = _out6;
              _15___v52 = _out7;
              _6_fieldInits = Dafny.Sequence<RAST._IAssignIdentifier>.Concat(_6_fieldInits, Dafny.Sequence<RAST._IAssignIdentifier>.FromElements(RAST.AssignIdentifier.create(_11_fieldRustName, _13_expr)));
            }
            goto after_match0;
          }
        }
        {
          {
            RAST._IExpr _16_default;
            _16_default = RAST.__default.std__Default__default;
            if ((_10_fieldType).IsObjectOrPointer()) {
              _16_default = (_10_fieldType).ToNullExpr();
            }
            _6_fieldInits = Dafny.Sequence<RAST._IAssignIdentifier>.Concat(_6_fieldInits, Dafny.Sequence<RAST._IAssignIdentifier>.FromElements(RAST.AssignIdentifier.create(_11_fieldRustName, _16_default)));
          }
        }
      after_match0: ;
      }
      BigInteger _hi1 = new BigInteger(((c).dtor_typeParams).Count);
      for (BigInteger _17_typeParamI = BigInteger.Zero; _17_typeParamI < _hi1; _17_typeParamI++) {
        DAST._IType _18_typeArg;
        RAST._ITypeParamDecl _19_typeParam;
        DAST._IType _out8;
        RAST._ITypeParamDecl _out9;
        (this).GenTypeParam(((c).dtor_typeParams).Select(_17_typeParamI), out _out8, out _out9);
        _18_typeArg = _out8;
        _19_typeParam = _out9;
        RAST._IType _20_rTypeArg;
        RAST._IType _out10;
        _out10 = (this).GenType(_18_typeArg, DCOMP.GenTypeContext.@default());
        _20_rTypeArg = _out10;
        if ((_7_usedTypeParams).Contains((_19_typeParam).dtor_name)) {
          goto continue_0;
        }
        _5_fields = Dafny.Sequence<RAST._IField>.Concat(_5_fields, Dafny.Sequence<RAST._IField>.FromElements(RAST.Field.create(RAST.Visibility.create_PRIV(), RAST.Formal.create(Dafny.Sequence<Dafny.Rune>.Concat(Dafny.Sequence<Dafny.Rune>.UnicodeFromString("_phantom_type_param_"), Std.Strings.__default.OfNat(_17_typeParamI)), RAST.Type.create_TypeApp((((RAST.__default.std).MSel(Dafny.Sequence<Dafny.Rune>.UnicodeFromString("marker"))).MSel(Dafny.Sequence<Dafny.Rune>.UnicodeFromString("PhantomData"))).AsType(), Dafny.Sequence<RAST._IType>.FromElements(_20_rTypeArg))))));
        _6_fieldInits = Dafny.Sequence<RAST._IAssignIdentifier>.Concat(_6_fieldInits, Dafny.Sequence<RAST._IAssignIdentifier>.FromElements(RAST.AssignIdentifier.create(Dafny.Sequence<Dafny.Rune>.Concat(Dafny.Sequence<Dafny.Rune>.UnicodeFromString("_phantom_type_param_"), Std.Strings.__default.OfNat(_17_typeParamI)), RAST.Expr.create_RawExpr(Dafny.Sequence<Dafny.Rune>.UnicodeFromString("::std::marker::PhantomData")))));
      continue_0: ;
      }
    after_0: ;
      DCOMP._IExternAttribute _21_extern;
      _21_extern = DCOMP.__default.ExtractExtern((c).dtor_attributes, (c).dtor_name);
      Dafny.ISequence<Dafny.Rune> _22_className = Dafny.Sequence<Dafny.Rune>.Empty;
      if ((_21_extern).is_SimpleExtern) {
        _22_className = (_21_extern).dtor_overrideName;
      } else {
        _22_className = DCOMP.__default.escapeName((c).dtor_name);
        if ((_21_extern).is_AdvancedExtern) {
          (this).error = Std.Wrappers.Option<Dafny.ISequence<Dafny.Rune>>.create_Some(Dafny.Sequence<Dafny.Rune>.UnicodeFromString("Multi-argument externs not supported for classes yet"));
        }
      }
      RAST._IStruct _23_struct;
      _23_struct = RAST.Struct.create(Dafny.Sequence<Dafny.ISequence<Dafny.Rune>>.FromElements(), _22_className, _2_rTypeParamsDecls, RAST.Fields.create_NamedFields(_5_fields));
      s = Dafny.Sequence<RAST._IModDecl>.FromElements();
      if ((_21_extern).is_NoExtern) {
        s = Dafny.Sequence<RAST._IModDecl>.Concat(s, Dafny.Sequence<RAST._IModDecl>.FromElements(RAST.ModDecl.create_StructDecl(_23_struct)));
      }
      Dafny.ISequence<RAST._IImplMember> _24_implBody;
      Dafny.IMap<Dafny.ISequence<Dafny.ISequence<Dafny.Rune>>,Dafny.ISequence<RAST._IImplMember>> _25_traitBodies;
      Dafny.ISequence<RAST._IImplMember> _out11;
      Dafny.IMap<Dafny.ISequence<Dafny.ISequence<Dafny.Rune>>,Dafny.ISequence<RAST._IImplMember>> _out12;
      (this).GenClassImplBody((c).dtor_body, false, DAST.Type.create_UserDefined(DAST.ResolvedType.create(path, Dafny.Sequence<DAST._IType>.FromElements(), DAST.ResolvedTypeBase.create_Class(), (c).dtor_attributes, Dafny.Sequence<Dafny.ISequence<Dafny.Rune>>.FromElements(), Dafny.Sequence<DAST._IType>.FromElements())), _0_typeParamsSeq, out _out11, out _out12);
      _24_implBody = _out11;
      _25_traitBodies = _out12;
      if (((_21_extern).is_NoExtern) && (!(_22_className).Equals(Dafny.Sequence<Dafny.Rune>.UnicodeFromString("_default")))) {
        _24_implBody = Dafny.Sequence<RAST._IImplMember>.Concat(Dafny.Sequence<RAST._IImplMember>.FromElements(RAST.ImplMember.create_FnDecl(RAST.Visibility.create_PUB(), RAST.Fn.create((this).allocate__fn, Dafny.Sequence<RAST._ITypeParamDecl>.FromElements(), Dafny.Sequence<RAST._IFormal>.FromElements(), Std.Wrappers.Option<RAST._IType>.create_Some((this).Object(RAST.__default.SelfOwned)), Dafny.Sequence<Dafny.Rune>.UnicodeFromString(""), Std.Wrappers.Option<RAST._IExpr>.create_Some(((((RAST.__default.dafny__runtime).MSel((this).allocate)).AsExpr()).ApplyType1(RAST.__default.SelfOwned)).Apply(Dafny.Sequence<RAST._IExpr>.FromElements()))))), _24_implBody);
      }
      RAST._IType _26_selfTypeForImpl = RAST.Type.Default();
      if (((_21_extern).is_NoExtern) || ((_21_extern).is_UnsupportedExtern)) {
        _26_selfTypeForImpl = RAST.Type.create_TIdentifier(_22_className);
      } else if ((_21_extern).is_AdvancedExtern) {
        _26_selfTypeForImpl = (((RAST.__default.crate).MSel((_21_extern).dtor_enclosingModule)).MSel((_21_extern).dtor_overrideName)).AsType();
      } else if ((_21_extern).is_SimpleExtern) {
        _26_selfTypeForImpl = RAST.Type.create_TIdentifier((_21_extern).dtor_overrideName);
      }
      if ((new BigInteger((_24_implBody).Count)).Sign == 1) {
        RAST._IImpl _27_i;
        _27_i = RAST.Impl.create_Impl(_2_rTypeParamsDecls, RAST.Type.create_TypeApp(_26_selfTypeForImpl, _1_rTypeParams), _3_whereConstraints, _24_implBody);
        s = Dafny.Sequence<RAST._IModDecl>.Concat(s, Dafny.Sequence<RAST._IModDecl>.FromElements(RAST.ModDecl.create_ImplDecl(_27_i)));
      }
      RAST._IType _28_genSelfPath;
      RAST._IType _out13;
      _out13 = (this).GenPathType(path);
      _28_genSelfPath = _out13;
      if (!(_22_className).Equals(Dafny.Sequence<Dafny.Rune>.UnicodeFromString("_default"))) {
        s = Dafny.Sequence<RAST._IModDecl>.Concat(s, Dafny.Sequence<RAST._IModDecl>.FromElements(RAST.ModDecl.create_ImplDecl(RAST.Impl.create_ImplFor(_2_rTypeParamsDecls, (((RAST.__default.dafny__runtime).MSel((this).Upcast)).AsType()).Apply(Dafny.Sequence<RAST._IType>.FromElements(RAST.Type.create_DynType(RAST.__default.AnyTrait))), RAST.Type.create_TypeApp(_28_genSelfPath, _1_rTypeParams), _3_whereConstraints, Dafny.Sequence<RAST._IImplMember>.FromElements(RAST.ImplMember.create_ImplMemberMacro((((RAST.__default.dafny__runtime).MSel((this).UpcastFnMacro)).AsExpr()).Apply1(RAST.Expr.create_ExprFromType(RAST.Type.create_DynType(RAST.__default.AnyTrait)))))))));
      }
      Dafny.ISequence<DAST._IType> _29_superClasses;
      if ((_22_className).Equals(Dafny.Sequence<Dafny.Rune>.UnicodeFromString("_default"))) {
        _29_superClasses = Dafny.Sequence<DAST._IType>.FromElements();
      } else {
        _29_superClasses = (c).dtor_superClasses;
      }
      BigInteger _hi2 = new BigInteger((_29_superClasses).Count);
      for (BigInteger _30_i = BigInteger.Zero; _30_i < _hi2; _30_i++) {
        DAST._IType _31_superClass;
        _31_superClass = (_29_superClasses).Select(_30_i);
        DAST._IType _source1 = _31_superClass;
        {
          if (_source1.is_UserDefined) {
            DAST._IResolvedType resolved0 = _source1.dtor_resolved;
            Dafny.ISequence<Dafny.ISequence<Dafny.Rune>> _32_traitPath = resolved0.dtor_path;
            Dafny.ISequence<DAST._IType> _33_typeArgs = resolved0.dtor_typeArgs;
            DAST._IResolvedTypeBase kind0 = resolved0.dtor_kind;
            if (kind0.is_Trait) {
              Dafny.ISequence<Dafny.ISequence<Dafny.Rune>> _34_properMethods = resolved0.dtor_properMethods;
              {
                RAST._IType _35_pathStr;
                RAST._IType _out14;
                _out14 = (this).GenPathType(_32_traitPath);
                _35_pathStr = _out14;
                Dafny.ISequence<RAST._IType> _36_typeArgs;
                Dafny.ISequence<RAST._IType> _out15;
                _out15 = (this).GenTypeArgs(_33_typeArgs, DCOMP.GenTypeContext.@default());
                _36_typeArgs = _out15;
                Dafny.ISequence<RAST._IImplMember> _37_body;
                _37_body = Dafny.Sequence<RAST._IImplMember>.FromElements();
                if ((_25_traitBodies).Contains(_32_traitPath)) {
                  _37_body = Dafny.Map<Dafny.ISequence<Dafny.ISequence<Dafny.Rune>>, Dafny.ISequence<RAST._IImplMember>>.Select(_25_traitBodies,_32_traitPath);
                }
                RAST._IType _38_traitType;
                _38_traitType = RAST.Type.create_TypeApp(_35_pathStr, _36_typeArgs);
                if (!((_21_extern).is_NoExtern)) {
                  if (((new BigInteger((_37_body).Count)).Sign == 0) && ((new BigInteger((_34_properMethods).Count)).Sign != 0)) {
                    goto continue_1;
                  }
                  if ((new BigInteger((_37_body).Count)) != (new BigInteger((_34_properMethods).Count))) {
                    (this).error = Std.Wrappers.Option<Dafny.ISequence<Dafny.Rune>>.create_Some(Dafny.Sequence<Dafny.Rune>.Concat(Dafny.Sequence<Dafny.Rune>.Concat(Dafny.Sequence<Dafny.Rune>.Concat(Dafny.Sequence<Dafny.Rune>.Concat(Dafny.Sequence<Dafny.Rune>.Concat(Dafny.Sequence<Dafny.Rune>.Concat(Dafny.Sequence<Dafny.Rune>.Concat(Dafny.Sequence<Dafny.Rune>.Concat(Dafny.Sequence<Dafny.Rune>.Concat(Dafny.Sequence<Dafny.Rune>.UnicodeFromString("Error: In the class "), RAST.__default.SeqToString<Dafny.ISequence<Dafny.Rune>>(path, ((System.Func<Dafny.ISequence<Dafny.Rune>, Dafny.ISequence<Dafny.Rune>>)((_39_s) => {
  return ((_39_s));
})), Dafny.Sequence<Dafny.Rune>.UnicodeFromString("."))), Dafny.Sequence<Dafny.Rune>.UnicodeFromString(", some proper methods of ")), (_38_traitType)._ToString(Dafny.Sequence<Dafny.Rune>.UnicodeFromString(""))), Dafny.Sequence<Dafny.Rune>.UnicodeFromString(" are marked {:extern} and some are not.")), Dafny.Sequence<Dafny.Rune>.UnicodeFromString(" For the Rust compiler, please make all methods (")), RAST.__default.SeqToString<Dafny.ISequence<Dafny.Rune>>(_34_properMethods, ((System.Func<Dafny.ISequence<Dafny.Rune>, Dafny.ISequence<Dafny.Rune>>)((_40_s) => {
  return (_40_s);
})), Dafny.Sequence<Dafny.Rune>.UnicodeFromString(", "))), Dafny.Sequence<Dafny.Rune>.UnicodeFromString(")  bodiless and mark as {:extern} and implement them in a Rust file, ")), Dafny.Sequence<Dafny.Rune>.UnicodeFromString("or mark none of them as {:extern} and implement them in Dafny. ")), Dafny.Sequence<Dafny.Rune>.UnicodeFromString("Alternatively, you can insert an intermediate trait that performs the partial implementation if feasible.")));
                  }
                }
                RAST._IModDecl _41_x;
                _41_x = RAST.ModDecl.create_ImplDecl(RAST.Impl.create_ImplFor(_2_rTypeParamsDecls, _38_traitType, RAST.Type.create_TypeApp(_28_genSelfPath, _1_rTypeParams), _3_whereConstraints, _37_body));
                s = Dafny.Sequence<RAST._IModDecl>.Concat(s, Dafny.Sequence<RAST._IModDecl>.FromElements(_41_x));
                s = Dafny.Sequence<RAST._IModDecl>.Concat(s, Dafny.Sequence<RAST._IModDecl>.FromElements(RAST.ModDecl.create_ImplDecl(RAST.Impl.create_ImplFor(_2_rTypeParamsDecls, (((RAST.__default.dafny__runtime).MSel((this).Upcast)).AsType()).Apply(Dafny.Sequence<RAST._IType>.FromElements(RAST.Type.create_DynType(_38_traitType))), RAST.Type.create_TypeApp(_28_genSelfPath, _1_rTypeParams), _3_whereConstraints, Dafny.Sequence<RAST._IImplMember>.FromElements(RAST.ImplMember.create_ImplMemberMacro((((RAST.__default.dafny__runtime).MSel((this).UpcastFnMacro)).AsExpr()).Apply1(RAST.Expr.create_ExprFromType(RAST.Type.create_DynType(_38_traitType)))))))));
              }
              goto after_match1;
            }
          }
        }
        {
        }
      after_match1: ;
      continue_1: ;
      }
    after_1: ;
      return s;
    }
    public Dafny.ISequence<RAST._IModDecl> GenTrait(DAST._ITrait t, Dafny.ISequence<Dafny.ISequence<Dafny.Rune>> containingPath)
    {
      Dafny.ISequence<RAST._IModDecl> s = Dafny.Sequence<RAST._IModDecl>.Empty;
      Dafny.ISequence<DAST._IType> _0_typeParamsSeq;
      _0_typeParamsSeq = Dafny.Sequence<DAST._IType>.FromElements();
      Dafny.ISequence<RAST._ITypeParamDecl> _1_typeParamDecls;
      _1_typeParamDecls = Dafny.Sequence<RAST._ITypeParamDecl>.FromElements();
      Dafny.ISequence<RAST._IType> _2_typeParams;
      _2_typeParams = Dafny.Sequence<RAST._IType>.FromElements();
      if ((new BigInteger(((t).dtor_typeParams).Count)).Sign == 1) {
        BigInteger _hi0 = new BigInteger(((t).dtor_typeParams).Count);
        for (BigInteger _3_tpI = BigInteger.Zero; _3_tpI < _hi0; _3_tpI++) {
          DAST._ITypeArgDecl _4_tp;
          _4_tp = ((t).dtor_typeParams).Select(_3_tpI);
          DAST._IType _5_typeArg;
          RAST._ITypeParamDecl _6_typeParamDecl;
          DAST._IType _out0;
          RAST._ITypeParamDecl _out1;
          (this).GenTypeParam(_4_tp, out _out0, out _out1);
          _5_typeArg = _out0;
          _6_typeParamDecl = _out1;
          _0_typeParamsSeq = Dafny.Sequence<DAST._IType>.Concat(_0_typeParamsSeq, Dafny.Sequence<DAST._IType>.FromElements(_5_typeArg));
          _1_typeParamDecls = Dafny.Sequence<RAST._ITypeParamDecl>.Concat(_1_typeParamDecls, Dafny.Sequence<RAST._ITypeParamDecl>.FromElements(_6_typeParamDecl));
          RAST._IType _7_typeParam;
          RAST._IType _out2;
          _out2 = (this).GenType(_5_typeArg, DCOMP.GenTypeContext.@default());
          _7_typeParam = _out2;
          _2_typeParams = Dafny.Sequence<RAST._IType>.Concat(_2_typeParams, Dafny.Sequence<RAST._IType>.FromElements(_7_typeParam));
        }
      }
      Dafny.ISequence<Dafny.ISequence<Dafny.Rune>> _8_fullPath;
      _8_fullPath = Dafny.Sequence<Dafny.ISequence<Dafny.Rune>>.Concat(containingPath, Dafny.Sequence<Dafny.ISequence<Dafny.Rune>>.FromElements((t).dtor_name));
      Dafny.ISequence<RAST._IImplMember> _9_implBody;
      Dafny.IMap<Dafny.ISequence<Dafny.ISequence<Dafny.Rune>>,Dafny.ISequence<RAST._IImplMember>> _10___v56;
      Dafny.ISequence<RAST._IImplMember> _out3;
      Dafny.IMap<Dafny.ISequence<Dafny.ISequence<Dafny.Rune>>,Dafny.ISequence<RAST._IImplMember>> _out4;
      (this).GenClassImplBody((t).dtor_body, true, DAST.Type.create_UserDefined(DAST.ResolvedType.create(_8_fullPath, Dafny.Sequence<DAST._IType>.FromElements(), DAST.ResolvedTypeBase.create_Trait(), (t).dtor_attributes, Dafny.Sequence<Dafny.ISequence<Dafny.Rune>>.FromElements(), Dafny.Sequence<DAST._IType>.FromElements())), _0_typeParamsSeq, out _out3, out _out4);
      _9_implBody = _out3;
      _10___v56 = _out4;
      Dafny.ISequence<RAST._IType> _11_parents;
      _11_parents = Dafny.Sequence<RAST._IType>.FromElements();
      BigInteger _hi1 = new BigInteger(((t).dtor_parents).Count);
      for (BigInteger _12_i = BigInteger.Zero; _12_i < _hi1; _12_i++) {
        RAST._IType _13_tpe;
        RAST._IType _out5;
        _out5 = (this).GenType(((t).dtor_parents).Select(_12_i), DCOMP.GenTypeContext.ForTraitParents());
        _13_tpe = _out5;
        _11_parents = Dafny.Sequence<RAST._IType>.Concat(Dafny.Sequence<RAST._IType>.Concat(_11_parents, Dafny.Sequence<RAST._IType>.FromElements(_13_tpe)), Dafny.Sequence<RAST._IType>.FromElements((((RAST.__default.dafny__runtime).MSel((this).Upcast)).AsType()).Apply1(RAST.Type.create_DynType(_13_tpe))));
      }
      s = Dafny.Sequence<RAST._IModDecl>.FromElements(RAST.ModDecl.create_TraitDecl(RAST.Trait.create(_1_typeParamDecls, RAST.Type.create_TypeApp(RAST.Type.create_TIdentifier(DCOMP.__default.escapeName((t).dtor_name)), _2_typeParams), _11_parents, _9_implBody)));
      return s;
    }
    public Dafny.ISequence<RAST._IModDecl> GenNewtype(DAST._INewtype c)
    {
      Dafny.ISequence<RAST._IModDecl> s = Dafny.Sequence<RAST._IModDecl>.Empty;
      Dafny.ISequence<DAST._IType> _0_typeParamsSeq;
      Dafny.ISequence<RAST._IType> _1_rTypeParams;
      Dafny.ISequence<RAST._ITypeParamDecl> _2_rTypeParamsDecls;
      Dafny.ISequence<Dafny.Rune> _3_whereConstraints;
      Dafny.ISequence<DAST._IType> _out0;
      Dafny.ISequence<RAST._IType> _out1;
      Dafny.ISequence<RAST._ITypeParamDecl> _out2;
      Dafny.ISequence<Dafny.Rune> _out3;
      (this).GenTypeParameters((c).dtor_typeParams, out _out0, out _out1, out _out2, out _out3);
      _0_typeParamsSeq = _out0;
      _1_rTypeParams = _out1;
      _2_rTypeParamsDecls = _out2;
      _3_whereConstraints = _out3;
      Dafny.ISequence<Dafny.Rune> _4_constrainedTypeParams;
      _4_constrainedTypeParams = RAST.TypeParamDecl.ToStringMultiple(_2_rTypeParamsDecls, Dafny.Sequence<Dafny.Rune>.Concat(RAST.__default.IND, RAST.__default.IND));
      RAST._IType _5_underlyingType = RAST.Type.Default();
      Std.Wrappers._IOption<RAST._IType> _source0 = DCOMP.COMP.NewtypeRangeToRustType((c).dtor_range);
      {
        if (_source0.is_Some) {
          RAST._IType _6_v = _source0.dtor_value;
          _5_underlyingType = _6_v;
          goto after_match0;
        }
      }
      {
        RAST._IType _out4;
        _out4 = (this).GenType((c).dtor_base, DCOMP.GenTypeContext.@default());
        _5_underlyingType = _out4;
      }
    after_match0: ;
      DAST._IType _7_resultingType;
      _7_resultingType = DAST.Type.create_UserDefined(DAST.ResolvedType.create(Dafny.Sequence<Dafny.ISequence<Dafny.Rune>>.FromElements(), Dafny.Sequence<DAST._IType>.FromElements(), DAST.ResolvedTypeBase.create_Newtype((c).dtor_base, (c).dtor_range, false), (c).dtor_attributes, Dafny.Sequence<Dafny.ISequence<Dafny.Rune>>.FromElements(), Dafny.Sequence<DAST._IType>.FromElements()));
      Dafny.ISequence<Dafny.Rune> _8_newtypeName;
      _8_newtypeName = DCOMP.__default.escapeName((c).dtor_name);
      s = Dafny.Sequence<RAST._IModDecl>.FromElements(RAST.ModDecl.create_StructDecl(RAST.Struct.create(Dafny.Sequence<Dafny.ISequence<Dafny.Rune>>.FromElements(Dafny.Sequence<Dafny.Rune>.UnicodeFromString("#[derive(Clone, PartialEq)]"), Dafny.Sequence<Dafny.Rune>.UnicodeFromString("#[repr(transparent)]")), _8_newtypeName, _2_rTypeParamsDecls, RAST.Fields.create_NamelessFields(Dafny.Sequence<RAST._INamelessField>.FromElements(RAST.NamelessField.create(RAST.Visibility.create_PUB(), _5_underlyingType))))));
      RAST._IExpr _9_fnBody;
      _9_fnBody = RAST.Expr.create_Identifier(_8_newtypeName);
      Std.Wrappers._IOption<DAST._IExpression> _source1 = (c).dtor_witnessExpr;
      {
        if (_source1.is_Some) {
          DAST._IExpression _10_e = _source1.dtor_value;
          {
            DAST._IExpression _11_e;
            if (object.Equals((c).dtor_base, _7_resultingType)) {
              _11_e = _10_e;
            } else {
              _11_e = DAST.Expression.create_Convert(_10_e, (c).dtor_base, _7_resultingType);
            }
            RAST._IExpr _12_eStr;
            DCOMP._IOwnership _13___v57;
            Dafny.ISet<Dafny.ISequence<Dafny.Rune>> _14___v58;
            RAST._IExpr _out5;
            DCOMP._IOwnership _out6;
            Dafny.ISet<Dafny.ISequence<Dafny.Rune>> _out7;
            (this).GenExpr(_11_e, DCOMP.SelfInfo.create_NoSelf(), DCOMP.Environment.Empty(), DCOMP.Ownership.create_OwnershipOwned(), out _out5, out _out6, out _out7);
            _12_eStr = _out5;
            _13___v57 = _out6;
            _14___v58 = _out7;
            _9_fnBody = (_9_fnBody).Apply1(_12_eStr);
          }
          goto after_match1;
        }
      }
      {
        {
          _9_fnBody = (_9_fnBody).Apply1(RAST.__default.std__Default__default);
        }
      }
    after_match1: ;
      RAST._IImplMember _15_body;
      _15_body = RAST.ImplMember.create_FnDecl(RAST.Visibility.create_PRIV(), RAST.Fn.create(Dafny.Sequence<Dafny.Rune>.UnicodeFromString("default"), Dafny.Sequence<RAST._ITypeParamDecl>.FromElements(), Dafny.Sequence<RAST._IFormal>.FromElements(), Std.Wrappers.Option<RAST._IType>.create_Some(RAST.__default.SelfOwned), Dafny.Sequence<Dafny.Rune>.UnicodeFromString(""), Std.Wrappers.Option<RAST._IExpr>.create_Some(_9_fnBody)));
      Std.Wrappers._IOption<DAST._INewtypeConstraint> _source2 = (c).dtor_constraint;
      {
        if (_source2.is_None) {
          goto after_match2;
        }
      }
      {
        DAST._INewtypeConstraint value0 = _source2.dtor_value;
        DAST._IFormal _16_formal = value0.dtor_variable;
        Dafny.ISequence<DAST._IStatement> _17_constraintStmts = value0.dtor_constraintStmts;
        RAST._IExpr _18_rStmts;
        Dafny.ISet<Dafny.ISequence<Dafny.Rune>> _19___v59;
        DCOMP._IEnvironment _20_newEnv;
        RAST._IExpr _out8;
        Dafny.ISet<Dafny.ISequence<Dafny.Rune>> _out9;
        DCOMP._IEnvironment _out10;
        (this).GenStmts(_17_constraintStmts, DCOMP.SelfInfo.create_NoSelf(), DCOMP.Environment.Empty(), false, Std.Wrappers.Option<Dafny.ISequence<Dafny.ISequence<Dafny.Rune>>>.create_None(), out _out8, out _out9, out _out10);
        _18_rStmts = _out8;
        _19___v59 = _out9;
        _20_newEnv = _out10;
        Dafny.ISequence<RAST._IFormal> _21_rFormals;
        Dafny.ISequence<RAST._IFormal> _out11;
        _out11 = (this).GenParams(Dafny.Sequence<DAST._IFormal>.FromElements(_16_formal), false);
        _21_rFormals = _out11;
        s = Dafny.Sequence<RAST._IModDecl>.Concat(s, Dafny.Sequence<RAST._IModDecl>.FromElements(RAST.ModDecl.create_ImplDecl(RAST.Impl.create_Impl(_2_rTypeParamsDecls, RAST.Type.create_TypeApp(RAST.Type.create_TIdentifier(_8_newtypeName), _1_rTypeParams), _3_whereConstraints, Dafny.Sequence<RAST._IImplMember>.FromElements(RAST.ImplMember.create_FnDecl(RAST.Visibility.create_PUB(), RAST.Fn.create(Dafny.Sequence<Dafny.Rune>.UnicodeFromString("is"), Dafny.Sequence<RAST._ITypeParamDecl>.FromElements(), _21_rFormals, Std.Wrappers.Option<RAST._IType>.create_Some(RAST.Type.create_Bool()), Dafny.Sequence<Dafny.Rune>.UnicodeFromString(""), Std.Wrappers.Option<RAST._IExpr>.create_Some(_18_rStmts))))))));
      }
    after_match2: ;
      s = Dafny.Sequence<RAST._IModDecl>.Concat(s, Dafny.Sequence<RAST._IModDecl>.FromElements(RAST.ModDecl.create_ImplDecl(RAST.Impl.create_ImplFor(_2_rTypeParamsDecls, RAST.__default.DefaultTrait, RAST.Type.create_TypeApp(RAST.Type.create_TIdentifier(_8_newtypeName), _1_rTypeParams), _3_whereConstraints, Dafny.Sequence<RAST._IImplMember>.FromElements(_15_body)))));
      s = Dafny.Sequence<RAST._IModDecl>.Concat(s, Dafny.Sequence<RAST._IModDecl>.FromElements(RAST.ModDecl.create_ImplDecl(RAST.Impl.create_ImplFor(_2_rTypeParamsDecls, RAST.__default.DafnyPrint, RAST.Type.create_TypeApp(RAST.Type.create_TIdentifier(_8_newtypeName), _1_rTypeParams), Dafny.Sequence<Dafny.Rune>.UnicodeFromString(""), Dafny.Sequence<RAST._IImplMember>.FromElements(RAST.ImplMember.create_FnDecl(RAST.Visibility.create_PRIV(), RAST.Fn.create(Dafny.Sequence<Dafny.Rune>.UnicodeFromString("fmt_print"), Dafny.Sequence<RAST._ITypeParamDecl>.FromElements(), Dafny.Sequence<RAST._IFormal>.FromElements(RAST.Formal.selfBorrowed, RAST.Formal.create(Dafny.Sequence<Dafny.Rune>.UnicodeFromString("_formatter"), RAST.__default.RawType(Dafny.Sequence<Dafny.Rune>.UnicodeFromString("&mut ::std::fmt::Formatter"))), RAST.Formal.create(Dafny.Sequence<Dafny.Rune>.UnicodeFromString("in_seq"), RAST.Type.create_Bool())), Std.Wrappers.Option<RAST._IType>.create_Some(RAST.__default.RawType(Dafny.Sequence<Dafny.Rune>.UnicodeFromString("::std::fmt::Result"))), Dafny.Sequence<Dafny.Rune>.UnicodeFromString(""), Std.Wrappers.Option<RAST._IExpr>.create_Some(RAST.Expr.create_RawExpr(Dafny.Sequence<Dafny.Rune>.UnicodeFromString("::dafny_runtime::DafnyPrint::fmt_print(&self.0, _formatter, in_seq)"))))))))));
      s = Dafny.Sequence<RAST._IModDecl>.Concat(s, Dafny.Sequence<RAST._IModDecl>.FromElements(RAST.ModDecl.create_ImplDecl(RAST.Impl.create_ImplFor(_2_rTypeParamsDecls, RAST.__default.RawType(Dafny.Sequence<Dafny.Rune>.UnicodeFromString("::std::ops::Deref")), RAST.Type.create_TypeApp(RAST.Type.create_TIdentifier(_8_newtypeName), _1_rTypeParams), Dafny.Sequence<Dafny.Rune>.UnicodeFromString(""), Dafny.Sequence<RAST._IImplMember>.FromElements(RAST.ImplMember.create_RawImplMember(Dafny.Sequence<Dafny.Rune>.Concat(Dafny.Sequence<Dafny.Rune>.Concat(Dafny.Sequence<Dafny.Rune>.UnicodeFromString("type Target = "), (_5_underlyingType)._ToString(DCOMP.__default.IND)), Dafny.Sequence<Dafny.Rune>.UnicodeFromString(";"))), RAST.ImplMember.create_FnDecl(RAST.Visibility.create_PRIV(), RAST.Fn.create(Dafny.Sequence<Dafny.Rune>.UnicodeFromString("deref"), Dafny.Sequence<RAST._ITypeParamDecl>.FromElements(), Dafny.Sequence<RAST._IFormal>.FromElements(RAST.Formal.selfBorrowed), Std.Wrappers.Option<RAST._IType>.create_Some(RAST.Type.create_Borrowed(((RAST.Path.create_Self()).MSel(Dafny.Sequence<Dafny.Rune>.UnicodeFromString("Target"))).AsType())), Dafny.Sequence<Dafny.Rune>.UnicodeFromString(""), Std.Wrappers.Option<RAST._IExpr>.create_Some(RAST.Expr.create_RawExpr(Dafny.Sequence<Dafny.Rune>.UnicodeFromString("&self.0"))))))))));
      return s;
    }
    public Dafny.ISequence<RAST._IModDecl> GenSynonymType(DAST._ISynonymType c)
    {
      Dafny.ISequence<RAST._IModDecl> s = Dafny.Sequence<RAST._IModDecl>.Empty;
      Dafny.ISequence<DAST._IType> _0_typeParamsSeq;
      Dafny.ISequence<RAST._IType> _1_rTypeParams;
      Dafny.ISequence<RAST._ITypeParamDecl> _2_rTypeParamsDecls;
      Dafny.ISequence<Dafny.Rune> _3_whereConstraints;
      Dafny.ISequence<DAST._IType> _out0;
      Dafny.ISequence<RAST._IType> _out1;
      Dafny.ISequence<RAST._ITypeParamDecl> _out2;
      Dafny.ISequence<Dafny.Rune> _out3;
      (this).GenTypeParameters((c).dtor_typeParams, out _out0, out _out1, out _out2, out _out3);
      _0_typeParamsSeq = _out0;
      _1_rTypeParams = _out1;
      _2_rTypeParamsDecls = _out2;
      _3_whereConstraints = _out3;
      Dafny.ISequence<Dafny.Rune> _4_synonymTypeName;
      _4_synonymTypeName = DCOMP.__default.escapeName((c).dtor_name);
      RAST._IType _5_resultingType;
      RAST._IType _out4;
      _out4 = (this).GenType((c).dtor_base, DCOMP.GenTypeContext.@default());
      _5_resultingType = _out4;
      s = Dafny.Sequence<RAST._IModDecl>.FromElements(RAST.ModDecl.create_TypeDecl(RAST.TypeSynonym.create(Dafny.Sequence<Dafny.ISequence<Dafny.Rune>>.FromElements(), _4_synonymTypeName, _2_rTypeParamsDecls, _5_resultingType)));
      Dafny.ISequence<RAST._ITypeParamDecl> _6_defaultConstrainedTypeParams;
      _6_defaultConstrainedTypeParams = RAST.TypeParamDecl.AddConstraintsMultiple(_2_rTypeParamsDecls, Dafny.Sequence<RAST._IType>.FromElements(RAST.__default.DefaultTrait));
      Std.Wrappers._IOption<DAST._IExpression> _source0 = (c).dtor_witnessExpr;
      {
        if (_source0.is_Some) {
          DAST._IExpression _7_e = _source0.dtor_value;
          {
            RAST._IExpr _8_rStmts;
            Dafny.ISet<Dafny.ISequence<Dafny.Rune>> _9___v60;
            DCOMP._IEnvironment _10_newEnv;
            RAST._IExpr _out5;
            Dafny.ISet<Dafny.ISequence<Dafny.Rune>> _out6;
            DCOMP._IEnvironment _out7;
            (this).GenStmts((c).dtor_witnessStmts, DCOMP.SelfInfo.create_NoSelf(), DCOMP.Environment.Empty(), false, Std.Wrappers.Option<Dafny.ISequence<Dafny.ISequence<Dafny.Rune>>>.create_None(), out _out5, out _out6, out _out7);
            _8_rStmts = _out5;
            _9___v60 = _out6;
            _10_newEnv = _out7;
            RAST._IExpr _11_rExpr;
            DCOMP._IOwnership _12___v61;
            Dafny.ISet<Dafny.ISequence<Dafny.Rune>> _13___v62;
            RAST._IExpr _out8;
            DCOMP._IOwnership _out9;
            Dafny.ISet<Dafny.ISequence<Dafny.Rune>> _out10;
            (this).GenExpr(_7_e, DCOMP.SelfInfo.create_NoSelf(), _10_newEnv, DCOMP.Ownership.create_OwnershipOwned(), out _out8, out _out9, out _out10);
            _11_rExpr = _out8;
            _12___v61 = _out9;
            _13___v62 = _out10;
            Dafny.ISequence<Dafny.Rune> _14_constantName;
            _14_constantName = DCOMP.__default.escapeName(Dafny.Sequence<Dafny.Rune>.Concat(Dafny.Sequence<Dafny.Rune>.UnicodeFromString("_init_"), ((c).dtor_name)));
            s = Dafny.Sequence<RAST._IModDecl>.Concat(s, Dafny.Sequence<RAST._IModDecl>.FromElements(RAST.ModDecl.create_TopFnDecl(RAST.TopFnDecl.create(Dafny.Sequence<Dafny.ISequence<Dafny.Rune>>.FromElements(), RAST.Visibility.create_PUB(), RAST.Fn.create(_14_constantName, _6_defaultConstrainedTypeParams, Dafny.Sequence<RAST._IFormal>.FromElements(), Std.Wrappers.Option<RAST._IType>.create_Some(_5_resultingType), Dafny.Sequence<Dafny.Rune>.UnicodeFromString(""), Std.Wrappers.Option<RAST._IExpr>.create_Some((_8_rStmts).Then(_11_rExpr)))))));
          }
          goto after_match0;
        }
      }
      {
      }
    after_match0: ;
      return s;
    }
    public bool TypeIsEq(DAST._IType t) {
      DAST._IType _source0 = t;
      {
        if (_source0.is_UserDefined) {
          return true;
        }
      }
      {
        if (_source0.is_Tuple) {
          Dafny.ISequence<DAST._IType> _0_ts = _source0.dtor_Tuple_a0;
          return Dafny.Helpers.Id<Func<Dafny.ISequence<DAST._IType>, bool>>((_1_ts) => Dafny.Helpers.Quantifier<DAST._IType>((_1_ts).UniqueElements, true, (((_forall_var_0) => {
            DAST._IType _2_t = (DAST._IType)_forall_var_0;
            return !((_1_ts).Contains(_2_t)) || ((this).TypeIsEq(_2_t));
          }))))(_0_ts);
        }
      }
      {
        if (_source0.is_Array) {
          DAST._IType _3_t = _source0.dtor_element;
          return (this).TypeIsEq(_3_t);
        }
      }
      {
        if (_source0.is_Seq) {
          DAST._IType _4_t = _source0.dtor_element;
          return (this).TypeIsEq(_4_t);
        }
      }
      {
        if (_source0.is_Set) {
          DAST._IType _5_t = _source0.dtor_element;
          return (this).TypeIsEq(_5_t);
        }
      }
      {
        if (_source0.is_Multiset) {
          DAST._IType _6_t = _source0.dtor_element;
          return (this).TypeIsEq(_6_t);
        }
      }
      {
        if (_source0.is_Map) {
          DAST._IType _7_k = _source0.dtor_key;
          DAST._IType _8_v = _source0.dtor_value;
          return ((this).TypeIsEq(_7_k)) && ((this).TypeIsEq(_8_v));
        }
      }
      {
        if (_source0.is_SetBuilder) {
          DAST._IType _9_t = _source0.dtor_element;
          return (this).TypeIsEq(_9_t);
        }
      }
      {
        if (_source0.is_MapBuilder) {
          DAST._IType _10_k = _source0.dtor_key;
          DAST._IType _11_v = _source0.dtor_value;
          return ((this).TypeIsEq(_10_k)) && ((this).TypeIsEq(_11_v));
        }
      }
      {
        if (_source0.is_Arrow) {
          return false;
        }
      }
      {
        if (_source0.is_Primitive) {
          return true;
        }
      }
      {
        if (_source0.is_Passthrough) {
          return true;
        }
      }
      {
        if (_source0.is_TypeArg) {
          Dafny.ISequence<Dafny.Rune> _12_i = _source0.dtor_TypeArg_a0;
          return true;
        }
      }
      {
        return true;
      }
    }
    public bool DatatypeIsEq(DAST._IDatatype c) {
      return (!((c).dtor_isCo)) && (Dafny.Helpers.Id<Func<DAST._IDatatype, bool>>((_0_c) => Dafny.Helpers.Quantifier<DAST._IDatatypeCtor>(((_0_c).dtor_ctors).UniqueElements, true, (((_forall_var_0) => {
        DAST._IDatatypeCtor _1_ctor = (DAST._IDatatypeCtor)_forall_var_0;
        return Dafny.Helpers.Quantifier<DAST._IDatatypeDtor>(((_1_ctor).dtor_args).UniqueElements, true, (((_forall_var_1) => {
          DAST._IDatatypeDtor _2_arg = (DAST._IDatatypeDtor)_forall_var_1;
          return !((((_0_c).dtor_ctors).Contains(_1_ctor)) && (((_1_ctor).dtor_args).Contains(_2_arg))) || ((this).TypeIsEq(((_2_arg).dtor_formal).dtor_typ));
        })));
      }))))(c));
    }
    public Dafny.ISequence<RAST._IModDecl> GenDatatype(DAST._IDatatype c)
    {
      Dafny.ISequence<RAST._IModDecl> s = Dafny.Sequence<RAST._IModDecl>.Empty;
      Dafny.ISequence<DAST._IType> _0_typeParamsSeq;
      Dafny.ISequence<RAST._IType> _1_rTypeParams;
      Dafny.ISequence<RAST._ITypeParamDecl> _2_rTypeParamsDecls;
      Dafny.ISequence<Dafny.Rune> _3_whereConstraints;
      Dafny.ISequence<DAST._IType> _out0;
      Dafny.ISequence<RAST._IType> _out1;
      Dafny.ISequence<RAST._ITypeParamDecl> _out2;
      Dafny.ISequence<Dafny.Rune> _out3;
      (this).GenTypeParameters((c).dtor_typeParams, out _out0, out _out1, out _out2, out _out3);
      _0_typeParamsSeq = _out0;
      _1_rTypeParams = _out1;
      _2_rTypeParamsDecls = _out2;
      _3_whereConstraints = _out3;
      Dafny.ISequence<Dafny.Rune> _4_datatypeName;
      _4_datatypeName = DCOMP.__default.escapeName((c).dtor_name);
      Dafny.ISequence<RAST._IEnumCase> _5_ctors;
      _5_ctors = Dafny.Sequence<RAST._IEnumCase>.FromElements();
      Dafny.ISequence<DAST._IVariance> _6_variances;
      _6_variances = Std.Collections.Seq.__default.Map<DAST._ITypeArgDecl, DAST._IVariance>(((System.Func<DAST._ITypeArgDecl, DAST._IVariance>)((_7_typeParamDecl) => {
        return (_7_typeParamDecl).dtor_variance;
      })), (c).dtor_typeParams);
      Dafny.ISequence<RAST._IExpr> _8_singletonConstructors;
      _8_singletonConstructors = Dafny.Sequence<RAST._IExpr>.FromElements();
      Dafny.ISet<Dafny.ISequence<Dafny.Rune>> _9_usedTypeParams;
      _9_usedTypeParams = Dafny.Set<Dafny.ISequence<Dafny.Rune>>.FromElements();
      BigInteger _hi0 = new BigInteger(((c).dtor_ctors).Count);
      for (BigInteger _10_i = BigInteger.Zero; _10_i < _hi0; _10_i++) {
        DAST._IDatatypeCtor _11_ctor;
        _11_ctor = ((c).dtor_ctors).Select(_10_i);
        Dafny.ISequence<RAST._IField> _12_ctorArgs;
        _12_ctorArgs = Dafny.Sequence<RAST._IField>.FromElements();
        bool _13_isNumeric;
        _13_isNumeric = false;
        if ((new BigInteger(((_11_ctor).dtor_args).Count)).Sign == 0) {
          RAST._IExpr _14_instantiation;
          _14_instantiation = RAST.Expr.create_StructBuild((RAST.Expr.create_Identifier(_4_datatypeName)).FSel(DCOMP.__default.escapeName((_11_ctor).dtor_name)), Dafny.Sequence<RAST._IAssignIdentifier>.FromElements());
          if ((this).IsRcWrapped((c).dtor_attributes)) {
            _14_instantiation = RAST.__default.RcNew(_14_instantiation);
          }
          _8_singletonConstructors = Dafny.Sequence<RAST._IExpr>.Concat(_8_singletonConstructors, Dafny.Sequence<RAST._IExpr>.FromElements(_14_instantiation));
        }
        BigInteger _hi1 = new BigInteger(((_11_ctor).dtor_args).Count);
        for (BigInteger _15_j = BigInteger.Zero; _15_j < _hi1; _15_j++) {
          DAST._IDatatypeDtor _16_dtor;
          _16_dtor = ((_11_ctor).dtor_args).Select(_15_j);
          RAST._IType _17_formalType;
          RAST._IType _out4;
          _out4 = (this).GenType(((_16_dtor).dtor_formal).dtor_typ, DCOMP.GenTypeContext.@default());
          _17_formalType = _out4;
          _9_usedTypeParams = (this).GatherTypeParamNames(_9_usedTypeParams, _17_formalType);
          Dafny.ISequence<Dafny.Rune> _18_formalName;
          _18_formalName = DCOMP.__default.escapeVar(((_16_dtor).dtor_formal).dtor_name);
          if (((_15_j).Sign == 0) && ((Dafny.Sequence<Dafny.Rune>.UnicodeFromString("0")).Equals(_18_formalName))) {
            _13_isNumeric = true;
          }
          if ((((_15_j).Sign != 0) && (_13_isNumeric)) && (!(Std.Strings.__default.OfNat(_15_j)).Equals(_18_formalName))) {
            (this).error = Std.Wrappers.Option<Dafny.ISequence<Dafny.Rune>>.create_Some(Dafny.Sequence<Dafny.Rune>.Concat(Dafny.Sequence<Dafny.Rune>.Concat(Dafny.Sequence<Dafny.Rune>.Concat(Dafny.Sequence<Dafny.Rune>.UnicodeFromString("Formal extern names were supposed to be numeric but got "), _18_formalName), Dafny.Sequence<Dafny.Rune>.UnicodeFromString(" instead of ")), Std.Strings.__default.OfNat(_15_j)));
            _13_isNumeric = false;
          }
          if ((c).dtor_isCo) {
            _12_ctorArgs = Dafny.Sequence<RAST._IField>.Concat(_12_ctorArgs, Dafny.Sequence<RAST._IField>.FromElements(RAST.Field.create(RAST.Visibility.create_PRIV(), RAST.Formal.create(_18_formalName, RAST.Type.create_TypeApp(((RAST.__default.dafny__runtime).MSel(Dafny.Sequence<Dafny.Rune>.UnicodeFromString("LazyFieldWrapper"))).AsType(), Dafny.Sequence<RAST._IType>.FromElements(_17_formalType))))));
          } else {
            _12_ctorArgs = Dafny.Sequence<RAST._IField>.Concat(_12_ctorArgs, Dafny.Sequence<RAST._IField>.FromElements(RAST.Field.create(RAST.Visibility.create_PRIV(), RAST.Formal.create(_18_formalName, _17_formalType))));
          }
        }
        RAST._IFields _19_namedFields;
        _19_namedFields = RAST.Fields.create_NamedFields(_12_ctorArgs);
        if (_13_isNumeric) {
          _19_namedFields = (_19_namedFields).ToNamelessFields();
        }
        _5_ctors = Dafny.Sequence<RAST._IEnumCase>.Concat(_5_ctors, Dafny.Sequence<RAST._IEnumCase>.FromElements(RAST.EnumCase.create(DCOMP.__default.escapeName((_11_ctor).dtor_name), _19_namedFields)));
      }
      Dafny.ISet<Dafny.ISequence<Dafny.Rune>> _20_unusedTypeParams;
      _20_unusedTypeParams = Dafny.Set<Dafny.ISequence<Dafny.Rune>>.Difference(Dafny.Helpers.Id<Func<Dafny.ISequence<RAST._ITypeParamDecl>, Dafny.ISet<Dafny.ISequence<Dafny.Rune>>>>((_21_rTypeParamsDecls) => ((System.Func<Dafny.ISet<Dafny.ISequence<Dafny.Rune>>>)(() => {
        var _coll0 = new System.Collections.Generic.List<Dafny.ISequence<Dafny.Rune>>();
        foreach (RAST._ITypeParamDecl _compr_0 in (_21_rTypeParamsDecls).CloneAsArray()) {
          RAST._ITypeParamDecl _22_tp = (RAST._ITypeParamDecl)_compr_0;
          if ((_21_rTypeParamsDecls).Contains(_22_tp)) {
            _coll0.Add((_22_tp).dtor_name);
          }
        }
        return Dafny.Set<Dafny.ISequence<Dafny.Rune>>.FromCollection(_coll0);
      }))())(_2_rTypeParamsDecls), _9_usedTypeParams);
      Dafny.ISequence<Dafny.ISequence<Dafny.Rune>> _23_selfPath;
      _23_selfPath = Dafny.Sequence<Dafny.ISequence<Dafny.Rune>>.FromElements((c).dtor_name);
      Dafny.ISequence<RAST._IImplMember> _24_implBodyRaw;
      Dafny.IMap<Dafny.ISequence<Dafny.ISequence<Dafny.Rune>>,Dafny.ISequence<RAST._IImplMember>> _25_traitBodies;
      Dafny.ISequence<RAST._IImplMember> _out5;
      Dafny.IMap<Dafny.ISequence<Dafny.ISequence<Dafny.Rune>>,Dafny.ISequence<RAST._IImplMember>> _out6;
      (this).GenClassImplBody((c).dtor_body, false, DAST.Type.create_UserDefined(DAST.ResolvedType.create(_23_selfPath, _0_typeParamsSeq, DAST.ResolvedTypeBase.create_Datatype(_6_variances), (c).dtor_attributes, Dafny.Sequence<Dafny.ISequence<Dafny.Rune>>.FromElements(), Dafny.Sequence<DAST._IType>.FromElements())), _0_typeParamsSeq, out _out5, out _out6);
      _24_implBodyRaw = _out5;
      _25_traitBodies = _out6;
      Dafny.ISequence<RAST._IImplMember> _26_implBody;
      _26_implBody = _24_implBodyRaw;
      Dafny.ISet<Dafny.ISequence<Dafny.Rune>> _27_emittedFields;
      _27_emittedFields = Dafny.Set<Dafny.ISequence<Dafny.Rune>>.FromElements();
      BigInteger _hi2 = new BigInteger(((c).dtor_ctors).Count);
      for (BigInteger _28_i = BigInteger.Zero; _28_i < _hi2; _28_i++) {
        DAST._IDatatypeCtor _29_ctor;
        _29_ctor = ((c).dtor_ctors).Select(_28_i);
        BigInteger _hi3 = new BigInteger(((_29_ctor).dtor_args).Count);
        for (BigInteger _30_j = BigInteger.Zero; _30_j < _hi3; _30_j++) {
          DAST._IDatatypeDtor _31_dtor;
          _31_dtor = ((_29_ctor).dtor_args).Select(_30_j);
          Dafny.ISequence<Dafny.Rune> _32_callName;
          _32_callName = Std.Wrappers.Option<Dafny.ISequence<Dafny.Rune>>.GetOr((_31_dtor).dtor_callName, DCOMP.__default.escapeVar(((_31_dtor).dtor_formal).dtor_name));
          if (!((_27_emittedFields).Contains(_32_callName))) {
            _27_emittedFields = Dafny.Set<Dafny.ISequence<Dafny.Rune>>.Union(_27_emittedFields, Dafny.Set<Dafny.ISequence<Dafny.Rune>>.FromElements(_32_callName));
            RAST._IType _33_formalType;
            RAST._IType _out7;
            _out7 = (this).GenType(((_31_dtor).dtor_formal).dtor_typ, DCOMP.GenTypeContext.@default());
            _33_formalType = _out7;
            Dafny.ISequence<RAST._IMatchCase> _34_cases;
            _34_cases = Dafny.Sequence<RAST._IMatchCase>.FromElements();
            BigInteger _hi4 = new BigInteger(((c).dtor_ctors).Count);
            for (BigInteger _35_k = BigInteger.Zero; _35_k < _hi4; _35_k++) {
              DAST._IDatatypeCtor _36_ctor2;
              _36_ctor2 = ((c).dtor_ctors).Select(_35_k);
              Dafny.ISequence<Dafny.Rune> _37_pattern;
              _37_pattern = Dafny.Sequence<Dafny.Rune>.Concat(Dafny.Sequence<Dafny.Rune>.Concat(_4_datatypeName, Dafny.Sequence<Dafny.Rune>.UnicodeFromString("::")), DCOMP.__default.escapeName((_36_ctor2).dtor_name));
              Dafny.ISequence<Dafny.Rune> _38_rhs = Dafny.Sequence<Dafny.Rune>.Empty;
              Std.Wrappers._IOption<Dafny.ISequence<Dafny.Rune>> _39_hasMatchingField;
              _39_hasMatchingField = Std.Wrappers.Option<Dafny.ISequence<Dafny.Rune>>.create_None();
              Dafny.ISequence<Dafny.Rune> _40_patternInner;
              _40_patternInner = Dafny.Sequence<Dafny.Rune>.UnicodeFromString("");
              bool _41_isNumeric;
              _41_isNumeric = false;
              BigInteger _hi5 = new BigInteger(((_36_ctor2).dtor_args).Count);
              for (BigInteger _42_l = BigInteger.Zero; _42_l < _hi5; _42_l++) {
                DAST._IDatatypeDtor _43_dtor2;
                _43_dtor2 = ((_36_ctor2).dtor_args).Select(_42_l);
                Dafny.ISequence<Dafny.Rune> _44_patternName;
                _44_patternName = DCOMP.__default.escapeVar(((_43_dtor2).dtor_formal).dtor_name);
                if (((_42_l).Sign == 0) && ((_44_patternName).Equals(Dafny.Sequence<Dafny.Rune>.UnicodeFromString("0")))) {
                  _41_isNumeric = true;
                }
                if (_41_isNumeric) {
                  _44_patternName = Std.Wrappers.Option<Dafny.ISequence<Dafny.Rune>>.GetOr((_43_dtor2).dtor_callName, Dafny.Sequence<Dafny.Rune>.Concat(Dafny.Sequence<Dafny.Rune>.UnicodeFromString("v"), Std.Strings.__default.OfNat(_42_l)));
                }
                if (object.Equals(((_31_dtor).dtor_formal).dtor_name, ((_43_dtor2).dtor_formal).dtor_name)) {
                  _39_hasMatchingField = Std.Wrappers.Option<Dafny.ISequence<Dafny.Rune>>.create_Some(_44_patternName);
                }
                _40_patternInner = Dafny.Sequence<Dafny.Rune>.Concat(Dafny.Sequence<Dafny.Rune>.Concat(_40_patternInner, _44_patternName), Dafny.Sequence<Dafny.Rune>.UnicodeFromString(", "));
              }
              if (_41_isNumeric) {
                _37_pattern = Dafny.Sequence<Dafny.Rune>.Concat(Dafny.Sequence<Dafny.Rune>.Concat(Dafny.Sequence<Dafny.Rune>.Concat(_37_pattern, Dafny.Sequence<Dafny.Rune>.UnicodeFromString("(")), _40_patternInner), Dafny.Sequence<Dafny.Rune>.UnicodeFromString(")"));
              } else {
                _37_pattern = Dafny.Sequence<Dafny.Rune>.Concat(Dafny.Sequence<Dafny.Rune>.Concat(Dafny.Sequence<Dafny.Rune>.Concat(_37_pattern, Dafny.Sequence<Dafny.Rune>.UnicodeFromString("{")), _40_patternInner), Dafny.Sequence<Dafny.Rune>.UnicodeFromString("}"));
              }
              if ((_39_hasMatchingField).is_Some) {
                if ((c).dtor_isCo) {
                  _38_rhs = Dafny.Sequence<Dafny.Rune>.Concat(Dafny.Sequence<Dafny.Rune>.Concat(Dafny.Sequence<Dafny.Rune>.UnicodeFromString("::std::ops::Deref::deref(&"), (_39_hasMatchingField).dtor_value), Dafny.Sequence<Dafny.Rune>.UnicodeFromString(".0)"));
                } else {
                  _38_rhs = Dafny.Sequence<Dafny.Rune>.Concat((_39_hasMatchingField).dtor_value, Dafny.Sequence<Dafny.Rune>.UnicodeFromString(""));
                }
              } else {
                _38_rhs = (this).UnreachablePanicIfVerified(Dafny.Sequence<Dafny.Rune>.UnicodeFromString("field does not exist on this variant"));
              }
              RAST._IMatchCase _45_ctorMatch;
              _45_ctorMatch = RAST.MatchCase.create(_37_pattern, RAST.Expr.create_RawExpr(_38_rhs));
              _34_cases = Dafny.Sequence<RAST._IMatchCase>.Concat(_34_cases, Dafny.Sequence<RAST._IMatchCase>.FromElements(_45_ctorMatch));
            }
            if (((new BigInteger(((c).dtor_typeParams).Count)).Sign == 1) && ((new BigInteger((_20_unusedTypeParams).Count)).Sign == 1)) {
              _34_cases = Dafny.Sequence<RAST._IMatchCase>.Concat(_34_cases, Dafny.Sequence<RAST._IMatchCase>.FromElements(RAST.MatchCase.create(Dafny.Sequence<Dafny.Rune>.Concat(_4_datatypeName, Dafny.Sequence<Dafny.Rune>.UnicodeFromString("::_PhantomVariant(..)")), RAST.Expr.create_RawExpr((this).UnreachablePanicIfVerified(Dafny.Sequence<Dafny.Rune>.UnicodeFromString(""))))));
            }
            RAST._IExpr _46_methodBody;
            _46_methodBody = RAST.Expr.create_Match(RAST.__default.self, _34_cases);
            _26_implBody = Dafny.Sequence<RAST._IImplMember>.Concat(_26_implBody, Dafny.Sequence<RAST._IImplMember>.FromElements(RAST.ImplMember.create_FnDecl(RAST.Visibility.create_PUB(), RAST.Fn.create(_32_callName, Dafny.Sequence<RAST._ITypeParamDecl>.FromElements(), Dafny.Sequence<RAST._IFormal>.FromElements(RAST.Formal.selfBorrowed), Std.Wrappers.Option<RAST._IType>.create_Some(RAST.Type.create_Borrowed(_33_formalType)), Dafny.Sequence<Dafny.Rune>.UnicodeFromString(""), Std.Wrappers.Option<RAST._IExpr>.create_Some(_46_methodBody)))));
          }
        }
      }
      Dafny.ISequence<RAST._IType> _47_coerceTypes;
      _47_coerceTypes = Dafny.Sequence<RAST._IType>.FromElements();
      Dafny.ISequence<RAST._ITypeParamDecl> _48_rCoerceTypeParams;
      _48_rCoerceTypeParams = Dafny.Sequence<RAST._ITypeParamDecl>.FromElements();
      Dafny.ISequence<RAST._IFormal> _49_coerceArguments;
      _49_coerceArguments = Dafny.Sequence<RAST._IFormal>.FromElements();
      Dafny.IMap<DAST._IType,DAST._IType> _50_coerceMap;
      _50_coerceMap = Dafny.Map<DAST._IType, DAST._IType>.FromElements();
      Dafny.IMap<RAST._IType,RAST._IType> _51_rCoerceMap;
      _51_rCoerceMap = Dafny.Map<RAST._IType, RAST._IType>.FromElements();
      Dafny.IMap<_System._ITuple2<RAST._IType, RAST._IType>,RAST._IExpr> _52_coerceMapToArg;
      _52_coerceMapToArg = Dafny.Map<_System._ITuple2<RAST._IType, RAST._IType>, RAST._IExpr>.FromElements();
      if ((new BigInteger(((c).dtor_typeParams).Count)).Sign == 1) {
        Dafny.ISequence<RAST._IType> _53_types;
        _53_types = Dafny.Sequence<RAST._IType>.FromElements();
        BigInteger _hi6 = new BigInteger(((c).dtor_typeParams).Count);
        for (BigInteger _54_typeI = BigInteger.Zero; _54_typeI < _hi6; _54_typeI++) {
          DAST._ITypeArgDecl _55_typeParam;
          _55_typeParam = ((c).dtor_typeParams).Select(_54_typeI);
          DAST._IType _56_typeArg;
          RAST._ITypeParamDecl _57_rTypeParamDecl;
          DAST._IType _out8;
          RAST._ITypeParamDecl _out9;
          (this).GenTypeParam(_55_typeParam, out _out8, out _out9);
          _56_typeArg = _out8;
          _57_rTypeParamDecl = _out9;
          RAST._IType _58_rTypeArg;
          RAST._IType _out10;
          _out10 = (this).GenType(_56_typeArg, DCOMP.GenTypeContext.@default());
          _58_rTypeArg = _out10;
          _53_types = Dafny.Sequence<RAST._IType>.Concat(_53_types, Dafny.Sequence<RAST._IType>.FromElements(RAST.Type.create_TypeApp((((RAST.__default.std).MSel(Dafny.Sequence<Dafny.Rune>.UnicodeFromString("marker"))).MSel(Dafny.Sequence<Dafny.Rune>.UnicodeFromString("PhantomData"))).AsType(), Dafny.Sequence<RAST._IType>.FromElements(_58_rTypeArg))));
          if (((_54_typeI) < (new BigInteger((_6_variances).Count))) && (((_6_variances).Select(_54_typeI)).is_Nonvariant)) {
            _47_coerceTypes = Dafny.Sequence<RAST._IType>.Concat(_47_coerceTypes, Dafny.Sequence<RAST._IType>.FromElements(_58_rTypeArg));
            goto continue_2_0;
          }
          DAST._ITypeArgDecl _59_coerceTypeParam;
          DAST._ITypeArgDecl _60_dt__update__tmp_h0 = _55_typeParam;
          Dafny.ISequence<Dafny.Rune> _61_dt__update_hname_h0 = Dafny.Sequence<Dafny.Rune>.Concat(Dafny.Sequence<Dafny.Rune>.UnicodeFromString("_T"), Std.Strings.__default.OfNat(_54_typeI));
          _59_coerceTypeParam = DAST.TypeArgDecl.create(_61_dt__update_hname_h0, (_60_dt__update__tmp_h0).dtor_bounds, (_60_dt__update__tmp_h0).dtor_variance);
          DAST._IType _62_coerceTypeArg;
          RAST._ITypeParamDecl _63_rCoerceTypeParamDecl;
          DAST._IType _out11;
          RAST._ITypeParamDecl _out12;
          (this).GenTypeParam(_59_coerceTypeParam, out _out11, out _out12);
          _62_coerceTypeArg = _out11;
          _63_rCoerceTypeParamDecl = _out12;
          _50_coerceMap = Dafny.Map<DAST._IType, DAST._IType>.Merge(_50_coerceMap, Dafny.Map<DAST._IType, DAST._IType>.FromElements(new Dafny.Pair<DAST._IType, DAST._IType>(_56_typeArg, _62_coerceTypeArg)));
          RAST._IType _64_rCoerceType;
          RAST._IType _out13;
          _out13 = (this).GenType(_62_coerceTypeArg, DCOMP.GenTypeContext.@default());
          _64_rCoerceType = _out13;
          _51_rCoerceMap = Dafny.Map<RAST._IType, RAST._IType>.Merge(_51_rCoerceMap, Dafny.Map<RAST._IType, RAST._IType>.FromElements(new Dafny.Pair<RAST._IType, RAST._IType>(_58_rTypeArg, _64_rCoerceType)));
          _47_coerceTypes = Dafny.Sequence<RAST._IType>.Concat(_47_coerceTypes, Dafny.Sequence<RAST._IType>.FromElements(_64_rCoerceType));
          _48_rCoerceTypeParams = Dafny.Sequence<RAST._ITypeParamDecl>.Concat(_48_rCoerceTypeParams, Dafny.Sequence<RAST._ITypeParamDecl>.FromElements(_63_rCoerceTypeParamDecl));
          Dafny.ISequence<Dafny.Rune> _65_coerceFormal;
          _65_coerceFormal = Dafny.Sequence<Dafny.Rune>.Concat(Dafny.Sequence<Dafny.Rune>.UnicodeFromString("f_"), Std.Strings.__default.OfNat(_54_typeI));
          _52_coerceMapToArg = Dafny.Map<_System._ITuple2<RAST._IType, RAST._IType>, RAST._IExpr>.Merge(_52_coerceMapToArg, Dafny.Map<_System._ITuple2<RAST._IType, RAST._IType>, RAST._IExpr>.FromElements(new Dafny.Pair<_System._ITuple2<RAST._IType, RAST._IType>, RAST._IExpr>(_System.Tuple2<RAST._IType, RAST._IType>.create(_58_rTypeArg, _64_rCoerceType), (RAST.Expr.create_Identifier(_65_coerceFormal)).Clone())));
          _49_coerceArguments = Dafny.Sequence<RAST._IFormal>.Concat(_49_coerceArguments, Dafny.Sequence<RAST._IFormal>.FromElements(RAST.Formal.create(_65_coerceFormal, RAST.__default.Rc(RAST.Type.create_IntersectionType(RAST.Type.create_ImplType(RAST.Type.create_FnType(Dafny.Sequence<RAST._IType>.FromElements(_58_rTypeArg), _64_rCoerceType)), RAST.__default.StaticTrait)))));
        continue_2_0: ;
        }
      after_2_0: ;
        if ((new BigInteger((_20_unusedTypeParams).Count)).Sign == 1) {
          _5_ctors = Dafny.Sequence<RAST._IEnumCase>.Concat(_5_ctors, Dafny.Sequence<RAST._IEnumCase>.FromElements(RAST.EnumCase.create(Dafny.Sequence<Dafny.Rune>.UnicodeFromString("_PhantomVariant"), RAST.Fields.create_NamelessFields(Std.Collections.Seq.__default.Map<RAST._IType, RAST._INamelessField>(((System.Func<RAST._IType, RAST._INamelessField>)((_66_tpe) => {
  return RAST.NamelessField.create(RAST.Visibility.create_PRIV(), _66_tpe);
})), _53_types)))));
        }
      }
      bool _67_cIsEq;
      _67_cIsEq = (this).DatatypeIsEq(c);
      s = Dafny.Sequence<RAST._IModDecl>.FromElements(RAST.ModDecl.create_EnumDecl(RAST.Enum.create(((_67_cIsEq) ? (Dafny.Sequence<Dafny.ISequence<Dafny.Rune>>.FromElements(Dafny.Sequence<Dafny.Rune>.UnicodeFromString("#[derive(PartialEq, Clone)]"))) : (Dafny.Sequence<Dafny.ISequence<Dafny.Rune>>.FromElements(Dafny.Sequence<Dafny.Rune>.UnicodeFromString("#[derive(Clone)]")))), _4_datatypeName, _2_rTypeParamsDecls, _5_ctors)), RAST.ModDecl.create_ImplDecl(RAST.Impl.create_Impl(_2_rTypeParamsDecls, RAST.Type.create_TypeApp(RAST.Type.create_TIdentifier(_4_datatypeName), _1_rTypeParams), _3_whereConstraints, _26_implBody)));
      Dafny.ISequence<RAST._IMatchCase> _68_printImplBodyCases;
      _68_printImplBodyCases = Dafny.Sequence<RAST._IMatchCase>.FromElements();
      Dafny.ISequence<RAST._IMatchCase> _69_hashImplBodyCases;
      _69_hashImplBodyCases = Dafny.Sequence<RAST._IMatchCase>.FromElements();
      Dafny.ISequence<RAST._IMatchCase> _70_coerceImplBodyCases;
      _70_coerceImplBodyCases = Dafny.Sequence<RAST._IMatchCase>.FromElements();
      BigInteger _hi7 = new BigInteger(((c).dtor_ctors).Count);
      for (BigInteger _71_i = BigInteger.Zero; _71_i < _hi7; _71_i++) {
        DAST._IDatatypeCtor _72_ctor;
        _72_ctor = ((c).dtor_ctors).Select(_71_i);
        Dafny.ISequence<Dafny.Rune> _73_ctorMatch;
        _73_ctorMatch = DCOMP.__default.escapeName((_72_ctor).dtor_name);
        Dafny.ISequence<Dafny.Rune> _74_modulePrefix;
        if (((((c).dtor_enclosingModule))).Equals(Dafny.Sequence<Dafny.Rune>.UnicodeFromString("_module"))) {
          _74_modulePrefix = Dafny.Sequence<Dafny.Rune>.UnicodeFromString("");
        } else {
          _74_modulePrefix = Dafny.Sequence<Dafny.Rune>.Concat((((c).dtor_enclosingModule)), Dafny.Sequence<Dafny.Rune>.UnicodeFromString("."));
        }
        Dafny.ISequence<Dafny.Rune> _75_ctorName;
        _75_ctorName = Dafny.Sequence<Dafny.Rune>.Concat(Dafny.Sequence<Dafny.Rune>.Concat(Dafny.Sequence<Dafny.Rune>.Concat(_74_modulePrefix, ((c).dtor_name)), Dafny.Sequence<Dafny.Rune>.UnicodeFromString(".")), ((_72_ctor).dtor_name));
        if (((new BigInteger((_75_ctorName).Count)) >= (new BigInteger(13))) && (((_75_ctorName).Subsequence(BigInteger.Zero, new BigInteger(13))).Equals(Dafny.Sequence<Dafny.Rune>.UnicodeFromString("_System.Tuple")))) {
          _75_ctorName = Dafny.Sequence<Dafny.Rune>.UnicodeFromString("");
        }
        RAST._IExpr _76_printRhs;
        _76_printRhs = RAST.Expr.create_RawExpr(Dafny.Sequence<Dafny.Rune>.Concat(Dafny.Sequence<Dafny.Rune>.Concat(Dafny.Sequence<Dafny.Rune>.UnicodeFromString("write!(_formatter, \""), _75_ctorName), (((_72_ctor).dtor_hasAnyArgs) ? (Dafny.Sequence<Dafny.Rune>.UnicodeFromString("(\")?")) : (Dafny.Sequence<Dafny.Rune>.UnicodeFromString("\")?")))));
        RAST._IExpr _77_hashRhs;
        _77_hashRhs = RAST.Expr.create_RawExpr(Dafny.Sequence<Dafny.Rune>.UnicodeFromString(""));
        Dafny.ISequence<RAST._IAssignIdentifier> _78_coerceRhsArgs;
        _78_coerceRhsArgs = Dafny.Sequence<RAST._IAssignIdentifier>.FromElements();
        bool _79_isNumeric;
        _79_isNumeric = false;
        Dafny.ISequence<Dafny.Rune> _80_ctorMatchInner;
        _80_ctorMatchInner = Dafny.Sequence<Dafny.Rune>.UnicodeFromString("");
        BigInteger _hi8 = new BigInteger(((_72_ctor).dtor_args).Count);
        for (BigInteger _81_j = BigInteger.Zero; _81_j < _hi8; _81_j++) {
          DAST._IDatatypeDtor _82_dtor;
          _82_dtor = ((_72_ctor).dtor_args).Select(_81_j);
          Dafny.ISequence<Dafny.Rune> _83_patternName;
          _83_patternName = DCOMP.__default.escapeVar(((_82_dtor).dtor_formal).dtor_name);
          DAST._IType _84_formalType;
          _84_formalType = ((_82_dtor).dtor_formal).dtor_typ;
          if (((_81_j).Sign == 0) && ((_83_patternName).Equals(Dafny.Sequence<Dafny.Rune>.UnicodeFromString("0")))) {
            _79_isNumeric = true;
          }
          if (_79_isNumeric) {
            _83_patternName = Std.Wrappers.Option<Dafny.ISequence<Dafny.Rune>>.GetOr((_82_dtor).dtor_callName, Dafny.Sequence<Dafny.Rune>.Concat(Dafny.Sequence<Dafny.Rune>.UnicodeFromString("v"), Std.Strings.__default.OfNat(_81_j)));
          }
          if ((_84_formalType).is_Arrow) {
            _77_hashRhs = (_77_hashRhs).Then(((RAST.Expr.create_LiteralInt(Dafny.Sequence<Dafny.Rune>.UnicodeFromString("0"))).Sel(Dafny.Sequence<Dafny.Rune>.UnicodeFromString("hash"))).Apply1(RAST.Expr.create_Identifier(Dafny.Sequence<Dafny.Rune>.UnicodeFromString("_state"))));
          } else {
            _77_hashRhs = (_77_hashRhs).Then((((((RAST.__default.std).MSel(Dafny.Sequence<Dafny.Rune>.UnicodeFromString("hash"))).MSel(Dafny.Sequence<Dafny.Rune>.UnicodeFromString("Hash"))).MSel(Dafny.Sequence<Dafny.Rune>.UnicodeFromString("hash"))).AsExpr()).Apply(Dafny.Sequence<RAST._IExpr>.FromElements(RAST.Expr.create_Identifier(_83_patternName), RAST.Expr.create_Identifier(Dafny.Sequence<Dafny.Rune>.UnicodeFromString("_state")))));
          }
          _80_ctorMatchInner = Dafny.Sequence<Dafny.Rune>.Concat(Dafny.Sequence<Dafny.Rune>.Concat(_80_ctorMatchInner, _83_patternName), Dafny.Sequence<Dafny.Rune>.UnicodeFromString(", "));
          if ((_81_j).Sign == 1) {
            _76_printRhs = (_76_printRhs).Then(RAST.Expr.create_RawExpr(Dafny.Sequence<Dafny.Rune>.UnicodeFromString("write!(_formatter, \", \")?")));
          }
          _76_printRhs = (_76_printRhs).Then(RAST.Expr.create_RawExpr((((_84_formalType).is_Arrow) ? (Dafny.Sequence<Dafny.Rune>.UnicodeFromString("write!(_formatter, \"<function>\")?")) : (Dafny.Sequence<Dafny.Rune>.Concat(Dafny.Sequence<Dafny.Rune>.Concat(Dafny.Sequence<Dafny.Rune>.UnicodeFromString("::dafny_runtime::DafnyPrint::fmt_print("), _83_patternName), Dafny.Sequence<Dafny.Rune>.UnicodeFromString(", _formatter, false)?"))))));
          RAST._IExpr _85_coerceRhsArg = RAST.Expr.Default();
          RAST._IType _86_formalTpe;
          RAST._IType _out14;
          _out14 = (this).GenType(_84_formalType, DCOMP.GenTypeContext.@default());
          _86_formalTpe = _out14;
          DAST._IType _87_newFormalType;
          _87_newFormalType = (_84_formalType).Replace(_50_coerceMap);
          RAST._IType _88_newFormalTpe;
          _88_newFormalTpe = (_86_formalTpe).ReplaceMap(_51_rCoerceMap);
          Std.Wrappers._IResult<RAST._IExpr, _System._ITuple5<DAST._IType, RAST._IType, DAST._IType, RAST._IType, Dafny.IMap<_System._ITuple2<RAST._IType, RAST._IType>,RAST._IExpr>>> _89_upcastConverter;
          _89_upcastConverter = (this).UpcastConversionLambda(_84_formalType, _86_formalTpe, _87_newFormalType, _88_newFormalTpe, _52_coerceMapToArg);
          if ((_89_upcastConverter).is_Success) {
            RAST._IExpr _90_coercionFunction;
            _90_coercionFunction = (_89_upcastConverter).dtor_value;
            _85_coerceRhsArg = (_90_coercionFunction).Apply1(RAST.Expr.create_Identifier(_83_patternName));
          } else {
            (this).error = Std.Wrappers.Option<Dafny.ISequence<Dafny.Rune>>.create_Some(Dafny.Sequence<Dafny.Rune>.Concat(Dafny.Sequence<Dafny.Rune>.Concat(Dafny.Sequence<Dafny.Rune>.Concat(Dafny.Sequence<Dafny.Rune>.UnicodeFromString("Could not generate coercion function for contructor "), Std.Strings.__default.OfNat(_81_j)), Dafny.Sequence<Dafny.Rune>.UnicodeFromString(" of ")), _4_datatypeName));
            _85_coerceRhsArg = (RAST.Expr.create_Identifier(Dafny.Sequence<Dafny.Rune>.UnicodeFromString("todo!"))).Apply1(RAST.Expr.create_LiteralString((this.error).dtor_value, false, false));
          }
          _78_coerceRhsArgs = Dafny.Sequence<RAST._IAssignIdentifier>.Concat(_78_coerceRhsArgs, Dafny.Sequence<RAST._IAssignIdentifier>.FromElements(RAST.AssignIdentifier.create(_83_patternName, _85_coerceRhsArg)));
        }
        RAST._IExpr _91_coerceRhs;
        _91_coerceRhs = RAST.Expr.create_StructBuild((RAST.Expr.create_Identifier(_4_datatypeName)).FSel(DCOMP.__default.escapeName((_72_ctor).dtor_name)), _78_coerceRhsArgs);
        if (_79_isNumeric) {
          _73_ctorMatch = Dafny.Sequence<Dafny.Rune>.Concat(Dafny.Sequence<Dafny.Rune>.Concat(Dafny.Sequence<Dafny.Rune>.Concat(_73_ctorMatch, Dafny.Sequence<Dafny.Rune>.UnicodeFromString("(")), _80_ctorMatchInner), Dafny.Sequence<Dafny.Rune>.UnicodeFromString(")"));
        } else {
          _73_ctorMatch = Dafny.Sequence<Dafny.Rune>.Concat(Dafny.Sequence<Dafny.Rune>.Concat(Dafny.Sequence<Dafny.Rune>.Concat(_73_ctorMatch, Dafny.Sequence<Dafny.Rune>.UnicodeFromString("{")), _80_ctorMatchInner), Dafny.Sequence<Dafny.Rune>.UnicodeFromString("}"));
        }
        if ((_72_ctor).dtor_hasAnyArgs) {
          _76_printRhs = (_76_printRhs).Then(RAST.Expr.create_RawExpr(Dafny.Sequence<Dafny.Rune>.UnicodeFromString("write!(_formatter, \")\")?")));
        }
        _76_printRhs = (_76_printRhs).Then(RAST.Expr.create_RawExpr(Dafny.Sequence<Dafny.Rune>.UnicodeFromString("Ok(())")));
        _68_printImplBodyCases = Dafny.Sequence<RAST._IMatchCase>.Concat(_68_printImplBodyCases, Dafny.Sequence<RAST._IMatchCase>.FromElements(RAST.MatchCase.create(Dafny.Sequence<Dafny.Rune>.Concat(Dafny.Sequence<Dafny.Rune>.Concat(_4_datatypeName, Dafny.Sequence<Dafny.Rune>.UnicodeFromString("::")), _73_ctorMatch), RAST.Expr.create_Block(_76_printRhs))));
        _69_hashImplBodyCases = Dafny.Sequence<RAST._IMatchCase>.Concat(_69_hashImplBodyCases, Dafny.Sequence<RAST._IMatchCase>.FromElements(RAST.MatchCase.create(Dafny.Sequence<Dafny.Rune>.Concat(Dafny.Sequence<Dafny.Rune>.Concat(_4_datatypeName, Dafny.Sequence<Dafny.Rune>.UnicodeFromString("::")), _73_ctorMatch), RAST.Expr.create_Block(_77_hashRhs))));
        _70_coerceImplBodyCases = Dafny.Sequence<RAST._IMatchCase>.Concat(_70_coerceImplBodyCases, Dafny.Sequence<RAST._IMatchCase>.FromElements(RAST.MatchCase.create(Dafny.Sequence<Dafny.Rune>.Concat(Dafny.Sequence<Dafny.Rune>.Concat(_4_datatypeName, Dafny.Sequence<Dafny.Rune>.UnicodeFromString("::")), _73_ctorMatch), RAST.Expr.create_Block(_91_coerceRhs))));
      }
      if (((new BigInteger(((c).dtor_typeParams).Count)).Sign == 1) && ((new BigInteger((_20_unusedTypeParams).Count)).Sign == 1)) {
        Dafny.ISequence<RAST._IMatchCase> _92_extraCases;
        _92_extraCases = Dafny.Sequence<RAST._IMatchCase>.FromElements(RAST.MatchCase.create(Dafny.Sequence<Dafny.Rune>.Concat(_4_datatypeName, Dafny.Sequence<Dafny.Rune>.UnicodeFromString("::_PhantomVariant(..)")), RAST.Expr.create_RawExpr(Dafny.Sequence<Dafny.Rune>.Concat(Dafny.Sequence<Dafny.Rune>.Concat(Dafny.Sequence<Dafny.Rune>.UnicodeFromString("{"), (this).UnreachablePanicIfVerified(Dafny.Sequence<Dafny.Rune>.UnicodeFromString(""))), Dafny.Sequence<Dafny.Rune>.UnicodeFromString("}")))));
        _68_printImplBodyCases = Dafny.Sequence<RAST._IMatchCase>.Concat(_68_printImplBodyCases, _92_extraCases);
        _69_hashImplBodyCases = Dafny.Sequence<RAST._IMatchCase>.Concat(_69_hashImplBodyCases, _92_extraCases);
        _70_coerceImplBodyCases = Dafny.Sequence<RAST._IMatchCase>.Concat(_70_coerceImplBodyCases, _92_extraCases);
      }
      Dafny.ISequence<RAST._ITypeParamDecl> _93_defaultConstrainedTypeParams;
      _93_defaultConstrainedTypeParams = RAST.TypeParamDecl.AddConstraintsMultiple(_2_rTypeParamsDecls, Dafny.Sequence<RAST._IType>.FromElements(RAST.__default.DefaultTrait));
      Dafny.ISequence<RAST._ITypeParamDecl> _94_rTypeParamsDeclsWithEq;
      _94_rTypeParamsDeclsWithEq = RAST.TypeParamDecl.AddConstraintsMultiple(_2_rTypeParamsDecls, Dafny.Sequence<RAST._IType>.FromElements(RAST.__default.Eq));
      Dafny.ISequence<RAST._ITypeParamDecl> _95_rTypeParamsDeclsWithHash;
      _95_rTypeParamsDeclsWithHash = RAST.TypeParamDecl.AddConstraintsMultiple(_2_rTypeParamsDecls, Dafny.Sequence<RAST._IType>.FromElements(RAST.__default.Hash));
      RAST._IExpr _96_printImplBody;
      _96_printImplBody = RAST.Expr.create_Match(RAST.__default.self, _68_printImplBodyCases);
      RAST._IExpr _97_hashImplBody;
      _97_hashImplBody = RAST.Expr.create_Match(RAST.__default.self, _69_hashImplBodyCases);
      s = Dafny.Sequence<RAST._IModDecl>.Concat(s, Dafny.Sequence<RAST._IModDecl>.FromElements(RAST.ModDecl.create_ImplDecl(RAST.Impl.create_ImplFor(_2_rTypeParamsDecls, (((RAST.__default.std).MSel(Dafny.Sequence<Dafny.Rune>.UnicodeFromString("fmt"))).MSel(Dafny.Sequence<Dafny.Rune>.UnicodeFromString("Debug"))).AsType(), RAST.Type.create_TypeApp(RAST.Type.create_TIdentifier(_4_datatypeName), _1_rTypeParams), Dafny.Sequence<Dafny.Rune>.UnicodeFromString(""), Dafny.Sequence<RAST._IImplMember>.FromElements(RAST.ImplMember.create_FnDecl(RAST.Visibility.create_PRIV(), RAST.Fn.create(Dafny.Sequence<Dafny.Rune>.UnicodeFromString("fmt"), Dafny.Sequence<RAST._ITypeParamDecl>.FromElements(), Dafny.Sequence<RAST._IFormal>.FromElements(RAST.Formal.selfBorrowed, RAST.Formal.create(Dafny.Sequence<Dafny.Rune>.UnicodeFromString("f"), RAST.Type.create_BorrowedMut((((RAST.__default.std).MSel(Dafny.Sequence<Dafny.Rune>.UnicodeFromString("fmt"))).MSel(Dafny.Sequence<Dafny.Rune>.UnicodeFromString("Formatter"))).AsType()))), Std.Wrappers.Option<RAST._IType>.create_Some((((RAST.__default.std).MSel(Dafny.Sequence<Dafny.Rune>.UnicodeFromString("fmt"))).MSel(Dafny.Sequence<Dafny.Rune>.UnicodeFromString("Result"))).AsType()), Dafny.Sequence<Dafny.Rune>.UnicodeFromString(""), Std.Wrappers.Option<RAST._IExpr>.create_Some(((((RAST.__default.dafny__runtime).MSel(Dafny.Sequence<Dafny.Rune>.UnicodeFromString("DafnyPrint"))).MSel(Dafny.Sequence<Dafny.Rune>.UnicodeFromString("fmt_print"))).AsExpr()).Apply(Dafny.Sequence<RAST._IExpr>.FromElements(RAST.__default.self, RAST.Expr.create_Identifier(Dafny.Sequence<Dafny.Rune>.UnicodeFromString("f")), RAST.Expr.create_LiteralBool(true))))))))), RAST.ModDecl.create_ImplDecl(RAST.Impl.create_ImplFor(_2_rTypeParamsDecls, RAST.__default.DafnyPrint, RAST.Type.create_TypeApp(RAST.Type.create_TIdentifier(_4_datatypeName), _1_rTypeParams), Dafny.Sequence<Dafny.Rune>.UnicodeFromString(""), Dafny.Sequence<RAST._IImplMember>.FromElements(RAST.ImplMember.create_FnDecl(RAST.Visibility.create_PRIV(), RAST.Fn.create(Dafny.Sequence<Dafny.Rune>.UnicodeFromString("fmt_print"), Dafny.Sequence<RAST._ITypeParamDecl>.FromElements(), Dafny.Sequence<RAST._IFormal>.FromElements(RAST.Formal.selfBorrowed, RAST.Formal.create(Dafny.Sequence<Dafny.Rune>.UnicodeFromString("_formatter"), RAST.Type.create_BorrowedMut((((RAST.__default.std).MSel(Dafny.Sequence<Dafny.Rune>.UnicodeFromString("fmt"))).MSel(Dafny.Sequence<Dafny.Rune>.UnicodeFromString("Formatter"))).AsType())), RAST.Formal.create(Dafny.Sequence<Dafny.Rune>.UnicodeFromString("_in_seq"), RAST.Type.create_Bool())), Std.Wrappers.Option<RAST._IType>.create_Some(RAST.__default.RawType(Dafny.Sequence<Dafny.Rune>.UnicodeFromString("std::fmt::Result"))), Dafny.Sequence<Dafny.Rune>.UnicodeFromString(""), Std.Wrappers.Option<RAST._IExpr>.create_Some(_96_printImplBody))))))));
      if ((new BigInteger((_48_rCoerceTypeParams).Count)).Sign == 1) {
        RAST._IExpr _98_coerceImplBody;
        _98_coerceImplBody = RAST.Expr.create_Match(RAST.Expr.create_Identifier(Dafny.Sequence<Dafny.Rune>.UnicodeFromString("this")), _70_coerceImplBodyCases);
        s = Dafny.Sequence<RAST._IModDecl>.Concat(s, Dafny.Sequence<RAST._IModDecl>.FromElements(RAST.ModDecl.create_ImplDecl(RAST.Impl.create_Impl(_2_rTypeParamsDecls, RAST.Type.create_TypeApp(RAST.Type.create_TIdentifier(_4_datatypeName), _1_rTypeParams), Dafny.Sequence<Dafny.Rune>.UnicodeFromString(""), Dafny.Sequence<RAST._IImplMember>.FromElements(RAST.ImplMember.create_FnDecl(RAST.Visibility.create_PUB(), RAST.Fn.create(Dafny.Sequence<Dafny.Rune>.UnicodeFromString("coerce"), _48_rCoerceTypeParams, _49_coerceArguments, Std.Wrappers.Option<RAST._IType>.create_Some(RAST.__default.Rc(RAST.Type.create_ImplType(RAST.Type.create_FnType(Dafny.Sequence<RAST._IType>.FromElements(RAST.Type.create_TypeApp(RAST.Type.create_TIdentifier(_4_datatypeName), _1_rTypeParams)), RAST.Type.create_TypeApp(RAST.Type.create_TIdentifier(_4_datatypeName), _47_coerceTypes))))), Dafny.Sequence<Dafny.Rune>.UnicodeFromString(""), Std.Wrappers.Option<RAST._IExpr>.create_Some(RAST.__default.RcNew(RAST.Expr.create_Lambda(Dafny.Sequence<RAST._IFormal>.FromElements(RAST.Formal.create(Dafny.Sequence<Dafny.Rune>.UnicodeFromString("this"), RAST.__default.SelfOwned)), Std.Wrappers.Option<RAST._IType>.create_Some(RAST.Type.create_TypeApp(RAST.Type.create_TIdentifier(_4_datatypeName), _47_coerceTypes)), _98_coerceImplBody))))))))));
      }
      if ((new BigInteger((_8_singletonConstructors).Count)) == (new BigInteger(((c).dtor_ctors).Count))) {
        RAST._IType _99_datatypeType;
        _99_datatypeType = RAST.Type.create_TypeApp(RAST.Type.create_TIdentifier(_4_datatypeName), _1_rTypeParams);
        RAST._IType _100_instantiationType;
        if ((this).IsRcWrapped((c).dtor_attributes)) {
          _100_instantiationType = RAST.__default.Rc(_99_datatypeType);
        } else {
          _100_instantiationType = _99_datatypeType;
        }
        s = Dafny.Sequence<RAST._IModDecl>.Concat(s, Dafny.Sequence<RAST._IModDecl>.FromElements(RAST.ModDecl.create_ImplDecl(RAST.Impl.create_Impl(_2_rTypeParamsDecls, _99_datatypeType, Dafny.Sequence<Dafny.Rune>.UnicodeFromString(""), Dafny.Sequence<RAST._IImplMember>.FromElements(RAST.ImplMember.create_FnDecl(RAST.Visibility.create_PUB(), RAST.Fn.create(Dafny.Sequence<Dafny.Rune>.UnicodeFromString("_AllSingletonConstructors"), Dafny.Sequence<RAST._ITypeParamDecl>.FromElements(), Dafny.Sequence<RAST._IFormal>.FromElements(), Std.Wrappers.Option<RAST._IType>.create_Some((((RAST.__default.dafny__runtime).MSel(Dafny.Sequence<Dafny.Rune>.UnicodeFromString("SequenceIter"))).AsType()).Apply(Dafny.Sequence<RAST._IType>.FromElements(_100_instantiationType))), Dafny.Sequence<Dafny.Rune>.UnicodeFromString(""), Std.Wrappers.Option<RAST._IExpr>.create_Some((((((RAST.__default.dafny__runtime).MSel(Dafny.Sequence<Dafny.Rune>.UnicodeFromString("seq!"))).AsExpr()).Apply(_8_singletonConstructors)).Sel(Dafny.Sequence<Dafny.Rune>.UnicodeFromString("iter"))).Apply(Dafny.Sequence<RAST._IExpr>.FromElements())))))))));
      }
      if (_67_cIsEq) {
        s = Dafny.Sequence<RAST._IModDecl>.Concat(s, Dafny.Sequence<RAST._IModDecl>.FromElements(RAST.ModDecl.create_ImplDecl(RAST.Impl.create_ImplFor(_94_rTypeParamsDeclsWithEq, RAST.__default.Eq, RAST.Type.create_TypeApp(RAST.Type.create_TIdentifier(_4_datatypeName), _1_rTypeParams), Dafny.Sequence<Dafny.Rune>.UnicodeFromString(""), Dafny.Sequence<RAST._IImplMember>.FromElements()))));
      }
      s = Dafny.Sequence<RAST._IModDecl>.Concat(s, Dafny.Sequence<RAST._IModDecl>.FromElements(RAST.ModDecl.create_ImplDecl(RAST.Impl.create_ImplFor(_95_rTypeParamsDeclsWithHash, RAST.__default.Hash, RAST.Type.create_TypeApp(RAST.Type.create_TIdentifier(_4_datatypeName), _1_rTypeParams), Dafny.Sequence<Dafny.Rune>.UnicodeFromString(""), Dafny.Sequence<RAST._IImplMember>.FromElements(RAST.ImplMember.create_FnDecl(RAST.Visibility.create_PRIV(), RAST.Fn.create(Dafny.Sequence<Dafny.Rune>.UnicodeFromString("hash"), Dafny.Sequence<RAST._ITypeParamDecl>.FromElements(RAST.TypeParamDecl.create(Dafny.Sequence<Dafny.Rune>.UnicodeFromString("_H"), Dafny.Sequence<RAST._IType>.FromElements((((RAST.__default.std).MSel(Dafny.Sequence<Dafny.Rune>.UnicodeFromString("hash"))).MSel(Dafny.Sequence<Dafny.Rune>.UnicodeFromString("Hasher"))).AsType()))), Dafny.Sequence<RAST._IFormal>.FromElements(RAST.Formal.selfBorrowed, RAST.Formal.create(Dafny.Sequence<Dafny.Rune>.UnicodeFromString("_state"), RAST.Type.create_BorrowedMut(RAST.Type.create_TIdentifier(Dafny.Sequence<Dafny.Rune>.UnicodeFromString("_H"))))), Std.Wrappers.Option<RAST._IType>.create_None(), Dafny.Sequence<Dafny.Rune>.UnicodeFromString(""), Std.Wrappers.Option<RAST._IExpr>.create_Some(_97_hashImplBody))))))));
      if ((new BigInteger(((c).dtor_ctors).Count)).Sign == 1) {
        RAST._IExpr _101_structName;
        _101_structName = (RAST.Expr.create_Identifier(_4_datatypeName)).FSel(DCOMP.__default.escapeName((((c).dtor_ctors).Select(BigInteger.Zero)).dtor_name));
        Dafny.ISequence<RAST._IAssignIdentifier> _102_structAssignments;
        _102_structAssignments = Dafny.Sequence<RAST._IAssignIdentifier>.FromElements();
        BigInteger _hi9 = new BigInteger(((((c).dtor_ctors).Select(BigInteger.Zero)).dtor_args).Count);
        for (BigInteger _103_i = BigInteger.Zero; _103_i < _hi9; _103_i++) {
          DAST._IDatatypeDtor _104_dtor;
          _104_dtor = ((((c).dtor_ctors).Select(BigInteger.Zero)).dtor_args).Select(_103_i);
          _102_structAssignments = Dafny.Sequence<RAST._IAssignIdentifier>.Concat(_102_structAssignments, Dafny.Sequence<RAST._IAssignIdentifier>.FromElements(RAST.AssignIdentifier.create(DCOMP.__default.escapeVar(((_104_dtor).dtor_formal).dtor_name), RAST.Expr.create_RawExpr(Dafny.Sequence<Dafny.Rune>.UnicodeFromString("::std::default::Default::default()")))));
        }
        Dafny.ISequence<RAST._ITypeParamDecl> _105_defaultConstrainedTypeParams;
        _105_defaultConstrainedTypeParams = RAST.TypeParamDecl.AddConstraintsMultiple(_2_rTypeParamsDecls, Dafny.Sequence<RAST._IType>.FromElements(RAST.__default.DefaultTrait));
        RAST._IType _106_fullType;
        _106_fullType = RAST.Type.create_TypeApp(RAST.Type.create_TIdentifier(_4_datatypeName), _1_rTypeParams);
        if (_67_cIsEq) {
          s = Dafny.Sequence<RAST._IModDecl>.Concat(s, Dafny.Sequence<RAST._IModDecl>.FromElements(RAST.ModDecl.create_ImplDecl(RAST.Impl.create_ImplFor(_105_defaultConstrainedTypeParams, RAST.__default.DefaultTrait, _106_fullType, Dafny.Sequence<Dafny.Rune>.UnicodeFromString(""), Dafny.Sequence<RAST._IImplMember>.FromElements(RAST.ImplMember.create_FnDecl(RAST.Visibility.create_PRIV(), RAST.Fn.create(Dafny.Sequence<Dafny.Rune>.UnicodeFromString("default"), Dafny.Sequence<RAST._ITypeParamDecl>.FromElements(), Dafny.Sequence<RAST._IFormal>.FromElements(), Std.Wrappers.Option<RAST._IType>.create_Some(_106_fullType), Dafny.Sequence<Dafny.Rune>.UnicodeFromString(""), Std.Wrappers.Option<RAST._IExpr>.create_Some(RAST.Expr.create_StructBuild(_101_structName, _102_structAssignments)))))))));
        }
        s = Dafny.Sequence<RAST._IModDecl>.Concat(s, Dafny.Sequence<RAST._IModDecl>.FromElements(RAST.ModDecl.create_ImplDecl(RAST.Impl.create_ImplFor(_2_rTypeParamsDecls, ((((RAST.__default.std).MSel(Dafny.Sequence<Dafny.Rune>.UnicodeFromString("convert"))).MSel(Dafny.Sequence<Dafny.Rune>.UnicodeFromString("AsRef"))).AsType()).Apply1(_106_fullType), RAST.Type.create_Borrowed(_106_fullType), Dafny.Sequence<Dafny.Rune>.UnicodeFromString(""), Dafny.Sequence<RAST._IImplMember>.FromElements(RAST.ImplMember.create_FnDecl(RAST.Visibility.create_PRIV(), RAST.Fn.create(Dafny.Sequence<Dafny.Rune>.UnicodeFromString("as_ref"), Dafny.Sequence<RAST._ITypeParamDecl>.FromElements(), Dafny.Sequence<RAST._IFormal>.FromElements(RAST.Formal.selfBorrowed), Std.Wrappers.Option<RAST._IType>.create_Some(RAST.__default.SelfOwned), Dafny.Sequence<Dafny.Rune>.UnicodeFromString(""), Std.Wrappers.Option<RAST._IExpr>.create_Some(RAST.__default.self))))))));
      }
      return s;
    }
    public RAST._IPath GenPath(Dafny.ISequence<Dafny.ISequence<Dafny.Rune>> p, bool escape)
    {
      RAST._IPath r = RAST.Path.Default();
      if ((new BigInteger((p).Count)).Sign == 0) {
        r = RAST.Path.create_Self();
        return r;
      } else {
        if (((((p).Select(BigInteger.Zero)))).Equals(Dafny.Sequence<Dafny.Rune>.UnicodeFromString("std"))) {
          r = RAST.Path.create_Global();
        } else if (((((p).Select(BigInteger.Zero)))).Equals(Dafny.Sequence<Dafny.Rune>.UnicodeFromString("_System"))) {
          r = RAST.__default.dafny__runtime;
        } else {
          r = (this).thisFile;
        }
        BigInteger _hi0 = new BigInteger((p).Count);
        for (BigInteger _0_i = BigInteger.Zero; _0_i < _hi0; _0_i++) {
          Dafny.ISequence<Dafny.Rune> _1_name;
          _1_name = ((p).Select(_0_i));
          if (escape) {
            _System._ITuple2<Dafny.ISequence<Dafny.ISequence<Dafny.Rune>>, Dafny.ISequence<Dafny.Rune>> _let_tmp_rhs0 = DafnyCompilerRustUtils.__default.DafnyNameToContainingPathAndName(_1_name, Dafny.Sequence<Dafny.ISequence<Dafny.Rune>>.FromElements());
            Dafny.ISequence<Dafny.ISequence<Dafny.Rune>> _2_modules = _let_tmp_rhs0.dtor__0;
            Dafny.ISequence<Dafny.Rune> _3_finalName = _let_tmp_rhs0.dtor__1;
            BigInteger _hi1 = new BigInteger((_2_modules).Count);
            for (BigInteger _4_j = BigInteger.Zero; _4_j < _hi1; _4_j++) {
              r = (r).MSel(DCOMP.__default.escapeName(((_2_modules).Select(_4_j))));
            }
            r = (r).MSel(DCOMP.__default.escapeName(_3_finalName));
          } else {
            r = (r).MSel(DCOMP.__default.ReplaceDotByDoubleColon((_1_name)));
          }
        }
      }
      return r;
    }
    public RAST._IType GenPathType(Dafny.ISequence<Dafny.ISequence<Dafny.Rune>> p)
    {
      RAST._IType t = RAST.Type.Default();
      RAST._IPath _0_p;
      RAST._IPath _out0;
      _out0 = (this).GenPath(p, true);
      _0_p = _out0;
      t = (_0_p).AsType();
      return t;
    }
    public RAST._IExpr GenPathExpr(Dafny.ISequence<Dafny.ISequence<Dafny.Rune>> p, bool escape)
    {
      RAST._IExpr e = RAST.Expr.Default();
      if ((new BigInteger((p).Count)).Sign == 0) {
        e = RAST.__default.self;
        return e;
      }
      RAST._IPath _0_p;
      RAST._IPath _out0;
      _out0 = (this).GenPath(p, escape);
      _0_p = _out0;
      e = (_0_p).AsExpr();
      return e;
    }
    public Dafny.ISequence<RAST._IType> GenTypeArgs(Dafny.ISequence<DAST._IType> args, bool genTypeContext)
    {
      Dafny.ISequence<RAST._IType> s = Dafny.Sequence<RAST._IType>.Empty;
      s = Dafny.Sequence<RAST._IType>.FromElements();
      BigInteger _hi0 = new BigInteger((args).Count);
      for (BigInteger _0_i = BigInteger.Zero; _0_i < _hi0; _0_i++) {
        RAST._IType _1_genTp;
        RAST._IType _out0;
        _out0 = (this).GenType((args).Select(_0_i), genTypeContext);
        _1_genTp = _out0;
        s = Dafny.Sequence<RAST._IType>.Concat(s, Dafny.Sequence<RAST._IType>.FromElements(_1_genTp));
      }
      return s;
    }
    public bool IsRcWrapped(Dafny.ISequence<DAST._IAttribute> attributes) {
      return ((!(attributes).Contains(DAST.Attribute.create(Dafny.Sequence<Dafny.Rune>.UnicodeFromString("auto-nongrowing-size"), Dafny.Sequence<Dafny.ISequence<Dafny.Rune>>.FromElements()))) && (!(attributes).Contains(DAST.Attribute.create(Dafny.Sequence<Dafny.Rune>.UnicodeFromString("rust_rc"), Dafny.Sequence<Dafny.ISequence<Dafny.Rune>>.FromElements(Dafny.Sequence<Dafny.Rune>.UnicodeFromString("false")))))) || ((attributes).Contains(DAST.Attribute.create(Dafny.Sequence<Dafny.Rune>.UnicodeFromString("rust_rc"), Dafny.Sequence<Dafny.ISequence<Dafny.Rune>>.FromElements(Dafny.Sequence<Dafny.Rune>.UnicodeFromString("true")))));
    }
    public RAST._IType GenType(DAST._IType c, bool genTypeContext)
    {
      RAST._IType s = RAST.Type.Default();
      DAST._IType _source0 = c;
      {
        if (_source0.is_UserDefined) {
          DAST._IResolvedType _0_resolved = _source0.dtor_resolved;
          {
            RAST._IType _1_t;
            RAST._IType _out0;
            _out0 = (this).GenPathType((_0_resolved).dtor_path);
            _1_t = _out0;
            Dafny.ISequence<RAST._IType> _2_typeArgs;
            Dafny.ISequence<RAST._IType> _out1;
            _out1 = (this).GenTypeArgs((_0_resolved).dtor_typeArgs, false);
            _2_typeArgs = _out1;
            s = RAST.Type.create_TypeApp(_1_t, _2_typeArgs);
            DAST._IResolvedTypeBase _source1 = (_0_resolved).dtor_kind;
            {
              if (_source1.is_Class) {
                {
                  s = (this).Object(s);
                }
                goto after_match1;
              }
            }
            {
              if (_source1.is_Datatype) {
                {
                  if ((this).IsRcWrapped((_0_resolved).dtor_attributes)) {
                    s = RAST.__default.Rc(s);
                  }
                }
                goto after_match1;
              }
            }
            {
              if (_source1.is_Trait) {
                {
                  if (((_0_resolved).dtor_path).Equals(Dafny.Sequence<Dafny.ISequence<Dafny.Rune>>.FromElements(Dafny.Sequence<Dafny.Rune>.UnicodeFromString("_System"), Dafny.Sequence<Dafny.Rune>.UnicodeFromString("object")))) {
                    s = RAST.__default.AnyTrait;
                  }
                  if (!((genTypeContext))) {
                    s = (this).Object(RAST.Type.create_DynType(s));
                  }
                }
                goto after_match1;
              }
            }
            {
              DAST._IType _3_base = _source1.dtor_baseType;
              DAST._INewtypeRange _4_range = _source1.dtor_range;
              bool _5_erased = _source1.dtor_erase;
              {
                if (_5_erased) {
                  Std.Wrappers._IOption<RAST._IType> _source2 = DCOMP.COMP.NewtypeRangeToRustType(_4_range);
                  {
                    if (_source2.is_Some) {
                      RAST._IType _6_v = _source2.dtor_value;
                      s = _6_v;
                      goto after_match2;
                    }
                  }
                  {
                    RAST._IType _7_underlying;
                    RAST._IType _out2;
                    _out2 = (this).GenType(_3_base, DCOMP.GenTypeContext.@default());
                    _7_underlying = _out2;
                    s = RAST.Type.create_TSynonym(s, _7_underlying);
                  }
                after_match2: ;
                }
              }
            }
          after_match1: ;
          }
          goto after_match0;
        }
      }
      {
        if (_source0.is_Object) {
          {
            s = RAST.__default.AnyTrait;
            if (!((genTypeContext))) {
              s = (this).Object(RAST.Type.create_DynType(s));
            }
          }
          goto after_match0;
        }
      }
      {
        if (_source0.is_Tuple) {
          Dafny.ISequence<DAST._IType> _8_types = _source0.dtor_Tuple_a0;
          {
            Dafny.ISequence<RAST._IType> _9_args;
            _9_args = Dafny.Sequence<RAST._IType>.FromElements();
            BigInteger _10_i;
            _10_i = BigInteger.Zero;
            while ((_10_i) < (new BigInteger((_8_types).Count))) {
              RAST._IType _11_generated;
              RAST._IType _out3;
              _out3 = (this).GenType((_8_types).Select(_10_i), false);
              _11_generated = _out3;
              _9_args = Dafny.Sequence<RAST._IType>.Concat(_9_args, Dafny.Sequence<RAST._IType>.FromElements(_11_generated));
              _10_i = (_10_i) + (BigInteger.One);
            }
            if ((new BigInteger((_8_types).Count)) <= (RAST.__default.MAX__TUPLE__SIZE)) {
              s = RAST.Type.create_TupleType(_9_args);
            } else {
              s = RAST.__default.SystemTupleType(_9_args);
            }
          }
          goto after_match0;
        }
      }
      {
        if (_source0.is_Array) {
          DAST._IType _12_element = _source0.dtor_element;
          BigInteger _13_dims = _source0.dtor_dims;
          {
            if ((_13_dims) > (new BigInteger(16))) {
              s = RAST.__default.RawType(Dafny.Sequence<Dafny.Rune>.UnicodeFromString("<i>Array of dimensions greater than 16</i>"));
            } else {
              RAST._IType _14_elem;
              RAST._IType _out4;
              _out4 = (this).GenType(_12_element, false);
              _14_elem = _out4;
              if ((_13_dims) == (BigInteger.One)) {
                s = RAST.Type.create_Array(_14_elem, Std.Wrappers.Option<Dafny.ISequence<Dafny.Rune>>.create_None());
                s = (this).Object(s);
              } else {
                Dafny.ISequence<Dafny.Rune> _15_n;
                _15_n = Dafny.Sequence<Dafny.Rune>.Concat(Dafny.Sequence<Dafny.Rune>.UnicodeFromString("Array"), Std.Strings.__default.OfNat(_13_dims));
                s = (((RAST.__default.dafny__runtime).MSel(_15_n)).AsType()).Apply(Dafny.Sequence<RAST._IType>.FromElements(_14_elem));
                s = (this).Object(s);
              }
            }
          }
          goto after_match0;
        }
      }
      {
        if (_source0.is_Seq) {
          DAST._IType _16_element = _source0.dtor_element;
          {
            RAST._IType _17_elem;
            RAST._IType _out5;
            _out5 = (this).GenType(_16_element, false);
            _17_elem = _out5;
            s = RAST.Type.create_TypeApp(((RAST.__default.dafny__runtime).MSel(Dafny.Sequence<Dafny.Rune>.UnicodeFromString("Sequence"))).AsType(), Dafny.Sequence<RAST._IType>.FromElements(_17_elem));
          }
          goto after_match0;
        }
      }
      {
        if (_source0.is_Set) {
          DAST._IType _18_element = _source0.dtor_element;
          {
            RAST._IType _19_elem;
            RAST._IType _out6;
            _out6 = (this).GenType(_18_element, false);
            _19_elem = _out6;
            s = RAST.Type.create_TypeApp(((RAST.__default.dafny__runtime).MSel(Dafny.Sequence<Dafny.Rune>.UnicodeFromString("Set"))).AsType(), Dafny.Sequence<RAST._IType>.FromElements(_19_elem));
          }
          goto after_match0;
        }
      }
      {
        if (_source0.is_Multiset) {
          DAST._IType _20_element = _source0.dtor_element;
          {
            RAST._IType _21_elem;
            RAST._IType _out7;
            _out7 = (this).GenType(_20_element, false);
            _21_elem = _out7;
            s = RAST.Type.create_TypeApp(((RAST.__default.dafny__runtime).MSel(Dafny.Sequence<Dafny.Rune>.UnicodeFromString("Multiset"))).AsType(), Dafny.Sequence<RAST._IType>.FromElements(_21_elem));
          }
          goto after_match0;
        }
      }
      {
        if (_source0.is_Map) {
          DAST._IType _22_key = _source0.dtor_key;
          DAST._IType _23_value = _source0.dtor_value;
          {
            RAST._IType _24_keyType;
            RAST._IType _out8;
            _out8 = (this).GenType(_22_key, false);
            _24_keyType = _out8;
            RAST._IType _25_valueType;
            RAST._IType _out9;
            _out9 = (this).GenType(_23_value, genTypeContext);
            _25_valueType = _out9;
            s = RAST.Type.create_TypeApp(((RAST.__default.dafny__runtime).MSel(Dafny.Sequence<Dafny.Rune>.UnicodeFromString("Map"))).AsType(), Dafny.Sequence<RAST._IType>.FromElements(_24_keyType, _25_valueType));
          }
          goto after_match0;
        }
      }
      {
        if (_source0.is_MapBuilder) {
          DAST._IType _26_key = _source0.dtor_key;
          DAST._IType _27_value = _source0.dtor_value;
          {
            RAST._IType _28_keyType;
            RAST._IType _out10;
            _out10 = (this).GenType(_26_key, false);
            _28_keyType = _out10;
            RAST._IType _29_valueType;
            RAST._IType _out11;
            _out11 = (this).GenType(_27_value, genTypeContext);
            _29_valueType = _out11;
            s = RAST.Type.create_TypeApp(((RAST.__default.dafny__runtime).MSel(Dafny.Sequence<Dafny.Rune>.UnicodeFromString("MapBuilder"))).AsType(), Dafny.Sequence<RAST._IType>.FromElements(_28_keyType, _29_valueType));
          }
          goto after_match0;
        }
      }
      {
        if (_source0.is_SetBuilder) {
          DAST._IType _30_elem = _source0.dtor_element;
          {
            RAST._IType _31_elemType;
            RAST._IType _out12;
            _out12 = (this).GenType(_30_elem, false);
            _31_elemType = _out12;
            s = RAST.Type.create_TypeApp(((RAST.__default.dafny__runtime).MSel(Dafny.Sequence<Dafny.Rune>.UnicodeFromString("SetBuilder"))).AsType(), Dafny.Sequence<RAST._IType>.FromElements(_31_elemType));
          }
          goto after_match0;
        }
      }
      {
        if (_source0.is_Arrow) {
          Dafny.ISequence<DAST._IType> _32_args = _source0.dtor_args;
          DAST._IType _33_result = _source0.dtor_result;
          {
            Dafny.ISequence<RAST._IType> _34_argTypes;
            _34_argTypes = Dafny.Sequence<RAST._IType>.FromElements();
            BigInteger _35_i;
            _35_i = BigInteger.Zero;
            while ((_35_i) < (new BigInteger((_32_args).Count))) {
              RAST._IType _36_generated;
              RAST._IType _out13;
              _out13 = (this).GenType((_32_args).Select(_35_i), false);
              _36_generated = _out13;
              _34_argTypes = Dafny.Sequence<RAST._IType>.Concat(_34_argTypes, Dafny.Sequence<RAST._IType>.FromElements(RAST.Type.create_Borrowed(_36_generated)));
              _35_i = (_35_i) + (BigInteger.One);
            }
            RAST._IType _37_resultType;
            RAST._IType _out14;
            _out14 = (this).GenType(_33_result, DCOMP.GenTypeContext.@default());
            _37_resultType = _out14;
            s = RAST.__default.Rc(RAST.Type.create_DynType(RAST.Type.create_FnType(_34_argTypes, _37_resultType)));
          }
          goto after_match0;
        }
      }
      {
        if (_source0.is_TypeArg) {
          Dafny.ISequence<Dafny.Rune> _h90 = _source0.dtor_TypeArg_a0;
          Dafny.ISequence<Dafny.Rune> _38_name = _h90;
          s = RAST.Type.create_TIdentifier(DCOMP.__default.escapeName(_38_name));
          goto after_match0;
        }
      }
      {
        if (_source0.is_Primitive) {
          DAST._IPrimitive _39_p = _source0.dtor_Primitive_a0;
          {
            DAST._IPrimitive _source3 = _39_p;
            {
              if (_source3.is_Int) {
                s = ((RAST.__default.dafny__runtime).MSel(Dafny.Sequence<Dafny.Rune>.UnicodeFromString("DafnyInt"))).AsType();
                goto after_match3;
              }
            }
            {
              if (_source3.is_Real) {
                s = ((RAST.__default.dafny__runtime).MSel(Dafny.Sequence<Dafny.Rune>.UnicodeFromString("BigRational"))).AsType();
                goto after_match3;
              }
            }
            {
              if (_source3.is_String) {
                s = RAST.Type.create_TypeApp(((RAST.__default.dafny__runtime).MSel(Dafny.Sequence<Dafny.Rune>.UnicodeFromString("Sequence"))).AsType(), Dafny.Sequence<RAST._IType>.FromElements(((RAST.__default.dafny__runtime).MSel((this).DafnyChar)).AsType()));
                goto after_match3;
              }
            }
            {
              if (_source3.is_Bool) {
                s = RAST.Type.create_Bool();
                goto after_match3;
              }
            }
            {
              s = ((RAST.__default.dafny__runtime).MSel((this).DafnyChar)).AsType();
            }
          after_match3: ;
          }
          goto after_match0;
        }
      }
      {
        Dafny.ISequence<Dafny.Rune> _40_v = _source0.dtor_Passthrough_a0;
        s = RAST.__default.RawType(_40_v);
      }
    after_match0: ;
      return s;
    }
    public bool EnclosingIsTrait(DAST._IType tpe) {
      return ((tpe).is_UserDefined) && ((((tpe).dtor_resolved).dtor_kind).is_Trait);
    }
    public void GenClassImplBody(Dafny.ISequence<DAST._IMethod> body, bool forTrait, DAST._IType enclosingType, Dafny.ISequence<DAST._IType> enclosingTypeParams, out Dafny.ISequence<RAST._IImplMember> s, out Dafny.IMap<Dafny.ISequence<Dafny.ISequence<Dafny.Rune>>,Dafny.ISequence<RAST._IImplMember>> traitBodies)
    {
      s = Dafny.Sequence<RAST._IImplMember>.Empty;
      traitBodies = Dafny.Map<Dafny.ISequence<Dafny.ISequence<Dafny.Rune>>, Dafny.ISequence<RAST._IImplMember>>.Empty;
      s = Dafny.Sequence<RAST._IImplMember>.FromElements();
      traitBodies = Dafny.Map<Dafny.ISequence<Dafny.ISequence<Dafny.Rune>>, Dafny.ISequence<RAST._IImplMember>>.FromElements();
      BigInteger _hi0 = new BigInteger((body).Count);
      for (BigInteger _0_i = BigInteger.Zero; _0_i < _hi0; _0_i++) {
        DAST._IMethod _source0 = (body).Select(_0_i);
        {
          DAST._IMethod _1_m = _source0;
          {
            Std.Wrappers._IOption<Dafny.ISequence<Dafny.ISequence<Dafny.Rune>>> _source1 = (_1_m).dtor_overridingPath;
            {
              if (_source1.is_Some) {
                Dafny.ISequence<Dafny.ISequence<Dafny.Rune>> _2_p = _source1.dtor_value;
                {
                  Dafny.ISequence<RAST._IImplMember> _3_existing;
                  _3_existing = Dafny.Sequence<RAST._IImplMember>.FromElements();
                  if ((traitBodies).Contains(_2_p)) {
                    _3_existing = Dafny.Map<Dafny.ISequence<Dafny.ISequence<Dafny.Rune>>, Dafny.ISequence<RAST._IImplMember>>.Select(traitBodies,_2_p);
                  }
                  if (((new BigInteger(((_1_m).dtor_typeParams).Count)).Sign == 1) && ((this).EnclosingIsTrait(enclosingType))) {
                    (this).error = Std.Wrappers.Option<Dafny.ISequence<Dafny.Rune>>.create_Some(Dafny.Sequence<Dafny.Rune>.UnicodeFromString("Error: Rust does not support method with generic type parameters in traits"));
                  }
                  RAST._IImplMember _4_genMethod;
                  RAST._IImplMember _out0;
                  _out0 = (this).GenMethod(_1_m, true, enclosingType, enclosingTypeParams);
                  _4_genMethod = _out0;
                  _3_existing = Dafny.Sequence<RAST._IImplMember>.Concat(_3_existing, Dafny.Sequence<RAST._IImplMember>.FromElements(_4_genMethod));
                  traitBodies = Dafny.Map<Dafny.ISequence<Dafny.ISequence<Dafny.Rune>>, Dafny.ISequence<RAST._IImplMember>>.Merge(traitBodies, Dafny.Map<Dafny.ISequence<Dafny.ISequence<Dafny.Rune>>, Dafny.ISequence<RAST._IImplMember>>.FromElements(new Dafny.Pair<Dafny.ISequence<Dafny.ISequence<Dafny.Rune>>, Dafny.ISequence<RAST._IImplMember>>(_2_p, _3_existing)));
                }
                goto after_match1;
              }
            }
            {
              {
                RAST._IImplMember _5_generated;
                RAST._IImplMember _out1;
                _out1 = (this).GenMethod(_1_m, forTrait, enclosingType, enclosingTypeParams);
                _5_generated = _out1;
                s = Dafny.Sequence<RAST._IImplMember>.Concat(s, Dafny.Sequence<RAST._IImplMember>.FromElements(_5_generated));
              }
            }
          after_match1: ;
          }
        }
      after_match0: ;
      }
    }
    public Dafny.ISequence<RAST._IFormal> GenParams(Dafny.ISequence<DAST._IFormal> @params, bool forLambda)
    {
      Dafny.ISequence<RAST._IFormal> s = Dafny.Sequence<RAST._IFormal>.Empty;
      s = Dafny.Sequence<RAST._IFormal>.FromElements();
      BigInteger _hi0 = new BigInteger((@params).Count);
      for (BigInteger _0_i = BigInteger.Zero; _0_i < _hi0; _0_i++) {
        DAST._IFormal _1_param;
        _1_param = (@params).Select(_0_i);
        RAST._IType _2_paramType;
        RAST._IType _out0;
        _out0 = (this).GenType((_1_param).dtor_typ, DCOMP.GenTypeContext.@default());
        _2_paramType = _out0;
        if (((!((_2_paramType).CanReadWithoutClone())) || (forLambda)) && (!((_1_param).dtor_attributes).Contains(DCOMP.__default.AttributeOwned))) {
          _2_paramType = RAST.Type.create_Borrowed(_2_paramType);
        }
        s = Dafny.Sequence<RAST._IFormal>.Concat(s, Dafny.Sequence<RAST._IFormal>.FromElements(RAST.Formal.create(DCOMP.__default.escapeVar((_1_param).dtor_name), _2_paramType)));
      }
      return s;
    }
    public RAST._IImplMember GenMethod(DAST._IMethod m, bool forTrait, DAST._IType enclosingType, Dafny.ISequence<DAST._IType> enclosingTypeParams)
    {
      RAST._IImplMember s = RAST.ImplMember.Default();
      Dafny.ISequence<RAST._IFormal> _0_params;
      Dafny.ISequence<RAST._IFormal> _out0;
      _out0 = (this).GenParams((m).dtor_params, false);
      _0_params = _out0;
      Dafny.ISequence<Dafny.ISequence<Dafny.Rune>> _1_paramNames;
      _1_paramNames = Dafny.Sequence<Dafny.ISequence<Dafny.Rune>>.FromElements();
      Dafny.IMap<Dafny.ISequence<Dafny.Rune>,RAST._IType> _2_paramTypes;
      _2_paramTypes = Dafny.Map<Dafny.ISequence<Dafny.Rune>, RAST._IType>.FromElements();
      BigInteger _hi0 = new BigInteger(((m).dtor_params).Count);
      for (BigInteger _3_paramI = BigInteger.Zero; _3_paramI < _hi0; _3_paramI++) {
        DAST._IFormal _4_dafny__formal;
        _4_dafny__formal = ((m).dtor_params).Select(_3_paramI);
        RAST._IFormal _5_formal;
        _5_formal = (_0_params).Select(_3_paramI);
        Dafny.ISequence<Dafny.Rune> _6_name;
        _6_name = (_5_formal).dtor_name;
        _1_paramNames = Dafny.Sequence<Dafny.ISequence<Dafny.Rune>>.Concat(_1_paramNames, Dafny.Sequence<Dafny.ISequence<Dafny.Rune>>.FromElements(_6_name));
        _2_paramTypes = Dafny.Map<Dafny.ISequence<Dafny.Rune>, RAST._IType>.Update(_2_paramTypes, _6_name, (_5_formal).dtor_tpe);
      }
      Dafny.ISequence<Dafny.Rune> _7_fnName;
      _7_fnName = DCOMP.__default.escapeName((m).dtor_name);
      DCOMP._ISelfInfo _8_selfIdent;
      _8_selfIdent = DCOMP.SelfInfo.create_NoSelf();
      if (!((m).dtor_isStatic)) {
        Dafny.ISequence<Dafny.Rune> _9_selfId;
        _9_selfId = Dafny.Sequence<Dafny.Rune>.UnicodeFromString("self");
        if ((m).dtor_outVarsAreUninitFieldsToAssign) {
          _9_selfId = Dafny.Sequence<Dafny.Rune>.UnicodeFromString("this");
        }
        var _pat_let_tv0 = enclosingTypeParams;
        DAST._IType _10_instanceType;
        DAST._IType _source0 = enclosingType;
        {
          if (_source0.is_UserDefined) {
            DAST._IResolvedType _11_r = _source0.dtor_resolved;
            _10_instanceType = DAST.Type.create_UserDefined(Dafny.Helpers.Let<DAST._IResolvedType, DAST._IResolvedType>(_11_r, _pat_let20_0 => Dafny.Helpers.Let<DAST._IResolvedType, DAST._IResolvedType>(_pat_let20_0, _12_dt__update__tmp_h0 => Dafny.Helpers.Let<Dafny.ISequence<DAST._IType>, DAST._IResolvedType>(_pat_let_tv0, _pat_let21_0 => Dafny.Helpers.Let<Dafny.ISequence<DAST._IType>, DAST._IResolvedType>(_pat_let21_0, _13_dt__update_htypeArgs_h0 => DAST.ResolvedType.create((_12_dt__update__tmp_h0).dtor_path, _13_dt__update_htypeArgs_h0, (_12_dt__update__tmp_h0).dtor_kind, (_12_dt__update__tmp_h0).dtor_attributes, (_12_dt__update__tmp_h0).dtor_properMethods, (_12_dt__update__tmp_h0).dtor_extendedTypes))))));
            goto after_match0;
          }
        }
        {
          _10_instanceType = enclosingType;
        }
      after_match0: ;
        if (forTrait) {
          RAST._IFormal _14_selfFormal;
          if (((m).dtor_wasFunction) && (((this).pointerType).is_Raw)) {
            _14_selfFormal = RAST.Formal.selfBorrowed;
          } else {
            _14_selfFormal = RAST.Formal.selfBorrowedMut;
          }
          _0_params = Dafny.Sequence<RAST._IFormal>.Concat(Dafny.Sequence<RAST._IFormal>.FromElements(_14_selfFormal), _0_params);
        } else {
          RAST._IType _15_tpe;
          RAST._IType _out1;
          _out1 = (this).GenType(_10_instanceType, DCOMP.GenTypeContext.@default());
          _15_tpe = _out1;
          if ((_9_selfId).Equals(Dafny.Sequence<Dafny.Rune>.UnicodeFromString("this"))) {
            if (((this).pointerType).is_RcMut) {
              _15_tpe = RAST.Type.create_Borrowed(_15_tpe);
            }
          } else if ((_9_selfId).Equals(Dafny.Sequence<Dafny.Rune>.UnicodeFromString("self"))) {
            if ((_15_tpe).IsObjectOrPointer()) {
              if (((m).dtor_wasFunction) && (((this).pointerType).is_Raw)) {
                _15_tpe = RAST.__default.SelfBorrowed;
              } else {
                _15_tpe = RAST.__default.SelfBorrowedMut;
              }
            } else {
              if ((((enclosingType).is_UserDefined) && ((((enclosingType).dtor_resolved).dtor_kind).is_Datatype)) && ((this).IsRcWrapped(((enclosingType).dtor_resolved).dtor_attributes))) {
                _15_tpe = RAST.Type.create_Borrowed(RAST.__default.Rc(RAST.__default.SelfOwned));
              } else {
                _15_tpe = RAST.Type.create_Borrowed(RAST.__default.SelfOwned);
              }
            }
          }
          _0_params = Dafny.Sequence<RAST._IFormal>.Concat(Dafny.Sequence<RAST._IFormal>.FromElements(RAST.Formal.create(_9_selfId, _15_tpe)), _0_params);
        }
        _8_selfIdent = DCOMP.SelfInfo.create_ThisTyped(_9_selfId, _10_instanceType);
      }
      Dafny.ISequence<RAST._IType> _16_retTypeArgs;
      _16_retTypeArgs = Dafny.Sequence<RAST._IType>.FromElements();
      BigInteger _17_typeI;
      _17_typeI = BigInteger.Zero;
      while ((_17_typeI) < (new BigInteger(((m).dtor_outTypes).Count))) {
        RAST._IType _18_typeExpr;
        RAST._IType _out2;
        _out2 = (this).GenType(((m).dtor_outTypes).Select(_17_typeI), DCOMP.GenTypeContext.@default());
        _18_typeExpr = _out2;
        _16_retTypeArgs = Dafny.Sequence<RAST._IType>.Concat(_16_retTypeArgs, Dafny.Sequence<RAST._IType>.FromElements(_18_typeExpr));
        _17_typeI = (_17_typeI) + (BigInteger.One);
      }
      RAST._IVisibility _19_visibility;
      if (forTrait) {
        _19_visibility = RAST.Visibility.create_PRIV();
      } else {
        _19_visibility = RAST.Visibility.create_PUB();
      }
      Dafny.ISequence<DAST._ITypeArgDecl> _20_typeParamsFiltered;
      _20_typeParamsFiltered = Dafny.Sequence<DAST._ITypeArgDecl>.FromElements();
      BigInteger _hi1 = new BigInteger(((m).dtor_typeParams).Count);
      for (BigInteger _21_typeParamI = BigInteger.Zero; _21_typeParamI < _hi1; _21_typeParamI++) {
        DAST._ITypeArgDecl _22_typeParam;
        _22_typeParam = ((m).dtor_typeParams).Select(_21_typeParamI);
        if (!((enclosingTypeParams).Contains(DAST.Type.create_TypeArg((_22_typeParam).dtor_name)))) {
          _20_typeParamsFiltered = Dafny.Sequence<DAST._ITypeArgDecl>.Concat(_20_typeParamsFiltered, Dafny.Sequence<DAST._ITypeArgDecl>.FromElements(_22_typeParam));
        }
      }
      Dafny.ISequence<RAST._ITypeParamDecl> _23_typeParams;
      _23_typeParams = Dafny.Sequence<RAST._ITypeParamDecl>.FromElements();
      if ((new BigInteger((_20_typeParamsFiltered).Count)).Sign == 1) {
        BigInteger _hi2 = new BigInteger((_20_typeParamsFiltered).Count);
        for (BigInteger _24_i = BigInteger.Zero; _24_i < _hi2; _24_i++) {
          DAST._IType _25_typeArg;
          RAST._ITypeParamDecl _26_rTypeParamDecl;
          DAST._IType _out3;
          RAST._ITypeParamDecl _out4;
          (this).GenTypeParam((_20_typeParamsFiltered).Select(_24_i), out _out3, out _out4);
          _25_typeArg = _out3;
          _26_rTypeParamDecl = _out4;
          RAST._ITypeParamDecl _27_dt__update__tmp_h1 = _26_rTypeParamDecl;
          Dafny.ISequence<RAST._IType> _28_dt__update_hconstraints_h0 = (_26_rTypeParamDecl).dtor_constraints;
          _26_rTypeParamDecl = RAST.TypeParamDecl.create((_27_dt__update__tmp_h1).dtor_name, _28_dt__update_hconstraints_h0);
          _23_typeParams = Dafny.Sequence<RAST._ITypeParamDecl>.Concat(_23_typeParams, Dafny.Sequence<RAST._ITypeParamDecl>.FromElements(_26_rTypeParamDecl));
        }
      }
      Std.Wrappers._IOption<RAST._IExpr> _29_fBody = Std.Wrappers.Option<RAST._IExpr>.Default();
      DCOMP._IEnvironment _30_env = DCOMP.Environment.Default();
      RAST._IExpr _31_preBody;
      _31_preBody = RAST.Expr.create_RawExpr(Dafny.Sequence<Dafny.Rune>.UnicodeFromString(""));
      Dafny.ISequence<Dafny.ISequence<Dafny.Rune>> _32_preAssignNames;
      _32_preAssignNames = Dafny.Sequence<Dafny.ISequence<Dafny.Rune>>.FromElements();
      Dafny.IMap<Dafny.ISequence<Dafny.Rune>,RAST._IType> _33_preAssignTypes;
      _33_preAssignTypes = Dafny.Map<Dafny.ISequence<Dafny.Rune>, RAST._IType>.FromElements();
      if ((m).dtor_hasBody) {
        Std.Wrappers._IOption<Dafny.ISequence<Dafny.ISequence<Dafny.Rune>>> _34_earlyReturn;
        _34_earlyReturn = Std.Wrappers.Option<Dafny.ISequence<Dafny.ISequence<Dafny.Rune>>>.create_None();
        Std.Wrappers._IOption<Dafny.ISequence<Dafny.ISequence<Dafny.Rune>>> _source1 = (m).dtor_outVars;
        {
          if (_source1.is_Some) {
            Dafny.ISequence<Dafny.ISequence<Dafny.Rune>> _35_outVars = _source1.dtor_value;
            {
              if ((m).dtor_outVarsAreUninitFieldsToAssign) {
                _34_earlyReturn = Std.Wrappers.Option<Dafny.ISequence<Dafny.ISequence<Dafny.Rune>>>.create_Some(Dafny.Sequence<Dafny.ISequence<Dafny.Rune>>.FromElements());
                BigInteger _hi3 = new BigInteger((_35_outVars).Count);
                for (BigInteger _36_outI = BigInteger.Zero; _36_outI < _hi3; _36_outI++) {
                  Dafny.ISequence<Dafny.Rune> _37_outVar;
                  _37_outVar = (_35_outVars).Select(_36_outI);
                  Dafny.ISequence<Dafny.Rune> _38_outName;
                  _38_outName = DCOMP.__default.escapeVar(_37_outVar);
                  Dafny.ISequence<Dafny.Rune> _39_tracker__name;
                  _39_tracker__name = DCOMP.__default.AddAssignedPrefix(_38_outName);
                  _32_preAssignNames = Dafny.Sequence<Dafny.ISequence<Dafny.Rune>>.Concat(_32_preAssignNames, Dafny.Sequence<Dafny.ISequence<Dafny.Rune>>.FromElements(_39_tracker__name));
                  _33_preAssignTypes = Dafny.Map<Dafny.ISequence<Dafny.Rune>, RAST._IType>.Update(_33_preAssignTypes, _39_tracker__name, RAST.Type.create_Bool());
                  _31_preBody = (_31_preBody).Then(RAST.Expr.create_DeclareVar(RAST.DeclareType.create_MUT(), _39_tracker__name, Std.Wrappers.Option<RAST._IType>.create_Some(RAST.Type.create_Bool()), Std.Wrappers.Option<RAST._IExpr>.create_Some(RAST.Expr.create_LiteralBool(false))));
                }
              } else {
                Dafny.ISequence<Dafny.ISequence<Dafny.Rune>> _40_tupleArgs;
                _40_tupleArgs = Dafny.Sequence<Dafny.ISequence<Dafny.Rune>>.FromElements();
                BigInteger _hi4 = new BigInteger((_35_outVars).Count);
                for (BigInteger _41_outI = BigInteger.Zero; _41_outI < _hi4; _41_outI++) {
                  Dafny.ISequence<Dafny.Rune> _42_outVar;
                  _42_outVar = (_35_outVars).Select(_41_outI);
                  RAST._IType _43_outType;
                  RAST._IType _out5;
                  _out5 = (this).GenType(((m).dtor_outTypes).Select(_41_outI), DCOMP.GenTypeContext.@default());
                  _43_outType = _out5;
                  Dafny.ISequence<Dafny.Rune> _44_outName;
                  _44_outName = DCOMP.__default.escapeVar(_42_outVar);
                  _1_paramNames = Dafny.Sequence<Dafny.ISequence<Dafny.Rune>>.Concat(_1_paramNames, Dafny.Sequence<Dafny.ISequence<Dafny.Rune>>.FromElements(_44_outName));
                  RAST._IType _45_outMaybeType;
                  if ((_43_outType).CanReadWithoutClone()) {
                    _45_outMaybeType = _43_outType;
                  } else {
                    _45_outMaybeType = RAST.__default.MaybePlaceboType(_43_outType);
                  }
                  _2_paramTypes = Dafny.Map<Dafny.ISequence<Dafny.Rune>, RAST._IType>.Update(_2_paramTypes, _44_outName, _45_outMaybeType);
                  _40_tupleArgs = Dafny.Sequence<Dafny.ISequence<Dafny.Rune>>.Concat(_40_tupleArgs, Dafny.Sequence<Dafny.ISequence<Dafny.Rune>>.FromElements(_44_outName));
                }
                _34_earlyReturn = Std.Wrappers.Option<Dafny.ISequence<Dafny.ISequence<Dafny.Rune>>>.create_Some(_40_tupleArgs);
              }
            }
            goto after_match1;
          }
        }
        {
        }
      after_match1: ;
        _30_env = DCOMP.Environment.create(Dafny.Sequence<Dafny.ISequence<Dafny.Rune>>.Concat(_32_preAssignNames, _1_paramNames), Dafny.Map<Dafny.ISequence<Dafny.Rune>, RAST._IType>.Merge(_33_preAssignTypes, _2_paramTypes));
        RAST._IExpr _46_body;
        Dafny.ISet<Dafny.ISequence<Dafny.Rune>> _47___v71;
        DCOMP._IEnvironment _48___v72;
        RAST._IExpr _out6;
        Dafny.ISet<Dafny.ISequence<Dafny.Rune>> _out7;
        DCOMP._IEnvironment _out8;
        (this).GenStmts((m).dtor_body, _8_selfIdent, _30_env, true, _34_earlyReturn, out _out6, out _out7, out _out8);
        _46_body = _out6;
        _47___v71 = _out7;
        _48___v72 = _out8;
        _29_fBody = Std.Wrappers.Option<RAST._IExpr>.create_Some((_31_preBody).Then(_46_body));
      } else {
        _30_env = DCOMP.Environment.create(_1_paramNames, _2_paramTypes);
        _29_fBody = Std.Wrappers.Option<RAST._IExpr>.create_None();
      }
      s = RAST.ImplMember.create_FnDecl(_19_visibility, RAST.Fn.create(_7_fnName, _23_typeParams, _0_params, Std.Wrappers.Option<RAST._IType>.create_Some((((new BigInteger((_16_retTypeArgs).Count)) == (BigInteger.One)) ? ((_16_retTypeArgs).Select(BigInteger.Zero)) : (RAST.Type.create_TupleType(_16_retTypeArgs)))), Dafny.Sequence<Dafny.Rune>.UnicodeFromString(""), _29_fBody));
      return s;
    }
    public void GenStmts(Dafny.ISequence<DAST._IStatement> stmts, DCOMP._ISelfInfo selfIdent, DCOMP._IEnvironment env, bool isLast, Std.Wrappers._IOption<Dafny.ISequence<Dafny.ISequence<Dafny.Rune>>> earlyReturn, out RAST._IExpr generated, out Dafny.ISet<Dafny.ISequence<Dafny.Rune>> readIdents, out DCOMP._IEnvironment newEnv)
    {
      generated = RAST.Expr.Default();
      readIdents = Dafny.Set<Dafny.ISequence<Dafny.Rune>>.Empty;
      newEnv = DCOMP.Environment.Default();
      generated = RAST.Expr.create_RawExpr(Dafny.Sequence<Dafny.Rune>.UnicodeFromString(""));
      Dafny.ISet<Dafny.ISequence<Dafny.Rune>> _0_declarations;
      _0_declarations = Dafny.Set<Dafny.ISequence<Dafny.Rune>>.FromElements();
      readIdents = Dafny.Set<Dafny.ISequence<Dafny.Rune>>.FromElements();
      BigInteger _1_i;
      _1_i = BigInteger.Zero;
      newEnv = env;
      Dafny.ISequence<DAST._IStatement> _2_stmts;
      _2_stmts = stmts;
      while ((_1_i) < (new BigInteger((_2_stmts).Count))) {
        DAST._IStatement _3_stmt;
        _3_stmt = (_2_stmts).Select(_1_i);
        DAST._IStatement _source0 = _3_stmt;
        {
          if (_source0.is_DeclareVar) {
            Dafny.ISequence<Dafny.Rune> _4_name = _source0.dtor_name;
            DAST._IType _5_optType = _source0.dtor_typ;
            Std.Wrappers._IOption<DAST._IExpression> maybeValue0 = _source0.dtor_maybeValue;
            if (maybeValue0.is_None) {
              if (((_1_i) + (BigInteger.One)) < (new BigInteger((_2_stmts).Count))) {
                DAST._IStatement _source1 = (_2_stmts).Select((_1_i) + (BigInteger.One));
                {
                  if (_source1.is_Assign) {
                    DAST._IAssignLhs lhs0 = _source1.dtor_lhs;
                    if (lhs0.is_Ident) {
                      Dafny.ISequence<Dafny.Rune> _6_name2 = lhs0.dtor_ident;
                      DAST._IExpression _7_rhs = _source1.dtor_value;
                      if (object.Equals(_6_name2, _4_name)) {
                        _2_stmts = Dafny.Sequence<DAST._IStatement>.Concat(Dafny.Sequence<DAST._IStatement>.Concat((_2_stmts).Subsequence(BigInteger.Zero, _1_i), Dafny.Sequence<DAST._IStatement>.FromElements(DAST.Statement.create_DeclareVar(_4_name, _5_optType, Std.Wrappers.Option<DAST._IExpression>.create_Some(_7_rhs)))), (_2_stmts).Drop((_1_i) + (new BigInteger(2))));
                        _3_stmt = (_2_stmts).Select(_1_i);
                      }
                      goto after_match1;
                    }
                  }
                }
                {
                }
              after_match1: ;
              }
              goto after_match0;
            }
          }
        }
        {
        }
      after_match0: ;
        RAST._IExpr _8_stmtExpr;
        Dafny.ISet<Dafny.ISequence<Dafny.Rune>> _9_recIdents;
        DCOMP._IEnvironment _10_newEnv2;
        RAST._IExpr _out0;
        Dafny.ISet<Dafny.ISequence<Dafny.Rune>> _out1;
        DCOMP._IEnvironment _out2;
        (this).GenStmt(_3_stmt, selfIdent, newEnv, (isLast) && ((_1_i) == ((new BigInteger((_2_stmts).Count)) - (BigInteger.One))), earlyReturn, out _out0, out _out1, out _out2);
        _8_stmtExpr = _out0;
        _9_recIdents = _out1;
        _10_newEnv2 = _out2;
        newEnv = _10_newEnv2;
        DAST._IStatement _source2 = _3_stmt;
        {
          if (_source2.is_DeclareVar) {
            Dafny.ISequence<Dafny.Rune> _11_name = _source2.dtor_name;
            {
              _0_declarations = Dafny.Set<Dafny.ISequence<Dafny.Rune>>.Union(_0_declarations, Dafny.Set<Dafny.ISequence<Dafny.Rune>>.FromElements(DCOMP.__default.escapeVar(_11_name)));
            }
            goto after_match2;
          }
        }
        {
        }
      after_match2: ;
        readIdents = Dafny.Set<Dafny.ISequence<Dafny.Rune>>.Union(readIdents, Dafny.Set<Dafny.ISequence<Dafny.Rune>>.Difference(_9_recIdents, _0_declarations));
        generated = (generated).Then(_8_stmtExpr);
        _1_i = (_1_i) + (BigInteger.One);
        if ((_8_stmtExpr).is_Return) {
          goto after_0;
        }
      continue_0: ;
      }
    after_0: ;
    }
    public void GenAssignLhs(DAST._IAssignLhs lhs, RAST._IExpr rhs, DCOMP._ISelfInfo selfIdent, DCOMP._IEnvironment env, out RAST._IExpr generated, out bool needsIIFE, out Dafny.ISet<Dafny.ISequence<Dafny.Rune>> readIdents, out DCOMP._IEnvironment newEnv)
    {
      generated = RAST.Expr.Default();
      needsIIFE = false;
      readIdents = Dafny.Set<Dafny.ISequence<Dafny.Rune>>.Empty;
      newEnv = DCOMP.Environment.Default();
      newEnv = env;
      DAST._IAssignLhs _source0 = lhs;
      {
        if (_source0.is_Ident) {
          Dafny.ISequence<Dafny.Rune> _0_id = _source0.dtor_ident;
          {
            Dafny.ISequence<Dafny.Rune> _1_idRust;
            _1_idRust = DCOMP.__default.escapeVar(_0_id);
            if (((env).IsBorrowed(_1_idRust)) || ((env).IsBorrowedMut(_1_idRust))) {
              generated = RAST.__default.AssignVar(Dafny.Sequence<Dafny.Rune>.Concat(Dafny.Sequence<Dafny.Rune>.UnicodeFromString("*"), _1_idRust), rhs);
            } else {
              generated = RAST.__default.AssignVar(_1_idRust, rhs);
            }
            readIdents = Dafny.Set<Dafny.ISequence<Dafny.Rune>>.FromElements(_1_idRust);
            needsIIFE = false;
          }
          goto after_match0;
        }
      }
      {
        if (_source0.is_Select) {
          DAST._IExpression _2_on = _source0.dtor_expr;
          Dafny.ISequence<Dafny.Rune> _3_field = _source0.dtor_field;
          {
            Dafny.ISequence<Dafny.Rune> _4_fieldName;
            _4_fieldName = DCOMP.__default.escapeVar(_3_field);
            RAST._IExpr _5_onExpr;
            DCOMP._IOwnership _6_onOwned;
            Dafny.ISet<Dafny.ISequence<Dafny.Rune>> _7_recIdents;
            RAST._IExpr _out0;
            DCOMP._IOwnership _out1;
            Dafny.ISet<Dafny.ISequence<Dafny.Rune>> _out2;
            (this).GenExpr(_2_on, selfIdent, env, DCOMP.Ownership.create_OwnershipAutoBorrowed(), out _out0, out _out1, out _out2);
            _5_onExpr = _out0;
            _6_onOwned = _out1;
            _7_recIdents = _out2;
            RAST._IExpr _source1 = _5_onExpr;
            {
              bool disjunctiveMatch0 = false;
              if (_source1.is_Call) {
                RAST._IExpr obj0 = _source1.dtor_obj;
                if (obj0.is_Select) {
                  RAST._IExpr obj1 = obj0.dtor_obj;
                  if (obj1.is_Identifier) {
                    Dafny.ISequence<Dafny.Rune> name0 = obj1.dtor_name;
                    if (object.Equals(name0, Dafny.Sequence<Dafny.Rune>.UnicodeFromString("this"))) {
                      Dafny.ISequence<Dafny.Rune> name1 = obj0.dtor_name;
                      if (object.Equals(name1, Dafny.Sequence<Dafny.Rune>.UnicodeFromString("clone"))) {
                        disjunctiveMatch0 = true;
                      }
                    }
                  }
                }
              }
              if (_source1.is_Identifier) {
                Dafny.ISequence<Dafny.Rune> name2 = _source1.dtor_name;
                if (object.Equals(name2, Dafny.Sequence<Dafny.Rune>.UnicodeFromString("this"))) {
                  disjunctiveMatch0 = true;
                }
              }
              if (_source1.is_UnaryOp) {
                Dafny.ISequence<Dafny.Rune> op10 = _source1.dtor_op1;
                if (object.Equals(op10, Dafny.Sequence<Dafny.Rune>.UnicodeFromString("&"))) {
                  RAST._IExpr underlying0 = _source1.dtor_underlying;
                  if (underlying0.is_Identifier) {
                    Dafny.ISequence<Dafny.Rune> name3 = underlying0.dtor_name;
                    if (object.Equals(name3, Dafny.Sequence<Dafny.Rune>.UnicodeFromString("this"))) {
                      disjunctiveMatch0 = true;
                    }
                  }
                }
              }
              if (disjunctiveMatch0) {
                Dafny.ISequence<Dafny.Rune> _8_isAssignedVar;
                _8_isAssignedVar = DCOMP.__default.AddAssignedPrefix(_4_fieldName);
                if (((newEnv).dtor_names).Contains(_8_isAssignedVar)) {
                  generated = (((RAST.__default.dafny__runtime).MSel((this).update__field__uninit__macro)).AsExpr()).Apply(Dafny.Sequence<RAST._IExpr>.FromElements((this).thisInConstructor, RAST.Expr.create_Identifier(_4_fieldName), RAST.Expr.create_Identifier(_8_isAssignedVar), rhs));
                  newEnv = (newEnv).RemoveAssigned(_8_isAssignedVar);
                } else {
                  (this).error = Std.Wrappers.Option<Dafny.ISequence<Dafny.Rune>>.create_Some(Dafny.Sequence<Dafny.Rune>.Concat(Dafny.Sequence<Dafny.Rune>.UnicodeFromString("Unespected field to assign whose isAssignedVar is not in the environment: "), _8_isAssignedVar));
                  generated = RAST.__default.AssignMember(RAST.Expr.create_RawExpr((this.error).dtor_value), _4_fieldName, rhs);
                }
                goto after_match1;
              }
            }
            {
              if (!object.Equals(_5_onExpr, RAST.Expr.create_Identifier(Dafny.Sequence<Dafny.Rune>.UnicodeFromString("self")))) {
                _5_onExpr = ((this).modify__macro).Apply1(_5_onExpr);
              }
              generated = RAST.__default.AssignMember(_5_onExpr, _4_fieldName, rhs);
            }
          after_match1: ;
            readIdents = _7_recIdents;
            needsIIFE = false;
          }
          goto after_match0;
        }
      }
      {
        DAST._IExpression _9_on = _source0.dtor_expr;
        Dafny.ISequence<DAST._IExpression> _10_indices = _source0.dtor_indices;
        {
          RAST._IExpr _11_onExpr;
          DCOMP._IOwnership _12_onOwned;
          Dafny.ISet<Dafny.ISequence<Dafny.Rune>> _13_recIdents;
          RAST._IExpr _out3;
          DCOMP._IOwnership _out4;
          Dafny.ISet<Dafny.ISequence<Dafny.Rune>> _out5;
          (this).GenExpr(_9_on, selfIdent, env, DCOMP.Ownership.create_OwnershipAutoBorrowed(), out _out3, out _out4, out _out5);
          _11_onExpr = _out3;
          _12_onOwned = _out4;
          _13_recIdents = _out5;
          readIdents = _13_recIdents;
          _11_onExpr = ((this).modify__macro).Apply1(_11_onExpr);
          RAST._IExpr _14_r;
          _14_r = RAST.Expr.create_RawExpr(Dafny.Sequence<Dafny.Rune>.UnicodeFromString(""));
          Dafny.ISequence<RAST._IExpr> _15_indicesExpr;
          _15_indicesExpr = Dafny.Sequence<RAST._IExpr>.FromElements();
          BigInteger _hi0 = new BigInteger((_10_indices).Count);
          for (BigInteger _16_i = BigInteger.Zero; _16_i < _hi0; _16_i++) {
            RAST._IExpr _17_idx;
            DCOMP._IOwnership _18___v81;
            Dafny.ISet<Dafny.ISequence<Dafny.Rune>> _19_recIdentsIdx;
            RAST._IExpr _out6;
            DCOMP._IOwnership _out7;
            Dafny.ISet<Dafny.ISequence<Dafny.Rune>> _out8;
            (this).GenExpr((_10_indices).Select(_16_i), selfIdent, env, DCOMP.Ownership.create_OwnershipOwned(), out _out6, out _out7, out _out8);
            _17_idx = _out6;
            _18___v81 = _out7;
            _19_recIdentsIdx = _out8;
            Dafny.ISequence<Dafny.Rune> _20_varName;
            _20_varName = Dafny.Sequence<Dafny.Rune>.Concat(Dafny.Sequence<Dafny.Rune>.UnicodeFromString("__idx"), Std.Strings.__default.OfNat(_16_i));
            _15_indicesExpr = Dafny.Sequence<RAST._IExpr>.Concat(_15_indicesExpr, Dafny.Sequence<RAST._IExpr>.FromElements(RAST.Expr.create_Identifier(_20_varName)));
            _14_r = (_14_r).Then(RAST.Expr.create_DeclareVar(RAST.DeclareType.create_CONST(), _20_varName, Std.Wrappers.Option<RAST._IType>.create_None(), Std.Wrappers.Option<RAST._IExpr>.create_Some(RAST.__default.IntoUsize(_17_idx))));
            readIdents = Dafny.Set<Dafny.ISequence<Dafny.Rune>>.Union(readIdents, _19_recIdentsIdx);
          }
          if ((new BigInteger((_10_indices).Count)) > (BigInteger.One)) {
            _11_onExpr = (_11_onExpr).Sel(Dafny.Sequence<Dafny.Rune>.UnicodeFromString("data"));
          }
          generated = (_14_r).Then(RAST.Expr.create_Assign(Std.Wrappers.Option<RAST._IAssignLhs>.create_Some(RAST.AssignLhs.create_Index(_11_onExpr, _15_indicesExpr)), rhs));
          needsIIFE = true;
        }
      }
    after_match0: ;
    }
    public void GenStmt(DAST._IStatement stmt, DCOMP._ISelfInfo selfIdent, DCOMP._IEnvironment env, bool isLast, Std.Wrappers._IOption<Dafny.ISequence<Dafny.ISequence<Dafny.Rune>>> earlyReturn, out RAST._IExpr generated, out Dafny.ISet<Dafny.ISequence<Dafny.Rune>> readIdents, out DCOMP._IEnvironment newEnv)
    {
      generated = RAST.Expr.Default();
      readIdents = Dafny.Set<Dafny.ISequence<Dafny.Rune>>.Empty;
      newEnv = DCOMP.Environment.Default();
      DAST._IStatement _source0 = stmt;
      {
        if (_source0.is_ConstructorNewSeparator) {
          Dafny.ISequence<DAST._IFormal> _0_fields = _source0.dtor_fields;
          {
            generated = RAST.Expr.create_RawExpr(Dafny.Sequence<Dafny.Rune>.UnicodeFromString(""));
            readIdents = Dafny.Set<Dafny.ISequence<Dafny.Rune>>.FromElements();
            newEnv = env;
            BigInteger _hi0 = new BigInteger((_0_fields).Count);
            for (BigInteger _1_i = BigInteger.Zero; _1_i < _hi0; _1_i++) {
              DAST._IFormal _2_field;
              _2_field = (_0_fields).Select(_1_i);
              Dafny.ISequence<Dafny.Rune> _3_fieldName;
              _3_fieldName = DCOMP.__default.escapeVar((_2_field).dtor_name);
              RAST._IType _4_fieldTyp;
              RAST._IType _out0;
              _out0 = (this).GenType((_2_field).dtor_typ, DCOMP.GenTypeContext.@default());
              _4_fieldTyp = _out0;
              Dafny.ISequence<Dafny.Rune> _5_isAssignedVar;
              _5_isAssignedVar = DCOMP.__default.AddAssignedPrefix(_3_fieldName);
              if (((newEnv).dtor_names).Contains(_5_isAssignedVar)) {
                RAST._IExpr _6_rhs;
                DCOMP._IOwnership _7___v82;
                Dafny.ISet<Dafny.ISequence<Dafny.Rune>> _8___v83;
                RAST._IExpr _out1;
                DCOMP._IOwnership _out2;
                Dafny.ISet<Dafny.ISequence<Dafny.Rune>> _out3;
                (this).GenExpr(DAST.Expression.create_InitializationValue((_2_field).dtor_typ), selfIdent, env, DCOMP.Ownership.create_OwnershipOwned(), out _out1, out _out2, out _out3);
                _6_rhs = _out1;
                _7___v82 = _out2;
                _8___v83 = _out3;
                readIdents = Dafny.Set<Dafny.ISequence<Dafny.Rune>>.Union(readIdents, Dafny.Set<Dafny.ISequence<Dafny.Rune>>.FromElements(_5_isAssignedVar));
                generated = (generated).Then((((RAST.__default.dafny__runtime).MSel((this).update__field__if__uninit__macro)).AsExpr()).Apply(Dafny.Sequence<RAST._IExpr>.FromElements(RAST.Expr.create_Identifier(Dafny.Sequence<Dafny.Rune>.UnicodeFromString("this")), RAST.Expr.create_Identifier(_3_fieldName), RAST.Expr.create_Identifier(_5_isAssignedVar), _6_rhs)));
                newEnv = (newEnv).RemoveAssigned(_5_isAssignedVar);
              }
            }
          }
          goto after_match0;
        }
      }
      {
        if (_source0.is_DeclareVar) {
          Dafny.ISequence<Dafny.Rune> _9_name = _source0.dtor_name;
          DAST._IType _10_typ = _source0.dtor_typ;
          Std.Wrappers._IOption<DAST._IExpression> maybeValue0 = _source0.dtor_maybeValue;
          if (maybeValue0.is_Some) {
            DAST._IExpression _11_expression = maybeValue0.dtor_value;
            {
              RAST._IType _12_tpe;
              RAST._IType _out4;
              _out4 = (this).GenType(_10_typ, DCOMP.GenTypeContext.@default());
              _12_tpe = _out4;
              Dafny.ISequence<Dafny.Rune> _13_varName;
              _13_varName = DCOMP.__default.escapeVar(_9_name);
              bool _14_hasCopySemantics;
              _14_hasCopySemantics = (_12_tpe).CanReadWithoutClone();
              if (((_11_expression).is_InitializationValue) && (!(_14_hasCopySemantics))) {
                generated = RAST.Expr.create_DeclareVar(RAST.DeclareType.create_MUT(), _13_varName, Std.Wrappers.Option<RAST._IType>.create_None(), Std.Wrappers.Option<RAST._IExpr>.create_Some(((((RAST.__default.MaybePlaceboPath).AsExpr()).ApplyType1(_12_tpe)).FSel(Dafny.Sequence<Dafny.Rune>.UnicodeFromString("new"))).Apply(Dafny.Sequence<RAST._IExpr>.FromElements())));
                readIdents = Dafny.Set<Dafny.ISequence<Dafny.Rune>>.FromElements();
                newEnv = (env).AddAssigned(_13_varName, RAST.__default.MaybePlaceboType(_12_tpe));
              } else {
                RAST._IExpr _15_expr = RAST.Expr.Default();
                Dafny.ISet<Dafny.ISequence<Dafny.Rune>> _16_recIdents = Dafny.Set<Dafny.ISequence<Dafny.Rune>>.Empty;
                if (((_11_expression).is_InitializationValue) && ((_12_tpe).IsObjectOrPointer())) {
                  _15_expr = (_12_tpe).ToNullExpr();
                  _16_recIdents = Dafny.Set<Dafny.ISequence<Dafny.Rune>>.FromElements();
                } else {
                  DCOMP._IOwnership _17_exprOwnership = DCOMP.Ownership.Default();
                  RAST._IExpr _out5;
                  DCOMP._IOwnership _out6;
                  Dafny.ISet<Dafny.ISequence<Dafny.Rune>> _out7;
                  (this).GenExpr(_11_expression, selfIdent, env, DCOMP.Ownership.create_OwnershipOwned(), out _out5, out _out6, out _out7);
                  _15_expr = _out5;
                  _17_exprOwnership = _out6;
                  _16_recIdents = _out7;
                }
                readIdents = _16_recIdents;
                if ((_11_expression).is_NewUninitArray) {
                  _12_tpe = (_12_tpe).TypeAtInitialization();
                } else {
                  _12_tpe = _12_tpe;
                }
                generated = RAST.Expr.create_DeclareVar(RAST.DeclareType.create_MUT(), _13_varName, Std.Wrappers.Option<RAST._IType>.create_Some(_12_tpe), Std.Wrappers.Option<RAST._IExpr>.create_Some(_15_expr));
                newEnv = (env).AddAssigned(_13_varName, _12_tpe);
              }
            }
            goto after_match0;
          }
        }
      }
      {
        if (_source0.is_DeclareVar) {
          Dafny.ISequence<Dafny.Rune> _18_name = _source0.dtor_name;
          DAST._IType _19_typ = _source0.dtor_typ;
          Std.Wrappers._IOption<DAST._IExpression> maybeValue1 = _source0.dtor_maybeValue;
          if (maybeValue1.is_None) {
            {
              DAST._IStatement _20_newStmt;
              _20_newStmt = DAST.Statement.create_DeclareVar(_18_name, _19_typ, Std.Wrappers.Option<DAST._IExpression>.create_Some(DAST.Expression.create_InitializationValue(_19_typ)));
              RAST._IExpr _out8;
              Dafny.ISet<Dafny.ISequence<Dafny.Rune>> _out9;
              DCOMP._IEnvironment _out10;
              (this).GenStmt(_20_newStmt, selfIdent, env, isLast, earlyReturn, out _out8, out _out9, out _out10);
              generated = _out8;
              readIdents = _out9;
              newEnv = _out10;
            }
            goto after_match0;
          }
        }
      }
      {
        if (_source0.is_Assign) {
          DAST._IAssignLhs _21_lhs = _source0.dtor_lhs;
          DAST._IExpression _22_expression = _source0.dtor_value;
          {
            RAST._IExpr _23_exprGen;
            DCOMP._IOwnership _24___v84;
            Dafny.ISet<Dafny.ISequence<Dafny.Rune>> _25_exprIdents;
            RAST._IExpr _out11;
            DCOMP._IOwnership _out12;
            Dafny.ISet<Dafny.ISequence<Dafny.Rune>> _out13;
            (this).GenExpr(_22_expression, selfIdent, env, DCOMP.Ownership.create_OwnershipOwned(), out _out11, out _out12, out _out13);
            _23_exprGen = _out11;
            _24___v84 = _out12;
            _25_exprIdents = _out13;
            if ((_21_lhs).is_Ident) {
              Dafny.ISequence<Dafny.Rune> _26_rustId;
              _26_rustId = DCOMP.__default.escapeVar((_21_lhs).dtor_ident);
              Std.Wrappers._IOption<RAST._IType> _27_tpe;
              _27_tpe = (env).GetType(_26_rustId);
              if (((_27_tpe).is_Some) && ((((_27_tpe).dtor_value).ExtractMaybePlacebo()).is_Some)) {
                _23_exprGen = RAST.__default.MaybePlacebo(_23_exprGen);
              }
            }
            if (((_21_lhs).is_Index) && (((_21_lhs).dtor_expr).is_Ident)) {
              Dafny.ISequence<Dafny.Rune> _28_rustId;
              _28_rustId = DCOMP.__default.escapeVar(((_21_lhs).dtor_expr).dtor_name);
              Std.Wrappers._IOption<RAST._IType> _29_tpe;
              _29_tpe = (env).GetType(_28_rustId);
              if (((_29_tpe).is_Some) && ((((_29_tpe).dtor_value).ExtractMaybeUninitArrayElement()).is_Some)) {
                _23_exprGen = RAST.__default.MaybeUninitNew(_23_exprGen);
              }
            }
            RAST._IExpr _30_lhsGen;
            bool _31_needsIIFE;
            Dafny.ISet<Dafny.ISequence<Dafny.Rune>> _32_recIdents;
            DCOMP._IEnvironment _33_resEnv;
            RAST._IExpr _out14;
            bool _out15;
            Dafny.ISet<Dafny.ISequence<Dafny.Rune>> _out16;
            DCOMP._IEnvironment _out17;
            (this).GenAssignLhs(_21_lhs, _23_exprGen, selfIdent, env, out _out14, out _out15, out _out16, out _out17);
            _30_lhsGen = _out14;
            _31_needsIIFE = _out15;
            _32_recIdents = _out16;
            _33_resEnv = _out17;
            generated = _30_lhsGen;
            newEnv = _33_resEnv;
            if (_31_needsIIFE) {
              generated = RAST.Expr.create_Block(generated);
            }
            readIdents = Dafny.Set<Dafny.ISequence<Dafny.Rune>>.Union(_32_recIdents, _25_exprIdents);
          }
          goto after_match0;
        }
      }
      {
        if (_source0.is_If) {
          DAST._IExpression _34_cond = _source0.dtor_cond;
          Dafny.ISequence<DAST._IStatement> _35_thnDafny = _source0.dtor_thn;
          Dafny.ISequence<DAST._IStatement> _36_elsDafny = _source0.dtor_els;
          {
            RAST._IExpr _37_cond;
            DCOMP._IOwnership _38___v85;
            Dafny.ISet<Dafny.ISequence<Dafny.Rune>> _39_recIdents;
            RAST._IExpr _out18;
            DCOMP._IOwnership _out19;
            Dafny.ISet<Dafny.ISequence<Dafny.Rune>> _out20;
            (this).GenExpr(_34_cond, selfIdent, env, DCOMP.Ownership.create_OwnershipOwned(), out _out18, out _out19, out _out20);
            _37_cond = _out18;
            _38___v85 = _out19;
            _39_recIdents = _out20;
            Dafny.ISequence<Dafny.Rune> _40_condString;
            _40_condString = (_37_cond)._ToString(DCOMP.__default.IND);
            readIdents = _39_recIdents;
            RAST._IExpr _41_thn;
            Dafny.ISet<Dafny.ISequence<Dafny.Rune>> _42_thnIdents;
            DCOMP._IEnvironment _43_thnEnv;
            RAST._IExpr _out21;
            Dafny.ISet<Dafny.ISequence<Dafny.Rune>> _out22;
            DCOMP._IEnvironment _out23;
            (this).GenStmts(_35_thnDafny, selfIdent, env, isLast, earlyReturn, out _out21, out _out22, out _out23);
            _41_thn = _out21;
            _42_thnIdents = _out22;
            _43_thnEnv = _out23;
            readIdents = Dafny.Set<Dafny.ISequence<Dafny.Rune>>.Union(readIdents, _42_thnIdents);
            RAST._IExpr _44_els;
            Dafny.ISet<Dafny.ISequence<Dafny.Rune>> _45_elsIdents;
            DCOMP._IEnvironment _46_elsEnv;
            RAST._IExpr _out24;
            Dafny.ISet<Dafny.ISequence<Dafny.Rune>> _out25;
            DCOMP._IEnvironment _out26;
            (this).GenStmts(_36_elsDafny, selfIdent, env, isLast, earlyReturn, out _out24, out _out25, out _out26);
            _44_els = _out24;
            _45_elsIdents = _out25;
            _46_elsEnv = _out26;
            readIdents = Dafny.Set<Dafny.ISequence<Dafny.Rune>>.Union(readIdents, _45_elsIdents);
            newEnv = env;
            generated = RAST.Expr.create_IfExpr(_37_cond, _41_thn, _44_els);
          }
          goto after_match0;
        }
      }
      {
        if (_source0.is_Labeled) {
          Dafny.ISequence<Dafny.Rune> _47_lbl = _source0.dtor_lbl;
          Dafny.ISequence<DAST._IStatement> _48_body = _source0.dtor_body;
          {
            RAST._IExpr _49_body;
            Dafny.ISet<Dafny.ISequence<Dafny.Rune>> _50_bodyIdents;
            DCOMP._IEnvironment _51_env2;
            RAST._IExpr _out27;
            Dafny.ISet<Dafny.ISequence<Dafny.Rune>> _out28;
            DCOMP._IEnvironment _out29;
            (this).GenStmts(_48_body, selfIdent, env, isLast, earlyReturn, out _out27, out _out28, out _out29);
            _49_body = _out27;
            _50_bodyIdents = _out28;
            _51_env2 = _out29;
            readIdents = _50_bodyIdents;
            generated = RAST.Expr.create_Labelled(Dafny.Sequence<Dafny.Rune>.Concat(Dafny.Sequence<Dafny.Rune>.UnicodeFromString("label_"), _47_lbl), RAST.Expr.create_Loop(Std.Wrappers.Option<RAST._IExpr>.create_None(), RAST.Expr.create_StmtExpr(_49_body, RAST.Expr.create_Break(Std.Wrappers.Option<Dafny.ISequence<Dafny.Rune>>.create_None()))));
            newEnv = env;
          }
          goto after_match0;
        }
      }
      {
        if (_source0.is_While) {
          DAST._IExpression _52_cond = _source0.dtor_cond;
          Dafny.ISequence<DAST._IStatement> _53_body = _source0.dtor_body;
          {
            RAST._IExpr _54_cond;
            DCOMP._IOwnership _55___v86;
            Dafny.ISet<Dafny.ISequence<Dafny.Rune>> _56_recIdents;
            RAST._IExpr _out30;
            DCOMP._IOwnership _out31;
            Dafny.ISet<Dafny.ISequence<Dafny.Rune>> _out32;
            (this).GenExpr(_52_cond, selfIdent, env, DCOMP.Ownership.create_OwnershipOwned(), out _out30, out _out31, out _out32);
            _54_cond = _out30;
            _55___v86 = _out31;
            _56_recIdents = _out32;
            readIdents = _56_recIdents;
            RAST._IExpr _57_bodyExpr;
            Dafny.ISet<Dafny.ISequence<Dafny.Rune>> _58_bodyIdents;
            DCOMP._IEnvironment _59_bodyEnv;
            RAST._IExpr _out33;
            Dafny.ISet<Dafny.ISequence<Dafny.Rune>> _out34;
            DCOMP._IEnvironment _out35;
            (this).GenStmts(_53_body, selfIdent, env, false, earlyReturn, out _out33, out _out34, out _out35);
            _57_bodyExpr = _out33;
            _58_bodyIdents = _out34;
            _59_bodyEnv = _out35;
            newEnv = env;
            readIdents = Dafny.Set<Dafny.ISequence<Dafny.Rune>>.Union(readIdents, _58_bodyIdents);
            generated = RAST.Expr.create_Loop(Std.Wrappers.Option<RAST._IExpr>.create_Some(_54_cond), _57_bodyExpr);
          }
          goto after_match0;
        }
      }
      {
        if (_source0.is_Foreach) {
          Dafny.ISequence<Dafny.Rune> _60_boundName = _source0.dtor_boundName;
          DAST._IType _61_boundType = _source0.dtor_boundType;
          DAST._IExpression _62_overExpr = _source0.dtor_over;
          Dafny.ISequence<DAST._IStatement> _63_body = _source0.dtor_body;
          {
            RAST._IExpr _64_over;
            DCOMP._IOwnership _65___v87;
            Dafny.ISet<Dafny.ISequence<Dafny.Rune>> _66_recIdents;
            RAST._IExpr _out36;
            DCOMP._IOwnership _out37;
            Dafny.ISet<Dafny.ISequence<Dafny.Rune>> _out38;
            (this).GenExpr(_62_overExpr, selfIdent, env, DCOMP.Ownership.create_OwnershipOwned(), out _out36, out _out37, out _out38);
            _64_over = _out36;
            _65___v87 = _out37;
            _66_recIdents = _out38;
            if (((_62_overExpr).is_MapBoundedPool) || ((_62_overExpr).is_SetBoundedPool)) {
              _64_over = ((_64_over).Sel(Dafny.Sequence<Dafny.Rune>.UnicodeFromString("cloned"))).Apply(Dafny.Sequence<RAST._IExpr>.FromElements());
            }
            RAST._IType _67_boundTpe;
            RAST._IType _out39;
            _out39 = (this).GenType(_61_boundType, DCOMP.GenTypeContext.@default());
            _67_boundTpe = _out39;
            readIdents = _66_recIdents;
            Dafny.ISequence<Dafny.Rune> _68_boundRName;
            _68_boundRName = DCOMP.__default.escapeVar(_60_boundName);
            RAST._IExpr _69_bodyExpr;
            Dafny.ISet<Dafny.ISequence<Dafny.Rune>> _70_bodyIdents;
            DCOMP._IEnvironment _71_bodyEnv;
            RAST._IExpr _out40;
            Dafny.ISet<Dafny.ISequence<Dafny.Rune>> _out41;
            DCOMP._IEnvironment _out42;
            (this).GenStmts(_63_body, selfIdent, (env).AddAssigned(_68_boundRName, _67_boundTpe), false, earlyReturn, out _out40, out _out41, out _out42);
            _69_bodyExpr = _out40;
            _70_bodyIdents = _out41;
            _71_bodyEnv = _out42;
            readIdents = Dafny.Set<Dafny.ISequence<Dafny.Rune>>.Difference(Dafny.Set<Dafny.ISequence<Dafny.Rune>>.Union(readIdents, _70_bodyIdents), Dafny.Set<Dafny.ISequence<Dafny.Rune>>.FromElements(_68_boundRName));
            newEnv = env;
            generated = RAST.Expr.create_For(_68_boundRName, _64_over, _69_bodyExpr);
          }
          goto after_match0;
        }
      }
      {
        if (_source0.is_Break) {
          Std.Wrappers._IOption<Dafny.ISequence<Dafny.Rune>> _72_toLabel = _source0.dtor_toLabel;
          {
            Std.Wrappers._IOption<Dafny.ISequence<Dafny.Rune>> _source1 = _72_toLabel;
            {
              if (_source1.is_Some) {
                Dafny.ISequence<Dafny.Rune> _73_lbl = _source1.dtor_value;
                {
                  generated = RAST.Expr.create_Break(Std.Wrappers.Option<Dafny.ISequence<Dafny.Rune>>.create_Some(Dafny.Sequence<Dafny.Rune>.Concat(Dafny.Sequence<Dafny.Rune>.UnicodeFromString("label_"), _73_lbl)));
                }
                goto after_match1;
              }
            }
            {
              {
                generated = RAST.Expr.create_Break(Std.Wrappers.Option<Dafny.ISequence<Dafny.Rune>>.create_None());
              }
            }
          after_match1: ;
            readIdents = Dafny.Set<Dafny.ISequence<Dafny.Rune>>.FromElements();
            newEnv = env;
          }
          goto after_match0;
        }
      }
      {
        if (_source0.is_TailRecursive) {
          Dafny.ISequence<DAST._IStatement> _74_body = _source0.dtor_body;
          {
            generated = RAST.Expr.create_RawExpr(Dafny.Sequence<Dafny.Rune>.UnicodeFromString(""));
            if (!object.Equals(selfIdent, DCOMP.SelfInfo.create_NoSelf())) {
              RAST._IExpr _75_selfClone;
              DCOMP._IOwnership _76___v88;
              Dafny.ISet<Dafny.ISequence<Dafny.Rune>> _77___v89;
              RAST._IExpr _out43;
              DCOMP._IOwnership _out44;
              Dafny.ISet<Dafny.ISequence<Dafny.Rune>> _out45;
              (this).GenIdent((selfIdent).dtor_rSelfName, selfIdent, DCOMP.Environment.Empty(), DCOMP.Ownership.create_OwnershipOwned(), out _out43, out _out44, out _out45);
              _75_selfClone = _out43;
              _76___v88 = _out44;
              _77___v89 = _out45;
              generated = (generated).Then(RAST.Expr.create_DeclareVar(RAST.DeclareType.create_MUT(), Dafny.Sequence<Dafny.Rune>.UnicodeFromString("_this"), Std.Wrappers.Option<RAST._IType>.create_None(), Std.Wrappers.Option<RAST._IExpr>.create_Some(_75_selfClone)));
            }
            newEnv = env;
            RAST._IExpr _78_loopBegin;
            _78_loopBegin = RAST.Expr.create_RawExpr(Dafny.Sequence<Dafny.Rune>.UnicodeFromString(""));
            BigInteger _hi1 = new BigInteger(((env).dtor_names).Count);
            for (BigInteger _79_paramI = BigInteger.Zero; _79_paramI < _hi1; _79_paramI++) {
              Dafny.ISequence<Dafny.Rune> _80_param;
              _80_param = ((env).dtor_names).Select(_79_paramI);
              if ((_80_param).Equals(Dafny.Sequence<Dafny.Rune>.UnicodeFromString("_accumulator"))) {
                goto continue_4_0;
              }
              RAST._IExpr _81_paramInit;
              DCOMP._IOwnership _82___v90;
              Dafny.ISet<Dafny.ISequence<Dafny.Rune>> _83___v91;
              RAST._IExpr _out46;
              DCOMP._IOwnership _out47;
              Dafny.ISet<Dafny.ISequence<Dafny.Rune>> _out48;
              (this).GenIdent(_80_param, selfIdent, env, DCOMP.Ownership.create_OwnershipOwned(), out _out46, out _out47, out _out48);
              _81_paramInit = _out46;
              _82___v90 = _out47;
              _83___v91 = _out48;
              Dafny.ISequence<Dafny.Rune> _84_recVar;
              _84_recVar = Dafny.Sequence<Dafny.Rune>.Concat(DCOMP.COMP.TailRecursionPrefix, Std.Strings.__default.OfNat(_79_paramI));
              generated = (generated).Then(RAST.Expr.create_DeclareVar(RAST.DeclareType.create_MUT(), _84_recVar, Std.Wrappers.Option<RAST._IType>.create_None(), Std.Wrappers.Option<RAST._IExpr>.create_Some(_81_paramInit)));
              if (((env).dtor_types).Contains(_80_param)) {
                RAST._IType _85_declaredType;
                _85_declaredType = (Dafny.Map<Dafny.ISequence<Dafny.Rune>, RAST._IType>.Select((env).dtor_types,_80_param)).ToOwned();
                newEnv = (newEnv).AddAssigned(_80_param, _85_declaredType);
                newEnv = (newEnv).AddAssigned(_84_recVar, _85_declaredType);
              }
              _78_loopBegin = (_78_loopBegin).Then(RAST.Expr.create_DeclareVar(RAST.DeclareType.create_CONST(), _80_param, Std.Wrappers.Option<RAST._IType>.create_None(), Std.Wrappers.Option<RAST._IExpr>.create_Some(RAST.Expr.create_Identifier(_84_recVar))));
            continue_4_0: ;
            }
          after_4_0: ;
            RAST._IExpr _86_bodyExpr;
            Dafny.ISet<Dafny.ISequence<Dafny.Rune>> _87_bodyIdents;
            DCOMP._IEnvironment _88_bodyEnv;
            RAST._IExpr _out49;
            Dafny.ISet<Dafny.ISequence<Dafny.Rune>> _out50;
            DCOMP._IEnvironment _out51;
            (this).GenStmts(_74_body, ((!object.Equals(selfIdent, DCOMP.SelfInfo.create_NoSelf())) ? (DCOMP.SelfInfo.create_ThisTyped(Dafny.Sequence<Dafny.Rune>.UnicodeFromString("_this"), (selfIdent).dtor_dafnyType)) : (DCOMP.SelfInfo.create_NoSelf())), newEnv, false, earlyReturn, out _out49, out _out50, out _out51);
            _86_bodyExpr = _out49;
            _87_bodyIdents = _out50;
            _88_bodyEnv = _out51;
            readIdents = _87_bodyIdents;
            generated = (generated).Then(RAST.Expr.create_Labelled(Dafny.Sequence<Dafny.Rune>.UnicodeFromString("TAIL_CALL_START"), RAST.Expr.create_Loop(Std.Wrappers.Option<RAST._IExpr>.create_None(), (_78_loopBegin).Then(_86_bodyExpr))));
          }
          goto after_match0;
        }
      }
      {
        if (_source0.is_JumpTailCallStart) {
          {
            generated = RAST.Expr.create_Continue(Std.Wrappers.Option<Dafny.ISequence<Dafny.Rune>>.create_Some(Dafny.Sequence<Dafny.Rune>.UnicodeFromString("TAIL_CALL_START")));
            readIdents = Dafny.Set<Dafny.ISequence<Dafny.Rune>>.FromElements();
            newEnv = env;
          }
          goto after_match0;
        }
      }
      {
        if (_source0.is_Call) {
          DAST._IExpression _89_on = _source0.dtor_on;
          DAST._ICallName _90_name = _source0.dtor_callName;
          Dafny.ISequence<DAST._IType> _91_typeArgs = _source0.dtor_typeArgs;
          Dafny.ISequence<DAST._IExpression> _92_args = _source0.dtor_args;
          Std.Wrappers._IOption<Dafny.ISequence<Dafny.ISequence<Dafny.Rune>>> _93_maybeOutVars = _source0.dtor_outs;
          {
            Dafny.ISequence<RAST._IExpr> _94_argExprs;
            Dafny.ISet<Dafny.ISequence<Dafny.Rune>> _95_recIdents;
            Dafny.ISequence<RAST._IType> _96_typeExprs;
            Std.Wrappers._IOption<DAST._IResolvedType> _97_fullNameQualifier;
            Dafny.ISequence<RAST._IExpr> _out52;
            Dafny.ISet<Dafny.ISequence<Dafny.Rune>> _out53;
            Dafny.ISequence<RAST._IType> _out54;
            Std.Wrappers._IOption<DAST._IResolvedType> _out55;
            (this).GenArgs(selfIdent, _90_name, _91_typeArgs, _92_args, env, out _out52, out _out53, out _out54, out _out55);
            _94_argExprs = _out52;
            _95_recIdents = _out53;
            _96_typeExprs = _out54;
            _97_fullNameQualifier = _out55;
            readIdents = _95_recIdents;
            Std.Wrappers._IOption<DAST._IResolvedType> _source2 = _97_fullNameQualifier;
            {
              if (_source2.is_Some) {
                DAST._IResolvedType value0 = _source2.dtor_value;
                Dafny.ISequence<Dafny.ISequence<Dafny.Rune>> _98_path = value0.dtor_path;
                Dafny.ISequence<DAST._IType> _99_onTypeArgs = value0.dtor_typeArgs;
                DAST._IResolvedTypeBase _100_base = value0.dtor_kind;
                RAST._IExpr _101_fullPath;
                RAST._IExpr _out56;
<<<<<<< HEAD
                _out56 = (this).GenPathExpr(_96_path, true);
                _99_fullPath = _out56;
                Dafny.ISequence<RAST._IType> _100_onTypeExprs;
=======
                _out56 = DCOMP.COMP.GenPathExpr(_98_path, true);
                _101_fullPath = _out56;
                Dafny.ISequence<RAST._IType> _102_onTypeExprs;
>>>>>>> 55216893
                Dafny.ISequence<RAST._IType> _out57;
                _out57 = (this).GenTypeArgs(_99_onTypeArgs, DCOMP.GenTypeContext.@default());
                _102_onTypeExprs = _out57;
                RAST._IExpr _103_onExpr = RAST.Expr.Default();
                DCOMP._IOwnership _104_recOwnership = DCOMP.Ownership.Default();
                Dafny.ISet<Dafny.ISequence<Dafny.Rune>> _105_recIdents = Dafny.Set<Dafny.ISequence<Dafny.Rune>>.Empty;
                if (((_100_base).is_Trait) || ((_100_base).is_Class)) {
                  RAST._IExpr _out58;
                  DCOMP._IOwnership _out59;
                  Dafny.ISet<Dafny.ISequence<Dafny.Rune>> _out60;
                  (this).GenExpr(_89_on, selfIdent, env, DCOMP.Ownership.create_OwnershipOwned(), out _out58, out _out59, out _out60);
                  _103_onExpr = _out58;
                  _104_recOwnership = _out59;
                  _105_recIdents = _out60;
                  _103_onExpr = ((this).modify__macro).Apply1(_103_onExpr);
                  readIdents = Dafny.Set<Dafny.ISequence<Dafny.Rune>>.Union(readIdents, _105_recIdents);
                } else {
                  RAST._IExpr _out61;
                  DCOMP._IOwnership _out62;
                  Dafny.ISet<Dafny.ISequence<Dafny.Rune>> _out63;
                  (this).GenExpr(_89_on, selfIdent, env, DCOMP.Ownership.create_OwnershipBorrowedMut(), out _out61, out _out62, out _out63);
                  _103_onExpr = _out61;
                  _104_recOwnership = _out62;
                  _105_recIdents = _out63;
                  readIdents = Dafny.Set<Dafny.ISequence<Dafny.Rune>>.Union(readIdents, _105_recIdents);
                }
                generated = ((((_101_fullPath).ApplyType(_102_onTypeExprs)).FSel(DCOMP.__default.escapeName((_90_name).dtor_name))).ApplyType(_96_typeExprs)).Apply(Dafny.Sequence<RAST._IExpr>.Concat(Dafny.Sequence<RAST._IExpr>.FromElements(_103_onExpr), _94_argExprs));
                goto after_match2;
              }
            }
            {
              RAST._IExpr _106_onExpr;
              DCOMP._IOwnership _107___v96;
              Dafny.ISet<Dafny.ISequence<Dafny.Rune>> _108_enclosingIdents;
              RAST._IExpr _out64;
              DCOMP._IOwnership _out65;
              Dafny.ISet<Dafny.ISequence<Dafny.Rune>> _out66;
              (this).GenExpr(_89_on, selfIdent, env, DCOMP.Ownership.create_OwnershipAutoBorrowed(), out _out64, out _out65, out _out66);
              _106_onExpr = _out64;
              _107___v96 = _out65;
              _108_enclosingIdents = _out66;
              readIdents = Dafny.Set<Dafny.ISequence<Dafny.Rune>>.Union(readIdents, _108_enclosingIdents);
              Dafny.ISequence<Dafny.Rune> _109_renderedName;
              _109_renderedName = (this).GetMethodName(_89_on, _90_name);
              DAST._IExpression _source3 = _89_on;
              {
                bool disjunctiveMatch0 = false;
                if (_source3.is_Companion) {
                  disjunctiveMatch0 = true;
                }
                if (_source3.is_ExternCompanion) {
                  disjunctiveMatch0 = true;
                }
                if (disjunctiveMatch0) {
                  {
                    _106_onExpr = (_106_onExpr).FSel(_109_renderedName);
                  }
                  goto after_match3;
                }
              }
              {
                {
                  if (!object.Equals(_106_onExpr, RAST.__default.self)) {
                    DAST._ICallName _source4 = _90_name;
                    {
                      if (_source4.is_CallName) {
                        Std.Wrappers._IOption<DAST._IType> onType0 = _source4.dtor_onType;
                        if (onType0.is_Some) {
                          DAST._IType _110_tpe = onType0.dtor_value;
                          RAST._IType _111_typ;
                          RAST._IType _out67;
                          _out67 = (this).GenType(_110_tpe, DCOMP.GenTypeContext.@default());
                          _111_typ = _out67;
                          if (((_111_typ).IsObjectOrPointer()) && (!object.Equals(_106_onExpr, RAST.Expr.create_Identifier(Dafny.Sequence<Dafny.Rune>.UnicodeFromString("self"))))) {
                            _106_onExpr = ((this).modify__macro).Apply1(_106_onExpr);
                          }
                          goto after_match4;
                        }
                      }
                    }
                    {
                    }
                  after_match4: ;
                  }
                  _106_onExpr = (_106_onExpr).Sel(_109_renderedName);
                }
              }
            after_match3: ;
              generated = ((_106_onExpr).ApplyType(_96_typeExprs)).Apply(_94_argExprs);
            }
          after_match2: ;
            if (((_93_maybeOutVars).is_Some) && ((new BigInteger(((_93_maybeOutVars).dtor_value).Count)) == (BigInteger.One))) {
              Dafny.ISequence<Dafny.Rune> _112_outVar;
              _112_outVar = DCOMP.__default.escapeVar(((_93_maybeOutVars).dtor_value).Select(BigInteger.Zero));
              if (!((env).CanReadWithoutClone(_112_outVar))) {
                generated = RAST.__default.MaybePlacebo(generated);
              }
              generated = RAST.__default.AssignVar(_112_outVar, generated);
            } else if (((_93_maybeOutVars).is_None) || ((new BigInteger(((_93_maybeOutVars).dtor_value).Count)).Sign == 0)) {
            } else {
              Dafny.ISequence<Dafny.Rune> _113_tmpVar;
              _113_tmpVar = Dafny.Sequence<Dafny.Rune>.UnicodeFromString("_x");
              RAST._IExpr _114_tmpId;
              _114_tmpId = RAST.Expr.create_Identifier(_113_tmpVar);
              generated = RAST.Expr.create_DeclareVar(RAST.DeclareType.create_CONST(), _113_tmpVar, Std.Wrappers.Option<RAST._IType>.create_None(), Std.Wrappers.Option<RAST._IExpr>.create_Some(generated));
              Dafny.ISequence<Dafny.ISequence<Dafny.Rune>> _115_outVars;
              _115_outVars = (_93_maybeOutVars).dtor_value;
              BigInteger _hi2 = new BigInteger((_115_outVars).Count);
              for (BigInteger _116_outI = BigInteger.Zero; _116_outI < _hi2; _116_outI++) {
                Dafny.ISequence<Dafny.Rune> _117_outVar;
                _117_outVar = DCOMP.__default.escapeVar((_115_outVars).Select(_116_outI));
                RAST._IExpr _118_rhs;
                _118_rhs = (_114_tmpId).Sel(Std.Strings.__default.OfNat(_116_outI));
                if (!((env).CanReadWithoutClone(_117_outVar))) {
                  _118_rhs = RAST.__default.MaybePlacebo(_118_rhs);
                }
                generated = (generated).Then(RAST.__default.AssignVar(_117_outVar, _118_rhs));
              }
            }
            newEnv = env;
          }
          goto after_match0;
        }
      }
      {
        if (_source0.is_Return) {
          DAST._IExpression _119_exprDafny = _source0.dtor_expr;
          {
            RAST._IExpr _120_expr;
            DCOMP._IOwnership _121___v106;
            Dafny.ISet<Dafny.ISequence<Dafny.Rune>> _122_recIdents;
            RAST._IExpr _out68;
            DCOMP._IOwnership _out69;
            Dafny.ISet<Dafny.ISequence<Dafny.Rune>> _out70;
            (this).GenExpr(_119_exprDafny, selfIdent, env, DCOMP.Ownership.create_OwnershipOwned(), out _out68, out _out69, out _out70);
            _120_expr = _out68;
            _121___v106 = _out69;
            _122_recIdents = _out70;
            readIdents = _122_recIdents;
            if (isLast) {
              generated = _120_expr;
            } else {
              generated = RAST.Expr.create_Return(Std.Wrappers.Option<RAST._IExpr>.create_Some(_120_expr));
            }
            newEnv = env;
          }
          goto after_match0;
        }
      }
      {
        if (_source0.is_EarlyReturn) {
          {
            Std.Wrappers._IOption<Dafny.ISequence<Dafny.ISequence<Dafny.Rune>>> _source5 = earlyReturn;
            {
              if (_source5.is_None) {
                generated = RAST.Expr.create_Return(Std.Wrappers.Option<RAST._IExpr>.create_None());
                goto after_match5;
              }
            }
            {
              Dafny.ISequence<Dafny.ISequence<Dafny.Rune>> _123_rustIdents = _source5.dtor_value;
              Dafny.ISequence<RAST._IExpr> _124_tupleArgs;
              _124_tupleArgs = Dafny.Sequence<RAST._IExpr>.FromElements();
              BigInteger _hi3 = new BigInteger((_123_rustIdents).Count);
              for (BigInteger _125_i = BigInteger.Zero; _125_i < _hi3; _125_i++) {
                RAST._IExpr _126_rIdent;
                DCOMP._IOwnership _127___v107;
                Dafny.ISet<Dafny.ISequence<Dafny.Rune>> _128___v108;
                RAST._IExpr _out71;
                DCOMP._IOwnership _out72;
                Dafny.ISet<Dafny.ISequence<Dafny.Rune>> _out73;
                (this).GenIdent((_123_rustIdents).Select(_125_i), selfIdent, env, DCOMP.Ownership.create_OwnershipOwned(), out _out71, out _out72, out _out73);
                _126_rIdent = _out71;
                _127___v107 = _out72;
                _128___v108 = _out73;
                _124_tupleArgs = Dafny.Sequence<RAST._IExpr>.Concat(_124_tupleArgs, Dafny.Sequence<RAST._IExpr>.FromElements(_126_rIdent));
              }
              if ((new BigInteger((_124_tupleArgs).Count)) == (BigInteger.One)) {
                generated = RAST.Expr.create_Return(Std.Wrappers.Option<RAST._IExpr>.create_Some((_124_tupleArgs).Select(BigInteger.Zero)));
              } else {
                generated = RAST.Expr.create_Return(Std.Wrappers.Option<RAST._IExpr>.create_Some(RAST.Expr.create_Tuple(_124_tupleArgs)));
              }
            }
          after_match5: ;
            readIdents = Dafny.Set<Dafny.ISequence<Dafny.Rune>>.FromElements();
            newEnv = env;
          }
          goto after_match0;
        }
      }
      {
        if (_source0.is_Halt) {
          {
            generated = (RAST.Expr.create_Identifier(Dafny.Sequence<Dafny.Rune>.UnicodeFromString("panic!"))).Apply1(RAST.Expr.create_LiteralString(Dafny.Sequence<Dafny.Rune>.UnicodeFromString("Halt"), false, false));
            readIdents = Dafny.Set<Dafny.ISequence<Dafny.Rune>>.FromElements();
            newEnv = env;
          }
          goto after_match0;
        }
      }
      {
        DAST._IExpression _129_e = _source0.dtor_Print_a0;
        {
          RAST._IExpr _130_printedExpr;
          DCOMP._IOwnership _131_recOwnership;
          Dafny.ISet<Dafny.ISequence<Dafny.Rune>> _132_recIdents;
          RAST._IExpr _out74;
          DCOMP._IOwnership _out75;
          Dafny.ISet<Dafny.ISequence<Dafny.Rune>> _out76;
          (this).GenExpr(_129_e, selfIdent, env, DCOMP.Ownership.create_OwnershipBorrowed(), out _out74, out _out75, out _out76);
          _130_printedExpr = _out74;
          _131_recOwnership = _out75;
          _132_recIdents = _out76;
          generated = (RAST.Expr.create_Identifier(Dafny.Sequence<Dafny.Rune>.UnicodeFromString("print!"))).Apply(Dafny.Sequence<RAST._IExpr>.FromElements(RAST.Expr.create_LiteralString(Dafny.Sequence<Dafny.Rune>.UnicodeFromString("{}"), false, false), (((RAST.__default.dafny__runtime).MSel(Dafny.Sequence<Dafny.Rune>.UnicodeFromString("DafnyPrintWrapper"))).AsExpr()).Apply1(_130_printedExpr)));
          readIdents = _132_recIdents;
          newEnv = env;
        }
      }
    after_match0: ;
    }
    public static Std.Wrappers._IOption<RAST._IType> NewtypeRangeToRustType(DAST._INewtypeRange range) {
      DAST._INewtypeRange _source0 = range;
      {
        if (_source0.is_NoRange) {
          return Std.Wrappers.Option<RAST._IType>.create_None();
        }
      }
      {
        if (_source0.is_U8) {
          return Std.Wrappers.Option<RAST._IType>.create_Some(RAST.Type.create_U8());
        }
      }
      {
        if (_source0.is_U16) {
          return Std.Wrappers.Option<RAST._IType>.create_Some(RAST.Type.create_U16());
        }
      }
      {
        if (_source0.is_U32) {
          return Std.Wrappers.Option<RAST._IType>.create_Some(RAST.Type.create_U32());
        }
      }
      {
        if (_source0.is_U64) {
          return Std.Wrappers.Option<RAST._IType>.create_Some(RAST.Type.create_U64());
        }
      }
      {
        if (_source0.is_U128) {
          return Std.Wrappers.Option<RAST._IType>.create_Some(RAST.Type.create_U128());
        }
      }
      {
        if (_source0.is_I8) {
          return Std.Wrappers.Option<RAST._IType>.create_Some(RAST.Type.create_I8());
        }
      }
      {
        if (_source0.is_I16) {
          return Std.Wrappers.Option<RAST._IType>.create_Some(RAST.Type.create_I16());
        }
      }
      {
        if (_source0.is_I32) {
          return Std.Wrappers.Option<RAST._IType>.create_Some(RAST.Type.create_I32());
        }
      }
      {
        if (_source0.is_I64) {
          return Std.Wrappers.Option<RAST._IType>.create_Some(RAST.Type.create_I64());
        }
      }
      {
        if (_source0.is_I128) {
          return Std.Wrappers.Option<RAST._IType>.create_Some(RAST.Type.create_I128());
        }
      }
      {
        return Std.Wrappers.Option<RAST._IType>.create_None();
      }
    }
    public void FromOwned(RAST._IExpr r, DCOMP._IOwnership expectedOwnership, out RAST._IExpr @out, out DCOMP._IOwnership resultingOwnership)
    {
      @out = RAST.Expr.Default();
      resultingOwnership = DCOMP.Ownership.Default();
      if (object.Equals(expectedOwnership, DCOMP.Ownership.create_OwnershipOwnedBox())) {
        @out = RAST.__default.BoxNew(r);
        resultingOwnership = DCOMP.Ownership.create_OwnershipOwnedBox();
      } else if ((object.Equals(expectedOwnership, DCOMP.Ownership.create_OwnershipOwned())) || (object.Equals(expectedOwnership, DCOMP.Ownership.create_OwnershipAutoBorrowed()))) {
        @out = r;
        resultingOwnership = DCOMP.Ownership.create_OwnershipOwned();
      } else if (object.Equals(expectedOwnership, DCOMP.Ownership.create_OwnershipBorrowed())) {
        @out = RAST.__default.Borrow(r);
        resultingOwnership = DCOMP.Ownership.create_OwnershipBorrowed();
      } else {
        @out = ((this).modify__macro).Apply1(RAST.Expr.create_RawExpr(Dafny.Sequence<Dafny.Rune>.Concat((r)._ToString(Dafny.Sequence<Dafny.Rune>.UnicodeFromString("")), Dafny.Sequence<Dafny.Rune>.UnicodeFromString("/*TODO: Conversion from Borrowed or BorrowedMut to BorrowedMut*/"))));
        resultingOwnership = DCOMP.Ownership.create_OwnershipBorrowedMut();
      }
    }
    public void FromOwnership(RAST._IExpr r, DCOMP._IOwnership ownership, DCOMP._IOwnership expectedOwnership, out RAST._IExpr @out, out DCOMP._IOwnership resultingOwnership)
    {
      @out = RAST.Expr.Default();
      resultingOwnership = DCOMP.Ownership.Default();
      if (object.Equals(ownership, expectedOwnership)) {
        @out = r;
        resultingOwnership = expectedOwnership;
        return ;
      }
      if (object.Equals(ownership, DCOMP.Ownership.create_OwnershipOwned())) {
        RAST._IExpr _out0;
        DCOMP._IOwnership _out1;
        (this).FromOwned(r, expectedOwnership, out _out0, out _out1);
        @out = _out0;
        resultingOwnership = _out1;
        return ;
      } else if (object.Equals(ownership, DCOMP.Ownership.create_OwnershipOwnedBox())) {
        RAST._IExpr _out2;
        DCOMP._IOwnership _out3;
        (this).FromOwned(RAST.Expr.create_UnaryOp(Dafny.Sequence<Dafny.Rune>.UnicodeFromString("*"), r, DAST.Format.UnaryOpFormat.create_NoFormat()), expectedOwnership, out _out2, out _out3);
        @out = _out2;
        resultingOwnership = _out3;
      } else if ((object.Equals(ownership, DCOMP.Ownership.create_OwnershipBorrowed())) || (object.Equals(ownership, DCOMP.Ownership.create_OwnershipBorrowedMut()))) {
        if (object.Equals(expectedOwnership, DCOMP.Ownership.create_OwnershipOwned())) {
          resultingOwnership = DCOMP.Ownership.create_OwnershipOwned();
          @out = (r).Clone();
        } else if (object.Equals(expectedOwnership, DCOMP.Ownership.create_OwnershipOwnedBox())) {
          resultingOwnership = DCOMP.Ownership.create_OwnershipOwnedBox();
          @out = RAST.__default.BoxNew((r).Clone());
        } else if ((object.Equals(expectedOwnership, ownership)) || (object.Equals(expectedOwnership, DCOMP.Ownership.create_OwnershipAutoBorrowed()))) {
          resultingOwnership = ownership;
          @out = r;
        } else if ((object.Equals(expectedOwnership, DCOMP.Ownership.create_OwnershipBorrowed())) && (object.Equals(ownership, DCOMP.Ownership.create_OwnershipBorrowedMut()))) {
          resultingOwnership = DCOMP.Ownership.create_OwnershipBorrowed();
          @out = r;
        } else {
          resultingOwnership = DCOMP.Ownership.create_OwnershipBorrowedMut();
          @out = RAST.__default.BorrowMut(r);
        }
      } else {
      }
    }
    public static bool OwnershipGuarantee(DCOMP._IOwnership expectedOwnership, DCOMP._IOwnership resultingOwnership)
    {
      return (!(!object.Equals(expectedOwnership, DCOMP.Ownership.create_OwnershipAutoBorrowed())) || (object.Equals(resultingOwnership, expectedOwnership))) && (!object.Equals(resultingOwnership, DCOMP.Ownership.create_OwnershipAutoBorrowed()));
    }
    public void GenExprLiteral(DAST._IExpression e, DCOMP._ISelfInfo selfIdent, DCOMP._IEnvironment env, DCOMP._IOwnership expectedOwnership, out RAST._IExpr r, out DCOMP._IOwnership resultingOwnership, out Dafny.ISet<Dafny.ISequence<Dafny.Rune>> readIdents)
    {
      r = RAST.Expr.Default();
      resultingOwnership = DCOMP.Ownership.Default();
      readIdents = Dafny.Set<Dafny.ISequence<Dafny.Rune>>.Empty;
      DAST._IExpression _source0 = e;
      {
        if (_source0.is_Literal) {
          DAST._ILiteral _h170 = _source0.dtor_Literal_a0;
          if (_h170.is_BoolLiteral) {
            bool _0_b = _h170.dtor_BoolLiteral_a0;
            {
              RAST._IExpr _out0;
              DCOMP._IOwnership _out1;
              (this).FromOwned(RAST.Expr.create_LiteralBool(_0_b), expectedOwnership, out _out0, out _out1);
              r = _out0;
              resultingOwnership = _out1;
              readIdents = Dafny.Set<Dafny.ISequence<Dafny.Rune>>.FromElements();
              return ;
            }
            goto after_match0;
          }
        }
      }
      {
        if (_source0.is_Literal) {
          DAST._ILiteral _h171 = _source0.dtor_Literal_a0;
          if (_h171.is_IntLiteral) {
            Dafny.ISequence<Dafny.Rune> _1_i = _h171.dtor_IntLiteral_a0;
            DAST._IType _2_t = _h171.dtor_IntLiteral_a1;
            {
              DAST._IType _source1 = _2_t;
              {
                if (_source1.is_Primitive) {
                  DAST._IPrimitive _h70 = _source1.dtor_Primitive_a0;
                  if (_h70.is_Int) {
                    {
                      if ((new BigInteger((_1_i).Count)) <= (new BigInteger(4))) {
                        r = (((RAST.__default.dafny__runtime).MSel(Dafny.Sequence<Dafny.Rune>.UnicodeFromString("int!"))).AsExpr()).Apply1(RAST.Expr.create_LiteralInt(_1_i));
                      } else {
                        r = (((RAST.__default.dafny__runtime).MSel(Dafny.Sequence<Dafny.Rune>.UnicodeFromString("int!"))).AsExpr()).Apply1(RAST.Expr.create_LiteralString(_1_i, true, false));
                      }
                    }
                    goto after_match1;
                  }
                }
              }
              {
                DAST._IType _3_o = _source1;
                {
                  RAST._IType _4_genType;
                  RAST._IType _out2;
                  _out2 = (this).GenType(_3_o, DCOMP.GenTypeContext.@default());
                  _4_genType = _out2;
                  r = RAST.Expr.create_TypeAscription(RAST.Expr.create_RawExpr(_1_i), _4_genType);
                }
              }
            after_match1: ;
              RAST._IExpr _out3;
              DCOMP._IOwnership _out4;
              (this).FromOwned(r, expectedOwnership, out _out3, out _out4);
              r = _out3;
              resultingOwnership = _out4;
              readIdents = Dafny.Set<Dafny.ISequence<Dafny.Rune>>.FromElements();
              return ;
            }
            goto after_match0;
          }
        }
      }
      {
        if (_source0.is_Literal) {
          DAST._ILiteral _h172 = _source0.dtor_Literal_a0;
          if (_h172.is_DecLiteral) {
            Dafny.ISequence<Dafny.Rune> _5_n = _h172.dtor_DecLiteral_a0;
            Dafny.ISequence<Dafny.Rune> _6_d = _h172.dtor_DecLiteral_a1;
            DAST._IType _7_t = _h172.dtor_DecLiteral_a2;
            {
              DAST._IType _source2 = _7_t;
              {
                if (_source2.is_Primitive) {
                  DAST._IPrimitive _h71 = _source2.dtor_Primitive_a0;
                  if (_h71.is_Real) {
                    {
                      r = RAST.__default.RcNew(RAST.Expr.create_RawExpr(Dafny.Sequence<Dafny.Rune>.Concat(Dafny.Sequence<Dafny.Rune>.Concat(Dafny.Sequence<Dafny.Rune>.Concat(Dafny.Sequence<Dafny.Rune>.Concat(Dafny.Sequence<Dafny.Rune>.UnicodeFromString("::dafny_runtime::BigRational::new(::dafny_runtime::BigInt::parse_bytes(b\""), _5_n), Dafny.Sequence<Dafny.Rune>.UnicodeFromString("\", 10).unwrap(), ::dafny_runtime::BigInt::parse_bytes(b\"")), _6_d), Dafny.Sequence<Dafny.Rune>.UnicodeFromString("\", 10).unwrap())"))));
                    }
                    goto after_match2;
                  }
                }
              }
              {
                DAST._IType _8_o = _source2;
                {
                  RAST._IType _9_genType;
                  RAST._IType _out5;
                  _out5 = (this).GenType(_8_o, DCOMP.GenTypeContext.@default());
                  _9_genType = _out5;
                  r = RAST.Expr.create_TypeAscription(RAST.Expr.create_RawExpr(Dafny.Sequence<Dafny.Rune>.Concat(Dafny.Sequence<Dafny.Rune>.Concat(Dafny.Sequence<Dafny.Rune>.Concat(Dafny.Sequence<Dafny.Rune>.Concat(Dafny.Sequence<Dafny.Rune>.Concat(Dafny.Sequence<Dafny.Rune>.UnicodeFromString("("), _5_n), Dafny.Sequence<Dafny.Rune>.UnicodeFromString(".0 / ")), _6_d), Dafny.Sequence<Dafny.Rune>.UnicodeFromString(".0")), Dafny.Sequence<Dafny.Rune>.UnicodeFromString(")"))), _9_genType);
                }
              }
            after_match2: ;
              RAST._IExpr _out6;
              DCOMP._IOwnership _out7;
              (this).FromOwned(r, expectedOwnership, out _out6, out _out7);
              r = _out6;
              resultingOwnership = _out7;
              readIdents = Dafny.Set<Dafny.ISequence<Dafny.Rune>>.FromElements();
              return ;
            }
            goto after_match0;
          }
        }
      }
      {
        if (_source0.is_Literal) {
          DAST._ILiteral _h173 = _source0.dtor_Literal_a0;
          if (_h173.is_StringLiteral) {
            Dafny.ISequence<Dafny.Rune> _10_l = _h173.dtor_StringLiteral_a0;
            bool _11_verbatim = _h173.dtor_verbatim;
            {
              r = (((RAST.__default.dafny__runtime).MSel((this).string__of)).AsExpr()).Apply1(RAST.Expr.create_LiteralString(_10_l, false, _11_verbatim));
              RAST._IExpr _out8;
              DCOMP._IOwnership _out9;
              (this).FromOwned(r, expectedOwnership, out _out8, out _out9);
              r = _out8;
              resultingOwnership = _out9;
              readIdents = Dafny.Set<Dafny.ISequence<Dafny.Rune>>.FromElements();
              return ;
            }
            goto after_match0;
          }
        }
      }
      {
        if (_source0.is_Literal) {
          DAST._ILiteral _h174 = _source0.dtor_Literal_a0;
          if (_h174.is_CharLiteralUTF16) {
            BigInteger _12_c = _h174.dtor_CharLiteralUTF16_a0;
            {
              r = RAST.Expr.create_LiteralInt(Std.Strings.__default.OfNat(_12_c));
              r = RAST.Expr.create_TypeAscription(r, RAST.Type.create_U16());
              r = (((RAST.__default.dafny__runtime).MSel((this).DafnyChar)).AsExpr()).Apply1(r);
              RAST._IExpr _out10;
              DCOMP._IOwnership _out11;
              (this).FromOwned(r, expectedOwnership, out _out10, out _out11);
              r = _out10;
              resultingOwnership = _out11;
              readIdents = Dafny.Set<Dafny.ISequence<Dafny.Rune>>.FromElements();
              return ;
            }
            goto after_match0;
          }
        }
      }
      {
        if (_source0.is_Literal) {
          DAST._ILiteral _h175 = _source0.dtor_Literal_a0;
          if (_h175.is_CharLiteral) {
            Dafny.Rune _13_c = _h175.dtor_CharLiteral_a0;
            {
              r = RAST.Expr.create_LiteralInt(Std.Strings.__default.OfNat(new BigInteger((_13_c).Value)));
              if (!(((this).charType).is_Unicode)) {
                r = RAST.Expr.create_TypeAscription(r, RAST.Type.create_U16());
              } else {
                r = (((((((RAST.__default.@global).MSel(Dafny.Sequence<Dafny.Rune>.UnicodeFromString("std"))).MSel(Dafny.Sequence<Dafny.Rune>.UnicodeFromString("primitive"))).MSel(Dafny.Sequence<Dafny.Rune>.UnicodeFromString("char"))).FSel(Dafny.Sequence<Dafny.Rune>.UnicodeFromString("from_u32"))).Apply1(r)).Sel(Dafny.Sequence<Dafny.Rune>.UnicodeFromString("unwrap"))).Apply(Dafny.Sequence<RAST._IExpr>.FromElements());
              }
              r = (((RAST.__default.dafny__runtime).MSel((this).DafnyChar)).AsExpr()).Apply1(r);
              RAST._IExpr _out12;
              DCOMP._IOwnership _out13;
              (this).FromOwned(r, expectedOwnership, out _out12, out _out13);
              r = _out12;
              resultingOwnership = _out13;
              readIdents = Dafny.Set<Dafny.ISequence<Dafny.Rune>>.FromElements();
              return ;
            }
            goto after_match0;
          }
        }
      }
      {
        DAST._ILiteral _h176 = _source0.dtor_Literal_a0;
        DAST._IType _14_tpe = _h176.dtor_Null_a0;
        {
          RAST._IType _15_tpeGen;
          RAST._IType _out14;
          _out14 = (this).GenType(_14_tpe, DCOMP.GenTypeContext.@default());
          _15_tpeGen = _out14;
          if (((this).pointerType).is_Raw) {
            r = ((RAST.__default.std).MSel(Dafny.Sequence<Dafny.Rune>.UnicodeFromString("ptr"))).FSel(Dafny.Sequence<Dafny.Rune>.UnicodeFromString("null_mut"));
          } else {
            r = RAST.Expr.create_TypeAscription((((RAST.__default.dafny__runtime).MSel(Dafny.Sequence<Dafny.Rune>.UnicodeFromString("Object"))).AsExpr()).Apply1(RAST.Expr.create_RawExpr(Dafny.Sequence<Dafny.Rune>.UnicodeFromString("None"))), _15_tpeGen);
          }
          RAST._IExpr _out15;
          DCOMP._IOwnership _out16;
          (this).FromOwned(r, expectedOwnership, out _out15, out _out16);
          r = _out15;
          resultingOwnership = _out16;
          readIdents = Dafny.Set<Dafny.ISequence<Dafny.Rune>>.FromElements();
          return ;
        }
      }
    after_match0: ;
    }
    public void GenExprBinary(DAST._IExpression e, DCOMP._ISelfInfo selfIdent, DCOMP._IEnvironment env, DCOMP._IOwnership expectedOwnership, out RAST._IExpr r, out DCOMP._IOwnership resultingOwnership, out Dafny.ISet<Dafny.ISequence<Dafny.Rune>> readIdents)
    {
      r = RAST.Expr.Default();
      resultingOwnership = DCOMP.Ownership.Default();
      readIdents = Dafny.Set<Dafny.ISequence<Dafny.Rune>>.Empty;
      DAST._IExpression _let_tmp_rhs0 = e;
      DAST._IBinOp _0_op = _let_tmp_rhs0.dtor_op;
      DAST._IExpression _1_lExpr = _let_tmp_rhs0.dtor_left;
      DAST._IExpression _2_rExpr = _let_tmp_rhs0.dtor_right;
      DAST.Format._IBinaryOpFormat _3_format = _let_tmp_rhs0.dtor_format2;
      bool _4_becomesLeftCallsRight;
      DAST._IBinOp _source0 = _0_op;
      {
        bool disjunctiveMatch0 = false;
        if (_source0.is_SetMerge) {
          disjunctiveMatch0 = true;
        }
        if (_source0.is_SetSubtraction) {
          disjunctiveMatch0 = true;
        }
        if (_source0.is_SetIntersection) {
          disjunctiveMatch0 = true;
        }
        if (_source0.is_SetDisjoint) {
          disjunctiveMatch0 = true;
        }
        if (_source0.is_MapMerge) {
          disjunctiveMatch0 = true;
        }
        if (_source0.is_MapSubtraction) {
          disjunctiveMatch0 = true;
        }
        if (_source0.is_MultisetMerge) {
          disjunctiveMatch0 = true;
        }
        if (_source0.is_MultisetSubtraction) {
          disjunctiveMatch0 = true;
        }
        if (_source0.is_MultisetIntersection) {
          disjunctiveMatch0 = true;
        }
        if (_source0.is_MultisetDisjoint) {
          disjunctiveMatch0 = true;
        }
        if (_source0.is_Concat) {
          disjunctiveMatch0 = true;
        }
        if (disjunctiveMatch0) {
          _4_becomesLeftCallsRight = true;
          goto after_match0;
        }
      }
      {
        _4_becomesLeftCallsRight = false;
      }
    after_match0: ;
      bool _5_becomesRightCallsLeft;
      DAST._IBinOp _source1 = _0_op;
      {
        if (_source1.is_In) {
          _5_becomesRightCallsLeft = true;
          goto after_match1;
        }
      }
      {
        _5_becomesRightCallsLeft = false;
      }
    after_match1: ;
      bool _6_becomesCallLeftRight;
      DAST._IBinOp _source2 = _0_op;
      {
        if (_source2.is_Eq) {
          bool referential0 = _source2.dtor_referential;
          if ((referential0) == (true)) {
            _6_becomesCallLeftRight = false;
            goto after_match2;
          }
        }
      }
      {
        if (_source2.is_SetMerge) {
          _6_becomesCallLeftRight = true;
          goto after_match2;
        }
      }
      {
        if (_source2.is_SetSubtraction) {
          _6_becomesCallLeftRight = true;
          goto after_match2;
        }
      }
      {
        if (_source2.is_SetIntersection) {
          _6_becomesCallLeftRight = true;
          goto after_match2;
        }
      }
      {
        if (_source2.is_SetDisjoint) {
          _6_becomesCallLeftRight = true;
          goto after_match2;
        }
      }
      {
        if (_source2.is_MapMerge) {
          _6_becomesCallLeftRight = true;
          goto after_match2;
        }
      }
      {
        if (_source2.is_MapSubtraction) {
          _6_becomesCallLeftRight = true;
          goto after_match2;
        }
      }
      {
        if (_source2.is_MultisetMerge) {
          _6_becomesCallLeftRight = true;
          goto after_match2;
        }
      }
      {
        if (_source2.is_MultisetSubtraction) {
          _6_becomesCallLeftRight = true;
          goto after_match2;
        }
      }
      {
        if (_source2.is_MultisetIntersection) {
          _6_becomesCallLeftRight = true;
          goto after_match2;
        }
      }
      {
        if (_source2.is_MultisetDisjoint) {
          _6_becomesCallLeftRight = true;
          goto after_match2;
        }
      }
      {
        if (_source2.is_Concat) {
          _6_becomesCallLeftRight = true;
          goto after_match2;
        }
      }
      {
        _6_becomesCallLeftRight = false;
      }
    after_match2: ;
      DCOMP._IOwnership _7_expectedLeftOwnership;
      if (_4_becomesLeftCallsRight) {
        _7_expectedLeftOwnership = DCOMP.Ownership.create_OwnershipAutoBorrowed();
      } else if ((_5_becomesRightCallsLeft) || (_6_becomesCallLeftRight)) {
        _7_expectedLeftOwnership = DCOMP.Ownership.create_OwnershipBorrowed();
      } else {
        _7_expectedLeftOwnership = DCOMP.Ownership.create_OwnershipOwned();
      }
      DCOMP._IOwnership _8_expectedRightOwnership;
      if ((_4_becomesLeftCallsRight) || (_6_becomesCallLeftRight)) {
        _8_expectedRightOwnership = DCOMP.Ownership.create_OwnershipBorrowed();
      } else if (_5_becomesRightCallsLeft) {
        _8_expectedRightOwnership = DCOMP.Ownership.create_OwnershipAutoBorrowed();
      } else {
        _8_expectedRightOwnership = DCOMP.Ownership.create_OwnershipOwned();
      }
      RAST._IExpr _9_left;
      DCOMP._IOwnership _10___v113;
      Dafny.ISet<Dafny.ISequence<Dafny.Rune>> _11_recIdentsL;
      RAST._IExpr _out0;
      DCOMP._IOwnership _out1;
      Dafny.ISet<Dafny.ISequence<Dafny.Rune>> _out2;
      (this).GenExpr(_1_lExpr, selfIdent, env, _7_expectedLeftOwnership, out _out0, out _out1, out _out2);
      _9_left = _out0;
      _10___v113 = _out1;
      _11_recIdentsL = _out2;
      RAST._IExpr _12_right;
      DCOMP._IOwnership _13___v114;
      Dafny.ISet<Dafny.ISequence<Dafny.Rune>> _14_recIdentsR;
      RAST._IExpr _out3;
      DCOMP._IOwnership _out4;
      Dafny.ISet<Dafny.ISequence<Dafny.Rune>> _out5;
      (this).GenExpr(_2_rExpr, selfIdent, env, _8_expectedRightOwnership, out _out3, out _out4, out _out5);
      _12_right = _out3;
      _13___v114 = _out4;
      _14_recIdentsR = _out5;
      DAST._IBinOp _source3 = _0_op;
      {
        if (_source3.is_In) {
          {
            r = ((_12_right).Sel(Dafny.Sequence<Dafny.Rune>.UnicodeFromString("contains"))).Apply1(_9_left);
          }
          goto after_match3;
        }
      }
      {
        if (_source3.is_SeqProperPrefix) {
          r = RAST.Expr.create_BinaryOp(Dafny.Sequence<Dafny.Rune>.UnicodeFromString("<"), _9_left, _12_right, _3_format);
          goto after_match3;
        }
      }
      {
        if (_source3.is_SeqPrefix) {
          r = RAST.Expr.create_BinaryOp(Dafny.Sequence<Dafny.Rune>.UnicodeFromString("<="), _9_left, _12_right, _3_format);
          goto after_match3;
        }
      }
      {
        if (_source3.is_SetMerge) {
          {
            r = ((_9_left).Sel(Dafny.Sequence<Dafny.Rune>.UnicodeFromString("merge"))).Apply1(_12_right);
          }
          goto after_match3;
        }
      }
      {
        if (_source3.is_SetSubtraction) {
          {
            r = ((_9_left).Sel(Dafny.Sequence<Dafny.Rune>.UnicodeFromString("subtract"))).Apply1(_12_right);
          }
          goto after_match3;
        }
      }
      {
        if (_source3.is_SetIntersection) {
          {
            r = ((_9_left).Sel(Dafny.Sequence<Dafny.Rune>.UnicodeFromString("intersect"))).Apply1(_12_right);
          }
          goto after_match3;
        }
      }
      {
        if (_source3.is_Subset) {
          {
            r = RAST.Expr.create_BinaryOp(Dafny.Sequence<Dafny.Rune>.UnicodeFromString("<="), _9_left, _12_right, _3_format);
          }
          goto after_match3;
        }
      }
      {
        if (_source3.is_ProperSubset) {
          {
            r = RAST.Expr.create_BinaryOp(Dafny.Sequence<Dafny.Rune>.UnicodeFromString("<"), _9_left, _12_right, _3_format);
          }
          goto after_match3;
        }
      }
      {
        if (_source3.is_SetDisjoint) {
          {
            r = ((_9_left).Sel(Dafny.Sequence<Dafny.Rune>.UnicodeFromString("disjoint"))).Apply1(_12_right);
          }
          goto after_match3;
        }
      }
      {
        if (_source3.is_MapMerge) {
          {
            r = ((_9_left).Sel(Dafny.Sequence<Dafny.Rune>.UnicodeFromString("merge"))).Apply1(_12_right);
          }
          goto after_match3;
        }
      }
      {
        if (_source3.is_MapSubtraction) {
          {
            r = ((_9_left).Sel(Dafny.Sequence<Dafny.Rune>.UnicodeFromString("subtract"))).Apply1(_12_right);
          }
          goto after_match3;
        }
      }
      {
        if (_source3.is_MultisetMerge) {
          {
            r = ((_9_left).Sel(Dafny.Sequence<Dafny.Rune>.UnicodeFromString("merge"))).Apply1(_12_right);
          }
          goto after_match3;
        }
      }
      {
        if (_source3.is_MultisetSubtraction) {
          {
            r = ((_9_left).Sel(Dafny.Sequence<Dafny.Rune>.UnicodeFromString("subtract"))).Apply1(_12_right);
          }
          goto after_match3;
        }
      }
      {
        if (_source3.is_MultisetIntersection) {
          {
            r = ((_9_left).Sel(Dafny.Sequence<Dafny.Rune>.UnicodeFromString("intersect"))).Apply1(_12_right);
          }
          goto after_match3;
        }
      }
      {
        if (_source3.is_Submultiset) {
          {
            r = RAST.Expr.create_BinaryOp(Dafny.Sequence<Dafny.Rune>.UnicodeFromString("<="), _9_left, _12_right, _3_format);
          }
          goto after_match3;
        }
      }
      {
        if (_source3.is_ProperSubmultiset) {
          {
            r = RAST.Expr.create_BinaryOp(Dafny.Sequence<Dafny.Rune>.UnicodeFromString("<"), _9_left, _12_right, _3_format);
          }
          goto after_match3;
        }
      }
      {
        if (_source3.is_MultisetDisjoint) {
          {
            r = ((_9_left).Sel(Dafny.Sequence<Dafny.Rune>.UnicodeFromString("disjoint"))).Apply1(_12_right);
          }
          goto after_match3;
        }
      }
      {
        if (_source3.is_Concat) {
          {
            r = ((_9_left).Sel(Dafny.Sequence<Dafny.Rune>.UnicodeFromString("concat"))).Apply1(_12_right);
          }
          goto after_match3;
        }
      }
      {
        {
          if ((DCOMP.COMP.OpTable).Contains(_0_op)) {
            r = RAST.Expr.create_BinaryOp(Dafny.Map<DAST._IBinOp, Dafny.ISequence<Dafny.Rune>>.Select(DCOMP.COMP.OpTable,_0_op), _9_left, _12_right, _3_format);
          } else {
            DAST._IBinOp _source4 = _0_op;
            {
              if (_source4.is_Eq) {
                bool _15_referential = _source4.dtor_referential;
                {
                  if (_15_referential) {
                    if (((this).pointerType).is_Raw) {
                      (this).error = Std.Wrappers.Option<Dafny.ISequence<Dafny.Rune>>.create_Some(Dafny.Sequence<Dafny.Rune>.UnicodeFromString("Cannot compare raw pointers yet - need to wrap them with a structure to ensure they are compared properly"));
                      r = RAST.Expr.create_RawExpr((this.error).dtor_value);
                    } else {
                      r = RAST.Expr.create_BinaryOp(Dafny.Sequence<Dafny.Rune>.UnicodeFromString("=="), _9_left, _12_right, DAST.Format.BinaryOpFormat.create_NoFormat());
                    }
                  } else {
                    if (((_2_rExpr).is_SeqValue) && ((new BigInteger(((_2_rExpr).dtor_elements).Count)).Sign == 0)) {
                      r = RAST.Expr.create_BinaryOp(Dafny.Sequence<Dafny.Rune>.UnicodeFromString("=="), ((((_9_left).Sel(Dafny.Sequence<Dafny.Rune>.UnicodeFromString("to_array"))).Apply(Dafny.Sequence<RAST._IExpr>.FromElements())).Sel(Dafny.Sequence<Dafny.Rune>.UnicodeFromString("len"))).Apply(Dafny.Sequence<RAST._IExpr>.FromElements()), RAST.Expr.create_LiteralInt(Dafny.Sequence<Dafny.Rune>.UnicodeFromString("0")), DAST.Format.BinaryOpFormat.create_NoFormat());
                    } else if (((_1_lExpr).is_SeqValue) && ((new BigInteger(((_1_lExpr).dtor_elements).Count)).Sign == 0)) {
                      r = RAST.Expr.create_BinaryOp(Dafny.Sequence<Dafny.Rune>.UnicodeFromString("=="), RAST.Expr.create_LiteralInt(Dafny.Sequence<Dafny.Rune>.UnicodeFromString("0")), ((((_12_right).Sel(Dafny.Sequence<Dafny.Rune>.UnicodeFromString("to_array"))).Apply(Dafny.Sequence<RAST._IExpr>.FromElements())).Sel(Dafny.Sequence<Dafny.Rune>.UnicodeFromString("len"))).Apply(Dafny.Sequence<RAST._IExpr>.FromElements()), DAST.Format.BinaryOpFormat.create_NoFormat());
                    } else {
                      r = RAST.Expr.create_BinaryOp(Dafny.Sequence<Dafny.Rune>.UnicodeFromString("=="), _9_left, _12_right, DAST.Format.BinaryOpFormat.create_NoFormat());
                    }
                  }
                }
                goto after_match4;
              }
            }
            {
              if (_source4.is_EuclidianDiv) {
                {
                  r = (RAST.Expr.create_RawExpr(Dafny.Sequence<Dafny.Rune>.UnicodeFromString("::dafny_runtime::euclidian_division"))).Apply(Dafny.Sequence<RAST._IExpr>.FromElements(_9_left, _12_right));
                }
                goto after_match4;
              }
            }
            {
              if (_source4.is_EuclidianMod) {
                {
                  r = (RAST.Expr.create_RawExpr(Dafny.Sequence<Dafny.Rune>.UnicodeFromString("::dafny_runtime::euclidian_modulo"))).Apply(Dafny.Sequence<RAST._IExpr>.FromElements(_9_left, _12_right));
                }
                goto after_match4;
              }
            }
            {
              Dafny.ISequence<Dafny.Rune> _16_op = _source4.dtor_Passthrough_a0;
              {
                r = RAST.Expr.create_BinaryOp(_16_op, _9_left, _12_right, _3_format);
              }
            }
          after_match4: ;
          }
        }
      }
    after_match3: ;
      RAST._IExpr _out6;
      DCOMP._IOwnership _out7;
      (this).FromOwned(r, expectedOwnership, out _out6, out _out7);
      r = _out6;
      resultingOwnership = _out7;
      readIdents = Dafny.Set<Dafny.ISequence<Dafny.Rune>>.Union(_11_recIdentsL, _14_recIdentsR);
      return ;
    }
    public void GenExprConvertToNewtype(DAST._IExpression e, DCOMP._ISelfInfo selfIdent, DCOMP._IEnvironment env, DCOMP._IOwnership expectedOwnership, out RAST._IExpr r, out DCOMP._IOwnership resultingOwnership, out Dafny.ISet<Dafny.ISequence<Dafny.Rune>> readIdents)
    {
      r = RAST.Expr.Default();
      resultingOwnership = DCOMP.Ownership.Default();
      readIdents = Dafny.Set<Dafny.ISequence<Dafny.Rune>>.Empty;
      DAST._IExpression _let_tmp_rhs0 = e;
      DAST._IExpression _0_expr = _let_tmp_rhs0.dtor_value;
      DAST._IType _1_fromTpe = _let_tmp_rhs0.dtor_from;
      DAST._IType _2_toTpe = _let_tmp_rhs0.dtor_typ;
      DAST._IType _let_tmp_rhs1 = _2_toTpe;
      DAST._IResolvedType _let_tmp_rhs2 = _let_tmp_rhs1.dtor_resolved;
      Dafny.ISequence<Dafny.ISequence<Dafny.Rune>> _3_path = _let_tmp_rhs2.dtor_path;
      Dafny.ISequence<DAST._IType> _4_typeArgs = _let_tmp_rhs2.dtor_typeArgs;
      DAST._IResolvedTypeBase _let_tmp_rhs3 = _let_tmp_rhs2.dtor_kind;
      DAST._IType _5_b = _let_tmp_rhs3.dtor_baseType;
      DAST._INewtypeRange _6_range = _let_tmp_rhs3.dtor_range;
      bool _7_erase = _let_tmp_rhs3.dtor_erase;
      Dafny.ISequence<DAST._IAttribute> _8___v116 = _let_tmp_rhs2.dtor_attributes;
      Dafny.ISequence<Dafny.ISequence<Dafny.Rune>> _9___v117 = _let_tmp_rhs2.dtor_properMethods;
      Dafny.ISequence<DAST._IType> _10___v118 = _let_tmp_rhs2.dtor_extendedTypes;
      Std.Wrappers._IOption<RAST._IType> _11_nativeToType;
      _11_nativeToType = DCOMP.COMP.NewtypeRangeToRustType(_6_range);
      if (object.Equals(_1_fromTpe, _5_b)) {
        RAST._IExpr _12_recursiveGen;
        DCOMP._IOwnership _13_recOwned;
        Dafny.ISet<Dafny.ISequence<Dafny.Rune>> _14_recIdents;
        RAST._IExpr _out0;
        DCOMP._IOwnership _out1;
        Dafny.ISet<Dafny.ISequence<Dafny.Rune>> _out2;
        (this).GenExpr(_0_expr, selfIdent, env, DCOMP.Ownership.create_OwnershipOwned(), out _out0, out _out1, out _out2);
        _12_recursiveGen = _out0;
        _13_recOwned = _out1;
        _14_recIdents = _out2;
        readIdents = _14_recIdents;
        Std.Wrappers._IOption<RAST._IType> _source0 = _11_nativeToType;
        {
          if (_source0.is_Some) {
            RAST._IType _15_v = _source0.dtor_value;
            r = (((RAST.__default.dafny__runtime).MSel(Dafny.Sequence<Dafny.Rune>.UnicodeFromString("truncate!"))).AsExpr()).Apply(Dafny.Sequence<RAST._IExpr>.FromElements(_12_recursiveGen, RAST.Expr.create_ExprFromType(_15_v)));
            RAST._IExpr _out3;
            DCOMP._IOwnership _out4;
            (this).FromOwned(r, expectedOwnership, out _out3, out _out4);
            r = _out3;
            resultingOwnership = _out4;
            goto after_match0;
          }
        }
        {
          if (_7_erase) {
            r = _12_recursiveGen;
          } else {
            RAST._IType _16_rhsType;
            RAST._IType _out5;
            _out5 = (this).GenType(_2_toTpe, DCOMP.GenTypeContext.@default());
            _16_rhsType = _out5;
            r = RAST.Expr.create_RawExpr(Dafny.Sequence<Dafny.Rune>.Concat(Dafny.Sequence<Dafny.Rune>.Concat(Dafny.Sequence<Dafny.Rune>.Concat((_16_rhsType)._ToString(DCOMP.__default.IND), Dafny.Sequence<Dafny.Rune>.UnicodeFromString("(")), (_12_recursiveGen)._ToString(DCOMP.__default.IND)), Dafny.Sequence<Dafny.Rune>.UnicodeFromString(")")));
          }
          RAST._IExpr _out6;
          DCOMP._IOwnership _out7;
          (this).FromOwnership(r, _13_recOwned, expectedOwnership, out _out6, out _out7);
          r = _out6;
          resultingOwnership = _out7;
        }
      after_match0: ;
      } else {
        if ((_11_nativeToType).is_Some) {
          DAST._IType _source1 = _1_fromTpe;
          {
            if (_source1.is_UserDefined) {
              DAST._IResolvedType resolved0 = _source1.dtor_resolved;
              DAST._IResolvedTypeBase kind0 = resolved0.dtor_kind;
              if (kind0.is_Newtype) {
                DAST._IType _17_b0 = kind0.dtor_baseType;
                DAST._INewtypeRange _18_range0 = kind0.dtor_range;
                bool _19_erase0 = kind0.dtor_erase;
                Dafny.ISequence<DAST._IAttribute> _20_attributes0 = resolved0.dtor_attributes;
                {
                  Std.Wrappers._IOption<RAST._IType> _21_nativeFromType;
                  _21_nativeFromType = DCOMP.COMP.NewtypeRangeToRustType(_18_range0);
                  if ((_21_nativeFromType).is_Some) {
                    RAST._IExpr _22_recursiveGen;
                    DCOMP._IOwnership _23_recOwned;
                    Dafny.ISet<Dafny.ISequence<Dafny.Rune>> _24_recIdents;
                    RAST._IExpr _out8;
                    DCOMP._IOwnership _out9;
                    Dafny.ISet<Dafny.ISequence<Dafny.Rune>> _out10;
                    (this).GenExpr(_0_expr, selfIdent, env, DCOMP.Ownership.create_OwnershipOwned(), out _out8, out _out9, out _out10);
                    _22_recursiveGen = _out8;
                    _23_recOwned = _out9;
                    _24_recIdents = _out10;
                    RAST._IExpr _out11;
                    DCOMP._IOwnership _out12;
                    (this).FromOwnership(RAST.Expr.create_TypeAscription(_22_recursiveGen, (_11_nativeToType).dtor_value), _23_recOwned, expectedOwnership, out _out11, out _out12);
                    r = _out11;
                    resultingOwnership = _out12;
                    readIdents = _24_recIdents;
                    return ;
                  }
                }
                goto after_match1;
              }
            }
          }
          {
          }
        after_match1: ;
          if (object.Equals(_1_fromTpe, DAST.Type.create_Primitive(DAST.Primitive.create_Char()))) {
            RAST._IExpr _25_recursiveGen;
            DCOMP._IOwnership _26_recOwned;
            Dafny.ISet<Dafny.ISequence<Dafny.Rune>> _27_recIdents;
            RAST._IExpr _out13;
            DCOMP._IOwnership _out14;
            Dafny.ISet<Dafny.ISequence<Dafny.Rune>> _out15;
            (this).GenExpr(_0_expr, selfIdent, env, DCOMP.Ownership.create_OwnershipOwned(), out _out13, out _out14, out _out15);
            _25_recursiveGen = _out13;
            _26_recOwned = _out14;
            _27_recIdents = _out15;
            RAST._IExpr _out16;
            DCOMP._IOwnership _out17;
            (this).FromOwnership(RAST.Expr.create_TypeAscription((_25_recursiveGen).Sel(Dafny.Sequence<Dafny.Rune>.UnicodeFromString("0")), (_11_nativeToType).dtor_value), _26_recOwned, expectedOwnership, out _out16, out _out17);
            r = _out16;
            resultingOwnership = _out17;
            readIdents = _27_recIdents;
            return ;
          }
        }
        RAST._IExpr _out18;
        DCOMP._IOwnership _out19;
        Dafny.ISet<Dafny.ISequence<Dafny.Rune>> _out20;
        (this).GenExpr(DAST.Expression.create_Convert(DAST.Expression.create_Convert(_0_expr, _1_fromTpe, _5_b), _5_b, _2_toTpe), selfIdent, env, expectedOwnership, out _out18, out _out19, out _out20);
        r = _out18;
        resultingOwnership = _out19;
        readIdents = _out20;
      }
    }
    public void GenExprConvertFromNewtype(DAST._IExpression e, DCOMP._ISelfInfo selfIdent, DCOMP._IEnvironment env, DCOMP._IOwnership expectedOwnership, out RAST._IExpr r, out DCOMP._IOwnership resultingOwnership, out Dafny.ISet<Dafny.ISequence<Dafny.Rune>> readIdents)
    {
      r = RAST.Expr.Default();
      resultingOwnership = DCOMP.Ownership.Default();
      readIdents = Dafny.Set<Dafny.ISequence<Dafny.Rune>>.Empty;
      DAST._IExpression _let_tmp_rhs0 = e;
      DAST._IExpression _0_expr = _let_tmp_rhs0.dtor_value;
      DAST._IType _1_fromTpe = _let_tmp_rhs0.dtor_from;
      DAST._IType _2_toTpe = _let_tmp_rhs0.dtor_typ;
      DAST._IType _let_tmp_rhs1 = _1_fromTpe;
      DAST._IResolvedType _let_tmp_rhs2 = _let_tmp_rhs1.dtor_resolved;
      Dafny.ISequence<Dafny.ISequence<Dafny.Rune>> _3___v124 = _let_tmp_rhs2.dtor_path;
      Dafny.ISequence<DAST._IType> _4___v125 = _let_tmp_rhs2.dtor_typeArgs;
      DAST._IResolvedTypeBase _let_tmp_rhs3 = _let_tmp_rhs2.dtor_kind;
      DAST._IType _5_b = _let_tmp_rhs3.dtor_baseType;
      DAST._INewtypeRange _6_range = _let_tmp_rhs3.dtor_range;
      bool _7_erase = _let_tmp_rhs3.dtor_erase;
      Dafny.ISequence<DAST._IAttribute> _8_attributes = _let_tmp_rhs2.dtor_attributes;
      Dafny.ISequence<Dafny.ISequence<Dafny.Rune>> _9___v126 = _let_tmp_rhs2.dtor_properMethods;
      Dafny.ISequence<DAST._IType> _10___v127 = _let_tmp_rhs2.dtor_extendedTypes;
      Std.Wrappers._IOption<RAST._IType> _11_nativeFromType;
      _11_nativeFromType = DCOMP.COMP.NewtypeRangeToRustType(_6_range);
      if (object.Equals(_5_b, _2_toTpe)) {
        RAST._IExpr _12_recursiveGen;
        DCOMP._IOwnership _13_recOwned;
        Dafny.ISet<Dafny.ISequence<Dafny.Rune>> _14_recIdents;
        RAST._IExpr _out0;
        DCOMP._IOwnership _out1;
        Dafny.ISet<Dafny.ISequence<Dafny.Rune>> _out2;
        (this).GenExpr(_0_expr, selfIdent, env, DCOMP.Ownership.create_OwnershipOwned(), out _out0, out _out1, out _out2);
        _12_recursiveGen = _out0;
        _13_recOwned = _out1;
        _14_recIdents = _out2;
        readIdents = _14_recIdents;
        Std.Wrappers._IOption<RAST._IType> _source0 = _11_nativeFromType;
        {
          if (_source0.is_Some) {
            RAST._IType _15_v = _source0.dtor_value;
            RAST._IType _16_toTpeRust;
            RAST._IType _out3;
            _out3 = (this).GenType(_2_toTpe, DCOMP.GenTypeContext.@default());
            _16_toTpeRust = _out3;
            r = ((((((RAST.__default.std).MSel(Dafny.Sequence<Dafny.Rune>.UnicodeFromString("convert"))).MSel(Dafny.Sequence<Dafny.Rune>.UnicodeFromString("Into"))).AsExpr()).ApplyType(Dafny.Sequence<RAST._IType>.FromElements(_16_toTpeRust))).FSel(Dafny.Sequence<Dafny.Rune>.UnicodeFromString("into"))).Apply(Dafny.Sequence<RAST._IExpr>.FromElements(_12_recursiveGen));
            RAST._IExpr _out4;
            DCOMP._IOwnership _out5;
            (this).FromOwned(r, expectedOwnership, out _out4, out _out5);
            r = _out4;
            resultingOwnership = _out5;
            goto after_match0;
          }
        }
        {
          if (_7_erase) {
            r = _12_recursiveGen;
          } else {
            r = (_12_recursiveGen).Sel(Dafny.Sequence<Dafny.Rune>.UnicodeFromString("0"));
          }
          RAST._IExpr _out6;
          DCOMP._IOwnership _out7;
          (this).FromOwnership(r, _13_recOwned, expectedOwnership, out _out6, out _out7);
          r = _out6;
          resultingOwnership = _out7;
        }
      after_match0: ;
      } else {
        if ((_11_nativeFromType).is_Some) {
          if (object.Equals(_2_toTpe, DAST.Type.create_Primitive(DAST.Primitive.create_Char()))) {
            RAST._IExpr _17_recursiveGen;
            DCOMP._IOwnership _18_recOwned;
            Dafny.ISet<Dafny.ISequence<Dafny.Rune>> _19_recIdents;
            RAST._IExpr _out8;
            DCOMP._IOwnership _out9;
            Dafny.ISet<Dafny.ISequence<Dafny.Rune>> _out10;
            (this).GenExpr(_0_expr, selfIdent, env, expectedOwnership, out _out8, out _out9, out _out10);
            _17_recursiveGen = _out8;
            _18_recOwned = _out9;
            _19_recIdents = _out10;
            RAST._IExpr _out11;
            DCOMP._IOwnership _out12;
            (this).FromOwnership((((RAST.__default.dafny__runtime).MSel((this).DafnyChar)).AsExpr()).Apply1(RAST.Expr.create_TypeAscription(_17_recursiveGen, (this).DafnyCharUnderlying)), _18_recOwned, expectedOwnership, out _out11, out _out12);
            r = _out11;
            resultingOwnership = _out12;
            readIdents = _19_recIdents;
            return ;
          }
        }
        RAST._IExpr _out13;
        DCOMP._IOwnership _out14;
        Dafny.ISet<Dafny.ISequence<Dafny.Rune>> _out15;
        (this).GenExpr(DAST.Expression.create_Convert(DAST.Expression.create_Convert(_0_expr, _1_fromTpe, _5_b), _5_b, _2_toTpe), selfIdent, env, expectedOwnership, out _out13, out _out14, out _out15);
        r = _out13;
        resultingOwnership = _out14;
        readIdents = _out15;
      }
    }
    public bool IsBuiltinCollection(DAST._IType typ) {
      return ((((typ).is_Seq) || ((typ).is_Set)) || ((typ).is_Map)) || ((typ).is_Multiset);
    }
    public DAST._IType GetBuiltinCollectionElement(DAST._IType typ) {
      if ((typ).is_Map) {
        return (typ).dtor_value;
      } else {
        return (typ).dtor_element;
      }
    }
    public bool SameTypesButDifferentTypeParameters(DAST._IType fromType, RAST._IType fromTpe, DAST._IType toType, RAST._IType toTpe)
    {
      return (((((((fromTpe).is_TypeApp) && ((toTpe).is_TypeApp)) && (object.Equals((fromTpe).dtor_baseName, (toTpe).dtor_baseName))) && ((fromType).is_UserDefined)) && ((toType).is_UserDefined)) && ((this).IsSameResolvedTypeAnyArgs((fromType).dtor_resolved, (toType).dtor_resolved))) && ((((new BigInteger((((fromType).dtor_resolved).dtor_typeArgs).Count)) == (new BigInteger((((toType).dtor_resolved).dtor_typeArgs).Count))) && ((new BigInteger((((toType).dtor_resolved).dtor_typeArgs).Count)) == (new BigInteger(((fromTpe).dtor_arguments).Count)))) && ((new BigInteger(((fromTpe).dtor_arguments).Count)) == (new BigInteger(((toTpe).dtor_arguments).Count))));
    }
    public Std.Wrappers._IResult<Dafny.ISequence<__T>, __E> SeqResultToResultSeq<__T, __E>(Dafny.ISequence<Std.Wrappers._IResult<__T, __E>> xs) {
      if ((new BigInteger((xs).Count)).Sign == 0) {
        return Std.Wrappers.Result<Dafny.ISequence<__T>, __E>.create_Success(Dafny.Sequence<__T>.FromElements());
      } else {
        Std.Wrappers._IResult<__T, __E> _0_valueOrError0 = (xs).Select(BigInteger.Zero);
        if ((_0_valueOrError0).IsFailure()) {
          return (_0_valueOrError0).PropagateFailure<Dafny.ISequence<__T>>();
        } else {
          __T _1_head = (_0_valueOrError0).Extract();
          Std.Wrappers._IResult<Dafny.ISequence<__T>, __E> _2_valueOrError1 = (this).SeqResultToResultSeq<__T, __E>((xs).Drop(BigInteger.One));
          if ((_2_valueOrError1).IsFailure()) {
            return (_2_valueOrError1).PropagateFailure<Dafny.ISequence<__T>>();
          } else {
            Dafny.ISequence<__T> _3_tail = (_2_valueOrError1).Extract();
            return Std.Wrappers.Result<Dafny.ISequence<__T>, __E>.create_Success(Dafny.Sequence<__T>.Concat(Dafny.Sequence<__T>.FromElements(_1_head), _3_tail));
          }
        }
      }
    }
    public Std.Wrappers._IResult<RAST._IExpr, _System._ITuple5<DAST._IType, RAST._IType, DAST._IType, RAST._IType, Dafny.IMap<_System._ITuple2<RAST._IType, RAST._IType>,RAST._IExpr>>> UpcastConversionLambda(DAST._IType fromType, RAST._IType fromTpe, DAST._IType toType, RAST._IType toTpe, Dafny.IMap<_System._ITuple2<RAST._IType, RAST._IType>,RAST._IExpr> typeParams)
    {
      var _pat_let_tv0 = fromType;
      var _pat_let_tv1 = fromTpe;
      var _pat_let_tv2 = toType;
      var _pat_let_tv3 = toTpe;
      var _pat_let_tv4 = typeParams;
      if (object.Equals(fromTpe, toTpe)) {
        return Std.Wrappers.Result<RAST._IExpr, _System._ITuple5<DAST._IType, RAST._IType, DAST._IType, RAST._IType, Dafny.IMap<_System._ITuple2<RAST._IType, RAST._IType>,RAST._IExpr>>>.create_Success(((((RAST.__default.dafny__runtime).MSel(Dafny.Sequence<Dafny.Rune>.UnicodeFromString("upcast_id"))).AsExpr()).ApplyType(Dafny.Sequence<RAST._IType>.FromElements(fromTpe))).Apply(Dafny.Sequence<RAST._IExpr>.FromElements()));
      } else if (((fromTpe).IsObjectOrPointer()) && ((toTpe).IsObjectOrPointer())) {
        if (!(((toTpe).ObjectOrPointerUnderlying()).is_DynType)) {
          return Std.Wrappers.Result<RAST._IExpr, _System._ITuple5<DAST._IType, RAST._IType, DAST._IType, RAST._IType, Dafny.IMap<_System._ITuple2<RAST._IType, RAST._IType>,RAST._IExpr>>>.create_Failure(_System.Tuple5<DAST._IType, RAST._IType, DAST._IType, RAST._IType, Dafny.IMap<_System._ITuple2<RAST._IType, RAST._IType>,RAST._IExpr>>.create(fromType, fromTpe, toType, toTpe, typeParams));
        } else {
          RAST._IType _0_fromTpeUnderlying = (fromTpe).ObjectOrPointerUnderlying();
          RAST._IType _1_toTpeUnderlying = (toTpe).ObjectOrPointerUnderlying();
          return Std.Wrappers.Result<RAST._IExpr, _System._ITuple5<DAST._IType, RAST._IType, DAST._IType, RAST._IType, Dafny.IMap<_System._ITuple2<RAST._IType, RAST._IType>,RAST._IExpr>>>.create_Success(((((RAST.__default.dafny__runtime).MSel((this).upcast)).AsExpr()).ApplyType(Dafny.Sequence<RAST._IType>.FromElements(_0_fromTpeUnderlying, _1_toTpeUnderlying))).Apply(Dafny.Sequence<RAST._IExpr>.FromElements()));
        }
      } else if ((typeParams).Contains(_System.Tuple2<RAST._IType, RAST._IType>.create(fromTpe, toTpe))) {
        return Std.Wrappers.Result<RAST._IExpr, _System._ITuple5<DAST._IType, RAST._IType, DAST._IType, RAST._IType, Dafny.IMap<_System._ITuple2<RAST._IType, RAST._IType>,RAST._IExpr>>>.create_Success(Dafny.Map<_System._ITuple2<RAST._IType, RAST._IType>, RAST._IExpr>.Select(typeParams,_System.Tuple2<RAST._IType, RAST._IType>.create(fromTpe, toTpe)));
      } else if (((fromTpe).IsRc()) && ((toTpe).IsRc())) {
        Std.Wrappers._IResult<RAST._IExpr, _System._ITuple5<DAST._IType, RAST._IType, DAST._IType, RAST._IType, Dafny.IMap<_System._ITuple2<RAST._IType, RAST._IType>,RAST._IExpr>>> _2_valueOrError0 = (this).UpcastConversionLambda(fromType, (fromTpe).RcUnderlying(), toType, (toTpe).RcUnderlying(), typeParams);
        if ((_2_valueOrError0).IsFailure()) {
          return (_2_valueOrError0).PropagateFailure<RAST._IExpr>();
        } else {
          RAST._IExpr _3_lambda = (_2_valueOrError0).Extract();
          if ((fromType).is_Arrow) {
            return Std.Wrappers.Result<RAST._IExpr, _System._ITuple5<DAST._IType, RAST._IType, DAST._IType, RAST._IType, Dafny.IMap<_System._ITuple2<RAST._IType, RAST._IType>,RAST._IExpr>>>.create_Success(_3_lambda);
          } else {
            return Std.Wrappers.Result<RAST._IExpr, _System._ITuple5<DAST._IType, RAST._IType, DAST._IType, RAST._IType, Dafny.IMap<_System._ITuple2<RAST._IType, RAST._IType>,RAST._IExpr>>>.create_Success((((RAST.__default.dafny__runtime).MSel(Dafny.Sequence<Dafny.Rune>.UnicodeFromString("rc_coerce"))).AsExpr()).Apply1(_3_lambda));
          }
        }
      } else if ((this).SameTypesButDifferentTypeParameters(fromType, fromTpe, toType, toTpe)) {
        Dafny.ISequence<BigInteger> _4_indices = ((((fromType).is_UserDefined) && ((((fromType).dtor_resolved).dtor_kind).is_Datatype)) ? (Std.Collections.Seq.__default.Filter<BigInteger>(Dafny.Helpers.Id<Func<RAST._IType, DAST._IType, Func<BigInteger, bool>>>((_5_fromTpe, _6_fromType) => ((System.Func<BigInteger, bool>)((_7_i) => {
          return ((((_7_i).Sign != -1) && ((_7_i) < (new BigInteger(((_5_fromTpe).dtor_arguments).Count)))) ? (!(((_7_i).Sign != -1) && ((_7_i) < (new BigInteger(((((_6_fromType).dtor_resolved).dtor_kind).dtor_variances).Count)))) || (!((((((_6_fromType).dtor_resolved).dtor_kind).dtor_variances).Select(_7_i)).is_Nonvariant))) : (false));
        })))(fromTpe, fromType), ((System.Func<Dafny.ISequence<BigInteger>>) (() => {
          BigInteger dim14 = new BigInteger(((fromTpe).dtor_arguments).Count);
          var arr14 = new BigInteger[Dafny.Helpers.ToIntChecked(dim14, "array size exceeds memory limit")];
          for (int i14 = 0; i14 < dim14; i14++) {
            var _8_i = (BigInteger) i14;
            arr14[(int)(_8_i)] = _8_i;
          }
          return Dafny.Sequence<BigInteger>.FromArray(arr14);
        }))())) : (((System.Func<Dafny.ISequence<BigInteger>>) (() => {
          BigInteger dim15 = new BigInteger(((fromTpe).dtor_arguments).Count);
          var arr15 = new BigInteger[Dafny.Helpers.ToIntChecked(dim15, "array size exceeds memory limit")];
          for (int i15 = 0; i15 < dim15; i15++) {
            var _9_i = (BigInteger) i15;
            arr15[(int)(_9_i)] = _9_i;
          }
          return Dafny.Sequence<BigInteger>.FromArray(arr15);
        }))()));
        Std.Wrappers._IResult<Dafny.ISequence<RAST._IExpr>, _System._ITuple5<DAST._IType, RAST._IType, DAST._IType, RAST._IType, Dafny.IMap<_System._ITuple2<RAST._IType, RAST._IType>,RAST._IExpr>>> _10_valueOrError1 = (this).SeqResultToResultSeq<RAST._IExpr, _System._ITuple5<DAST._IType, RAST._IType, DAST._IType, RAST._IType, Dafny.IMap<_System._ITuple2<RAST._IType, RAST._IType>,RAST._IExpr>>>(((System.Func<Dafny.ISequence<Std.Wrappers._IResult<RAST._IExpr, _System._ITuple5<DAST._IType, RAST._IType, DAST._IType, RAST._IType, Dafny.IMap<_System._ITuple2<RAST._IType, RAST._IType>,RAST._IExpr>>>>>) (() => {
          BigInteger dim16 = new BigInteger((_4_indices).Count);
          var arr16 = new Std.Wrappers._IResult<RAST._IExpr, _System._ITuple5<DAST._IType, RAST._IType, DAST._IType, RAST._IType, Dafny.IMap<_System._ITuple2<RAST._IType, RAST._IType>,RAST._IExpr>>>[Dafny.Helpers.ToIntChecked(dim16, "array size exceeds memory limit")];
          for (int i16 = 0; i16 < dim16; i16++) {
            var _11_j = (BigInteger) i16;
            arr16[(int)(_11_j)] = Dafny.Helpers.Let<BigInteger, Std.Wrappers._IResult<RAST._IExpr, _System._ITuple5<DAST._IType, RAST._IType, DAST._IType, RAST._IType, Dafny.IMap<_System._ITuple2<RAST._IType, RAST._IType>,RAST._IExpr>>>>((_4_indices).Select(_11_j), _pat_let22_0 => Dafny.Helpers.Let<BigInteger, Std.Wrappers._IResult<RAST._IExpr, _System._ITuple5<DAST._IType, RAST._IType, DAST._IType, RAST._IType, Dafny.IMap<_System._ITuple2<RAST._IType, RAST._IType>,RAST._IExpr>>>>(_pat_let22_0, _12_i => (this).UpcastConversionLambda((((_pat_let_tv0).dtor_resolved).dtor_typeArgs).Select(_12_i), ((_pat_let_tv1).dtor_arguments).Select(_12_i), (((_pat_let_tv2).dtor_resolved).dtor_typeArgs).Select(_12_i), ((_pat_let_tv3).dtor_arguments).Select(_12_i), _pat_let_tv4)));
          }
          return Dafny.Sequence<Std.Wrappers._IResult<RAST._IExpr, _System._ITuple5<DAST._IType, RAST._IType, DAST._IType, RAST._IType, Dafny.IMap<_System._ITuple2<RAST._IType, RAST._IType>,RAST._IExpr>>>>.FromArray(arr16);
        }))());
        if ((_10_valueOrError1).IsFailure()) {
          return (_10_valueOrError1).PropagateFailure<RAST._IExpr>();
        } else {
          Dafny.ISequence<RAST._IExpr> _13_lambdas = (_10_valueOrError1).Extract();
          return Std.Wrappers.Result<RAST._IExpr, _System._ITuple5<DAST._IType, RAST._IType, DAST._IType, RAST._IType, Dafny.IMap<_System._ITuple2<RAST._IType, RAST._IType>,RAST._IExpr>>>.create_Success((((RAST.Expr.create_ExprFromType((fromTpe).dtor_baseName)).ApplyType(((System.Func<Dafny.ISequence<RAST._IType>>) (() => {
  BigInteger dim17 = new BigInteger(((fromTpe).dtor_arguments).Count);
  var arr17 = new RAST._IType[Dafny.Helpers.ToIntChecked(dim17, "array size exceeds memory limit")];
  for (int i17 = 0; i17 < dim17; i17++) {
    var _14_i = (BigInteger) i17;
    arr17[(int)(_14_i)] = ((fromTpe).dtor_arguments).Select(_14_i);
  }
  return Dafny.Sequence<RAST._IType>.FromArray(arr17);
}))())).FSel(Dafny.Sequence<Dafny.Rune>.UnicodeFromString("coerce"))).Apply(_13_lambdas));
        }
      } else if (((((fromTpe).IsBuiltinCollection()) && ((toTpe).IsBuiltinCollection())) && ((this).IsBuiltinCollection(fromType))) && ((this).IsBuiltinCollection(toType))) {
        RAST._IType _15_newFromTpe = (fromTpe).GetBuiltinCollectionElement();
        RAST._IType _16_newToTpe = (toTpe).GetBuiltinCollectionElement();
        DAST._IType _17_newFromType = (this).GetBuiltinCollectionElement(fromType);
        DAST._IType _18_newToType = (this).GetBuiltinCollectionElement(toType);
        Std.Wrappers._IResult<RAST._IExpr, _System._ITuple5<DAST._IType, RAST._IType, DAST._IType, RAST._IType, Dafny.IMap<_System._ITuple2<RAST._IType, RAST._IType>,RAST._IExpr>>> _19_valueOrError2 = (this).UpcastConversionLambda(_17_newFromType, _15_newFromTpe, _18_newToType, _16_newToTpe, typeParams);
        if ((_19_valueOrError2).IsFailure()) {
          return (_19_valueOrError2).PropagateFailure<RAST._IExpr>();
        } else {
          RAST._IExpr _20_coerceArg = (_19_valueOrError2).Extract();
          RAST._IPath _21_collectionType = (RAST.__default.dafny__runtime).MSel(((((fromTpe).Expand()).dtor_baseName).dtor_path).dtor_name);
          RAST._IExpr _22_baseType = (((((((fromTpe).Expand()).dtor_baseName).dtor_path).dtor_name).Equals(Dafny.Sequence<Dafny.Rune>.UnicodeFromString("Map"))) ? (((_21_collectionType).AsExpr()).ApplyType(Dafny.Sequence<RAST._IType>.FromElements((((fromTpe).Expand()).dtor_arguments).Select(BigInteger.Zero), _15_newFromTpe))) : (((_21_collectionType).AsExpr()).ApplyType(Dafny.Sequence<RAST._IType>.FromElements(_15_newFromTpe))));
          return Std.Wrappers.Result<RAST._IExpr, _System._ITuple5<DAST._IType, RAST._IType, DAST._IType, RAST._IType, Dafny.IMap<_System._ITuple2<RAST._IType, RAST._IType>,RAST._IExpr>>>.create_Success(((_22_baseType).FSel(Dafny.Sequence<Dafny.Rune>.UnicodeFromString("coerce"))).Apply1(_20_coerceArg));
        }
      } else if ((((((((((fromTpe).is_DynType) && (((fromTpe).dtor_underlying).is_FnType)) && ((toTpe).is_DynType)) && (((toTpe).dtor_underlying).is_FnType)) && ((((fromTpe).dtor_underlying).dtor_arguments).Equals(((toTpe).dtor_underlying).dtor_arguments))) && ((fromType).is_Arrow)) && ((toType).is_Arrow)) && ((new BigInteger((((fromTpe).dtor_underlying).dtor_arguments).Count)) == (BigInteger.One))) && (((((fromTpe).dtor_underlying).dtor_arguments).Select(BigInteger.Zero)).is_Borrowed)) {
        Std.Wrappers._IResult<RAST._IExpr, _System._ITuple5<DAST._IType, RAST._IType, DAST._IType, RAST._IType, Dafny.IMap<_System._ITuple2<RAST._IType, RAST._IType>,RAST._IExpr>>> _23_valueOrError3 = (this).UpcastConversionLambda((fromType).dtor_result, ((fromTpe).dtor_underlying).dtor_returnType, (toType).dtor_result, ((toTpe).dtor_underlying).dtor_returnType, typeParams);
        if ((_23_valueOrError3).IsFailure()) {
          return (_23_valueOrError3).PropagateFailure<RAST._IExpr>();
        } else {
          RAST._IExpr _24_lambda = (_23_valueOrError3).Extract();
          return Std.Wrappers.Result<RAST._IExpr, _System._ITuple5<DAST._IType, RAST._IType, DAST._IType, RAST._IType, Dafny.IMap<_System._ITuple2<RAST._IType, RAST._IType>,RAST._IExpr>>>.create_Success(((((RAST.__default.dafny__runtime).MSel(Dafny.Sequence<Dafny.Rune>.UnicodeFromString("fn1_coerce"))).AsExpr()).ApplyType(Dafny.Sequence<RAST._IType>.FromElements(((((fromTpe).dtor_underlying).dtor_arguments).Select(BigInteger.Zero)).dtor_underlying, ((fromTpe).dtor_underlying).dtor_returnType, ((toTpe).dtor_underlying).dtor_returnType))).Apply1(_24_lambda));
        }
      } else {
        return Std.Wrappers.Result<RAST._IExpr, _System._ITuple5<DAST._IType, RAST._IType, DAST._IType, RAST._IType, Dafny.IMap<_System._ITuple2<RAST._IType, RAST._IType>,RAST._IExpr>>>.create_Failure(_System.Tuple5<DAST._IType, RAST._IType, DAST._IType, RAST._IType, Dafny.IMap<_System._ITuple2<RAST._IType, RAST._IType>,RAST._IExpr>>.create(fromType, fromTpe, toType, toTpe, typeParams));
      }
    }
    public bool IsDowncastConversion(RAST._IType fromTpe, RAST._IType toTpe)
    {
      if (((fromTpe).IsObjectOrPointer()) && ((toTpe).IsObjectOrPointer())) {
        return (((fromTpe).ObjectOrPointerUnderlying()).is_DynType) && (!(((toTpe).ObjectOrPointerUnderlying()).is_DynType));
      } else {
        return false;
      }
    }
    public void GenExprConvertOther(DAST._IExpression e, DCOMP._ISelfInfo selfIdent, DCOMP._IEnvironment env, DCOMP._IOwnership expectedOwnership, out RAST._IExpr r, out DCOMP._IOwnership resultingOwnership, out Dafny.ISet<Dafny.ISequence<Dafny.Rune>> readIdents)
    {
      r = RAST.Expr.Default();
      resultingOwnership = DCOMP.Ownership.Default();
      readIdents = Dafny.Set<Dafny.ISequence<Dafny.Rune>>.Empty;
      DAST._IExpression _let_tmp_rhs0 = e;
      DAST._IExpression _0_expr = _let_tmp_rhs0.dtor_value;
      DAST._IType _1_fromTpe = _let_tmp_rhs0.dtor_from;
      DAST._IType _2_toTpe = _let_tmp_rhs0.dtor_typ;
      RAST._IType _3_fromTpeGen;
      RAST._IType _out0;
      _out0 = (this).GenType(_1_fromTpe, DCOMP.GenTypeContext.@default());
      _3_fromTpeGen = _out0;
      RAST._IType _4_toTpeGen;
      RAST._IType _out1;
      _out1 = (this).GenType(_2_toTpe, DCOMP.GenTypeContext.@default());
      _4_toTpeGen = _out1;
      Std.Wrappers._IResult<RAST._IExpr, _System._ITuple5<DAST._IType, RAST._IType, DAST._IType, RAST._IType, Dafny.IMap<_System._ITuple2<RAST._IType, RAST._IType>,RAST._IExpr>>> _5_upcastConverter;
      _5_upcastConverter = (this).UpcastConversionLambda(_1_fromTpe, _3_fromTpeGen, _2_toTpe, _4_toTpeGen, Dafny.Map<_System._ITuple2<RAST._IType, RAST._IType>, RAST._IExpr>.FromElements());
      if ((_5_upcastConverter).is_Success) {
        RAST._IExpr _6_conversionLambda;
        _6_conversionLambda = (_5_upcastConverter).dtor_value;
        RAST._IExpr _7_recursiveGen;
        DCOMP._IOwnership _8_recOwned;
        Dafny.ISet<Dafny.ISequence<Dafny.Rune>> _9_recIdents;
        RAST._IExpr _out2;
        DCOMP._IOwnership _out3;
        Dafny.ISet<Dafny.ISequence<Dafny.Rune>> _out4;
        (this).GenExpr(_0_expr, selfIdent, env, DCOMP.Ownership.create_OwnershipOwned(), out _out2, out _out3, out _out4);
        _7_recursiveGen = _out2;
        _8_recOwned = _out3;
        _9_recIdents = _out4;
        readIdents = _9_recIdents;
        r = (_6_conversionLambda).Apply1(_7_recursiveGen);
        RAST._IExpr _out5;
        DCOMP._IOwnership _out6;
        (this).FromOwnership(r, DCOMP.Ownership.create_OwnershipOwned(), expectedOwnership, out _out5, out _out6);
        r = _out5;
        resultingOwnership = _out6;
      } else if ((this).IsDowncastConversion(_3_fromTpeGen, _4_toTpeGen)) {
        RAST._IExpr _10_recursiveGen;
        DCOMP._IOwnership _11_recOwned;
        Dafny.ISet<Dafny.ISequence<Dafny.Rune>> _12_recIdents;
        RAST._IExpr _out7;
        DCOMP._IOwnership _out8;
        Dafny.ISet<Dafny.ISequence<Dafny.Rune>> _out9;
        (this).GenExpr(_0_expr, selfIdent, env, DCOMP.Ownership.create_OwnershipOwned(), out _out7, out _out8, out _out9);
        _10_recursiveGen = _out7;
        _11_recOwned = _out8;
        _12_recIdents = _out9;
        readIdents = _12_recIdents;
        _4_toTpeGen = (_4_toTpeGen).ObjectOrPointerUnderlying();
        r = (((RAST.__default.dafny__runtime).MSel((this).downcast)).AsExpr()).Apply(Dafny.Sequence<RAST._IExpr>.FromElements(_10_recursiveGen, RAST.Expr.create_ExprFromType(_4_toTpeGen)));
        RAST._IExpr _out10;
        DCOMP._IOwnership _out11;
        (this).FromOwnership(r, DCOMP.Ownership.create_OwnershipOwned(), expectedOwnership, out _out10, out _out11);
        r = _out10;
        resultingOwnership = _out11;
      } else {
        RAST._IExpr _13_recursiveGen;
        DCOMP._IOwnership _14_recOwned;
        Dafny.ISet<Dafny.ISequence<Dafny.Rune>> _15_recIdents;
        RAST._IExpr _out12;
        DCOMP._IOwnership _out13;
        Dafny.ISet<Dafny.ISequence<Dafny.Rune>> _out14;
        (this).GenExpr(_0_expr, selfIdent, env, expectedOwnership, out _out12, out _out13, out _out14);
        _13_recursiveGen = _out12;
        _14_recOwned = _out13;
        _15_recIdents = _out14;
        readIdents = _15_recIdents;
        Std.Wrappers._IResult<RAST._IExpr, _System._ITuple5<DAST._IType, RAST._IType, DAST._IType, RAST._IType, Dafny.IMap<_System._ITuple2<RAST._IType, RAST._IType>,RAST._IExpr>>> _let_tmp_rhs1 = _5_upcastConverter;
        _System._ITuple5<DAST._IType, RAST._IType, DAST._IType, RAST._IType, Dafny.IMap<_System._ITuple2<RAST._IType, RAST._IType>,RAST._IExpr>> _let_tmp_rhs2 = _let_tmp_rhs1.dtor_error;
        DAST._IType _16_fromType = _let_tmp_rhs2.dtor__0;
        RAST._IType _17_fromTpeGen = _let_tmp_rhs2.dtor__1;
        DAST._IType _18_toType = _let_tmp_rhs2.dtor__2;
        RAST._IType _19_toTpeGen = _let_tmp_rhs2.dtor__3;
        Dafny.IMap<_System._ITuple2<RAST._IType, RAST._IType>,RAST._IExpr> _20_m = _let_tmp_rhs2.dtor__4;
        Dafny.ISequence<Dafny.Rune> _21_msg;
        _21_msg = Dafny.Sequence<Dafny.Rune>.Concat(Dafny.Sequence<Dafny.Rune>.Concat(Dafny.Sequence<Dafny.Rune>.Concat(Dafny.Sequence<Dafny.Rune>.Concat(Dafny.Sequence<Dafny.Rune>.UnicodeFromString("/* <i>Coercion from "), (_17_fromTpeGen)._ToString(DCOMP.__default.IND)), Dafny.Sequence<Dafny.Rune>.UnicodeFromString(" to ")), (_19_toTpeGen)._ToString(DCOMP.__default.IND)), Dafny.Sequence<Dafny.Rune>.UnicodeFromString("</i> not yet implemented */"));
        (this).error = Std.Wrappers.Option<Dafny.ISequence<Dafny.Rune>>.create_Some(_21_msg);
        r = RAST.Expr.create_RawExpr(Dafny.Sequence<Dafny.Rune>.Concat((_13_recursiveGen)._ToString(DCOMP.__default.IND), _21_msg));
        RAST._IExpr _out15;
        DCOMP._IOwnership _out16;
        (this).FromOwnership(r, _14_recOwned, expectedOwnership, out _out15, out _out16);
        r = _out15;
        resultingOwnership = _out16;
      }
    }
    public void GenExprConvert(DAST._IExpression e, DCOMP._ISelfInfo selfIdent, DCOMP._IEnvironment env, DCOMP._IOwnership expectedOwnership, out RAST._IExpr r, out DCOMP._IOwnership resultingOwnership, out Dafny.ISet<Dafny.ISequence<Dafny.Rune>> readIdents)
    {
      r = RAST.Expr.Default();
      resultingOwnership = DCOMP.Ownership.Default();
      readIdents = Dafny.Set<Dafny.ISequence<Dafny.Rune>>.Empty;
      DAST._IExpression _let_tmp_rhs0 = e;
      DAST._IExpression _0_expr = _let_tmp_rhs0.dtor_value;
      DAST._IType _1_fromTpe = _let_tmp_rhs0.dtor_from;
      DAST._IType _2_toTpe = _let_tmp_rhs0.dtor_typ;
      if (object.Equals(_1_fromTpe, _2_toTpe)) {
        RAST._IExpr _3_recursiveGen;
        DCOMP._IOwnership _4_recOwned;
        Dafny.ISet<Dafny.ISequence<Dafny.Rune>> _5_recIdents;
        RAST._IExpr _out0;
        DCOMP._IOwnership _out1;
        Dafny.ISet<Dafny.ISequence<Dafny.Rune>> _out2;
        (this).GenExpr(_0_expr, selfIdent, env, expectedOwnership, out _out0, out _out1, out _out2);
        _3_recursiveGen = _out0;
        _4_recOwned = _out1;
        _5_recIdents = _out2;
        r = _3_recursiveGen;
        RAST._IExpr _out3;
        DCOMP._IOwnership _out4;
        (this).FromOwnership(r, _4_recOwned, expectedOwnership, out _out3, out _out4);
        r = _out3;
        resultingOwnership = _out4;
        readIdents = _5_recIdents;
      } else {
        _System._ITuple2<DAST._IType, DAST._IType> _source0 = _System.Tuple2<DAST._IType, DAST._IType>.create(_1_fromTpe, _2_toTpe);
        {
          DAST._IType _10 = _source0.dtor__1;
          if (_10.is_UserDefined) {
            DAST._IResolvedType resolved0 = _10.dtor_resolved;
            DAST._IResolvedTypeBase kind0 = resolved0.dtor_kind;
            if (kind0.is_Newtype) {
              DAST._IType _6_b = kind0.dtor_baseType;
              DAST._INewtypeRange _7_range = kind0.dtor_range;
              bool _8_erase = kind0.dtor_erase;
              Dafny.ISequence<DAST._IAttribute> _9_attributes = resolved0.dtor_attributes;
              {
                RAST._IExpr _out5;
                DCOMP._IOwnership _out6;
                Dafny.ISet<Dafny.ISequence<Dafny.Rune>> _out7;
                (this).GenExprConvertToNewtype(e, selfIdent, env, expectedOwnership, out _out5, out _out6, out _out7);
                r = _out5;
                resultingOwnership = _out6;
                readIdents = _out7;
              }
              goto after_match0;
            }
          }
        }
        {
          DAST._IType _00 = _source0.dtor__0;
          if (_00.is_UserDefined) {
            DAST._IResolvedType resolved1 = _00.dtor_resolved;
            DAST._IResolvedTypeBase kind1 = resolved1.dtor_kind;
            if (kind1.is_Newtype) {
              DAST._IType _10_b = kind1.dtor_baseType;
              DAST._INewtypeRange _11_range = kind1.dtor_range;
              bool _12_erase = kind1.dtor_erase;
              Dafny.ISequence<DAST._IAttribute> _13_attributes = resolved1.dtor_attributes;
              {
                RAST._IExpr _out8;
                DCOMP._IOwnership _out9;
                Dafny.ISet<Dafny.ISequence<Dafny.Rune>> _out10;
                (this).GenExprConvertFromNewtype(e, selfIdent, env, expectedOwnership, out _out8, out _out9, out _out10);
                r = _out8;
                resultingOwnership = _out9;
                readIdents = _out10;
              }
              goto after_match0;
            }
          }
        }
        {
          DAST._IType _01 = _source0.dtor__0;
          if (_01.is_Primitive) {
            DAST._IPrimitive _h70 = _01.dtor_Primitive_a0;
            if (_h70.is_Int) {
              DAST._IType _11 = _source0.dtor__1;
              if (_11.is_Primitive) {
                DAST._IPrimitive _h71 = _11.dtor_Primitive_a0;
                if (_h71.is_Real) {
                  {
                    RAST._IExpr _14_recursiveGen;
                    DCOMP._IOwnership _15___v138;
                    Dafny.ISet<Dafny.ISequence<Dafny.Rune>> _16_recIdents;
                    RAST._IExpr _out11;
                    DCOMP._IOwnership _out12;
                    Dafny.ISet<Dafny.ISequence<Dafny.Rune>> _out13;
                    (this).GenExpr(_0_expr, selfIdent, env, DCOMP.Ownership.create_OwnershipOwned(), out _out11, out _out12, out _out13);
                    _14_recursiveGen = _out11;
                    _15___v138 = _out12;
                    _16_recIdents = _out13;
                    r = RAST.__default.RcNew(RAST.Expr.create_RawExpr(Dafny.Sequence<Dafny.Rune>.Concat(Dafny.Sequence<Dafny.Rune>.Concat(Dafny.Sequence<Dafny.Rune>.UnicodeFromString("::dafny_runtime::BigRational::from_integer("), (_14_recursiveGen)._ToString(DCOMP.__default.IND)), Dafny.Sequence<Dafny.Rune>.UnicodeFromString(")"))));
                    RAST._IExpr _out14;
                    DCOMP._IOwnership _out15;
                    (this).FromOwned(r, expectedOwnership, out _out14, out _out15);
                    r = _out14;
                    resultingOwnership = _out15;
                    readIdents = _16_recIdents;
                  }
                  goto after_match0;
                }
              }
            }
          }
        }
        {
          DAST._IType _02 = _source0.dtor__0;
          if (_02.is_Primitive) {
            DAST._IPrimitive _h72 = _02.dtor_Primitive_a0;
            if (_h72.is_Real) {
              DAST._IType _12 = _source0.dtor__1;
              if (_12.is_Primitive) {
                DAST._IPrimitive _h73 = _12.dtor_Primitive_a0;
                if (_h73.is_Int) {
                  {
                    RAST._IExpr _17_recursiveGen;
                    DCOMP._IOwnership _18___v139;
                    Dafny.ISet<Dafny.ISequence<Dafny.Rune>> _19_recIdents;
                    RAST._IExpr _out16;
                    DCOMP._IOwnership _out17;
                    Dafny.ISet<Dafny.ISequence<Dafny.Rune>> _out18;
                    (this).GenExpr(_0_expr, selfIdent, env, DCOMP.Ownership.create_OwnershipBorrowed(), out _out16, out _out17, out _out18);
                    _17_recursiveGen = _out16;
                    _18___v139 = _out17;
                    _19_recIdents = _out18;
                    r = RAST.Expr.create_RawExpr(Dafny.Sequence<Dafny.Rune>.Concat(Dafny.Sequence<Dafny.Rune>.Concat(Dafny.Sequence<Dafny.Rune>.UnicodeFromString("::dafny_runtime::dafny_rational_to_int("), (_17_recursiveGen)._ToString(DCOMP.__default.IND)), Dafny.Sequence<Dafny.Rune>.UnicodeFromString(")")));
                    RAST._IExpr _out19;
                    DCOMP._IOwnership _out20;
                    (this).FromOwned(r, expectedOwnership, out _out19, out _out20);
                    r = _out19;
                    resultingOwnership = _out20;
                    readIdents = _19_recIdents;
                  }
                  goto after_match0;
                }
              }
            }
          }
        }
        {
          DAST._IType _03 = _source0.dtor__0;
          if (_03.is_Primitive) {
            DAST._IPrimitive _h74 = _03.dtor_Primitive_a0;
            if (_h74.is_Int) {
              DAST._IType _13 = _source0.dtor__1;
              if (_13.is_Passthrough) {
                {
                  RAST._IType _20_rhsType;
                  RAST._IType _out21;
                  _out21 = (this).GenType(_2_toTpe, DCOMP.GenTypeContext.@default());
                  _20_rhsType = _out21;
                  RAST._IExpr _21_recursiveGen;
                  DCOMP._IOwnership _22___v141;
                  Dafny.ISet<Dafny.ISequence<Dafny.Rune>> _23_recIdents;
                  RAST._IExpr _out22;
                  DCOMP._IOwnership _out23;
                  Dafny.ISet<Dafny.ISequence<Dafny.Rune>> _out24;
                  (this).GenExpr(_0_expr, selfIdent, env, DCOMP.Ownership.create_OwnershipOwned(), out _out22, out _out23, out _out24);
                  _21_recursiveGen = _out22;
                  _22___v141 = _out23;
                  _23_recIdents = _out24;
                  r = RAST.Expr.create_RawExpr(Dafny.Sequence<Dafny.Rune>.Concat(Dafny.Sequence<Dafny.Rune>.Concat(Dafny.Sequence<Dafny.Rune>.Concat(Dafny.Sequence<Dafny.Rune>.Concat(Dafny.Sequence<Dafny.Rune>.UnicodeFromString("<"), (_20_rhsType)._ToString(DCOMP.__default.IND)), Dafny.Sequence<Dafny.Rune>.UnicodeFromString(" as ::dafny_runtime::NumCast>::from(")), (_21_recursiveGen)._ToString(DCOMP.__default.IND)), Dafny.Sequence<Dafny.Rune>.UnicodeFromString(").unwrap()")));
                  RAST._IExpr _out25;
                  DCOMP._IOwnership _out26;
                  (this).FromOwned(r, expectedOwnership, out _out25, out _out26);
                  r = _out25;
                  resultingOwnership = _out26;
                  readIdents = _23_recIdents;
                }
                goto after_match0;
              }
            }
          }
        }
        {
          DAST._IType _04 = _source0.dtor__0;
          if (_04.is_Passthrough) {
            DAST._IType _14 = _source0.dtor__1;
            if (_14.is_Primitive) {
              DAST._IPrimitive _h75 = _14.dtor_Primitive_a0;
              if (_h75.is_Int) {
                {
                  RAST._IType _24_rhsType;
                  RAST._IType _out27;
                  _out27 = (this).GenType(_1_fromTpe, DCOMP.GenTypeContext.@default());
                  _24_rhsType = _out27;
                  RAST._IExpr _25_recursiveGen;
                  DCOMP._IOwnership _26___v143;
                  Dafny.ISet<Dafny.ISequence<Dafny.Rune>> _27_recIdents;
                  RAST._IExpr _out28;
                  DCOMP._IOwnership _out29;
                  Dafny.ISet<Dafny.ISequence<Dafny.Rune>> _out30;
                  (this).GenExpr(_0_expr, selfIdent, env, DCOMP.Ownership.create_OwnershipOwned(), out _out28, out _out29, out _out30);
                  _25_recursiveGen = _out28;
                  _26___v143 = _out29;
                  _27_recIdents = _out30;
                  r = RAST.Expr.create_RawExpr(Dafny.Sequence<Dafny.Rune>.Concat(Dafny.Sequence<Dafny.Rune>.Concat(Dafny.Sequence<Dafny.Rune>.UnicodeFromString("::dafny_runtime::DafnyInt::new(::std::rc::Rc::new(::dafny_runtime::BigInt::from("), (_25_recursiveGen)._ToString(DCOMP.__default.IND)), Dafny.Sequence<Dafny.Rune>.UnicodeFromString(")))")));
                  RAST._IExpr _out31;
                  DCOMP._IOwnership _out32;
                  (this).FromOwned(r, expectedOwnership, out _out31, out _out32);
                  r = _out31;
                  resultingOwnership = _out32;
                  readIdents = _27_recIdents;
                }
                goto after_match0;
              }
            }
          }
        }
        {
          DAST._IType _05 = _source0.dtor__0;
          if (_05.is_Primitive) {
            DAST._IPrimitive _h76 = _05.dtor_Primitive_a0;
            if (_h76.is_Int) {
              DAST._IType _15 = _source0.dtor__1;
              if (_15.is_Primitive) {
                DAST._IPrimitive _h77 = _15.dtor_Primitive_a0;
                if (_h77.is_Char) {
                  {
                    RAST._IType _28_rhsType;
                    RAST._IType _out33;
                    _out33 = (this).GenType(_2_toTpe, DCOMP.GenTypeContext.@default());
                    _28_rhsType = _out33;
                    RAST._IExpr _29_recursiveGen;
                    DCOMP._IOwnership _30___v144;
                    Dafny.ISet<Dafny.ISequence<Dafny.Rune>> _31_recIdents;
                    RAST._IExpr _out34;
                    DCOMP._IOwnership _out35;
                    Dafny.ISet<Dafny.ISequence<Dafny.Rune>> _out36;
                    (this).GenExpr(_0_expr, selfIdent, env, DCOMP.Ownership.create_OwnershipOwned(), out _out34, out _out35, out _out36);
                    _29_recursiveGen = _out34;
                    _30___v144 = _out35;
                    _31_recIdents = _out36;
                    r = RAST.Expr.create_RawExpr(Dafny.Sequence<Dafny.Rune>.Concat(Dafny.Sequence<Dafny.Rune>.Concat(Dafny.Sequence<Dafny.Rune>.Concat(Dafny.Sequence<Dafny.Rune>.Concat(Dafny.Sequence<Dafny.Rune>.Concat(Dafny.Sequence<Dafny.Rune>.Concat(Dafny.Sequence<Dafny.Rune>.Concat(Dafny.Sequence<Dafny.Rune>.UnicodeFromString("::dafny_runtime::"), (this).DafnyChar), Dafny.Sequence<Dafny.Rune>.UnicodeFromString("(")), ((((this).charType).is_Unicode) ? (Dafny.Sequence<Dafny.Rune>.UnicodeFromString("char::from_u32(<u32")) : (Dafny.Sequence<Dafny.Rune>.UnicodeFromString("<u16")))), Dafny.Sequence<Dafny.Rune>.UnicodeFromString(" as ::dafny_runtime::NumCast>::from(")), (_29_recursiveGen)._ToString(DCOMP.__default.IND)), Dafny.Sequence<Dafny.Rune>.UnicodeFromString(").unwrap())")), ((((this).charType).is_Unicode) ? (Dafny.Sequence<Dafny.Rune>.UnicodeFromString(".unwrap())")) : (Dafny.Sequence<Dafny.Rune>.UnicodeFromString("")))));
                    RAST._IExpr _out37;
                    DCOMP._IOwnership _out38;
                    (this).FromOwned(r, expectedOwnership, out _out37, out _out38);
                    r = _out37;
                    resultingOwnership = _out38;
                    readIdents = _31_recIdents;
                  }
                  goto after_match0;
                }
              }
            }
          }
        }
        {
          DAST._IType _06 = _source0.dtor__0;
          if (_06.is_Primitive) {
            DAST._IPrimitive _h78 = _06.dtor_Primitive_a0;
            if (_h78.is_Char) {
              DAST._IType _16 = _source0.dtor__1;
              if (_16.is_Primitive) {
                DAST._IPrimitive _h79 = _16.dtor_Primitive_a0;
                if (_h79.is_Int) {
                  {
                    RAST._IType _32_rhsType;
                    RAST._IType _out39;
                    _out39 = (this).GenType(_1_fromTpe, DCOMP.GenTypeContext.@default());
                    _32_rhsType = _out39;
                    RAST._IExpr _33_recursiveGen;
                    DCOMP._IOwnership _34___v145;
                    Dafny.ISet<Dafny.ISequence<Dafny.Rune>> _35_recIdents;
                    RAST._IExpr _out40;
                    DCOMP._IOwnership _out41;
                    Dafny.ISet<Dafny.ISequence<Dafny.Rune>> _out42;
                    (this).GenExpr(_0_expr, selfIdent, env, DCOMP.Ownership.create_OwnershipOwned(), out _out40, out _out41, out _out42);
                    _33_recursiveGen = _out40;
                    _34___v145 = _out41;
                    _35_recIdents = _out42;
                    r = (((RAST.__default.dafny__runtime).MSel(Dafny.Sequence<Dafny.Rune>.UnicodeFromString("int!"))).AsExpr()).Apply1((_33_recursiveGen).Sel(Dafny.Sequence<Dafny.Rune>.UnicodeFromString("0")));
                    RAST._IExpr _out43;
                    DCOMP._IOwnership _out44;
                    (this).FromOwned(r, expectedOwnership, out _out43, out _out44);
                    r = _out43;
                    resultingOwnership = _out44;
                    readIdents = _35_recIdents;
                  }
                  goto after_match0;
                }
              }
            }
          }
        }
        {
          DAST._IType _07 = _source0.dtor__0;
          if (_07.is_Passthrough) {
            DAST._IType _17 = _source0.dtor__1;
            if (_17.is_Passthrough) {
              {
                RAST._IExpr _36_recursiveGen;
                DCOMP._IOwnership _37___v148;
                Dafny.ISet<Dafny.ISequence<Dafny.Rune>> _38_recIdents;
                RAST._IExpr _out45;
                DCOMP._IOwnership _out46;
                Dafny.ISet<Dafny.ISequence<Dafny.Rune>> _out47;
                (this).GenExpr(_0_expr, selfIdent, env, DCOMP.Ownership.create_OwnershipOwned(), out _out45, out _out46, out _out47);
                _36_recursiveGen = _out45;
                _37___v148 = _out46;
                _38_recIdents = _out47;
                RAST._IType _39_toTpeGen;
                RAST._IType _out48;
                _out48 = (this).GenType(_2_toTpe, DCOMP.GenTypeContext.@default());
                _39_toTpeGen = _out48;
                r = RAST.Expr.create_RawExpr(Dafny.Sequence<Dafny.Rune>.Concat(Dafny.Sequence<Dafny.Rune>.Concat(Dafny.Sequence<Dafny.Rune>.Concat(Dafny.Sequence<Dafny.Rune>.Concat(Dafny.Sequence<Dafny.Rune>.UnicodeFromString("(("), (_36_recursiveGen)._ToString(DCOMP.__default.IND)), Dafny.Sequence<Dafny.Rune>.UnicodeFromString(") as ")), (_39_toTpeGen)._ToString(DCOMP.__default.IND)), Dafny.Sequence<Dafny.Rune>.UnicodeFromString(")")));
                RAST._IExpr _out49;
                DCOMP._IOwnership _out50;
                (this).FromOwned(r, expectedOwnership, out _out49, out _out50);
                r = _out49;
                resultingOwnership = _out50;
                readIdents = _38_recIdents;
              }
              goto after_match0;
            }
          }
        }
        {
          {
            RAST._IExpr _out51;
            DCOMP._IOwnership _out52;
            Dafny.ISet<Dafny.ISequence<Dafny.Rune>> _out53;
            (this).GenExprConvertOther(e, selfIdent, env, expectedOwnership, out _out51, out _out52, out _out53);
            r = _out51;
            resultingOwnership = _out52;
            readIdents = _out53;
          }
        }
      after_match0: ;
      }
      return ;
    }
    public void GenIdent(Dafny.ISequence<Dafny.Rune> rName, DCOMP._ISelfInfo selfIdent, DCOMP._IEnvironment env, DCOMP._IOwnership expectedOwnership, out RAST._IExpr r, out DCOMP._IOwnership resultingOwnership, out Dafny.ISet<Dafny.ISequence<Dafny.Rune>> readIdents)
    {
      r = RAST.Expr.Default();
      resultingOwnership = DCOMP.Ownership.Default();
      readIdents = Dafny.Set<Dafny.ISequence<Dafny.Rune>>.Empty;
      r = RAST.Expr.create_Identifier(rName);
      Std.Wrappers._IOption<RAST._IType> _0_tpe;
      _0_tpe = (env).GetType(rName);
      Std.Wrappers._IOption<RAST._IType> _1_placeboOpt;
      if ((_0_tpe).is_Some) {
        _1_placeboOpt = ((_0_tpe).dtor_value).ExtractMaybePlacebo();
      } else {
        _1_placeboOpt = Std.Wrappers.Option<RAST._IType>.create_None();
      }
      bool _2_currentlyBorrowed;
      _2_currentlyBorrowed = (env).IsBorrowed(rName);
      bool _3_noNeedOfClone;
      _3_noNeedOfClone = (env).CanReadWithoutClone(rName);
      if ((_1_placeboOpt).is_Some) {
        r = ((r).Sel(Dafny.Sequence<Dafny.Rune>.UnicodeFromString("read"))).Apply(Dafny.Sequence<RAST._IExpr>.FromElements());
        _2_currentlyBorrowed = false;
        _3_noNeedOfClone = true;
        _0_tpe = Std.Wrappers.Option<RAST._IType>.create_Some((_1_placeboOpt).dtor_value);
      }
      if (object.Equals(expectedOwnership, DCOMP.Ownership.create_OwnershipAutoBorrowed())) {
        if (_2_currentlyBorrowed) {
          resultingOwnership = DCOMP.Ownership.create_OwnershipBorrowed();
        } else {
          resultingOwnership = DCOMP.Ownership.create_OwnershipOwned();
        }
      } else if (object.Equals(expectedOwnership, DCOMP.Ownership.create_OwnershipBorrowedMut())) {
        if ((rName).Equals(Dafny.Sequence<Dafny.Rune>.UnicodeFromString("self"))) {
          resultingOwnership = DCOMP.Ownership.create_OwnershipBorrowedMut();
        } else {
          if (((_0_tpe).is_Some) && (((_0_tpe).dtor_value).IsObjectOrPointer())) {
            r = ((this).modify__macro).Apply1(r);
          } else {
            r = RAST.__default.BorrowMut(r);
          }
        }
        resultingOwnership = DCOMP.Ownership.create_OwnershipBorrowedMut();
      } else if (object.Equals(expectedOwnership, DCOMP.Ownership.create_OwnershipOwned())) {
        bool _4_needObjectFromRef;
        _4_needObjectFromRef = ((((selfIdent).is_ThisTyped) && ((selfIdent).IsSelf())) && (((selfIdent).dtor_rSelfName).Equals(rName))) && (((System.Func<bool>)(() => {
          DAST._IType _source0 = (selfIdent).dtor_dafnyType;
          {
            if (_source0.is_UserDefined) {
              DAST._IResolvedType resolved0 = _source0.dtor_resolved;
              DAST._IResolvedTypeBase _5_base = resolved0.dtor_kind;
              Dafny.ISequence<DAST._IAttribute> _6_attributes = resolved0.dtor_attributes;
              return ((_5_base).is_Class) || ((_5_base).is_Trait);
            }
          }
          {
            return false;
          }
        }))());
        if (_4_needObjectFromRef) {
          r = (((((RAST.__default.dafny__runtime).MSel(Dafny.Sequence<Dafny.Rune>.UnicodeFromString("Object"))).AsExpr()).ApplyType(Dafny.Sequence<RAST._IType>.FromElements(RAST.__default.RawType(Dafny.Sequence<Dafny.Rune>.UnicodeFromString("_"))))).FSel(Dafny.Sequence<Dafny.Rune>.UnicodeFromString("from_ref"))).Apply(Dafny.Sequence<RAST._IExpr>.FromElements(r));
        } else {
          if (!(_3_noNeedOfClone)) {
            r = (r).Clone();
          }
        }
        resultingOwnership = DCOMP.Ownership.create_OwnershipOwned();
      } else if (object.Equals(expectedOwnership, DCOMP.Ownership.create_OwnershipOwnedBox())) {
        if (!(_3_noNeedOfClone)) {
          r = (r).Clone();
        }
        r = RAST.__default.BoxNew(r);
        resultingOwnership = DCOMP.Ownership.create_OwnershipOwnedBox();
      } else if (_2_currentlyBorrowed) {
        resultingOwnership = DCOMP.Ownership.create_OwnershipBorrowed();
      } else {
        if (!(rName).Equals(Dafny.Sequence<Dafny.Rune>.UnicodeFromString("self"))) {
          if (((_0_tpe).is_Some) && (((_0_tpe).dtor_value).IsPointer())) {
            r = ((this).read__macro).Apply1(r);
          } else {
            r = RAST.__default.Borrow(r);
          }
        }
        resultingOwnership = DCOMP.Ownership.create_OwnershipBorrowed();
      }
      readIdents = Dafny.Set<Dafny.ISequence<Dafny.Rune>>.FromElements(rName);
      return ;
    }
    public bool HasExternAttributeRenamingModule(Dafny.ISequence<DAST._IAttribute> attributes) {
      return Dafny.Helpers.Id<Func<Dafny.ISequence<DAST._IAttribute>, bool>>((_0_attributes) => Dafny.Helpers.Quantifier<DAST._IAttribute>((_0_attributes).UniqueElements, false, (((_exists_var_0) => {
        DAST._IAttribute _1_attribute = (DAST._IAttribute)_exists_var_0;
        return ((_0_attributes).Contains(_1_attribute)) && ((((_1_attribute).dtor_name).Equals(Dafny.Sequence<Dafny.Rune>.UnicodeFromString("extern"))) && ((new BigInteger(((_1_attribute).dtor_args).Count)) == (new BigInteger(2))));
      }))))(attributes);
    }
    public void GenArgs(DCOMP._ISelfInfo selfIdent, DAST._ICallName name, Dafny.ISequence<DAST._IType> typeArgs, Dafny.ISequence<DAST._IExpression> args, DCOMP._IEnvironment env, out Dafny.ISequence<RAST._IExpr> argExprs, out Dafny.ISet<Dafny.ISequence<Dafny.Rune>> readIdents, out Dafny.ISequence<RAST._IType> typeExprs, out Std.Wrappers._IOption<DAST._IResolvedType> fullNameQualifier)
    {
      argExprs = Dafny.Sequence<RAST._IExpr>.Empty;
      readIdents = Dafny.Set<Dafny.ISequence<Dafny.Rune>>.Empty;
      typeExprs = Dafny.Sequence<RAST._IType>.Empty;
      fullNameQualifier = Std.Wrappers.Option<DAST._IResolvedType>.Default();
      argExprs = Dafny.Sequence<RAST._IExpr>.FromElements();
      readIdents = Dafny.Set<Dafny.ISequence<Dafny.Rune>>.FromElements();
      Dafny.ISequence<DAST._IFormal> _0_signature;
      if ((name).is_CallName) {
        if ((((name).dtor_receiverArg).is_Some) && ((name).dtor_receiverAsArgument)) {
          _0_signature = Dafny.Sequence<DAST._IFormal>.Concat(Dafny.Sequence<DAST._IFormal>.FromElements(((name).dtor_receiverArg).dtor_value), ((name).dtor_signature));
        } else {
          _0_signature = ((name).dtor_signature);
        }
      } else {
        _0_signature = Dafny.Sequence<DAST._IFormal>.FromElements();
      }
      BigInteger _hi0 = new BigInteger((args).Count);
      for (BigInteger _1_i = BigInteger.Zero; _1_i < _hi0; _1_i++) {
        DCOMP._IOwnership _2_argOwnership;
        _2_argOwnership = DCOMP.Ownership.create_OwnershipBorrowed();
        if ((_1_i) < (new BigInteger((_0_signature).Count))) {
          RAST._IType _3_tpe;
          RAST._IType _out0;
          _out0 = (this).GenType(((_0_signature).Select(_1_i)).dtor_typ, DCOMP.GenTypeContext.@default());
          _3_tpe = _out0;
          if ((_3_tpe).CanReadWithoutClone()) {
            _2_argOwnership = DCOMP.Ownership.create_OwnershipOwned();
          }
        }
        RAST._IExpr _4_argExpr;
        DCOMP._IOwnership _5___v155;
        Dafny.ISet<Dafny.ISequence<Dafny.Rune>> _6_argIdents;
        RAST._IExpr _out1;
        DCOMP._IOwnership _out2;
        Dafny.ISet<Dafny.ISequence<Dafny.Rune>> _out3;
        (this).GenExpr((args).Select(_1_i), selfIdent, env, _2_argOwnership, out _out1, out _out2, out _out3);
        _4_argExpr = _out1;
        _5___v155 = _out2;
        _6_argIdents = _out3;
        argExprs = Dafny.Sequence<RAST._IExpr>.Concat(argExprs, Dafny.Sequence<RAST._IExpr>.FromElements(_4_argExpr));
        readIdents = Dafny.Set<Dafny.ISequence<Dafny.Rune>>.Union(readIdents, _6_argIdents);
      }
      typeExprs = Dafny.Sequence<RAST._IType>.FromElements();
      BigInteger _hi1 = new BigInteger((typeArgs).Count);
      for (BigInteger _7_typeI = BigInteger.Zero; _7_typeI < _hi1; _7_typeI++) {
        RAST._IType _8_typeExpr;
        RAST._IType _out4;
        _out4 = (this).GenType((typeArgs).Select(_7_typeI), DCOMP.GenTypeContext.@default());
        _8_typeExpr = _out4;
        typeExprs = Dafny.Sequence<RAST._IType>.Concat(typeExprs, Dafny.Sequence<RAST._IType>.FromElements(_8_typeExpr));
      }
      DAST._ICallName _source0 = name;
      {
        if (_source0.is_CallName) {
          Dafny.ISequence<Dafny.Rune> _9_nameIdent = _source0.dtor_name;
          Std.Wrappers._IOption<DAST._IType> onType0 = _source0.dtor_onType;
          if (onType0.is_Some) {
            DAST._IType value0 = onType0.dtor_value;
            if (value0.is_UserDefined) {
              DAST._IResolvedType _10_resolvedType = value0.dtor_resolved;
              if ((((_10_resolvedType).dtor_kind).is_Trait) || (Dafny.Helpers.Id<Func<DAST._IResolvedType, Dafny.ISequence<Dafny.Rune>, bool>>((_11_resolvedType, _12_nameIdent) => Dafny.Helpers.Quantifier<Dafny.ISequence<Dafny.Rune>>(Dafny.Helpers.SingleValue<Dafny.ISequence<Dafny.Rune>>(_12_nameIdent), true, (((_forall_var_0) => {
                Dafny.ISequence<Dafny.Rune> _13_m = (Dafny.ISequence<Dafny.Rune>)_forall_var_0;
                return !(((_11_resolvedType).dtor_properMethods).Contains(_13_m)) || (!object.Equals(_13_m, _12_nameIdent));
              }))))(_10_resolvedType, _9_nameIdent))) {
                fullNameQualifier = Std.Wrappers.Option<DAST._IResolvedType>.create_Some(Std.Wrappers.Option<DAST._IResolvedType>.GetOr(DCOMP.__default.TraitTypeContainingMethod(_10_resolvedType, (_9_nameIdent)), _10_resolvedType));
              } else {
                fullNameQualifier = Std.Wrappers.Option<DAST._IResolvedType>.create_None();
              }
              goto after_match0;
            }
          }
        }
      }
      {
        fullNameQualifier = Std.Wrappers.Option<DAST._IResolvedType>.create_None();
      }
    after_match0: ;
      if ((((((fullNameQualifier).is_Some) && ((selfIdent).is_ThisTyped)) && (((selfIdent).dtor_dafnyType).is_UserDefined)) && ((this).IsSameResolvedType(((selfIdent).dtor_dafnyType).dtor_resolved, (fullNameQualifier).dtor_value))) && (!((this).HasExternAttributeRenamingModule(((fullNameQualifier).dtor_value).dtor_attributes)))) {
        fullNameQualifier = Std.Wrappers.Option<DAST._IResolvedType>.create_None();
      }
    }
    public Dafny.ISequence<Dafny.Rune> GetMethodName(DAST._IExpression @on, DAST._ICallName name)
    {
      DAST._ICallName _source0 = name;
      {
        if (_source0.is_CallName) {
          Dafny.ISequence<Dafny.Rune> _0_ident = _source0.dtor_name;
          if ((@on).is_ExternCompanion) {
            return (_0_ident);
          } else {
            return DCOMP.__default.escapeName(_0_ident);
          }
        }
      }
      {
        bool disjunctiveMatch0 = false;
        if (_source0.is_MapBuilderAdd) {
          disjunctiveMatch0 = true;
        }
        if (_source0.is_SetBuilderAdd) {
          disjunctiveMatch0 = true;
        }
        if (disjunctiveMatch0) {
          return Dafny.Sequence<Dafny.Rune>.UnicodeFromString("add");
        }
      }
      {
        return Dafny.Sequence<Dafny.Rune>.UnicodeFromString("build");
      }
    }
    public void GenExpr(DAST._IExpression e, DCOMP._ISelfInfo selfIdent, DCOMP._IEnvironment env, DCOMP._IOwnership expectedOwnership, out RAST._IExpr r, out DCOMP._IOwnership resultingOwnership, out Dafny.ISet<Dafny.ISequence<Dafny.Rune>> readIdents)
    {
      r = RAST.Expr.Default();
      resultingOwnership = DCOMP.Ownership.Default();
      readIdents = Dafny.Set<Dafny.ISequence<Dafny.Rune>>.Empty;
      DAST._IExpression _source0 = e;
      {
        if (_source0.is_Literal) {
          RAST._IExpr _out0;
          DCOMP._IOwnership _out1;
          Dafny.ISet<Dafny.ISequence<Dafny.Rune>> _out2;
          (this).GenExprLiteral(e, selfIdent, env, expectedOwnership, out _out0, out _out1, out _out2);
          r = _out0;
          resultingOwnership = _out1;
          readIdents = _out2;
          goto after_match0;
        }
      }
      {
        if (_source0.is_Ident) {
          Dafny.ISequence<Dafny.Rune> _0_name = _source0.dtor_name;
          {
            RAST._IExpr _out3;
            DCOMP._IOwnership _out4;
            Dafny.ISet<Dafny.ISequence<Dafny.Rune>> _out5;
            (this).GenIdent(DCOMP.__default.escapeVar(_0_name), selfIdent, env, expectedOwnership, out _out3, out _out4, out _out5);
            r = _out3;
            resultingOwnership = _out4;
            readIdents = _out5;
          }
          goto after_match0;
        }
      }
      {
        if (_source0.is_ExternCompanion) {
          Dafny.ISequence<Dafny.ISequence<Dafny.Rune>> _1_path = _source0.dtor_ExternCompanion_a0;
          {
            RAST._IExpr _out6;
            _out6 = (this).GenPathExpr(_1_path, false);
            r = _out6;
            if (object.Equals(expectedOwnership, DCOMP.Ownership.create_OwnershipBorrowed())) {
              resultingOwnership = DCOMP.Ownership.create_OwnershipBorrowed();
            } else if (object.Equals(expectedOwnership, DCOMP.Ownership.create_OwnershipOwned())) {
              resultingOwnership = DCOMP.Ownership.create_OwnershipOwned();
            } else {
              RAST._IExpr _out7;
              DCOMP._IOwnership _out8;
              (this).FromOwned(r, expectedOwnership, out _out7, out _out8);
              r = _out7;
              resultingOwnership = _out8;
            }
            readIdents = Dafny.Set<Dafny.ISequence<Dafny.Rune>>.FromElements();
            return ;
          }
          goto after_match0;
        }
      }
      {
        if (_source0.is_Companion) {
          Dafny.ISequence<Dafny.ISequence<Dafny.Rune>> _2_path = _source0.dtor_Companion_a0;
          Dafny.ISequence<DAST._IType> _3_typeArgs = _source0.dtor_typeArgs;
          {
            RAST._IExpr _out9;
            _out9 = (this).GenPathExpr(_2_path, true);
            r = _out9;
            if ((new BigInteger((_3_typeArgs).Count)).Sign == 1) {
              Dafny.ISequence<RAST._IType> _4_typeExprs;
              _4_typeExprs = Dafny.Sequence<RAST._IType>.FromElements();
              BigInteger _hi0 = new BigInteger((_3_typeArgs).Count);
              for (BigInteger _5_i = BigInteger.Zero; _5_i < _hi0; _5_i++) {
                RAST._IType _6_typeExpr;
                RAST._IType _out10;
                _out10 = (this).GenType((_3_typeArgs).Select(_5_i), DCOMP.GenTypeContext.@default());
                _6_typeExpr = _out10;
                _4_typeExprs = Dafny.Sequence<RAST._IType>.Concat(_4_typeExprs, Dafny.Sequence<RAST._IType>.FromElements(_6_typeExpr));
              }
              r = (r).ApplyType(_4_typeExprs);
            }
            if (object.Equals(expectedOwnership, DCOMP.Ownership.create_OwnershipBorrowed())) {
              resultingOwnership = DCOMP.Ownership.create_OwnershipBorrowed();
            } else if (object.Equals(expectedOwnership, DCOMP.Ownership.create_OwnershipOwned())) {
              resultingOwnership = DCOMP.Ownership.create_OwnershipOwned();
            } else {
              RAST._IExpr _out11;
              DCOMP._IOwnership _out12;
              (this).FromOwned(r, expectedOwnership, out _out11, out _out12);
              r = _out11;
              resultingOwnership = _out12;
            }
            readIdents = Dafny.Set<Dafny.ISequence<Dafny.Rune>>.FromElements();
            return ;
          }
          goto after_match0;
        }
      }
      {
        if (_source0.is_InitializationValue) {
          DAST._IType _7_typ = _source0.dtor_typ;
          {
            RAST._IType _8_typExpr;
            RAST._IType _out13;
            _out13 = (this).GenType(_7_typ, DCOMP.GenTypeContext.@default());
            _8_typExpr = _out13;
            if ((_8_typExpr).IsObjectOrPointer()) {
              r = (_8_typExpr).ToNullExpr();
            } else {
              r = RAST.Expr.create_RawExpr(Dafny.Sequence<Dafny.Rune>.Concat(Dafny.Sequence<Dafny.Rune>.Concat(Dafny.Sequence<Dafny.Rune>.UnicodeFromString("<"), (_8_typExpr)._ToString(DCOMP.__default.IND)), Dafny.Sequence<Dafny.Rune>.UnicodeFromString(" as std::default::Default>::default()")));
            }
            RAST._IExpr _out14;
            DCOMP._IOwnership _out15;
            (this).FromOwned(r, expectedOwnership, out _out14, out _out15);
            r = _out14;
            resultingOwnership = _out15;
            readIdents = Dafny.Set<Dafny.ISequence<Dafny.Rune>>.FromElements();
            return ;
          }
          goto after_match0;
        }
      }
      {
        if (_source0.is_Tuple) {
          Dafny.ISequence<DAST._IExpression> _9_values = _source0.dtor_Tuple_a0;
          {
            Dafny.ISequence<RAST._IExpr> _10_exprs;
            _10_exprs = Dafny.Sequence<RAST._IExpr>.FromElements();
            readIdents = Dafny.Set<Dafny.ISequence<Dafny.Rune>>.FromElements();
            BigInteger _hi1 = new BigInteger((_9_values).Count);
            for (BigInteger _11_i = BigInteger.Zero; _11_i < _hi1; _11_i++) {
              RAST._IExpr _12_recursiveGen;
              DCOMP._IOwnership _13___v165;
              Dafny.ISet<Dafny.ISequence<Dafny.Rune>> _14_recIdents;
              RAST._IExpr _out16;
              DCOMP._IOwnership _out17;
              Dafny.ISet<Dafny.ISequence<Dafny.Rune>> _out18;
              (this).GenExpr((_9_values).Select(_11_i), selfIdent, env, DCOMP.Ownership.create_OwnershipOwned(), out _out16, out _out17, out _out18);
              _12_recursiveGen = _out16;
              _13___v165 = _out17;
              _14_recIdents = _out18;
              _10_exprs = Dafny.Sequence<RAST._IExpr>.Concat(_10_exprs, Dafny.Sequence<RAST._IExpr>.FromElements(_12_recursiveGen));
              readIdents = Dafny.Set<Dafny.ISequence<Dafny.Rune>>.Union(readIdents, _14_recIdents);
            }
            if ((new BigInteger((_9_values).Count)) <= (RAST.__default.MAX__TUPLE__SIZE)) {
              r = RAST.Expr.create_Tuple(_10_exprs);
            } else {
              r = RAST.__default.SystemTuple(_10_exprs);
            }
            RAST._IExpr _out19;
            DCOMP._IOwnership _out20;
            (this).FromOwned(r, expectedOwnership, out _out19, out _out20);
            r = _out19;
            resultingOwnership = _out20;
            return ;
          }
          goto after_match0;
        }
      }
      {
        if (_source0.is_New) {
          Dafny.ISequence<Dafny.ISequence<Dafny.Rune>> _15_path = _source0.dtor_path;
          Dafny.ISequence<DAST._IType> _16_typeArgs = _source0.dtor_typeArgs;
          Dafny.ISequence<DAST._IExpression> _17_args = _source0.dtor_args;
          {
            RAST._IExpr _out21;
            _out21 = (this).GenPathExpr(_15_path, true);
            r = _out21;
            if ((new BigInteger((_16_typeArgs).Count)).Sign == 1) {
              Dafny.ISequence<RAST._IType> _18_typeExprs;
              _18_typeExprs = Dafny.Sequence<RAST._IType>.FromElements();
              BigInteger _hi2 = new BigInteger((_16_typeArgs).Count);
              for (BigInteger _19_i = BigInteger.Zero; _19_i < _hi2; _19_i++) {
                RAST._IType _20_typeExpr;
                RAST._IType _out22;
                _out22 = (this).GenType((_16_typeArgs).Select(_19_i), DCOMP.GenTypeContext.@default());
                _20_typeExpr = _out22;
                _18_typeExprs = Dafny.Sequence<RAST._IType>.Concat(_18_typeExprs, Dafny.Sequence<RAST._IType>.FromElements(_20_typeExpr));
              }
              r = (r).ApplyType(_18_typeExprs);
            }
            r = (r).FSel((this).allocate__fn);
            readIdents = Dafny.Set<Dafny.ISequence<Dafny.Rune>>.FromElements();
            Dafny.ISequence<RAST._IExpr> _21_arguments;
            _21_arguments = Dafny.Sequence<RAST._IExpr>.FromElements();
            BigInteger _hi3 = new BigInteger((_17_args).Count);
            for (BigInteger _22_i = BigInteger.Zero; _22_i < _hi3; _22_i++) {
              RAST._IExpr _23_recursiveGen;
              DCOMP._IOwnership _24___v166;
              Dafny.ISet<Dafny.ISequence<Dafny.Rune>> _25_recIdents;
              RAST._IExpr _out23;
              DCOMP._IOwnership _out24;
              Dafny.ISet<Dafny.ISequence<Dafny.Rune>> _out25;
              (this).GenExpr((_17_args).Select(_22_i), selfIdent, env, DCOMP.Ownership.create_OwnershipOwned(), out _out23, out _out24, out _out25);
              _23_recursiveGen = _out23;
              _24___v166 = _out24;
              _25_recIdents = _out25;
              _21_arguments = Dafny.Sequence<RAST._IExpr>.Concat(_21_arguments, Dafny.Sequence<RAST._IExpr>.FromElements(_23_recursiveGen));
              readIdents = Dafny.Set<Dafny.ISequence<Dafny.Rune>>.Union(readIdents, _25_recIdents);
            }
            r = (r).Apply(_21_arguments);
            RAST._IExpr _out26;
            DCOMP._IOwnership _out27;
            (this).FromOwned(r, expectedOwnership, out _out26, out _out27);
            r = _out26;
            resultingOwnership = _out27;
            return ;
          }
          goto after_match0;
        }
      }
      {
        if (_source0.is_NewUninitArray) {
          Dafny.ISequence<DAST._IExpression> _26_dims = _source0.dtor_dims;
          DAST._IType _27_typ = _source0.dtor_typ;
          {
            if ((new BigInteger(16)) < (new BigInteger((_26_dims).Count))) {
              Dafny.ISequence<Dafny.Rune> _28_msg;
              _28_msg = Dafny.Sequence<Dafny.Rune>.UnicodeFromString("Unsupported: Creation of arrays of more than 16 dimensions");
              if ((this.error).is_None) {
                (this).error = Std.Wrappers.Option<Dafny.ISequence<Dafny.Rune>>.create_Some(_28_msg);
              }
              r = RAST.Expr.create_RawExpr(_28_msg);
              readIdents = Dafny.Set<Dafny.ISequence<Dafny.Rune>>.FromElements();
            } else {
              r = RAST.Expr.create_RawExpr(Dafny.Sequence<Dafny.Rune>.UnicodeFromString(""));
              RAST._IType _29_typeGen;
              RAST._IType _out28;
              _out28 = (this).GenType(_27_typ, DCOMP.GenTypeContext.@default());
              _29_typeGen = _out28;
              readIdents = Dafny.Set<Dafny.ISequence<Dafny.Rune>>.FromElements();
              Dafny.ISequence<RAST._IExpr> _30_dimExprs;
              _30_dimExprs = Dafny.Sequence<RAST._IExpr>.FromElements();
              BigInteger _hi4 = new BigInteger((_26_dims).Count);
              for (BigInteger _31_i = BigInteger.Zero; _31_i < _hi4; _31_i++) {
                RAST._IExpr _32_recursiveGen;
                DCOMP._IOwnership _33___v167;
                Dafny.ISet<Dafny.ISequence<Dafny.Rune>> _34_recIdents;
                RAST._IExpr _out29;
                DCOMP._IOwnership _out30;
                Dafny.ISet<Dafny.ISequence<Dafny.Rune>> _out31;
                (this).GenExpr((_26_dims).Select(_31_i), selfIdent, env, DCOMP.Ownership.create_OwnershipOwned(), out _out29, out _out30, out _out31);
                _32_recursiveGen = _out29;
                _33___v167 = _out30;
                _34_recIdents = _out31;
                _30_dimExprs = Dafny.Sequence<RAST._IExpr>.Concat(_30_dimExprs, Dafny.Sequence<RAST._IExpr>.FromElements(RAST.__default.IntoUsize(_32_recursiveGen)));
                readIdents = Dafny.Set<Dafny.ISequence<Dafny.Rune>>.Union(readIdents, _34_recIdents);
              }
              if ((new BigInteger((_26_dims).Count)) > (BigInteger.One)) {
                Dafny.ISequence<Dafny.Rune> _35_class__name;
                _35_class__name = Dafny.Sequence<Dafny.Rune>.Concat(Dafny.Sequence<Dafny.Rune>.UnicodeFromString("Array"), Std.Strings.__default.OfNat(new BigInteger((_26_dims).Count)));
                r = (((((RAST.__default.dafny__runtime).MSel(_35_class__name)).AsExpr()).ApplyType(Dafny.Sequence<RAST._IType>.FromElements(_29_typeGen))).FSel((this).placebos__usize)).Apply(_30_dimExprs);
              } else {
                r = (((((RAST.__default.dafny__runtime).MSel(Dafny.Sequence<Dafny.Rune>.UnicodeFromString("array"))).AsExpr()).FSel((this).placebos__usize)).ApplyType(Dafny.Sequence<RAST._IType>.FromElements(_29_typeGen))).Apply(_30_dimExprs);
              }
            }
            RAST._IExpr _out32;
            DCOMP._IOwnership _out33;
            (this).FromOwned(r, expectedOwnership, out _out32, out _out33);
            r = _out32;
            resultingOwnership = _out33;
          }
          goto after_match0;
        }
      }
      {
        if (_source0.is_ArrayIndexToInt) {
          DAST._IExpression _36_underlying = _source0.dtor_value;
          {
            RAST._IExpr _37_recursiveGen;
            DCOMP._IOwnership _38___v168;
            Dafny.ISet<Dafny.ISequence<Dafny.Rune>> _39_recIdents;
            RAST._IExpr _out34;
            DCOMP._IOwnership _out35;
            Dafny.ISet<Dafny.ISequence<Dafny.Rune>> _out36;
            (this).GenExpr(_36_underlying, selfIdent, env, DCOMP.Ownership.create_OwnershipOwned(), out _out34, out _out35, out _out36);
            _37_recursiveGen = _out34;
            _38___v168 = _out35;
            _39_recIdents = _out36;
            r = (((RAST.__default.dafny__runtime).MSel(Dafny.Sequence<Dafny.Rune>.UnicodeFromString("int!"))).AsExpr()).Apply1(_37_recursiveGen);
            readIdents = _39_recIdents;
            RAST._IExpr _out37;
            DCOMP._IOwnership _out38;
            (this).FromOwned(r, expectedOwnership, out _out37, out _out38);
            r = _out37;
            resultingOwnership = _out38;
          }
          goto after_match0;
        }
      }
      {
        if (_source0.is_FinalizeNewArray) {
          DAST._IExpression _40_underlying = _source0.dtor_value;
          DAST._IType _41_typ = _source0.dtor_typ;
          {
            RAST._IType _42_tpe;
            RAST._IType _out39;
            _out39 = (this).GenType(_41_typ, DCOMP.GenTypeContext.@default());
            _42_tpe = _out39;
            RAST._IExpr _43_recursiveGen;
            DCOMP._IOwnership _44___v169;
            Dafny.ISet<Dafny.ISequence<Dafny.Rune>> _45_recIdents;
            RAST._IExpr _out40;
            DCOMP._IOwnership _out41;
            Dafny.ISet<Dafny.ISequence<Dafny.Rune>> _out42;
            (this).GenExpr(_40_underlying, selfIdent, env, DCOMP.Ownership.create_OwnershipOwned(), out _out40, out _out41, out _out42);
            _43_recursiveGen = _out40;
            _44___v169 = _out41;
            _45_recIdents = _out42;
            readIdents = _45_recIdents;
            if ((_42_tpe).IsObjectOrPointer()) {
              RAST._IType _46_t;
              _46_t = (_42_tpe).ObjectOrPointerUnderlying();
              if ((_46_t).is_Array) {
                r = ((((RAST.__default.dafny__runtime).MSel(Dafny.Sequence<Dafny.Rune>.UnicodeFromString("array"))).AsExpr()).FSel((this).array__construct)).Apply1(_43_recursiveGen);
              } else if ((_46_t).IsMultiArray()) {
                Dafny.ISequence<Dafny.Rune> _47_c;
                _47_c = (_46_t).MultiArrayClass();
                r = ((((RAST.__default.dafny__runtime).MSel(_47_c)).AsExpr()).FSel((this).array__construct)).Apply1(_43_recursiveGen);
              } else {
                (this).error = Std.Wrappers.Option<Dafny.ISequence<Dafny.Rune>>.create_Some(Dafny.Sequence<Dafny.Rune>.Concat(Dafny.Sequence<Dafny.Rune>.UnicodeFromString("Finalize New Array with a pointer or object type to something that is not an array or a multi array: "), (_42_tpe)._ToString(DCOMP.__default.IND)));
                r = RAST.Expr.create_RawExpr((this.error).dtor_value);
              }
            } else {
              (this).error = Std.Wrappers.Option<Dafny.ISequence<Dafny.Rune>>.create_Some(Dafny.Sequence<Dafny.Rune>.Concat(Dafny.Sequence<Dafny.Rune>.UnicodeFromString("Finalize New Array with a type that is not a pointer or an object: "), (_42_tpe)._ToString(DCOMP.__default.IND)));
              r = RAST.Expr.create_RawExpr((this.error).dtor_value);
            }
            RAST._IExpr _out43;
            DCOMP._IOwnership _out44;
            (this).FromOwned(r, expectedOwnership, out _out43, out _out44);
            r = _out43;
            resultingOwnership = _out44;
          }
          goto after_match0;
        }
      }
      {
        if (_source0.is_DatatypeValue) {
          DAST._IResolvedType _48_datatypeType = _source0.dtor_datatypeType;
          Dafny.ISequence<DAST._IType> _49_typeArgs = _source0.dtor_typeArgs;
          Dafny.ISequence<Dafny.Rune> _50_variant = _source0.dtor_variant;
          bool _51_isCo = _source0.dtor_isCo;
          Dafny.ISequence<_System._ITuple2<Dafny.ISequence<Dafny.Rune>, DAST._IExpression>> _52_values = _source0.dtor_contents;
          {
            RAST._IExpr _out45;
            _out45 = (this).GenPathExpr((_48_datatypeType).dtor_path, true);
            r = _out45;
            Dafny.ISequence<RAST._IType> _53_genTypeArgs;
            _53_genTypeArgs = Dafny.Sequence<RAST._IType>.FromElements();
            BigInteger _hi5 = new BigInteger((_49_typeArgs).Count);
            for (BigInteger _54_i = BigInteger.Zero; _54_i < _hi5; _54_i++) {
              RAST._IType _55_typeExpr;
              RAST._IType _out46;
              _out46 = (this).GenType((_49_typeArgs).Select(_54_i), DCOMP.GenTypeContext.@default());
              _55_typeExpr = _out46;
              _53_genTypeArgs = Dafny.Sequence<RAST._IType>.Concat(_53_genTypeArgs, Dafny.Sequence<RAST._IType>.FromElements(_55_typeExpr));
            }
            if ((new BigInteger((_49_typeArgs).Count)).Sign == 1) {
              r = (r).ApplyType(_53_genTypeArgs);
            }
            r = (r).FSel(DCOMP.__default.escapeName(_50_variant));
            readIdents = Dafny.Set<Dafny.ISequence<Dafny.Rune>>.FromElements();
            Dafny.ISequence<RAST._IAssignIdentifier> _56_assignments;
            _56_assignments = Dafny.Sequence<RAST._IAssignIdentifier>.FromElements();
            BigInteger _hi6 = new BigInteger((_52_values).Count);
            for (BigInteger _57_i = BigInteger.Zero; _57_i < _hi6; _57_i++) {
              _System._ITuple2<Dafny.ISequence<Dafny.Rune>, DAST._IExpression> _let_tmp_rhs0 = (_52_values).Select(_57_i);
              Dafny.ISequence<Dafny.Rune> _58_name = _let_tmp_rhs0.dtor__0;
              DAST._IExpression _59_value = _let_tmp_rhs0.dtor__1;
              if (_51_isCo) {
                RAST._IExpr _60_recursiveGen;
                DCOMP._IOwnership _61___v170;
                Dafny.ISet<Dafny.ISequence<Dafny.Rune>> _62_recIdents;
                RAST._IExpr _out47;
                DCOMP._IOwnership _out48;
                Dafny.ISet<Dafny.ISequence<Dafny.Rune>> _out49;
                (this).GenExpr(_59_value, selfIdent, DCOMP.Environment.Empty(), DCOMP.Ownership.create_OwnershipOwned(), out _out47, out _out48, out _out49);
                _60_recursiveGen = _out47;
                _61___v170 = _out48;
                _62_recIdents = _out49;
                readIdents = Dafny.Set<Dafny.ISequence<Dafny.Rune>>.Union(readIdents, _62_recIdents);
                Dafny.ISequence<Dafny.Rune> _63_allReadCloned;
                _63_allReadCloned = Dafny.Sequence<Dafny.Rune>.UnicodeFromString("");
                while (!(_62_recIdents).Equals(Dafny.Set<Dafny.ISequence<Dafny.Rune>>.FromElements())) {
                  Dafny.ISequence<Dafny.Rune> _64_next;
                  foreach (Dafny.ISequence<Dafny.Rune> _assign_such_that_0 in (_62_recIdents).Elements) {
                    _64_next = (Dafny.ISequence<Dafny.Rune>)_assign_such_that_0;
                    if ((_62_recIdents).Contains(_64_next)) {
                      goto after__ASSIGN_SUCH_THAT_0;
                    }
                  }
<<<<<<< HEAD
                  throw new System.Exception("assign-such-that search produced no value (line 4743)");
=======
                  throw new System.Exception("assign-such-that search produced no value");
>>>>>>> 55216893
                after__ASSIGN_SUCH_THAT_0: ;
                  _63_allReadCloned = Dafny.Sequence<Dafny.Rune>.Concat(Dafny.Sequence<Dafny.Rune>.Concat(Dafny.Sequence<Dafny.Rune>.Concat(Dafny.Sequence<Dafny.Rune>.Concat(Dafny.Sequence<Dafny.Rune>.Concat(_63_allReadCloned, Dafny.Sequence<Dafny.Rune>.UnicodeFromString("let ")), _64_next), Dafny.Sequence<Dafny.Rune>.UnicodeFromString(" = ")), _64_next), Dafny.Sequence<Dafny.Rune>.UnicodeFromString(".clone();\n"));
                  _62_recIdents = Dafny.Set<Dafny.ISequence<Dafny.Rune>>.Difference(_62_recIdents, Dafny.Set<Dafny.ISequence<Dafny.Rune>>.FromElements(_64_next));
                }
                Dafny.ISequence<Dafny.Rune> _65_wasAssigned;
                _65_wasAssigned = Dafny.Sequence<Dafny.Rune>.Concat(Dafny.Sequence<Dafny.Rune>.Concat(Dafny.Sequence<Dafny.Rune>.Concat(Dafny.Sequence<Dafny.Rune>.Concat(Dafny.Sequence<Dafny.Rune>.UnicodeFromString("::dafny_runtime::LazyFieldWrapper(::dafny_runtime::Lazy::new(::std::boxed::Box::new({\n"), _63_allReadCloned), Dafny.Sequence<Dafny.Rune>.UnicodeFromString("move || (")), (_60_recursiveGen)._ToString(DCOMP.__default.IND)), Dafny.Sequence<Dafny.Rune>.UnicodeFromString(")})))"));
                _56_assignments = Dafny.Sequence<RAST._IAssignIdentifier>.Concat(_56_assignments, Dafny.Sequence<RAST._IAssignIdentifier>.FromElements(RAST.AssignIdentifier.create(DCOMP.__default.escapeVar(_58_name), RAST.Expr.create_RawExpr(_65_wasAssigned))));
              } else {
                RAST._IExpr _66_recursiveGen;
                DCOMP._IOwnership _67___v171;
                Dafny.ISet<Dafny.ISequence<Dafny.Rune>> _68_recIdents;
                RAST._IExpr _out50;
                DCOMP._IOwnership _out51;
                Dafny.ISet<Dafny.ISequence<Dafny.Rune>> _out52;
                (this).GenExpr(_59_value, selfIdent, env, DCOMP.Ownership.create_OwnershipOwned(), out _out50, out _out51, out _out52);
                _66_recursiveGen = _out50;
                _67___v171 = _out51;
                _68_recIdents = _out52;
                _56_assignments = Dafny.Sequence<RAST._IAssignIdentifier>.Concat(_56_assignments, Dafny.Sequence<RAST._IAssignIdentifier>.FromElements(RAST.AssignIdentifier.create(DCOMP.__default.escapeVar(_58_name), _66_recursiveGen)));
                readIdents = Dafny.Set<Dafny.ISequence<Dafny.Rune>>.Union(readIdents, _68_recIdents);
              }
            }
            r = RAST.Expr.create_StructBuild(r, _56_assignments);
            if ((this).IsRcWrapped((_48_datatypeType).dtor_attributes)) {
              r = RAST.__default.RcNew(r);
            }
            RAST._IExpr _out53;
            DCOMP._IOwnership _out54;
            (this).FromOwned(r, expectedOwnership, out _out53, out _out54);
            r = _out53;
            resultingOwnership = _out54;
            return ;
          }
          goto after_match0;
        }
      }
      {
        if (_source0.is_Convert) {
          {
            RAST._IExpr _out55;
            DCOMP._IOwnership _out56;
            Dafny.ISet<Dafny.ISequence<Dafny.Rune>> _out57;
            (this).GenExprConvert(e, selfIdent, env, expectedOwnership, out _out55, out _out56, out _out57);
            r = _out55;
            resultingOwnership = _out56;
            readIdents = _out57;
          }
          goto after_match0;
        }
      }
      {
        if (_source0.is_SeqConstruct) {
          DAST._IExpression _69_length = _source0.dtor_length;
          DAST._IExpression _70_expr = _source0.dtor_elem;
          {
            RAST._IExpr _71_recursiveGen;
            DCOMP._IOwnership _72___v175;
            Dafny.ISet<Dafny.ISequence<Dafny.Rune>> _73_recIdents;
            RAST._IExpr _out58;
            DCOMP._IOwnership _out59;
            Dafny.ISet<Dafny.ISequence<Dafny.Rune>> _out60;
            (this).GenExpr(_70_expr, selfIdent, env, DCOMP.Ownership.create_OwnershipOwned(), out _out58, out _out59, out _out60);
            _71_recursiveGen = _out58;
            _72___v175 = _out59;
            _73_recIdents = _out60;
            RAST._IExpr _74_lengthGen;
            DCOMP._IOwnership _75___v176;
            Dafny.ISet<Dafny.ISequence<Dafny.Rune>> _76_lengthIdents;
            RAST._IExpr _out61;
            DCOMP._IOwnership _out62;
            Dafny.ISet<Dafny.ISequence<Dafny.Rune>> _out63;
            (this).GenExpr(_69_length, selfIdent, env, DCOMP.Ownership.create_OwnershipOwned(), out _out61, out _out62, out _out63);
            _74_lengthGen = _out61;
            _75___v176 = _out62;
            _76_lengthIdents = _out63;
            r = RAST.Expr.create_RawExpr(Dafny.Sequence<Dafny.Rune>.Concat(Dafny.Sequence<Dafny.Rune>.Concat(Dafny.Sequence<Dafny.Rune>.Concat(Dafny.Sequence<Dafny.Rune>.Concat(Dafny.Sequence<Dafny.Rune>.UnicodeFromString("{\nlet _initializer = "), (_71_recursiveGen)._ToString(DCOMP.__default.IND)), Dafny.Sequence<Dafny.Rune>.UnicodeFromString(";\n::dafny_runtime::integer_range(::dafny_runtime::Zero::zero(), ")), (_74_lengthGen)._ToString(DCOMP.__default.IND)), Dafny.Sequence<Dafny.Rune>.UnicodeFromString(").map(|i| _initializer(&i)).collect::<::dafny_runtime::Sequence<_>>()\n}")));
            readIdents = Dafny.Set<Dafny.ISequence<Dafny.Rune>>.Union(_73_recIdents, _76_lengthIdents);
            RAST._IExpr _out64;
            DCOMP._IOwnership _out65;
            (this).FromOwned(r, expectedOwnership, out _out64, out _out65);
            r = _out64;
            resultingOwnership = _out65;
            return ;
          }
          goto after_match0;
        }
      }
      {
        if (_source0.is_SeqValue) {
          Dafny.ISequence<DAST._IExpression> _77_exprs = _source0.dtor_elements;
          DAST._IType _78_typ = _source0.dtor_typ;
          {
            readIdents = Dafny.Set<Dafny.ISequence<Dafny.Rune>>.FromElements();
            RAST._IType _79_genTpe;
            RAST._IType _out66;
            _out66 = (this).GenType(_78_typ, DCOMP.GenTypeContext.@default());
            _79_genTpe = _out66;
            BigInteger _80_i;
            _80_i = BigInteger.Zero;
            Dafny.ISequence<RAST._IExpr> _81_args;
            _81_args = Dafny.Sequence<RAST._IExpr>.FromElements();
            while ((_80_i) < (new BigInteger((_77_exprs).Count))) {
              RAST._IExpr _82_recursiveGen;
              DCOMP._IOwnership _83___v177;
              Dafny.ISet<Dafny.ISequence<Dafny.Rune>> _84_recIdents;
              RAST._IExpr _out67;
              DCOMP._IOwnership _out68;
              Dafny.ISet<Dafny.ISequence<Dafny.Rune>> _out69;
              (this).GenExpr((_77_exprs).Select(_80_i), selfIdent, env, DCOMP.Ownership.create_OwnershipOwned(), out _out67, out _out68, out _out69);
              _82_recursiveGen = _out67;
              _83___v177 = _out68;
              _84_recIdents = _out69;
              readIdents = Dafny.Set<Dafny.ISequence<Dafny.Rune>>.Union(readIdents, _84_recIdents);
              _81_args = Dafny.Sequence<RAST._IExpr>.Concat(_81_args, Dafny.Sequence<RAST._IExpr>.FromElements(_82_recursiveGen));
              _80_i = (_80_i) + (BigInteger.One);
            }
            r = (((RAST.__default.dafny__runtime).MSel(Dafny.Sequence<Dafny.Rune>.UnicodeFromString("seq!"))).AsExpr()).Apply(_81_args);
            if ((new BigInteger((_81_args).Count)).Sign == 0) {
              r = RAST.Expr.create_TypeAscription(r, (((RAST.__default.dafny__runtime).MSel(Dafny.Sequence<Dafny.Rune>.UnicodeFromString("Sequence"))).AsType()).Apply1(_79_genTpe));
            }
            RAST._IExpr _out70;
            DCOMP._IOwnership _out71;
            (this).FromOwned(r, expectedOwnership, out _out70, out _out71);
            r = _out70;
            resultingOwnership = _out71;
            return ;
          }
          goto after_match0;
        }
      }
      {
        if (_source0.is_SetValue) {
          Dafny.ISequence<DAST._IExpression> _85_exprs = _source0.dtor_elements;
          {
            Dafny.ISequence<RAST._IExpr> _86_generatedValues;
            _86_generatedValues = Dafny.Sequence<RAST._IExpr>.FromElements();
            readIdents = Dafny.Set<Dafny.ISequence<Dafny.Rune>>.FromElements();
            BigInteger _87_i;
            _87_i = BigInteger.Zero;
            while ((_87_i) < (new BigInteger((_85_exprs).Count))) {
              RAST._IExpr _88_recursiveGen;
              DCOMP._IOwnership _89___v178;
              Dafny.ISet<Dafny.ISequence<Dafny.Rune>> _90_recIdents;
              RAST._IExpr _out72;
              DCOMP._IOwnership _out73;
              Dafny.ISet<Dafny.ISequence<Dafny.Rune>> _out74;
              (this).GenExpr((_85_exprs).Select(_87_i), selfIdent, env, DCOMP.Ownership.create_OwnershipOwned(), out _out72, out _out73, out _out74);
              _88_recursiveGen = _out72;
              _89___v178 = _out73;
              _90_recIdents = _out74;
              _86_generatedValues = Dafny.Sequence<RAST._IExpr>.Concat(_86_generatedValues, Dafny.Sequence<RAST._IExpr>.FromElements(_88_recursiveGen));
              readIdents = Dafny.Set<Dafny.ISequence<Dafny.Rune>>.Union(readIdents, _90_recIdents);
              _87_i = (_87_i) + (BigInteger.One);
            }
            r = (((RAST.__default.dafny__runtime).MSel(Dafny.Sequence<Dafny.Rune>.UnicodeFromString("set!"))).AsExpr()).Apply(_86_generatedValues);
            RAST._IExpr _out75;
            DCOMP._IOwnership _out76;
            (this).FromOwned(r, expectedOwnership, out _out75, out _out76);
            r = _out75;
            resultingOwnership = _out76;
            return ;
          }
          goto after_match0;
        }
      }
      {
        if (_source0.is_MultisetValue) {
          Dafny.ISequence<DAST._IExpression> _91_exprs = _source0.dtor_elements;
          {
            Dafny.ISequence<RAST._IExpr> _92_generatedValues;
            _92_generatedValues = Dafny.Sequence<RAST._IExpr>.FromElements();
            readIdents = Dafny.Set<Dafny.ISequence<Dafny.Rune>>.FromElements();
            BigInteger _93_i;
            _93_i = BigInteger.Zero;
            while ((_93_i) < (new BigInteger((_91_exprs).Count))) {
              RAST._IExpr _94_recursiveGen;
              DCOMP._IOwnership _95___v179;
              Dafny.ISet<Dafny.ISequence<Dafny.Rune>> _96_recIdents;
              RAST._IExpr _out77;
              DCOMP._IOwnership _out78;
              Dafny.ISet<Dafny.ISequence<Dafny.Rune>> _out79;
              (this).GenExpr((_91_exprs).Select(_93_i), selfIdent, env, DCOMP.Ownership.create_OwnershipOwned(), out _out77, out _out78, out _out79);
              _94_recursiveGen = _out77;
              _95___v179 = _out78;
              _96_recIdents = _out79;
              _92_generatedValues = Dafny.Sequence<RAST._IExpr>.Concat(_92_generatedValues, Dafny.Sequence<RAST._IExpr>.FromElements(_94_recursiveGen));
              readIdents = Dafny.Set<Dafny.ISequence<Dafny.Rune>>.Union(readIdents, _96_recIdents);
              _93_i = (_93_i) + (BigInteger.One);
            }
            r = (((RAST.__default.dafny__runtime).MSel(Dafny.Sequence<Dafny.Rune>.UnicodeFromString("multiset!"))).AsExpr()).Apply(_92_generatedValues);
            RAST._IExpr _out80;
            DCOMP._IOwnership _out81;
            (this).FromOwned(r, expectedOwnership, out _out80, out _out81);
            r = _out80;
            resultingOwnership = _out81;
            return ;
          }
          goto after_match0;
        }
      }
      {
        if (_source0.is_ToMultiset) {
          DAST._IExpression _97_expr = _source0.dtor_ToMultiset_a0;
          {
            RAST._IExpr _98_recursiveGen;
            DCOMP._IOwnership _99___v180;
            Dafny.ISet<Dafny.ISequence<Dafny.Rune>> _100_recIdents;
            RAST._IExpr _out82;
            DCOMP._IOwnership _out83;
            Dafny.ISet<Dafny.ISequence<Dafny.Rune>> _out84;
            (this).GenExpr(_97_expr, selfIdent, env, DCOMP.Ownership.create_OwnershipAutoBorrowed(), out _out82, out _out83, out _out84);
            _98_recursiveGen = _out82;
            _99___v180 = _out83;
            _100_recIdents = _out84;
            r = ((_98_recursiveGen).Sel(Dafny.Sequence<Dafny.Rune>.UnicodeFromString("as_dafny_multiset"))).Apply(Dafny.Sequence<RAST._IExpr>.FromElements());
            readIdents = _100_recIdents;
            RAST._IExpr _out85;
            DCOMP._IOwnership _out86;
            (this).FromOwned(r, expectedOwnership, out _out85, out _out86);
            r = _out85;
            resultingOwnership = _out86;
            return ;
          }
          goto after_match0;
        }
      }
      {
        if (_source0.is_MapValue) {
          Dafny.ISequence<_System._ITuple2<DAST._IExpression, DAST._IExpression>> _101_mapElems = _source0.dtor_mapElems;
          {
            Dafny.ISequence<_System._ITuple2<RAST._IExpr, RAST._IExpr>> _102_generatedValues;
            _102_generatedValues = Dafny.Sequence<_System._ITuple2<RAST._IExpr, RAST._IExpr>>.FromElements();
            readIdents = Dafny.Set<Dafny.ISequence<Dafny.Rune>>.FromElements();
            BigInteger _103_i;
            _103_i = BigInteger.Zero;
            while ((_103_i) < (new BigInteger((_101_mapElems).Count))) {
              RAST._IExpr _104_recursiveGenKey;
              DCOMP._IOwnership _105___v181;
              Dafny.ISet<Dafny.ISequence<Dafny.Rune>> _106_recIdentsKey;
              RAST._IExpr _out87;
              DCOMP._IOwnership _out88;
              Dafny.ISet<Dafny.ISequence<Dafny.Rune>> _out89;
              (this).GenExpr(((_101_mapElems).Select(_103_i)).dtor__0, selfIdent, env, DCOMP.Ownership.create_OwnershipOwned(), out _out87, out _out88, out _out89);
              _104_recursiveGenKey = _out87;
              _105___v181 = _out88;
              _106_recIdentsKey = _out89;
              RAST._IExpr _107_recursiveGenValue;
              DCOMP._IOwnership _108___v182;
              Dafny.ISet<Dafny.ISequence<Dafny.Rune>> _109_recIdentsValue;
              RAST._IExpr _out90;
              DCOMP._IOwnership _out91;
              Dafny.ISet<Dafny.ISequence<Dafny.Rune>> _out92;
              (this).GenExpr(((_101_mapElems).Select(_103_i)).dtor__1, selfIdent, env, DCOMP.Ownership.create_OwnershipOwned(), out _out90, out _out91, out _out92);
              _107_recursiveGenValue = _out90;
              _108___v182 = _out91;
              _109_recIdentsValue = _out92;
              _102_generatedValues = Dafny.Sequence<_System._ITuple2<RAST._IExpr, RAST._IExpr>>.Concat(_102_generatedValues, Dafny.Sequence<_System._ITuple2<RAST._IExpr, RAST._IExpr>>.FromElements(_System.Tuple2<RAST._IExpr, RAST._IExpr>.create(_104_recursiveGenKey, _107_recursiveGenValue)));
              readIdents = Dafny.Set<Dafny.ISequence<Dafny.Rune>>.Union(Dafny.Set<Dafny.ISequence<Dafny.Rune>>.Union(readIdents, _106_recIdentsKey), _109_recIdentsValue);
              _103_i = (_103_i) + (BigInteger.One);
            }
            _103_i = BigInteger.Zero;
            Dafny.ISequence<RAST._IExpr> _110_arguments;
            _110_arguments = Dafny.Sequence<RAST._IExpr>.FromElements();
            while ((_103_i) < (new BigInteger((_102_generatedValues).Count))) {
              RAST._IExpr _111_genKey;
              _111_genKey = ((_102_generatedValues).Select(_103_i)).dtor__0;
              RAST._IExpr _112_genValue;
              _112_genValue = ((_102_generatedValues).Select(_103_i)).dtor__1;
              _110_arguments = Dafny.Sequence<RAST._IExpr>.Concat(_110_arguments, Dafny.Sequence<RAST._IExpr>.FromElements(RAST.Expr.create_BinaryOp(Dafny.Sequence<Dafny.Rune>.UnicodeFromString("=>"), _111_genKey, _112_genValue, DAST.Format.BinaryOpFormat.create_NoFormat())));
              _103_i = (_103_i) + (BigInteger.One);
            }
            r = (((RAST.__default.dafny__runtime).MSel(Dafny.Sequence<Dafny.Rune>.UnicodeFromString("map!"))).AsExpr()).Apply(_110_arguments);
            RAST._IExpr _out93;
            DCOMP._IOwnership _out94;
            (this).FromOwned(r, expectedOwnership, out _out93, out _out94);
            r = _out93;
            resultingOwnership = _out94;
            return ;
          }
          goto after_match0;
        }
      }
      {
        if (_source0.is_SeqUpdate) {
          DAST._IExpression _113_expr = _source0.dtor_expr;
          DAST._IExpression _114_index = _source0.dtor_indexExpr;
          DAST._IExpression _115_value = _source0.dtor_value;
          {
            RAST._IExpr _116_exprR;
            DCOMP._IOwnership _117___v183;
            Dafny.ISet<Dafny.ISequence<Dafny.Rune>> _118_exprIdents;
            RAST._IExpr _out95;
            DCOMP._IOwnership _out96;
            Dafny.ISet<Dafny.ISequence<Dafny.Rune>> _out97;
            (this).GenExpr(_113_expr, selfIdent, env, DCOMP.Ownership.create_OwnershipAutoBorrowed(), out _out95, out _out96, out _out97);
            _116_exprR = _out95;
            _117___v183 = _out96;
            _118_exprIdents = _out97;
            RAST._IExpr _119_indexR;
            DCOMP._IOwnership _120_indexOwnership;
            Dafny.ISet<Dafny.ISequence<Dafny.Rune>> _121_indexIdents;
            RAST._IExpr _out98;
            DCOMP._IOwnership _out99;
            Dafny.ISet<Dafny.ISequence<Dafny.Rune>> _out100;
            (this).GenExpr(_114_index, selfIdent, env, DCOMP.Ownership.create_OwnershipBorrowed(), out _out98, out _out99, out _out100);
            _119_indexR = _out98;
            _120_indexOwnership = _out99;
            _121_indexIdents = _out100;
            RAST._IExpr _122_valueR;
            DCOMP._IOwnership _123_valueOwnership;
            Dafny.ISet<Dafny.ISequence<Dafny.Rune>> _124_valueIdents;
            RAST._IExpr _out101;
            DCOMP._IOwnership _out102;
            Dafny.ISet<Dafny.ISequence<Dafny.Rune>> _out103;
            (this).GenExpr(_115_value, selfIdent, env, DCOMP.Ownership.create_OwnershipBorrowed(), out _out101, out _out102, out _out103);
            _122_valueR = _out101;
            _123_valueOwnership = _out102;
            _124_valueIdents = _out103;
            r = ((_116_exprR).Sel(Dafny.Sequence<Dafny.Rune>.UnicodeFromString("update_index"))).Apply(Dafny.Sequence<RAST._IExpr>.FromElements(_119_indexR, _122_valueR));
            RAST._IExpr _out104;
            DCOMP._IOwnership _out105;
            (this).FromOwned(r, expectedOwnership, out _out104, out _out105);
            r = _out104;
            resultingOwnership = _out105;
            readIdents = Dafny.Set<Dafny.ISequence<Dafny.Rune>>.Union(Dafny.Set<Dafny.ISequence<Dafny.Rune>>.Union(_118_exprIdents, _121_indexIdents), _124_valueIdents);
            return ;
          }
          goto after_match0;
        }
      }
      {
        if (_source0.is_MapUpdate) {
          DAST._IExpression _125_expr = _source0.dtor_expr;
          DAST._IExpression _126_index = _source0.dtor_indexExpr;
          DAST._IExpression _127_value = _source0.dtor_value;
          {
            RAST._IExpr _128_exprR;
            DCOMP._IOwnership _129___v184;
            Dafny.ISet<Dafny.ISequence<Dafny.Rune>> _130_exprIdents;
            RAST._IExpr _out106;
            DCOMP._IOwnership _out107;
            Dafny.ISet<Dafny.ISequence<Dafny.Rune>> _out108;
            (this).GenExpr(_125_expr, selfIdent, env, DCOMP.Ownership.create_OwnershipAutoBorrowed(), out _out106, out _out107, out _out108);
            _128_exprR = _out106;
            _129___v184 = _out107;
            _130_exprIdents = _out108;
            RAST._IExpr _131_indexR;
            DCOMP._IOwnership _132_indexOwnership;
            Dafny.ISet<Dafny.ISequence<Dafny.Rune>> _133_indexIdents;
            RAST._IExpr _out109;
            DCOMP._IOwnership _out110;
            Dafny.ISet<Dafny.ISequence<Dafny.Rune>> _out111;
            (this).GenExpr(_126_index, selfIdent, env, DCOMP.Ownership.create_OwnershipBorrowed(), out _out109, out _out110, out _out111);
            _131_indexR = _out109;
            _132_indexOwnership = _out110;
            _133_indexIdents = _out111;
            RAST._IExpr _134_valueR;
            DCOMP._IOwnership _135_valueOwnership;
            Dafny.ISet<Dafny.ISequence<Dafny.Rune>> _136_valueIdents;
            RAST._IExpr _out112;
            DCOMP._IOwnership _out113;
            Dafny.ISet<Dafny.ISequence<Dafny.Rune>> _out114;
            (this).GenExpr(_127_value, selfIdent, env, DCOMP.Ownership.create_OwnershipBorrowed(), out _out112, out _out113, out _out114);
            _134_valueR = _out112;
            _135_valueOwnership = _out113;
            _136_valueIdents = _out114;
            r = ((_128_exprR).Sel(Dafny.Sequence<Dafny.Rune>.UnicodeFromString("update_index"))).Apply(Dafny.Sequence<RAST._IExpr>.FromElements(_131_indexR, _134_valueR));
            RAST._IExpr _out115;
            DCOMP._IOwnership _out116;
            (this).FromOwned(r, expectedOwnership, out _out115, out _out116);
            r = _out115;
            resultingOwnership = _out116;
            readIdents = Dafny.Set<Dafny.ISequence<Dafny.Rune>>.Union(Dafny.Set<Dafny.ISequence<Dafny.Rune>>.Union(_130_exprIdents, _133_indexIdents), _136_valueIdents);
            return ;
          }
          goto after_match0;
        }
      }
      {
        if (_source0.is_This) {
          {
            DCOMP._ISelfInfo _source1 = selfIdent;
            {
              if (_source1.is_ThisTyped) {
                Dafny.ISequence<Dafny.Rune> _137_id = _source1.dtor_rSelfName;
                DAST._IType _138_dafnyType = _source1.dtor_dafnyType;
                {
                  RAST._IExpr _out117;
                  DCOMP._IOwnership _out118;
                  Dafny.ISet<Dafny.ISequence<Dafny.Rune>> _out119;
                  (this).GenIdent(_137_id, selfIdent, env, expectedOwnership, out _out117, out _out118, out _out119);
                  r = _out117;
                  resultingOwnership = _out118;
                  readIdents = _out119;
                }
                goto after_match1;
              }
            }
            {
              DCOMP._ISelfInfo _139_None = _source1;
              {
                r = RAST.Expr.create_RawExpr(Dafny.Sequence<Dafny.Rune>.UnicodeFromString("panic!(\"this outside of a method\")"));
                RAST._IExpr _out120;
                DCOMP._IOwnership _out121;
                (this).FromOwned(r, expectedOwnership, out _out120, out _out121);
                r = _out120;
                resultingOwnership = _out121;
                readIdents = Dafny.Set<Dafny.ISequence<Dafny.Rune>>.FromElements();
              }
            }
          after_match1: ;
            return ;
          }
          goto after_match0;
        }
      }
      {
        if (_source0.is_Ite) {
          DAST._IExpression _140_cond = _source0.dtor_cond;
          DAST._IExpression _141_t = _source0.dtor_thn;
          DAST._IExpression _142_f = _source0.dtor_els;
          {
            RAST._IExpr _143_cond;
            DCOMP._IOwnership _144___v185;
            Dafny.ISet<Dafny.ISequence<Dafny.Rune>> _145_recIdentsCond;
            RAST._IExpr _out122;
            DCOMP._IOwnership _out123;
            Dafny.ISet<Dafny.ISequence<Dafny.Rune>> _out124;
            (this).GenExpr(_140_cond, selfIdent, env, DCOMP.Ownership.create_OwnershipOwned(), out _out122, out _out123, out _out124);
            _143_cond = _out122;
            _144___v185 = _out123;
            _145_recIdentsCond = _out124;
            RAST._IExpr _146_fExpr;
            DCOMP._IOwnership _147_fOwned;
            Dafny.ISet<Dafny.ISequence<Dafny.Rune>> _148_recIdentsF;
            RAST._IExpr _out125;
            DCOMP._IOwnership _out126;
            Dafny.ISet<Dafny.ISequence<Dafny.Rune>> _out127;
            (this).GenExpr(_142_f, selfIdent, env, DCOMP.Ownership.create_OwnershipOwned(), out _out125, out _out126, out _out127);
            _146_fExpr = _out125;
            _147_fOwned = _out126;
            _148_recIdentsF = _out127;
            RAST._IExpr _149_tExpr;
            DCOMP._IOwnership _150___v186;
            Dafny.ISet<Dafny.ISequence<Dafny.Rune>> _151_recIdentsT;
            RAST._IExpr _out128;
            DCOMP._IOwnership _out129;
            Dafny.ISet<Dafny.ISequence<Dafny.Rune>> _out130;
            (this).GenExpr(_141_t, selfIdent, env, DCOMP.Ownership.create_OwnershipOwned(), out _out128, out _out129, out _out130);
            _149_tExpr = _out128;
            _150___v186 = _out129;
            _151_recIdentsT = _out130;
            r = RAST.Expr.create_IfExpr(_143_cond, _149_tExpr, _146_fExpr);
            RAST._IExpr _out131;
            DCOMP._IOwnership _out132;
            (this).FromOwnership(r, DCOMP.Ownership.create_OwnershipOwned(), expectedOwnership, out _out131, out _out132);
            r = _out131;
            resultingOwnership = _out132;
            readIdents = Dafny.Set<Dafny.ISequence<Dafny.Rune>>.Union(Dafny.Set<Dafny.ISequence<Dafny.Rune>>.Union(_145_recIdentsCond, _151_recIdentsT), _148_recIdentsF);
            return ;
          }
          goto after_match0;
        }
      }
      {
        if (_source0.is_UnOp) {
          DAST._IUnaryOp unOp0 = _source0.dtor_unOp;
          if (unOp0.is_Not) {
            DAST._IExpression _152_e = _source0.dtor_expr;
            DAST.Format._IUnaryOpFormat _153_format = _source0.dtor_format1;
            {
              RAST._IExpr _154_recursiveGen;
              DCOMP._IOwnership _155___v187;
              Dafny.ISet<Dafny.ISequence<Dafny.Rune>> _156_recIdents;
              RAST._IExpr _out133;
              DCOMP._IOwnership _out134;
              Dafny.ISet<Dafny.ISequence<Dafny.Rune>> _out135;
              (this).GenExpr(_152_e, selfIdent, env, DCOMP.Ownership.create_OwnershipOwned(), out _out133, out _out134, out _out135);
              _154_recursiveGen = _out133;
              _155___v187 = _out134;
              _156_recIdents = _out135;
              r = RAST.Expr.create_UnaryOp(Dafny.Sequence<Dafny.Rune>.UnicodeFromString("!"), _154_recursiveGen, _153_format);
              RAST._IExpr _out136;
              DCOMP._IOwnership _out137;
              (this).FromOwned(r, expectedOwnership, out _out136, out _out137);
              r = _out136;
              resultingOwnership = _out137;
              readIdents = _156_recIdents;
              return ;
            }
            goto after_match0;
          }
        }
      }
      {
        if (_source0.is_UnOp) {
          DAST._IUnaryOp unOp1 = _source0.dtor_unOp;
          if (unOp1.is_BitwiseNot) {
            DAST._IExpression _157_e = _source0.dtor_expr;
            DAST.Format._IUnaryOpFormat _158_format = _source0.dtor_format1;
            {
              RAST._IExpr _159_recursiveGen;
              DCOMP._IOwnership _160___v188;
              Dafny.ISet<Dafny.ISequence<Dafny.Rune>> _161_recIdents;
              RAST._IExpr _out138;
              DCOMP._IOwnership _out139;
              Dafny.ISet<Dafny.ISequence<Dafny.Rune>> _out140;
              (this).GenExpr(_157_e, selfIdent, env, DCOMP.Ownership.create_OwnershipOwned(), out _out138, out _out139, out _out140);
              _159_recursiveGen = _out138;
              _160___v188 = _out139;
              _161_recIdents = _out140;
              r = RAST.Expr.create_UnaryOp(Dafny.Sequence<Dafny.Rune>.UnicodeFromString("~"), _159_recursiveGen, _158_format);
              RAST._IExpr _out141;
              DCOMP._IOwnership _out142;
              (this).FromOwned(r, expectedOwnership, out _out141, out _out142);
              r = _out141;
              resultingOwnership = _out142;
              readIdents = _161_recIdents;
              return ;
            }
            goto after_match0;
          }
        }
      }
      {
        if (_source0.is_UnOp) {
          DAST._IUnaryOp unOp2 = _source0.dtor_unOp;
          if (unOp2.is_Cardinality) {
            DAST._IExpression _162_e = _source0.dtor_expr;
            DAST.Format._IUnaryOpFormat _163_format = _source0.dtor_format1;
            {
              RAST._IExpr _164_recursiveGen;
              DCOMP._IOwnership _165_recOwned;
              Dafny.ISet<Dafny.ISequence<Dafny.Rune>> _166_recIdents;
              RAST._IExpr _out143;
              DCOMP._IOwnership _out144;
              Dafny.ISet<Dafny.ISequence<Dafny.Rune>> _out145;
              (this).GenExpr(_162_e, selfIdent, env, DCOMP.Ownership.create_OwnershipAutoBorrowed(), out _out143, out _out144, out _out145);
              _164_recursiveGen = _out143;
              _165_recOwned = _out144;
              _166_recIdents = _out145;
              r = ((_164_recursiveGen).Sel(Dafny.Sequence<Dafny.Rune>.UnicodeFromString("cardinality"))).Apply(Dafny.Sequence<RAST._IExpr>.FromElements());
              RAST._IExpr _out146;
              DCOMP._IOwnership _out147;
              (this).FromOwned(r, expectedOwnership, out _out146, out _out147);
              r = _out146;
              resultingOwnership = _out147;
              readIdents = _166_recIdents;
              return ;
            }
            goto after_match0;
          }
        }
      }
      {
        if (_source0.is_BinOp) {
          RAST._IExpr _out148;
          DCOMP._IOwnership _out149;
          Dafny.ISet<Dafny.ISequence<Dafny.Rune>> _out150;
          (this).GenExprBinary(e, selfIdent, env, expectedOwnership, out _out148, out _out149, out _out150);
          r = _out148;
          resultingOwnership = _out149;
          readIdents = _out150;
          goto after_match0;
        }
      }
      {
        if (_source0.is_ArrayLen) {
          DAST._IExpression _167_expr = _source0.dtor_expr;
          DAST._IType _168_exprType = _source0.dtor_exprType;
          BigInteger _169_dim = _source0.dtor_dim;
          bool _170_native = _source0.dtor_native;
          {
            RAST._IExpr _171_recursiveGen;
            DCOMP._IOwnership _172___v193;
            Dafny.ISet<Dafny.ISequence<Dafny.Rune>> _173_recIdents;
            RAST._IExpr _out151;
            DCOMP._IOwnership _out152;
            Dafny.ISet<Dafny.ISequence<Dafny.Rune>> _out153;
            (this).GenExpr(_167_expr, selfIdent, env, DCOMP.Ownership.create_OwnershipOwned(), out _out151, out _out152, out _out153);
            _171_recursiveGen = _out151;
            _172___v193 = _out152;
            _173_recIdents = _out153;
            RAST._IType _174_arrayType;
            RAST._IType _out154;
            _out154 = (this).GenType(_168_exprType, DCOMP.GenTypeContext.@default());
            _174_arrayType = _out154;
            if (!((_174_arrayType).IsObjectOrPointer())) {
              Dafny.ISequence<Dafny.Rune> _175_msg;
              _175_msg = Dafny.Sequence<Dafny.Rune>.Concat(Dafny.Sequence<Dafny.Rune>.UnicodeFromString("Array length of something not an array but "), (_174_arrayType)._ToString(DCOMP.__default.IND));
              (this).error = Std.Wrappers.Option<Dafny.ISequence<Dafny.Rune>>.create_Some(_175_msg);
              r = RAST.Expr.create_RawExpr(_175_msg);
            } else {
              RAST._IType _176_underlying;
              _176_underlying = (_174_arrayType).ObjectOrPointerUnderlying();
              if (((_169_dim).Sign == 0) && ((_176_underlying).is_Array)) {
                r = ((((this).read__macro).Apply1(_171_recursiveGen)).Sel(Dafny.Sequence<Dafny.Rune>.UnicodeFromString("len"))).Apply(Dafny.Sequence<RAST._IExpr>.FromElements());
              } else {
                if ((_169_dim).Sign == 0) {
                  r = (((((this).read__macro).Apply1(_171_recursiveGen)).Sel(Dafny.Sequence<Dafny.Rune>.UnicodeFromString("data"))).Sel(Dafny.Sequence<Dafny.Rune>.UnicodeFromString("len"))).Apply(Dafny.Sequence<RAST._IExpr>.FromElements());
                } else {
                  r = ((((this).read__macro).Apply1(_171_recursiveGen)).Sel(Dafny.Sequence<Dafny.Rune>.Concat(Dafny.Sequence<Dafny.Rune>.Concat(Dafny.Sequence<Dafny.Rune>.UnicodeFromString("length"), Std.Strings.__default.OfNat(_169_dim)), Dafny.Sequence<Dafny.Rune>.UnicodeFromString("_usize")))).Apply(Dafny.Sequence<RAST._IExpr>.FromElements());
                }
              }
              if (!(_170_native)) {
                r = (((RAST.__default.dafny__runtime).MSel(Dafny.Sequence<Dafny.Rune>.UnicodeFromString("int!"))).AsExpr()).Apply1(r);
              }
            }
            RAST._IExpr _out155;
            DCOMP._IOwnership _out156;
            (this).FromOwned(r, expectedOwnership, out _out155, out _out156);
            r = _out155;
            resultingOwnership = _out156;
            readIdents = _173_recIdents;
            return ;
          }
          goto after_match0;
        }
      }
      {
        if (_source0.is_MapKeys) {
          DAST._IExpression _177_expr = _source0.dtor_expr;
          {
            RAST._IExpr _178_recursiveGen;
            DCOMP._IOwnership _179___v194;
            Dafny.ISet<Dafny.ISequence<Dafny.Rune>> _180_recIdents;
            RAST._IExpr _out157;
            DCOMP._IOwnership _out158;
            Dafny.ISet<Dafny.ISequence<Dafny.Rune>> _out159;
            (this).GenExpr(_177_expr, selfIdent, env, DCOMP.Ownership.create_OwnershipAutoBorrowed(), out _out157, out _out158, out _out159);
            _178_recursiveGen = _out157;
            _179___v194 = _out158;
            _180_recIdents = _out159;
            readIdents = _180_recIdents;
            r = ((_178_recursiveGen).Sel(Dafny.Sequence<Dafny.Rune>.UnicodeFromString("keys"))).Apply(Dafny.Sequence<RAST._IExpr>.FromElements());
            RAST._IExpr _out160;
            DCOMP._IOwnership _out161;
            (this).FromOwned(r, expectedOwnership, out _out160, out _out161);
            r = _out160;
            resultingOwnership = _out161;
            return ;
          }
          goto after_match0;
        }
      }
      {
        if (_source0.is_MapValues) {
          DAST._IExpression _181_expr = _source0.dtor_expr;
          {
            RAST._IExpr _182_recursiveGen;
            DCOMP._IOwnership _183___v195;
            Dafny.ISet<Dafny.ISequence<Dafny.Rune>> _184_recIdents;
            RAST._IExpr _out162;
            DCOMP._IOwnership _out163;
            Dafny.ISet<Dafny.ISequence<Dafny.Rune>> _out164;
            (this).GenExpr(_181_expr, selfIdent, env, DCOMP.Ownership.create_OwnershipAutoBorrowed(), out _out162, out _out163, out _out164);
            _182_recursiveGen = _out162;
            _183___v195 = _out163;
            _184_recIdents = _out164;
            readIdents = _184_recIdents;
            r = ((_182_recursiveGen).Sel(Dafny.Sequence<Dafny.Rune>.UnicodeFromString("values"))).Apply(Dafny.Sequence<RAST._IExpr>.FromElements());
            RAST._IExpr _out165;
            DCOMP._IOwnership _out166;
            (this).FromOwned(r, expectedOwnership, out _out165, out _out166);
            r = _out165;
            resultingOwnership = _out166;
            return ;
          }
          goto after_match0;
        }
      }
      {
        if (_source0.is_MapItems) {
          DAST._IExpression _185_expr = _source0.dtor_expr;
          {
            RAST._IExpr _186_recursiveGen;
            DCOMP._IOwnership _187___v196;
            Dafny.ISet<Dafny.ISequence<Dafny.Rune>> _188_recIdents;
            RAST._IExpr _out167;
            DCOMP._IOwnership _out168;
            Dafny.ISet<Dafny.ISequence<Dafny.Rune>> _out169;
            (this).GenExpr(_185_expr, selfIdent, env, DCOMP.Ownership.create_OwnershipAutoBorrowed(), out _out167, out _out168, out _out169);
            _186_recursiveGen = _out167;
            _187___v196 = _out168;
            _188_recIdents = _out169;
            readIdents = _188_recIdents;
            r = ((_186_recursiveGen).Sel(Dafny.Sequence<Dafny.Rune>.UnicodeFromString("items"))).Apply(Dafny.Sequence<RAST._IExpr>.FromElements());
            RAST._IExpr _out170;
            DCOMP._IOwnership _out171;
            (this).FromOwned(r, expectedOwnership, out _out170, out _out171);
            r = _out170;
            resultingOwnership = _out171;
            return ;
          }
          goto after_match0;
        }
      }
      {
        if (_source0.is_SelectFn) {
          DAST._IExpression _189_on = _source0.dtor_expr;
          Dafny.ISequence<Dafny.Rune> _190_field = _source0.dtor_field;
          bool _191_isDatatype = _source0.dtor_onDatatype;
          bool _192_isStatic = _source0.dtor_isStatic;
          bool _193_isConstant = _source0.dtor_isConstant;
          Dafny.ISequence<DAST._IType> _194_arguments = _source0.dtor_arguments;
          {
            RAST._IExpr _195_onExpr;
            DCOMP._IOwnership _196_onOwned;
            Dafny.ISet<Dafny.ISequence<Dafny.Rune>> _197_recIdents;
            RAST._IExpr _out172;
            DCOMP._IOwnership _out173;
            Dafny.ISet<Dafny.ISequence<Dafny.Rune>> _out174;
            (this).GenExpr(_189_on, selfIdent, env, DCOMP.Ownership.create_OwnershipBorrowed(), out _out172, out _out173, out _out174);
            _195_onExpr = _out172;
            _196_onOwned = _out173;
            _197_recIdents = _out174;
            Dafny.ISequence<Dafny.Rune> _198_s = Dafny.Sequence<Dafny.Rune>.Empty;
            Dafny.ISequence<Dafny.Rune> _199_onString;
            _199_onString = (_195_onExpr)._ToString(DCOMP.__default.IND);
            if (_192_isStatic) {
              DCOMP._IEnvironment _200_lEnv;
              _200_lEnv = env;
              Dafny.ISequence<_System._ITuple2<Dafny.ISequence<Dafny.Rune>, RAST._IType>> _201_args;
              _201_args = Dafny.Sequence<_System._ITuple2<Dafny.ISequence<Dafny.Rune>, RAST._IType>>.FromElements();
              _198_s = Dafny.Sequence<Dafny.Rune>.UnicodeFromString("|");
              BigInteger _hi7 = new BigInteger((_194_arguments).Count);
              for (BigInteger _202_i = BigInteger.Zero; _202_i < _hi7; _202_i++) {
                if ((_202_i).Sign == 1) {
                  _198_s = Dafny.Sequence<Dafny.Rune>.Concat(_198_s, Dafny.Sequence<Dafny.Rune>.UnicodeFromString(", "));
                }
                RAST._IType _203_ty;
                RAST._IType _out175;
                _out175 = (this).GenType((_194_arguments).Select(_202_i), DCOMP.GenTypeContext.@default());
                _203_ty = _out175;
                RAST._IType _204_bTy;
                _204_bTy = RAST.Type.create_Borrowed(_203_ty);
                Dafny.ISequence<Dafny.Rune> _205_name;
                _205_name = Dafny.Sequence<Dafny.Rune>.Concat(Dafny.Sequence<Dafny.Rune>.UnicodeFromString("x"), Std.Strings.__default.OfInt(_202_i));
                _200_lEnv = (_200_lEnv).AddAssigned(_205_name, _204_bTy);
                _201_args = Dafny.Sequence<_System._ITuple2<Dafny.ISequence<Dafny.Rune>, RAST._IType>>.Concat(_201_args, Dafny.Sequence<_System._ITuple2<Dafny.ISequence<Dafny.Rune>, RAST._IType>>.FromElements(_System.Tuple2<Dafny.ISequence<Dafny.Rune>, RAST._IType>.create(_205_name, _203_ty)));
                _198_s = Dafny.Sequence<Dafny.Rune>.Concat(Dafny.Sequence<Dafny.Rune>.Concat(Dafny.Sequence<Dafny.Rune>.Concat(_198_s, _205_name), Dafny.Sequence<Dafny.Rune>.UnicodeFromString(": ")), (_204_bTy)._ToString(DCOMP.__default.IND));
              }
              _198_s = Dafny.Sequence<Dafny.Rune>.Concat(Dafny.Sequence<Dafny.Rune>.Concat(Dafny.Sequence<Dafny.Rune>.Concat(Dafny.Sequence<Dafny.Rune>.Concat(Dafny.Sequence<Dafny.Rune>.Concat(Dafny.Sequence<Dafny.Rune>.Concat(_198_s, Dafny.Sequence<Dafny.Rune>.UnicodeFromString("| ")), _199_onString), Dafny.Sequence<Dafny.Rune>.UnicodeFromString("::")), DCOMP.__default.escapeVar(_190_field)), ((_193_isConstant) ? (Dafny.Sequence<Dafny.Rune>.UnicodeFromString("()")) : (Dafny.Sequence<Dafny.Rune>.UnicodeFromString("")))), Dafny.Sequence<Dafny.Rune>.UnicodeFromString("("));
              BigInteger _hi8 = new BigInteger((_201_args).Count);
              for (BigInteger _206_i = BigInteger.Zero; _206_i < _hi8; _206_i++) {
                if ((_206_i).Sign == 1) {
                  _198_s = Dafny.Sequence<Dafny.Rune>.Concat(_198_s, Dafny.Sequence<Dafny.Rune>.UnicodeFromString(", "));
                }
                _System._ITuple2<Dafny.ISequence<Dafny.Rune>, RAST._IType> _let_tmp_rhs1 = (_201_args).Select(_206_i);
                Dafny.ISequence<Dafny.Rune> _207_name = _let_tmp_rhs1.dtor__0;
                RAST._IType _208_ty = _let_tmp_rhs1.dtor__1;
                RAST._IExpr _209_rIdent;
                DCOMP._IOwnership _210___v197;
                Dafny.ISet<Dafny.ISequence<Dafny.Rune>> _211___v198;
                RAST._IExpr _out176;
                DCOMP._IOwnership _out177;
                Dafny.ISet<Dafny.ISequence<Dafny.Rune>> _out178;
                (this).GenIdent(_207_name, selfIdent, _200_lEnv, (((_208_ty).CanReadWithoutClone()) ? (DCOMP.Ownership.create_OwnershipOwned()) : (DCOMP.Ownership.create_OwnershipBorrowed())), out _out176, out _out177, out _out178);
                _209_rIdent = _out176;
                _210___v197 = _out177;
                _211___v198 = _out178;
                _198_s = Dafny.Sequence<Dafny.Rune>.Concat(_198_s, (_209_rIdent)._ToString(DCOMP.__default.IND));
              }
              _198_s = Dafny.Sequence<Dafny.Rune>.Concat(_198_s, Dafny.Sequence<Dafny.Rune>.UnicodeFromString(")"));
            } else {
              _198_s = Dafny.Sequence<Dafny.Rune>.UnicodeFromString("{\n");
              _198_s = Dafny.Sequence<Dafny.Rune>.Concat(Dafny.Sequence<Dafny.Rune>.Concat(Dafny.Sequence<Dafny.Rune>.Concat(Dafny.Sequence<Dafny.Rune>.Concat(_198_s, Dafny.Sequence<Dafny.Rune>.UnicodeFromString("let callTarget = (")), _199_onString), ((object.Equals(_196_onOwned, DCOMP.Ownership.create_OwnershipOwned())) ? (Dafny.Sequence<Dafny.Rune>.UnicodeFromString(")")) : (Dafny.Sequence<Dafny.Rune>.UnicodeFromString(").clone()")))), Dafny.Sequence<Dafny.Rune>.UnicodeFromString(";\n"));
              Dafny.ISequence<Dafny.Rune> _212_args;
              _212_args = Dafny.Sequence<Dafny.Rune>.UnicodeFromString("");
              BigInteger _213_i;
              _213_i = BigInteger.Zero;
              while ((_213_i) < (new BigInteger((_194_arguments).Count))) {
                if ((_213_i).Sign == 1) {
                  _212_args = Dafny.Sequence<Dafny.Rune>.Concat(_212_args, Dafny.Sequence<Dafny.Rune>.UnicodeFromString(", "));
                }
                _212_args = Dafny.Sequence<Dafny.Rune>.Concat(Dafny.Sequence<Dafny.Rune>.Concat(_212_args, Dafny.Sequence<Dafny.Rune>.UnicodeFromString("arg")), Std.Strings.__default.OfNat(_213_i));
                _213_i = (_213_i) + (BigInteger.One);
              }
              _198_s = Dafny.Sequence<Dafny.Rune>.Concat(Dafny.Sequence<Dafny.Rune>.Concat(Dafny.Sequence<Dafny.Rune>.Concat(_198_s, Dafny.Sequence<Dafny.Rune>.UnicodeFromString("move |")), _212_args), Dafny.Sequence<Dafny.Rune>.UnicodeFromString("| {\n"));
              _198_s = Dafny.Sequence<Dafny.Rune>.Concat(Dafny.Sequence<Dafny.Rune>.Concat(Dafny.Sequence<Dafny.Rune>.Concat(Dafny.Sequence<Dafny.Rune>.Concat(Dafny.Sequence<Dafny.Rune>.Concat(Dafny.Sequence<Dafny.Rune>.Concat(_198_s, Dafny.Sequence<Dafny.Rune>.UnicodeFromString("callTarget.")), DCOMP.__default.escapeVar(_190_field)), ((_193_isConstant) ? (Dafny.Sequence<Dafny.Rune>.UnicodeFromString("()")) : (Dafny.Sequence<Dafny.Rune>.UnicodeFromString("")))), Dafny.Sequence<Dafny.Rune>.UnicodeFromString("(")), _212_args), Dafny.Sequence<Dafny.Rune>.UnicodeFromString(")\n"));
              _198_s = Dafny.Sequence<Dafny.Rune>.Concat(_198_s, Dafny.Sequence<Dafny.Rune>.UnicodeFromString("}\n"));
              _198_s = Dafny.Sequence<Dafny.Rune>.Concat(_198_s, Dafny.Sequence<Dafny.Rune>.UnicodeFromString("}"));
            }
            Dafny.ISequence<Dafny.Rune> _214_typeShape;
            _214_typeShape = Dafny.Sequence<Dafny.Rune>.UnicodeFromString("dyn ::std::ops::Fn(");
            BigInteger _215_i;
            _215_i = BigInteger.Zero;
            while ((_215_i) < (new BigInteger((_194_arguments).Count))) {
              if ((_215_i).Sign == 1) {
                _214_typeShape = Dafny.Sequence<Dafny.Rune>.Concat(_214_typeShape, Dafny.Sequence<Dafny.Rune>.UnicodeFromString(", "));
              }
              _214_typeShape = Dafny.Sequence<Dafny.Rune>.Concat(_214_typeShape, Dafny.Sequence<Dafny.Rune>.UnicodeFromString("&_"));
              _215_i = (_215_i) + (BigInteger.One);
            }
            _214_typeShape = Dafny.Sequence<Dafny.Rune>.Concat(_214_typeShape, Dafny.Sequence<Dafny.Rune>.UnicodeFromString(") -> _"));
            _198_s = Dafny.Sequence<Dafny.Rune>.Concat(Dafny.Sequence<Dafny.Rune>.Concat(Dafny.Sequence<Dafny.Rune>.Concat(Dafny.Sequence<Dafny.Rune>.Concat(Dafny.Sequence<Dafny.Rune>.UnicodeFromString("::std::rc::Rc::new("), _198_s), Dafny.Sequence<Dafny.Rune>.UnicodeFromString(") as ::std::rc::Rc<")), _214_typeShape), Dafny.Sequence<Dafny.Rune>.UnicodeFromString(">"));
            r = RAST.Expr.create_RawExpr(_198_s);
            RAST._IExpr _out179;
            DCOMP._IOwnership _out180;
            (this).FromOwned(r, expectedOwnership, out _out179, out _out180);
            r = _out179;
            resultingOwnership = _out180;
            readIdents = _197_recIdents;
            return ;
          }
          goto after_match0;
        }
      }
      {
        if (_source0.is_Select) {
          DAST._IExpression _216_on = _source0.dtor_expr;
          Dafny.ISequence<Dafny.Rune> _217_field = _source0.dtor_field;
          bool _218_isConstant = _source0.dtor_isConstant;
          bool _219_isDatatype = _source0.dtor_onDatatype;
          DAST._IType _220_fieldType = _source0.dtor_fieldType;
          {
            if (((_216_on).is_Companion) || ((_216_on).is_ExternCompanion)) {
              RAST._IExpr _221_onExpr;
              DCOMP._IOwnership _222_onOwned;
              Dafny.ISet<Dafny.ISequence<Dafny.Rune>> _223_recIdents;
              RAST._IExpr _out181;
              DCOMP._IOwnership _out182;
              Dafny.ISet<Dafny.ISequence<Dafny.Rune>> _out183;
              (this).GenExpr(_216_on, selfIdent, env, DCOMP.Ownership.create_OwnershipAutoBorrowed(), out _out181, out _out182, out _out183);
              _221_onExpr = _out181;
              _222_onOwned = _out182;
              _223_recIdents = _out183;
              r = ((_221_onExpr).FSel(DCOMP.__default.escapeVar(_217_field))).Apply(Dafny.Sequence<RAST._IExpr>.FromElements());
              RAST._IExpr _out184;
              DCOMP._IOwnership _out185;
              (this).FromOwned(r, expectedOwnership, out _out184, out _out185);
              r = _out184;
              resultingOwnership = _out185;
              readIdents = _223_recIdents;
              return ;
            } else if (_219_isDatatype) {
              RAST._IExpr _224_onExpr;
              DCOMP._IOwnership _225_onOwned;
              Dafny.ISet<Dafny.ISequence<Dafny.Rune>> _226_recIdents;
              RAST._IExpr _out186;
              DCOMP._IOwnership _out187;
              Dafny.ISet<Dafny.ISequence<Dafny.Rune>> _out188;
              (this).GenExpr(_216_on, selfIdent, env, DCOMP.Ownership.create_OwnershipAutoBorrowed(), out _out186, out _out187, out _out188);
              _224_onExpr = _out186;
              _225_onOwned = _out187;
              _226_recIdents = _out188;
              r = ((_224_onExpr).Sel(DCOMP.__default.escapeVar(_217_field))).Apply(Dafny.Sequence<RAST._IExpr>.FromElements());
              RAST._IType _227_typ;
              RAST._IType _out189;
              _out189 = (this).GenType(_220_fieldType, DCOMP.GenTypeContext.@default());
              _227_typ = _out189;
              RAST._IExpr _out190;
              DCOMP._IOwnership _out191;
              (this).FromOwnership(r, DCOMP.Ownership.create_OwnershipBorrowed(), expectedOwnership, out _out190, out _out191);
              r = _out190;
              resultingOwnership = _out191;
              readIdents = _226_recIdents;
            } else {
              RAST._IExpr _228_onExpr;
              DCOMP._IOwnership _229_onOwned;
              Dafny.ISet<Dafny.ISequence<Dafny.Rune>> _230_recIdents;
              RAST._IExpr _out192;
              DCOMP._IOwnership _out193;
              Dafny.ISet<Dafny.ISequence<Dafny.Rune>> _out194;
              (this).GenExpr(_216_on, selfIdent, env, DCOMP.Ownership.create_OwnershipAutoBorrowed(), out _out192, out _out193, out _out194);
              _228_onExpr = _out192;
              _229_onOwned = _out193;
              _230_recIdents = _out194;
              r = _228_onExpr;
              if (!object.Equals(_228_onExpr, RAST.__default.self)) {
                RAST._IExpr _source2 = _228_onExpr;
                {
                  if (_source2.is_UnaryOp) {
                    Dafny.ISequence<Dafny.Rune> op10 = _source2.dtor_op1;
                    if (object.Equals(op10, Dafny.Sequence<Dafny.Rune>.UnicodeFromString("&"))) {
                      RAST._IExpr underlying0 = _source2.dtor_underlying;
                      if (underlying0.is_Identifier) {
                        Dafny.ISequence<Dafny.Rune> name0 = underlying0.dtor_name;
                        if (object.Equals(name0, Dafny.Sequence<Dafny.Rune>.UnicodeFromString("this"))) {
                          r = RAST.Expr.create_Identifier(Dafny.Sequence<Dafny.Rune>.UnicodeFromString("this"));
                          goto after_match2;
                        }
                      }
                    }
                  }
                }
                {
                }
              after_match2: ;
                if (((this).pointerType).is_Raw) {
                  r = ((this).read__macro).Apply1(r);
                } else {
                  r = (r).Clone();
                  r = ((this).modify__macro).Apply1(r);
                }
              }
              r = (r).Sel(DCOMP.__default.escapeVar(_217_field));
              if (_218_isConstant) {
                r = (r).Apply(Dafny.Sequence<RAST._IExpr>.FromElements());
              }
              r = (r).Clone();
              RAST._IExpr _out195;
              DCOMP._IOwnership _out196;
              (this).FromOwned(r, expectedOwnership, out _out195, out _out196);
              r = _out195;
              resultingOwnership = _out196;
              readIdents = _230_recIdents;
            }
            return ;
          }
          goto after_match0;
        }
      }
      {
        if (_source0.is_Index) {
          DAST._IExpression _231_on = _source0.dtor_expr;
          DAST._ICollKind _232_collKind = _source0.dtor_collKind;
          Dafny.ISequence<DAST._IExpression> _233_indices = _source0.dtor_indices;
          {
            RAST._IExpr _234_onExpr;
            DCOMP._IOwnership _235_onOwned;
            Dafny.ISet<Dafny.ISequence<Dafny.Rune>> _236_recIdents;
            RAST._IExpr _out197;
            DCOMP._IOwnership _out198;
            Dafny.ISet<Dafny.ISequence<Dafny.Rune>> _out199;
            (this).GenExpr(_231_on, selfIdent, env, DCOMP.Ownership.create_OwnershipAutoBorrowed(), out _out197, out _out198, out _out199);
            _234_onExpr = _out197;
            _235_onOwned = _out198;
            _236_recIdents = _out199;
            readIdents = _236_recIdents;
            r = _234_onExpr;
            bool _237_hadArray;
            _237_hadArray = false;
            if (object.Equals(_232_collKind, DAST.CollKind.create_Array())) {
              r = ((this).read__macro).Apply1(r);
              _237_hadArray = true;
              if ((new BigInteger((_233_indices).Count)) > (BigInteger.One)) {
                r = (r).Sel(Dafny.Sequence<Dafny.Rune>.UnicodeFromString("data"));
              }
            }
            BigInteger _hi9 = new BigInteger((_233_indices).Count);
            for (BigInteger _238_i = BigInteger.Zero; _238_i < _hi9; _238_i++) {
              if (object.Equals(_232_collKind, DAST.CollKind.create_Array())) {
                RAST._IExpr _239_idx;
                DCOMP._IOwnership _240_idxOwned;
                Dafny.ISet<Dafny.ISequence<Dafny.Rune>> _241_recIdentsIdx;
                RAST._IExpr _out200;
                DCOMP._IOwnership _out201;
                Dafny.ISet<Dafny.ISequence<Dafny.Rune>> _out202;
                (this).GenExpr((_233_indices).Select(_238_i), selfIdent, env, DCOMP.Ownership.create_OwnershipOwned(), out _out200, out _out201, out _out202);
                _239_idx = _out200;
                _240_idxOwned = _out201;
                _241_recIdentsIdx = _out202;
                _239_idx = RAST.__default.IntoUsize(_239_idx);
                r = RAST.Expr.create_SelectIndex(r, _239_idx);
                readIdents = Dafny.Set<Dafny.ISequence<Dafny.Rune>>.Union(readIdents, _241_recIdentsIdx);
              } else {
                RAST._IExpr _242_idx;
                DCOMP._IOwnership _243_idxOwned;
                Dafny.ISet<Dafny.ISequence<Dafny.Rune>> _244_recIdentsIdx;
                RAST._IExpr _out203;
                DCOMP._IOwnership _out204;
                Dafny.ISet<Dafny.ISequence<Dafny.Rune>> _out205;
                (this).GenExpr((_233_indices).Select(_238_i), selfIdent, env, DCOMP.Ownership.create_OwnershipBorrowed(), out _out203, out _out204, out _out205);
                _242_idx = _out203;
                _243_idxOwned = _out204;
                _244_recIdentsIdx = _out205;
                r = ((r).Sel(Dafny.Sequence<Dafny.Rune>.UnicodeFromString("get"))).Apply1(_242_idx);
                readIdents = Dafny.Set<Dafny.ISequence<Dafny.Rune>>.Union(readIdents, _244_recIdentsIdx);
              }
            }
            if (_237_hadArray) {
              r = (r).Clone();
            }
            RAST._IExpr _out206;
            DCOMP._IOwnership _out207;
            (this).FromOwned(r, expectedOwnership, out _out206, out _out207);
            r = _out206;
            resultingOwnership = _out207;
            return ;
          }
          goto after_match0;
        }
      }
      {
        if (_source0.is_IndexRange) {
          DAST._IExpression _245_on = _source0.dtor_expr;
          bool _246_isArray = _source0.dtor_isArray;
          Std.Wrappers._IOption<DAST._IExpression> _247_low = _source0.dtor_low;
          Std.Wrappers._IOption<DAST._IExpression> _248_high = _source0.dtor_high;
          {
            DCOMP._IOwnership _249_onExpectedOwnership;
            if (_246_isArray) {
              if (((this).pointerType).is_Raw) {
                _249_onExpectedOwnership = DCOMP.Ownership.create_OwnershipOwned();
              } else {
                _249_onExpectedOwnership = DCOMP.Ownership.create_OwnershipBorrowed();
              }
            } else {
              _249_onExpectedOwnership = DCOMP.Ownership.create_OwnershipAutoBorrowed();
            }
            RAST._IExpr _250_onExpr;
            DCOMP._IOwnership _251_onOwned;
            Dafny.ISet<Dafny.ISequence<Dafny.Rune>> _252_recIdents;
            RAST._IExpr _out208;
            DCOMP._IOwnership _out209;
            Dafny.ISet<Dafny.ISequence<Dafny.Rune>> _out210;
            (this).GenExpr(_245_on, selfIdent, env, _249_onExpectedOwnership, out _out208, out _out209, out _out210);
            _250_onExpr = _out208;
            _251_onOwned = _out209;
            _252_recIdents = _out210;
            readIdents = _252_recIdents;
            Dafny.ISequence<Dafny.Rune> _253_methodName;
            if ((_247_low).is_Some) {
              if ((_248_high).is_Some) {
                _253_methodName = Dafny.Sequence<Dafny.Rune>.UnicodeFromString("slice");
              } else {
                _253_methodName = Dafny.Sequence<Dafny.Rune>.UnicodeFromString("drop");
              }
            } else if ((_248_high).is_Some) {
              _253_methodName = Dafny.Sequence<Dafny.Rune>.UnicodeFromString("take");
            } else {
              _253_methodName = Dafny.Sequence<Dafny.Rune>.UnicodeFromString("");
            }
            Dafny.ISequence<RAST._IExpr> _254_arguments;
            _254_arguments = Dafny.Sequence<RAST._IExpr>.FromElements();
            Std.Wrappers._IOption<DAST._IExpression> _source3 = _247_low;
            {
              if (_source3.is_Some) {
                DAST._IExpression _255_l = _source3.dtor_value;
                {
                  RAST._IExpr _256_lExpr;
                  DCOMP._IOwnership _257___v201;
                  Dafny.ISet<Dafny.ISequence<Dafny.Rune>> _258_recIdentsL;
                  RAST._IExpr _out211;
                  DCOMP._IOwnership _out212;
                  Dafny.ISet<Dafny.ISequence<Dafny.Rune>> _out213;
                  (this).GenExpr(_255_l, selfIdent, env, DCOMP.Ownership.create_OwnershipBorrowed(), out _out211, out _out212, out _out213);
                  _256_lExpr = _out211;
                  _257___v201 = _out212;
                  _258_recIdentsL = _out213;
                  _254_arguments = Dafny.Sequence<RAST._IExpr>.Concat(_254_arguments, Dafny.Sequence<RAST._IExpr>.FromElements(_256_lExpr));
                  readIdents = Dafny.Set<Dafny.ISequence<Dafny.Rune>>.Union(readIdents, _258_recIdentsL);
                }
                goto after_match3;
              }
            }
            {
            }
          after_match3: ;
            Std.Wrappers._IOption<DAST._IExpression> _source4 = _248_high;
            {
              if (_source4.is_Some) {
                DAST._IExpression _259_h = _source4.dtor_value;
                {
                  RAST._IExpr _260_hExpr;
                  DCOMP._IOwnership _261___v202;
                  Dafny.ISet<Dafny.ISequence<Dafny.Rune>> _262_recIdentsH;
                  RAST._IExpr _out214;
                  DCOMP._IOwnership _out215;
                  Dafny.ISet<Dafny.ISequence<Dafny.Rune>> _out216;
                  (this).GenExpr(_259_h, selfIdent, env, DCOMP.Ownership.create_OwnershipBorrowed(), out _out214, out _out215, out _out216);
                  _260_hExpr = _out214;
                  _261___v202 = _out215;
                  _262_recIdentsH = _out216;
                  _254_arguments = Dafny.Sequence<RAST._IExpr>.Concat(_254_arguments, Dafny.Sequence<RAST._IExpr>.FromElements(_260_hExpr));
                  readIdents = Dafny.Set<Dafny.ISequence<Dafny.Rune>>.Union(readIdents, _262_recIdentsH);
                }
                goto after_match4;
              }
            }
            {
            }
          after_match4: ;
            r = _250_onExpr;
            if (_246_isArray) {
              if (!(_253_methodName).Equals(Dafny.Sequence<Dafny.Rune>.UnicodeFromString(""))) {
                _253_methodName = Dafny.Sequence<Dafny.Rune>.Concat(Dafny.Sequence<Dafny.Rune>.UnicodeFromString("_"), _253_methodName);
              }
              Dafny.ISequence<Dafny.Rune> _263_object__suffix;
              if (((this).pointerType).is_Raw) {
                _263_object__suffix = Dafny.Sequence<Dafny.Rune>.UnicodeFromString("");
              } else {
                _263_object__suffix = Dafny.Sequence<Dafny.Rune>.UnicodeFromString("_object");
              }
              r = ((RAST.__default.dafny__runtime__Sequence).FSel(Dafny.Sequence<Dafny.Rune>.Concat(Dafny.Sequence<Dafny.Rune>.Concat(Dafny.Sequence<Dafny.Rune>.UnicodeFromString("from_array"), _253_methodName), _263_object__suffix))).Apply(Dafny.Sequence<RAST._IExpr>.Concat(Dafny.Sequence<RAST._IExpr>.FromElements(_250_onExpr), _254_arguments));
            } else {
              if (!(_253_methodName).Equals(Dafny.Sequence<Dafny.Rune>.UnicodeFromString(""))) {
                r = ((r).Sel(_253_methodName)).Apply(_254_arguments);
              } else {
                r = (r).Clone();
              }
            }
            RAST._IExpr _out217;
            DCOMP._IOwnership _out218;
            (this).FromOwned(r, expectedOwnership, out _out217, out _out218);
            r = _out217;
            resultingOwnership = _out218;
            return ;
          }
          goto after_match0;
        }
      }
      {
        if (_source0.is_TupleSelect) {
          DAST._IExpression _264_on = _source0.dtor_expr;
          BigInteger _265_idx = _source0.dtor_index;
          DAST._IType _266_fieldType = _source0.dtor_fieldType;
          {
            RAST._IExpr _267_onExpr;
            DCOMP._IOwnership _268_onOwnership;
            Dafny.ISet<Dafny.ISequence<Dafny.Rune>> _269_recIdents;
            RAST._IExpr _out219;
            DCOMP._IOwnership _out220;
            Dafny.ISet<Dafny.ISequence<Dafny.Rune>> _out221;
            (this).GenExpr(_264_on, selfIdent, env, DCOMP.Ownership.create_OwnershipAutoBorrowed(), out _out219, out _out220, out _out221);
            _267_onExpr = _out219;
            _268_onOwnership = _out220;
            _269_recIdents = _out221;
            Dafny.ISequence<Dafny.Rune> _270_selName;
            _270_selName = Std.Strings.__default.OfNat(_265_idx);
            DAST._IType _source5 = _266_fieldType;
            {
              if (_source5.is_Tuple) {
                Dafny.ISequence<DAST._IType> _271_tps = _source5.dtor_Tuple_a0;
                if (((_266_fieldType).is_Tuple) && ((new BigInteger((_271_tps).Count)) > (RAST.__default.MAX__TUPLE__SIZE))) {
                  _270_selName = Dafny.Sequence<Dafny.Rune>.Concat(Dafny.Sequence<Dafny.Rune>.UnicodeFromString("_"), _270_selName);
                }
                goto after_match5;
              }
            }
            {
            }
          after_match5: ;
            r = ((_267_onExpr).Sel(_270_selName)).Clone();
            RAST._IExpr _out222;
            DCOMP._IOwnership _out223;
            (this).FromOwnership(r, DCOMP.Ownership.create_OwnershipOwned(), expectedOwnership, out _out222, out _out223);
            r = _out222;
            resultingOwnership = _out223;
            readIdents = _269_recIdents;
            return ;
          }
          goto after_match0;
        }
      }
      {
        if (_source0.is_Call) {
          DAST._IExpression _272_on = _source0.dtor_on;
          DAST._ICallName _273_name = _source0.dtor_callName;
          Dafny.ISequence<DAST._IType> _274_typeArgs = _source0.dtor_typeArgs;
          Dafny.ISequence<DAST._IExpression> _275_args = _source0.dtor_args;
          {
            Dafny.ISequence<RAST._IExpr> _276_argExprs;
            Dafny.ISet<Dafny.ISequence<Dafny.Rune>> _277_recIdents;
            Dafny.ISequence<RAST._IType> _278_typeExprs;
            Std.Wrappers._IOption<DAST._IResolvedType> _279_fullNameQualifier;
            Dafny.ISequence<RAST._IExpr> _out224;
            Dafny.ISet<Dafny.ISequence<Dafny.Rune>> _out225;
            Dafny.ISequence<RAST._IType> _out226;
            Std.Wrappers._IOption<DAST._IResolvedType> _out227;
            (this).GenArgs(selfIdent, _273_name, _274_typeArgs, _275_args, env, out _out224, out _out225, out _out226, out _out227);
            _276_argExprs = _out224;
            _277_recIdents = _out225;
            _278_typeExprs = _out226;
            _279_fullNameQualifier = _out227;
            readIdents = _277_recIdents;
            Std.Wrappers._IOption<DAST._IResolvedType> _source6 = _279_fullNameQualifier;
            {
              if (_source6.is_Some) {
                DAST._IResolvedType value0 = _source6.dtor_value;
                Dafny.ISequence<Dafny.ISequence<Dafny.Rune>> _280_path = value0.dtor_path;
                Dafny.ISequence<DAST._IType> _281_onTypeArgs = value0.dtor_typeArgs;
                DAST._IResolvedTypeBase _282_base = value0.dtor_kind;
                RAST._IExpr _283_fullPath;
                RAST._IExpr _out228;
                _out228 = (this).GenPathExpr(_280_path, true);
                _283_fullPath = _out228;
                Dafny.ISequence<RAST._IType> _284_onTypeExprs;
                Dafny.ISequence<RAST._IType> _out229;
                _out229 = (this).GenTypeArgs(_281_onTypeArgs, DCOMP.GenTypeContext.@default());
                _284_onTypeExprs = _out229;
                RAST._IExpr _285_onExpr = RAST.Expr.Default();
                DCOMP._IOwnership _286_recOwnership = DCOMP.Ownership.Default();
                Dafny.ISet<Dafny.ISequence<Dafny.Rune>> _287_recIdents = Dafny.Set<Dafny.ISequence<Dafny.Rune>>.Empty;
                if (((_282_base).is_Trait) || ((_282_base).is_Class)) {
                  RAST._IExpr _out230;
                  DCOMP._IOwnership _out231;
                  Dafny.ISet<Dafny.ISequence<Dafny.Rune>> _out232;
                  (this).GenExpr(_272_on, selfIdent, env, DCOMP.Ownership.create_OwnershipOwned(), out _out230, out _out231, out _out232);
                  _285_onExpr = _out230;
                  _286_recOwnership = _out231;
                  _287_recIdents = _out232;
                  if (((this).pointerType).is_Raw) {
                    _285_onExpr = ((this).read__macro).Apply1(_285_onExpr);
                  } else {
                    _285_onExpr = ((this).modify__macro).Apply1(_285_onExpr);
                  }
                  readIdents = Dafny.Set<Dafny.ISequence<Dafny.Rune>>.Union(readIdents, _287_recIdents);
                } else {
                  DCOMP._IOwnership _288_expectedOnOwnership;
                  if (((this).pointerType).is_Raw) {
                    _288_expectedOnOwnership = DCOMP.Ownership.create_OwnershipBorrowed();
                  } else {
                    _288_expectedOnOwnership = DCOMP.Ownership.create_OwnershipBorrowedMut();
                  }
                  RAST._IExpr _out233;
                  DCOMP._IOwnership _out234;
                  Dafny.ISet<Dafny.ISequence<Dafny.Rune>> _out235;
                  (this).GenExpr(_272_on, selfIdent, env, _288_expectedOnOwnership, out _out233, out _out234, out _out235);
                  _285_onExpr = _out233;
                  _286_recOwnership = _out234;
                  _287_recIdents = _out235;
                  readIdents = Dafny.Set<Dafny.ISequence<Dafny.Rune>>.Union(readIdents, _287_recIdents);
                }
                r = ((((_283_fullPath).ApplyType(_284_onTypeExprs)).FSel(DCOMP.__default.escapeName((_273_name).dtor_name))).ApplyType(_278_typeExprs)).Apply(Dafny.Sequence<RAST._IExpr>.Concat(Dafny.Sequence<RAST._IExpr>.FromElements(_285_onExpr), _276_argExprs));
                RAST._IExpr _out236;
                DCOMP._IOwnership _out237;
                (this).FromOwned(r, expectedOwnership, out _out236, out _out237);
                r = _out236;
                resultingOwnership = _out237;
                goto after_match6;
              }
            }
            {
              RAST._IExpr _289_onExpr;
              DCOMP._IOwnership _290___v208;
              Dafny.ISet<Dafny.ISequence<Dafny.Rune>> _291_recIdents;
              RAST._IExpr _out238;
              DCOMP._IOwnership _out239;
              Dafny.ISet<Dafny.ISequence<Dafny.Rune>> _out240;
              (this).GenExpr(_272_on, selfIdent, env, DCOMP.Ownership.create_OwnershipAutoBorrowed(), out _out238, out _out239, out _out240);
              _289_onExpr = _out238;
              _290___v208 = _out239;
              _291_recIdents = _out240;
              readIdents = Dafny.Set<Dafny.ISequence<Dafny.Rune>>.Union(readIdents, _291_recIdents);
              Dafny.ISequence<Dafny.Rune> _292_renderedName;
              _292_renderedName = (this).GetMethodName(_272_on, _273_name);
              DAST._IExpression _source7 = _272_on;
              {
                bool disjunctiveMatch0 = false;
                if (_source7.is_Companion) {
                  disjunctiveMatch0 = true;
                }
                if (_source7.is_ExternCompanion) {
                  disjunctiveMatch0 = true;
                }
                if (disjunctiveMatch0) {
                  {
                    _289_onExpr = (_289_onExpr).FSel(_292_renderedName);
                  }
                  goto after_match7;
                }
              }
              {
                {
                  if (!object.Equals(_289_onExpr, RAST.__default.self)) {
                    DAST._ICallName _source8 = _273_name;
                    {
                      if (_source8.is_CallName) {
                        Std.Wrappers._IOption<DAST._IType> onType0 = _source8.dtor_onType;
                        if (onType0.is_Some) {
                          DAST._IType _293_tpe = onType0.dtor_value;
                          RAST._IType _294_typ;
                          RAST._IType _out241;
                          _out241 = (this).GenType(_293_tpe, DCOMP.GenTypeContext.@default());
                          _294_typ = _out241;
                          if ((_294_typ).IsObjectOrPointer()) {
                            if (((this).pointerType).is_Raw) {
                              _289_onExpr = ((this).read__macro).Apply1(_289_onExpr);
                            } else {
                              _289_onExpr = ((this).modify__macro).Apply1(_289_onExpr);
                            }
                          }
                          goto after_match8;
                        }
                      }
                    }
                    {
                    }
                  after_match8: ;
                  }
                  _289_onExpr = (_289_onExpr).Sel(_292_renderedName);
                }
              }
            after_match7: ;
              r = ((_289_onExpr).ApplyType(_278_typeExprs)).Apply(_276_argExprs);
              RAST._IExpr _out242;
              DCOMP._IOwnership _out243;
              (this).FromOwned(r, expectedOwnership, out _out242, out _out243);
              r = _out242;
              resultingOwnership = _out243;
              return ;
            }
          after_match6: ;
          }
          goto after_match0;
        }
      }
      {
        if (_source0.is_Lambda) {
          Dafny.ISequence<DAST._IFormal> _295_paramsDafny = _source0.dtor_params;
          DAST._IType _296_retType = _source0.dtor_retType;
          Dafny.ISequence<DAST._IStatement> _297_body = _source0.dtor_body;
          {
            Dafny.ISequence<RAST._IFormal> _298_params;
            Dafny.ISequence<RAST._IFormal> _out244;
            _out244 = (this).GenParams(_295_paramsDafny, true);
            _298_params = _out244;
            Dafny.ISequence<Dafny.ISequence<Dafny.Rune>> _299_paramNames;
            _299_paramNames = Dafny.Sequence<Dafny.ISequence<Dafny.Rune>>.FromElements();
            Dafny.IMap<Dafny.ISequence<Dafny.Rune>,RAST._IType> _300_paramTypesMap;
            _300_paramTypesMap = Dafny.Map<Dafny.ISequence<Dafny.Rune>, RAST._IType>.FromElements();
            BigInteger _hi10 = new BigInteger((_298_params).Count);
            for (BigInteger _301_i = BigInteger.Zero; _301_i < _hi10; _301_i++) {
              Dafny.ISequence<Dafny.Rune> _302_name;
              _302_name = ((_298_params).Select(_301_i)).dtor_name;
              _299_paramNames = Dafny.Sequence<Dafny.ISequence<Dafny.Rune>>.Concat(_299_paramNames, Dafny.Sequence<Dafny.ISequence<Dafny.Rune>>.FromElements(_302_name));
              _300_paramTypesMap = Dafny.Map<Dafny.ISequence<Dafny.Rune>, RAST._IType>.Update(_300_paramTypesMap, _302_name, ((_298_params).Select(_301_i)).dtor_tpe);
            }
            DCOMP._IEnvironment _303_subEnv;
            _303_subEnv = ((env).ToOwned()).merge(DCOMP.Environment.create(_299_paramNames, _300_paramTypesMap));
            RAST._IExpr _304_recursiveGen;
            Dafny.ISet<Dafny.ISequence<Dafny.Rune>> _305_recIdents;
            DCOMP._IEnvironment _306___v218;
            RAST._IExpr _out245;
            Dafny.ISet<Dafny.ISequence<Dafny.Rune>> _out246;
            DCOMP._IEnvironment _out247;
            (this).GenStmts(_297_body, ((!object.Equals(selfIdent, DCOMP.SelfInfo.create_NoSelf())) ? (DCOMP.SelfInfo.create_ThisTyped(Dafny.Sequence<Dafny.Rune>.UnicodeFromString("_this"), (selfIdent).dtor_dafnyType)) : (DCOMP.SelfInfo.create_NoSelf())), _303_subEnv, true, Std.Wrappers.Option<Dafny.ISequence<Dafny.ISequence<Dafny.Rune>>>.create_None(), out _out245, out _out246, out _out247);
            _304_recursiveGen = _out245;
            _305_recIdents = _out246;
            _306___v218 = _out247;
            readIdents = Dafny.Set<Dafny.ISequence<Dafny.Rune>>.FromElements();
            _305_recIdents = Dafny.Set<Dafny.ISequence<Dafny.Rune>>.Difference(_305_recIdents, Dafny.Helpers.Id<Func<Dafny.ISequence<Dafny.ISequence<Dafny.Rune>>, Dafny.ISet<Dafny.ISequence<Dafny.Rune>>>>((_307_paramNames) => ((System.Func<Dafny.ISet<Dafny.ISequence<Dafny.Rune>>>)(() => {
              var _coll0 = new System.Collections.Generic.List<Dafny.ISequence<Dafny.Rune>>();
              foreach (Dafny.ISequence<Dafny.Rune> _compr_0 in (_307_paramNames).CloneAsArray()) {
                Dafny.ISequence<Dafny.Rune> _308_name = (Dafny.ISequence<Dafny.Rune>)_compr_0;
                if ((_307_paramNames).Contains(_308_name)) {
                  _coll0.Add(_308_name);
                }
              }
              return Dafny.Set<Dafny.ISequence<Dafny.Rune>>.FromCollection(_coll0);
            }))())(_299_paramNames));
            RAST._IExpr _309_allReadCloned;
            _309_allReadCloned = RAST.Expr.create_RawExpr(Dafny.Sequence<Dafny.Rune>.UnicodeFromString(""));
            while (!(_305_recIdents).Equals(Dafny.Set<Dafny.ISequence<Dafny.Rune>>.FromElements())) {
              Dafny.ISequence<Dafny.Rune> _310_next;
              foreach (Dafny.ISequence<Dafny.Rune> _assign_such_that_1 in (_305_recIdents).Elements) {
                _310_next = (Dafny.ISequence<Dafny.Rune>)_assign_such_that_1;
                if ((_305_recIdents).Contains(_310_next)) {
                  goto after__ASSIGN_SUCH_THAT_1;
                }
              }
<<<<<<< HEAD
              throw new System.Exception("assign-such-that search produced no value (line 5277)");
=======
              throw new System.Exception("assign-such-that search produced no value");
>>>>>>> 55216893
            after__ASSIGN_SUCH_THAT_1: ;
              if ((!object.Equals(selfIdent, DCOMP.SelfInfo.create_NoSelf())) && ((_310_next).Equals(Dafny.Sequence<Dafny.Rune>.UnicodeFromString("_this")))) {
                RAST._IExpr _311_selfCloned;
                DCOMP._IOwnership _312___v219;
                Dafny.ISet<Dafny.ISequence<Dafny.Rune>> _313___v220;
                RAST._IExpr _out248;
                DCOMP._IOwnership _out249;
                Dafny.ISet<Dafny.ISequence<Dafny.Rune>> _out250;
                (this).GenIdent(Dafny.Sequence<Dafny.Rune>.UnicodeFromString("self"), selfIdent, DCOMP.Environment.Empty(), DCOMP.Ownership.create_OwnershipOwned(), out _out248, out _out249, out _out250);
                _311_selfCloned = _out248;
                _312___v219 = _out249;
                _313___v220 = _out250;
                _309_allReadCloned = (_309_allReadCloned).Then(RAST.Expr.create_DeclareVar(RAST.DeclareType.create_MUT(), Dafny.Sequence<Dafny.Rune>.UnicodeFromString("_this"), Std.Wrappers.Option<RAST._IType>.create_None(), Std.Wrappers.Option<RAST._IExpr>.create_Some(_311_selfCloned)));
              } else if (!((_299_paramNames).Contains(_310_next))) {
                RAST._IExpr _314_copy;
                _314_copy = (RAST.Expr.create_Identifier(_310_next)).Clone();
                _309_allReadCloned = (_309_allReadCloned).Then(RAST.Expr.create_DeclareVar(RAST.DeclareType.create_MUT(), _310_next, Std.Wrappers.Option<RAST._IType>.create_None(), Std.Wrappers.Option<RAST._IExpr>.create_Some(_314_copy)));
                readIdents = Dafny.Set<Dafny.ISequence<Dafny.Rune>>.Union(readIdents, Dafny.Set<Dafny.ISequence<Dafny.Rune>>.FromElements(_310_next));
              }
              _305_recIdents = Dafny.Set<Dafny.ISequence<Dafny.Rune>>.Difference(_305_recIdents, Dafny.Set<Dafny.ISequence<Dafny.Rune>>.FromElements(_310_next));
            }
            RAST._IType _315_retTypeGen;
            RAST._IType _out251;
            _out251 = (this).GenType(_296_retType, DCOMP.GenTypeContext.@default());
            _315_retTypeGen = _out251;
            r = RAST.Expr.create_Block((_309_allReadCloned).Then(RAST.__default.RcNew(RAST.Expr.create_Lambda(_298_params, Std.Wrappers.Option<RAST._IType>.create_Some(_315_retTypeGen), RAST.Expr.create_Block(_304_recursiveGen)))));
            RAST._IExpr _out252;
            DCOMP._IOwnership _out253;
            (this).FromOwned(r, expectedOwnership, out _out252, out _out253);
            r = _out252;
            resultingOwnership = _out253;
            return ;
          }
          goto after_match0;
        }
      }
      {
        if (_source0.is_BetaRedex) {
          Dafny.ISequence<_System._ITuple2<DAST._IFormal, DAST._IExpression>> _316_values = _source0.dtor_values;
          DAST._IType _317_retType = _source0.dtor_retType;
          DAST._IExpression _318_expr = _source0.dtor_expr;
          {
            Dafny.ISequence<Dafny.ISequence<Dafny.Rune>> _319_paramNames;
            _319_paramNames = Dafny.Sequence<Dafny.ISequence<Dafny.Rune>>.FromElements();
            Dafny.ISequence<RAST._IFormal> _320_paramFormals;
            Dafny.ISequence<RAST._IFormal> _out254;
            _out254 = (this).GenParams(Std.Collections.Seq.__default.Map<_System._ITuple2<DAST._IFormal, DAST._IExpression>, DAST._IFormal>(((System.Func<_System._ITuple2<DAST._IFormal, DAST._IExpression>, DAST._IFormal>)((_321_value) => {
              return (_321_value).dtor__0;
            })), _316_values), false);
            _320_paramFormals = _out254;
            Dafny.IMap<Dafny.ISequence<Dafny.Rune>,RAST._IType> _322_paramTypes;
            _322_paramTypes = Dafny.Map<Dafny.ISequence<Dafny.Rune>, RAST._IType>.FromElements();
            Dafny.ISet<Dafny.ISequence<Dafny.Rune>> _323_paramNamesSet;
            _323_paramNamesSet = Dafny.Set<Dafny.ISequence<Dafny.Rune>>.FromElements();
            BigInteger _hi11 = new BigInteger((_316_values).Count);
            for (BigInteger _324_i = BigInteger.Zero; _324_i < _hi11; _324_i++) {
              Dafny.ISequence<Dafny.Rune> _325_name;
              _325_name = (((_316_values).Select(_324_i)).dtor__0).dtor_name;
              Dafny.ISequence<Dafny.Rune> _326_rName;
              _326_rName = DCOMP.__default.escapeVar(_325_name);
              _319_paramNames = Dafny.Sequence<Dafny.ISequence<Dafny.Rune>>.Concat(_319_paramNames, Dafny.Sequence<Dafny.ISequence<Dafny.Rune>>.FromElements(_326_rName));
              _322_paramTypes = Dafny.Map<Dafny.ISequence<Dafny.Rune>, RAST._IType>.Update(_322_paramTypes, _326_rName, ((_320_paramFormals).Select(_324_i)).dtor_tpe);
              _323_paramNamesSet = Dafny.Set<Dafny.ISequence<Dafny.Rune>>.Union(_323_paramNamesSet, Dafny.Set<Dafny.ISequence<Dafny.Rune>>.FromElements(_326_rName));
            }
            readIdents = Dafny.Set<Dafny.ISequence<Dafny.Rune>>.FromElements();
            r = RAST.Expr.create_RawExpr(Dafny.Sequence<Dafny.Rune>.UnicodeFromString(""));
            BigInteger _hi12 = new BigInteger((_316_values).Count);
            for (BigInteger _327_i = BigInteger.Zero; _327_i < _hi12; _327_i++) {
              RAST._IType _328_typeGen;
              RAST._IType _out255;
              _out255 = (this).GenType((((_316_values).Select(_327_i)).dtor__0).dtor_typ, DCOMP.GenTypeContext.@default());
              _328_typeGen = _out255;
              RAST._IExpr _329_valueGen;
              DCOMP._IOwnership _330___v221;
              Dafny.ISet<Dafny.ISequence<Dafny.Rune>> _331_recIdents;
              RAST._IExpr _out256;
              DCOMP._IOwnership _out257;
              Dafny.ISet<Dafny.ISequence<Dafny.Rune>> _out258;
              (this).GenExpr(((_316_values).Select(_327_i)).dtor__1, selfIdent, env, DCOMP.Ownership.create_OwnershipOwned(), out _out256, out _out257, out _out258);
              _329_valueGen = _out256;
              _330___v221 = _out257;
              _331_recIdents = _out258;
              r = (r).Then(RAST.Expr.create_DeclareVar(RAST.DeclareType.create_CONST(), DCOMP.__default.escapeVar((((_316_values).Select(_327_i)).dtor__0).dtor_name), Std.Wrappers.Option<RAST._IType>.create_Some(_328_typeGen), Std.Wrappers.Option<RAST._IExpr>.create_Some(_329_valueGen)));
              readIdents = Dafny.Set<Dafny.ISequence<Dafny.Rune>>.Union(readIdents, _331_recIdents);
            }
            DCOMP._IEnvironment _332_newEnv;
            _332_newEnv = DCOMP.Environment.create(_319_paramNames, _322_paramTypes);
            RAST._IExpr _333_recGen;
            DCOMP._IOwnership _334_recOwned;
            Dafny.ISet<Dafny.ISequence<Dafny.Rune>> _335_recIdents;
            RAST._IExpr _out259;
            DCOMP._IOwnership _out260;
            Dafny.ISet<Dafny.ISequence<Dafny.Rune>> _out261;
            (this).GenExpr(_318_expr, selfIdent, _332_newEnv, expectedOwnership, out _out259, out _out260, out _out261);
            _333_recGen = _out259;
            _334_recOwned = _out260;
            _335_recIdents = _out261;
            readIdents = Dafny.Set<Dafny.ISequence<Dafny.Rune>>.Difference(_335_recIdents, _323_paramNamesSet);
            r = RAST.Expr.create_Block((r).Then(_333_recGen));
            RAST._IExpr _out262;
            DCOMP._IOwnership _out263;
            (this).FromOwnership(r, _334_recOwned, expectedOwnership, out _out262, out _out263);
            r = _out262;
            resultingOwnership = _out263;
            return ;
          }
          goto after_match0;
        }
      }
      {
        if (_source0.is_IIFE) {
          Dafny.ISequence<Dafny.Rune> _336_name = _source0.dtor_ident;
          DAST._IType _337_tpe = _source0.dtor_typ;
          DAST._IExpression _338_value = _source0.dtor_value;
          DAST._IExpression _339_iifeBody = _source0.dtor_iifeBody;
          {
            RAST._IExpr _340_valueGen;
            DCOMP._IOwnership _341___v222;
            Dafny.ISet<Dafny.ISequence<Dafny.Rune>> _342_recIdents;
            RAST._IExpr _out264;
            DCOMP._IOwnership _out265;
            Dafny.ISet<Dafny.ISequence<Dafny.Rune>> _out266;
            (this).GenExpr(_338_value, selfIdent, env, DCOMP.Ownership.create_OwnershipOwned(), out _out264, out _out265, out _out266);
            _340_valueGen = _out264;
            _341___v222 = _out265;
            _342_recIdents = _out266;
            readIdents = _342_recIdents;
            RAST._IType _343_valueTypeGen;
            RAST._IType _out267;
            _out267 = (this).GenType(_337_tpe, DCOMP.GenTypeContext.@default());
            _343_valueTypeGen = _out267;
            Dafny.ISequence<Dafny.Rune> _344_iifeVar;
            _344_iifeVar = DCOMP.__default.escapeVar(_336_name);
            RAST._IExpr _345_bodyGen;
            DCOMP._IOwnership _346___v223;
            Dafny.ISet<Dafny.ISequence<Dafny.Rune>> _347_bodyIdents;
            RAST._IExpr _out268;
            DCOMP._IOwnership _out269;
            Dafny.ISet<Dafny.ISequence<Dafny.Rune>> _out270;
            (this).GenExpr(_339_iifeBody, selfIdent, (env).AddAssigned(_344_iifeVar, _343_valueTypeGen), DCOMP.Ownership.create_OwnershipOwned(), out _out268, out _out269, out _out270);
            _345_bodyGen = _out268;
            _346___v223 = _out269;
            _347_bodyIdents = _out270;
            readIdents = Dafny.Set<Dafny.ISequence<Dafny.Rune>>.Union(readIdents, Dafny.Set<Dafny.ISequence<Dafny.Rune>>.Difference(_347_bodyIdents, Dafny.Set<Dafny.ISequence<Dafny.Rune>>.FromElements(_344_iifeVar)));
            r = RAST.Expr.create_Block((RAST.Expr.create_DeclareVar(RAST.DeclareType.create_CONST(), _344_iifeVar, Std.Wrappers.Option<RAST._IType>.create_Some(_343_valueTypeGen), Std.Wrappers.Option<RAST._IExpr>.create_Some(_340_valueGen))).Then(_345_bodyGen));
            RAST._IExpr _out271;
            DCOMP._IOwnership _out272;
            (this).FromOwned(r, expectedOwnership, out _out271, out _out272);
            r = _out271;
            resultingOwnership = _out272;
            return ;
          }
          goto after_match0;
        }
      }
      {
        if (_source0.is_Apply) {
          DAST._IExpression _348_func = _source0.dtor_expr;
          Dafny.ISequence<DAST._IExpression> _349_args = _source0.dtor_args;
          {
            RAST._IExpr _350_funcExpr;
            DCOMP._IOwnership _351___v224;
            Dafny.ISet<Dafny.ISequence<Dafny.Rune>> _352_recIdents;
            RAST._IExpr _out273;
            DCOMP._IOwnership _out274;
            Dafny.ISet<Dafny.ISequence<Dafny.Rune>> _out275;
            (this).GenExpr(_348_func, selfIdent, env, DCOMP.Ownership.create_OwnershipBorrowed(), out _out273, out _out274, out _out275);
            _350_funcExpr = _out273;
            _351___v224 = _out274;
            _352_recIdents = _out275;
            readIdents = _352_recIdents;
            Dafny.ISequence<RAST._IExpr> _353_rArgs;
            _353_rArgs = Dafny.Sequence<RAST._IExpr>.FromElements();
            BigInteger _hi13 = new BigInteger((_349_args).Count);
            for (BigInteger _354_i = BigInteger.Zero; _354_i < _hi13; _354_i++) {
              RAST._IExpr _355_argExpr;
              DCOMP._IOwnership _356_argOwned;
              Dafny.ISet<Dafny.ISequence<Dafny.Rune>> _357_argIdents;
              RAST._IExpr _out276;
              DCOMP._IOwnership _out277;
              Dafny.ISet<Dafny.ISequence<Dafny.Rune>> _out278;
              (this).GenExpr((_349_args).Select(_354_i), selfIdent, env, DCOMP.Ownership.create_OwnershipBorrowed(), out _out276, out _out277, out _out278);
              _355_argExpr = _out276;
              _356_argOwned = _out277;
              _357_argIdents = _out278;
              _353_rArgs = Dafny.Sequence<RAST._IExpr>.Concat(_353_rArgs, Dafny.Sequence<RAST._IExpr>.FromElements(_355_argExpr));
              readIdents = Dafny.Set<Dafny.ISequence<Dafny.Rune>>.Union(readIdents, _357_argIdents);
            }
            r = (_350_funcExpr).Apply(_353_rArgs);
            RAST._IExpr _out279;
            DCOMP._IOwnership _out280;
            (this).FromOwned(r, expectedOwnership, out _out279, out _out280);
            r = _out279;
            resultingOwnership = _out280;
            return ;
          }
          goto after_match0;
        }
      }
      {
        if (_source0.is_TypeTest) {
          DAST._IExpression _358_on = _source0.dtor_on;
          Dafny.ISequence<Dafny.ISequence<Dafny.Rune>> _359_dType = _source0.dtor_dType;
          Dafny.ISequence<Dafny.Rune> _360_variant = _source0.dtor_variant;
          {
            RAST._IExpr _361_exprGen;
            DCOMP._IOwnership _362___v225;
            Dafny.ISet<Dafny.ISequence<Dafny.Rune>> _363_recIdents;
            RAST._IExpr _out281;
            DCOMP._IOwnership _out282;
            Dafny.ISet<Dafny.ISequence<Dafny.Rune>> _out283;
            (this).GenExpr(_358_on, selfIdent, env, DCOMP.Ownership.create_OwnershipBorrowed(), out _out281, out _out282, out _out283);
            _361_exprGen = _out281;
            _362___v225 = _out282;
            _363_recIdents = _out283;
            RAST._IType _364_dTypePath;
            RAST._IType _out284;
            _out284 = (this).GenPathType(Dafny.Sequence<Dafny.ISequence<Dafny.Rune>>.Concat(_359_dType, Dafny.Sequence<Dafny.ISequence<Dafny.Rune>>.FromElements(_360_variant)));
            _364_dTypePath = _out284;
            r = (RAST.Expr.create_Identifier(Dafny.Sequence<Dafny.Rune>.UnicodeFromString("matches!"))).Apply(Dafny.Sequence<RAST._IExpr>.FromElements(((_361_exprGen).Sel(Dafny.Sequence<Dafny.Rune>.UnicodeFromString("as_ref"))).Apply(Dafny.Sequence<RAST._IExpr>.FromElements()), RAST.Expr.create_RawExpr(Dafny.Sequence<Dafny.Rune>.Concat((_364_dTypePath)._ToString(DCOMP.__default.IND), Dafny.Sequence<Dafny.Rune>.UnicodeFromString("{ .. }")))));
            RAST._IExpr _out285;
            DCOMP._IOwnership _out286;
            (this).FromOwned(r, expectedOwnership, out _out285, out _out286);
            r = _out285;
            resultingOwnership = _out286;
            readIdents = _363_recIdents;
            return ;
          }
          goto after_match0;
        }
      }
      {
        if (_source0.is_Is) {
          DAST._IExpression _365_expr = _source0.dtor_expr;
          DAST._IType _366_fromType = _source0.dtor_fromType;
          DAST._IType _367_toType = _source0.dtor_toType;
          {
            RAST._IExpr _368_expr;
            DCOMP._IOwnership _369_recOwned;
            Dafny.ISet<Dafny.ISequence<Dafny.Rune>> _370_recIdents;
            RAST._IExpr _out287;
            DCOMP._IOwnership _out288;
            Dafny.ISet<Dafny.ISequence<Dafny.Rune>> _out289;
            (this).GenExpr(_365_expr, selfIdent, env, DCOMP.Ownership.create_OwnershipOwned(), out _out287, out _out288, out _out289);
            _368_expr = _out287;
            _369_recOwned = _out288;
            _370_recIdents = _out289;
            RAST._IType _371_fromType;
            RAST._IType _out290;
            _out290 = (this).GenType(_366_fromType, DCOMP.GenTypeContext.@default());
            _371_fromType = _out290;
            RAST._IType _372_toType;
            RAST._IType _out291;
            _out291 = (this).GenType(_367_toType, DCOMP.GenTypeContext.@default());
            _372_toType = _out291;
            if (((_371_fromType).IsObjectOrPointer()) && ((_372_toType).IsObjectOrPointer())) {
              r = (((_368_expr).Sel(Dafny.Sequence<Dafny.Rune>.UnicodeFromString("is_instance_of"))).ApplyType(Dafny.Sequence<RAST._IType>.FromElements((_372_toType).ObjectOrPointerUnderlying()))).Apply(Dafny.Sequence<RAST._IExpr>.FromElements());
            } else {
              (this).error = Std.Wrappers.Option<Dafny.ISequence<Dafny.Rune>>.create_Some(Dafny.Sequence<Dafny.Rune>.UnicodeFromString("Source and/or target types of type test is/are not Object or Ptr"));
              r = RAST.Expr.create_RawExpr((this.error).dtor_value);
              readIdents = Dafny.Set<Dafny.ISequence<Dafny.Rune>>.FromElements();
            }
            RAST._IExpr _out292;
            DCOMP._IOwnership _out293;
            (this).FromOwnership(r, _369_recOwned, expectedOwnership, out _out292, out _out293);
            r = _out292;
            resultingOwnership = _out293;
            readIdents = _370_recIdents;
            return ;
          }
          goto after_match0;
        }
      }
      {
        if (_source0.is_BoolBoundedPool) {
          {
            r = RAST.Expr.create_RawExpr(Dafny.Sequence<Dafny.Rune>.UnicodeFromString("[false, true]"));
            RAST._IExpr _out294;
            DCOMP._IOwnership _out295;
            (this).FromOwned(r, expectedOwnership, out _out294, out _out295);
            r = _out294;
            resultingOwnership = _out295;
            readIdents = Dafny.Set<Dafny.ISequence<Dafny.Rune>>.FromElements();
            return ;
          }
          goto after_match0;
        }
      }
      {
        if (_source0.is_SetBoundedPool) {
          DAST._IExpression _373_of = _source0.dtor_of;
          {
            RAST._IExpr _374_exprGen;
            DCOMP._IOwnership _375___v226;
            Dafny.ISet<Dafny.ISequence<Dafny.Rune>> _376_recIdents;
            RAST._IExpr _out296;
            DCOMP._IOwnership _out297;
            Dafny.ISet<Dafny.ISequence<Dafny.Rune>> _out298;
            (this).GenExpr(_373_of, selfIdent, env, DCOMP.Ownership.create_OwnershipBorrowed(), out _out296, out _out297, out _out298);
            _374_exprGen = _out296;
            _375___v226 = _out297;
            _376_recIdents = _out298;
            r = ((_374_exprGen).Sel(Dafny.Sequence<Dafny.Rune>.UnicodeFromString("iter"))).Apply(Dafny.Sequence<RAST._IExpr>.FromElements());
            RAST._IExpr _out299;
            DCOMP._IOwnership _out300;
            (this).FromOwned(r, expectedOwnership, out _out299, out _out300);
            r = _out299;
            resultingOwnership = _out300;
            readIdents = _376_recIdents;
            return ;
          }
          goto after_match0;
        }
      }
      {
        if (_source0.is_SeqBoundedPool) {
          DAST._IExpression _377_of = _source0.dtor_of;
          bool _378_includeDuplicates = _source0.dtor_includeDuplicates;
          {
            RAST._IExpr _379_exprGen;
            DCOMP._IOwnership _380___v227;
            Dafny.ISet<Dafny.ISequence<Dafny.Rune>> _381_recIdents;
            RAST._IExpr _out301;
            DCOMP._IOwnership _out302;
            Dafny.ISet<Dafny.ISequence<Dafny.Rune>> _out303;
            (this).GenExpr(_377_of, selfIdent, env, DCOMP.Ownership.create_OwnershipBorrowed(), out _out301, out _out302, out _out303);
            _379_exprGen = _out301;
            _380___v227 = _out302;
            _381_recIdents = _out303;
            r = ((_379_exprGen).Sel(Dafny.Sequence<Dafny.Rune>.UnicodeFromString("iter"))).Apply(Dafny.Sequence<RAST._IExpr>.FromElements());
            if (!(_378_includeDuplicates)) {
              r = (((((RAST.__default.dafny__runtime).MSel(Dafny.Sequence<Dafny.Rune>.UnicodeFromString("itertools"))).MSel(Dafny.Sequence<Dafny.Rune>.UnicodeFromString("Itertools"))).MSel(Dafny.Sequence<Dafny.Rune>.UnicodeFromString("unique"))).AsExpr()).Apply1(r);
            }
            RAST._IExpr _out304;
            DCOMP._IOwnership _out305;
            (this).FromOwned(r, expectedOwnership, out _out304, out _out305);
            r = _out304;
            resultingOwnership = _out305;
            readIdents = _381_recIdents;
            return ;
          }
          goto after_match0;
        }
      }
      {
        if (_source0.is_MapBoundedPool) {
          DAST._IExpression _382_of = _source0.dtor_of;
          {
            RAST._IExpr _383_exprGen;
            DCOMP._IOwnership _384___v228;
            Dafny.ISet<Dafny.ISequence<Dafny.Rune>> _385_recIdents;
            RAST._IExpr _out306;
            DCOMP._IOwnership _out307;
            Dafny.ISet<Dafny.ISequence<Dafny.Rune>> _out308;
            (this).GenExpr(_382_of, selfIdent, env, DCOMP.Ownership.create_OwnershipBorrowed(), out _out306, out _out307, out _out308);
            _383_exprGen = _out306;
            _384___v228 = _out307;
            _385_recIdents = _out308;
            r = ((((_383_exprGen).Sel(Dafny.Sequence<Dafny.Rune>.UnicodeFromString("keys"))).Apply(Dafny.Sequence<RAST._IExpr>.FromElements())).Sel(Dafny.Sequence<Dafny.Rune>.UnicodeFromString("iter"))).Apply(Dafny.Sequence<RAST._IExpr>.FromElements());
            readIdents = _385_recIdents;
            RAST._IExpr _out309;
            DCOMP._IOwnership _out310;
            (this).FromOwned(r, expectedOwnership, out _out309, out _out310);
            r = _out309;
            resultingOwnership = _out310;
          }
          goto after_match0;
        }
      }
      {
        if (_source0.is_IntRange) {
          DAST._IType _386_typ = _source0.dtor_elemType;
          DAST._IExpression _387_lo = _source0.dtor_lo;
          DAST._IExpression _388_hi = _source0.dtor_hi;
          bool _389_up = _source0.dtor_up;
          {
            RAST._IExpr _390_lo;
            DCOMP._IOwnership _391___v229;
            Dafny.ISet<Dafny.ISequence<Dafny.Rune>> _392_recIdentsLo;
            RAST._IExpr _out311;
            DCOMP._IOwnership _out312;
            Dafny.ISet<Dafny.ISequence<Dafny.Rune>> _out313;
            (this).GenExpr(_387_lo, selfIdent, env, DCOMP.Ownership.create_OwnershipOwned(), out _out311, out _out312, out _out313);
            _390_lo = _out311;
            _391___v229 = _out312;
            _392_recIdentsLo = _out313;
            RAST._IExpr _393_hi;
            DCOMP._IOwnership _394___v230;
            Dafny.ISet<Dafny.ISequence<Dafny.Rune>> _395_recIdentsHi;
            RAST._IExpr _out314;
            DCOMP._IOwnership _out315;
            Dafny.ISet<Dafny.ISequence<Dafny.Rune>> _out316;
            (this).GenExpr(_388_hi, selfIdent, env, DCOMP.Ownership.create_OwnershipOwned(), out _out314, out _out315, out _out316);
            _393_hi = _out314;
            _394___v230 = _out315;
            _395_recIdentsHi = _out316;
            if (_389_up) {
              r = (((RAST.__default.dafny__runtime).MSel(Dafny.Sequence<Dafny.Rune>.UnicodeFromString("integer_range"))).AsExpr()).Apply(Dafny.Sequence<RAST._IExpr>.FromElements(_390_lo, _393_hi));
            } else {
              r = (((RAST.__default.dafny__runtime).MSel(Dafny.Sequence<Dafny.Rune>.UnicodeFromString("integer_range_down"))).AsExpr()).Apply(Dafny.Sequence<RAST._IExpr>.FromElements(_393_hi, _390_lo));
            }
            if (!((_386_typ).is_Primitive)) {
              RAST._IType _396_tpe;
              RAST._IType _out317;
              _out317 = (this).GenType(_386_typ, DCOMP.GenTypeContext.@default());
              _396_tpe = _out317;
              r = ((r).Sel(Dafny.Sequence<Dafny.Rune>.UnicodeFromString("map"))).Apply1((((((RAST.__default.std).MSel(Dafny.Sequence<Dafny.Rune>.UnicodeFromString("convert"))).MSel(Dafny.Sequence<Dafny.Rune>.UnicodeFromString("Into"))).AsExpr()).ApplyType(Dafny.Sequence<RAST._IType>.FromElements(_396_tpe))).FSel(Dafny.Sequence<Dafny.Rune>.UnicodeFromString("into")));
            }
            RAST._IExpr _out318;
            DCOMP._IOwnership _out319;
            (this).FromOwned(r, expectedOwnership, out _out318, out _out319);
            r = _out318;
            resultingOwnership = _out319;
            readIdents = Dafny.Set<Dafny.ISequence<Dafny.Rune>>.Union(_392_recIdentsLo, _395_recIdentsHi);
            return ;
          }
          goto after_match0;
        }
      }
      {
        if (_source0.is_UnboundedIntRange) {
          DAST._IExpression _397_start = _source0.dtor_start;
          bool _398_up = _source0.dtor_up;
          {
            RAST._IExpr _399_start;
            DCOMP._IOwnership _400___v231;
            Dafny.ISet<Dafny.ISequence<Dafny.Rune>> _401_recIdentStart;
            RAST._IExpr _out320;
            DCOMP._IOwnership _out321;
            Dafny.ISet<Dafny.ISequence<Dafny.Rune>> _out322;
            (this).GenExpr(_397_start, selfIdent, env, DCOMP.Ownership.create_OwnershipOwned(), out _out320, out _out321, out _out322);
            _399_start = _out320;
            _400___v231 = _out321;
            _401_recIdentStart = _out322;
            if (_398_up) {
              r = (((RAST.__default.dafny__runtime).MSel(Dafny.Sequence<Dafny.Rune>.UnicodeFromString("integer_range_unbounded"))).AsExpr()).Apply1(_399_start);
            } else {
              r = (((RAST.__default.dafny__runtime).MSel(Dafny.Sequence<Dafny.Rune>.UnicodeFromString("integer_range_down_unbounded"))).AsExpr()).Apply1(_399_start);
            }
            RAST._IExpr _out323;
            DCOMP._IOwnership _out324;
            (this).FromOwned(r, expectedOwnership, out _out323, out _out324);
            r = _out323;
            resultingOwnership = _out324;
            readIdents = _401_recIdentStart;
            return ;
          }
          goto after_match0;
        }
      }
      {
        if (_source0.is_MapBuilder) {
          DAST._IType _402_keyType = _source0.dtor_keyType;
          DAST._IType _403_valueType = _source0.dtor_valueType;
          {
            RAST._IType _404_kType;
            RAST._IType _out325;
            _out325 = (this).GenType(_402_keyType, DCOMP.GenTypeContext.@default());
            _404_kType = _out325;
            RAST._IType _405_vType;
            RAST._IType _out326;
            _out326 = (this).GenType(_403_valueType, DCOMP.GenTypeContext.@default());
            _405_vType = _out326;
            r = (((((RAST.__default.dafny__runtime).MSel(Dafny.Sequence<Dafny.Rune>.UnicodeFromString("MapBuilder"))).AsExpr()).ApplyType(Dafny.Sequence<RAST._IType>.FromElements(_404_kType, _405_vType))).FSel(Dafny.Sequence<Dafny.Rune>.UnicodeFromString("new"))).Apply(Dafny.Sequence<RAST._IExpr>.FromElements());
            RAST._IExpr _out327;
            DCOMP._IOwnership _out328;
            (this).FromOwned(r, expectedOwnership, out _out327, out _out328);
            r = _out327;
            resultingOwnership = _out328;
            readIdents = Dafny.Set<Dafny.ISequence<Dafny.Rune>>.FromElements();
            return ;
          }
          goto after_match0;
        }
      }
      {
        if (_source0.is_SetBuilder) {
          DAST._IType _406_elemType = _source0.dtor_elemType;
          {
            RAST._IType _407_eType;
            RAST._IType _out329;
            _out329 = (this).GenType(_406_elemType, DCOMP.GenTypeContext.@default());
            _407_eType = _out329;
            readIdents = Dafny.Set<Dafny.ISequence<Dafny.Rune>>.FromElements();
            r = (((((RAST.__default.dafny__runtime).MSel(Dafny.Sequence<Dafny.Rune>.UnicodeFromString("SetBuilder"))).AsExpr()).ApplyType(Dafny.Sequence<RAST._IType>.FromElements(_407_eType))).FSel(Dafny.Sequence<Dafny.Rune>.UnicodeFromString("new"))).Apply(Dafny.Sequence<RAST._IExpr>.FromElements());
            RAST._IExpr _out330;
            DCOMP._IOwnership _out331;
            (this).FromOwned(r, expectedOwnership, out _out330, out _out331);
            r = _out330;
            resultingOwnership = _out331;
            return ;
          }
          goto after_match0;
        }
      }
      {
        DAST._IType _408_elemType = _source0.dtor_elemType;
        DAST._IExpression _409_collection = _source0.dtor_collection;
        bool _410_is__forall = _source0.dtor_is__forall;
        DAST._IExpression _411_lambda = _source0.dtor_lambda;
        {
          RAST._IType _412_tpe;
          RAST._IType _out332;
          _out332 = (this).GenType(_408_elemType, DCOMP.GenTypeContext.@default());
          _412_tpe = _out332;
          RAST._IExpr _413_collectionGen;
          DCOMP._IOwnership _414___v232;
          Dafny.ISet<Dafny.ISequence<Dafny.Rune>> _415_recIdents;
          RAST._IExpr _out333;
          DCOMP._IOwnership _out334;
          Dafny.ISet<Dafny.ISequence<Dafny.Rune>> _out335;
          (this).GenExpr(_409_collection, selfIdent, env, DCOMP.Ownership.create_OwnershipOwned(), out _out333, out _out334, out _out335);
          _413_collectionGen = _out333;
          _414___v232 = _out334;
          _415_recIdents = _out335;
          Dafny.ISequence<DAST._IAttribute> _416_extraAttributes;
          _416_extraAttributes = Dafny.Sequence<DAST._IAttribute>.FromElements();
          if ((((_409_collection).is_IntRange) || ((_409_collection).is_UnboundedIntRange)) || ((_409_collection).is_SeqBoundedPool)) {
            _416_extraAttributes = Dafny.Sequence<DAST._IAttribute>.FromElements(DCOMP.__default.AttributeOwned);
          }
          if ((_411_lambda).is_Lambda) {
            Dafny.ISequence<DAST._IFormal> _417_formals;
            _417_formals = (_411_lambda).dtor_params;
            Dafny.ISequence<DAST._IFormal> _418_newFormals;
            _418_newFormals = Dafny.Sequence<DAST._IFormal>.FromElements();
            BigInteger _hi14 = new BigInteger((_417_formals).Count);
            for (BigInteger _419_i = BigInteger.Zero; _419_i < _hi14; _419_i++) {
              var _pat_let_tv0 = _416_extraAttributes;
              var _pat_let_tv1 = _417_formals;
              _418_newFormals = Dafny.Sequence<DAST._IFormal>.Concat(_418_newFormals, Dafny.Sequence<DAST._IFormal>.FromElements(Dafny.Helpers.Let<DAST._IFormal, DAST._IFormal>((_417_formals).Select(_419_i), _pat_let23_0 => Dafny.Helpers.Let<DAST._IFormal, DAST._IFormal>(_pat_let23_0, _420_dt__update__tmp_h0 => Dafny.Helpers.Let<Dafny.ISequence<DAST._IAttribute>, DAST._IFormal>(Dafny.Sequence<DAST._IAttribute>.Concat(_pat_let_tv0, ((_pat_let_tv1).Select(_419_i)).dtor_attributes), _pat_let24_0 => Dafny.Helpers.Let<Dafny.ISequence<DAST._IAttribute>, DAST._IFormal>(_pat_let24_0, _421_dt__update_hattributes_h0 => DAST.Formal.create((_420_dt__update__tmp_h0).dtor_name, (_420_dt__update__tmp_h0).dtor_typ, _421_dt__update_hattributes_h0)))))));
            }
            DAST._IExpression _422_newLambda;
            DAST._IExpression _423_dt__update__tmp_h1 = _411_lambda;
            Dafny.ISequence<DAST._IFormal> _424_dt__update_hparams_h0 = _418_newFormals;
            _422_newLambda = DAST.Expression.create_Lambda(_424_dt__update_hparams_h0, (_423_dt__update__tmp_h1).dtor_retType, (_423_dt__update__tmp_h1).dtor_body);
            RAST._IExpr _425_lambdaGen;
            DCOMP._IOwnership _426___v233;
            Dafny.ISet<Dafny.ISequence<Dafny.Rune>> _427_recLambdaIdents;
            RAST._IExpr _out336;
            DCOMP._IOwnership _out337;
            Dafny.ISet<Dafny.ISequence<Dafny.Rune>> _out338;
            (this).GenExpr(_422_newLambda, selfIdent, env, DCOMP.Ownership.create_OwnershipOwned(), out _out336, out _out337, out _out338);
            _425_lambdaGen = _out336;
            _426___v233 = _out337;
            _427_recLambdaIdents = _out338;
            Dafny.ISequence<Dafny.Rune> _428_fn;
            if (_410_is__forall) {
              _428_fn = Dafny.Sequence<Dafny.Rune>.UnicodeFromString("all");
            } else {
              _428_fn = Dafny.Sequence<Dafny.Rune>.UnicodeFromString("any");
            }
            r = ((_413_collectionGen).Sel(_428_fn)).Apply1(((_425_lambdaGen).Sel(Dafny.Sequence<Dafny.Rune>.UnicodeFromString("as_ref"))).Apply(Dafny.Sequence<RAST._IExpr>.FromElements()));
            readIdents = Dafny.Set<Dafny.ISequence<Dafny.Rune>>.Union(_415_recIdents, _427_recLambdaIdents);
          } else {
            (this).error = Std.Wrappers.Option<Dafny.ISequence<Dafny.Rune>>.create_Some(Dafny.Sequence<Dafny.Rune>.UnicodeFromString("Quantifier without an inline lambda"));
            r = RAST.Expr.create_RawExpr((this.error).dtor_value);
            readIdents = Dafny.Set<Dafny.ISequence<Dafny.Rune>>.FromElements();
          }
          RAST._IExpr _out339;
          DCOMP._IOwnership _out340;
          (this).FromOwned(r, expectedOwnership, out _out339, out _out340);
          r = _out339;
          resultingOwnership = _out340;
        }
      }
    after_match0: ;
    }
    public Dafny.ISequence<Dafny.Rune> Compile(Dafny.ISequence<DAST._IModule> p, Dafny.ISequence<Dafny.ISequence<Dafny.Rune>> externalFiles)
    {
      Dafny.ISequence<Dafny.Rune> s = Dafny.Sequence<Dafny.Rune>.Empty;
      s = Dafny.Sequence<Dafny.Rune>.UnicodeFromString("#![allow(warnings, unconditional_panic)]\n");
      s = Dafny.Sequence<Dafny.Rune>.Concat(s, Dafny.Sequence<Dafny.Rune>.UnicodeFromString("#![allow(nonstandard_style)]\n"));
      Dafny.ISequence<RAST._IModDecl> _0_externUseDecls;
      _0_externUseDecls = Dafny.Sequence<RAST._IModDecl>.FromElements();
      BigInteger _hi0 = new BigInteger((externalFiles).Count);
      for (BigInteger _1_i = BigInteger.Zero; _1_i < _hi0; _1_i++) {
        Dafny.ISequence<Dafny.Rune> _2_externalFile;
        _2_externalFile = (externalFiles).Select(_1_i);
        Dafny.ISequence<Dafny.Rune> _3_externalMod;
        _3_externalMod = _2_externalFile;
        if (((new BigInteger((_2_externalFile).Count)) > (new BigInteger(3))) && (((_2_externalFile).Drop((new BigInteger((_2_externalFile).Count)) - (new BigInteger(3)))).Equals(Dafny.Sequence<Dafny.Rune>.UnicodeFromString(".rs")))) {
          _3_externalMod = (_2_externalFile).Subsequence(BigInteger.Zero, (new BigInteger((_2_externalFile).Count)) - (new BigInteger(3)));
        } else {
          (this).error = Std.Wrappers.Option<Dafny.ISequence<Dafny.Rune>>.create_Some(Dafny.Sequence<Dafny.Rune>.Concat(Dafny.Sequence<Dafny.Rune>.Concat(Dafny.Sequence<Dafny.Rune>.UnicodeFromString("Unrecognized external file "), _2_externalFile), Dafny.Sequence<Dafny.Rune>.UnicodeFromString(". External file must be *.rs files")));
        }
        RAST._IMod _4_externMod;
        _4_externMod = RAST.Mod.create_ExternMod(_3_externalMod);
        s = Dafny.Sequence<Dafny.Rune>.Concat(Dafny.Sequence<Dafny.Rune>.Concat(s, (_4_externMod)._ToString(Dafny.Sequence<Dafny.Rune>.UnicodeFromString(""))), Dafny.Sequence<Dafny.Rune>.UnicodeFromString("\n"));
        _0_externUseDecls = Dafny.Sequence<RAST._IModDecl>.Concat(_0_externUseDecls, Dafny.Sequence<RAST._IModDecl>.FromElements(RAST.ModDecl.create_UseDecl(RAST.Use.create(RAST.Visibility.create_PUB(), ((RAST.__default.crate).MSel(_3_externalMod)).MSel(Dafny.Sequence<Dafny.Rune>.UnicodeFromString("*"))))));
      }
      if (!(_0_externUseDecls).Equals(Dafny.Sequence<RAST._IModDecl>.FromElements())) {
        s = Dafny.Sequence<Dafny.Rune>.Concat(Dafny.Sequence<Dafny.Rune>.Concat(s, (RAST.Mod.create_Mod(DCOMP.COMP.DAFNY__EXTERN__MODULE, _0_externUseDecls))._ToString(Dafny.Sequence<Dafny.Rune>.UnicodeFromString(""))), Dafny.Sequence<Dafny.Rune>.UnicodeFromString("\n"));
      }
      DafnyCompilerRustUtils._ISeqMap<Dafny.ISequence<Dafny.Rune>, DafnyCompilerRustUtils._IGatheringModule> _5_allModules;
      _5_allModules = DafnyCompilerRustUtils.SeqMap<Dafny.ISequence<Dafny.Rune>, DafnyCompilerRustUtils._IGatheringModule>.Empty();
      BigInteger _hi1 = new BigInteger((p).Count);
      for (BigInteger _6_i = BigInteger.Zero; _6_i < _hi1; _6_i++) {
        DafnyCompilerRustUtils._ISeqMap<Dafny.ISequence<Dafny.Rune>, DafnyCompilerRustUtils._IGatheringModule> _7_m;
        DafnyCompilerRustUtils._ISeqMap<Dafny.ISequence<Dafny.Rune>, DafnyCompilerRustUtils._IGatheringModule> _out0;
        _out0 = (this).GenModule((p).Select(_6_i), Dafny.Sequence<Dafny.ISequence<Dafny.Rune>>.FromElements());
        _7_m = _out0;
        _5_allModules = DafnyCompilerRustUtils.GatheringModule.MergeSeqMap(_5_allModules, _7_m);
      }
      BigInteger _hi2 = new BigInteger(((_5_allModules).dtor_keys).Count);
      for (BigInteger _8_i = BigInteger.Zero; _8_i < _hi2; _8_i++) {
        if (!((_5_allModules).dtor_values).Contains(((_5_allModules).dtor_keys).Select(_8_i))) {
          goto continue_0;
        }
        RAST._IMod _9_m;
        _9_m = (Dafny.Map<Dafny.ISequence<Dafny.Rune>, DafnyCompilerRustUtils._IGatheringModule>.Select((_5_allModules).dtor_values,((_5_allModules).dtor_keys).Select(_8_i))).ToRust();
        BigInteger _hi3 = new BigInteger((this.optimizations).Count);
        for (BigInteger _10_j = BigInteger.Zero; _10_j < _hi3; _10_j++) {
          _9_m = Dafny.Helpers.Id<Func<RAST._IMod, RAST._IMod>>((this.optimizations).Select(_10_j))(_9_m);
        }
        s = Dafny.Sequence<Dafny.Rune>.Concat(s, Dafny.Sequence<Dafny.Rune>.UnicodeFromString("\n"));
        s = Dafny.Sequence<Dafny.Rune>.Concat(s, (_9_m)._ToString(Dafny.Sequence<Dafny.Rune>.UnicodeFromString("")));
      continue_0: ;
      }
    after_0: ;
      return s;
    }
    public static Dafny.ISequence<Dafny.Rune> EmitCallToMain(Dafny.ISequence<Dafny.ISequence<Dafny.Rune>> fullName)
    {
      Dafny.ISequence<Dafny.Rune> s = Dafny.Sequence<Dafny.Rune>.Empty;
      s = Dafny.Sequence<Dafny.Rune>.UnicodeFromString("\nfn main() {\n");
      BigInteger _0_i;
      _0_i = BigInteger.Zero;
      while ((_0_i) < (new BigInteger((fullName).Count))) {
        if ((_0_i).Sign == 1) {
          s = Dafny.Sequence<Dafny.Rune>.Concat(s, Dafny.Sequence<Dafny.Rune>.UnicodeFromString("::"));
        }
        s = Dafny.Sequence<Dafny.Rune>.Concat(s, DCOMP.__default.escapeName((fullName).Select(_0_i)));
        _0_i = (_0_i) + (BigInteger.One);
      }
      s = Dafny.Sequence<Dafny.Rune>.Concat(s, Dafny.Sequence<Dafny.Rune>.UnicodeFromString("();\n}"));
      return s;
    }
    public DCOMP._ICharType _charType {get; set;}
    public DCOMP._ICharType charType { get {
      return this._charType;
    } }
    public DCOMP._IPointerType _pointerType {get; set;}
    public DCOMP._IPointerType pointerType { get {
      return this._pointerType;
    } }
    public DCOMP._IRootType _rootType {get; set;}
    public DCOMP._IRootType rootType { get {
      return this._rootType;
    } }
    public RAST._IPath thisFile { get {
      if (((this).rootType).is_RootCrate) {
        return RAST.__default.crate;
      } else {
        return (RAST.__default.crate).MSel(((this).rootType).dtor_moduleName);
      }
    } }
    public Dafny.ISequence<Dafny.Rune> DafnyChar { get {
      if (((this).charType).is_Unicode) {
        return Dafny.Sequence<Dafny.Rune>.UnicodeFromString("DafnyChar");
      } else {
        return Dafny.Sequence<Dafny.Rune>.UnicodeFromString("DafnyCharUTF16");
      }
    } }
    public RAST._IType DafnyCharUnderlying { get {
      if (((this).charType).is_Unicode) {
        return RAST.__default.RawType(Dafny.Sequence<Dafny.Rune>.UnicodeFromString("char"));
      } else {
        return RAST.__default.RawType(Dafny.Sequence<Dafny.Rune>.UnicodeFromString("u16"));
      }
    } }
    public Dafny.ISequence<Dafny.Rune> string__of { get {
      if (((this).charType).is_Unicode) {
        return Dafny.Sequence<Dafny.Rune>.UnicodeFromString("string_of");
      } else {
        return Dafny.Sequence<Dafny.Rune>.UnicodeFromString("string_utf16_of");
      }
    } }
    public Dafny.ISequence<Dafny.Rune> allocate { get {
      if (((this).pointerType).is_Raw) {
        return Dafny.Sequence<Dafny.Rune>.UnicodeFromString("allocate");
      } else {
        return Dafny.Sequence<Dafny.Rune>.UnicodeFromString("allocate_object");
      }
    } }
    public Dafny.ISequence<Dafny.Rune> allocate__fn { get {
      return Dafny.Sequence<Dafny.Rune>.Concat(Dafny.Sequence<Dafny.Rune>.UnicodeFromString("_"), (this).allocate);
    } }
    public Dafny.ISequence<Dafny.Rune> update__field__uninit__macro { get {
      if (((this).pointerType).is_Raw) {
        return Dafny.Sequence<Dafny.Rune>.UnicodeFromString("update_field_uninit!");
      } else {
        return Dafny.Sequence<Dafny.Rune>.UnicodeFromString("update_field_uninit_object!");
      }
    } }
    public RAST._IExpr thisInConstructor { get {
      if (((this).pointerType).is_Raw) {
        return RAST.Expr.create_Identifier(Dafny.Sequence<Dafny.Rune>.UnicodeFromString("this"));
      } else {
        return (RAST.Expr.create_Identifier(Dafny.Sequence<Dafny.Rune>.UnicodeFromString("this"))).Clone();
      }
    } }
    public Dafny.ISequence<Dafny.Rune> array__construct { get {
      if (((this).pointerType).is_Raw) {
        return Dafny.Sequence<Dafny.Rune>.UnicodeFromString("construct");
      } else {
        return Dafny.Sequence<Dafny.Rune>.UnicodeFromString("construct_object");
      }
    } }
    public RAST._IExpr modify__macro { get {
      return ((RAST.__default.dafny__runtime).MSel(((((this).pointerType).is_Raw) ? (Dafny.Sequence<Dafny.Rune>.UnicodeFromString("modify!")) : (Dafny.Sequence<Dafny.Rune>.UnicodeFromString("md!"))))).AsExpr();
    } }
    public RAST._IExpr read__macro { get {
      return ((RAST.__default.dafny__runtime).MSel(((((this).pointerType).is_Raw) ? (Dafny.Sequence<Dafny.Rune>.UnicodeFromString("read!")) : (Dafny.Sequence<Dafny.Rune>.UnicodeFromString("rd!"))))).AsExpr();
    } }
    public Dafny.ISequence<Dafny.Rune> placebos__usize { get {
      if (((this).pointerType).is_Raw) {
        return Dafny.Sequence<Dafny.Rune>.UnicodeFromString("placebos_usize");
      } else {
        return Dafny.Sequence<Dafny.Rune>.UnicodeFromString("placebos_usize_object");
      }
    } }
    public Dafny.ISequence<Dafny.Rune> update__field__if__uninit__macro { get {
      if (((this).pointerType).is_Raw) {
        return Dafny.Sequence<Dafny.Rune>.UnicodeFromString("update_field_if_uninit!");
      } else {
        return Dafny.Sequence<Dafny.Rune>.UnicodeFromString("update_field_if_uninit_object!");
      }
    } }
    public Dafny.ISequence<Dafny.Rune> Upcast { get {
      if (((this).pointerType).is_Raw) {
        return Dafny.Sequence<Dafny.Rune>.UnicodeFromString("Upcast");
      } else {
        return Dafny.Sequence<Dafny.Rune>.UnicodeFromString("UpcastObject");
      }
    } }
    public Dafny.ISequence<Dafny.Rune> UpcastFnMacro { get {
      return Dafny.Sequence<Dafny.Rune>.Concat((this).Upcast, Dafny.Sequence<Dafny.Rune>.UnicodeFromString("Fn!"));
    } }
    public Dafny.ISequence<Dafny.Rune> upcast { get {
      if (((this).pointerType).is_Raw) {
        return Dafny.Sequence<Dafny.Rune>.UnicodeFromString("upcast");
      } else {
        return Dafny.Sequence<Dafny.Rune>.UnicodeFromString("upcast_object");
      }
    } }
    public Dafny.ISequence<Dafny.Rune> downcast { get {
      if (((this).pointerType).is_Raw) {
        return Dafny.Sequence<Dafny.Rune>.UnicodeFromString("cast!");
      } else {
        return Dafny.Sequence<Dafny.Rune>.UnicodeFromString("cast_object!");
      }
    } }
    public static Dafny.IMap<DAST._IBinOp,Dafny.ISequence<Dafny.Rune>> OpTable { get {
      return Dafny.Map<DAST._IBinOp, Dafny.ISequence<Dafny.Rune>>.FromElements(new Dafny.Pair<DAST._IBinOp, Dafny.ISequence<Dafny.Rune>>(DAST.BinOp.create_Mod(), Dafny.Sequence<Dafny.Rune>.UnicodeFromString("%")), new Dafny.Pair<DAST._IBinOp, Dafny.ISequence<Dafny.Rune>>(DAST.BinOp.create_And(), Dafny.Sequence<Dafny.Rune>.UnicodeFromString("&&")), new Dafny.Pair<DAST._IBinOp, Dafny.ISequence<Dafny.Rune>>(DAST.BinOp.create_Or(), Dafny.Sequence<Dafny.Rune>.UnicodeFromString("||")), new Dafny.Pair<DAST._IBinOp, Dafny.ISequence<Dafny.Rune>>(DAST.BinOp.create_Div(), Dafny.Sequence<Dafny.Rune>.UnicodeFromString("/")), new Dafny.Pair<DAST._IBinOp, Dafny.ISequence<Dafny.Rune>>(DAST.BinOp.create_Lt(), Dafny.Sequence<Dafny.Rune>.UnicodeFromString("<")), new Dafny.Pair<DAST._IBinOp, Dafny.ISequence<Dafny.Rune>>(DAST.BinOp.create_LtChar(), Dafny.Sequence<Dafny.Rune>.UnicodeFromString("<")), new Dafny.Pair<DAST._IBinOp, Dafny.ISequence<Dafny.Rune>>(DAST.BinOp.create_Plus(), Dafny.Sequence<Dafny.Rune>.UnicodeFromString("+")), new Dafny.Pair<DAST._IBinOp, Dafny.ISequence<Dafny.Rune>>(DAST.BinOp.create_Minus(), Dafny.Sequence<Dafny.Rune>.UnicodeFromString("-")), new Dafny.Pair<DAST._IBinOp, Dafny.ISequence<Dafny.Rune>>(DAST.BinOp.create_Times(), Dafny.Sequence<Dafny.Rune>.UnicodeFromString("*")), new Dafny.Pair<DAST._IBinOp, Dafny.ISequence<Dafny.Rune>>(DAST.BinOp.create_BitwiseAnd(), Dafny.Sequence<Dafny.Rune>.UnicodeFromString("&")), new Dafny.Pair<DAST._IBinOp, Dafny.ISequence<Dafny.Rune>>(DAST.BinOp.create_BitwiseOr(), Dafny.Sequence<Dafny.Rune>.UnicodeFromString("|")), new Dafny.Pair<DAST._IBinOp, Dafny.ISequence<Dafny.Rune>>(DAST.BinOp.create_BitwiseXor(), Dafny.Sequence<Dafny.Rune>.UnicodeFromString("^")), new Dafny.Pair<DAST._IBinOp, Dafny.ISequence<Dafny.Rune>>(DAST.BinOp.create_BitwiseShiftRight(), Dafny.Sequence<Dafny.Rune>.UnicodeFromString(">>")), new Dafny.Pair<DAST._IBinOp, Dafny.ISequence<Dafny.Rune>>(DAST.BinOp.create_BitwiseShiftLeft(), Dafny.Sequence<Dafny.Rune>.UnicodeFromString("<<")));
    } }
    public static Dafny.ISequence<Dafny.Rune> TailRecursionPrefix { get {
      return Dafny.Sequence<Dafny.Rune>.UnicodeFromString("_r");
    } }
    public static Dafny.ISequence<Dafny.Rune> DAFNY__EXTERN__MODULE { get {
      return Dafny.Sequence<Dafny.Rune>.UnicodeFromString("_dafny_externs");
    } }
  }
} // end of namespace DCOMP<|MERGE_RESOLUTION|>--- conflicted
+++ resolved
@@ -3532,15 +3532,9 @@
                 DAST._IResolvedTypeBase _100_base = value0.dtor_kind;
                 RAST._IExpr _101_fullPath;
                 RAST._IExpr _out56;
-<<<<<<< HEAD
-                _out56 = (this).GenPathExpr(_96_path, true);
-                _99_fullPath = _out56;
-                Dafny.ISequence<RAST._IType> _100_onTypeExprs;
-=======
-                _out56 = DCOMP.COMP.GenPathExpr(_98_path, true);
+                _out56 = (this).GenPathExpr(_98_path, true);
                 _101_fullPath = _out56;
                 Dafny.ISequence<RAST._IType> _102_onTypeExprs;
->>>>>>> 55216893
                 Dafny.ISequence<RAST._IType> _out57;
                 _out57 = (this).GenTypeArgs(_99_onTypeArgs, DCOMP.GenTypeContext.@default());
                 _102_onTypeExprs = _out57;
@@ -5867,11 +5861,7 @@
                       goto after__ASSIGN_SUCH_THAT_0;
                     }
                   }
-<<<<<<< HEAD
-                  throw new System.Exception("assign-such-that search produced no value (line 4743)");
-=======
                   throw new System.Exception("assign-such-that search produced no value");
->>>>>>> 55216893
                 after__ASSIGN_SUCH_THAT_0: ;
                   _63_allReadCloned = Dafny.Sequence<Dafny.Rune>.Concat(Dafny.Sequence<Dafny.Rune>.Concat(Dafny.Sequence<Dafny.Rune>.Concat(Dafny.Sequence<Dafny.Rune>.Concat(Dafny.Sequence<Dafny.Rune>.Concat(_63_allReadCloned, Dafny.Sequence<Dafny.Rune>.UnicodeFromString("let ")), _64_next), Dafny.Sequence<Dafny.Rune>.UnicodeFromString(" = ")), _64_next), Dafny.Sequence<Dafny.Rune>.UnicodeFromString(".clone();\n"));
                   _62_recIdents = Dafny.Set<Dafny.ISequence<Dafny.Rune>>.Difference(_62_recIdents, Dafny.Set<Dafny.ISequence<Dafny.Rune>>.FromElements(_64_next));
@@ -7225,11 +7215,7 @@
                   goto after__ASSIGN_SUCH_THAT_1;
                 }
               }
-<<<<<<< HEAD
-              throw new System.Exception("assign-such-that search produced no value (line 5277)");
-=======
               throw new System.Exception("assign-such-that search produced no value");
->>>>>>> 55216893
             after__ASSIGN_SUCH_THAT_1: ;
               if ((!object.Equals(selfIdent, DCOMP.SelfInfo.create_NoSelf())) && ((_310_next).Equals(Dafny.Sequence<Dafny.Rune>.UnicodeFromString("_this")))) {
                 RAST._IExpr _311_selfCloned;
