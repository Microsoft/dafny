--- conflicted
+++ resolved
@@ -7615,7 +7615,6 @@
         bool _414_is__forall = _source0.dtor_is__forall;
         DAST._IExpression _415_lambda = _source0.dtor_lambda;
         {
-<<<<<<< HEAD
           RAST._IType _416_tpe;
           RAST._IType _out337;
           _out337 = (this).GenType(_412_elemType, DCOMP.GenTypeContext.@default());
@@ -7645,37 +7644,6 @@
               var _pat_let_tv0 = _420_extraAttributes;
               var _pat_let_tv1 = _421_formals;
               _422_newFormals = Dafny.Sequence<DAST._IFormal>.Concat(_422_newFormals, Dafny.Sequence<DAST._IFormal>.FromElements(Dafny.Helpers.Let<DAST._IFormal, DAST._IFormal>((_421_formals).Select(_423_i), _pat_let23_0 => Dafny.Helpers.Let<DAST._IFormal, DAST._IFormal>(_pat_let23_0, _424_dt__update__tmp_h0 => Dafny.Helpers.Let<Dafny.ISequence<DAST._IAttribute>, DAST._IFormal>(Dafny.Sequence<DAST._IAttribute>.Concat(_pat_let_tv0, ((_pat_let_tv1).Select(_423_i)).dtor_attributes), _pat_let24_0 => Dafny.Helpers.Let<Dafny.ISequence<DAST._IAttribute>, DAST._IFormal>(_pat_let24_0, _425_dt__update_hattributes_h0 => DAST.Formal.create((_424_dt__update__tmp_h0).dtor_name, (_424_dt__update__tmp_h0).dtor_typ, _425_dt__update_hattributes_h0)))))));
-=======
-          RAST._IType _412_tpe;
-          RAST._IType _out332;
-          _out332 = (this).GenType(_408_elemType, DCOMP.GenTypeContext.@default());
-          _412_tpe = _out332;
-          RAST._IExpr _413_collectionGen;
-          DCOMP._IOwnership _414___v232;
-          Dafny.ISet<Dafny.ISequence<Dafny.Rune>> _415_recIdents;
-          RAST._IExpr _out333;
-          DCOMP._IOwnership _out334;
-          Dafny.ISet<Dafny.ISequence<Dafny.Rune>> _out335;
-          (this).GenExpr(_409_collection, selfIdent, env, DCOMP.Ownership.create_OwnershipOwned(), out _out333, out _out334, out _out335);
-          _413_collectionGen = _out333;
-          _414___v232 = _out334;
-          _415_recIdents = _out335;
-          Dafny.ISequence<DAST._IAttribute> _416_extraAttributes;
-          _416_extraAttributes = Dafny.Sequence<DAST._IAttribute>.FromElements();
-          if ((((_409_collection).is_IntRange) || ((_409_collection).is_UnboundedIntRange)) || ((_409_collection).is_SeqBoundedPool)) {
-            _416_extraAttributes = Dafny.Sequence<DAST._IAttribute>.FromElements(DCOMP.__default.AttributeOwned);
-          }
-          if ((_411_lambda).is_Lambda) {
-            Dafny.ISequence<DAST._IFormal> _417_formals;
-            _417_formals = (_411_lambda).dtor_params;
-            Dafny.ISequence<DAST._IFormal> _418_newFormals;
-            _418_newFormals = Dafny.Sequence<DAST._IFormal>.FromElements();
-            BigInteger _hi14 = new BigInteger((_417_formals).Count);
-            for (BigInteger _419_i = BigInteger.Zero; _419_i < _hi14; _419_i++) {
-              var _pat_let_tv0 = _416_extraAttributes;
-              var _pat_let_tv1 = _417_formals;
-              _418_newFormals = Dafny.Sequence<DAST._IFormal>.Concat(_418_newFormals, Dafny.Sequence<DAST._IFormal>.FromElements(Dafny.Helpers.Let<DAST._IFormal, DAST._IFormal>((_417_formals).Select(_419_i), _pat_let28_0 => Dafny.Helpers.Let<DAST._IFormal, DAST._IFormal>(_pat_let28_0, _420_dt__update__tmp_h0 => Dafny.Helpers.Let<Dafny.ISequence<DAST._IAttribute>, DAST._IFormal>(Dafny.Sequence<DAST._IAttribute>.Concat(_pat_let_tv0, ((_pat_let_tv1).Select(_419_i)).dtor_attributes), _pat_let29_0 => Dafny.Helpers.Let<Dafny.ISequence<DAST._IAttribute>, DAST._IFormal>(_pat_let29_0, _421_dt__update_hattributes_h0 => DAST.Formal.create((_420_dt__update__tmp_h0).dtor_name, (_420_dt__update__tmp_h0).dtor_typ, _421_dt__update_hattributes_h0)))))));
->>>>>>> 9885d64a
             }
             DAST._IExpression _426_newLambda;
             DAST._IExpression _427_dt__update__tmp_h1 = _415_lambda;
